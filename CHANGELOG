v3.2.11 (2018-XX-XX)
--------------------

<<<<<<< HEAD
* UI: optimized error messages for invalid query bind parameter
=======
* fixed issue #4255: AQL SORT consuming too much memory
>>>>>>> 07c1b9ab

* fixed issue #4199: Internal failure: JavaScript exception in file 'arangosh.js' 
  at 98,7: ArangoError 4: Expecting type String 

* UI: displayed wrong "waitForSync" property for a collection when 
  using RocksDB as storage engine

* prevent binding to the same combination of IP and port on Windows


v3.2.10 (2017-12-22)
--------------------

* replication: more robust initial sync

* fixed a bug in the RocksDB engine that would prevent recalculated 
  collection counts to be actually stored

* fixed issue #4095: Inconsistent query execution plan

* fixed issue #4056: Executing empty query causes crash

* fixed issue #4045: Out of memory in `arangorestore` when no access 
  rights to dump files

* fixed issue #3031: New Graph: Edge definitions with edges in 
  fromCollections and toCollections

* fixed issue #2668: UI: when following wrong link from edge to vertex in 
  nonexisting collection misleading error is printed

* UI: improved the behavior during collection creation in a cluster environment

* UI: the graph viewer backend now picks one random start vertex of the
  first 1000 documents instead of calling any(). The implementation of
  any is known to scale bad on huge collections with rocksdb.

* fixed snapshots becoming potentially invalid after intermediate commits in 
  the RocksDB engine

* backport agency inquire API changes

* fixed issue #3822: Field validation error in ArangoDB UI - Minor

* UI: fixed disappearing of the navigation label in some cases

* UI: fixed broken foxx configuration keys. Some valid configuration values
  could not be edited via the ui.

* fixed issue #3640: limit in subquery

* UI: edge collections were wrongly added to from and to vertices select 
  box during graph creation

* fixed issue #3741: fix terminal color output in Windows 

* fixed issue #3917: traversals with high maximal depth take extremely long
  in planning phase.

* fix equality comparison for MMFiles documents in AQL functions UNIQUE 
  and UNION_DISTINCT


v3.2.9 (2017-12-04)
-------------------

* under certain conditions, replication could stop. Now fixed by adding an 
  equality check for requireFromPresent tick value

* fixed locking for replication context info in RocksDB engine
  this fixes undefined behavior when parallel requests are made to the
  same replication context

* UI: added not found views for documents and collections

* fixed issue #3858: Foxx queues stuck in 'progress' status

* allow compilation of ArangoDB source code with g++ 7

* fixed issue #3224: Issue in the Foxx microservices examples

* fixed a deadlock in user privilege/permission change routine

* fixed a deadlock on server shutdown

* fixed some collection locking issues in MMFiles engine

* properly report commit errors in AQL write queries to the caller for the
  RocksDB engine

* UI: optimized error messages for invalid graph definitions. Also fixed a
  graph renderer cleanrenderer cleanup error.

* UI: document/edge editor now remembering their modes (e.g. code or tree)

* UI: added a delay within the graph viewer while changing the colors of the
  graph. Necessary due different browser behaviour.

* fix removal of failed cluster nodes via web interface

* back port of ClusterComm::wait fix in devel
  among other things this fixes too eager dropping of other followers in case
  one of the followers does not respond in time

* transact interface in agency should not be inquired as of now

* inquiry tests and blocking of inquiry on AgencyGeneralTransaction

v3.2.8 (2017-11-18)
-------------------

* fixed a race condition occuring when upgrading via linux package manager

* fixed authentication issue during replication


v3.2.7 (2017-11-13)
-------------------

* Cluster customers, which have upgraded from 3.1 to 3.2 need to upgrade 
  to 3.2.7. The cluster supervision is otherwise not operational.

* Fixed issue #3597: AQL with path filters returns unexpected results
  In some cases breadth first search in combination with vertex filters
  yields wrong result, the filter was not applied correctly.

* enable JEMalloc background thread for purging and returning unused memory
  back to the operating system (Linux only)

* fixed some undefined behavior in some internal value caches for AQL GatherNodes
  and SortNodes, which could have led to sorted results being effectively not
  correctly sorted.

* make the replication applier for the RocksDB engine start automatically after a
  restart of the server if the applier was configured with its `autoStart` property
  set to `true`. previously the replication appliers were only automatically restarted
  at server start for the MMFiles engine.

* fixed arangodump batch size adaptivity in cluster mode and upped default batch size
  for arangodump

  these changes speed up arangodump in cluster context

* smart graphs now return a proper inventory in response to replication inventory
  requests

* fixed issue #3618: Inconsistent behavior of OR statement with object bind parameters

* only users with read/write rights on the "_system" database can now execute
  "_admin/shutdown" as well as modify properties of the write-ahead log (WAL)
 
* increase default maximum number of V8 contexts to at least 16 if not explicitly 
  configured otherwise. 
  the procedure for determining the actual maximum value of V8 contexts is unchanged 
  apart from the value `16` and works as follows:
  - if explicitly set, the value of the configuration option `--javascript.v8-contexts`
    is used as the maximum number of V8 contexts
  - when the option is not set, the maximum number of V8 contexts is determined
    by the configuration option `--server.threads` if that option is set. if 
    `--server.threads` is not set, then the maximum number of V8 contexts is the
    server's reported hardware concurrency (number of processors visible
    to the arangod process). if that would result in a maximum value of less than 16 
    in any of these two cases, then the maximum value will be increased to 16.

* fixed issue #3447: ArangoError 1202: AQL: NotFound: (while executing) when 
  updating collection

* potential fix for issue #3581: Unexpected "rocksdb unique constraint 
  violated" with unique hash index

* fixed geo index optimizer rule for geo indexes with a single (array of coordinates)
  attribute.

* improved the speed of the shards overview in cluster (API endpoint /_api/cluster/shardDistribution API)
  It is now guaranteed to return after ~2 seconds even if the entire cluster is unresponsive.

* fix agency precondition check for complex objects
  this fixes issues with several CAS operations in the agency

* several fixes for agency restart and shutdown

* the cluster-internal representation of planned collection objects is now more 
  lightweight than before, using less memory and not allocating any cache for indexes
  etc.

* fixed issue #3403: How to kill long running AQL queries with the browser console's
  AQL (display issue)

* fixed issue #3549: server reading ENGINE config file fails on common standard 
  newline character

* UI: fixed error notifications for collection modifications

* several improvements for the truncate operation on collections:

  * the timeout for the truncate operation was increased in cluster mode in
    order to prevent too frequent "could not truncate collection" errors

  * after a truncate operation, collections in MMFiles still used disk space.
    to reclaim disk space used by truncated collection, the truncate actions 
    in the web interface and from the ArangoShell now issue an extra WAL flush
    command (in cluster mode, this command is also propagated to all servers).
    the WAL flush allows all servers to write out any pending operations into the 
    datafiles of the truncated collection. afterwards, a final journal rotate 
    command is sent, which enables the compaction to entirely remove all datafiles 
    and journals for the truncated collection, so that all disk space can be
    reclaimed

  * for MMFiles a special method will be called after a truncate operation so that
    all indexes of the collection can free most of their memory. previously some
    indexes (hash and skiplist indexes) partially kept already allocated memory 
    in order to avoid future memory allocations

  * after a truncate operation in the RocksDB engine, an additional compaction
    will be triggered for the truncated collection. this compaction removes all
    deletions from the key space so that follow-up scans over the collection's key
    range do not have to filter out lots of already-removed values

  These changes make truncate operations potentially more time-consuming than before,
  but allow for memory/disk space savings afterwards.

* enable JEMalloc background threads for purging and returning unused memory
  back to the operating system (Linux only)

  JEMalloc will create its background threads on demand. The number of background 
  threads is capped by the number of CPUs or active arenas. The background threads run
  periodically and purge unused memory pages, allowing memory to be returned to the
  operating system.

  This change will make the arangod process create several additional threads.
  It is accompanied by an increased `TasksMax` value in the systemd service configuration
  file for the arangodb3 service.

* upgraded bundled V8 engine to bugfix version v5.7.492.77

  this upgrade fixes a memory leak in upstream V8 described in 
  https://bugs.chromium.org/p/v8/issues/detail?id=5945 that will result in memory
  chunks only getting uncommitted but not unmapped


v3.2.6 (2017-10-26)
-------------------

* UI: fixed event cleanup in cluster shards view

* UI: reduced cluster dashboard api calls

* fixed a permission problem that prevented collection contents to be displayed
  in the web interface

* removed posix_fadvise call from RocksDB's PosixSequentialFile::Read(). This is 
  consistent with Facebook PR 2573 (#3505)

  this fix should improve the performance of the replication with the RocksDB
  storage engine

* allow changing of collection replication factor for existing collections

* UI: replicationFactor of a collection is now changeable in a cluster
  environment

* several fixes for the cluster agency

* fixed undefined behavior in the RocksDB-based geo index

* fixed Foxxmaster failover

* purging or removing the Debian/Ubuntu arangodb3 packages now properly stops
  the arangod instance before actuallying purging or removing


v3.2.5 (2017-10-16)
-------------------

* general-graph module and _api/gharial now accept cluster options
  for collection creation. It is now possible to set replicationFactor and
  numberOfShards for all collections created via this graph object.
  So adding a new collection will not result in a singleShard and
  no replication anymore.

* fixed issue #3408: Hard crash in query for pagination

* minimum number of V8 contexts in console mode must be 2, not 1. this is
  required to ensure the console gets one dedicated V8 context and all other
  operations have at least one extra context. This requirement was not enforced
  anymore.

* fixed issue #3395: AQL: cannot instantiate CollectBlock with undetermined 
  aggregation method

* UI: fixed wrong user attribute name validation, issue #3228

* fix potential overflow in CRC marker check when a corrupted CRC marker 
  is found at the very beginning of an MMFiles datafile

* UI: fixed unresponsive events in cluster shards view

* Add statistics about the V8 context counts and number of available/active/busy
 threads we expose through the server statistics interface.


v3.2.4 (2017-09-26)
-------------------

* UI: no default index selected during index creation

* UI: added replicationFactor option during SmartGraph creation

* make the MMFiles compactor perform less writes during normal compaction
  operation

  This partially fixes issue #3144

* make the MMFiles compactor configurable

  The following options have been added:

  * `--compaction.db-sleep-time`: sleep interval between two compaction runs
    (in s)
  * `--compaction.min-interval"`: minimum sleep time between two compaction
     runs (in s)
  * `--compaction.min-small-data-file-size`: minimal filesize threshold
    original datafiles have to be below for a compaction
  * `--compaction.dead-documents-threshold`: minimum unused count of documents
    in a datafile
  * `--compaction.dead-size-threshold`: how many bytes of the source data file
    are allowed to be unused at most
  * `--compaction.dead-size-percent-threshold`: how many percent of the source
    datafile should be unused at least
  * `--compaction.max-files`: Maximum number of files to merge to one file
  * `--compaction.max-result-file-size`: how large may the compaction result
    file become (in bytes)
  * `--compaction.max-file-size-factor`: how large the resulting file may
    be in comparison to the collection's `--database.maximal-journal-size' setting`

  see https://docs.arangodb.com/3.2/Manual/Administration/Configuration/Compaction.html
  for more details.

* fix downwards-incompatibility in /_api/explain REST handler

* fix Windows implementation for fs.getTempPath() to also create a
  sub-directory as we do on linux

* fixed a multi-threading issue in cluster-internal communication

* performance improvements for traversals and edge lookups

* removed internal memory zone handling code. the memory zones were a leftover
  from the early ArangoDB days and did not provide any value in the current
  implementation.

* (Enterprise only) added `skipInaccessibleCollections` option for AQL queries:
  if set, AQL queries (especially graph traversals) will treat collections to
  which a user has no access rights to as if these collections were empty.

* adjusted scheduler thread handling to start and stop less threads in
  normal operations

* leader-follower replication catchup code has been rewritten in C++

* early stage AQL optimization now also uses the C++ implementations of
  AQL functions if present. Previously it always referred to the JavaScript
  implementations and ignored the C++ implementations. This change gives
  more flexibility to the AQL optimizer.

* ArangoDB tty log output is now colored for log messages with levels
  FATAL, ERR and WARN.

* changed the return values of AQL functions `REGEX_TEST` and `REGEX_REPLACE`
  to `null` when the input regex is invalid. Previous versions of ArangoDB
  partly returned `false` for invalid regexes and partly `null`.

* added `--log.role` option for arangod

  When set to `true`, this option will make the ArangoDB logger print a single
  character with the server's role into each logged message. The roles are:

  - U: undefined/unclear (used at startup)
  - S: single server
  - C: coordinator
  - P: primary
  - A: agent

  The default value for this option is `false`, so no roles will be logged.


v3.2.3 (2017-09-07)
-------------------

* fixed issue #3106: orphan collections could not be registered in general-graph module

* fixed wrong selection of the database inside the internal cluster js api

* added startup option `--server.check-max-memory-mappings` to make arangod check
  the number of memory mappings currently used by the process and compare it with
  the maximum number of allowed mappings as determined by /proc/sys/vm/max_map_count

  The default value is `true`, so the checks will be performed. When the current
  number of mappings exceeds 90% of the maximum number of mappings, the creation
  of further V8 contexts will be deferred.

  Note that this option is effective on Linux systems only.

* arangoimp now has a `--remove-attribute` option

* added V8 context lifetime control options
  `--javascript.v8-contexts-max-invocations` and `--javascript.v8-contexts-max-age`

  These options allow specifying after how many invocations a used V8 context is
  disposed, or after what time a V8 context is disposed automatically after its
  creation. If either of the two thresholds is reached, an idl V8 context will be
  disposed.

  The default value of `--javascript.v8-contexts-max-invocations` is 0, meaning that
  the maximum number of invocations per context is unlimited. The default value
  for `--javascript.v8-contexts-max-age` is 60 seconds.

* fixed wrong UI cluster health information

* fixed issue #3070: Add index in _jobs collection

* fixed issue #3125: HTTP Foxx API JSON parsing

* fixed issue #3120: Foxx queue: job isn't running when server.authentication = true

* fixed supervision failure detection and handling, which happened with simultaneous
  agency leadership change


v3.2.2 (2017-08-23)
-------------------

* make "Rebalance shards" button work in selected database only, and not make
  it rebalance the shards of all databases

* fixed issue #2847: adjust the response of the DELETE `/_api/users/database/*` calls

* fixed issue #3075: Error when upgrading arangoDB on linux ubuntu 16.04

* fixed a buffer overrun in linenoise console input library for long input strings

* increase size of the linenoise input buffer to 8 KB

* abort compilation if the detected GCC or CLANG isn't in the range of compilers
  we support

* fixed spurious cluster hangups by always sending AQL-query related requests
  to the correct servers, even after failover or when a follower drops

  The problem with the previous shard-based approach was that responsibilities
  for shards may change from one server to another at runtime, after the query
  was already instanciated. The coordinator and other parts of the query then
  sent further requests for the query to the servers now responsible for the
  shards.
  However, an AQL query must send all further requests to the same servers on
  which the query was originally instanciated, even in case of failover.
  Otherwise this would potentially send requests to servers that do not know
  about the query, and would also send query shutdown requests to the wrong
  servers, leading to abandoned queries piling up and using resources until
  they automatically time out.

* fixed issue with RocksDB engine acquiring the collection count values too
  early, leading to the collection count values potentially being slightly off
  even in exclusive transactions (for which the exclusive access should provide
  an always-correct count value)

* fixed some issues in leader-follower catch-up code, specifically for the
  RocksDB engine

* make V8 log fatal errors to syslog before it terminates the process.
  This change is effective on Linux only.

* fixed issue with MMFiles engine creating superfluous collection journals
  on shutdown

* fixed issue #3067: Upgrade from 3.2 to 3.2.1 reset autoincrement keys

* fixed issue #3044: ArangoDB server shutdown unexpectedly

* fixed issue #3039: Incorrect filter interpretation

* fixed issue #3037: Foxx, internal server error when I try to add a new service

* improved MMFiles fulltext index document removal performance
  and fulltext index query performance for bigger result sets

* ui: fixed a display bug within the slow and running queries view

* ui: fixed a bug when success event triggers twice in a modal

* ui: fixed the appearance of the documents filter

* ui: graph vertex collections not restricted to 10 anymore

* fixed issue #2835: UI detection of JWT token in case of server restart or upgrade

* upgrade jemalloc version to 5.0.1

  This fixes problems with the memory allocator returing "out of memory" when
  calling munmap to free memory in order to return it to the OS.

  It seems that calling munmap on Linux can increase the number of mappings, at least
  when a region is partially unmapped. This can lead to the process exceeding its
  maximum number of mappings, and munmap and future calls to mmap returning errors.

  jemalloc version 5.0.1 does not have the `--enable-munmap` configure option anymore,
  so the problem is avoided. To return memory to the OS eventually, jemalloc 5's
  background purge threads are used on Linux.

* fixed issue #2978: log something more obvious when you log a Buffer

* fixed issue #2982: AQL parse error?

* fixed issue #3125: HTTP Foxx API Json parsing

v3.2.1 (2017-08-09)
-------------------

* added C++ implementations for AQL functions `LEFT()`, `RIGHT()` and `TRIM()`

* fixed docs for issue #2968: Collection _key autoincrement value increases on error

* fixed issue #3011: Optimizer rule reduce-extraction-to-projection breaks queries

* Now allowing to restore users in a sharded environment as well
  It is still not possible to restore collections that are sharded
  differently than by _key.

* fixed an issue with restoring of system collections and user rights.
  It was not possible to restore users into an authenticated server.

* fixed issue #2977: Documentation for db._createDatabase is wrong

* ui: added bind parameters to slow query history view

* fixed issue #1751: Slow Query API should provide bind parameters, webui should display them

* ui: fixed a bug when moving multiple documents was not possible

* fixed docs for issue #2968: Collection _key autoincrement value increases on error

* AQL CHAR_LENGTH(null) returns now 0. Since AQL TO_STRING(null) is '' (string of length 0)

* ui: now supports single js file upload for Foxx services in addition to zip files

* fixed a multi-threading issue in the agency when callElection was called
  while the Supervision was calling updateSnapshot

* added startup option `--query.tracking-with-bindvars`

  This option controls whether the list of currently running queries
  and the list of slow queries should contain the bind variables used
  in the queries or not.

  The option can be changed at runtime using the commands

      // enables tracking of bind variables
      // set to false to turn tracking of bind variables off
      var value = true;
      require("@arangodb/aql/queries").properties({
        trackBindVars: value
      });

* index selectivity estimates are now available in the cluster as well

* fixed issue #2943: loadIndexesIntoMemory not returning the same structure
  as the rest of the collection APIs

* fixed issue #2949: ArangoError 1208: illegal name

* fixed issue #2874: Collection properties do not return `isVolatile`
  attribute

* potential fix for issue #2939: Segmentation fault when starting
  coordinator node

* fixed issue #2810: out of memory error when running UPDATE/REPLACE
  on medium-size collection

* fix potential deadlock errors in collector thread

* disallow the usage of volatile collections in the RocksDB engine
  by throwing an error when a collection is created with attribute
  `isVolatile` set to `true`.
  Volatile collections are unsupported by the RocksDB engine, so
  creating them should not succeed and silently create a non-volatile
  collection

* prevent V8 from issuing SIGILL instructions when it runs out of memory

  Now arangod will attempt to log a FATAL error into its logfile in case V8
  runs out of memory. In case V8 runs out of memory, it will still terminate the
  entire process. But at least there should be something in the ArangoDB logs
  indicating what the problem was. Apart from that, the arangod process should
  now be exited with SIGABRT rather than SIGILL as it shouldn't return into the
  V8 code that aborted the process with `__builtin_trap`.

  this potentially fixes issue #2920: DBServer crashing automatically post upgrade to 3.2

* Foxx queues and tasks now ensure that the scripts in them run with the same
  permissions as the Foxx code who started the task / queue

* fixed issue #2928: Offset problems

* fixed issue #2876: wrong skiplist index usage in edge collection

* fixed issue #2868: cname missing from logger-follow results in rocksdb

* fixed issue #2889: Traversal query using incorrect collection id

* fixed issue #2884: AQL traversal uniqueness constraints "propagating" to other traversals? Weird results

* arangoexport: added `--query` option for passing an AQL query to export the result

* fixed issue #2879: No result when querying for the last record of a query

* ui: allows now to edit default access level for collections in database
  _system for all users except the root user.

* The _users collection is no longer accessible outside the arngod process, _queues is always read-only

* added new option "--rocksdb.max-background-jobs"

* removed options "--rocksdb.max-background-compactions", "--rocksdb.base-background-compactions" and "--rocksdb.max-background-flushes"

* option "--rocksdb.compaction-read-ahead-size" now defaults to 2MB

* change Windows build so that RocksDB doesn't enforce AVX optimizations by default
  This fixes startup crashes on servers that do not have AVX CPU extensions

* speed up RocksDB secondary index creation and dropping

* removed RocksDB note in Geo index docs


v3.2.0 (2017-07-20)
-------------------

* fixed UI issues

* fixed multi-threading issues in Pregel

* fixed Foxx resilience

* added command-line option `--javascript.allow-admin-execute`

  This option can be used to control whether user-defined JavaScript code
  is allowed to be executed on server by sending via HTTP to the API endpoint
  `/_admin/execute`  with an authenticated user account.
  The default value is `false`, which disables the execution of user-defined
  code. This is also the recommended setting for production. In test environments,
  it may be convenient to turn the option on in order to send arbitrary setup
  or teardown commands for execution on the server.


v3.2.beta6 (2017-07-18)
-----------------------

* various bugfixes


v3.2.beta5 (2017-07-16)
-----------------------

* numerous bugfixes


v3.2.beta4 (2017-07-04)
-----------------------

* ui: fixed document view _from and _to linking issue for special characters

* added function `db._parse(query)` for parsing an AQL query and returning information about it

* fixed one medium priority and two low priority security user interface
  issues found by owasp zap.

* ui: added index deduplicate options

* ui: fixed renaming of collections for the rocksdb storage engine

* documentation and js fixes for secondaries

* RocksDB storage format was changed, users of the previous beta/alpha versions
  must delete the database directory and re-import their data

* enabled permissions on database and collection level

* added and changed some user related REST APIs
    * added `PUT /_api/user/{user}/database/{database}/{collection}` to change collection permission
    * added `GET /_api/user/{user}/database/{database}/{collection}`
    * added optional `full` parameter to the `GET /_api/user/{user}/database/` REST call

* added user functions in the arangoshell `@arangodb/users` module
    * added `grantCollection` and `revokeCollection` functions
    * added `permission(user, database, collection)` to retrieve collection specific rights

* added "deduplicate" attribute for array indexes, which controls whether inserting
  duplicate index values from the same document into a unique array index will lead to
  an error or not:

      // with deduplicate = true, which is the default value:
      db._create("test");
      db.test.ensureIndex({ type: "hash", fields: ["tags[*]"], deduplicate: true });
      db.test.insert({ tags: ["a", "b"] });
      db.test.insert({ tags: ["c", "d", "c"] }); // will work, because deduplicate = true
      db.test.insert({ tags: ["a"] }); // will fail

      // with deduplicate = false
      db._create("test");
      db.test.ensureIndex({ type: "hash", fields: ["tags[*]"], deduplicate: false });
      db.test.insert({ tags: ["a", "b"] });
      db.test.insert({ tags: ["c", "d", "c"] }); // will not work, because deduplicate = false
      db.test.insert({ tags: ["a"] }); // will fail

  The "deduplicate" attribute is now also accepted by the index creation HTTP
  API endpoint POST /_api/index and is returned by GET /_api/index.

* added optimizer rule "remove-filters-covered-by-traversal"

* Debian/Ubuntu installer: make messages about future package upgrades more clear

* fix a hangup in VST

  The problem happened when the two first chunks of a VST message arrived
  together on a connection that was newly switched to VST.

* fix deletion of outdated WAL files in RocksDB engine

* make use of selectivity estimates in hash, skiplist and persistent indexes
  in RocksDB engine

* changed VM overcommit recommendation for user-friendliness

* fix a shutdown bug in the cluster: a destroyed query could still be active

* do not terminate the entire server process if a temp file cannot be created
  (Windows only)

* fix log output in the front-end, it stopped in case of too many messages


v3.2.beta3 (2017-06-27)
-----------------------

* numerous bugfixes


v3.2.beta2 (2017-06-20)
-----------------------

* potentially fixed issue #2559: Duplicate _key generated on insertion

* fix invalid results (too many) when a skipping LIMIT was used for a
  traversal. `LIMIT x` or `LIMIT 0, x` were not affected, but `LIMIT s, x`
  may have returned too many results

* fix races in SSL communication code

* fix invalid locking in JWT authentication cache, which could have
  crashed the server

* fix invalid first group results for sorted AQL COLLECT when LIMIT
  was used

* fix potential race, which could make arangod hang on startup

* removed `exception` field from transaction error result; users should throw
  explicit `Error` instances to return custom exceptions (addresses issue #2561)

* fixed issue #2613: Reduce log level when Foxx manager tries to self heal missing database

* add a read only mode for users and collection level authorization

* removed `exception` field from transaction error result; users should throw
  explicit `Error` instances to return custom exceptions (addresses issue #2561)

* fixed issue #2677: Foxx disabling development mode creates non-deterministic service bundle

* fixed issue #2684: Legacy service UI not working


v3.2.beta1 (2017-06-12)
-----------------------

* provide more context for index errors (addresses issue #342)

* arangod now validates several OS/environment settings on startup and warns if
  the settings are non-ideal. Most of the checks are executed on Linux systems only.

* fixed issue #2515: The replace-or-with-in optimization rule might prevent use of indexes

* added `REGEX_REPLACE` AQL function

* the RocksDB storage format was changed, users of the previous alpha versions
  must delete the database directory and re-import their data

* added server startup option `--query.fail-on-warning`

  setting this option to `true` will abort any AQL query with an exception if
  it causes a warning at runtime. The value can be overridden per query by
  setting the `failOnWarning` attribute in a query's options.

* added --rocksdb.num-uncompressed-levels to adjust number of non-compressed levels

* added checks for memory managment and warn (i. e. if hugepages are enabled)

* set default SSL cipher suite string to "HIGH:!EXPORT:!aNULL@STRENGTH"

* fixed issue #2469: Authentication = true does not protect foxx-routes

* fixed issue #2459: compile success but can not run with rocksdb

* `--server.maximal-queue-size` is now an absolute maximum. If the queue is
  full, then 503 is returned. Setting it to 0 means "no limit".

* (Enterprise only) added authentication against an LDAP server

* fixed issue #2083: Foxx services aren't distributed to all coordinators

* fixed issue #2384: new coordinators don't pick up existing Foxx services

* fixed issue #2408: Foxx service validation causes unintended side-effects

* extended HTTP API with routes for managing Foxx services

* added distinction between hasUser and authorized within Foxx
  (cluster internal requests are authorized requests but don't have a user)

* arangoimp now has a `--threads` option to enable parallel imports of data

* PR #2514: Foxx services that can't be fixed by self-healing now serve a 503 error

* added `time` function to `@arangodb` module


v3.2.alpha4 (2017-04-25)
------------------------

* fixed issue #2450: Bad optimization plan on simple query

* fixed issue #2448: ArangoDB Web UI takes no action when Delete button is clicked

* fixed issue #2442: Frontend shows already deleted databases during login

* added 'x-content-type-options: nosniff' to avoid MSIE bug

* set default value for `--ssl.protocol` from TLSv1 to TLSv1.2.

* AQL breaking change in cluster:
  The SHORTEST_PATH statement using edge-collection names instead
  of a graph name now requires to explicitly name the vertex-collection names
  within the AQL query in the cluster. It can be done by adding `WITH <name>`
  at the beginning of the query.

  Example:
  ```
  FOR v,e IN OUTBOUND SHORTEST_PATH @start TO @target edges [...]
  ```

  Now has to be:

  ```
  WITH vertices
  FOR v,e IN OUTBOUND SHORTEST_PATH @start TO @target edges [...]
  ```

  This change is due to avoid dead-lock sitations in clustered case.
  An error stating the above is included.

* add implicit use of geo indexes when using SORT/FILTER in AQL, without
  the need to use the special-purpose geo AQL functions `NEAR` or `WITHIN`.

  the special purpose `NEAR` AQL function can now be substituted with the
  following AQL (provided there is a geo index present on the `doc.latitude`
  and `doc.longitude` attributes):

      FOR doc in geoSort
        SORT DISTANCE(doc.latitude, doc.longitude, 0, 0)
        LIMIT 5
        RETURN doc

  `WITHIN` can be substituted with the following AQL:

      FOR doc in geoFilter
        FILTER DISTANCE(doc.latitude, doc.longitude, 0, 0) < 2000
        RETURN doc

  Compared to using the special purpose AQL functions this approach has the
  advantage that it is more composable, and will also honor any `LIMIT` values
  used in the AQL query.

* potential fix for shutdown hangs on OSX

* added KB, MB, GB prefix for integer parameters, % for integer parameters
  with a base value

* added JEMALLOC 4.5.0

* added `--vm.resident-limit` and `--vm.path` for file-backed memory mapping
  after reaching a configurable maximum RAM size

* try recommended limit for file descriptors in case of unlimited
  hard limit

* issue #2413: improve logging in case of lock timeout and deadlocks

* added log topic attribute to /_admin/log api

* removed internal build option `USE_DEV_TIMERS`

  Enabling this option activated some proprietary timers for only selected
  events in arangod. Instead better use `perf` to gather timings.


v3.2.alpha3 (2017-03-22)
------------------------

* increase default collection lock timeout from 30 to 900 seconds

* added function `db._engine()` for retrieval of storage engine information at
  server runtime

  There is also an HTTP REST handler at GET /_api/engine that returns engine
  information.

* require at least cmake 3.2 for building ArangoDB

* make arangod start with less V8 JavaScript contexts

  This speeds up the server start (a little bit) and makes it use less memory.
  Whenever a V8 context is needed by a Foxx action or some other operation and
  there is no usable V8 context, a new one will be created dynamically now.

  Up to `--javascript.v8-contexts` V8 contexts will be created, so this option
  will change its meaning. Previously as many V8 contexts as specified by this
  option were created at server start, and the number of V8 contexts did not
  change at runtime. Now up to this number of V8 contexts will be in use at the
  same time, but the actual number of V8 contexts is dynamic.

  The garbage collector thread will automatically delete unused V8 contexts after
  a while. The number of spare contexts will go down to as few as configured in
  the new option `--javascript.v8-contexts-minimum`. Actually that many V8 contexts
  are also created at server start.

  The first few requests in new V8 contexts will take longer than in contexts
  that have been there already. Performance may therefore suffer a bit for the
  initial requests sent to ArangoDB or when there are only few but performance-
  critical situations in which new V8 contexts will be created. If this is a
  concern, it can easily be fixed by setting `--javascipt.v8-contexts-minimum`
  and `--javascript.v8-contexts` to a relatively high value, which will guarantee
  that many number of V8 contexts to be created at startup and kept around even
  when unused.

  Waiting for an unused V8 context will now also abort if no V8 context can be
  acquired/created after 120 seconds.

* improved diagnostic messages written to logfiles by supervisor process

* fixed issue #2367

* added "bindVars" to attributes of currently running and slow queries

* added "jsonl" as input file type for arangoimp

* upgraded version of bundled zlib library from 1.2.8 to 1.2.11

* added input file type `auto` for arangoimp so it can automatically detect the
  type of the input file from the filename extension

* fixed variables parsing in GraphQL

* added `--translate` option for arangoimp to translate attribute names from
  the input files to attriubte names expected by ArangoDB

  The `--translate` option can be specified multiple times (once per translation
  to be executed). The following example renames the "id" column from the input
  file to "_key", and the "from" column to "_from", and the "to" column to "_to":

      arangoimp --type csv --file data.csv --translate "id=_key" --translate "from=_from" --translate "to=_to"

  `--translate` works for CSV and TSV inputs only.

* changed default value for `--server.max-packet-size` from 128 MB to 256 MB

* fixed issue #2350

* fixed issue #2349

* fixed issue #2346

* fixed issue #2342

* change default string truncation length from 80 characters to 256 characters for
  `print`/`printShell` functions in ArangoShell and arangod. This will emit longer
  prefixes of string values before truncating them with `...`, which is helpful
  for debugging.

* always validate incoming JSON HTTP requests for duplicate attribute names

  Incoming JSON data with duplicate attribute names will now be rejected as
  invalid. Previous versions of ArangoDB only validated the uniqueness of
  attribute names inside incoming JSON for some API endpoints, but not
  consistently for all APIs.

* don't let read-only transactions block the WAL collector

* allow passing own `graphql-sync` module instance to Foxx GraphQL router

* arangoexport can now export to csv format

* arangoimp: fixed issue #2214

* Foxx: automatically add CORS response headers

* added "OPTIONS" to CORS `access-control-allow-methods` header

* Foxx: Fix arangoUser sometimes not being set correctly

* fixed issue #1974


v3.2.alpha2 (2017-02-20)
------------------------

* ui: fixed issue #2065

* ui: fixed a dashboard related memory issue

* Internal javascript rest actions will now hide their stack traces to the client
  unless maintainer mode is activated. Instead they will always log to the logfile

* Removed undocumented internal HTTP API:
  * PUT _api/edges

  The documented GET _api/edges and the undocumented POST _api/edges remains unmodified.

* updated V8 version to 5.7.0.0

* change undocumented behaviour in case of invalid revision ids in
  If-Match and If-None-Match headers from 400 (BAD) to 412 (PRECONDITION
  FAILED).

* change undocumented behaviour in case of invalid revision ids in
  JavaScript document operations from 1239 ("illegal document revision")
  to 1200 ("conflict").

* added data export tool, arangoexport.

  arangoexport can be used to export collections to json, jsonl or xml
  and export a graph or collections to xgmml.

* fixed a race condition when closing a connection

* raised default hard limit on threads for very small to 64

* fixed negative counting of http connection in UI


v3.2.alpha1 (2017-02-05)
------------------------

* added figure `httpRequests` to AQL query statistics

* removed revisions cache intermediate layer implementation

* obsoleted startup options `--database.revision-cache-chunk-size` and
  `--database.revision-cache-target-size`

* fix potential port number over-/underruns

* added startup option `--log.shorten-filenames` for controlling whether filenames
  in log messages should be shortened to just the filename with the absolute path

* removed IndexThreadFeature, made `--database.index-threads` option obsolete

* changed index filling to make it more parallel, dispatch tasks to boost::asio

* more detailed stacktraces in Foxx apps

* generated Foxx services now use swagger tags


v3.1.24 (XXXX-XX-XX)
--------------------

* fixed one more LIMIT issue in traversals


v3.1.23 (2017-06-19)
--------------------

* potentially fixed issue #2559: Duplicate _key generated on insertion

* fix races in SSL communication code

* fix invalid results (too many) when a skipping LIMIT was used for a
  traversal. `LIMIT x` or `LIMIT 0, x` were not affected, but `LIMIT s, x`
  may have returned too many results

* fix invalid first group results for sorted AQL COLLECT when LIMIT
  was used

* fix invalid locking in JWT authentication cache, which could have
  crashed the server

* fix undefined behavior in traverser when traversals were used inside
  a FOR loop


v3.1.22 (2017-06-07)
--------------------

* fixed issue #2505: Problem with export + report of a bug

* documented changed behavior of WITH

* fixed ui glitch in aardvark

* avoid agency compaction bug

* fixed issue #2283: disabled proxy communication internally


v3.1.21 (2017-05-22)
--------------------

* fixed issue #2488:  AQL operator IN error when data use base64 chars

* more randomness in seeding RNG

v3.1.20 (2016-05-16)
--------------------

* fixed incorrect sorting for distributeShardsLike

* improve reliability of AgencyComm communication with Agency

* fixed shard numbering bug, where ids were erouneously incremented by 1

* remove an unnecessary precondition in createCollectionCoordinator

* funny fail rotation fix

* fix in SimpleHttpClient for correct advancement of readBufferOffset

* forward SIG_HUP in supervisor process to the server process to fix logrotaion
  You need to stop the remaining arangod server process manually for the upgrade to work.


v3.1.19 (2017-04-28)
--------------------

* Fixed a StackOverflow issue in Traversal and ShortestPath. Occured if many (>1000) input
  values in a row do not return any result. Fixes issue: #2445

* fixed issue #2448

* fixed issue #2442

* added 'x-content-type-options: nosniff' to avoid MSIE bug

* fixed issue #2441

* fixed issue #2440

* Fixed a StackOverflow issue in Traversal and ShortestPath. Occured if many (>1000) input
  values in a row do not return any result. Fixes issue: #2445

* fix occasional hanging shutdowns on OS X


v3.1.18 (2017-04-18)
--------------------

* fixed error in continuous synchronization of collections

* fixed spurious hangs on server shutdown

* better error messages during restore collection

* completely overhaul supervision. More detailed tests

* Fixed a dead-lock situation in cluster traversers, it could happen in
  rare cases if the computation on one DBServer could be completed much earlier
  than the other server. It could also be restricted to SmartGraphs only.

* (Enterprise only) Fixed a bug in SmartGraph DepthFirstSearch. In some
  more complicated queries, the maxDepth limit of 1 was not considered strictly
  enough, causing the traverser to do unlimited depth searches.

* fixed issue #2415

* fixed issue #2422

* fixed issue #1974


v3.1.17 (2017-04-04)
--------------------

* (Enterprise only) fixed a bug where replicationFactor was not correctly
  forwarded in SmartGraph creation.

* fixed issue #2404

* fixed issue #2397

* ui - fixed smart graph option not appearing

* fixed issue #2389

* fixed issue #2400


v3.1.16 (2017-03-27)
--------------------

* fixed issue #2392

* try to raise file descriptors to at least 8192, warn otherwise

* ui - aql editor improvements + updated ace editor version (memory leak)

* fixed lost HTTP requests

* ui - fixed some event issues

* avoid name resolution when given connection string is a valid ip address

* helps with issue #1842, bug in COLLECT statement in connection with LIMIT.

* fix locking bug in cluster traversals

* increase lock timeout defaults

* increase various cluster timeouts

* limit default target size for revision cache to 1GB, which is better for
  tight RAM situations (used to be 40% of (totalRAM - 1GB), use
  --database.revision-cache-target-size <VALUEINBYTES> to get back the
  old behaviour

* fixed a bug with restarted servers indicating status as "STARTUP"
  rather that "SERVING" in Nodes UI.


v3.1.15 (2017-03-20)
--------------------

* add logrotate configuration as requested in #2355

* fixed issue #2376

* ui - changed document api due a chrome bug

* ui - fixed a submenu bug

* added endpoint /_api/cluster/endpoints in cluster case to get all
  coordinator endpoints

* fix documentation of /_api/endpoint, declaring this API obsolete.

* Foxx response objects now have a `type` method for manipulating the content-type header

* Foxx tests now support `xunit` and `tap` reporters


v3.1.14 (2017-03-13)
--------------------

* ui - added feature request (multiple start nodes within graph viewer) #2317

* added missing locks to authentication cache methods

* ui - added feature request (multiple start nodes within graph viewer) #2317

* ui - fixed wrong merge of statistics information from different coordinators

* ui - fixed issue #2316

* ui - fixed wrong protocol usage within encrypted environment

* fixed compile error on Mac Yosemite

* minor UI fixes


v3.1.13 (2017-03-06)
--------------------

* fixed variables parsing in GraphQL

* fixed issue #2214

* fixed issue #2342

* changed thread handling to queue only user requests on coordinator

* use exponential backoff when waiting for collection locks

* repair short name server lookup in cluster in the case of a removed
  server


v3.1.12 (2017-02-28)
--------------------

* disable shell color escape sequences on Windows

* fixed issue #2326

* fixed issue #2320

* fixed issue #2315

* fixed a race condition when closing a connection

* raised default hard limit on threads for very small to 64

* fixed negative counting of http connection in UI

* fixed a race when renaming collections

* fixed a race when dropping databases


v3.1.11 (2017-02-17)
--------------------

* fixed a race between connection closing and sending out last chunks of data to clients
  when the "Connection: close" HTTP header was set in requests

* ui: optimized smart graph creation usability

* ui: fixed #2308

* fixed a race in async task cancellation via `require("@arangodb/tasks").unregisterTask()`

* fixed spuriously hanging threads in cluster AQL that could sit idle for a few minutes

* fixed potential numeric overflow for big index ids in index deletion API

* fixed sort issue in cluster, occurring when one of the local sort buffers of a
  GatherNode was empty

* reduce number of HTTP requests made for certain kinds of join queries in cluster,
  leading to speedup of some join queries

* supervision deals with demised coordinators correctly again

* implement a timeout in TraverserEngineRegistry

* agent communication reduced in large batches of append entries RPCs

* inception no longer estimates RAFT timings

* compaction in agents has been moved to a separate thread

* replicated logs hold local timestamps

* supervision jobs failed leader and failed follower revisited for
  function in precarious stability situations

* fixed bug in random number generator for 64bit int


v3.1.10 (2017-02-02)
--------------------

* updated versions of bundled node modules:
  - joi: from 8.4.2 to 9.2.0
  - joi-to-json-schema: from 2.2.0 to 2.3.0
  - sinon: from 1.17.4 to 1.17.6
  - lodash: from 4.13.1 to 4.16.6

* added shortcut for AQL ternary operator
  instead of `condition ? true-part : false-part` it is now possible to also use a
  shortcut variant `condition ? : false-part`, e.g.

      FOR doc IN docs RETURN doc.value ?: 'not present'

  instead of

      FOR doc IN docs RETURN doc.value ? doc.value : 'not present'

* fixed wrong sorting order in cluster, if an index was used to sort with many
  shards.

* added --replication-factor, --number-of-shards and --wait-for-sync to arangobench

* turn on UTF-8 string validation for VelocyPack values received via VST connections

* fixed issue #2257

* upgraded Boost version to 1.62.0

* added optional detail flag for db.<collection>.count()
  setting the flag to `true` will make the count operation returned the per-shard
  counts for the collection:

      db._create("test", { numberOfShards: 10 });
      for (i = 0; i < 1000; ++i) {
        db.test.insert({value: i});
      }
      db.test.count(true);

      {
        "s100058" : 99,
        "s100057" : 103,
        "s100056" : 100,
        "s100050" : 94,
        "s100055" : 90,
        "s100054" : 122,
        "s100051" : 109,
        "s100059" : 99,
        "s100053" : 95,
        "s100052" : 89
      }

* added optional memory limit for AQL queries:

      db._query("FOR i IN 1..100000 SORT i RETURN i", {}, { options: { memoryLimit: 100000 } });

  This option limits the default maximum amount of memory (in bytes) that a single
  AQL query can use.
  When a single AQL query reaches the specified limit value, the query will be
  aborted with a *resource limit exceeded* exception. In a cluster, the memory
  accounting is done per shard, so the limit value is effectively a memory limit per
  query per shard.

  The global limit value can be overriden per query by setting the *memoryLimit*
  option value for individual queries when running an AQL query.

* added server startup option `--query.memory-limit`

* added convenience function to create vertex-centric indexes.

  Usage: `db.collection.ensureVertexCentricIndex("label", {type: "hash", direction: "outbound"})`
  That will create an index that can be used on OUTBOUND with filtering on the
  edge attribute `label`.

* change default log output for tools to stdout (instead of stderr)

* added option -D to define a configuration file environment key=value

* changed encoding behavior for URLs encoded in the C++ code of ArangoDB:
  previously the special characters `-`, `_`, `~` and `.` were returned as-is
  after URL-encoding, now `.` will be encoded to be `%2e`.
  This also changes the behavior of how incoming URIs are processed: previously
  occurrences of `..` in incoming request URIs were collapsed (e.g. `a/../b/` was
  collapsed to a plain `b/`). Now `..` in incoming request URIs are not collapsed.

* Foxx request URL suffix is no longer unescaped

* @arangodb/request option json now defaults to `true` if the response body is not empty and encoding is not explicitly set to `null` (binary).
  The option can still be set to `false` to avoid unnecessary attempts at parsing the response as JSON.

* Foxx configuration values for unknown options will be discarded when saving the configuration in production mode using the web interface

* module.context.dependencies is now immutable

* process.stdout.isTTY now returns `true` in arangosh and when running arangod with the `--console` flag

* add support for Swagger tags in Foxx


v3.1.9 (XXXX-XX-XX)
-------------------

* macos CLI package: store databases and apps in the users home directory

* ui: fixed re-login issue within a non system db, when tab was closed

* fixed a race in the VelocyStream Commtask implementation

* fixed issue #2256


v3.1.8 (2017-01-09)
-------------------

* add Windows silent installer

* add handling of debug symbols during Linux & windows release builds.

* fixed issue #2181

* fixed issue #2248: reduce V8 max old space size from 3 GB to 1 GB on 32 bit systems

* upgraded Boost version to 1.62.0

* fixed issue #2238

* fixed issue #2234

* agents announce new endpoints in inception phase to leader

* agency leadership accepts updatet endpoints to given uuid

* unified endpoints replace localhost with 127.0.0.1

* fix several problems within an authenticated cluster


v3.1.7 (2016-12-29)
-------------------

* fixed one too many elections in RAFT

* new agency comm backported from devel


v3.1.6 (2016-12-20)
-------------------

* fixed issue #2227

* fixed issue #2220

* agency constituent/agent bug fixes in race conditions picking up
  leadership

* supervision does not need waking up anymore as it is running
  regardless

* agents challenge their leadership more rigorously


v3.1.5 (2016-12-16)
-------------------

* lowered default value of `--database.revision-cache-target-size` from 75% of
  RAM to less than 40% of RAM

* fixed issue #2218

* fixed issue #2217

* Foxx router.get/post/etc handler argument can no longer accidentally omitted

* fixed issue #2223


v3.1.4 (2016-12-08)
-------------------

* fixed issue #2211

* fixed issue #2204

* at cluster start, coordinators wait until at least one DBserver is there,
  and either at least two DBservers are there or 15s have passed, before they
  initiate the bootstrap of system collections.

* more robust agency startup from devel

* supervision's AddFollower adds many followers at once

* supervision has new FailedFollower job

* agency's Node has new method getArray

* agency RAFT timing estimates more conservative in waitForSync
  scenario

* agency RAFT timing estimates capped at maximum 2.0/10.0 for low/high


v3.1.3 (2016-12-02)
-------------------

* fix a traversal bug when using skiplist indexes:
  if we have a skiplist of ["a", "unused", "_from"] and a traversal like:
  FOR v,e,p IN OUTBOUND @start @@edges
    FILTER p.edges[0].a == 'foo'
    RETURN v
  And the above index applied on "a" is considered better than EdgeIndex, than
  the executor got into undefined behaviour.

* fix endless loop when trying to create a collection with replicationFactor: -1


v3.1.2 (2016-11-24)
-------------------

* added support for descriptions field in Foxx dependencies

* (Enterprise only) fixed a bug in the statistic report for SmartGraph traversals.
Now they state correctly how many documents were fetched from the index and how many
have been filtered.

* Prevent uniform shard distribution when replicationFactor == numServers

v3.1.1 (2016-11-15)
-------------------

* fixed issue #2176

* fixed issue #2168

* display index usage of traversals in AQL explainer output (previously missing)

* fixed issue #2163

* preserve last-used HLC value across server starts

* allow more control over handling of pre-3.1 _rev values

  this changes the server startup option `--database.check-30-revisions` from a boolean (true/false)
  parameter to a string parameter with the following possible values:

  - "fail":
    will validate _rev values of 3.0 collections on collection loading and throw an exception when invalid _rev values are found.
    in this case collections with invalid _rev values are marked as corrupted and cannot be used in the ArangoDB 3.1 instance.
    the fix procedure for such collections is to export the collections from 3.0 database with arangodump and restore them in 3.1 with arangorestore.
    collections that do not contain invalid _rev values are marked as ok and will not be re-checked on following loads.
    collections that contain invalid _rev values will be re-checked on following loads.

  - "true":
    will validate _rev values of 3.0 collections on collection loading and print a warning when invalid _rev values are found.
    in this case collections with invalid _rev values can be used in the ArangoDB 3.1 instance.
    however, subsequent operations on documents with invalid _rev values may silently fail or fail with explicit errors.
    the fix procedure for such collections is to export the collections from 3.0 database with arangodump and restore them in 3.1 with arangorestore.
    collections that do not contain invalid _rev values are marked as ok and will not be re-checked on following loads.
    collections that contain invalid _rev values will be re-checked on following loads.

  - "false":
    will not validate _rev values on collection loading and not print warnings.
    no hint is given when invalid _rev values are found.
    subsequent operations on documents with invalid _rev values may silently fail or fail with explicit errors.
    this setting does not affect whether collections are re-checked later.
    collections will be re-checked on following loads if `--database.check-30-revisions` is later set to either `true` or `fail`.

  The change also suppresses warnings that were printed when collections were restored using arangorestore, and the restore
  data contained invalid _rev values. Now these warnings are suppressed, and new HLC _rev values are generated for these documents
  as before.

* added missing functions to AQL syntax highlighter in web interface

* fixed display of `ANY` direction in traversal explainer output (direction `ANY` was shown as either
  `INBOUND` or `OUTBOUND`)

* changed behavior of toJSON() function when serializing an object before saving it in the database

  if an object provides a toJSON() function, this function is still called for serializing it.
  the change is that the result of toJSON() is not stringified anymore, but saved as is. previous
  versions of ArangoDB called toJSON() and after that additionally stringified its result.

  This change will affect the saving of JS Buffer objects, which will now be saved as arrays of
  bytes instead of a comma-separated string of the Buffer's byte contents.

* allow creating unique indexes on more attributes than present in shardKeys

  The following combinations of shardKeys and indexKeys are allowed/not allowed:

  shardKeys     indexKeys
      a             a        ok
      a             b    not ok
      a           a b        ok
    a b             a    not ok
    a b             b    not ok
    a b           a b        ok
    a b         a b c        ok
  a b c           a b    not ok
  a b c         a b c        ok

* fixed wrong version in web interface login screen (EE only)

* make web interface not display an exclamation mark next to ArangoDB version number 3.1

* fixed search for arbitrary document attributes in web interface in case multiple
  search values were used on different attribute names. in this case, the search always
  produced an empty result

* disallow updating `_from` and `_to` values of edges in Smart Graphs. Updating these
  attributes would lead to potential redistribution of edges to other shards, which must be
  avoided.

* fixed issue #2148

* updated graphql-sync dependency to 0.6.2

* fixed issue #2156

* fixed CRC4 assembly linkage


v3.1.0 (2016-10-29)
-------------------

* AQL breaking change in cluster:

  from ArangoDB 3.1 onwards `WITH` is required for traversals in a
  clustered environment in order to avoid deadlocks.

  Note that for queries that access only a single collection or that have all
  collection names specified somewhere else in the query string, there is no
  need to use *WITH*. *WITH* is only useful when the AQL query parser cannot
  automatically figure out which collections are going to be used by the query.
  *WITH* is only useful for queries that dynamically access collections, e.g.
  via traversals, shortest path operations or the *DOCUMENT()* function.

  more info can be found [here](https://github.com/arangodb/arangodb/blob/devel/Documentation/Books/AQL/Operations/With.md)

* added AQL function `DISTANCE` to calculate the distance between two arbitrary
  coordinates (haversine formula)

* fixed issue #2110

* added Auto-aptation of RAFT timings as calculations only


v3.1.rc2 (2016-10-10)
---------------------

* second release candidate


v3.1.rc1 (2016-09-30)
---------------------

* first release candidate


v3.1.alpha2 (2016-09-01)
------------------------

* added module.context.createDocumentationRouter to replace module.context.apiDocumentation

* bug in RAFT implementation of reads. dethroned leader still answered requests in isolation

* ui: added new graph viewer

* ui: aql-editor added tabular & graph display

* ui: aql-editor improved usability

* ui: aql-editor: query profiling support

* fixed issue #2109

* fixed issue #2111

* fixed issue #2075

* added AQL function `DISTANCE` to calculate the distance between two arbitrary
  coordinates (haversine formula)

* rewrote scheduler and dispatcher based on boost::asio

  parameters changed:
    `--scheduler.threads` and `--server.threads` are now merged into a single one: `--server.threads`

    hidden `--server.extra-threads` has been removed

    hidden `--server.aql-threads` has been removed

    hidden `--server.backend` has been removed

    hidden `--server.show-backends` has been removed

    hidden `--server.thread-affinity` has been removed

* fixed issue #2086

* fixed issue #2079

* fixed issue #2071

  make the AQL query optimizer inject filter condition expressions referred to
  by variables during filter condition aggregation.
  For example, in the following query

      FOR doc IN collection
        LET cond1 = (doc.value == 1)
        LET cond2 = (doc.value == 2)
        FILTER cond1 || cond2
        RETURN { doc, cond1, cond2 }

  the optimizer will now inject the conditions for `cond1` and `cond2` into the filter
  condition `cond1 || cond2`, expanding it to `(doc.value == 1) || (doc.value == 2)`
  and making these conditions available for index searching.

  Note that the optimizer previously already injected some conditions into other
  conditions, but only if the variable that defined the condition was not used
  elsewhere. For example, the filter condition in the query

      FOR doc IN collection
        LET cond = (doc.value == 1)
        FILTER cond
        RETURN { doc }

  already got optimized before because `cond` was only used once in the query and
  the optimizer decided to inject it into the place where it was used.

  This only worked for variables that were referred to once in the query.
  When a variable was used multiple times, the condition was not injected as
  in the following query:

      FOR doc IN collection
        LET cond = (doc.value == 1)
        FILTER cond
        RETURN { doc, cond }

  The fix for #2070 now will enable this optimization so that the query can
  use an index on `doc.value` if available.

* changed behavior of AQL array comparison operators for empty arrays:
  * `ALL` and `ANY` now always return `false` when the left-hand operand is an
    empty array. The behavior for non-empty arrays does not change:
    * `[] ALL == 1` will return `false`
    * `[1] ALL == 1` will return `true`
    * `[1, 2] ALL == 1` will return `false`
    * `[2, 2] ALL == 1` will return `false`
    * `[] ANY == 1` will return `false`
    * `[1] ANY == 1` will return `true`
    * `[1, 2] ANY == 1` will return `true`
    * `[2, 2] ANY == 1` will return `false`
  * `NONE` now always returns `true` when the left-hand operand is an empty array.
    The behavior for non-empty arrays does not change:
    * `[] NONE == 1` will return `true`
    * `[1] NONE == 1` will return `false`
    * `[1, 2] NONE == 1` will return `false`
    * `[2, 2] NONE == 1` will return `true`

* added experimental AQL functions `JSON_STRINGIFY` and `JSON_PARSE`

* added experimental support for incoming gzip-compressed requests

* added HTTP REST APIs for online loglevel adjustments:

  - GET `/_admin/log/level` returns the current loglevel settings
  - PUT `/_admin/log/level` modifies the current loglevel settings

* PATCH /_api/gharial/{graph-name}/vertex/{collection-name}/{vertex-key}
  - changed default value for keepNull to true

* PATCH /_api/gharial/{graph-name}/edge/{collection-name}/{edge-key}
  - changed default value for keepNull to true

* renamed `maximalSize` attribute in parameter.json files to `journalSize`

  The `maximalSize` attribute will still be picked up from collections that
  have not been adjusted. Responses from the replication API will now also use
  `journalSize` instead of `maximalSize`.

* added `--cluster.system-replication-factor` in order to adjust the
  replication factor for new system collections

* fixed issue #2012

* added a memory expection in case V8 memory gets too low

* added Optimizer Rule for other indexes in Traversals
  this allows AQL traversals to use other indexes than the edge index.
  So traversals with filters on edges can now make use of more specific
  indexes, e.g.

      FOR v, e, p IN 2 OUTBOUND @start @@edge FILTER p.edges[0].foo == "bar"

  will prefer a Hash Index on [_from, foo] above the EdgeIndex.

* fixed epoch computation in hybrid logical clock

* fixed thread affinity

* replaced require("internal").db by require("@arangodb").db

* added option `--skip-lines` for arangoimp
  this allows skipping the first few lines from the import file in case the
  CSV or TSV import are used

* fixed periodic jobs: there should be only one instance running - even if it
  runs longer than the period

* improved performance of primary index and edge index lookups

* optimizations for AQL `[*]` operator in case no filter, no projection and
  no offset/limit are used

* added AQL function `OUTERSECTION` to return the symmetric difference of its
  input arguments

* Foxx manifests of installed services are now saved to disk with indentation

* Foxx tests and scripts in development mode should now always respect updated
  files instead of loading stale modules

* When disabling Foxx development mode the setup script is now re-run

* Foxx now provides an easy way to directly serve GraphQL requests using the
  `@arangodb/foxx/graphql` module and the bundled `graphql-sync` dependency

* Foxx OAuth2 module now correctly passes the `access_token` to the OAuth2 server

* added iconv-lite and timezone modules

* web interface now allows installing GitHub and zip services in legacy mode

* added module.context.createDocumentationRouter to replace module.context.apiDocumentation

* bug in RAFT implementation of reads. dethroned leader still answered
  requests in isolation

* all lambdas in ClusterInfo might have been left with dangling references.

* Agency bug fix for handling of empty json objects as values.

* Foxx tests no longer support the Mocha QUnit interface as this resulted in weird
  inconsistencies in the BDD and TDD interfaces. This fixes the TDD interface
  as well as out-of-sequence problems when using the BDD before/after functions.

* updated bundled JavaScript modules to latest versions; joi has been updated from 8.4 to 9.2
  (see [joi 9.0.0 release notes](https://github.com/hapijs/joi/issues/920) for information on
  breaking changes and new features)

* fixed issue #2139

* updated graphql-sync dependency to 0.6.2

* fixed issue #2156


v3.0.13 (XXXX-XX-XX)
--------------------

* fixed issue #2315

* fixed issue #2210


v3.0.12 (2016-11-23)
--------------------

* fixed issue #2176

* fixed issue #2168

* fixed issues #2149, #2159

* fixed error reporting for issue #2158

* fixed assembly linkage bug in CRC4 module

* added support for descriptions field in Foxx dependencies


v3.0.11 (2016-11-08)
--------------------

* fixed issue #2140: supervisor dies instead of respawning child

* fixed issue #2131: use shard key value entered by user in web interface

* fixed issue #2129: cannot kill a long-run query

* fixed issue #2110

* fixed issue #2081

* fixed issue #2038

* changes to Foxx service configuration or dependencies should now be
  stored correctly when options are cleared or omitted

* Foxx tests no longer support the Mocha QUnit interface as this resulted in weird
  inconsistencies in the BDD and TDD interfaces. This fixes the TDD interface
  as well as out-of-sequence problems when using the BDD before/after functions.

* fixed issue #2148


v3.0.10 (2016-09-26)
--------------------

* fixed issue #2072

* fixed issue #2070

* fixed slow cluster starup issues. supervision will demonstrate more
  patience with db servers


v3.0.9 (2016-09-21)
-------------------

* fixed issue #2064

* fixed issue #2060

* speed up `collection.any()` and skiplist index creation

* fixed multiple issues where ClusterInfo bug hung agency in limbo
  timeouting on multiple collection and database callbacks


v3.0.8 (2016-09-14)
-------------------

* fixed issue #2052

* fixed issue #2005

* fixed issue #2039

* fixed multiple issues where ClusterInfo bug hung agency in limbo
  timeouting on multiple collection and database callbacks


v3.0.7 (2016-09-05)
-------------------

* new supervision job handles db server failure during collection creation.


v3.0.6 (2016-09-02)
-------------------

* fixed issue #2026

* slightly better error diagnostics for AQL query compilation and replication

* fixed issue #2018

* fixed issue #2015

* fixed issue #2012

* fixed wrong default value for arangoimp's `--on-duplicate` value

* fix execution of AQL traversal expressions when there are multiple
  conditions that refer to variables set outside the traversal

* properly return HTTP 503 in JS actions when backend is gone

* supervision creates new key in agency for failed servers

* new shards will not be allocated on failed or cleaned servers


v3.0.5 (2016-08-18)
-------------------

* execute AQL ternary operator via C++ if possible

* fixed issue #1977

* fixed extraction of _id attribute in AQL traversal conditions

* fix SSL agency endpoint

* Minimum RAFT timeout was one order of magnitude to short.

* Optimized RAFT RPCs from leader to followers for efficiency.

* Optimized RAFT RPC handling on followers with respect to compaction.

* Fixed bug in handling of duplicates and overlapping logs

* Fixed bug in supervision take over after leadership change.

v3.0.4 (2016-08-01)
-------------------

* added missing lock for periodic jobs access

* fix multiple foxx related cluster issues

* fix handling of empty AQL query strings

* fixed issue in `INTERSECTION` AQL function with duplicate elements
  in the source arrays

* fixed issue #1970

* fixed issue #1968

* fixed issue #1967

* fixed issue #1962

* fixed issue #1959

* replaced require("internal").db by require("@arangodb").db

* fixed issue #1954

* fixed issue #1953

* fixed issue #1950

* fixed issue #1949

* fixed issue #1943

* fixed segfault in V8, by backporting https://bugs.chromium.org/p/v8/issues/detail?id=5033

* Foxx OAuth2 module now correctly passes the `access_token` to the OAuth2 server

* fixed credentialed CORS requests properly respecting --http.trusted-origin

* fixed a crash in V8Periodic task (forgotten lock)

* fixed two bugs in synchronous replication (syncCollectionFinalize)


v3.0.3 (2016-07-17)
-------------------

* fixed issue #1942

* fixed issue #1941

* fixed array index batch insertion issues for hash indexes that caused problems when
  no elements remained for insertion

* fixed AQL MERGE() function with External objects originating from traversals

* fixed some logfile recovery errors with error message "document not found"

* fixed issue #1937

* fixed issue #1936

* improved performance of arangorestore in clusters with synchronous
  replication

* Foxx tests and scripts in development mode should now always respect updated
  files instead of loading stale modules

* When disabling Foxx development mode the setup script is now re-run

* Foxx manifests of installed services are now saved to disk with indentation


v3.0.2 (2016-07-09)
-------------------

* fixed assertion failure in case multiple remove operations were used in the same query

* fixed upsert behavior in case upsert was used in a loop with the same document example

* fixed issue #1930

* don't expose local file paths in Foxx error messages.

* fixed issue #1929

* make arangodump dump the attribute `isSystem` when dumping the structure
  of a collection, additionally make arangorestore not fail when the attribute
  is missing

* fixed "Could not extract custom attribute" issue when using COLLECT with
  MIN/MAX functions in some contexts

* honor presence of persistent index for sorting

* make AQL query optimizer not skip "use-indexes-rule", even if enough
  plans have been created already

* make AQL optimizer not skip "use-indexes-rule", even if enough execution plans
  have been created already

* fix double precision value loss in VelocyPack JSON parser

* added missing SSL support for arangorestore

* improved cluster import performance

* fix Foxx thumbnails on DC/OS

* fix Foxx configuration not being saved

* fix Foxx app access from within the frontend on DC/OS

* add option --default-replication-factor to arangorestore and simplify
  the control over the number of shards when restoring

* fix a bug in the VPack -> V8 conversion if special attributes _key,
  _id, _rev, _from and _to had non-string values, which is allowed
  below the top level

* fix malloc_usable_size for darwin


v3.0.1 (2016-06-30)
-------------------

* fixed periodic jobs: there should be only one instance running - even if it
  runs longer than the period

* increase max. number of collections in AQL queries from 32 to 256

* fixed issue #1916: header "authorization" is required" when opening
  services page

* fixed issue #1915: Explain: member out of range

* fixed issue #1914: fix unterminated buffer

* don't remove lockfile if we are the same (now stale) pid
  fixes docker setups (our pid will always be 1)

* do not use revision id comparisons in compaction for determining whether a
  revision is obsolete, but marker memory addresses
  this ensures revision ids don't matter when compacting documents

* escape Unicode characters in JSON HTTP responses
  this converts UTF-8 characters in HTTP responses of arangod into `\uXXXX`
  escape sequences. This makes the HTTP responses fit into the 7 bit ASCII
  character range, which speeds up HTTP response parsing for some clients,
  namely node.js/v8

* add write before read collections when starting a user transaction
  this allows specifying the same collection in both read and write mode without
  unintended side effects

* fixed buffer overrun that occurred when building very large result sets

* index lookup optimizations for primary index and edge index

* fixed "collection is a nullptr" issue when starting a traversal from a transaction

* enable /_api/import on coordinator servers


v3.0.0 (2016-06-22)
-------------------

* minor GUI fixxes

* fix for replication and nonces


v3.0.0-rc3 (2016-06-19)
-----------------------

* renamed various Foxx errors to no longer refer to Foxx services as apps

* adjusted various error messages in Foxx to be more informative

* specifying "files" in a Foxx manifest to be mounted at the service root
  no longer results in 404s when trying to access non-file routes

* undeclared path parameters in Foxx no longer break the service

* trusted reverse proxy support is now handled more consistently

* ArangoDB request compatibility and user are now exposed in Foxx

* all bundled NPM modules have been upgraded to their latest versions


v3.0.0-rc2 (2016-06-12)
-----------------------

* added option `--server.max-packet-size` for client tools

* renamed option `--server.ssl-protocol` to `--ssl.protocol` in client tools
  (was already done for arangod, but overlooked for client tools)

* fix handling of `--ssl.protocol` value 5 (TLS v1.2) in client tools, which
  claimed to support it but didn't

* config file can use '@include' to include a different config file as base


v3.0.0-rc1 (2016-06-10)
-----------------------

* the user management has changed: it now has users that are independent of
  databases. A user can have one or more database assigned to the user.

* forward ported V8 Comparator bugfix for inline heuristics from
  https://github.com/v8/v8/commit/5ff7901e24c2c6029114567de5a08ed0f1494c81

* changed to-string conversion for AQL objects and arrays, used by the AQL
  function `TO_STRING()` and implicit to-string casts in AQL

  - arrays are now converted into their JSON-stringify equivalents, e.g.

    - `[ ]` is now converted to `[]`
    - `[ 1, 2, 3 ]` is now converted to `[1,2,3]`
    - `[ "test", 1, 2 ] is now converted to `["test",1,2]`

    Previous versions of ArangoDB converted arrays with no members into the
    empty string, and non-empty arrays into a comma-separated list of member
    values, without the surrounding angular brackets. Additionally, string
    array members were not enclosed in quotes in the result string:

    - `[ ]` was converted to ``
    - `[ 1, 2, 3 ]` was converted to `1,2,3`
    - `[ "test", 1, 2 ] was converted to `test,1,2`

  - objects are now converted to their JSON-stringify equivalents, e.g.

    - `{ }` is converted to `{}`
    - `{ a: 1, b: 2 }` is converted to `{"a":1,"b":2}`
    - `{ "test" : "foobar" }` is converted to `{"test":"foobar"}`

    Previous versions of ArangoDB always converted objects into the string
    `[object Object]`

  This change affects also the AQL functions `CONCAT()` and `CONCAT_SEPARATOR()`
  which treated array values differently in previous versions. Previous versions
  of ArangoDB automatically flattened array values on the first level of the array,
  e.g. `CONCAT([1, 2, 3, [ 4, 5, 6 ]])` produced `1,2,3,4,5,6`. Now this will produce
  `[1,2,3,[4,5,6]]`. To flatten array members on the top level, you can now use
  the more explicit `CONCAT(FLATTEN([1, 2, 3, [4, 5, 6]], 1))`.

* added C++ implementations for AQL functions `SLICE()`, `CONTAINS()` and
  `RANDOM_TOKEN()`

* as a consequence of the upgrade to V8 version 5, the implementation of the
  JavaScript `Buffer` object had to be changed. JavaScript `Buffer` objects in
  ArangoDB now always store their data on the heap. There is no shared pool
  for small Buffer values, and no pointing into existing Buffer data when
  extracting slices. This change may increase the cost of creating Buffers with
  short contents or when peeking into existing Buffers, but was required for
  safer memory management and to prevent leaks.

* the `db` object's function `_listDatabases()` was renamed to just `_databases()`
  in order to make it more consistent with the existing `_collections()` function.
  Additionally the `db` object's `_listEndpoints()` function was renamed to just
  `_endpoints()`.

* changed default value of `--server.authentication` from `false` to `true` in
  configuration files etc/relative/arangod.conf and etc/arangodb/arangod.conf.in.
  This means the server will be started with authentication enabled by default,
  requiring all client connections to provide authentication data when connecting
  to ArangoDB. Authentication can still be turned off via setting the value of
  `--server.authentication` to `false` in ArangoDB's configuration files or by
  specifying the option on the command-line.

* Changed result format for querying all collections via the API GET `/_api/collection`.

  Previous versions of ArangoDB returned an object with an attribute named `collections`
  and an attribute named `names`. Both contained all available collections, but
  `collections` contained the collections as an array, and `names` contained the
  collections again, contained in an object in which the attribute names were the
  collection names, e.g.

  ```
  {
    "collections": [
      {"id":"5874437","name":"test","isSystem":false,"status":3,"type":2},
      {"id":"17343237","name":"something","isSystem":false,"status":3,"type":2},
      ...
    ],
    "names": {
      "test": {"id":"5874437","name":"test","isSystem":false,"status":3,"type":2},
      "something": {"id":"17343237","name":"something","isSystem":false,"status":3,"type":2},
      ...
    }
  }
  ```
  This result structure was redundant, and therefore has been simplified to just

  ```
  {
    "result": [
      {"id":"5874437","name":"test","isSystem":false,"status":3,"type":2},
      {"id":"17343237","name":"something","isSystem":false,"status":3,"type":2},
      ...
    ]
  }
  ```

  in ArangoDB 3.0.

* added AQL functions `TYPENAME()` and `HASH()`

* renamed arangob tool to arangobench

* added AQL string comparison operator `LIKE`

  The operator can be used to compare strings like this:

      value LIKE search

  The operator is currently implemented by calling the already existing AQL
  function `LIKE`.

  This change also makes `LIKE` an AQL keyword. Using `LIKE` in either case as
  an attribute or collection name in AQL thus requires quoting.

* make AQL optimizer rule "remove-unnecessary-calculations" fire in more cases

  The rule will now remove calculations that are used exactly once in other
  expressions (e.g. `LET a = doc RETURN a.value`) and calculations,
  or calculations that are just references (e.g. `LET a = b`).

* renamed AQL optimizer rule "merge-traversal-filter" to "optimize-traversals"
  Additionally, the optimizer rule will remove unused edge and path result variables
  from the traversal in case they are specified in the `FOR` section of the traversal,
  but not referenced later in the query. This saves constructing edges and paths
  results.

* added AQL optimizer rule "inline-subqueries"

  This rule can pull out certain subqueries that are used as an operand to a `FOR`
  loop one level higher, eliminating the subquery completely. For example, the query

      FOR i IN (FOR j IN [1,2,3] RETURN j) RETURN i

  will be transformed by the rule to:

      FOR i IN [1,2,3] RETURN i

  The query

      FOR name IN (FOR doc IN _users FILTER doc.status == 1 RETURN doc.name) LIMIT 2 RETURN name

  will be transformed into

      FOR tmp IN _users FILTER tmp.status == 1 LIMIT 2 RETURN tmp.name

  The rule will only fire when the subquery is used as an operand to a `FOR` loop, and
  if the subquery does not contain a `COLLECT` with an `INTO` variable.

* added new endpoint "srv://" for DNS service records

* The result order of the AQL functions VALUES and ATTRIBUTES has never been
  guaranteed and it only had the "correct" ordering by accident when iterating
  over objects that were not loaded from the database. This accidental behavior
  is now changed by introduction of VelocyPack. No ordering is guaranteed unless
  you specify the sort parameter.

* removed configure option `--enable-logger`

* added AQL array comparison operators

  All AQL comparison operators now also exist in an array variant. In the
  array variant, the operator is preceded with one of the keywords *ALL*, *ANY*
  or *NONE*. Using one of these keywords changes the operator behavior to
  execute the comparison operation for all, any, or none of its left hand
  argument values. It is therefore expected that the left hand argument
  of an array operator is an array.

  Examples:

      [ 1, 2, 3 ] ALL IN [ 2, 3, 4 ]   // false
      [ 1, 2, 3 ] ALL IN [ 1, 2, 3 ]   // true
      [ 1, 2, 3 ] NONE IN [ 3 ]        // false
      [ 1, 2, 3 ] NONE IN [ 23, 42 ]   // true
      [ 1, 2, 3 ] ANY IN [ 4, 5, 6 ]   // false
      [ 1, 2, 3 ] ANY IN [ 1, 42 ]     // true
      [ 1, 2, 3 ] ANY == 2             // true
      [ 1, 2, 3 ] ANY == 4             // false
      [ 1, 2, 3 ] ANY > 0              // true
      [ 1, 2, 3 ] ANY <= 1             // true
      [ 1, 2, 3 ] NONE < 99            // false
      [ 1, 2, 3 ] NONE > 10            // true
      [ 1, 2, 3 ] ALL > 2              // false
      [ 1, 2, 3 ] ALL > 0              // true
      [ 1, 2, 3 ] ALL >= 3             // false
      ["foo", "bar"] ALL != "moo"      // true
      ["foo", "bar"] NONE == "bar"     // false
      ["foo", "bar"] ANY == "foo"      // true

* improved AQL optimizer to remove unnecessary sort operations in more cases

* allow enclosing AQL identifiers in forward ticks in addition to using
  backward ticks

  This allows for convenient writing of AQL queries in JavaScript template strings
  (which are delimited with backticks themselves), e.g.

      var q = `FOR doc IN ´collection´ RETURN doc.´name´`;

* allow to set `print.limitString` to configure the number of characters
  to output before truncating

* make logging configurable per log "topic"

  `--log.level <level>` sets the global log level to <level>, e.g. `info`,
  `debug`, `trace`.

  `--log.level topic=<level>` sets the log level for a specific topic.
  Currently, the following topics exist: `collector`, `compactor`, `mmap`,
  `performance`, `queries`, and `requests`. `performance` and `requests` are
  set to FATAL by default. `queries` is set to info. All others are
  set to the global level by default.

  The new log option `--log.output <definition>` allows directing the global
  or per-topic log output to different outputs. The output definition
  "<definition>" can be one of

    "-" for stdin
    "+" for stderr
    "syslog://<syslog-facility>"
    "syslog://<syslog-facility>/<application-name>"
    "file://<relative-path>"

  The option can be specified multiple times in order to configure the output
  for different log topics. To set up a per-topic output configuration, use
  `--log.output <topic>=<definition>`, e.g.

    queries=file://queries.txt

  logs all queries to the file "queries.txt".

* the option `--log.requests-file` is now deprecated. Instead use

    `--log.level requests=info`
    `--log.output requests=file://requests.txt`

* the option `--log.facility` is now deprecated. Instead use

    `--log.output requests=syslog://facility`

* the option `--log.performance` is now deprecated. Instead use

    `--log.level performance=trace`

* removed option `--log.source-filter`

* removed configure option `--enable-logger`

* change collection directory names to include a random id component at the end

  The new pattern is `collection-<id>-<random>`, where `<id>` is the collection
  id and `<random>` is a random number. Previous versions of ArangoDB used a
  pattern `collection-<id>` without the random number.

  ArangoDB 3.0 understands both the old and name directory name patterns.

* removed mostly unused internal spin-lock implementation

* removed support for pre-Windows 7-style locks. This removes compatibility for
  Windows versions older than Windows 7 (e.g. Windows Vista, Windows XP) and
  Windows 2008R2 (e.g. Windows 2008).

* changed names of sub-threads started by arangod

* added option `--default-number-of-shards` to arangorestore, allowing creating
  collections with a specifiable number of shards from a non-cluster dump

* removed support for CoffeeScript source files

* removed undocumented SleepAndRequeue

* added WorkMonitor to inspect server threads

* when downloading a Foxx service from the web interface the suggested filename
  is now based on the service's mount path instead of simply "app.zip"

* the `@arangodb/request` response object now stores the parsed JSON response
  body in a property `json` instead of `body` when the request was made using the
  `json` option. The `body` instead contains the response body as a string.

* the Foxx API has changed significantly, 2.8 services are still supported
  using a backwards-compatible "legacy mode"


v2.8.12 (XXXX-XX-XX)
--------------------

* issue #2091: decrease connect timeout to 5 seconds on startup

* fixed issue #2072

* slightly better error diagnostics for some replication errors

* fixed issue #1977

* fixed issue in `INTERSECTION` AQL function with duplicate elements
  in the source arrays

* fixed issue #1962

* fixed issue #1959

* export aqlQuery template handler as require('org/arangodb').aql for forwards-compatibility


v2.8.11 (2016-07-13)
--------------------

* fixed array index batch insertion issues for hash indexes that caused problems when
  no elements remained for insertion

* fixed issue #1937


v2.8.10 (2016-07-01)
--------------------

* make sure next local _rev value used for a document is at least as high as the
  _rev value supplied by external sources such as replication

* make adding a collection in both read- and write-mode to a transaction behave as
  expected (write includes read). This prevents the `unregister collection used in
  transaction` error

* fixed sometimes invalid result for `byExample(...).count()` when an index plus
  post-filtering was used

* fixed "collection is a nullptr" issue when starting a traversal from a transaction

* honor the value of startup option `--database.wait-for-sync` (that is used to control
  whether new collections are created with `waitForSync` set to `true` by default) also
  when creating collections via the HTTP API (and thus the ArangoShell). When creating
  a collection via these mechanisms, the option was ignored so far, which was inconsistent.

* fixed issue #1826: arangosh --javascript.execute: internal error (geo index issue)

* fixed issue #1823: Arango crashed hard executing very simple query on windows


v2.8.9 (2016-05-13)
-------------------

* fixed escaping and quoting of extra parameters for executables in Mac OS X App

* added "waiting for" status variable to web interface collection figures view

* fixed undefined behavior in query cache invaldation

* fixed access to /_admin/statistics API in case statistics are disable via option
  `--server.disable-statistics`

* Foxx manager will no longer fail hard when Foxx store is unreachable unless installing
  a service from the Foxx store (e.g. when behind a firewall or GitHub is unreachable).


v2.8.8 (2016-04-19)
-------------------

* fixed issue #1805: Query: internal error (location: arangod/Aql/AqlValue.cpp:182).
  Please report this error to arangodb.com (while executing)

* allow specifying collection name prefixes for `_from` and `_to` in arangoimp:

  To avoid specifying complete document ids (consisting of collection names and document
  keys) for *_from* and *_to* values when importing edges with arangoimp, there are now
  the options *--from-collection-prefix* and *--to-collection-prefix*.

  If specified, these values will be automatically prepended to each value in *_from*
  (or *_to* resp.). This allows specifying only document keys inside *_from* and/or *_to*.

  *Example*

      > arangoimp --from-collection-prefix users --to-collection-prefix products ...

  Importing the following document will then create an edge between *users/1234* and
  *products/4321*:

  ```js
  { "_from" : "1234", "_to" : "4321", "desc" : "users/1234 is connected to products/4321" }
  ```

* requests made with the interactive system API documentation in the web interface
  (Swagger) will now respect the active database instead of always using `_system`


v2.8.7 (2016-04-07)
-------------------

* optimized primary=>secondary failover

* fix to-boolean conversion for documents in AQL

* expose the User-Agent HTTP header from the ArangoShell since Github seems to
  require it now, and we use the ArangoShell for fetching Foxx repositories from Github

* work with http servers that only send

* fixed potential race condition between compactor and collector threads

* fix removal of temporary directories on arangosh exit

* javadoc-style comments in Foxx services are no longer interpreted as
  Foxx comments outside of controller/script/exports files (#1748)

* removed remaining references to class syntax for Foxx Model and Repository
  from the documentation

* added a safe-guard for corrupted master-pointer


v2.8.6 (2016-03-23)
-------------------

* arangosh can now execute JavaScript script files that contain a shebang
  in the first line of the file. This allows executing script files directly.

  Provided there is a script file `/path/to/script.js` with the shebang
  `#!arangosh --javascript.execute`:

      > cat /path/to/script.js
      #!arangosh --javascript.execute
      print("hello from script.js");

  If the script file is made executable

      > chmod a+x /path/to/script.js

  it can be invoked on the shell directly and use arangosh for its execution:

      > /path/to/script.js
      hello from script.js

  This did not work in previous versions of ArangoDB, as the whole script contents
  (including the shebang) were treated as JavaScript code.
  Now shebangs in script files will now be ignored for all files passed to arangosh's
  `--javascript.execute` parameter.

  The alternative way of executing a JavaScript file with arangosh still works:

      > arangosh --javascript.execute /path/to/script.js
      hello from script.js

* added missing reset of traversal state for nested traversals.
  The state of nested traversals (a traversal in an AQL query that was
  located in a repeatedly executed subquery or inside another FOR loop)
  was not reset properly, so that multiple invocations of the same nested
  traversal with different start vertices led to the nested traversal
  always using the start vertex provided on the first invocation.

* fixed issue #1781: ArangoDB startup time increased tremendously

* fixed issue #1783: SIGHUP should rotate the log


v2.8.5 (2016-03-11)
-------------------

* Add OpenSSL handler for TLS V1.2 as sugested by kurtkincaid in #1771

* fixed issue #1765 (The webinterface should display the correct query time)
  and #1770 (Display ACTUAL query time in aardvark's AQL editor)

* Windows: the unhandled exception handler now calls the windows logging
  facilities directly without locks.
  This fixes lockups on crashes from the logging framework.

* improve nullptr handling in logger.

* added new endpoint "srv://" for DNS service records

* `org/arangodb/request` no longer sets the content-type header to the
  string "undefined" when no content-type header should be sent (issue #1776)


v2.8.4 (2016-03-01)
-------------------

* global modules are no longer incorrectly resolved outside the ArangoDB
  JavaScript directory or the Foxx service's root directory (issue #1577)

* improved error messages from Foxx and JavaScript (issues #1564, #1565, #1744)


v2.8.3 (2016-02-22)
-------------------

* fixed AQL filter condition collapsing for deeply-nested cases, potentially
  enabling usage of indexes in some dedicated cases

* added parentheses in AQL explain command output to correctly display precedence
  of logical and arithmetic operators

* Foxx Model event listeners defined on the model are now correctly invoked by
  the Repository methods (issue #1665)

* Deleting a Foxx service in the frontend should now always succeed even if the
  files no longer exist on the file system (issue #1358)

* Routing actions loaded from the database no longer throw exceptions when
  trying to load other modules using "require"

* The `org/arangodb/request` response object now sets a property `json` to the
  parsed JSON response body in addition to overwriting the `body` property when
  the request was made using the `json` option.

* Improved Windows stability

* Fixed a bug in the interactive API documentation that would escape slashes
  in document-handle fields. Document handles are now provided as separate
  fields for collection name and document key.


v2.8.2 (2016-02-09)
-------------------

* the continuous replication applier will now prevent the master's WAL logfiles
  from being removed if they are still needed by the applier on the slave. This
  should help slaves that suffered from masters garbage collection WAL logfiles
  which would have been needed by the slave later.

  The initial synchronization will block removal of still needed WAL logfiles
  on the master for 10 minutes initially, and will extend this period when further
  requests are made to the master. Initial synchronization hands over its handle
  for blocking logfile removal to the continuous replication when started via
  the *setupReplication* function. In this case, continuous replication will
  extend the logfile removal blocking period for the required WAL logfiles when
  the slave makes additional requests.

  All handles that block logfile removal will time out automatically after at
  most 5 minutes should a master not be contacted by the slave anymore (e.g. in
  case the slave's replication is turned off, the slaves loses the connection
  to the master or the slave goes down).

* added all-in-one function *setupReplication* to synchronize data from master
  to slave and start the continuous replication:

      require("@arangodb/replication").setupReplication(configuration);

  The command will return when the initial synchronization is finished and the
  continuous replication has been started, or in case the initial synchronization
  has failed.

  If the initial synchronization is successful, the command will store the given
  configuration on the slave. It also configures the continuous replication to start
  automatically if the slave is restarted, i.e. *autoStart* is set to *true*.

  If the command is run while the slave's replication applier is already running,
  it will first stop the running applier, drop its configuration and do a
  resynchronization of data with the master. It will then use the provided configration,
  overwriting any previously existing replication configuration on the slave.

  The following example demonstrates how to use the command for setting up replication
  for the *_system* database. Note that it should be run on the slave and not the
  master:

      db._useDatabase("_system");
      require("@arangodb/replication").setupReplication({
        endpoint: "tcp://master.domain.org:8529",
        username: "myuser",
        password: "mypasswd",
        verbose: false,
        includeSystem: false,
        incremental: true,
        autoResync: true
      });

* the *sync* and *syncCollection* functions now always start the data synchronization
  as an asynchronous server job. The call to *sync* or *syncCollection* will block
  until synchronization is either complete or has failed with an error. The functions
  will automatically poll the slave periodically for status updates.

  The main benefit is that the connection to the slave does not need to stay open
  permanently and is thus not affected by timeout issues. Additionally the caller does
  not need to query the synchronization status from the slave manually as this is
  now performed automatically by these functions.

* fixed undefined behavior when explaining some types of AQL traversals, fixed
  display of some types of traversals in AQL explain output


v2.8.1 (2016-01-29)
-------------------

* Improved AQL Pattern matching by allowing to specify a different traversal
  direction for one or many of the edge collections.

      FOR v, e, p IN OUTBOUND @start @@ec1, INBOUND @@ec2, @@ec3

  will traverse *ec1* and *ec3* in the OUTBOUND direction and for *ec2* it will use
  the INBOUND direction. These directions can be combined in arbitrary ways, the
  direction defined after *IN [steps]* will we used as default direction and can
  be overriden for specific collections.
  This feature is only available for collection lists, it is not possible to
  combine it with graph names.

* detect more types of transaction deadlocks early

* fixed display of relational operators in traversal explain output

* fixed undefined behavior in AQL function `PARSE_IDENTIFIER`

* added "engines" field to Foxx services generated in the admin interface

* added AQL function `IS_SAME_COLLECTION`:

  *IS_SAME_COLLECTION(collection, document)*: Return true if *document* has the same
  collection id as the collection specified in *collection*. *document* can either be
  a [document handle](../Glossary/README.md#document-handle) string, or a document with
  an *_id* attribute. The function does not validate whether the collection actually
  contains the specified document, but only compares the name of the specified collection
  with the collection name part of the specified document.
  If *document* is neither an object with an *id* attribute nor a *string* value,
  the function will return *null* and raise a warning.

      /* true */
      IS_SAME_COLLECTION('_users', '_users/my-user')
      IS_SAME_COLLECTION('_users', { _id: '_users/my-user' })

      /* false */
      IS_SAME_COLLECTION('_users', 'foobar/baz')
      IS_SAME_COLLECTION('_users', { _id: 'something/else' })


v2.8.0 (2016-01-25)
-------------------

* avoid recursive locking


v2.8.0-beta8 (2016-01-19)
-------------------------

* improved internal datafile statistics for compaction and compaction triggering
  conditions, preventing excessive growth of collection datafiles under some
  workloads. This should also fix issue #1596.

* renamed AQL optimizer rule `remove-collect-into` to `remove-collect-variables`

* fixed primary and edge index lookups prematurely aborting searches when the
  specified id search value contained a different collection than the collection
  the index was created for


v2.8.0-beta7 (2016-01-06)
-------------------------

* added vm.runInThisContext

* added AQL keyword `AGGREGATE` for use in AQL `COLLECT` statement

  Using `AGGREGATE` allows more efficient aggregation (incrementally while building
  the groups) than previous versions of AQL, which built group aggregates afterwards
  from the total of all group values.

  `AGGREGATE` can be used inside a `COLLECT` statement only. If used, it must follow
  the declaration of grouping keys:

      FOR doc IN collection
        COLLECT gender = doc.gender AGGREGATE minAge = MIN(doc.age), maxAge = MAX(doc.age)
        RETURN { gender, minAge, maxAge }

  or, if no grouping keys are used, it can follow the `COLLECT` keyword:

      FOR doc IN collection
        COLLECT AGGREGATE minAge = MIN(doc.age), maxAge = MAX(doc.age)
        RETURN {
  minAge, maxAge
}

  Only specific expressions are allowed on the right-hand side of each `AGGREGATE`
  assignment:

  - on the top level the expression must be a call to one of the supported aggregation
    functions `LENGTH`, `MIN`, `MAX`, `SUM`, `AVERAGE`, `STDDEV_POPULATION`, `STDDEV_SAMPLE`,
    `VARIANCE_POPULATION`, or `VARIANCE_SAMPLE`

  - the expression must not refer to variables introduced in the `COLLECT` itself

* Foxx: mocha test paths with wildcard characters (asterisks) now work on Windows

* reserved AQL keyword `NONE` for future use

* web interface: fixed a graph display bug concerning dashboard view

* web interface: fixed several bugs during the dashboard initialize process

* web interface: included several bugfixes: #1597, #1611, #1623

* AQL query optimizer now converts `LENGTH(collection-name)` to an optimized
  expression that returns the number of documents in a collection

* adjusted the behavior of the expansion (`[*]`) operator in AQL for non-array values

  In ArangoDB 2.8, calling the expansion operator on a non-array value will always
  return an empty array. Previous versions of ArangoDB expanded non-array values by
  calling the `TO_ARRAY()` function for the value, which for example returned an
  array with a single value for boolean, numeric and string input values, and an array
  with the object's values for an object input value. This behavior was inconsistent
  with how the expansion operator works for the array indexes in 2.8, so the behavior
  is now unified:

  - if the left-hand side operand of `[*]` is an array, the array will be returned as
    is when calling `[*]` on it
  - if the left-hand side operand of `[*]` is not an array, an empty array will be
    returned by `[*]`

  AQL queries that rely on the old behavior can be changed by either calling `TO_ARRAY`
  explicitly or by using the `[*]` at the correct position.

  The following example query will change its result in 2.8 compared to 2.7:

      LET values = "foo" RETURN values[*]

  In 2.7 the query has returned the array `[ "foo" ]`, but in 2.8 it will return an
  empty array `[ ]`. To make it return the array `[ "foo" ]` again, an explicit
  `TO_ARRAY` function call is needed in 2.8 (which in this case allows the removal
  of the `[*]` operator altogether). This also works in 2.7:

      LET values = "foo" RETURN TO_ARRAY(values)

  Another example:

      LET values = [ { name: "foo" }, { name: "bar" } ]
      RETURN values[*].name[*]

  The above returned `[ [ "foo" ], [ "bar" ] ] in 2.7. In 2.8 it will return
  `[ [ ], [ ] ]`, because the value of `name` is not an array. To change the results
  to the 2.7 style, the query can be changed to

      LET values = [ { name: "foo" }, { name: "bar" } ]
      RETURN values[* RETURN TO_ARRAY(CURRENT.name)]

  The above also works in 2.7.
  The following types of queries won't change:

      LET values = [ 1, 2, 3 ] RETURN values[*]
      LET values = [ { name: "foo" }, { name: "bar" } ] RETURN values[*].name
      LET values = [ { names: [ "foo", "bar" ] }, { names: [ "baz" ] } ] RETURN values[*].names[*]
      LET values = [ { names: [ "foo", "bar" ] }, { names: [ "baz" ] } ] RETURN values[*].names[**]

* slightly adjusted V8 garbage collection strategy so that collection eventually
  happens in all contexts that hold V8 external references to documents and
  collections.

  also adjusted default value of `--javascript.gc-frequency` from 10 seconds to
  15 seconds, as less internal operations are carried out in JavaScript.

* fixes for AQL optimizer and traversal

* added `--create-collection-type` option to arangoimp

  This allows specifying the type of the collection to be created when
  `--create-collection` is set to `true`.

* Foxx export cache should no longer break if a broken app is loaded in the
  web admin interface.


v2.8.0-beta2 (2015-12-16)
-------------------------

* added AQL query optimizer rule "sort-in-values"

  This rule pre-sorts the right-hand side operand of the `IN` and `NOT IN`
  operators so the operation can use a binary search with logarithmic complexity
  instead of a linear search. The rule is applied when the right-hand side
  operand of an `IN` or `NOT IN` operator in a filter condition is a variable that
  is defined in a different loop/scope than the operator itself. Additionally,
  the filter condition must consist of solely the `IN` or `NOT IN` operation
  in order to avoid any side-effects.

* changed collection status terminology in web interface for collections for
  which an unload request has been issued from `in the process of being unloaded`
  to `will be unloaded`.

* unloading a collection via the web interface will now trigger garbage collection
  in all v8 contexts and force a WAL flush. This increases the chances of perfoming
  the unload faster.

* added the following attributes to the result of `collection.figures()` and the
  corresponding HTTP API at `PUT /_api/collection/<name>/figures`:

  - `documentReferences`: The number of references to documents in datafiles
    that JavaScript code currently holds. This information can be used for
    debugging compaction and unload issues.
  - `waitingFor`: An optional string value that contains information about
    which object type is at the head of the collection's cleanup queue. This
    information can be used for debugging compaction and unload issues.
  - `compactionStatus.time`: The point in time the compaction for the collection
    was last executed. This information can be used for debugging compaction
    issues.
  - `compactionStatus.message`: The action that was performed when the compaction
    was last run for the collection. This information can be used for debugging
    compaction issues.

  Note: `waitingFor` and `compactionStatus` may be empty when called on a coordinator
  in a cluster.

* the compaction will now provide queryable status info that can be used to track
  its progress. The compaction status is displayed in the web interface, too.

* better error reporting for arangodump and arangorestore

* arangodump will now fail by default when trying to dump edges that
  refer to already dropped collections. This can be circumvented by
  specifying the option `--force true` when invoking arangodump

* fixed cluster upgrade procedure

* the AQL functions `NEAR` and `WITHIN` now have stricter validations
  for their input parameters `limit`, `radius` and `distance`. They may now throw
  exceptions when invalid parameters are passed that may have not led
  to exceptions in previous versions.

* deprecation warnings now log stack traces

* Foxx: improved backwards compatibility with 2.5 and 2.6

  - reverted Model and Repository back to non-ES6 "classes" because of
    compatibility issues when using the extend method with a constructor

  - removed deprecation warnings for extend and controller.del

  - restored deprecated method Model.toJSONSchema

  - restored deprecated `type`, `jwt` and `sessionStorageApp` options
    in Controller#activateSessions

* Fixed a deadlock problem in the cluster


v2.8.0-beta1 (2015-12-06)
-------------------------

* added AQL function `IS_DATESTRING(value)`

  Returns true if *value* is a string that can be used in a date function.
  This includes partial dates such as *2015* or *2015-10* and strings containing
  invalid dates such as *2015-02-31*. The function will return false for all
  non-string values, even if some of them may be usable in date functions.


v2.8.0-alpha1 (2015-12-03)
--------------------------

* added AQL keywords `GRAPH`, `OUTBOUND`, `INBOUND` and `ANY` for use in graph
  traversals, reserved AQL keyword `ALL` for future use

  Usage of these keywords as collection names, variable names or attribute names
  in AQL queries will not be possible without quoting. For example, the following
  AQL query will still work as it uses a quoted collection name and a quoted
  attribute name:

      FOR doc IN `OUTBOUND`
        RETURN doc.`any`

* issue #1593: added AQL `POW` function for exponentation

* added cluster execution site info in explain output for AQL queries

* replication improvements:

  - added `autoResync` configuration parameter for continuous replication.

    When set to `true`, a replication slave will automatically trigger a full data
    re-synchronization with the master when the master cannot provide the log data
    the slave had asked for. Note that `autoResync` will only work when the option
    `requireFromPresent` is also set to `true` for the continuous replication, or
    when the continuous syncer is started and detects that no start tick is present.

    Automatic re-synchronization may transfer a lot of data from the master to the
    slave and may be expensive. It is therefore turned off by default.
    When turned off, the slave will never perform an automatic re-synchronization
    with the master.

  - added `idleMinWaitTime` and `idleMaxWaitTime` configuration parameters for
    continuous replication.

    These parameters can be used to control the minimum and maximum wait time the
    slave will (intentionally) idle and not poll for master log changes in case the
    master had sent the full logs already.
    The `idleMaxWaitTime` value will only be used when `adapativePolling` is set
    to `true`. When `adaptivePolling` is disable, only `idleMinWaitTime` will be
    used as a constant time span in which the slave will not poll the master for
    further changes. The default values are 0.5 seconds for `idleMinWaitTime` and
    2.5 seconds for `idleMaxWaitTime`, which correspond to the hard-coded values
    used in previous versions of ArangoDB.

  - added `initialSyncMaxWaitTime` configuration parameter for initial and continuous
    replication

    This option controls the maximum wait time (in seconds) that the initial
    synchronization will wait for a response from the master when fetching initial
    collection data. If no response is received within this time period, the initial
    synchronization will give up and fail. This option is also relevant for
    continuous replication in case *autoResync* is set to *true*, as then the
    continuous replication may trigger a full data re-synchronization in case
    the master cannot the log data the slave had asked for.

  - HTTP requests sent from the slave to the master during initial synchronization
    will now be retried if they fail with connection problems.

  - the initial synchronization now logs its progress so it can be queried using
    the regular replication status check APIs.

  - added `async` attribute for `sync` and `syncCollection` operations called from
    the ArangoShell. Setthing this attribute to `true` will make the synchronization
    job on the server go into the background, so that the shell does not block. The
    status of the started asynchronous synchronization job can be queried from the
    ArangoShell like this:

        /* starts initial synchronization */
        var replication = require("@arangodb/replication");
        var id = replication.sync({
          endpoint: "tcp://master.domain.org:8529",
          username: "myuser",
          password: "mypasswd",
          async: true
       });

       /* now query the id of the returned async job and print the status */
       print(replication.getSyncResult(id));

    The result of `getSyncResult()` will be `false` while the server-side job
    has not completed, and different to `false` if it has completed. When it has
    completed, all job result details will be returned by the call to `getSyncResult()`.


* fixed non-deterministic query results in some cluster queries

* fixed issue #1589

* return HTTP status code 410 (gone) instead of HTTP 408 (request timeout) for
  server-side operations that are canceled / killed. Sending 410 instead of 408
  prevents clients from re-starting the same (canceled) operation. Google Chrome
  for example sends the HTTP request again in case it is responded with an HTTP
  408, and this is exactly the opposite of the desired behavior when an operation
  is canceled / killed by the user.

* web interface: queries in AQL editor now cancelable

* web interface: dashboard - added replication information

* web interface: AQL editor now supports bind parameters

* added startup option `--server.hide-product-header` to make the server not send
  the HTTP response header `"Server: ArangoDB"` in its HTTP responses. By default,
  the option is turned off so the header is still sent as usual.

* added new AQL function `UNSET_RECURSIVE` to recursively unset attritutes from
  objects/documents

* switched command-line editor in ArangoShell and arangod to linenoise-ng

* added automatic deadlock detection for transactions

  In case a deadlock is detected, a multi-collection operation may be rolled back
  automatically and fail with error 29 (`deadlock detected`). Client code for
  operations containing more than one collection should be aware of this potential
  error and handle it accordingly, either by giving up or retrying the transaction.

* Added C++ implementations for the AQL arithmetic operations and the following
  AQL functions:
  - ABS
  - APPEND
  - COLLECTIONS
  - CURRENT_DATABASE
  - DOCUMENT
  - EDGES
  - FIRST
  - FIRST_DOCUMENT
  - FIRST_LIST
  - FLATTEN
  - FLOOR
  - FULLTEXT
  - LAST
  - MEDIAN
  - MERGE_RECURSIVE
  - MINUS
  - NEAR
  - NOT_NULL
  - NTH
  - PARSE_IDENTIFIER
  - PERCENTILE
  - POP
  - POSITION
  - PUSH
  - RAND
  - RANGE
  - REMOVE_NTH
  - REMOVE_VALUE
  - REMOVE_VALUES
  - ROUND
  - SHIFT
  - SQRT
  - STDDEV_POPULATION
  - STDDEV_SAMPLE
  - UNSHIFT
  - VARIANCE_POPULATION
  - VARIANCE_SAMPLE
  - WITHIN
  - ZIP

* improved performance of skipping over many documents in an AQL query when no
  indexes and no filters are used, e.g.

      FOR doc IN collection
        LIMIT 1000000, 10
        RETURN doc

* Added array indexes

  Hash indexes and skiplist indexes can now optionally be defined for array values
  so they index individual array members.

  To define an index for array values, the attribute name is extended with the
  expansion operator `[*]` in the index definition:

      arangosh> db.colName.ensureHashIndex("tags[*]");

  When given the following document

      { tags: [ "AQL", "ArangoDB", "Index" ] }

  the index will now contain the individual values `"AQL"`, `"ArangoDB"` and `"Index"`.

  Now the index can be used for finding all documents having `"ArangoDB"` somewhere in their
  tags array using the following AQL query:

      FOR doc IN colName
        FILTER "ArangoDB" IN doc.tags[*]
        RETURN doc

* rewrote AQL query optimizer rule `use-index-range` and renamed it to `use-indexes`.
  The name change affects rule names in the optimizer's output.

* rewrote AQL execution node `IndexRangeNode` and renamed it to `IndexNode`. The name
  change affects node names in the optimizer's explain output.

* added convenience function `db._explain(query)` for human-readable explanation
  of AQL queries

* module resolution as used by `require` now behaves more like in node.js

* the `org/arangodb/request` module now returns response bodies for error responses
  by default. The old behavior of not returning bodies for error responses can be
  re-enabled by explicitly setting the option `returnBodyOnError` to `false` (#1437)


v2.7.6 (2016-01-30)
-------------------

* detect more types of transaction deadlocks early


v2.7.5 (2016-01-22)
-------------------

* backported added automatic deadlock detection for transactions

  In case a deadlock is detected, a multi-collection operation may be rolled back
  automatically and fail with error 29 (`deadlock detected`). Client code for
  operations containing more than one collection should be aware of this potential
  error and handle it accordingly, either by giving up or retrying the transaction.

* improved internal datafile statistics for compaction and compaction triggering
  conditions, preventing excessive growth of collection datafiles under some
  workloads. This should also fix issue #1596.

* Foxx export cache should no longer break if a broken app is loaded in the
  web admin interface.

* Foxx: removed some incorrect deprecation warnings.

* Foxx: mocha test paths with wildcard characters (asterisks) now work on Windows


v2.7.4 (2015-12-21)
-------------------

* slightly adjusted V8 garbage collection strategy so that collection eventually
  happens in all contexts that hold V8 external references to documents and
  collections.

* added the following attributes to the result of `collection.figures()` and the
  corresponding HTTP API at `PUT /_api/collection/<name>/figures`:

  - `documentReferences`: The number of references to documents in datafiles
    that JavaScript code currently holds. This information can be used for
    debugging compaction and unload issues.
  - `waitingFor`: An optional string value that contains information about
    which object type is at the head of the collection's cleanup queue. This
    information can be used for debugging compaction and unload issues.
  - `compactionStatus.time`: The point in time the compaction for the collection
    was last executed. This information can be used for debugging compaction
    issues.
  - `compactionStatus.message`: The action that was performed when the compaction
    was last run for the collection. This information can be used for debugging
    compaction issues.

  Note: `waitingFor` and `compactionStatus` may be empty when called on a coordinator
  in a cluster.

* the compaction will now provide queryable status info that can be used to track
  its progress. The compaction status is displayed in the web interface, too.


v2.7.3 (2015-12-17)
-------------------

* fixed some replication value conversion issues when replication applier properties
  were set via ArangoShell

* fixed disappearing of documents for collections transferred via `sync` or
  `syncCollection` if the collection was dropped right before synchronization
  and drop and (re-)create collection markers were located in the same WAL file


* fixed an issue where overwriting the system sessions collection would break
  the web interface when authentication is enabled

v2.7.2 (2015-12-01)
-------------------

* replication improvements:

  - added `autoResync` configuration parameter for continuous replication.

    When set to `true`, a replication slave will automatically trigger a full data
    re-synchronization with the master when the master cannot provide the log data
    the slave had asked for. Note that `autoResync` will only work when the option
    `requireFromPresent` is also set to `true` for the continuous replication, or
    when the continuous syncer is started and detects that no start tick is present.

    Automatic re-synchronization may transfer a lot of data from the master to the
    slave and may be expensive. It is therefore turned off by default.
    When turned off, the slave will never perform an automatic re-synchronization
    with the master.

  - added `idleMinWaitTime` and `idleMaxWaitTime` configuration parameters for
    continuous replication.

    These parameters can be used to control the minimum and maximum wait time the
    slave will (intentionally) idle and not poll for master log changes in case the
    master had sent the full logs already.
    The `idleMaxWaitTime` value will only be used when `adapativePolling` is set
    to `true`. When `adaptivePolling` is disable, only `idleMinWaitTime` will be
    used as a constant time span in which the slave will not poll the master for
    further changes. The default values are 0.5 seconds for `idleMinWaitTime` and
    2.5 seconds for `idleMaxWaitTime`, which correspond to the hard-coded values
    used in previous versions of ArangoDB.

  - added `initialSyncMaxWaitTime` configuration parameter for initial and continuous
    replication

    This option controls the maximum wait time (in seconds) that the initial
    synchronization will wait for a response from the master when fetching initial
    collection data. If no response is received within this time period, the initial
    synchronization will give up and fail. This option is also relevant for
    continuous replication in case *autoResync* is set to *true*, as then the
    continuous replication may trigger a full data re-synchronization in case
    the master cannot the log data the slave had asked for.

  - HTTP requests sent from the slave to the master during initial synchronization
    will now be retried if they fail with connection problems.

  - the initial synchronization now logs its progress so it can be queried using
    the regular replication status check APIs.

* fixed non-deterministic query results in some cluster queries

* added missing lock instruction for primary index in compactor size calculation

* fixed issue #1589

* fixed issue #1583

* fixed undefined behavior when accessing the top level of a document with the `[*]`
  operator

* fixed potentially invalid pointer access in shaper when the currently accessed
  document got re-located by the WAL collector at the very same time

* Foxx: optional configuration options no longer log validation errors when assigned
  empty values (#1495)

* Foxx: constructors provided to Repository and Model sub-classes via extend are
  now correctly called (#1592)


v2.7.1 (2015-11-07)
-------------------

* switch to linenoise next generation

* exclude `_apps` collection from replication

  The slave has its own `_apps` collection which it populates on server start.
  When replicating data from the master to the slave, the data from the master may
  clash with the slave's own data in the `_apps` collection. Excluding the `_apps`
  collection from replication avoids this.

* disable replication appliers when starting in modes `--upgrade`, `--no-server`
  and `--check-upgrade`

* more detailed output in arango-dfdb

* fixed "no start tick" issue in replication applier

  This error could occur after restarting a slave server after a shutdown
  when no data was ever transferred from the master to the slave via the
  continuous replication

* fixed problem during SSL client connection abort that led to scheduler thread
  staying at 100% CPU saturation

* fixed potential segfault in AQL `NEIGHBORS` function implementation when C++ function
  variant was used and collection names were passed as strings

* removed duplicate target for some frontend JavaScript files from the Makefile

* make AQL function `MERGE()` work on a single array parameter, too.
  This allows combining the attributes of multiple objects from an array into
  a single object, e.g.

      RETURN MERGE([
        { foo: 'bar' },
        { quux: 'quetzalcoatl', ruled: true },
        { bar: 'baz', foo: 'done' }
      ])

  will now return:

      {
        "foo": "done",
        "quux": "quetzalcoatl",
        "ruled": true,
        "bar": "baz"
      }

* fixed potential deadlock in collection status changing on Windows

* fixed hard-coded `incremental` parameter in shell implementation of
  `syncCollection` function in replication module

* fix for GCC5: added check for '-stdlib' option


v2.7.0 (2015-10-09)
-------------------

* fixed request statistics aggregation
  When arangod was started in supervisor mode, the request statistics always showed
  0 requests, as the statistics aggregation thread did not run then.

* read server configuration files before dropping privileges. this ensures that
  the SSL keyfile specified in the configuration can be read with the server's start
  privileges (i.e. root when using a standard ArangoDB package).

* fixed replication with a 2.6 replication configuration and issues with a 2.6 master

* raised default value of `--server.descriptors-minimum` to 1024

* allow Foxx apps to be installed underneath URL path `/_open/`, so they can be
  (intentionally) accessed without authentication.

* added *allowImplicit* sub-attribute in collections declaration of transactions.
  The *allowImplicit* attributes allows making transactions fail should they
  read-access a collection that was not explicitly declared in the *collections*
  array of the transaction.

* added "special" password ARANGODB_DEFAULT_ROOT_PASSWORD. If you pass
  ARANGODB_DEFAULT_ROOT_PASSWORD as password, it will read the password
  from the environment variable ARANGODB_DEFAULT_ROOT_PASSWORD


v2.7.0-rc2 (2015-09-22)
-----------------------

* fix over-eager datafile compaction

  This should reduce the need to compact directly after loading a collection when a
  collection datafile contained many insertions and updates for the same documents. It
  should also prevent from re-compacting already merged datafiles in case not many
  changes were made. Compaction will also make fewer index lookups than before.

* added `syncCollection()` function in module `org/arangodb/replication`

  This allows synchronizing the data of a single collection from a master to a slave
  server. Synchronization can either restore the whole collection by transferring all
  documents from the master to the slave, or incrementally by only transferring documents
  that differ. This is done by partitioning the collection's entire key space into smaller
  chunks and comparing the data chunk-wise between master and slave. Only chunks that are
  different will be re-transferred.

  The `syncCollection()` function can be used as follows:

      require("org/arangodb/replication").syncCollection(collectionName, options);

  e.g.

      require("org/arangodb/replication").syncCollection("myCollection", {
        endpoint: "tcp://127.0.0.1:8529",  /* master */
        username: "root",                  /* username for master */
        password: "secret",                /* password for master */
        incremental: true                  /* use incremental mode */
      });


* additionally allow the following characters in document keys:

  `(` `)` `+` `,` `=` `;` `$` `!` `*` `'` `%`


v2.7.0-rc1 (2015-09-17)
-----------------------

* removed undocumented server-side-only collection functions:
  * collection.OFFSET()
  * collection.NTH()
  * collection.NTH2()
  * collection.NTH3()

* upgraded Swagger to version 2.0 for the Documentation

  This gives the user better prepared test request structures.
  More conversions will follow so finally client libraries can be auto-generated.

* added extra AQL functions for date and time calculation and manipulation.
  These functions were contributed by GitHub users @CoDEmanX and @friday.
  A big thanks for their work!

  The following extra date functions are available from 2.7 on:

  * `DATE_DAYOFYEAR(date)`: Returns the day of year number of *date*.
    The return values range from 1 to 365, or 366 in a leap year respectively.

  * `DATE_ISOWEEK(date)`: Returns the ISO week date of *date*.
    The return values range from 1 to 53. Monday is considered the first day of the week.
    There are no fractional weeks, thus the last days in December may belong to the first
    week of the next year, and the first days in January may be part of the previous year's
    last week.

  * `DATE_LEAPYEAR(date)`: Returns whether the year of *date* is a leap year.

  * `DATE_QUARTER(date)`: Returns the quarter of the given date (1-based):
    * 1: January, February, March
    * 2: April, May, June
    * 3: July, August, September
    * 4: October, November, December

  - *DATE_DAYS_IN_MONTH(date)*: Returns the number of days in *date*'s month (28..31).

  * `DATE_ADD(date, amount, unit)`: Adds *amount* given in *unit* to *date* and
    returns the calculated date.

    *unit* can be either of the following to specify the time unit to add or
    subtract (case-insensitive):
    - y, year, years
    - m, month, months
    - w, week, weeks
    - d, day, days
    - h, hour, hours
    - i, minute, minutes
    - s, second, seconds
    - f, millisecond, milliseconds

    *amount* is the number of *unit*s to add (positive value) or subtract
    (negative value).

  * `DATE_SUBTRACT(date, amount, unit)`: Subtracts *amount* given in *unit* from
    *date* and returns the calculated date.

    It works the same as `DATE_ADD()`, except that it subtracts. It is equivalent
    to calling `DATE_ADD()` with a negative amount, except that `DATE_SUBTRACT()`
    can also subtract ISO durations. Note that negative ISO durations are not
    supported (i.e. starting with `-P`, like `-P1Y`).

  * `DATE_DIFF(date1, date2, unit, asFloat)`: Calculate the difference
    between two dates in given time *unit*, optionally with decimal places.
    Returns a negative value if *date1* is greater than *date2*.

  * `DATE_COMPARE(date1, date2, unitRangeStart, unitRangeEnd)`: Compare two
    partial dates and return true if they match, false otherwise. The parts to
    compare are defined by a range of time units.

    The full range is: years, months, days, hours, minutes, seconds, milliseconds.
    Pass the unit to start from as *unitRangeStart*, and the unit to end with as
    *unitRangeEnd*. All units in between will be compared. Leave out *unitRangeEnd*
    to only compare *unitRangeStart*.

  * `DATE_FORMAT(date, format)`: Format a date according to the given format string.
    It supports the following placeholders (case-insensitive):
    - %t: timestamp, in milliseconds since midnight 1970-01-01
    - %z: ISO date (0000-00-00T00:00:00.000Z)
    - %w: day of week (0..6)
    - %y: year (0..9999)
    - %yy: year (00..99), abbreviated (last two digits)
    - %yyyy: year (0000..9999), padded to length of 4
    - %yyyyyy: year (-009999 .. +009999), with sign prefix and padded to length of 6
    - %m: month (1..12)
    - %mm: month (01..12), padded to length of 2
    - %d: day (1..31)
    - %dd: day (01..31), padded to length of 2
    - %h: hour (0..23)
    - %hh: hour (00..23), padded to length of 2
    - %i: minute (0..59)
    - %ii: minute (00..59), padded to length of 2
    - %s: second (0..59)
    - %ss: second (00..59), padded to length of 2
    - %f: millisecond (0..999)
    - %fff: millisecond (000..999), padded to length of 3
    - %x: day of year (1..366)
    - %xxx: day of year (001..366), padded to length of 3
    - %k: ISO week date (1..53)
    - %kk: ISO week date (01..53), padded to length of 2
    - %l: leap year (0 or 1)
    - %q: quarter (1..4)
    - %a: days in month (28..31)
    - %mmm: abbreviated English name of month (Jan..Dec)
    - %mmmm: English name of month (January..December)
    - %www: abbreviated English name of weekday (Sun..Sat)
    - %wwww: English name of weekday (Sunday..Saturday)
    - %&: special escape sequence for rare occasions
    - %%: literal %
    - %: ignored

* new WAL logfiles and datafiles are now created non-sparse

  This prevents SIGBUS signals being raised when memory of a sparse datafile is accessed
  and the disk is full and the accessed file part is not actually disk-backed. In
  this case the mapped memory region is not necessarily backed by physical memory, and
  accessing the memory may raise SIGBUS and crash arangod.

* the `internal.download()` function and the module `org/arangodb/request` used some
  internal library function that handled the sending of HTTP requests from inside of
  ArangoDB. This library unconditionally set an HTTP header `Accept-Encoding: gzip`
  in all outgoing HTTP requests.

  This has been fixed in 2.7, so `Accept-Encoding: gzip` is not set automatically anymore.
  Additionally, the header `User-Agent: ArangoDB` is not set automatically either. If
  client applications desire to send these headers, they are free to add it when
  constructing the requests using the `download` function or the request module.

* fixed issue #1436: org/arangodb/request advertises deflate without supporting it

* added template string generator function `aqlQuery` for generating AQL queries

  This can be used to generate safe AQL queries with JavaScript parameter
  variables or expressions easily:

      var name = 'test';
      var attributeName = '_key';
      var query = aqlQuery`FOR u IN users FILTER u.name == ${name} RETURN u.${attributeName}`;
      db._query(query);

* report memory usage for document header data (revision id, pointer to data etc.)
  in `db.collection.figures()`. The memory used for document headers will now
  show up in the already existing attribute `indexes.size`. Due to that, the index
  sizes reported by `figures()` in 2.7 will be higher than those reported by 2.6,
  but the 2.7 values are more accurate.

* IMPORTANT CHANGE: the filenames in dumps created by arangodump now contain
  not only the name of the dumped collection, but also an additional 32-digit hash
  value. This is done to prevent overwriting dump files in case-insensitive file
  systems when there exist multiple collections with the same name (but with
  different cases).

  For example, if a database has two collections: `test` and `Test`, previous
  versions of ArangoDB created the files

  * `test.structure.json` and `test.data.json` for collection `test`
  * `Test.structure.json` and `Test.data.json` for collection `Test`

  This did not work for case-insensitive filesystems, because the files for the
  second collection would have overwritten the files of the first. arangodump in
  2.7 will create the following filenames instead:

  * `test_098f6bcd4621d373cade4e832627b4f6.structure.json` and `test_098f6bcd4621d373cade4e832627b4f6.data.json`
  * `Test_0cbc6611f5540bd0809a388dc95a615b.structure.json` and `Test_0cbc6611f5540bd0809a388dc95a615b.data.json`

  These filenames will be unambiguous even in case-insensitive filesystems.

* IMPORTANT CHANGE: make arangod actually close lingering client connections
  when idle for at least the duration specified via `--server.keep-alive-timeout`.
  In previous versions of ArangoDB, connections were not closed by the server
  when the timeout was reached and the client was still connected. Now the
  connection is properly closed by the server in case of timeout. Client
  applications relying on the old behavior may now need to reconnect to the
  server when their idle connections time out and get closed (note: connections
  being idle for a long time may be closed by the OS or firewalls anyway -
  client applications should be aware of that and try to reconnect).

* IMPORTANT CHANGE: when starting arangod, the server will drop the process
  privileges to the specified values in options `--server.uid` and `--server.gid`
  instantly after parsing the startup options.

  That means when either `--server.uid` or `--server.gid` are set, the privilege
  change will happen earlier. This may prevent binding the server to an endpoint
  with a port number lower than 1024 if the arangodb user has no privileges
  for that. Previous versions of ArangoDB changed the privileges later, so some
  startup actions were still carried out under the invoking user (i.e. likely
  *root* when started via init.d or system scripts) and especially binding to
  low port numbers was still possible there.

  The default privileges for user *arangodb* will not be sufficient for binding
  to port numbers lower than 1024. To have an ArangoDB 2.7 bind to a port number
  lower than 1024, it needs to be started with either a different privileged user,
  or the privileges of the *arangodb* user have to raised manually beforehand.

* added AQL optimizer rule `patch-update-statements`

* Linux startup scripts and systemd configuration for arangod now try to
  adjust the NOFILE (number of open files) limits for the process. The limit
  value is set to 131072 (128k) when ArangoDB is started via start/stop
  commands

* When ArangoDB is started/stopped manually via the start/stop commands, the
  main process will wait for up to 10 seconds after it forks the supervisor
  and arangod child processes. If the startup fails within that period, the
  start/stop script will fail with an exit code other than zero. If the
  startup of the supervisor or arangod is still ongoing after 10 seconds,
  the main program will still return with exit code 0. The limit of 10 seconds
  is arbitrary because the time required for a startup is not known in advance.

* added startup option `--database.throw-collection-not-loaded-error`

  Accessing a not-yet loaded collection will automatically load a collection
  on first access. This flag controls what happens in case an operation
  would need to wait for another thread to finalize loading a collection. If
  set to *true*, then the first operation that accesses an unloaded collection
  will load it. Further threads that try to access the same collection while
  it is still loading immediately fail with an error (1238, *collection not loaded*).
  This is to prevent all server threads from being blocked while waiting on the
  same collection to finish loading. When the first thread has completed loading
  the collection, the collection becomes regularly available, and all operations
  from that point on can be carried out normally, and error 1238 will not be
  thrown anymore for that collection.

  If set to *false*, the first thread that accesses a not-yet loaded collection
  will still load it. Other threads that try to access the collection while
  loading will not fail with error 1238 but instead block until the collection
  is fully loaded. This configuration might lead to all server threads being
  blocked because they are all waiting for the same collection to complete
  loading. Setting the option to *true* will prevent this from happening, but
  requires clients to catch error 1238 and react on it (maybe by scheduling
  a retry for later).

  The default value is *false*.

* added better control-C support in arangosh

  When CTRL-C is pressed in arangosh, it will now print a `^C` first. Pressing
  CTRL-C again will reset the prompt if something was entered before, or quit
  arangosh if no command was entered directly before.

  This affects the arangosh version build with Readline-support only (Linux
  and MacOS).

  The MacOS version of ArangoDB for Homebrew now depends on Readline, too. The
  Homebrew formula has been changed accordingly.
  When self-compiling ArangoDB on MacOS without Homebrew, Readline now is a
  prerequisite.

* increased default value for collection-specific `indexBuckets` value from 1 to 8

  Collections created from 2.7 on will use the new default value of `8` if not
  overridden on collection creation or later using
  `collection.properties({ indexBuckets: ... })`.

  The `indexBuckets` value determines the number of buckets to use for indexes of
  type `primary`, `hash` and `edge`. Having multiple index buckets allows splitting
  an index into smaller components, which can be filled in parallel when a collection
  is loading. Additionally, resizing and reallocation of indexes are faster and
  less intrusive if the index uses multiple buckets, because resize and reallocation
  will affect only data in a single bucket instead of all index values.

  The index buckets will be filled in parallel when loading a collection if the collection
  has an `indexBuckets` value greater than 1 and the collection contains a significant
  amount of documents/edges (the current threshold is 256K documents but this value
  may change in future versions of ArangoDB).

* changed HTTP client to use poll instead of select on Linux and MacOS

  This affects the ArangoShell and user-defined JavaScript code running inside
  arangod that initiates its own HTTP calls.

  Using poll instead of select allows using arbitrary high file descriptors
  (bigger than the compiled in FD_SETSIZE). Server connections are still handled using
  epoll, which has never been affected by FD_SETSIZE.

* implemented AQL `LIKE` function using ICU regexes

* added `RETURN DISTINCT` for AQL queries to return unique results:

      FOR doc IN collection
        RETURN DISTINCT doc.status

  This change also introduces `DISTINCT` as an AQL keyword.

* removed `createNamedQueue()` and `addJob()` functions from org/arangodb/tasks

* use less locks and more atomic variables in the internal dispatcher
  and V8 context handling implementations. This leads to improved throughput in
  some ArangoDB internals and allows for higher HTTP request throughput for
  many operations.

  A short overview of the improvements can be found here:

  https://www.arangodb.com/2015/08/throughput-enhancements/

* added shorthand notation for attribute names in AQL object literals:

      LET name = "Peter"
      LET age = 42
      RETURN { name, age }

  The above is the shorthand equivalent of the generic form

      LET name = "Peter"
      LET age = 42
      RETURN { name : name, age : age }

* removed configure option `--enable-timings`

  This option did not have any effect.

* removed configure option `--enable-figures`

  This option previously controlled whether HTTP request statistics code was
  compiled into ArangoDB or not. The previous default value was `true` so
  statistics code was available in official packages. Setting the option to
  `false` led to compile errors so it is doubtful the default value was
  ever changed. By removing the option some internal statistics code was also
  simplified.

* removed run-time manipulation methods for server endpoints:

  * `db._removeEndpoint()`
  * `db._configureEndpoint()`
  * HTTP POST `/_api/endpoint`
  * HTTP DELETE `/_api/endpoint`

* AQL query result cache

  The query result cache can optionally cache the complete results of all or selected AQL queries.
  It can be operated in the following modes:

  * `off`: the cache is disabled. No query results will be stored
  * `on`: the cache will store the results of all AQL queries unless their `cache`
    attribute flag is set to `false`
  * `demand`: the cache will store the results of AQL queries that have their
    `cache` attribute set to `true`, but will ignore all others

  The mode can be set at server startup using the `--database.query-cache-mode` configuration
  option and later changed at runtime.

  The following HTTP REST APIs have been added for controlling the query cache:

  * HTTP GET `/_api/query-cache/properties`: returns the global query cache configuration
  * HTTP PUT `/_api/query-cache/properties`: modifies the global query cache configuration
  * HTTP DELETE `/_api/query-cache`: invalidates all results in the query cache

  The following JavaScript functions have been added for controlling the query cache:

  * `require("org/arangodb/aql/cache").properties()`: returns the global query cache configuration
  * `require("org/arangodb/aql/cache").properties(properties)`: modifies the global query cache configuration
  * `require("org/arangodb/aql/cache").clear()`: invalidates all results in the query cache

* do not link arangoimp against V8

* AQL function call arguments optimization

  This will lead to arguments in function calls inside AQL queries not being copied but passed
  by reference. This may speed up calls to functions with bigger argument values or queries that
  call functions a lot of times.

* upgraded V8 version to 4.3.61

* removed deprecated AQL `SKIPLIST` function.

  This function was introduced in older versions of ArangoDB with a less powerful query optimizer to
  retrieve data from a skiplist index using a `LIMIT` clause. It was marked as deprecated in ArangoDB
  2.6.

  Since ArangoDB 2.3 the behavior of the `SKIPLIST` function can be emulated using regular AQL
  constructs, e.g.

      FOR doc IN @@collection
        FILTER doc.value >= @value
        SORT doc.value DESC
        LIMIT 1
        RETURN doc

* the `skip()` function for simple queries does not accept negative input any longer.
  This feature was deprecated in 2.6.0.

* fix exception handling

  In some cases JavaScript exceptions would re-throw without information of the original problem.
  Now the original exception is logged for failure analysis.

* based REST API method PUT `/_api/simple/all` on the cursor API and make it use AQL internally.

  The change speeds up this REST API method and will lead to additional query information being
  returned by the REST API. Clients can use this extra information or ignore it.

* Foxx Queue job success/failure handlers arguments have changed from `(jobId, jobData, result, jobFailures)` to `(result, jobData, job)`.

* added Foxx Queue job options `repeatTimes`, `repeatUntil` and `repeatDelay` to automatically re-schedule jobs when they are completed.

* added Foxx manifest configuration type `password` to mask values in the web interface.

* fixed default values in Foxx manifest configurations sometimes not being used as defaults.

* fixed optional parameters in Foxx manifest configurations sometimes not being cleared correctly.

* Foxx dependencies can now be marked as optional using a slightly more verbose syntax in your manifest file.

* converted Foxx constructors to ES6 classes so you can extend them using class syntax.

* updated aqb to 2.0.

* updated chai to 3.0.

* Use more madvise calls to speed up things when memory is tight, in particular
  at load time but also for random accesses later.

* Overhauled web interface

  The web interface now has a new design.

  The API documentation for ArangoDB has been moved from "Tools" to "Links" in the web interface.

  The "Applications" tab in the web interfaces has been renamed to "Services".


v2.6.12 (2015-12-02)
--------------------

* fixed disappearing of documents for collections transferred via `sync` if the
  the collection was dropped right before synchronization and drop and (re-)create
  collection markers were located in the same WAL file

* added missing lock instruction for primary index in compactor size calculation

* fixed issue #1589

* fixed issue #1583

* Foxx: optional configuration options no longer log validation errors when assigned
  empty values (#1495)


v2.6.11 (2015-11-18)
--------------------

* fixed potentially invalid pointer access in shaper when the currently accessed
  document got re-located by the WAL collector at the very same time


v2.6.10 (2015-11-10)
--------------------

* disable replication appliers when starting in modes `--upgrade`, `--no-server`
  and `--check-upgrade`

* more detailed output in arango-dfdb

* fixed potential deadlock in collection status changing on Windows

* issue #1521: Can't dump/restore with user and password


v2.6.9 (2015-09-29)
-------------------

* added "special" password ARANGODB_DEFAULT_ROOT_PASSWORD. If you pass
  ARANGODB_DEFAULT_ROOT_PASSWORD as password, it will read the password
  from the environment variable ARANGODB_DEFAULT_ROOT_PASSWORD

* fixed failing AQL skiplist, sort and limit combination

  When using a Skiplist index on an attribute (say "a") and then using sort
  and skip on this attribute caused the result to be empty e.g.:

    require("internal").db.test.ensureSkiplist("a");
    require("internal").db._query("FOR x IN test SORT x.a LIMIT 10, 10");

  Was always empty no matter how many documents are stored in test.
  This is now fixed.

v2.6.8 (2015-09-09)
-------------------

* ARM only:

  The ArangoDB packages for ARM require the kernel to allow unaligned memory access.
  How the kernel handles unaligned memory access is configurable at runtime by
  checking and adjusting the contents `/proc/cpu/alignment`.

  In order to operate on ARM, ArangoDB requires the bit 1 to be set. This will
  make the kernel trap and adjust unaligned memory accesses. If this bit is not
  set, the kernel may send a SIGBUS signal to ArangoDB and terminate it.

  To set bit 1 in `/proc/cpu/alignment` use the following command as a privileged
  user (e.g. root):

      echo "2" > /proc/cpu/alignment

  Note that this setting affects all user processes and not just ArangoDB. Setting
  the alignment with the above command will also not make the setting permanent,
  so it will be lost after a restart of the system. In order to make the setting
  permanent, it should be executed during system startup or before starting arangod.

  The ArangoDB start/stop scripts do not adjust the alignment setting, but rely on
  the environment to have the correct alignment setting already. The reason for this
  is that the alignment settings also affect all other user processes (which ArangoDB
  is not aware of) and thus may have side-effects outside of ArangoDB. It is therefore
  more reasonable to have the system administrator carry out the change.


v2.6.7 (2015-08-25)
-------------------

* improved AssocMulti index performance when resizing.

  This makes the edge index perform less I/O when under memory pressure.


v2.6.6 (2015-08-23)
-------------------

* added startup option `--server.additional-threads` to create separate queues
  for slow requests.


v2.6.5 (2015-08-17)
-------------------

* added startup option `--database.throw-collection-not-loaded-error`

  Accessing a not-yet loaded collection will automatically load a collection
  on first access. This flag controls what happens in case an operation
  would need to wait for another thread to finalize loading a collection. If
  set to *true*, then the first operation that accesses an unloaded collection
  will load it. Further threads that try to access the same collection while
  it is still loading immediately fail with an error (1238, *collection not loaded*).
  This is to prevent all server threads from being blocked while waiting on the
  same collection to finish loading. When the first thread has completed loading
  the collection, the collection becomes regularly available, and all operations
  from that point on can be carried out normally, and error 1238 will not be
  thrown anymore for that collection.

  If set to *false*, the first thread that accesses a not-yet loaded collection
  will still load it. Other threads that try to access the collection while
  loading will not fail with error 1238 but instead block until the collection
  is fully loaded. This configuration might lead to all server threads being
  blocked because they are all waiting for the same collection to complete
  loading. Setting the option to *true* will prevent this from happening, but
  requires clients to catch error 1238 and react on it (maybe by scheduling
  a retry for later).

  The default value is *false*.

* fixed busy wait loop in scheduler threads that sometimes consumed 100% CPU while
  waiting for events on connections closed unexpectedly by the client side

* handle attribute `indexBuckets` when restoring collections via arangorestore.
  Previously the `indexBuckets` attribute value from the dump was ignored, and the
   server default value for `indexBuckets` was used when restoring a collection.

* fixed "EscapeValue already set error" crash in V8 actions that might have occurred when
  canceling V8-based operations.


v2.6.4 (2015-08-01)
-------------------

* V8: Upgrade to version 4.1.0.27 - this is intended to be the stable V8 version.

* fixed issue #1424: Arango shell should not processing arrows pushing on keyboard


v2.6.3 (2015-07-21)
-------------------

* issue #1409: Document values with null character truncated


v2.6.2 (2015-07-04)
-------------------

* fixed issue #1383: bindVars for HTTP API doesn't work with empty string

* fixed handling of default values in Foxx manifest configurations

* fixed handling of optional parameters in Foxx manifest configurations

* fixed a reference error being thrown in Foxx queues when a function-based job type is used that is not available and no options object is passed to queue.push


v2.6.1 (2015-06-24)
-------------------

* Add missing swagger files to cmake build. fixes #1368

* fixed documentation errors


v2.6.0 (2015-06-20)
-------------------

* using negative values for `SimpleQuery.skip()` is deprecated.
  This functionality will be removed in future versions of ArangoDB.

* The following simple query functions are now deprecated:

  * collection.near
  * collection.within
  * collection.geo
  * collection.fulltext
  * collection.range
  * collection.closedRange

  This also lead to the following REST API methods being deprecated from now on:

  * PUT /_api/simple/near
  * PUT /_api/simple/within
  * PUT /_api/simple/fulltext
  * PUT /_api/simple/range

  It is recommended to replace calls to these functions or APIs with equivalent AQL queries,
  which are more flexible because they can be combined with other operations:

      FOR doc IN NEAR(@@collection, @latitude, @longitude, @limit)
        RETURN doc

      FOR doc IN WITHIN(@@collection, @latitude, @longitude, @radius, @distanceAttributeName)
        RETURN doc

      FOR doc IN FULLTEXT(@@collection, @attributeName, @queryString, @limit)
        RETURN doc

      FOR doc IN @@collection
        FILTER doc.value >= @left && doc.value < @right
        LIMIT @skip, @limit
        RETURN doc`

  The above simple query functions and REST API methods may be removed in future versions
  of ArangoDB.

* deprecated now-obsolete AQL `SKIPLIST` function

  The function was introduced in older versions of ArangoDB with a less powerful query optimizer to
  retrieve data from a skiplist index using a `LIMIT` clause.

  Since 2.3 the same goal can be achieved by using regular AQL constructs, e.g.

      FOR doc IN collection FILTER doc.value >= @value SORT doc.value DESC LIMIT 1 RETURN doc

* fixed issues when switching the database inside tasks and during shutdown of database cursors

  These features were added during 2.6 alpha stage so the fixes affect devel/2.6-alpha builds only

* issue #1360: improved foxx-manager help

* added `--enable-tcmalloc` configure option.

  When this option is set, arangod and the client tools will be linked against tcmalloc, which replaces
  the system allocator. When the option is set, a tcmalloc library must be present on the system under
  one of the names `libtcmalloc`, `libtcmalloc_minimal` or `libtcmalloc_debug`.

  As this is a configure option, it is supported for manual builds on Linux-like systems only. tcmalloc
  support is currently experimental.

* issue #1353: Windows: HTTP API - incorrect path in errorMessage

* issue #1347: added option `--create-database` for arangorestore.

  Setting this option to `true` will now create the target database if it does not exist. When creating
  the target database, the username and passwords passed to arangorestore will be used to create an
  initial user for the new database.

* issue #1345: advanced debug information for User Functions

* issue #1341: Can't use bindvars in UPSERT

* fixed vulnerability in JWT implementation.

* changed default value of option `--database.ignore-datafile-errors` from `true` to `false`

  If the new default value of `false` is used, then arangod will refuse loading collections that contain
  datafiles with CRC mismatches or other errors. A collection with datafile errors will then become
  unavailable. This prevents follow up errors from happening.

  The only way to access such collection is to use the datafile debugger (arango-dfdb) and try to repair
  or truncate the datafile with it.

  If `--database.ignore-datafile-errors` is set to `true`, then collections will become available
  even if parts of their data cannot be loaded. This helps availability, but may cause (partial) data
  loss and follow up errors.

* added server startup option `--server.session-timeout` for controlling the timeout of user sessions
  in the web interface

* add sessions and cookie authentication for ArangoDB's web interface

  ArangoDB's built-in web interface now uses sessions. Session information ids are stored in cookies,
  so clients using the web interface must accept cookies in order to use it

* web interface: display query execution time in AQL editor

* web interface: renamed AQL query *submit* button to *execute*

* web interface: added query explain feature in AQL editor

* web interface: demo page added. only working if demo data is available, hidden otherwise

* web interface: added support for custom app scripts with optional arguments and results

* web interface: mounted apps that need to be configured are now indicated in the app overview

* web interface: added button for running tests to app details

* web interface: added button for configuring app dependencies to app details

* web interface: upgraded API documentation to use Swagger 2

* INCOMPATIBLE CHANGE

  removed startup option `--log.severity`

  The docs for `--log.severity` mentioned lots of severities (e.g. `exception`, `technical`, `functional`, `development`)
  but only a few severities (e.g. `all`, `human`) were actually used, with `human` being the default and `all` enabling the
  additional logging of requests. So the option pretended to control a lot of things which it actually didn't. Additionally,
  the option `--log.requests-file` was around for a long time already, also controlling request logging.

  Because the `--log.severity` option effectively did not control that much, it was removed. A side effect of removing the
  option is that 2.5 installations which used `--log.severity all` will not log requests after the upgrade to 2.6. This can
  be adjusted by setting the `--log.requests-file` option.

* add backtrace to fatal log events

* added optional `limit` parameter for AQL function `FULLTEXT`

* make fulltext index also index text values contained in direct sub-objects of the indexed
  attribute.

  Previous versions of ArangoDB only indexed the attribute value if it was a string. Sub-attributes
  of the index attribute were ignored when fulltext indexing.

  Now, if the index attribute value is an object, the object's values will each be included in the
  fulltext index if they are strings. If the index attribute value is an array, the array's values
  will each be included in the fulltext index if they are strings.

  For example, with a fulltext index present on the `translations` attribute, the following text
  values will now be indexed:

      var c = db._create("example");
      c.ensureFulltextIndex("translations");
      c.insert({ translations: { en: "fox", de: "Fuchs", fr: "renard", ru: "лиса" } });
      c.insert({ translations: "Fox is the English translation of the German word Fuchs" });
      c.insert({ translations: [ "ArangoDB", "document", "database", "Foxx" ] });

      c.fulltext("translations", "лиса").toArray();       // returns only first document
      c.fulltext("translations", "Fox").toArray();        // returns first and second documents
      c.fulltext("translations", "prefix:Fox").toArray(); // returns all three documents

* added batch document removal and lookup commands:

      collection.lookupByKeys(keys)
      collection.removeByKeys(keys)

  These commands can be used to perform multi-document lookup and removal operations efficiently
  from the ArangoShell. The argument to these operations is an array of document keys.

  Also added HTTP APIs for batch document commands:

  * PUT /_api/simple/lookup-by-keys
  * PUT /_api/simple/remove-by-keys

* properly prefix document address URLs with the current database name for calls to the REST
  API method GET `/_api/document?collection=...` (that method will return partial URLs to all
  documents in the collection).

  Previous versions of ArangoDB returned the URLs starting with `/_api/` but without the current
  database name, e.g. `/_api/document/mycollection/mykey`. Starting with 2.6, the response URLs
  will include the database name as well, e.g. `/_db/_system/_api/document/mycollection/mykey`.

* added dedicated collection export HTTP REST API

  ArangoDB now provides a dedicated collection export API, which can take snapshots of entire
  collections more efficiently than the general-purpose cursor API. The export API is useful
  to transfer the contents of an entire collection to a client application. It provides optional
  filtering on specific attributes.

  The export API is available at endpoint `POST /_api/export?collection=...`. The API has the
  same return value structure as the already established cursor API (`POST /_api/cursor`).

  An introduction to the export API is given in this blog post:
  http://jsteemann.github.io/blog/2015/04/04/more-efficient-data-exports/

* subquery optimizations for AQL queries

  This optimization avoids copying intermediate results into subqueries that are not required
  by the subquery.

  A brief description can be found here:
  http://jsteemann.github.io/blog/2015/05/04/subquery-optimizations/

* return value optimization for AQL queries

  This optimization avoids copying the final query result inside the query's main `ReturnNode`.

  A brief description can be found here:
  http://jsteemann.github.io/blog/2015/05/04/return-value-optimization-for-aql/

* speed up AQL queries containing big `IN` lists for index lookups

  `IN` lists used for index lookups had performance issues in previous versions of ArangoDB.
  These issues have been addressed in 2.6 so using bigger `IN` lists for filtering is much
  faster.

  A brief description can be found here:
  http://jsteemann.github.io/blog/2015/05/07/in-list-improvements/

* allow `@` and `.` characters in document keys, too

  This change also leads to document keys being URL-encoded when returned in HTTP `location`
  response headers.

* added alternative implementation for AQL COLLECT

  The alternative method uses a hash table for grouping and does not require its input elements
  to be sorted. It will be taken into account by the optimizer for `COLLECT` statements that do
  not use an `INTO` clause.

  In case a `COLLECT` statement can use the hash table variant, the optimizer will create an extra
  plan for it at the beginning of the planning phase. In this plan, no extra `SORT` node will be
  added in front of the `COLLECT` because the hash table variant of `COLLECT` does not require
  sorted input. Instead, a `SORT` node will be added after it to sort its output. This `SORT` node
  may be optimized away again in later stages. If the sort order of the result is irrelevant to
  the user, adding an extra `SORT null` after a hash `COLLECT` operation will allow the optimizer to
  remove the sorts altogether.

  In addition to the hash table variant of `COLLECT`, the optimizer will modify the original plan
  to use the regular `COLLECT` implementation. As this implementation requires sorted input, the
  optimizer will insert a `SORT` node in front of the `COLLECT`. This `SORT` node may be optimized
  away in later stages.

  The created plans will then be shipped through the regular optimization pipeline. In the end,
  the optimizer will pick the plan with the lowest estimated total cost as usual. The hash table
  variant does not require an up-front sort of the input, and will thus be preferred over the
  regular `COLLECT` if the optimizer estimates many input elements for the `COLLECT` node and
  cannot use an index to sort them.

  The optimizer can be explicitly told to use the regular *sorted* variant of `COLLECT` by
  suffixing a `COLLECT` statement with `OPTIONS { "method" : "sorted" }`. This will override the
  optimizer guesswork and only produce the *sorted* variant of `COLLECT`.

  A blog post on the new `COLLECT` implementation can be found here:
  http://jsteemann.github.io/blog/2015/04/22/collecting-with-a-hash-table/

* refactored HTTP REST API for cursors

  The HTTP REST API for cursors (`/_api/cursor`) has been refactored to improve its performance
  and use less memory.

  A post showing some of the performance improvements can be found here:
  http://jsteemann.github.io/blog/2015/04/01/improvements-for-the-cursor-api/

* simplified return value syntax for data-modification AQL queries

  ArangoDB 2.4 since version allows to return results from data-modification AQL queries. The
  syntax for this was quite limited and verbose:

      FOR i IN 1..10
        INSERT { value: i } IN test
        LET inserted = NEW
        RETURN inserted

  The `LET inserted = NEW RETURN inserted` was required literally to return the inserted
  documents. No calculations could be made using the inserted documents.

  This is now more flexible. After a data-modification clause (e.g. `INSERT`, `UPDATE`, `REPLACE`,
  `REMOVE`, `UPSERT`) there can follow any number of `LET` calculations. These calculations can
  refer to the pseudo-values `OLD` and `NEW` that are created by the data-modification statements.

  This allows returning projections of inserted or updated documents, e.g.:

      FOR i IN 1..10
        INSERT { value: i } IN test
        RETURN { _key: NEW._key, value: i }

  Still not every construct is allowed after a data-modification clause. For example, no functions
  can be called that may access documents.

  More information can be found here:
  http://jsteemann.github.io/blog/2015/03/27/improvements-for-data-modification-queries/

* added AQL `UPSERT` statement

  This adds an `UPSERT` statement to AQL that is a combination of both `INSERT` and `UPDATE` /
  `REPLACE`. The `UPSERT` will search for a matching document using a user-provided example.
  If no document matches the example, the *insert* part of the `UPSERT` statement will be
  executed. If there is a match, the *update* / *replace* part will be carried out:

      UPSERT { page: 'index.html' }                 /* search example */
        INSERT { page: 'index.html', pageViews: 1 } /* insert part */
        UPDATE { pageViews: OLD.pageViews + 1 }     /* update part */
        IN pageViews

  `UPSERT` can be used with an `UPDATE` or `REPLACE` clause. The `UPDATE` clause will perform
  a partial update of the found document, whereas the `REPLACE` clause will replace the found
  document entirely. The `UPDATE` or `REPLACE` parts can refer to the pseudo-value `OLD`, which
  contains all attributes of the found document.

  `UPSERT` statements can optionally return values. In the following query, the return
  attribute `found` will return the found document before the `UPDATE` was applied. If no
  document was found, `found` will contain a value of `null`. The `updated` result attribute will
  contain the inserted / updated document:

      UPSERT { page: 'index.html' }                 /* search example */
        INSERT { page: 'index.html', pageViews: 1 } /* insert part */
        UPDATE { pageViews: OLD.pageViews + 1 }     /* update part */
        IN pageViews
        RETURN { found: OLD, updated: NEW }

  A more detailed description of `UPSERT` can be found here:
  http://jsteemann.github.io/blog/2015/03/27/preview-of-the-upsert-command/

* adjusted default configuration value for `--server.backlog-size` from 10 to 64.

* issue #1231: bug xor feature in AQL: LENGTH(null) == 4

  This changes the behavior of the AQL `LENGTH` function as follows:

  - if the single argument to `LENGTH()` is `null`, then the result will now be `0`. In previous
    versions of ArangoDB, the result of `LENGTH(null)` was `4`.

  - if the single argument to `LENGTH()` is `true`, then the result will now be `1`. In previous
    versions of ArangoDB, the result of `LENGTH(true)` was `4`.

  - if the single argument to `LENGTH()` is `false`, then the result will now be `0`. In previous
    versions of ArangoDB, the result of `LENGTH(false)` was `5`.

  The results of `LENGTH()` with string, numeric, array object argument values do not change.

* issue #1298: Bulk import if data already exists (#1298)

  This change extends the HTTP REST API for bulk imports as follows:

  When documents are imported and the `_key` attribute is specified for them, the import can be
  used for inserting and updating/replacing documents. Previously, the import could be used for
  inserting new documents only, and re-inserting a document with an existing key would have failed
  with a *unique key constraint violated* error.

  The above behavior is still the default. However, the API now allows controlling the behavior
  in case of a unique key constraint error via the optional URL parameter `onDuplicate`.

  This parameter can have one of the following values:

  - `error`: when a unique key constraint error occurs, do not import or update the document but
    report an error. This is the default.

  - `update`: when a unique key constraint error occurs, try to (partially) update the existing
    document with the data specified in the import. This may still fail if the document would
    violate secondary unique indexes. Only the attributes present in the import data will be
    updated and other attributes already present will be preserved. The number of updated documents
    will be reported in the `updated` attribute of the HTTP API result.

  - `replace`: when a unique key constraint error occurs, try to fully replace the existing
    document with the data specified in the import. This may still fail if the document would
    violate secondary unique indexes. The number of replaced documents will be reported in the
    `updated` attribute of the HTTP API result.

  - `ignore`: when a unique key constraint error occurs, ignore this error. There will be no
    insert, update or replace for the particular document. Ignored documents will be reported
    separately in the `ignored` attribute of the HTTP API result.

  The result of the HTTP import API will now contain the attributes `ignored` and `updated`, which
  contain the number of ignored and updated documents respectively. These attributes will contain a
  value of zero unless the `onDuplicate` URL parameter is set to either `update` or `replace`
  (in this case the `updated` attribute may contain non-zero values) or `ignore` (in this case the
  `ignored` attribute may contain a non-zero value).

  To support the feature, arangoimp also has a new command line option `--on-duplicate` which can
  have one of the values `error`, `update`, `replace`, `ignore`. The default value is `error`.

  A few examples for using arangoimp with the `--on-duplicate` option can be found here:
  http://jsteemann.github.io/blog/2015/04/14/updating-documents-with-arangoimp/

* changed behavior of `db._query()` in the ArangoShell:

  if the command's result is printed in the shell, the first 10 results will be printed. Previously
  only a basic description of the underlying query result cursor was printed. Additionally, if the
  cursor result contains more than 10 results, the cursor is assigned to a global variable `more`,
  which can be used to iterate over the cursor result.

  Example:

      arangosh [_system]> db._query("FOR i IN 1..15 RETURN i")
      [object ArangoQueryCursor, count: 15, hasMore: true]

      [
        1,
        2,
        3,
        4,
        5,
        6,
        7,
        8,
        9,
        10
      ]

      type 'more' to show more documents


      arangosh [_system]> more
      [object ArangoQueryCursor, count: 15, hasMore: false]

      [
        11,
        12,
        13,
        14,
        15
      ]

* Disallow batchSize value 0 in HTTP `POST /_api/cursor`:

  The HTTP REST API `POST /_api/cursor` does not accept a `batchSize` parameter value of
  `0` any longer. A batch size of 0 never made much sense, but previous versions of ArangoDB
  did not check for this value. Now creating a cursor using a `batchSize` value 0 will
  result in an HTTP 400 error response

* REST Server: fix memory leaks when failing to add jobs

* 'EDGES' AQL Function

  The AQL function `EDGES` got a new fifth option parameter.
  Right now only one option is available: 'includeVertices'. This is a boolean parameter
  that allows to modify the result of the `EDGES` function.
  Default is 'includeVertices: false' which does not have any effect.
  'includeVertices: true' modifies the result, such that
  {vertex: <vertexDocument>, edge: <edgeDocument>} is returned.

* INCOMPATIBLE CHANGE:

  The result format of the AQL function `NEIGHBORS` has been changed.
  Before it has returned an array of objects containing 'vertex' and 'edge'.
  Now it will only contain the vertex directly.
  Also an additional option 'includeData' has been added.
  This is used to define if only the 'vertex._id' value should be returned (false, default),
  or if the vertex should be looked up in the collection and the complete JSON should be returned
  (true).
  Using only the id values can lead to significantly improved performance if this is the only information
  required.

  In order to get the old result format prior to ArangoDB 2.6, please use the function EDGES instead.
  Edges allows for a new option 'includeVertices' which, set to true, returns exactly the format of NEIGHBORS.
  Example:

      NEIGHBORS(<vertexCollection>, <edgeCollection>, <vertex>, <direction>, <example>)

  This can now be achieved by:

      EDGES(<edgeCollection>, <vertex>, <direction>, <example>, {includeVertices: true})

  If you are nesting several NEIGHBORS steps you can speed up their performance in the following way:

  Old Example:

  FOR va IN NEIGHBORS(Users, relations, 'Users/123', 'outbound') FOR vc IN NEIGHBORS(Products, relations, va.vertex._id, 'outbound') RETURN vc

  This can now be achieved by:

  FOR va IN NEIGHBORS(Users, relations, 'Users/123', 'outbound') FOR vc IN NEIGHBORS(Products, relations, va, 'outbound', null, {includeData: true}) RETURN vc
                                                                                                          ^^^^                  ^^^^^^^^^^^^^^^^^^^
                                                                                                  Use intermediate directly     include Data for final

* INCOMPATIBLE CHANGE:

  The AQL function `GRAPH_NEIGHBORS` now provides an additional option `includeData`.
  This option allows controlling whether the function should return the complete vertices
  or just their IDs. Returning only the IDs instead of the full vertices can lead to
  improved performance .

  If provided, `includeData` is set to `true`, all vertices in the result will be returned
  with all their attributes. The default value of `includeData` is `false`.
  This makes the default function results incompatible with previous versions of ArangoDB.

  To get the old result style in ArangoDB 2.6, please set the options as follows in calls
  to `GRAPH_NEIGHBORS`:

      GRAPH_NEIGHBORS(<graph>, <vertex>, { includeData: true })

* INCOMPATIBLE CHANGE:

  The AQL function `GRAPH_COMMON_NEIGHBORS` now provides an additional option `includeData`.
  This option allows controlling whether the function should return the complete vertices
  or just their IDs. Returning only the IDs instead of the full vertices can lead to
  improved performance .

  If provided, `includeData` is set to `true`, all vertices in the result will be returned
  with all their attributes. The default value of `includeData` is `false`.
  This makes the default function results incompatible with previous versions of ArangoDB.

  To get the old result style in ArangoDB 2.6, please set the options as follows in calls
  to `GRAPH_COMMON_NEIGHBORS`:

      GRAPH_COMMON_NEIGHBORS(<graph>, <vertexExamples1>, <vertexExamples2>, { includeData: true }, { includeData: true })

* INCOMPATIBLE CHANGE:

  The AQL function `GRAPH_SHORTEST_PATH` now provides an additional option `includeData`.
  This option allows controlling whether the function should return the complete vertices
  and edges or just their IDs. Returning only the IDs instead of full vertices and edges
  can lead to improved performance .

  If provided, `includeData` is set to `true`, all vertices and edges in the result will
  be returned with all their attributes. There is also an optional parameter `includePath` of
  type object.
  It has two optional sub-attributes `vertices` and `edges`, both of type boolean.
  Both can be set individually and the result will include all vertices on the path if
  `includePath.vertices == true` and all edges if `includePath.edges == true` respectively.

  The default value of `includeData` is `false`, and paths are now excluded by default.
  This makes the default function results incompatible with previous versions of ArangoDB.

  To get the old result style in ArangoDB 2.6, please set the options as follows in calls
  to `GRAPH_SHORTEST_PATH`:

      GRAPH_SHORTEST_PATH(<graph>, <source>, <target>, { includeData: true, includePath: { edges: true, vertices: true } })

  The attributes `startVertex` and `vertex` that were present in the results of `GRAPH_SHORTEST_PATH`
  in previous versions of ArangoDB will not be produced in 2.6. To calculate these attributes in 2.6,
  please extract the first and last elements from the `vertices` result attribute.

* INCOMPATIBLE CHANGE:

  The AQL function `GRAPH_DISTANCE_TO` will now return only the id the destination vertex
  in the `vertex` attribute, and not the full vertex data with all vertex attributes.

* INCOMPATIBLE CHANGE:

  All graph measurements functions in JavaScript module `general-graph` that calculated a
  single figure previously returned an array containing just the figure. Now these functions
  will return the figure directly and not put it inside an array.

  The affected functions are:

  * `graph._absoluteEccentricity`
  * `graph._eccentricity`
  * `graph._absoluteCloseness`
  * `graph._closeness`
  * `graph._absoluteBetweenness`
  * `graph._betweenness`
  * `graph._radius`
  * `graph._diameter`

* Create the `_graphs` collection in new databases with `waitForSync` attribute set to `false`

  The previous `waitForSync` value was `true`, so default the behavior when creating and dropping
  graphs via the HTTP REST API changes as follows if the new settings are in effect:

  * `POST /_api/graph` by default returns `HTTP 202` instead of `HTTP 201`
  * `DELETE /_api/graph/graph-name` by default returns `HTTP 202` instead of `HTTP 201`

  If the `_graphs` collection still has its `waitForSync` value set to `true`, then the HTTP status
  code will not change.

* Upgraded ICU to version 54; this increases performance in many places.
  based on https://code.google.com/p/chromium/issues/detail?id=428145

* added support for HTTP push aka chunked encoding

* issue #1051: add info whether server is running in service or user mode?

  This will add a "mode" attribute to the result of the result of HTTP GET `/_api/version?details=true`

  "mode" can have the following values:

  - `standalone`: server was started manually (e.g. on command-line)
  - `service`: service is running as Windows service, in daemon mode or under the supervisor

* improve system error messages in Windows port

* increased default value of `--server.request-timeout` from 300 to 1200 seconds for client tools
  (arangosh, arangoimp, arangodump, arangorestore)

* increased default value of `--server.connect-timeout` from 3 to 5 seconds for client tools
  (arangosh, arangoimp, arangodump, arangorestore)

* added startup option `--server.foxx-queues-poll-interval`

  This startup option controls the frequency with which the Foxx queues manager is checking
  the queue (or queues) for jobs to be executed.

  The default value is `1` second. Lowering this value will result in the queue manager waking
  up and checking the queues more frequently, which may increase CPU usage of the server.
  When not using Foxx queues, this value can be raised to save some CPU time.

* added startup option `--server.foxx-queues`

  This startup option controls whether the Foxx queue manager will check queue and job entries.
  Disabling this option can reduce server load but will prevent jobs added to Foxx queues from
  being processed at all.

  The default value is `true`, enabling the Foxx queues feature.

* make Foxx queues really database-specific.

  Foxx queues were and are stored in a database-specific collection `_queues`. However, a global
  cache variable for the queues led to the queue names being treated database-independently, which
  was wrong.

  Since 2.6, Foxx queues names are truly database-specific, so the same queue name can be used in
  two different databases for two different queues. Until then, it is advisable to think of queues
  as already being database-specific, and using the database name as a queue name prefix to be
  avoid name conflicts, e.g.:

      var queueName = "myQueue";
      var Foxx = require("org/arangodb/foxx");
      Foxx.queues.create(db._name() + ":" + queueName);

* added support for Foxx queue job types defined as app scripts.

  The old job types introduced in 2.4 are still supported but are known to cause issues in 2.5
  and later when the server is restarted or the job types are not defined in every thread.

  The new job types avoid this issue by storing an explicit mount path and script name rather
  than an assuming the job type is defined globally. It is strongly recommended to convert your
  job types to the new script-based system.

* renamed Foxx sessions option "sessionStorageApp" to "sessionStorage". The option now also accepts session storages directly.

* Added the following JavaScript methods for file access:
  * fs.copyFile() to copy single files
  * fs.copyRecursive() to copy directory trees
  * fs.chmod() to set the file permissions (non-Windows only)

* Added process.env for accessing the process environment from JavaScript code

* Cluster: kickstarter shutdown routines will more precisely follow the shutdown of its nodes.

* Cluster: don't delete agency connection objects that are currently in use.

* Cluster: improve passing along of HTTP errors

* fixed issue #1247: debian init script problems

* multi-threaded index creation on collection load

  When a collection contains more than one secondary index, they can be built in memory in
  parallel when the collection is loaded. How many threads are used for parallel index creation
  is determined by the new configuration parameter `--database.index-threads`. If this is set
  to 0, indexes are built by the opening thread only and sequentially. This is equivalent to
  the behavior in 2.5 and before.

* speed up building up primary index when loading collections

* added `count` attribute to `parameters.json` files of collections. This attribute indicates
  the number of live documents in the collection on unload. It is read when the collection is
  (re)loaded to determine the initial size for the collection's primary index

* removed remainders of MRuby integration, removed arangoirb

* simplified `controllers` property in Foxx manifests. You can now specify a filename directly
  if you only want to use a single file mounted at the base URL of your Foxx app.

* simplified `exports` property in Foxx manifests. You can now specify a filename directly if
  you only want to export variables from a single file in your Foxx app.

* added support for node.js-style exports in Foxx exports. Your Foxx exports file can now export
  arbitrary values using the `module.exports` property instead of adding properties to the
  `exports` object.

* added `scripts` property to Foxx manifests. You should now specify the `setup` and `teardown`
  files as properties of the `scripts` object in your manifests and can define custom,
  app-specific scripts that can be executed from the web interface or the CLI.

* added `tests` property to Foxx manifests. You can now define test cases using the `mocha`
  framework which can then be executed inside ArangoDB.

* updated `joi` package to 6.0.8.

* added `extendible` package.

* added Foxx model lifecycle events to repositories. See #1257.

* speed up resizing of edge index.

* allow to split an edge index into buckets which are resized individually.
  This is controlled by the `indexBuckets` attribute in the `properties`
  of the collection.

* fix a cluster deadlock bug in larger clusters by marking a thread waiting
  for a lock on a DBserver as blocked


v2.5.7 (2015-08-02)
-------------------

* V8: Upgrade to version 4.1.0.27 - this is intended to be the stable V8 version.


v2.5.6 (2015-07-21)
-------------------

* alter Windows build infrastructure so we can properly store pdb files.

* potentially fixed issue #1313: Wrong metric calculation at dashboard

  Escape whitespace in process name when scanning /proc/pid/stats

  This fixes statistics values read from that file

* Fixed variable naming in AQL `COLLECT INTO` results in case the COLLECT is placed
  in a subquery which itself is followed by other constructs that require variables


v2.5.5 (2015-05-29)
-------------------

* fixed vulnerability in JWT implementation.

* fixed format string for reading /proc/pid/stat

* take into account barriers used in different V8 contexts


v2.5.4 (2015-05-14)
-------------------

* added startup option `--log.performance`: specifying this option at startup will log
  performance-related info messages, mainly timings via the regular logging mechanisms

* cluster fixes

* fix for recursive copy under Windows


v2.5.3 (2015-04-29)
-------------------

* Fix fs.move to work across filesystem borders; Fixes Foxx app installation problems;
  issue #1292.

* Fix Foxx app install when installed on a different drive on Windows

* issue #1322: strange AQL result

* issue #1318: Inconsistent db._create() syntax

* issue #1315: queries to a collection fail with an empty response if the
  collection contains specific JSON data

* issue #1300: Make arangodump not fail if target directory exists but is empty

* allow specifying higher values than SOMAXCONN for `--server.backlog-size`

  Previously, arangod would not start when a `--server.backlog-size` value was
  specified that was higher than the platform's SOMAXCONN header value.

  Now, arangod will use the user-provided value for `--server.backlog-size` and
  pass it to the listen system call even if the value is higher than SOMAXCONN.
  If the user-provided value is higher than SOMAXCONN, arangod will log a warning
  on startup.

* Fixed a cluster deadlock bug. Mark a thread that is in a RemoteBlock as
  blocked to allow for additional dispatcher threads to be started.

* Fix locking in cluster by using another ReadWriteLock class for collections.

* Add a second DispatcherQueue for AQL in the cluster. This fixes a
  cluster-AQL thread explosion bug.


v2.5.2 (2015-04-11)
-------------------

* modules stored in _modules are automatically flushed when changed

* added missing query-id parameter in documentation of HTTP DELETE `/_api/query` endpoint

* added iterator for edge index in AQL queries

  this change may lead to less edges being read when used together with a LIMIT clause

* make graph viewer in web interface issue less expensive queries for determining
  a random vertex from the graph, and for determining vertex attributes

* issue #1285: syntax error, unexpected $undefined near '@_to RETURN obj

  this allows AQL bind parameter names to also start with underscores

* moved /_api/query to C++

* issue #1289: Foxx models created from database documents expose an internal method

* added `Foxx.Repository#exists`

* parallelize initialization of V8 context in multiple threads

* fixed a possible crash when the debug-level was TRACE

* cluster: do not initialize statistics collection on each
  coordinator, this fixes a race condition at startup

* cluster: fix a startup race w.r.t. the _configuration collection

* search for db:// JavaScript modules only after all local files have been
  considered, this speeds up the require command in a cluster considerably

* general cluster speedup in certain areas


v2.5.1 (2015-03-19)
-------------------

* fixed bug that caused undefined behavior when an AQL query was killed inside
  a calculation block

* fixed memleaks in AQL query cleanup in case out-of-memory errors are thrown

* by default, Debian and RedHat packages are built with debug symbols

* added option `--database.ignore-logfile-errors`

  This option controls how collection datafiles with a CRC mismatch are treated.

  If set to `false`, CRC mismatch errors in collection datafiles will lead
  to a collection not being loaded at all. If a collection needs to be loaded
  during WAL recovery, the WAL recovery will also abort (if not forced with
  `--wal.ignore-recovery-errors true`). Setting this flag to `false` protects
  users from unintentionally using a collection with corrupted datafiles, from
  which only a subset of the original data can be recovered.

  If set to `true`, CRC mismatch errors in collection datafiles will lead to
  the datafile being partially loaded. All data up to until the mismatch will
  be loaded. This will enable users to continue with collection datafiles
  that are corrupted, but will result in only a partial load of the data.
  The WAL recovery will still abort when encountering a collection with a
  corrupted datafile, at least if `--wal.ignore-recovery-errors` is not set to
  `true`.

  The default value is *true*, so for collections with corrupted datafiles
  there might be partial data loads once the WAL recovery has finished. If
  the WAL recovery will need to load a collection with a corrupted datafile,
  it will still stop when using the default values.

* INCOMPATIBLE CHANGE:

  make the arangod server refuse to start if during startup it finds a non-readable
  `parameter.json` file for a database or a collection.

  Stopping the startup process in this case requires manual intervention (fixing
  the unreadable files), but prevents follow-up errors due to ignored databases or
  collections from happening.

* datafiles and `parameter.json` files written by arangod are now created with read and write
  privileges for the arangod process user, and with read and write privileges for the arangod
  process group.

  Previously, these files were created with user read and write permissions only.

* INCOMPATIBLE CHANGE:

  abort WAL recovery if one of the collection's datafiles cannot be opened

* INCOMPATIBLE CHANGE:

  never try to raise the privileges after dropping them, this can lead to a race condition while
  running the recovery

  If you require to run ArangoDB on a port lower than 1024, you must run ArangoDB as root.

* fixed inefficiencies in `remove` methods of general-graph module

* added option `--database.slow-query-threshold` for controlling the default AQL slow query
  threshold value on server start

* add system error strings for Windows on many places

* rework service startup so we announce 'RUNNING' only when we're finished starting.

* use the Windows eventlog for FATAL and ERROR - log messages

* fix service handling in NSIS Windows installer, specify human readable name

* add the ICU_DATA environment variable to the fatal error messages

* fixed issue #1265: arangod crashed with SIGSEGV

* fixed issue #1241: Wildcards in examples


v2.5.0 (2015-03-09)
-------------------

* installer fixes for Windows

* fix for downloading Foxx

* fixed issue #1258: http pipelining not working?


v2.5.0-beta4 (2015-03-05)
-------------------------

* fixed issue #1247: debian init script problems


v2.5.0-beta3 (2015-02-27)
-------------------------

* fix Windows install path calculation in arango

* fix Windows logging of long strings

* fix possible undefinedness of const strings in Windows


v2.5.0-beta2 (2015-02-23)
-------------------------

* fixed issue #1256: agency binary not found #1256

* fixed issue #1230: API: document/col-name/_key and cursor return different floats

* front-end: dashboard tries not to (re)load statistics if user has no access

* V8: Upgrade to version 3.31.74.1

* etcd: Upgrade to version 2.0 - This requires go 1.3 to compile at least.

* refuse to startup if ICU wasn't initialized, this will i.e. prevent errors from being printed,
  and libraries from being loaded.

* front-end: unwanted removal of index table header after creating new index

* fixed issue #1248: chrome: applications filtering not working

* fixed issue #1198: queries remain in aql editor (front-end) if you navigate through different tabs

* Simplify usage of Foxx

  Thanks to our user feedback we learned that Foxx is a powerful, yet rather complicated concept.
  With this release we tried to make it less complicated while keeping all its strength.
  That includes a rewrite of the documentation as well as some code changes as listed below:

  * Moved Foxx applications to a different folder.

    The naming convention now is: <app-path>/_db/<dbname>/<mountpoint>/APP
    Before it was: <app-path>/databases/<dbname>/<appname>:<appversion>
    This caused some trouble as apps where cached based on name and version and updates did not apply.
    Hence the path on filesystem and the app's access URL had no relation to one another.
    Now the path on filesystem is identical to the URL (except for slashes and the appended APP)

  * Rewrite of Foxx routing

    The routing of Foxx has been exposed to major internal changes we adjusted because of user feedback.
    This allows us to set the development mode per mountpoint without having to change paths and hold
    apps at separate locations.

  * Foxx Development mode

    The development mode used until 2.4 is gone. It has been replaced by a much more mature version.
    This includes the deprecation of the javascript.dev-app-path parameter, which is useless since 2.5.
    Instead of having two separate app directories for production and development, apps now reside in
    one place, which is used for production as well as for development.
    Apps can still be put into development mode, changing their behavior compared to production mode.
    Development mode apps are still reread from disk at every request, and still they ship more debug
    output.

    This change has also made the startup options `--javascript.frontend-development-mode` and
    `--javascript.dev-app-path` obsolete. The former option will not have any effect when set, and the
    latter option is only read and used during the upgrade to 2.5 and does not have any effects later.

  * Foxx install process

    Installing Foxx apps has been a two step process: import them into ArangoDB and mount them at a
    specific mountpoint. These operations have been joined together. You can install an app at one
    mountpoint, that's it. No fetch, mount, unmount, purge cycle anymore. The commands have been
    simplified to just:

    * install: get your Foxx app up and running
    * uninstall: shut it down and erase it from disk

  * Foxx error output

    Until 2.4 the errors produced by Foxx were not optimal. Often, the error message was just
    `unable to parse manifest` and contained only an internal stack trace.
    In 2.5 we made major improvements there, including a much more fine-grained error output that
    helps you debug your Foxx apps. The error message printed is now much closer to its source and
    should help you track it down.

    Also we added the default handlers for unhandled errors in Foxx apps:

    * You will get a nice internal error page whenever your Foxx app is called but was not installed
      due to any error
    * You will get a proper error message when having an uncaught error appears in any app route

    In production mode the messages above will NOT contain any information about your Foxx internals
    and are safe to be exposed to third party users.
    In development mode the messages above will contain the stacktrace (if available), making it easier for
    your in-house devs to track down errors in the application.

* added `console` object to Foxx apps. All Foxx apps now have a console object implementing
  the familiar Console API in their global scope, which can be used to log diagnostic
  messages to the database.

* added `org/arangodb/request` module, which provides a simple API for making HTTP requests
  to external services.

* added optimizer rule `propagate-constant-attributes`

  This rule will look inside `FILTER` conditions for constant value equality comparisons,
  and insert the constant values in other places in `FILTER`s. For example, the rule will
  insert `42` instead of `i.value` in the second `FILTER` of the following query:

      FOR i IN c1 FOR j IN c2 FILTER i.value == 42 FILTER j.value == i.value RETURN 1

* added `filtered` value to AQL query execution statistics

  This value indicates how many documents were filtered by `FilterNode`s in the AQL query.
  Note that `IndexRangeNode`s can also filter documents by selecting only the required ranges
  from the index. The `filtered` value will not include the work done by `IndexRangeNode`s,
  but only the work performed by `FilterNode`s.

* added support for sparse hash and skiplist indexes

  Hash and skiplist indexes can optionally be made sparse. Sparse indexes exclude documents
  in which at least one of the index attributes is either not set or has a value of `null`.

  As such documents are excluded from sparse indexes, they may contain fewer documents than
  their non-sparse counterparts. This enables faster indexing and can lead to reduced memory
  usage in case the indexed attribute does occur only in some, but not all documents of the
  collection. Sparse indexes will also reduce the number of collisions in non-unique hash
  indexes in case non-existing or optional attributes are indexed.

  In order to create a sparse index, an object with the attribute `sparse` can be added to
  the index creation commands:

      db.collection.ensureHashIndex(attributeName, { sparse: true });
      db.collection.ensureHashIndex(attributeName1, attributeName2, { sparse: true });
      db.collection.ensureUniqueConstraint(attributeName, { sparse: true });
      db.collection.ensureUniqueConstraint(attributeName1, attributeName2, { sparse: true });

      db.collection.ensureSkiplist(attributeName, { sparse: true });
      db.collection.ensureSkiplist(attributeName1, attributeName2, { sparse: true });
      db.collection.ensureUniqueSkiplist(attributeName, { sparse: true });
      db.collection.ensureUniqueSkiplist(attributeName1, attributeName2, { sparse: true });

  Note that in place of the above specialized index creation commands, it is recommended to use
  the more general index creation command `ensureIndex`:

  ```js
  db.collection.ensureIndex({ type: "hash", sparse: true, unique: true, fields: [ attributeName ] });
  db.collection.ensureIndex({ type: "skiplist", sparse: false, unique: false, fields: [ "a", "b" ] });
  ```

  When not explicitly set, the `sparse` attribute defaults to `false` for new indexes.

  This causes a change in behavior when creating a unique hash index without specifying the
  sparse flag: in 2.4, unique hash indexes were implicitly sparse, always excluding `null` values.
  There was no option to control this behavior, and sparsity was neither supported for non-unique
  hash indexes nor skiplists in 2.4. This implicit sparsity of unique hash indexes was considered
  an inconsistency, and therefore the behavior was cleaned up in 2.5. As of 2.5, indexes will
  only be created sparse if sparsity is explicitly requested. Existing unique hash indexes from 2.4
  or before will automatically be migrated so they are still sparse after the upgrade to 2.5.

  Geo indexes are implicitly sparse, meaning documents without the indexed location attribute or
  containing invalid location coordinate values will be excluded from the index automatically. This
  is also a change when compared to pre-2.5 behavior, when documents with missing or invalid
  coordinate values may have caused errors on insertion when the geo index' `unique` flag was set
  and its `ignoreNull` flag was not.

  This was confusing and has been rectified in 2.5. The method `ensureGeoConstaint()` now does the
  same as `ensureGeoIndex()`. Furthermore, the attributes `constraint`, `unique`, `ignoreNull` and
  `sparse` flags are now completely ignored when creating geo indexes.

  The same is true for fulltext indexes. There is no need to specify non-uniqueness or sparsity for
  geo or fulltext indexes. They will always be non-unique and sparse.

  As sparse indexes may exclude some documents, they cannot be used for every type of query.
  Sparse hash indexes cannot be used to find documents for which at least one of the indexed
  attributes has a value of `null`. For example, the following AQL query cannot use a sparse
  index, even if one was created on attribute `attr`:

      FOR doc In collection
        FILTER doc.attr == null
        RETURN doc

  If the lookup value is non-constant, a sparse index may or may not be used, depending on
  the other types of conditions in the query. If the optimizer can safely determine that
  the lookup value cannot be `null`, a sparse index may be used. When uncertain, the optimizer
  will not make use of a sparse index in a query in order to produce correct results.

  For example, the following queries cannot use a sparse index on `attr` because the optimizer
  will not know beforehand whether the comparison values for `doc.attr` will include `null`:

      FOR doc In collection
        FILTER doc.attr == SOME_FUNCTION(...)
        RETURN doc

      FOR other IN otherCollection
        FOR doc In collection
          FILTER doc.attr == other.attr
          RETURN doc

  Sparse skiplist indexes can be used for sorting if the optimizer can safely detect that the
  index range does not include `null` for any of the index attributes.

* inspection of AQL data-modification queries will now detect if the data-modification part
  of the query can run in lockstep with the data retrieval part of the query, or if the data
  retrieval part must be executed before the data modification can start.

  Executing the two in lockstep allows using much smaller buffers for intermediate results
  and starts the actual data-modification operations much earlier than if the two phases
  were executed separately.

* Allow dynamic attribute names in AQL object literals

  This allows using arbitrary expressions to construct attribute names in object
  literals specified in AQL queries. To disambiguate expressions and other unquoted
  attribute names, dynamic attribute names need to be enclosed in brackets (`[` and `]`).
  Example:

      FOR i IN 1..100
        RETURN { [ CONCAT('value-of-', i) ] : i }

* make AQL optimizer rule "use-index-for-sort" remove sort also in case a non-sorted
  index (e.g. a hash index) is used for only equality lookups and all sort attributes
  are covered by the index.

  Example that does not require an extra sort (needs hash index on `value`):

      FOR doc IN collection FILTER doc.value == 1 SORT doc.value RETURN doc

  Another example that does not require an extra sort (with hash index on `value1`, `value2`):

      FOR doc IN collection FILTER doc.value1 == 1 && doc.value2 == 2 SORT doc.value1, doc.value2 RETURN doc

* make AQL optimizer rule "use-index-for-sort" remove sort also in case the sort criteria
  excludes the left-most index attributes, but the left-most index attributes are used
  by the index for equality-only lookups.

  Example that can use the index for sorting (needs skiplist index on `value1`, `value2`):

      FOR doc IN collection FILTER doc.value1 == 1 SORT doc.value2 RETURN doc

* added selectivity estimates for primary index, edge index, and hash index

  The selectivity estimates are returned by the `GET /_api/index` REST API method
  in a sub-attribute `selectivityEstimate` for each index that supports it. This
  attribute will be omitted for indexes that do not provide selectivity estimates.
  If provided, the selectivity estimate will be a numeric value between 0 and 1.

  Selectivity estimates will also be reported in the result of `collection.getIndexes()`
  for all indexes that support this. If no selectivity estimate can be determined for
  an index, the attribute `selectivityEstimate` will be omitted here, too.

  The web interface also shows selectivity estimates for each index that supports this.

  Currently the following index types can provide selectivity estimates:
  - primary index
  - edge index
  - hash index (unique and non-unique)

  No selectivity estimates will be provided when running in cluster mode.

* fixed issue #1226: arangod log issues

* added additional logger if arangod is started in foreground mode on a tty

* added AQL optimizer rule "move-calculations-down"

* use exclusive native SRWLocks on Windows instead of native mutexes

* added AQL functions `MD5`, `SHA1`, and `RANDOM_TOKEN`.

* reduced number of string allocations when parsing certain AQL queries

  parsing numbers (integers or doubles) does not require a string allocation
  per number anymore

* RequestContext#bodyParam now accepts arbitrary joi schemas and rejects invalid (but well-formed) request bodies.

* enforce that AQL user functions are wrapped inside JavaScript function () declarations

  AQL user functions were always expected to be wrapped inside a JavaScript function, but previously
  this was not enforced when registering a user function. Enforcing the AQL user functions to be contained
  inside functions prevents functions from doing some unexpected things that may have led to undefined
  behavior.

* Windows service uninstalling: only remove service if it points to the currently running binary,
  or --force was specified.

* Windows (debug only): print stacktraces on crash and run minidump

* Windows (cygwin): if you run arangosh in a cygwin shell or via ssh we will detect this and use
  the appropriate output functions.

* Windows: improve process management

* fix IPv6 reverse ip lookups - so far we only did IPv4 addresses.

* improve join documentation, add outer join example

* run jslint for unit tests too, to prevent "memory leaks" by global js objects with native code.

* fix error logging for exceptions - we wouldn't log the exception message itself so far.

* improve error reporting in the http client (Windows & *nix)

* improve error reports in cluster

* Standard errors can now contain custom messages.


v2.4.7 (XXXX-XX-XX)
-------------------

* fixed issue #1282: Geo WITHIN_RECTANGLE for nested lat/lng


v2.4.6 (2015-03-18)
-------------------

* added option `--database.ignore-logfile-errors`

  This option controls how collection datafiles with a CRC mismatch are treated.

  If set to `false`, CRC mismatch errors in collection datafiles will lead
  to a collection not being loaded at all. If a collection needs to be loaded
  during WAL recovery, the WAL recovery will also abort (if not forced with
  `--wal.ignore-recovery-errors true`). Setting this flag to `false` protects
  users from unintentionally using a collection with corrupted datafiles, from
  which only a subset of the original data can be recovered.

  If set to `true`, CRC mismatch errors in collection datafiles will lead to
  the datafile being partially loaded. All data up to until the mismatch will
  be loaded. This will enable users to continue with a collection datafiles
  that are corrupted, but will result in only a partial load of the data.
  The WAL recovery will still abort when encountering a collection with a
  corrupted datafile, at least if `--wal.ignore-recovery-errors` is not set to
  `true`.

  The default value is *true*, so for collections with corrupted datafiles
  there might be partial data loads once the WAL recovery has finished. If
  the WAL recovery will need to load a collection with a corrupted datafile,
  it will still stop when using the default values.

* INCOMPATIBLE CHANGE:

  make the arangod server refuse to start if during startup it finds a non-readable
  `parameter.json` file for a database or a collection.

  Stopping the startup process in this case requires manual intervention (fixing
  the unreadable files), but prevents follow-up errors due to ignored databases or
  collections from happening.

* datafiles and `parameter.json` files written by arangod are now created with read and write
  privileges for the arangod process user, and with read and write privileges for the arangod
  process group.

  Previously, these files were created with user read and write permissions only.

* INCOMPATIBLE CHANGE:

  abort WAL recovery if one of the collection's datafiles cannot be opened

* INCOMPATIBLE CHANGE:

  never try to raise the privileges after dropping them, this can lead to a race condition while
  running the recovery

  If you require to run ArangoDB on a port lower than 1024, you must run ArangoDB as root.

* fixed inefficiencies in `remove` methods of general-graph module

* added option `--database.slow-query-threshold` for controlling the default AQL slow query
  threshold value on server start


v2.4.5 (2015-03-16)
-------------------

* added elapsed time to HTTP request logging output (`--log.requests-file`)

* added AQL current and slow query tracking, killing of AQL queries

  This change enables retrieving the list of currently running AQL queries inside the selected database.
  AQL queries with an execution time beyond a certain threshold can be moved to a "slow query" facility
  and retrieved from there. Queries can also be killed by specifying the query id.

  This change adds the following HTTP REST APIs:

  - `GET /_api/query/current`: for retrieving the list of currently running queries
  - `GET /_api/query/slow`: for retrieving the list of slow queries
  - `DELETE /_api/query/slow`: for clearing the list of slow queries
  - `GET /_api/query/properties`: for retrieving the properties for query tracking
  - `PUT /_api/query/properties`: for adjusting the properties for query tracking
  - `DELETE /_api/query/<id>`: for killing an AQL query

  The following JavaScript APIs have been added:

  - require("org/arangodb/aql/queries").current();
  - require("org/arangodb/aql/queries").slow();
  - require("org/arangodb/aql/queries").clearSlow();
  - require("org/arangodb/aql/queries").properties();
  - require("org/arangodb/aql/queries").kill();

* fixed issue #1265: arangod crashed with SIGSEGV

* fixed issue #1241: Wildcards in examples

* fixed comment parsing in Foxx controllers


v2.4.4 (2015-02-24)
-------------------

* fixed the generation template for foxx apps. It now does not create deprecated functions anymore

* add custom visitor functionality for `GRAPH_NEIGHBORS` function, too

* increased default value of traversal option *maxIterations* to 100 times of its previous
  default value


v2.4.3 (2015-02-06)
-------------------

* fix multi-threading with openssl when running under Windows

* fix timeout on socket operations when running under Windows

* Fixed an error in Foxx routing which caused some apps that worked in 2.4.1 to fail with status 500: `undefined is not a function` errors in 2.4.2
  This error was occurring due to seldom internal rerouting introduced by the malformed application handler.


v2.4.2 (2015-01-30)
-------------------

* added custom visitor functionality for AQL traversals

  This allows more complex result processing in traversals triggered by AQL. A few examples
  are shown in [this article](http://jsteemann.github.io/blog/2015/01/28/using-custom-visitors-in-aql-graph-traversals/).

* improved number of results estimated for nodes of type EnumerateListNode and SubqueryNode
  in AQL explain output

* added AQL explain helper to explain arbitrary AQL queries

  The helper function prints the query execution plan and the indexes to be used in the
  query. It can be invoked from the ArangoShell or the web interface as follows:

      require("org/arangodb/aql/explainer").explain(query);

* enable use of indexes for certain AQL conditions with non-equality predicates, in
  case the condition(s) also refer to indexed attributes

  The following queries will now be able to use indexes:

      FILTER a.indexed == ... && a.indexed != ...
      FILTER a.indexed == ... && a.nonIndexed != ...
      FILTER a.indexed == ... && ! (a.indexed == ...)
      FILTER a.indexed == ... && ! (a.nonIndexed == ...)
      FILTER a.indexed == ... && ! (a.indexed != ...)
      FILTER a.indexed == ... && ! (a.nonIndexed != ...)
      FILTER (a.indexed == ... && a.nonIndexed == ...) || (a.indexed == ... && a.nonIndexed == ...)
      FILTER (a.indexed == ... && a.nonIndexed != ...) || (a.indexed == ... && a.nonIndexed != ...)

* Fixed spuriously occurring "collection not found" errors when running queries on local
  collections on a cluster DB server

* Fixed upload of Foxx applications to the server for apps exceeding approx. 1 MB zipped.

* Malformed Foxx applications will now return a more useful error when any route is requested.

  In Production a Foxx app mounted on /app will display an html page on /app/* stating a 503 Service temporarily not available.
  It will not state any information about your Application.
  Before it was a 404 Not Found without any information and not distinguishable from a correct not found on your route.

  In Development Mode the html page also contains information about the error occurred.

* Unhandled errors thrown in Foxx routes are now handled by the Foxx framework itself.

  In Production the route will return a status 500 with a body {error: "Error statement"}.
  In Development the route will return a status 500 with a body {error: "Error statement", stack: "..."}

  Before, it was status 500 with a plain text stack including ArangoDB internal routing information.

* The Applications tab in web interface will now request development apps more often.
  So if you have a fixed a syntax error in your app it should always be visible after reload.


v2.4.1 (2015-01-19)
-------------------

* improved WAL recovery output

* fixed certain OR optimizations in AQL optimizer

* better diagnostics for arangoimp

* fixed invalid result of HTTP REST API method `/_admin/foxx/rescan`

* fixed possible segmentation fault when passing a Buffer object into a V8 function
  as a parameter

* updated AQB module to 1.8.0.


v2.4.0 (2015-01-13)
-------------------

* updated AQB module to 1.7.0.

* fixed V8 integration-related crashes

* make `fs.move(src, dest)` also fail when both `src` and `dest` are
  existing directories. This ensures the same behavior of the move operation
  on different platforms.

* fixed AQL insert operation for multi-shard collections in cluster

* added optional return value for AQL data-modification queries.
  This allows returning the documents inserted, removed or updated with the query, e.g.

      FOR doc IN docs REMOVE doc._key IN docs LET removed = OLD RETURN removed
      FOR doc IN docs INSERT { } IN docs LET inserted = NEW RETURN inserted
      FOR doc IN docs UPDATE doc._key WITH { } IN docs LET previous = OLD RETURN previous
      FOR doc IN docs UPDATE doc._key WITH { } IN docs LET updated = NEW RETURN updated

  The variables `OLD` and `NEW` are automatically available when a `REMOVE`, `INSERT`,
  `UPDATE` or `REPLACE` statement is immediately followed by a `LET` statement.
  Note that the `LET` and `RETURN` statements in data-modification queries are not as
  flexible as the general versions of `LET` and `RETURN`. When returning documents from
  data-modification operations, only a single variable can be assigned using `LET`, and
  the assignment can only be either `OLD` or `NEW`, but not an arbitrary expression. The
  `RETURN` statement also allows using the just-created variable only, and no arbitrary
  expressions.


v2.4.0-beta1 (2014-12-26)
--------------------------

* fixed superstates in FoxxGenerator

* fixed issue #1065: Aardvark: added creation of documents and edges with _key property

* fixed issue #1198: Aardvark: current AQL editor query is now cached

* Upgraded V8 version from 3.16.14 to 3.29.59

  The built-in version of V8 has been upgraded from 3.16.14 to 3.29.59.
  This activates several ES6 (also dubbed *Harmony* or *ES.next*) features in
  ArangoDB, both in the ArangoShell and the ArangoDB server. They can be
  used for scripting and in server-side actions such as Foxx routes, traversals
  etc.

  The following ES6 features are available in ArangoDB 2.4 by default:

  * iterators
  * the `of` operator
  * symbols
  * predefined collections types (Map, Set etc.)
  * typed arrays

  Many other ES6 features are disabled by default, but can be made available by
  starting arangod or arangosh with the appropriate options:

  * arrow functions
  * proxies
  * generators
  * String, Array, and Number enhancements
  * constants
  * enhanced object and numeric literals

  To activate all these ES6 features in arangod or arangosh, start it with
  the following options:

      arangosh --javascript.v8-options="--harmony --harmony_generators"

  More details on the available ES6 features can be found in
  [this blog](https://jsteemann.github.io/blog/2014/12/19/using-es6-features-in-arangodb/).

* Added Foxx generator for building Hypermedia APIs

  A more detailed description is [here](https://www.arangodb.com/2014/12/08/building-hypermedia-apis-foxxgenerator)

* New `Applications` tab in web interface:

  The `applications` tab got a complete redesign.
  It will now only show applications that are currently running on ArangoDB.
  For a selected application, a new detailed view has been created.
  This view provides a better overview of the app:
  * author
  * license
  * version
  * contributors
  * download links
  * API documentation

  To install a new application, a new dialog is now available.
  It provides the features already available in the console application `foxx-manager` plus some more:
  * install an application from Github
  * install an application from a zip file
  * install an application from ArangoDB's application store
  * create a new application from scratch: this feature uses a generator to
    create a Foxx application with pre-defined CRUD methods for a given list
    of collections. The generated Foxx app can either be downloaded as a zip file or
    be installed on the server. Starting with a new Foxx app has never been easier.

* fixed issue #1102: Aardvark: Layout bug in documents overview

  The documents overview was entirely destroyed in some situations on Firefox.
  We replaced the plugin we used there.

* fixed issue #1168: Aardvark: pagination buttons jumping

* fixed issue #1161: Aardvark: Click on Import JSON imports previously uploaded file

* removed configure options `--enable-all-in-one-v8`, `--enable-all-in-one-icu`,
  and `--enable-all-in-one-libev`.

* global internal rename to fix naming incompatibilities with JSON:

  Internal functions with names containing `array` have been renamed to `object`,
  internal functions with names containing `list` have been renamed to `array`.
  The renaming was mainly done in the C++ parts. The documentation has also been
  adjusted so that the correct JSON type names are used in most places.

  The change also led to the addition of a few function aliases in AQL:

  * `TO_LIST` now is an alias of the new `TO_ARRAY`
  * `IS_LIST` now is an alias of the new `IS_ARRAY`
  * `IS_DOCUMENT` now is an alias of the new `IS_OBJECT`

  The changed also renamed the option `mergeArrays` to `mergeObjects` for AQL
  data-modification query options and HTTP document modification API

* AQL: added optimizer rule "remove-filter-covered-by-index"

  This rule removes FilterNodes and CalculationNodes from an execution plan if the
  filter is already covered by a previous IndexRangeNode. Removing the CalculationNode
  and the FilterNode will speed up query execution because the query requires less
  computation.

* AQL: added optimizer rule "remove-sort-rand"

  This rule removes a `SORT RAND()` expression from a query and moves the random
  iteration into the appropriate `EnumerateCollectionNode`. This is more efficient
  than individually enumerating and then sorting randomly.

* AQL: range optimizations for IN and OR

  This change enables usage of indexes for several additional cases. Filters containing
  the `IN` operator can now make use of indexes, and multiple OR- or AND-combined filter
  conditions can now also use indexes if the filters are accessing the same indexed
  attribute.

  Here are a few examples of queries that can now use indexes but couldn't before:

    FOR doc IN collection
      FILTER doc.indexedAttribute == 1 || doc.indexedAttribute > 99
      RETURN doc

    FOR doc IN collection
      FILTER doc.indexedAttribute IN [ 3, 42 ] || doc.indexedAttribute > 99
      RETURN doc

    FOR doc IN collection
      FILTER (doc.indexedAttribute > 2 && doc.indexedAttribute < 10) ||
             (doc.indexedAttribute > 23 && doc.indexedAttribute < 42)
      RETURN doc

* fixed issue #500: AQL parentheses issue

  This change allows passing subqueries as AQL function parameters without using
  duplicate brackets (e.g. `FUNC(query)` instead of `FUNC((query))`

* added optional `COUNT` clause to AQL `COLLECT`

  This allows more efficient group count calculation queries, e.g.

      FOR doc IN collection
        COLLECT age = doc.age WITH COUNT INTO length
        RETURN { age: age, count: length }

  A count-only query is also possible:

      FOR doc IN collection
        COLLECT WITH COUNT INTO length
        RETURN length

* fixed missing makeDirectory when fetching a Foxx application from a zip file

* fixed issue #1134: Change the default endpoint to localhost

  This change will modify the IP address ArangoDB listens on to 127.0.0.1 by default.
  This will make new ArangoDB installations unaccessible from clients other than
  localhost unless changed. This is a security feature.

  To make ArangoDB accessible from any client, change the server's configuration
  (`--server.endpoint`) to either `tcp://0.0.0.0:8529` or the server's publicly
  visible IP address.

* deprecated `Repository#modelPrototype`. Use `Repository#model` instead.

* IMPORTANT CHANGE: by default, system collections are included in replication and all
  replication API return values. This will lead to user accounts and credentials
  data being replicated from master to slave servers. This may overwrite
  slave-specific database users.

  If this is undesired, the `_users` collection can be excluded from replication
  easily by setting the `includeSystem` attribute to `false` in the following commands:

  * replication.sync({ includeSystem: false });
  * replication.applier.properties({ includeSystem: false });

  This will exclude all system collections (including `_aqlfunctions`, `_graphs` etc.)
  from the initial synchronization and the continuous replication.

  If this is also undesired, it is also possible to specify a list of collections to
  exclude from the initial synchronization and the continuous replication using the
  `restrictCollections` attribute, e.g.:

      replication.applier.properties({
        includeSystem: true,
        restrictType: "exclude",
        restrictCollections: [ "_users", "_graphs", "foo" ]
      });

  The HTTP API methods for fetching the replication inventory and for dumping collections
  also support the `includeSystem` control flag via a URL parameter.

* removed DEPRECATED replication methods:
  * `replication.logger.start()`
  * `replication.logger.stop()`
  * `replication.logger.properties()`
  * HTTP PUT `/_api/replication/logger-start`
  * HTTP PUT `/_api/replication/logger-stop`
  * HTTP GET `/_api/replication/logger-config`
  * HTTP PUT `/_api/replication/logger-config`

* fixed issue #1174, which was due to locking problems in distributed
  AQL execution

* improved cluster locking for AQL avoiding deadlocks

* use DistributeNode for modifying queries with REPLACE and UPDATE, if
  possible


v2.3.6 (2015-XX-XX)
-------------------

* fixed AQL subquery optimization that produced wrong result when multiple subqueries
  directly followed each other and and a directly following `LET` statement did refer
  to any but the first subquery.


v2.3.5 (2015-01-16)
-------------------

* fixed intermittent 404 errors in Foxx apps after mounting or unmounting apps

* fixed issue #1200: Expansion operator results in "Cannot call method 'forEach' of null"

* fixed issue #1199: Cannot unlink root node of plan


v2.3.4 (2014-12-23)
-------------------

* fixed cerberus path for MyArangoDB


v2.3.3 (2014-12-17)
-------------------

* fixed error handling in instantiation of distributed AQL queries, this
  also fixes a bug in cluster startup with many servers

* issue #1185: parse non-fractional JSON numbers with exponent (e.g. `4e-261`)

* issue #1159: allow --server.request-timeout and --server.connect-timeout of 0


v2.3.2 (2014-12-09)
-------------------

* fixed issue #1177: Fix bug in the user app's storage

* fixed issue #1173: AQL Editor "Save current query" resets user password

* fixed missing makeDirectory when fetching a Foxx application from a zip file

* put in warning about default changed: fixed issue #1134: Change the default endpoint to localhost

* fixed issue #1163: invalid fullCount value returned from AQL

* fixed range operator precedence

* limit default maximum number of plans created by AQL optimizer to 256 (from 1024)

* make AQL optimizer not generate an extra plan if an index can be used, but modify
  existing plans in place

* fixed AQL cursor ttl (time-to-live) issue

  Any user-specified cursor ttl value was not honored since 2.3.0.

* fixed segfault in AQL query hash index setup with unknown shapes

* fixed memleaks

* added AQL optimizer rule for removing `INTO` from a `COLLECT` statement if not needed

* fixed issue #1131

  This change provides the `KEEP` clause for `COLLECT ... INTO`. The `KEEP` clause
  allows controlling which variables will be kept in the variable created by `INTO`.

* fixed issue #1147, must protect dispatcher ID for etcd

v2.3.1 (2014-11-28)
-------------------

* recreate password if missing during upgrade

* fixed issue #1126

* fixed non-working subquery index optimizations

* do not restrict summary of Foxx applications to 60 characters

* fixed display of "required" path parameters in Foxx application documentation

* added more optimizations of constants values in AQL FILTER conditions

* fixed invalid or-to-in optimization for FILTERs containing comparisons
  with boolean values

* fixed replication of `_graphs` collection

* added AQL list functions `PUSH`, `POP`, `UNSHIFT`, `SHIFT`, `REMOVE_VALUES`,
  `REMOVE_VALUE`, `REMOVE_NTH` and `APPEND`

* added AQL functions `CALL` and `APPLY` to dynamically call other functions

* fixed AQL optimizer cost estimation for LIMIT node

* prevent Foxx queues from permanently writing to the journal even when
  server is idle

* fixed AQL COLLECT statement with INTO clause, which copied more variables
  than v2.2 and thus lead to too much memory consumption.
  This deals with #1107.

* fixed AQL COLLECT statement, this concerned every COLLECT statement,
  only the first group had access to the values of the variables before
  the COLLECT statement. This deals with #1127.

* fixed some AQL internals, where sometimes too many items were
  fetched from upstream in the presence of a LIMIT clause. This should
  generally improve performance.


v2.3.0 (2014-11-18)
-------------------

* fixed syslog flags. `--log.syslog` is deprecated and setting it has no effect,
  `--log.facility` now works as described. Application name has been changed from
  `triagens` to `arangod`. It can be changed using `--log.application`. The syslog
  will only contain the actual log message. The datetime prefix is omitted.

* fixed deflate in SimpleHttpClient

* fixed issue #1104: edgeExamples broken or changed

* fixed issue #1103: Error while importing user queries

* fixed issue #1100: AQL: HAS() fails on doc[attribute_name]

* fixed issue #1098: runtime error when creating graph vertex

* hide system applications in **Applications** tab by default

  Display of system applications can be toggled by using the *system applications*
  toggle in the UI.

* added HTTP REST API for managing tasks (`/_api/tasks`)

* allow passing character lists as optional parameter to AQL functions `TRIM`,
  `LTRIM` and `RTRIM`

  These functions now support trimming using custom character lists. If no character
  lists are specified, all whitespace characters will be removed as previously:

      TRIM("  foobar\t \r\n ")         // "foobar"
      TRIM(";foo;bar;baz, ", "; ")     // "foo;bar;baz"

* added AQL string functions `LTRIM`, `RTRIM`, `FIND_FIRST`, `FIND_LAST`, `SPLIT`,
  `SUBSTITUTE`

* added AQL functions `ZIP`, `VALUES` and `PERCENTILE`

* made AQL functions `CONCAT` and `CONCAT_SEPARATOR` work with list arguments

* dynamically create extra dispatcher threads if required

* fixed issue #1097: schemas in the API docs no longer show required properties as optional


v2.3.0-beta2 (2014-11-08)
-------------------------

* front-end: new icons for uploading and downloading JSON documents into a collection

* front-end: fixed documents pagination css display error

* front-end: fixed flickering of the progress view

* front-end: fixed missing event for documents filter function

* front-end: jsoneditor: added CMD+Return (Mac) CTRL+Return (Linux/Win) shortkey for
  saving a document

* front-end: added information tooltip for uploading json documents.

* front-end: added database management view to the collapsed navigation menu

* front-end: added collection truncation feature

* fixed issue #1086: arangoimp: Odd errors if arguments are not given properly

* performance improvements for AQL queries that use JavaScript-based expressions
  internally

* added AQL geo functions `WITHIN_RECTANGLE` and `IS_IN_POLYGON`

* fixed non-working query results download in AQL editor of web interface

* removed debug print message in AQL editor query export routine

* fixed issue #1075: Aardvark: user name required even if auth is off #1075

  The fix for this prefills the username input field with the current user's
  account name if any and `root` (the default username) otherwise. Additionally,
  the tooltip text has been slightly adjusted.

* fixed issue #1069: Add 'raw' link to swagger ui so that the raw swagger
  json can easily be retrieved

  This adds a link to the Swagger API docs to an application's detail view in
  the **Applications** tab of the web interface. The link produces the Swagger
  JSON directly. If authentication is turned on, the link requires authentication,
  too.

* documentation updates


v2.3.0-beta1 (2014-11-01)
-------------------------

* added dedicated `NOT IN` operator for AQL

  Previously, a `NOT IN` was only achievable by writing a negated `IN` condition:

      FOR i IN ... FILTER ! (i IN [ 23, 42 ]) ...

  This can now alternatively be expressed more intuitively as follows:

      FOR i IN ... FILTER i NOT IN [ 23, 42 ] ...

* added alternative logical operator syntax for AQL

  Previously, the logical operators in AQL could only be written as:
  - `&&`: logical and
  - `||`: logical or
  - `!`: negation

  ArangoDB 2.3 introduces the alternative variants for these operators:
  - `AND`: logical and
  - `OR`: logical or
  - `NOT`: negation

  The new syntax is just an alternative to the old syntax, allowing easier
  migration from SQL. The old syntax is still fully supported and will be.

* improved output of `ArangoStatement.parse()` and POST `/_api/query`

  If an AQL query can be parsed without problems, The return value of
  `ArangoStatement.parse()` now contains an attribute `ast` with the abstract
  syntax tree of the query (before optimizations). Though this is an internal
  representation of the query and is subject to change, it can be used to inspect
  how ArangoDB interprets a given query.

* improved `ArangoStatement.explain()` and POST `/_api/explain`

  The commands for explaining AQL queries have been improved.

* added command-line option `--javascript.v8-contexts` to control the number of
  V8 contexts created in arangod.

  Previously, the number of V8 contexts was equal to the number of server threads
  (as specified by option `--server.threads`).

  However, it may be sensible to create different amounts of threads and V8
  contexts. If the option is not specified, the number of V8 contexts created
  will be equal to the number of server threads. Thus no change in configuration
  is required to keep the old behavior.

  If you are using the default config files or merge them with your local config
  files, please review if the default number of server threads is okay in your
  environment. Additionally you should verify that the number of V8 contexts
  created (as specified in option `--javascript.v8-contexts`) is okay.

* the number of server.threads specified is now the minimum of threads
  started. There are situation in which threads are waiting for results of
  distributed database servers. In this case the number of threads is
  dynamically increased.

* removed index type "bitarray"

  Bitarray indexes were only half-way documented and integrated in previous versions
  of ArangoDB so their benefit was limited. The support for bitarray indexes has
  thus been removed in ArangoDB 2.3. It is not possible to create indexes of type
  "bitarray" with ArangoDB 2.3.

  When a collection is opened that contains a bitarray index definition created
  with a previous version of ArangoDB, ArangoDB will ignore it and log the following
  warning:

      index type 'bitarray' is not supported in this version of ArangoDB and is ignored

  Future versions of ArangoDB may automatically remove such index definitions so the
  warnings will eventually disappear.

* removed internal "_admin/modules/flush" in order to fix requireApp

* added basic support for handling binary data in Foxx

  Requests with binary payload can be processed in Foxx applications by
  using the new method `res.rawBodyBuffer()`. This will return the unparsed request
  body as a Buffer object.

  There is now also the method `req.requestParts()` available in Foxx to retrieve
  the individual components of a multipart HTTP request.

  Buffer objects can now be used when setting the response body of any Foxx action.
  Additionally, `res.send()` has been added as a convenience method for returning
  strings, JSON objects or buffers from a Foxx action:

      res.send("<p>some HTML</p>");
      res.send({ success: true });
      res.send(new Buffer("some binary data"));

  The convenience method `res.sendFile()` can now be used to easily return the
  contents of a file from a Foxx action:

      res.sendFile(applicationContext.foxxFilename("image.png"));

  `fs.write` now accepts not only strings but also Buffer objects as second parameter:

      fs.write(filename, "some data");
      fs.write(filename, new Buffer("some binary data"));

  `fs.readBuffer` can be used to return the contents of a file in a Buffer object.

* improved performance of insertion into non-unique hash indexes significantly in case
  many duplicate keys are used in the index

* issue #1042: set time zone in log output

  the command-line option `--log.use-local-time` was added to print dates and times in
  the server-local timezone instead of UTC

* command-line options that require a boolean value now validate the
  value given on the command-line

  This prevents issues if no value is specified for an option that
  requires a boolean value. For example, the following command-line would
  have caused trouble in 2.2, because `--server.endpoint` would have been
  used as the value for the `--server.disable-authentication` options
  (which requires a boolean value):

      arangod --server.disable-authentication --server.endpoint tcp://127.0.0.1:8529 data

  In 2.3, running this command will fail with an error and requires to
  be modified to:

      arangod --server.disable-authentication true --server.endpoint tcp://127.0.0.1:8529 data

* improved performance of CSV import in arangoimp

* fixed issue #1027: Stack traces are off-by-one

* fixed issue #1026: Modules loaded in different files within the same app
  should refer to the same module

* fixed issue #1025: Traversal not as expected in undirected graph

* added a _relation function in the general-graph module.

  This deprecated _directedRelation and _undirectedRelation.
  ArangoDB does not offer any constraints for undirected edges
  which caused some confusion of users how undirected relations
  have to be handled. Relation now only supports directed relations
  and the user can actively simulate undirected relations.

* changed return value of Foxx.applicationContext#collectionName:

  Previously, the function could return invalid collection names because
  invalid characters were not replaced in the application name prefix, only
  in the collection name passed.

  Now, the function replaces invalid characters also in the application name
  prefix, which might to slightly different results for application names that
  contained any characters outside the ranges [a-z], [A-Z] and [0-9].

* prevent XSS in AQL editor and logs view

* integrated tutorial into ArangoShell and web interface

* added option `--backslash-escape` for arangoimp when running CSV file imports

* front-end: added download feature for (filtered) documents

* front-end: added download feature for the results of a user query

* front-end: added function to move documents to another collection

* front-end: added sort-by attribute to the documents filter

* front-end: added sorting feature to database, graph management and user management view.

* issue #989: front-end: Databases view not refreshing after deleting a database

* issue #991: front-end: Database search broken

* front-end: added infobox which shows more information about a document (_id, _rev, _key) or
  an edge (_id, _rev, _key, _from, _to). The from and to attributes are clickable and redirect
  to their document location.

* front-end: added edit-mode for deleting multiple documents at the same time.

* front-end: added delete button to the detailed document/edge view.

* front-end: added visual feedback for saving documents/edges inside the editor (error/success).

* front-end: added auto-focusing for the first input field in a modal.

* front-end: added validation for user input in a modal.

* front-end: user defined queries are now stored inside the database and are bound to the current
  user, instead of using the local storage functionality of the browsers. The outcome of this is
  that user defined queries are now independently usable from any device. Also queries can now be
  edited through the standard document editor of the front-end through the _users collection.

* front-end: added import and export functionality for user defined queries.

* front-end: added new keywords and functions to the aql-editor theme

* front-end: applied tile-style to the graph view

* front-end: now using the new graph api including multi-collection support

* front-end: foxx apps are now deletable

* front-end: foxx apps are now installable and updateable through github, if github is their
  origin.

* front-end: added foxx app version control. Multiple versions of a single foxx app are now
  installable and easy to manage and are also arranged in groups.

* front-end: the user-set filter of a collection is now stored until the user navigates to
  another collection.

* front-end: fetching and filtering of documents, statistics, and query operations are now
  handled with asynchronous ajax calls.

* front-end: added progress indicator if the front-end is waiting for a server operation.

* front-end: fixed wrong count of documents in the documents view of a collection.

* front-end: fixed unexpected styling of the manage db view and navigation.

* front-end: fixed wrong handling of select fields in a modal view.

* front-end: fixed wrong positioning of some tooltips.

* automatically call `toJSON` function of JavaScript objects (if present)
  when serializing them into database documents. This change allows
  storing JavaScript date objects in the database in a sensible manner.


v2.2.7 (2014-11-19)
-------------------

* fixed issue #998: Incorrect application URL for non-system Foxx apps

* fixed issue #1079: AQL editor: keyword WITH in UPDATE query is not highlighted

* fix memory leak in cluster nodes

* fixed registration of AQL user-defined functions in Web UI (JS shell)

* fixed error display in Web UI for certain errors
  (now error message is printed instead of 'undefined')

* fixed issue #1059: bug in js module console

* fixed issue #1056: "fs": zip functions fail with passwords

* fixed issue #1063: Docs: measuring unit of --wal.logfile-size?

* fixed issue #1062: Docs: typo in 14.2 Example data


v2.2.6 (2014-10-20)
-------------------

* fixed issue #972: Compilation Issue

* fixed issue #743: temporary directories are now unique and one can read
  off the tool that created them, if empty, they are removed atexit

* Highly improved performance of all AQL GRAPH_* functions.

* Orphan collections in general graphs can now be found via GRAPH_VERTICES
  if either "any" or no direction is defined

* Fixed documentation for AQL function GRAPH_NEIGHBORS.
  The option "vertexCollectionRestriction" is meant to filter the target
  vertices only, and should not filter the path.

* Fixed a bug in GRAPH_NEIGHBORS which enforced only empty results
  under certain conditions


v2.2.5 (2014-10-09)
-------------------

* fixed issue #961: allow non-JSON values in undocument request bodies

* fixed issue 1028: libicu is now statically linked

* fixed cached lookups of collections on the server, which may have caused spurious
  problems after collection rename operations


v2.2.4 (2014-10-01)
-------------------

* fixed accessing `_from` and `_to` attributes in `collection.byExample` and
  `collection.firstExample`

  These internal attributes were not handled properly in the mentioned functions, so
  searching for them did not always produce documents

* fixed issue #1030: arangoimp 2.2.3 crashing, not logging on large Windows CSV file

* fixed issue #1025: Traversal not as expected in undirected graph

* fixed issue #1020

  This requires re-introducing the startup option `--database.force-sync-properties`.

  This option can again be used to force fsyncs of collection, index and database properties
  stored as JSON strings on disk in files named `parameter.json`. Syncing these files after
  a write may be necessary if the underlying storage does not sync file contents by itself
  in a "sensible" amount of time after a file has been written and closed.

  The default value is `true` so collection, index and database properties will always be
  synced to disk immediately. This affects creating, renaming and dropping collections as
  well as creating and dropping databases and indexes. Each of these operations will perform
  an additional fsync on the `parameter.json` file if the option is set to `true`.

  It might be sensible to set this option to `false` for workloads that create and drop a
  lot of collections (e.g. test runs).

  Document operations such as creating, updating and dropping documents are not affected
  by this option.

* fixed issue #1016: AQL editor bug

* fixed issue #1014: WITHIN function returns wrong distance

* fixed AQL shortest path calculation in function `GRAPH_SHORTEST_PATH` to return
  complete vertex objects instead of just vertex ids

* allow changing of attributes of documents stored in server-side JavaScript variables

  Previously, the following did not work:

      var doc = db.collection.document(key);
      doc._key = "abc"; // overwriting internal attributes not supported
      doc.value = 123;  // overwriting existing attributes not supported

  Now, modifying documents stored in server-side variables (e.g. `doc` in the above case)
  is supported. Modifying the variables will not update the documents in the database,
  but will modify the JavaScript object (which can be written back to the database using
  `db.collection.update` or `db.collection.replace`)

* fixed issue #997: arangoimp apparently doesn't support files >2gig on Windows

  large file support (requires using `_stat64` instead of `stat`) is now supported on
  Windows


v2.2.3 (2014-09-02)
-------------------

* added `around` for Foxx controller

* added `type` option for HTTP API `GET /_api/document?collection=...`

  This allows controlling the type of results to be returned. By default, paths to
  documents will be returned, e.g.

      [
        `/_api/document/test/mykey1`,
        `/_api/document/test/mykey2`,
        ...
      ]

  To return a list of document ids instead of paths, the `type` URL parameter can be
  set to `id`:

      [
        `test/mykey1`,
        `test/mykey2`,
        ...
      ]

  To return a list of document keys only, the `type` URL parameter can be set to `key`:

      [
        `mykey1`,
        `mykey2`,
        ...
      ]


* properly capitalize HTTP response header field names in case the `x-arango-async`
  HTTP header was used in a request.

* fixed several documentation issues

* speedup for several general-graph functions, AQL functions starting with `GRAPH_`
  and traversals


v2.2.2 (2014-08-08)
-------------------

* allow storing non-reserved attribute names starting with an underscore

  Previous versions of ArangoDB parsed away all attribute names that started with an
  underscore (e.g. `_test', '_foo', `_bar`) on all levels of a document (root level
  and sub-attribute levels). While this behavior was documented, it was unintuitive and
  prevented storing documents inside other documents, e.g.:

      {
        "_key" : "foo",
        "_type" : "mydoc",
        "references" : [
          {
            "_key" : "something",
            "_rev" : "...",
            "value" : 1
          },
          {
            "_key" : "something else",
            "_rev" : "...",
            "value" : 2
          }
        ]
      }

  In the above example, previous versions of ArangoDB removed all attributes and
  sub-attributes that started with underscores, meaning the embedded documents would lose
  some of their attributes. 2.2.2 should preserve such attributes, and will also allow
  storing user-defined attribute names on the top-level even if they start with underscores
  (such as `_type` in the above example).

* fix conversion of JavaScript String, Number and Boolean objects to JSON.

  Objects created in JavaScript using `new Number(...)`, `new String(...)`, or
  `new Boolean(...)` were not converted to JSON correctly.

* fixed a race condition on task registration (i.e. `require("org/arangodb/tasks").register()`)

  this race condition led to undefined behavior when a just-created task with no offset and
  no period was instantly executed and deleted by the task scheduler, before the `register`
  function returned to the caller.

* changed run-tests.sh to execute all suitable tests.

* switch to new version of gyp

* fixed upgrade button


v2.2.1 (2014-07-24)
-------------------

* fixed hanging write-ahead log recovery for certain cases that involved dropping
  databases

* fixed issue with --check-version: when creating a new database the check failed

* issue #947 Foxx applicationContext missing some properties

* fixed issue with --check-version: when creating a new database the check failed

* added startup option `--wal.suppress-shape-information`

  Setting this option to `true` will reduce memory and disk space usage and require
  less CPU time when modifying documents or edges. It should therefore be turned on
  for standalone ArangoDB servers. However, for servers that are used as replication
  masters, setting this option to `true` will effectively disable the usage of the
  write-ahead log for replication, so it should be set to `false` for any replication
  master servers.

  The default value for this option is `false`.

* added optional `ttl` attribute to specify result cursor expiration for HTTP API method
  `POST /_api/cursor`

  The `ttl` attribute can be used to prevent cursor results from timing out too early.

* issue #947: Foxx applicationContext missing some properties

* (reported by Christian Neubauer):

  The problem was that in Google's V8, signed and unsigned chars are not always declared cleanly.
  so we need to force v8 to compile with forced signed chars which is done by the Flag:
    -fsigned-char
  at least it is enough to follow the instructions of compiling arango on rasperry
  and add "CFLAGS='-fsigned-char'" to the make command of V8 and remove the armv7=0

* Fixed a bug with the replication client. In the case of single document
  transactions the collection was not write locked.


v2.2.0 (2014-07-10)
-------------------

* The replication methods `logger.start`, `logger.stop` and `logger.properties` are
  no-ops in ArangoDB 2.2 as there is no separate replication logger anymore. Data changes
  are logged into the write-ahead log in ArangoDB 2.2, and not separately by the
  replication logger. The replication logger object is still there in ArangoDB 2.2 to
  ensure backwards-compatibility, however, logging cannot be started, stopped or
  configured anymore. Using any of these methods will do nothing.

  This also affects the following HTTP API methods:
  - `PUT /_api/replication/logger-start`
  - `PUT /_api/replication/logger-stop`
  - `GET /_api/replication/logger-config`
  - `PUT /_api/replication/logger-config`

  Using any of these methods is discouraged from now on as they will be removed in
  future versions of ArangoDB.

* INCOMPATIBLE CHANGE: replication of transactions has changed. Previously, transactions
  were logged on a master in one big block and shipped to a slave in one block, too.
  Now transactions will be logged and replicated as separate entries, allowing transactions
  to be bigger and also ensure replication progress.

  This change also affects the behavior of the `stop` method of the replication applier.
  If the replication applier is now stopped manually using the `stop` method and later
  restarted using the `start` method, any transactions that were unfinished at the
  point of stopping will be aborted on a slave, even if they later commit on the master.

  In ArangoDB 2.2, stopping the replication applier manually should be avoided unless the
  goal is to stop replication permanently or to do a full resync with the master anyway.
  If the replication applier still must be stopped, it should be made sure that the
  slave has fetched and applied all pending operations from a master, and that no
  extra transactions are started on the master before the `stop` command on the slave
  is executed.

  Replication of transactions in ArangoDB 2.2 might also lock the involved collections on
  the slave while a transaction is either committed or aborted on the master and the
  change has been replicated to the slave. This change in behavior may be important for
  slave servers that are used for read-scaling. In order to avoid long lasting collection
  locks on the slave, transactions should be kept small.

  The `_replication` system collection is not used anymore in ArangoDB 2.2 and its usage is
  discouraged.

* INCOMPATIBLE CHANGE: the figures reported by the `collection.figures` method
  now only reflect documents and data contained in the journals and datafiles of
  collections. Documents or deletions contained only in the write-ahead log will
  not influence collection figures until the write-ahead log garbage collection
  kicks in. The figures for a collection might therefore underreport the total
  resource usage of a collection.

  Additionally, the attributes `lastTick` and `uncollectedLogfileEntries` have been
  added to the result of the `figures` operation and the HTTP API method
  `PUT /_api/collection/figures`

* added `insert` method as an alias for `save`. Documents can now be inserted into
  a collection using either method:

      db.test.save({ foo: "bar" });
      db.test.insert({ foo: "bar" });

* added support for data-modification AQL queries

* added AQL keywords `INSERT`, `UPDATE`, `REPLACE` and `REMOVE` (and `WITH`) to
  support data-modification AQL queries.

  Unquoted usage of these keywords for attribute names in AQL queries will likely
  fail in ArangoDB 2.2. If any such attribute name needs to be used in a query, it
  should be enclosed in backticks to indicate the usage of a literal attribute
  name.

  For example, the following query will fail in ArangoDB 2.2 with a parse error:

      FOR i IN foo RETURN i.remove

  and needs to be rewritten like this:

      FOR i IN foo RETURN i.`remove`

* disallow storing of JavaScript objects that contain JavaScript native objects
  of type `Date`, `Function`, `RegExp` or `External`, e.g.

      db.test.save({ foo: /bar/ });
      db.test.save({ foo: new Date() });

  will now print

      Error: <data> cannot be converted into JSON shape: could not shape document

  Previously, objects of these types were silently converted into an empty object
  (i.e. `{ }`).

  To store such objects in a collection, explicitly convert them into strings
  like this:

      db.test.save({ foo: String(/bar/) });
      db.test.save({ foo: String(new Date()) });

* The replication methods `logger.start`, `logger.stop` and `logger.properties` are
  no-ops in ArangoDB 2.2 as there is no separate replication logger anymore. Data changes
  are logged into the write-ahead log in ArangoDB 2.2, and not separately by the
  replication logger. The replication logger object is still there in ArangoDB 2.2 to
  ensure backwards-compatibility, however, logging cannot be started, stopped or
  configured anymore. Using any of these methods will do nothing.

  This also affects the following HTTP API methods:
  - `PUT /_api/replication/logger-start`
  - `PUT /_api/replication/logger-stop`
  - `GET /_api/replication/logger-config`
  - `PUT /_api/replication/logger-config`

  Using any of these methods is discouraged from now on as they will be removed in
  future versions of ArangoDB.

* INCOMPATIBLE CHANGE: replication of transactions has changed. Previously, transactions
  were logged on a master in one big block and shipped to a slave in one block, too.
  Now transactions will be logged and replicated as separate entries, allowing transactions
  to be bigger and also ensure replication progress.

  This change also affects the behavior of the `stop` method of the replication applier.
  If the replication applier is now stopped manually using the `stop` method and later
  restarted using the `start` method, any transactions that were unfinished at the
  point of stopping will be aborted on a slave, even if they later commit on the master.

  In ArangoDB 2.2, stopping the replication applier manually should be avoided unless the
  goal is to stop replication permanently or to do a full resync with the master anyway.
  If the replication applier still must be stopped, it should be made sure that the
  slave has fetched and applied all pending operations from a master, and that no
  extra transactions are started on the master before the `stop` command on the slave
  is executed.

  Replication of transactions in ArangoDB 2.2 might also lock the involved collections on
  the slave while a transaction is either committed or aborted on the master and the
  change has been replicated to the slave. This change in behavior may be important for
  slave servers that are used for read-scaling. In order to avoid long lasting collection
  locks on the slave, transactions should be kept small.

  The `_replication` system collection is not used anymore in ArangoDB 2.2 and its usage is
  discouraged.

* INCOMPATIBLE CHANGE: the figures reported by the `collection.figures` method
  now only reflect documents and data contained in the journals and datafiles of
  collections. Documents or deletions contained only in the write-ahead log will
  not influence collection figures until the write-ahead log garbage collection
  kicks in. The figures for a collection might therefore underreport the total
  resource usage of a collection.

  Additionally, the attributes `lastTick` and `uncollectedLogfileEntries` have been
  added to the result of the `figures` operation and the HTTP API method
  `PUT /_api/collection/figures`

* added `insert` method as an alias for `save`. Documents can now be inserted into
  a collection using either method:

      db.test.save({ foo: "bar" });
      db.test.insert({ foo: "bar" });

* added support for data-modification AQL queries

* added AQL keywords `INSERT`, `UPDATE`, `REPLACE` and `REMOVE` (and `WITH`) to
  support data-modification AQL queries.

  Unquoted usage of these keywords for attribute names in AQL queries will likely
  fail in ArangoDB 2.2. If any such attribute name needs to be used in a query, it
  should be enclosed in backticks to indicate the usage of a literal attribute
  name.

  For example, the following query will fail in ArangoDB 2.2 with a parse error:

      FOR i IN foo RETURN i.remove

  and needs to be rewritten like this:

      FOR i IN foo RETURN i.`remove`

* disallow storing of JavaScript objects that contain JavaScript native objects
  of type `Date`, `Function`, `RegExp` or `External`, e.g.

      db.test.save({ foo: /bar/ });
      db.test.save({ foo: new Date() });

  will now print

      Error: <data> cannot be converted into JSON shape: could not shape document

  Previously, objects of these types were silently converted into an empty object
  (i.e. `{ }`).

  To store such objects in a collection, explicitly convert them into strings
  like this:

      db.test.save({ foo: String(/bar/) });
      db.test.save({ foo: String(new Date()) });

* honor startup option `--server.disable-statistics` when deciding whether or not
  to start periodic statistics collection jobs

  Previously, the statistics collection jobs were started even if the server was
  started with the `--server.disable-statistics` flag being set to `true`

* removed startup option `--random.no-seed`

  This option had no effect in previous versions of ArangoDB and was thus removed.

* removed startup option `--database.remove-on-drop`

  This option was used for debugging only.

* removed startup option `--database.force-sync-properties`

  This option is now superfluous as collection properties are now stored in the
  write-ahead log.

* introduced write-ahead log

  All write operations in an ArangoDB server instance are automatically logged
  to the server's write-ahead log. The write-ahead log is a set of append-only
  logfiles, and it is used in case of a crash recovery and for replication.
  Data from the write-ahead log will eventually be moved into the journals or
  datafiles of collections, allowing the server to remove older write-ahead log
  logfiles. Figures of collections will be updated when data are moved from the
  write-ahead log into the journals or datafiles of collections.

  Cross-collection transactions in ArangoDB should benefit considerably by this
  change, as less writes than in previous versions are required to ensure the data
  of multiple collections are atomically and durably committed. All data-modifying
  operations inside transactions (insert, update, remove) will write their
  operations into the write-ahead log directly, making transactions with multiple
  operations also require less physical memory than in previous versions of ArangoDB,
  that required all transaction data to fit into RAM.

  The `_trx` system collection is not used anymore in ArangoDB 2.2 and its usage is
  discouraged.

  The data in the write-ahead log can also be used in the replication context.
  The `_replication` collection that was used in previous versions of ArangoDB to
  store all changes on the server is not used anymore in ArangoDB 2.2. Instead,
  slaves can read from a master's write-ahead log to get informed about most
  recent changes. This removes the need to store data-modifying operations in
  both the actual place and the `_replication` collection.

* removed startup option `--server.disable-replication-logger`

  This option is superfluous in ArangoDB 2.2. There is no dedicated replication
  logger in ArangoDB 2.2. There is now always the write-ahead log, and it is also
  used as the server's replication log. Specifying the startup option
  `--server.disable-replication-logger` will do nothing in ArangoDB 2.2, but the
  option should not be used anymore as it might be removed in a future version.

* changed behavior of replication logger

  There is no dedicated replication logger in ArangoDB 2.2 as there is the
  write-ahead log now. The existing APIs for starting and stopping the replication
  logger still exist in ArangoDB 2.2 for downwards-compatibility, but calling
  the start or stop operations are no-ops in ArangoDB 2.2. When querying the
  replication logger status via the API, the server will always report that the
  replication logger is running. Configuring the replication logger is a no-op
  in ArangoDB 2.2, too. Changing the replication logger configuration has no
  effect. Instead, the write-ahead log configuration can be changed.

* removed MRuby integration for arangod

  ArangoDB had an experimental MRuby integration in some of the publish builds.
  This wasn't continuously developed, and so it has been removed in ArangoDB 2.2.

  This change has led to the following startup options being superfluous:

  - `--ruby.gc-interval`
  - `--ruby.action-directory`
  - `--ruby.modules-path`
  - `--ruby.startup-directory`

  Specifying these startup options will do nothing in ArangoDB 2.2, but the
  options should be avoided from now on as they might be removed in future versions.

* reclaim index memory when last document in collection is deleted

  Previously, deleting documents from a collection did not lead to index sizes being
  reduced. Instead, the already allocated index memory was re-used when a collection
  was refilled.

  Now, index memory for primary indexes and hash indexes is reclaimed instantly when
  the last document from a collection is removed.

* inlined and optimized functions in hash indexes

* added AQL TRANSLATE function

  This function can be used to perform lookups from static lists, e.g.

      LET countryNames = { US: "United States", UK: "United Kingdom", FR: "France" }
      RETURN TRANSLATE("FR", countryNames)

* fixed datafile debugger

* fixed check-version for empty directory

* moved try/catch block to the top of routing chain

* added mountedApp function for foxx-manager

* fixed issue #883: arango 2.1 - when starting multi-machine cluster, UI web
  does not change to cluster overview

* fixed dfdb: should not start any other V8 threads

* cleanup of version-check, added module org/arangodb/database-version,
  added --check-version option

* fixed issue #881: [2.1.0] Bombarded (every 10 sec or so) with
  "WARNING format string is corrupt" when in non-system DB Dashboard

* specialized primary index implementation to allow faster hash table
  rebuilding and reduce lookups in datafiles for the actual value of `_key`.

* issue #862: added `--overwrite` option to arangoimp

* removed number of property lookups for documents during AQL queries that
  access documents

* prevent buffering of long print results in arangosh's and arangod's print
  command

  this change will emit buffered intermediate print results and discard the
  output buffer to quickly deliver print results to the user, and to prevent
  constructing very large buffers for large results

* removed sorting of attribute names for use in a collection's shaper

  sorting attribute names was done on document insert to keep attributes
  of a collection in sorted order for faster comparisons. The sort order
  of attributes was only used in one particular and unlikely case, so it
  was removed. Collections with many different attribute names should
  benefit from this change by faster inserts and slightly less memory usage.

* fixed a bug in arangodump which got the collection name in _from and _to
  attributes of edges wrong (all were "_unknown")

* fixed a bug in arangorestore which did not recognize wrong _from and _to
  attributes of edges

* improved error detection and reporting in arangorestore


v2.1.1 (2014-06-06)
-------------------

* fixed dfdb: should not start any other V8 threads

* signature for collection functions was modified

  The basic change was the substitution of the input parameter of the
  function by an generic options object which can contain multiple
  option parameter of the function.
  Following functions were modified
  remove
  removeBySample
  replace
  replaceBySample
  update
  updateBySample

  Old signature is yet supported but it will be removed in future versions

v2.1.0 (2014-05-29)
-------------------

* implemented upgrade procedure for clusters

* fixed communication issue with agency which prevented reconnect
  after an agent failure

* fixed cluster dashboard in the case that one but not all servers
  in the cluster are down

* fixed a bug with coordinators creating local database objects
  in the wrong order (_system needs to be done first)

* improved cluster dashboard


v2.1.0-rc2 (2014-05-25)
-----------------------

* fixed issue #864: Inconsistent behavior of AQL REVERSE(list) function


v2.1.0-rc1 (XXXX-XX-XX)
-----------------------

* added server-side periodic task management functions:

  - require("org/arangodb/tasks").register(): registers a periodic task
  - require("org/arangodb/tasks").unregister(): unregisters and removes a
    periodic task
  - require("org/arangodb/tasks").get(): retrieves a specific tasks or all
    existing tasks

  the previous undocumented function `internal.definePeriodic` is now
  deprecated and will be removed in a future release.

* decrease the size of some seldom used system collections on creation.

  This will make these collections use less disk space and mapped memory.

* added AQL date functions

* added AQL FLATTEN() list function

* added index memory statistics to `db.<collection>.figures()` function

  The `figures` function will now return a sub-document `indexes`, which lists
  the number of indexes in the `count` sub-attribute, and the total memory
  usage of the indexes in bytes in the `size` sub-attribute.

* added AQL CURRENT_DATABASE() function

  This function returns the current database's name.

* added AQL CURRENT_USER() function

  This function returns the current user from an AQL query. The current user is the
  username that was specified in the `Authorization` HTTP header of the request. If
  authentication is turned off or the query was executed outside a request context,
  the function will return `null`.

* fixed issue #796: Searching with newline chars broken?

  fixed slightly different handling of backslash escape characters in a few
  AQL functions. Now handling of escape sequences should be consistent, and
  searching for newline characters should work the same everywhere

* added OpenSSL version check for configure

  It will report all OpenSSL versions < 1.0.1g as being too old.
  `configure` will only complain about an outdated OpenSSL version but not stop.

* require C++ compiler support (requires g++ 4.8, clang++ 3.4 or Visual Studio 13)

* less string copying returning JSONified documents from ArangoDB, e.g. via
  HTTP GET `/_api/document/<collection>/<document>`

* issue #798: Lower case http headers from arango

  This change allows returning capitalized HTTP headers, e.g.
  `Content-Length` instead of `content-length`.
  The HTTP spec says that headers are case-insensitive, but
  in fact several clients rely on a specific case in response
  headers.
  This change will capitalize HTTP headers if the `X-Arango-Version`
  request header is sent by the client and contains a value of at
  least `20100` (for version 2.1). The default value for the
  compatibility can also be set at server start, using the
  `--server.default-api-compatibility` option.

* simplified usage of `db._createStatement()`

  Previously, the function could not be called with a query string parameter as
  follows:

      db._createStatement(queryString);

  Calling it as above resulted in an error because the function expected an
  object as its parameter. From now on, it's possible to call the function with
  just the query string.

* make ArangoDB not send back a `WWW-Authenticate` header to a client in case the
  client sends the `X-Omit-WWW-Authenticate` HTTP header.

  This is done to prevent browsers from showing their built-in HTTP authentication
  dialog for AJAX requests that require authentication.
  ArangoDB will still return an HTTP 401 (Unauthorized) if the request doesn't
  contain valid credentials, but it will omit the `WWW-Authenticate` header,
  allowing clients to bypass the browser's authentication dialog.

* added REST API method HTTP GET `/_api/job/job-id` to query the status of an
  async job without potentially fetching it from the list of done jobs

* fixed non-intuitive behavior in jobs API: previously, querying the status
  of an async job via the API HTTP PUT `/_api/job/job-id` removed a currently
  executing async job from the list of queryable jobs on the server.
  Now, when querying the result of an async job that is still executing,
  the job is kept in the list of queryable jobs so its result can be fetched
  by a subsequent request.

* use a new data structure for the edge index of an edge collection. This
  improves the performance for the creation of the edge index and in
  particular speeds up removal of edges in graphs. Note however that
  this change might change the order in which edges starting at
  or ending in a vertex are returned. However, this order was never
  guaranteed anyway and it is not sensible to guarantee any particular
  order.

* provide a size hint to edge and hash indexes when initially filling them
  this will lead to less re-allocations when populating these indexes

  this may speed up building indexes when opening an existing collection

* don't requeue identical context methods in V8 threads in case a method is
  already registered

* removed arangod command line option `--database.remove-on-compacted`

* export the sort attribute for graph traversals to the HTTP interface

* add support for arangodump/arangorestore for clusters


v2.0.8 (XXXX-XX-XX)
-------------------

* fixed too-busy iteration over skiplists

  Even when a skiplist query was restricted by a limit clause, the skiplist
  index was queried without the limit. this led to slower-than-necessary
  execution times.

* fixed timeout overflows on 32 bit systems

  this bug has led to problems when select was called with a high timeout
  value (2000+ seconds) on 32bit systems that don't have a forgiving select
  implementation. when the call was made on these systems, select failed
  so no data would be read or sent over the connection

  this might have affected some cluster-internal operations.

* fixed ETCD issues on 32 bit systems

  ETCD was non-functional on 32 bit systems at all. The first call to the
  watch API crashed it. This was because atomic operations worked on data
  structures that were not properly aligned on 32 bit systems.

* fixed issue #848: db.someEdgeCollection.inEdge does not return correct
  value when called the 2nd time after a .save to the edge collection


v2.0.7 (2014-05-05)
-------------------

* issue #839: Foxx Manager missing "unfetch"

* fixed a race condition at startup

  this fixes undefined behavior in case the logger was involved directly at
  startup, before the logger initialization code was called. This should have
  occurred only for code that was executed before the invocation of main(),
  e.g. during ctor calls of statically defined objects.


v2.0.6 (2014-04-22)
-------------------

* fixed issue #835: arangosh doesn't show correct database name



v2.0.5 (2014-04-21)
-------------------

* Fixed a caching problem in IE JS Shell

* added cancelation for async jobs

* upgraded to new gyp for V8

* new Windows installer


v2.0.4 (2014-04-14)
-------------------

* fixed cluster authentication front-end issues for Firefox and IE, there are
  still problems with Chrome


v2.0.3 (2014-04-14)
-------------------

* fixed AQL optimizer bug

* fixed front-end issues

* added password change dialog


v2.0.2 (2014-04-06)
-------------------

* during cluster startup, do not log (somewhat expected) connection errors with
  log level error, but with log level info

* fixed dashboard modals

* fixed connection check for cluster planning front end: firefox does
  not support async:false

* document how to persist a cluster plan in order to relaunch an existing
  cluster later


v2.0.1 (2014-03-31)
-------------------

* make ArangoDB not send back a `WWW-Authenticate` header to a client in case the
  client sends the `X-Omit-WWW-Authenticate` HTTP header.

  This is done to prevent browsers from showing their built-in HTTP authentication
  dialog for AJAX requests that require authentication.
  ArangoDB will still return an HTTP 401 (Unauthorized) if the request doesn't
  contain valid credentials, but it will omit the `WWW-Authenticate` header,
  allowing clients to bypass the browser's authentication dialog.

* fixed isses in arango-dfdb:

  the dfdb was not able to unload certain system collections, so these couldn't be
  inspected with the dfdb sometimes. Additionally, it did not truncate corrupt
  markers from datafiles under some circumstances

* added `changePassword` attribute for users

* fixed non-working "save" button in collection edit view of web interface
  clicking the save button did nothing. one had to press enter in one of the input
  fields to send modified form data

* fixed V8 compile error on MacOS X

* prevent `body length: -9223372036854775808` being logged in development mode for
  some Foxx HTTP responses

* fixed several bugs in web interface dashboard

* fixed issue #783: coffee script not working in manifest file

* fixed issue #783: coffee script not working in manifest file

* fixed issue #781: Cant save current query from AQL editor ui

* bumped version in `X-Arango-Version` compatibility header sent by arangosh and other
  client tools from `1.5` to `2.0`.

* fixed startup options for arango-dfdb, added details option for arango-dfdb

* fixed display of missing error messages and codes in arangosh

* when creating a collection via the web interface, the collection type was always
  "document", regardless of the user's choice


v2.0.0 (2014-03-10)
-------------------

* first 2.0 release


v2.0.0-rc2 (2014-03-07)
-----------------------

* fixed cluster authorization


v2.0.0-rc1 (2014-02-28)
-----------------------

* added sharding :-)

* added collection._dbName attribute to query the name of the database from a collection

  more detailed documentation on the sharding and cluster features can be found in the user
  manual, section **Sharding**

* INCOMPATIBLE CHANGE: using complex values in AQL filter conditions with operators other
  than equality (e.g. >=, >, <=, <) will disable usage of skiplist indexes for filter
  evaluation.

  For example, the following queries will be affected by change:

      FOR doc IN docs FILTER doc.value < { foo: "bar" } RETURN doc
      FOR doc IN docs FILTER doc.value >= [ 1, 2, 3 ] RETURN doc

  The following queries will not be affected by the change:

      FOR doc IN docs FILTER doc.value == 1 RETURN doc
      FOR doc IN docs FILTER doc.value == "foo" RETURN doc
      FOR doc IN docs FILTER doc.value == [ 1, 2, 3 ] RETURN doc
      FOR doc IN docs FILTER doc.value == { foo: "bar" } RETURN doc

* INCOMPATIBLE CHANGE: removed undocumented method `collection.saveOrReplace`

  this feature was never advertised nor documented nor tested.

* INCOMPATIBLE CHANGE: removed undocumented REST API method `/_api/simple/BY-EXAMPLE-HASH`

  this feature was never advertised nor documented nor tested.

* added explicit startup parameter `--server.reuse-address`

  This flag can be used to control whether sockets should be acquired with the SO_REUSEADDR
  flag.

  Regardless of this setting, sockets on Windows are always acquired using the
  SO_EXCLUSIVEADDRUSE flag.

* removed undocumented REST API method GET `/_admin/database-name`

* added user validation API at POST `/_api/user/<username>`

* slightly improved users management API in `/_api/user`:

  Previously, when creating a new user via HTTP POST, the username needed to be
  passed in an attribute `username`. When users were returned via this API,
  the usernames were returned in an attribute named `user`. This was slightly
  confusing and was changed in 2.0 as follows:

  - when adding a user via HTTP POST, the username can be specified in an attribute
  `user`. If this attribute is not used, the API will look into the attribute `username`
  as before and use that value.
  - when users are returned via HTTP GET, the usernames are still returned in an
    attribute `user`.

  This change should be fully downwards-compatible with the previous version of the API.

* added AQL SLICE function to extract slices from lists

* made module loader more node compatible

* the startup option `--javascript.package-path` for arangosh is now deprecated and does
  nothing. Using it will not cause an error, but the option is ignored.

* added coffee script support

* Several UI improvements.

* Exchanged icons in the graphviewer toolbar

* always start networking and HTTP listeners when starting the server (even in
  console mode)

* allow vertex and edge filtering with user-defined functions in TRAVERSAL,
  TRAVERSAL_TREE and SHORTEST_PATH AQL functions:

      // using user-defined AQL functions for edge and vertex filtering
      RETURN TRAVERSAL(friends, friendrelations, "friends/john", "outbound", {
        followEdges: "myfunctions::checkedge",
        filterVertices: "myfunctions::checkvertex"
      })

      // using the following custom filter functions
      var aqlfunctions = require("org/arangodb/aql/functions");
      aqlfunctions.register("myfunctions::checkedge", function (config, vertex, edge, path) {
        return (edge.type !== 'dislikes'); // don't follow these edges
      }, false);

      aqlfunctions.register("myfunctions::checkvertex", function (config, vertex, path) {
        if (vertex.isDeleted || ! vertex.isActive) {
          return [ "prune", "exclude" ]; // exclude these and don't follow them
        }
        return [ ]; // include everything else
      }, false);

* fail if invalid `strategy`, `order` or `itemOrder` attribute values
  are passed to the AQL TRAVERSAL function. Omitting these attributes
  is not considered an error, but specifying an invalid value for any
  of these attributes will make an AQL query fail.

* issue #751: Create database through API should return HTTP status code 201

  By default, the server now returns HTTP 201 (created) when creating a new
  database successfully. To keep compatibility with older ArangoDB versions, the
  startup parameter `--server.default-api-compatibility` can be set to a value
  of `10400` to indicate API compatibility with ArangoDB 1.4. The compatibility
  can also be enforced by setting the `X-Arango-Version` HTTP header in a
  client request to this API on a per-request basis.

* allow direct access from the `db` object to collections whose names start
  with an underscore (e.g. db._users).

  Previously, access to such collections via the `db` object was possible from
  arangosh, but not from arangod (and thus Foxx and actions). The only way
  to access such collections from these places was via the `db._collection(<name>)`
  workaround.

* allow `\n` (as well as `\r\n`) as line terminator in batch requests sent to
  `/_api/batch` HTTP API.

* use `--data-binary` instead of `--data` parameter in generated cURL examples

* issue #703: Also show path of logfile for fm.config()

* issue #675: Dropping a collection used in "graph" module breaks the graph

* added "static" Graph.drop() method for graphs API

* fixed issue #695: arangosh server.password error

* use pretty-printing in `--console` mode by default

* simplified ArangoDB startup options

  Some startup options are now superfluous or their usage is simplified. The
  following options have been changed:

  * `--javascript.modules-path`: this option has been removed. The modules paths
    are determined by arangod and arangosh automatically based on the value of
    `--javascript.startup-directory`.

    If the option is set on startup, it is ignored so startup will not abort with
    an error `unrecognized option`.

  * `--javascript.action-directory`: this option has been removed. The actions
    directory is determined by arangod automatically based on the value of
    `--javascript.startup-directory`.

    If the option is set on startup, it is ignored so startup will not abort with
    an error `unrecognized option`.

  * `--javascript.package-path`: this option is still available but it is not
    required anymore to set the standard package paths (e.g. `js/npm`). arangod
    will automatically use this standard package path regardless of whether it
    was specified via the options.

    It is possible to use this option to add additional package paths to the
    standard value.

  Configuration files included with arangod are adjusted accordingly.

* layout of the graphs tab adapted to better fit with the other tabs

* database selection is moved to the bottom right corner of the web interface

* removed priority queue index type

  this feature was never advertised nor documented nor tested.

* display internal attributes in document source view of web interface

* removed separate shape collections

  When upgrading to ArangoDB 2.0, existing collections will be converted to include
  shapes and attribute markers in the datafiles instead of using separate files for
  shapes.

  When a collection is converted, existing shapes from the SHAPES directory will
  be written to a new datafile in the collection directory, and the SHAPES directory
  will be removed afterwards.

  This saves up to 2 MB of memory and disk space for each collection
  (savings are higher, the less different shapes there are in a collection).
  Additionally, one less file descriptor per opened collection will be used.

  When creating a new collection, the amount of sync calls may be reduced. The same
  may be true for documents with yet-unknown shapes. This may help performance
  in these cases.

* added AQL functions `NTH` and `POSITION`

* added signal handler for arangosh to save last command in more cases

* added extra prompt placeholders for arangosh:
  - `%e`: current endpoint
  - `%u`: current user

* added arangosh option `--javascript.gc-interval` to control amount of
  garbage collection performed by arangosh

* fixed issue #651: Allow addEdge() to take vertex ids in the JS library

* removed command-line option `--log.format`

  In previous versions, this option did not have an effect for most log messages, so
  it got removed.

* removed C++ logger implementation

  Logging inside ArangoDB is now done using the LOG_XXX() macros. The LOGGER_XXX()
  macros are gone.

* added collection status "loading"


v1.4.16 (XXXX-XX-XX)
--------------------

* fixed too eager datafile deletion

  this issue could have caused a crash when the compaction had marked datafiles as obsolete
  and they were removed while "old" temporary query results still pointed to the old datafile
  positions

* fixed issue #826: Replication fails when a collection's configuration changes


v1.4.15 (2014-04-19)
--------------------

* bugfix for AQL query optimizer

  the following type of query was too eagerly optimized, leading to errors in code-generation:

      LET a = (FOR i IN [] RETURN i) LET b = (FOR i IN [] RETURN i) RETURN 1

  the problem occurred when both lists in the subqueries were empty. In this case invalid code
  was generated and the query couldn't be executed.


v1.4.14 (2014-04-05)
--------------------

* fixed race conditions during shape / attribute insertion

  A race condition could have led to spurious `cannot find attribute #xx` or
  `cannot find shape #xx` (where xx is a number) warning messages being logged
  by the server. This happened when a new attribute was inserted and at the same
  time was queried by another thread.

  Also fixed a race condition that may have occurred when a thread tried to
  access the shapes / attributes hash tables while they were resized. In this
  cases, the shape / attribute may have been hashed to a wrong slot.

* fixed a memory barrier / cpu synchronization problem with libev, affecting
  Windows with Visual Studio 2013 (probably earlier versions are affected, too)

  The issue is described in detail here:
  http://lists.schmorp.de/pipermail/libev/2014q1/002318.html


v1.4.13 (2014-03-14)
--------------------

* added diagnostic output for Foxx application upload

* allow dump & restore from ArangoDB 1.4 with an ArangoDB 2.0 server

* allow startup options `temp-path` and `default-language` to be specified from the arangod
  configuration file and not only from the command line

* fixed too eager compaction

  The compaction will now wait for several seconds before trying to re-compact the same
  collection. Additionally, some other limits have been introduced for the compaction.


v1.4.12 (2014-03-05)
--------------------

* fixed display bug in web interface which caused the following problems:
  - documents were displayed in web interface as being empty
  - document attributes view displayed many attributes with content "undefined"
  - document source view displayed many attributes with name "TYPEOF" and value "undefined"
  - an alert popping up in the browser with message "Datatables warning..."

* re-introduced old-style read-write locks to supports Windows versions older than
  Windows 2008R2 and Windows 7. This should re-enable support for Windows Vista and
  Windows 2008.


v1.4.11 (2014-02-27)
--------------------

* added SHORTEST_PATH AQL function

  this calculates the shortest paths between two vertices, using the Dijkstra
  algorithm, employing a min-heap

  By default, ArangoDB does not know the distance between any two vertices and
  will use a default distance of 1. A custom distance function can be registered
  as an AQL user function to make the distance calculation use any document
  attributes or custom logic:

      RETURN SHORTEST_PATH(cities, motorways, "cities/CGN", "cities/MUC", "outbound", {
        paths: true,
        distance: "myfunctions::citydistance"
      })

      // using the following custom distance function
      var aqlfunctions = require("org/arangodb/aql/functions");
      aqlfunctions.register("myfunctions::distance", function (config, vertex1, vertex2, edge) {
        return Math.sqrt(Math.pow(vertex1.x - vertex2.x) + Math.pow(vertex1.y - vertex2.y));
      }, false);

* fixed bug in Graph.pathTo function

* fixed small memleak in AQL optimizer

* fixed access to potentially uninitialized variable when collection had a cap constraint


v1.4.10 (2014-02-21)
--------------------

* fixed graph constructor to allow graph with some parameter to be used

* added node.js "events" and "stream"

* updated npm packages

* added loading of .json file

* Fixed http return code in graph api with waitForSync parameter.

* Fixed documentation in graph, simple and index api.

* removed 2 tests due to change in ruby library.

* issue #756: set access-control-expose-headers on CORS response

  the following headers are now whitelisted by ArangoDB in CORS responses:
  - etag
  - content-encoding
  - content-length
  - location
  - server
  - x-arango-errors
  - x-arango-async-id


v1.4.9 (2014-02-07)
-------------------

* return a document's current etag in response header for HTTP HEAD requests on
  documents that return an HTTP 412 (precondition failed) error. This allows
  retrieving the document's current revision easily.

* added AQL function `SKIPLIST` to directly access skiplist indexes from AQL

  This is a shortcut method to use a skiplist index for retrieving specific documents in
  indexed order. The function capability is rather limited, but it may be used
  for several cases to speed up queries. The documents are returned in index order if
  only one condition is used.

      /* return all documents with mycollection.created > 12345678 */
      FOR doc IN SKIPLIST(mycollection, { created: [[ '>', 12345678 ]] })
        RETURN doc

      /* return first document with mycollection.created > 12345678 */
      FOR doc IN SKIPLIST(mycollection, { created: [[ '>', 12345678 ]] }, 0, 1)
        RETURN doc

      /* return all documents with mycollection.created between 12345678 and 123456790 */
      FOR doc IN SKIPLIST(mycollection, { created: [[ '>', 12345678 ], [ '<=', 123456790 ]] })
        RETURN doc

      /* return all documents with mycollection.a equal 1 and .b equal 2 */
      FOR doc IN SKIPLIST(mycollection, { a: [[ '==', 1 ]], b: [[ '==', 2 ]] })
        RETURN doc

  The function requires a skiplist index with the exact same attributes to
  be present on the specified collection. All attributes present in the skiplist
  index must be specified in the conditions specified for the `SKIPLIST` function.
  Attribute declaration order is important, too: attributes must be specified in the
  same order in the condition as they have been declared in the skiplist index.

* added command-line option `--server.disable-authentication-unix-sockets`

  with this option, authentication can be disabled for all requests coming
  in via UNIX domain sockets, enabling clients located on the same host as
  the ArangoDB server to connect without authentication.
  Other connections (e.g. TCP/IP) are not affected by this option.

  The default value for this option is `false`.
  Note: this option is only supported on platforms that support Unix domain
  sockets.

* call global arangod instance destructor on shutdown

* issue #755: TRAVERSAL does not use strategy, order and itemOrder options

  these options were not honored when configuring a traversal via the AQL
  TRAVERSAL function. Now, these options are used if specified.

* allow vertex and edge filtering with user-defined functions in TRAVERSAL,
  TRAVERSAL_TREE and SHORTEST_PATH AQL functions:

      // using user-defined AQL functions for edge and vertex filtering
      RETURN TRAVERSAL(friends, friendrelations, "friends/john", "outbound", {
        followEdges: "myfunctions::checkedge",
        filterVertices: "myfunctions::checkvertex"
      })

      // using the following custom filter functions
      var aqlfunctions = require("org/arangodb/aql/functions");
      aqlfunctions.register("myfunctions::checkedge", function (config, vertex, edge, path) {
        return (edge.type !== 'dislikes'); // don't follow these edges
      }, false);

      aqlfunctions.register("myfunctions::checkvertex", function (config, vertex, path) {
        if (vertex.isDeleted || ! vertex.isActive) {
          return [ "prune", "exclude" ]; // exclude these and don't follow them
        }
        return [ ]; // include everything else
      }, false);

* issue #748: add vertex filtering to AQL's TRAVERSAL[_TREE]() function


v1.4.8 (2014-01-31)
-------------------

* install foxx apps in the web interface

* fixed a segfault in the import API


v1.4.7 (2014-01-23)
-------------------

* issue #744: Add usage example arangoimp from Command line

* issue #738: added __dirname, __filename pseudo-globals. Fixes #733. (@by pluma)

* mount all Foxx applications in system apps directory on startup


v1.4.6 (2014-01-20)
-------------------

* issue #736: AQL function to parse collection and key from document handle

* added fm.rescan() method for Foxx-Manager

* fixed issue #734: foxx cookie and route problem

* added method `fm.configJson` for arangosh

* include `startupPath` in result of API `/_api/foxx/config`


v1.4.5 (2014-01-15)
-------------------

* fixed issue #726: Alternate Windows Install Method

* fixed issue #716: dpkg -P doesn't remove everything

* fixed bugs in description of HTTP API `_api/index`

* fixed issue #732: Rest API GET revision number

* added missing documentation for several methods in HTTP API `/_api/edge/...`

* fixed typos in description of HTTP API `_api/document`

* defer evaluation of AQL subqueries and logical operators (lazy evaluation)

* Updated font in WebFrontend, it now contains a version that renders properly on Windows

* generally allow function return values as call parameters to AQL functions

* fixed potential deadlock in global context method execution

* added override file "arangod.conf.local" (and co)


v1.4.4 (2013-12-24)
-------------------

* uid and gid are now set in the scripts, there is no longer a separate config file for
  arangod when started from a script

* foxx-manager is now an alias for arangosh

* arango-dfdb is now an alias for arangod, moved from bin to sbin

* changed from readline to linenoise for Windows

* added --install-service and --uninstall-service for Windows

* removed --daemon and --supervisor for Windows

* arangosh and arangod now uses the config-file which maps the binary name, i. e. if you
  rename arangosh to foxx-manager it will use the config file foxx-manager.conf

* fixed lock file for Windows

* fixed issue #711, #687: foxx-manager throws internal errors

* added `--server.ssl-protocol` option for client tools
  this allows connecting from arangosh, arangoimp, arangoimp etc. to an ArangoDB
  server that uses a non-default value for `--server.ssl-protocol`. The default
  value for the SSL protocol is 4 (TLSv1). If the server is configured to use a
  different protocol, it was not possible to connect to it with the client tools.

* added more detailed request statistics

  This adds the number of async-executed HTTP requests plus the number of HTTP
  requests per individual HTTP method type.

* added `--force` option for arangorestore
  this option allows continuing a restore operation even if the server reports errors
  in the middle of the restore operation

* better error reporting for arangorestore
  in case the server returned an HTTP error, arangorestore previously reported this
  error as `internal error` without any details only. Now server-side errors are
  reported by arangorestore with the server's error message

* include more system collections in dumps produced by arangodump
  previously some system collections were intentionally excluded from dumps, even if the
  dump was run with `--include-system-collections`. for example, the collections `_aal`,
  `_modules`, `_routing`, and `_users` were excluded. This makes sense in a replication
  context but not always in a dump context.
  When specifying `--include-system-collections`, arangodump will now include the above-
  mentioned collections in the dump, too. Some other system collections are still excluded
  even when the dump is run with `--include-system-collections`, for example `_replication`
  and `_trx`.

* fixed issue #701: ArangoStatement undefined in arangosh

* fixed typos in configuration files


v1.4.3 (2013-11-25)
-------------------

* fixed a segfault in the AQL optimizer, occurring when a constant non-list value was
  used on the right-hand side of an IN operator that had a collection attribute on the
  left-hand side

* issue #662:

  Fixed access violation errors (crashes) in the Windows version, occurring under some
  circumstances when accessing databases with multiple clients in parallel

* fixed issue #681: Problem with ArchLinux PKGBUILD configuration


v1.4.2 (2013-11-20)
-------------------

* fixed issue #669: Tiny documentation update

* ported Windows version to use native Windows API SRWLocks (slim read-write locks)
  and condition variables instead of homemade versions

  MSDN states the following about the compatibility of SRWLocks and Condition Variables:

      Minimum supported client:
      Windows Server 2008 [desktop apps | Windows Store apps]

      Minimum supported server:
      Windows Vista [desktop apps | Windows Store apps]

* fixed issue #662: ArangoDB on Windows hanging

  This fixes a deadlock issue that occurred on Windows when documents were written to
  a collection at the same time when some other thread tried to drop the collection.

* fixed file-based logging in Windows

  the logger complained on startup if the specified log file already existed

* fixed startup of server in daemon mode (`--daemon` startup option)

* fixed a segfault in the AQL optimizer

* issue #671: Method graph.measurement does not exist

* changed Windows condition variable implementation to use Windows native
  condition variables

  This is an attempt to fix spurious Windows hangs as described in issue #662.

* added documentation for JavaScript traversals

* added --code-page command-line option for Windows version of arangosh

* fixed a problem when creating edges via the web interface.

  The problem only occurred if a collection was created with type "document
  collection" via the web interface, and afterwards was dropped and re-created
  with type "edge collection". If the web interface page was not reloaded,
  the old collection type (document) was cached, making the subsequent creation
  of edges into the (seeming-to-be-document) collection fail.

  The fix is to not cache the collection type in the web interface. Users of
  an older version of the web interface can reload the collections page if they
  are affected.

* fixed a caching problem in arangosh: if a collection was created using the web
  interface, and then removed via arangosh, arangosh did not actually drop the
  collection due to caching.

  Because the `drop` operation was not carried out, this caused misleading error
  messages when trying to re-create the collection (e.g. `cannot create collection:
  duplicate name`).

* fixed ALT-introduced characters for arangosh console input on Windows

  The Windows readline port was not able to handle characters that are built
  using CTRL or ALT keys. Regular characters entered using the CTRL or ALT keys
  were silently swallowed and not passed to the terminal input handler.

  This did not seem to cause problems for the US keyboard layout, but was a
  severe issue for keyboard layouts that require the ALT (or ALT-GR) key to
  construct characters. For example, entering the character `{` with a German
  keyboard layout requires pressing ALT-GR + 9.

* fixed issue #665: Hash/skiplist combo madness bit my ass

  this fixes a problem with missing/non-deterministic rollbacks of inserts in
  case of a unique constraint violation into a collection with multiple secondary
  indexes (with at least one of them unique)

* fixed issue #664: ArangoDB installer on Windows requires drive c:

* partly fixed issue #662: ArangoDB on Windows hanging

  This fixes dropping databases on Windows. In previous 1.4 versions on Windows,
  one shape collection file was not unloaded and removed when dropping a database,
  leaving one directory and one shape collection file in the otherwise-dropped
  database directory.

* fixed issue #660: updated documentation on indexes


v1.4.1 (2013-11-08)
-------------------

* performance improvements for skip-list deletes


v1.4.1-rc1 (2013-11-07)
-----------------------

* fixed issue #635: Web-Interface should have a "Databases" Menu for Management

* fixed issue #624: Web-Interface is missing a Database selector

* fixed segfault in bitarray query

* fixed issue #656: Cannot create unique index through web interface

* fixed issue #654: bitarray index makes server down

* fixed issue #653: Slow query

* fixed issue #650: Randomness of any() should be improved

* made AQL `DOCUMENT()` function polymorphic and work with just one parameter.

  This allows using the `DOCUMENT` function like this:

      DOCUMENT('users/john')
      DOCUMENT([ 'users/john', 'users/amy' ])

  in addition to the existing use cases:

      DOCUMENT(users, 'users/john')
      DOCUMENT(users, 'john')
      DOCUMENT(users, [ 'users/john' ])
      DOCUMENT(users, [ 'users/john', 'users/amy' ])
      DOCUMENT(users, [ 'john', 'amy' ])

* simplified usage of ArangoDB batch API

  It is not necessary anymore to send the batch boundary in the HTTP `Content-Type`
  header. Previously, the batch API expected the client to send a Content-Type header
  of`multipart/form-data; boundary=<some boundary value>`. This is still supported in
  ArangoDB 2.0, but clients can now also omit this header. If the header is not
  present in a client request, ArangoDB will ignore the request content type and
  read the MIME boundary from the beginning of the request body.

  This also allows using the batch API with the Swagger "Try it out" feature (which is
  not too good at sending a different or even dynamic content-type request header).

* added API method GET `/_api/database/user`

  This returns the list of databases a specific user can see without changing the
  username/passwd.

* issue #424: Documentation about IDs needs to be upgraded


v1.4.0 (2013-10-29)
-------------------

* fixed issue #648: /batch API is missing from Web Interface API Documentation (Swagger)

* fixed issue #647: Icon tooltips missing

* fixed issue #646: index creation in web interface

* fixed issue #645: Allow jumping from edge to linked vertices

* merged PR for issue #643: Some minor corrections and a link to "Downloads"

* fixed issue #642: Completion of error handling

* fixed issue #639: compiling v1.4 on maverick produces warnings on -Wstrict-null-sentinel

* fixed issue #634: Web interface bug: Escape does not always propagate

* fixed issue #620: added startup option `--server.default-api-compatibility`

  This adds the following changes to the ArangoDB server and clients:
  - the server provides a new startup option `--server.default-api-compatibility`.
    This option can be used to determine the compatibility of (some) server API
    return values. The value for this parameter is a server version number,
    calculated as follows: `10000 * major + 100 * minor` (e.g. `10400` for ArangoDB
    1.3). The default value is `10400` (1.4), the minimum allowed value is `10300`
    (1.3).

    When setting this option to a value lower than the current server version,
    the server might respond with old-style results to "old" clients, increasing
    compatibility with "old" (non-up-to-date) clients.

  - the server will on each incoming request check for an HTTP header
    `x-arango-version`. Clients can optionally set this header to the API
    version number they support. For example, if a client sends the HTTP header
    `x-arango-version: 10300`, the server will pick this up and might send ArangoDB
    1.3-style responses in some situations.

    Setting either the startup parameter or using the HTTP header (or both) allows
    running "old" clients with newer versions of ArangoDB, without having to adjust
    the clients too much.

  - the `location` headers returned by the server for the APIs `/_api/document/...`
    and `/_api/collection/...` will have different values depending on the used API
    version. If the API compatibility is `10300`, the `location` headers returned
    will look like this:

        location: /_api/document/....

    whereas when an API compatibility of `10400` or higher is used, the `location`
    headers will look like this:

        location: /_db/<database name>/_api/document/...

  Please note that even in the presence of this, old API versions still may not
  be supported forever by the server.

* fixed issue #643: Some minor corrections and a link to "Downloads" by @frankmayer

* started issue #642: Completion of error handling

* fixed issue #639: compiling v1.4 on maverick produces warnings on
  -Wstrict-null-sentinel

* fixed issue #621: Standard Config needs to be fixed

* added function to manage indexes (web interface)

* improved server shutdown time by signaling shutdown to applicationserver,
  logging, cleanup and compactor threads

* added foxx-manager `replace` command

* added foxx-manager `installed` command (a more intuitive alias for `list`)

* fixed issue #617: Swagger API is missing '/_api/version'

* fixed issue #615: Swagger API: Some commands have no parameter entry forms

* fixed issue #614: API : Typo in : Request URL /_api/database/current

* fixed issue #609: Graph viz tool - different background color

* fixed issue #608: arangosh config files - eventually missing in the manual

* fixed issue #607: Admin interface: no core documentation

* fixed issue #603: Aardvark Foxx App Manager

* fixed a bug in type-mapping between AQL user functions and the AQL layer

  The bug caused errors like the following when working with collection documents
  in an AQL user function:

      TypeError: Cannot assign to read only property '_id' of #<ShapedJson>

* create less system collections when creating a new database

  This is achieved by deferring collection creation until the collections are actually
  needed by ArangoDB. The following collections are affected by the change:
  - `_fishbowl`
  - `_structures`


v1.4.0-beta2 (2013-10-14)
-------------------------

* fixed compaction on Windows

  The compaction on Windows did not ftruncate the cleaned datafiles to a smaller size.
  This has been fixed so not only the content of the files is cleaned but also files
  are re-created with potentially smaller sizes.

* only the following system collections will be excluded from replication from now on:
  - `_replication`
  - `_trx`
  - `_users`
  - `_aal`
  - `_fishbowl`
  - `_modules`
  - `_routing`

  Especially the following system collections will now be included in replication:
  - `_aqlfunctions`
  - `_graphs`

  In previous versions of ArangoDB, all system collections were excluded from the
  replication.

  The change also caused a change in the replication logger and applier:
  in previous versions of ArangoDB, only a collection's id was logged for an operation.
  This has not caused problems for non-system collections but for system collections
  there ids might differ. In addition to a collection id ArangoDB will now also log the
  name of a collection for each replication event.

  The replication applier will now look for the collection name attribute in logged
  events preferably.

* added database selection to arango-dfdb

* provide foxx-manager, arangodump, and arangorestore in Windows build

* ArangoDB 1.4 will refuse to start if option `--javascript.app-path` is not set.

* added startup option `--server.allow-method-override`

  This option can be set to allow overriding the HTTP request method in a request using
  one of the following custom headers:

  - x-http-method-override
  - x-http-method
  - x-method-override

  This allows bypassing proxies and tools that would otherwise just let certain types of
  requests pass. Enabling this option may impose a security risk, so it should only be
  used in very controlled environments.

  The default value for this option is `false` (no method overriding allowed).

* added "details" URL parameter for bulk import API

  Setting the `details` URL parameter to `true` in a call to POST `/_api/import` will make
  the import return details about non-imported documents in the `details` attribute. If
  `details` is `false` or omitted, no `details` attribute will be present in the response.
  This is the same behavior that previous ArangoDB versions exposed.

* added "complete" option for bulk import API

  Setting the `complete` URL parameter to `true` in a call to POST `/_api/import` will make
  the import completely fail if at least one of documents cannot be imported successfully.

  It defaults to `false`, which will make ArangoDB continue importing the other documents
  from the import even if some documents cannot be imported. This is the same behavior that
  previous ArangoDB versions exposed.

* added missing swagger documentation for `/_api/log`

* calling `/_api/logs` (or `/_admin/logs`) is only permitted from the `_system` database now.

  Calling this API method for/from other database will result in an HTTP 400.

' ported fix from https://github.com/novus/nvd3/commit/0894152def263b8dee60192f75f66700cea532cc

  This prevents JavaScript errors from occurring in Chrome when in the admin interface,
  section "Dashboard".

* show current database name in web interface (bottom right corner)

* added missing documentation for /_api/import in swagger API docs

* allow specification of database name for replication sync command replication applier

  This allows syncing from a master database with a different name than the slave database.

* issue #601: Show DB in prompt

  arangosh now displays the database name as part of the prompt by default.

  Can change the prompt by using the `--prompt` option, e.g.

      > arangosh --prompt "my db is named \"%d\"> "


v1.4.0-beta1 (2013-10-01)
-------------------------

* make the Foxx manager use per-database app directories

  Each database now has its own subdirectory for Foxx applications. Each database
  can thus use different Foxx applications if required. A Foxx app for a specific
  database resides in `<app-path>/databases/<database-name>/<app-name>`.

  System apps are shared between all databases. They reside in `<app-path>/system/<app-name>`.

* only trigger an engine reset in development mode for URLs starting with `/dev/`

  This prevents ArangoDB from reloading all Foxx applications when it is not
  actually necessary.

* changed error code from 10 (bad parameter) to 1232 (invalid key generator) for
  errors that are due to an invalid key generator specification when creating a new
  collection

* automatic detection of content-type / mime-type for Foxx assets based on filenames,
  added possibility to override auto detection

* added endpoint management API at `/_api/endpoint`

* changed HTTP return code of PUT `/_api/cursor` from 400 to 404 in case a
  non-existing cursor is referred to

* issue #360: added support for asynchronous requests

  Incoming HTTP requests with the headers `x-arango-async: true` or
  `x-arango-async: store` will be answered by the server instantly with a generic
  HTTP 202 (Accepted) response.

  The actual requests will be queued and processed by the server asynchronously,
  allowing the client to continue sending other requests without waiting for the
  server to process the actually requested operation.

  The exact point in time when a queued request is executed is undefined. If an
  error occurs during execution of an asynchronous request, the client will not
  be notified by the server.

  The maximum size of the asynchronous task queue can be controlled using the new
  option `--scheduler.maximal-queue-size`. If the queue contains this many number of
  tasks and a new asynchronous request comes in, the server will reject it with an
  HTTP 500 (internal server error) response.

  Results of incoming requests marked with header `x-arango-async: true` will be
  discarded by the server immediately. Clients have no way of accessing the result
  of such asynchronously executed request. This is just _fire and forget_.

  To later retrieve the result of an asynchronously executed request, clients can
  mark a request with the header `x-arango-async: keep`. This makes the server
  store the result of the request in memory until explicitly fetched by a client
  via the `/_api/job` API. The `/_api/job` API also provides methods for basic
  inspection of which pending or already finished requests there are on the server,
  plus ways for garbage collecting unneeded results.

* Added new option `--scheduler.maximal-queue-size`.

* issue #590: Manifest Lint

* added data dump and restore tools, arangodump and arangorestore.

  arangodump can be used to create a logical dump of an ArangoDB database, or
  just dedicated collections. It can be used to dump both a collection's structure
  (properties and indexes) and data (documents).

  arangorestore can be used to restore data from a dump created with arangodump.
  arangorestore currently does not re-create any indexes, and doesn't yet handle
  referenced documents in edges properly when doing just partial restores.
  This will be fixed until 1.4 stable.

* introduced `--server.database` option for arangosh, arangoimp, and arangob.

  The option allows these client tools to use a certain database for their actions.
  In arangosh, the current database can be switched at any time using the command

      db._useDatabase(<name>);

  When no database is specified, all client tools will assume they should use the
  default database `_system`. This is done for downwards-compatibility reasons.

* added basic multi database support (alpha)

  New databases can be created using the REST API POST `/_api/database` and the
  shell command `db._createDatabase(<name>)`.

  The default database in ArangoDB is called `_system`. This database is always
  present and cannot be deleted by the user. When an older version of ArangoDB is
  upgraded to 1.4, the previously only database will automatically become the
  `_system` database.

  New databases can be created with the above commands, and can be deleted with the
  REST API DELETE `/_api/database/<name>` or the shell command `db._dropDatabase(<name>);`.

  Deleting databases is still unstable in ArangoDB 1.4 alpha and might crash the
  server. This will be fixed until 1.4 stable.

  To access a specific database via the HTTP REST API, the `/_db/<name>/` prefix
  can be used in all URLs. ArangoDB will check if an incoming request starts with
  this prefix, and will automatically pick the database name from it. If the prefix
  is not there, ArangoDB will assume the request is made for the default database
  (`_system`). This is done for downwards-compatibility reasons.

  That means, the following URL pathnames are logically identical:

      /_api/document/mycollection/1234
      /_db/_system/document/mycollection/1234

  To access a different database (e.g. `test`), the URL pathname would look like this:

      /_db/test/document/mycollection/1234

  New databases can also be created and existing databases can only be dropped from
  within the default database (`_system`). It is not possible to drop the `_system`
  database itself.

  Cross-database operations are unintended and unsupported. The intention of the
  multi-database feature is to have the possibility to have a few databases managed
  by ArangoDB in parallel, but to only access one database at a time from a connection
  or a request.

  When accessing the web interface via the URL pathname `/_admin/html/` or `/_admin/aardvark`,
  the web interface for the default database (`_system`) will be displayed.
  To access the web interface for a different database, the database name can be
  put into the URLs as a prefix, e.g. `/_db/test/_admin/html` or
  `/_db/test/_admin/aardvark`.

  All internal request handlers and also all user-defined request handlers and actions
  (including Foxx) will only get to see the unprefixed URL pathnames (i.e. excluding
  any database name prefix). This is to ensure downwards-compatibility.

  To access the name of the requested database from any action (including Foxx), use
  use `req.database`.

  For example, when calling the URL `/myapp/myaction`, the content of `req.database`
  will be `_system` (the default database because no database got specified) and the
  content of `req.url` will be `/myapp/myaction`.

  When calling the URL `/_db/test/myapp/myaction`, the content of `req.database` will be
  `test`, and the content of `req.url` will still be `/myapp/myaction`.

* Foxx now excludes files starting with . (dot) when bundling assets

  This mitigates problems with editor swap files etc.

* made the web interface a Foxx application

  This change caused the files for the web interface to be moved from `html/admin` to
  `js/apps/aardvark` in the file system.

  The base URL for the admin interface changed from `_admin/html/index.html` to
  `_admin/aardvark/index.html`.

  The "old" redirection to `_admin/html/index.html` will now produce a 404 error.

  When starting ArangoDB with the `--upgrade` option, this will automatically be remedied
  by putting in a redirection from `/` to `/_admin/aardvark/index.html`, and from
  `/_admin/html/index.html` to `/_admin/aardvark/index.html`.

  This also obsoletes the following configuration (command-line) options:
  - `--server.admin-directory`
  - `--server.disable-admin-interface`

  when using these now obsolete options when the server is started, no error is produced
  for downwards-compatibility.

* changed User-Agent value sent by arangoimp, arangosh, and arangod from "VOC-Agent" to
  "ArangoDB"

* changed journal file creation behavior as follows:

  Previously, a journal file for a collection was always created when a collection was
  created. When a journal filled up and became full, the current journal was made a
  datafile, and a new (empty) journal was created automatically. There weren't many
  intended situations when a collection did not have at least one journal.

  This is changed now as follows:
  - when a collection is created, no journal file will be created automatically
  - when there is a write into a collection without a journal, the journal will be
    created lazily
  - when there is a write into a collection with a full journal, a new journal will
    be created automatically

  From the end user perspective, nothing should have changed, except that there is now
  less disk usage for empty collections. Disk usage of infrequently updated collections
  might also be reduced significantly by running the `rotate()` method of a collection,
  and not writing into a collection subsequently.

* added method `collection.rotate()`

  This allows premature rotation of a collection's current journal file into a (read-only)
  datafile. The purpose of using `rotate()` is to prematurely allow compaction (which is
  performed on datafiles only) on data, even if the journal was not filled up completely.

  Using `rotate()` may make sense in the following scenario:

      c = db._create("test");
      for (i = 0; i < 1000; ++i) {
        c.save(...); // insert lots of data here
      }

      ...
      c.truncate(); // collection is now empty
      // only data in datafiles will be compacted by following compaction runs
      // all data in the current journal would not be compacted

      // calling rotate will make the current journal a datafile, and thus make it
      // eligible for compaction
      c.rotate();

  Using `rotate()` may also be useful when data in a collection is known to not change
  in the immediate future. After having completed all write operations on a collection,
  performing a `rotate()` will reduce the size of the current journal to the actually
  required size (remember that journals are pre-allocated with a specific size) before
  making the journal a datafile. Thus `rotate()` may cause disk space savings, even if
  the datafiles does not qualify for compaction after rotation.

  Note: rotating the journal is asynchronous, so that the actual rotation may be executed
  after `rotate()` returns to the caller.

* changed compaction to merge small datafiles together (up to 3 datafiles are merged in
  a compaction run)

  In the regular case, this should leave less small datafiles stay around on disk and allow
  using less file descriptors in total.

* added AQL MINUS function

* added AQL UNION_DISTINCT function (more efficient than combination of `UNIQUE(UNION())`)

* updated mruby to 2013-08-22

* issue #587: Add db._create() in help for startup arangosh

* issue #586: Share a link on installation instructions in the User Manual

* issue #585: Bison 2.4 missing on Mac for custom build

* issue #584: Web interface images broken in devel

* issue #583: Small documentation update

* issue #581: Parameter binding for attributes

* issue #580: Small improvements (by @guidoreina)

* issue #577: Missing documentation for collection figures in implementor manual

* issue #576: Get disk usage for collections and graphs

  This extends the result of the REST API for /_api/collection/figures with
  the attributes `compactors.count`, `compactors.fileSize`, `shapefiles.count`,
  and `shapefiles.fileSize`.

* issue #575: installing devel version on mac (low prio)

* issue #574: Documentation (POST /_admin/routing/reload)

* issue #558: HTTP cursors, allow count to ignore LIMIT


v1.4.0-alpha1 (2013-08-02)
--------------------------

* added replication. check online manual for details.

* added server startup options `--server.disable-replication-logger` and
  `--server.disable-replication-applier`

* removed action deployment tool, this now handled with Foxx and its manager or
  by kaerus node utility

* fixed a server crash when using byExample / firstExample inside a transaction
  and the collection contained a usable hash/skiplist index for the example

* defineHttp now only expects a single context

* added collection detail dialog (web interface)

  Shows collection properties, figures (datafiles, journals, attributes, etc.)
  and indexes.

* added documents filter (web interface)

  Allows searching for documents based on attribute values. One or many filter
  conditions can be defined, using comparison operators such as '==', '<=', etc.

* improved AQL editor (web interface)

  Editor supports keyboard shortcuts (Submit, Undo, Redo, Select).
  Editor allows saving and reusing of user-defined queries.
  Added example queries to AQL editor.
  Added comment button.

* added document import (web interface)

  Allows upload of JSON-data from files. Files must have an extension of .json.

* added dashboard (web interface)

  Shows the status of replication and multiple system charts, e.g.
  Virtual Memory Size, Request Time, HTTP Connections etc.

* added API method `/_api/graph` to query all graphs with all properties.

* added example queries in web interface AQL editor

* added arango.reconnect(<host>) method for arangosh to dynamically switch server or
  user name

* added AQL range operator `..`

  The `..` operator can be used to easily iterate over a sequence of numeric
  values. It will produce a list of values in the defined range, with both bounding
  values included.

  Example:

      2010..2013

  will produce the following result:

      [ 2010, 2011, 2012, 2013 ]

* added AQL RANGE function

* added collection.first(count) and collection.last(count) document access functions

  These functions allow accessing the first or last n documents in a collection. The order
  is determined by document insertion/update time.

* added AQL INTERSECTION function

* INCOMPATIBLE CHANGE: changed AQL user function namespace resolution operator from `:` to `::`

  AQL user-defined functions were introduced in ArangoDB 1.3, and the namespace resolution
  operator for them was the single colon (`:`). A function call looked like this:

      RETURN mygroup:myfunc()

  The single colon caused an ambiguity in the AQL grammar, making it indistinguishable from
  named attributes or the ternary operator in some cases, e.g.

      { mygroup:myfunc ? mygroup:myfunc }

  The change of the namespace resolution operator from `:` to `::` fixes this ambiguity.

  Existing user functions in the database will be automatically fixed when starting ArangoDB
  1.4 with the `--upgrade` option. However, queries using user-defined functions need to be
  adjusted on the client side to use the new operator.

* allow multiple AQL LET declarations separated by comma, e.g.
  LET a = 1, b = 2, c = 3

* more useful AQL error messages

  The error position (line/column) is more clearly indicated for parse errors.
  Additionally, if a query references a collection that cannot be found, the error
  message will give a hint on the collection name

* changed return value for AQL `DOCUMENT` function in case document is not found

  Previously, when the AQL `DOCUMENT` function was called with the id of a document and
  the document could not be found, it returned `undefined`. This value is not part of the
  JSON type system and this has caused some problems.
  Starting with ArangoDB 1.4, the `DOCUMENT` function will return `null` if the document
  looked for cannot be found.

  In case the function is called with a list of documents, it will continue to return all
  found documents, and will not return `null` for non-found documents. This has not changed.

* added single line comments for AQL

  Single line comments can be started with a double forward slash: `//`.
  They end at the end of the line, or the end of the query string, whichever is first.

* fixed documentation issues #567, #568, #571.

* added collection.checksum(<withData>) method to calculate CRC checksums for
  collections

  This can be used to
  - check if data in a collection has changed
  - compare the contents of two collections on different ArangoDB instances

* issue #565: add description line to aal.listAvailable()

* fixed several out-of-memory situations when double freeing or invalid memory
  accesses could happen

* less msyncing during the creation of collections

  This is achieved by not syncing the initial (standard) markers in shapes collections.
  After all standard markers are written, the shapes collection will get synced.

* renamed command-line option `--log.filter` to `--log.source-filter` to avoid
  misunderstandings

* introduced new command-line option `--log.content-filter` to optionally restrict
  logging to just specific log messages (containing the filter string, case-sensitive).

  For example, to filter on just log entries which contain `ArangoDB`, use:

      --log.content-filter "ArangoDB"

* added optional command-line option `--log.requests-file` to log incoming HTTP
  requests to a file.

  When used, all HTTP requests will be logged to the specified file, containing the
  client IP address, HTTP method, requests URL, HTTP response code, and size of the
  response body.

* added a signal handler for SIGUSR1 signal:

  when ArangoDB receives this signal, it will respond all further incoming requests
  with an HTTP 503 (Service Unavailable) error. This will be the case until another
  SIGUSR1 signal is caught. This will make ArangoDB start serving requests regularly
  again. Note: this is not implemented on Windows.

* limited maximum request URI length to 16384 bytes:

  Incoming requests with longer request URIs will be responded to with an HTTP
  414 (Request-URI Too Long) error.

* require version 1.0 or 1.1 in HTTP version signature of requests sent by clients:

  Clients sending requests with a non-HTTP 1.0 or non-HTTP 1.1 version number will
  be served with an HTTP 505 (HTTP Version Not Supported) error.

* updated manual on indexes:

  using system attributes such as `_id`, `_key`, `_from`, `_to`, `_rev` in indexes is
  disallowed and will be rejected by the server. This was the case since ArangoDB 1.3,
  but was not properly documented.

* issue #563: can aal become a default object?

  aal is now a prefab object in arangosh

* prevent certain system collections from being renamed, dropped, or even unloaded.

  Which restrictions there are for which system collections may vary from release to
  release, but users should in general not try to modify system collections directly
  anyway.

  Note: there are no such restrictions for user-created collections.

* issue #559: added Foxx documentation to user manual

* added server startup option `--server.authenticate-system-only`. This option can be
  used to restrict the need for HTTP authentication to internal functionality and APIs,
  such as `/_api/*` and `/_admin/*`.
  Setting this option to `true` will thus force authentication for the ArangoDB APIs
  and the web interface, but allow unauthenticated requests for other URLs (including
  user defined actions and Foxx applications).
  The default value of this option is `false`, meaning that if authentication is turned
  on, authentication is still required for *all* incoming requests. Only by setting the
  option to `true` this restriction is lifted and authentication becomes required for
  URLs starting with `/_` only.

  Please note that authentication still needs to be enabled regularly by setting the
  `--server.disable-authentication` parameter to `false`. Otherwise no authentication
  will be required for any URLs as before.

* protect collections against unloading when there are still document barriers around.

* extended cap constraints to optionally limit the active data size in a collection to
  a specific number of bytes.

  The arguments for creating a cap constraint are now:
  `collection.ensureCapConstraint(<count>, <byteSize>);`

  It is supported to specify just a count as in ArangoDB 1.3 and before, to specify
  just a fileSize, or both. The first met constraint will trigger the automated
  document removal.

* added `db._exists(doc)` and `collection.exists(doc)` for easy document existence checks

* added API `/_api/current-database` to retrieve information about the database the
  client is currently connected to (note: the API `/_api/current-database` has been
  removed in the meantime. The functionality is accessible via `/_api/database/current`
  now).

* ensure a proper order of tick values in datafiles/journals/compactors.
  any new files written will have the _tick values of their markers in order. for
  older files, there are edge cases at the beginning and end of the datafiles when
  _tick values are not properly in order.

* prevent caching of static pages in PathHandler.
  whenever a static page is requested that is served by the general PathHandler, the
  server will respond to HTTP GET requests with a "Cache-Control: max-age=86400" header.

* added "doCompact" attribute when creating collections and to collection.properties().
  The attribute controls whether collection datafiles are compacted.

* changed the HTTP return code from 400 to 404 for some cases when there is a referral
  to a non-existing collection or document.

* introduced error code 1909 `too many iterations` that is thrown when graph traversals
  hit the `maxIterations` threshold.

* optionally limit traversals to a certain number of iterations
  the limitation can be achieved via the traversal API by setting the `maxIterations`
  attribute, and also via the AQL `TRAVERSAL` and `TRAVERSAL_TREE` functions by setting
  the same attribute. If traversals are not limited by the end user, a server-defined
  limit for `maxIterations` may be used to prevent server-side traversals from running
  endlessly.

* added graph traversal API at `/_api/traversal`

* added "API" link in web interface, pointing to REST API generated with Swagger

* moved "About" link in web interface into "links" menu

* allow incremental access to the documents in a collection from out of AQL
  this allows reading documents from a collection chunks when a full collection scan
  is required. memory usage might be must lower in this case and queries might finish
  earlier if there is an additional LIMIT statement

* changed AQL COLLECT to use a stable sort, so any previous SORT order is preserved

* issue #547: Javascript error in the web interface

* issue #550: Make AQL graph functions support key in addition to id

* issue #526: Unable to escape when an errorneous command is entered into the js shell

* issue #523: Graph and vertex methods for the javascript api

* issue #517: Foxx: Route parameters with capital letters fail

* issue #512: Binded Parameters for LIMIT


v1.3.3 (2013-08-01)
-------------------

* issue #570: updateFishbowl() fails once

* updated and fixed generated examples

* issue #559: added Foxx documentation to user manual

* added missing error reporting for errors that happened during import of edges


v1.3.2 (2013-06-21)
-------------------

* fixed memleak in internal.download()

* made the shape-collection journal size adaptive:
  if too big shapes come in, a shape journal will be created with a big-enough size
  automatically. the maximum size of a shape journal is still restricted, but to a
  very big value that should never be reached in practice.

* fixed a segfault that occurred when inserting documents with a shape size bigger
  than the default shape journal size (2MB)

* fixed a locking issue in collection.truncate()

* fixed value overflow in accumulated filesizes reported by collection.figures()

* issue #545: AQL FILTER unnecessary (?) loop

* issue #549: wrong return code with --daemon


v1.3.1 (2013-05-24)
-------------------

* removed currently unused _ids collection

* fixed usage of --temp-path in aranogd and arangosh

* issue #540: suppress return of temporary internal variables in AQL

* issue #530: ReferenceError: ArangoError is not a constructor

* issue #535: Problem with AQL user functions javascript API

* set --javascript.app-path for test execution to prevent startup error

* issue #532: Graph _edgesCache returns invalid data?

* issue #531: Arangod errors

* issue #529: Really weird transaction issue

* fixed usage of --temp-path in aranogd and arangosh


v1.3.0 (2013-05-10)
-------------------

* fixed problem on restart ("datafile-xxx is not sealed") when server was killed
  during a compaction run

* fixed leak when using cursors with very small batchSize

* issue #508: `unregistergroup` function not mentioned in http interface docs

* issue #507: GET /_api/aqlfunction returns code inside parentheses

* fixed issue #489: Bug in aal.install

* fixed issue 505: statistics not populated on MacOS


v1.3.0-rc1 (2013-04-24)
-----------------------

* updated documentation for 1.3.0

* added node modules and npm packages

* changed compaction to only compact datafiles with more at least 10% of dead
  documents (byte size-wise)

* issue #498: fixed reload of authentication info when using
  `require("org/arangodb/users").reload()`

* issue #495: Passing an empty array to create a document results in a
  "phantom" document

* added more precision for requests statistics figures

* added "sum" attribute for individual statistics results in statistics API
  at /_admin/statistics

* made "limit" an optional parameter in AQL function NEAR().
  limit can now be either omitted completely, or set to 0. If so, an internal
  default value (currently 100) will be applied for the limit.

* issue #481

* added "attributes.count" to output of `collection.figures()`
  this also affects the REST API /_api/collection/<name>/figures

* added IndexedPropertyGetter for ShapedJson objects

* added API for user-defined AQL functions

* issue #475: A better error message for deleting a non-existent graph

* issue #474: Web interface problems with the JS Shell

* added missing documentation for AQL UNION function

* added transaction support.
  This provides ACID transactions for ArangoDB. Transactions can be invoked
  using the `db._executeTransaction()` function, or the `/_api/transaction`
  REST API.

* switched to semantic versioning (at least for alpha & alpha naming)

* added saveOrReplace() for server-side JS

v1.3.alpha1 (2013-04-05)
------------------------

* cleanup of Module, Package, ArangoApp and modules "internal", "fs", "console"

* use Error instead of string in throw to allow stack-trace

* issue #454: error while creation of Collection

* make `collection.count()` not recalculate the number of documents on the fly, but
  use some internal document counters.

* issue #457: invalid string value in web interface

* make datafile id (datafile->_fid) identical to the numeric part of the filename.
  E.g. the datafile `journal-123456.db` will now have a datafile marker with the same
  fid (i.e. `123456`) instead of a different value. This change will only affect
  datafiles that are created with 1.3 and not any older files.
  The intention behind this change is to make datafile debugging easier.

* consistently discard document attributes with reserved names (system attributes)
  but without any known meaning, for example `_test`, `_foo`, ...

  Previously, these attributes were saved with the document regularly in some cases,
  but were discarded in other cases.
  Now these attributes are discarded consistently. "Real" system attributes such as
  `_key`, `_from`, `_to` are not affected and will work as before.

  Additionally, attributes with an empty name (``) are discarded when documents are
  saved.

  Though using reserved or empty attribute names in documents was not really and
  consistently supported in previous versions of ArangoDB, this change might cause
  an incompatibility for clients that rely on this feature.

* added server startup flag `--database.force-sync-properties` to force syncing of
  collection properties on collection creation, deletion and on property update.
  The default value is true to mimic the behavior of previous versions of ArangoDB.
  If set to false, collection properties are written to disk but no call to sync()
  is made.

* added detailed output of server version and components for REST APIs
  `/_admin/version` and `/_api/version`. To retrieve this extended information,
  call the REST APIs with URL parameter `details=true`.

* issue #443: For git-based builds include commit hash in version

* adjust startup log output to be more compact, less verbose

* set the required minimum number of file descriptors to 256.
  On server start, this number is enforced on systems that have rlimit. If the limit
  cannot be enforced, starting the server will fail.
  Note: 256 is considered to be the absolute minimum value. Depending on the use case
  for ArangoDB, a much higher number of file descriptors should be used.

  To avoid checking & potentially changing the number of maximum open files, use the
  startup option `--server.descriptors-minimum 0`

* fixed shapedjson to json conversion for special numeric values (NaN, +inf, -inf).
  Before, "NaN", "inf", or "-inf" were written into the JSONified output, but these
  values are not allowed in JSON. Now, "null" is written to the JSONified output as
  required.

* added AQL functions VARIANCE_POPULATION(), VARIANCE_SAMPLE(), STDDEV_POPULATION(),
  STDDEV_SAMPLE(), AVERAGE(), MEDIAN() to calculate statistical values for lists

* added AQL SQRT() function

* added AQL TRIM(), LEFT() and RIGHT() string functions

* fixed issue #436: GET /_api/document on edge

* make AQL REVERSE() and LENGTH() functions work on strings, too

* disabled DOT generation in `make doxygen`. this speeds up docs generation

* renamed startup option `--dispatcher.report-intervall` to `--dispatcher.report-interval`

* renamed startup option `--scheduler.report-intervall` to `--scheduler.report-interval`

* slightly changed output of REST API method /_admin/log.
  Previously, the log messages returned also contained the date and log level, now
  they will only contain the log message, and no date and log level information.
  This information can be re-created by API users from the `timestamp` and `level`
  attributes of the result.

* removed configure option `--enable-zone-debug`
  memory zone debugging is now automatically turned on when compiling with ArangoDB
  `--enable-maintainer-mode`

* removed configure option `--enable-arangob`
  arangob is now always included in the build


v1.2.3 (XXXX-XX-XX)
-------------------

* added optional parameter `edgexamples` for AQL function EDGES() and NEIGHBORS()

* added AQL function NEIGHBORS()

* added freebsd support

* fixed firstExample() query with `_id` and `_key` attributes

* issue triAGENS/ArangoDB-PHP#55: AQL optimizer may have mis-optimized duplicate
  filter statements with limit


v1.2.2 (2013-03-26)
-------------------

* fixed save of objects with common sub-objects

* issue #459: fulltext internal memory allocation didn't scale well
  This fix improves loading times for collections with fulltext indexes that have
  lots of equal words indexed.

* issue #212: auto-increment support

  The feature can be used by creating a collection with the extra `keyOptions`
  attribute as follows:

      db._create("mycollection", { keyOptions: { type: "autoincrement", offset: 1, increment: 10, allowUserKeys: true } });

  The `type` attribute will make sure the keys will be auto-generated if no
  `_key` attribute is specified for a document.

  The `allowUserKeys` attribute determines whether users might still supply own
  `_key` values with documents or if this is considered an error.

  The `increment` value determines the actual increment value, whereas the `offset`
  value can be used to seed to value sequence with a specific starting value.
  This will be useful later in a multi-master setup, when multiple servers can use
  different auto-increment seed values and thus generate non-conflicting auto-increment values.

  The default values currently are:

  - `allowUserKeys`: `true`
  - `offset`: `0`
  - `increment`: `1`

  The only other available key generator type currently is `traditional`.
  The `traditional` key generator will auto-generate keys in a fashion as ArangoDB
  always did (some increasing integer value, with a more or less unpredictable
  increment value).

  Note that for the `traditional` key generator there is only the option to disallow
  user-supplied keys and give the server the sole responsibility for key generation.
  This can be achieved by setting the `allowUserKeys` property to `false`.

  This change also introduces the following errors that API implementors may want to check
  the return values for:

  - 1222: `document key unexpected`: will be raised when a document is created with
    a `_key` attribute, but the underlying collection was set up with the `keyOptions`
    attribute `allowUserKeys: false`.

  - 1225: `out of keys`: will be raised when the auto-increment key generator runs
    out of keys. This may happen when the next key to be generated is 2^64 or higher.
    In practice, this will only happen if the values for `increment` or `offset` are
    not set appropriately, or if users are allowed to supply own keys, those keys
    are near the 2^64 threshold, and later the auto-increment feature kicks in and
    generates keys that cross that threshold.

    In practice it should not occur with proper configuration and proper usage of the
    collections.

  This change may also affect the following REST APIs:
  - POST `/_api/collection`: the server does now accept the optional `keyOptions`
    attribute in the second parameter
  - GET `/_api/collection/properties`: will return the `keyOptions` attribute as part
    of the collection's properties. The previous optional attribute `createOptions`
    is now gone.

* fixed `ArangoStatement.explain()` method with bind variables

* fixed misleading "cursor not found" error message in arangosh that occurred when
  `count()` was called for client-side cursors

* fixed handling of empty attribute names, which may have crashed the server under
  certain circumstances before

* fixed usage of invalid pointer in error message output when index description could
  not be opened


v1.2.1 (2013-03-14)
-------------------

* issue #444: please darken light color in arangosh

* issue #442: pls update post install info on osx

* fixed conversion of special double values (NaN, -inf, +inf) when converting from
  shapedjson to JSON

* fixed compaction of markers (location of _key was not updated correctly in memory,
  leading to _keys pointing to undefined memory after datafile rotation)

* fixed edge index key pointers to use document master pointer plus offset instead
  of direct _key address

* fixed case when server could not create any more journal or compactor files.
  Previously a wrong status code may have been returned, and not being able to create
  a new compactor file may have led to an infinite loop with error message
  "could not create compactor".

* fixed value truncation for numeric filename parts when renaming datafiles/journals


v1.2.0 (2013-03-01)
-------------------

* by default statistics are now switch off; in order to enable comment out
  the "disable-statistics = yes" line in "arangod.conf"

* fixed issue #435: csv parser skips data at buffer border

* added server startup option `--server.disable-statistics` to turn off statistics
  gathering without recompilation of ArangoDB.
  This partly addresses issue #432.

* fixed dropping of indexes without collection name, e.g.
  `db.xxx.dropIndex("123456");`
  Dropping an index like this failed with an assertion error.

* fixed issue #426: arangoimp should be able to import edges into edge collections

* fixed issue #425: In case of conflict ArangoDB returns HTTP 400 Bad request
  (with 1207 Error) instead of HTTP 409 Conflict

* fixed too greedy token consumption in AQL for negative values:
  e.g. in the statement `RETURN { a: 1 -2 }` the minus token was consumed as part
  of the value `-2`, and not interpreted as the binary arithmetic operator


v1.2.beta3 (2013-02-22)
-----------------------

* issue #427: ArangoDB Importer Manual has no navigation links (previous|home|next)

* issue #319: Documentation missing for Emergency console and incomplete for datafile debugger.

* issue #370: add documentation for reloadRouting and flushServerModules

* issue #393: added REST API for user management at /_api/user

* issue #393, #128: added simple cryptographic functions for user actions in module "crypto":
  * require("org/arangodb/crypto").md5()
  * require("org/arangodb/crypto").sha256()
  * require("org/arangodb/crypto").rand()

* added replaceByExample() Javascript and REST API method

* added updateByExample() Javascript and REST API method

* added optional "limit" parameter for removeByExample() Javascript and REST API method

* fixed issue #413

* updated bundled V8 version from 3.9.4 to 3.16.14.1
  Note: the Windows version used a more recent version (3.14.0.1) and was not updated.

* fixed issue #404: keep original request url in request object


v1.2.beta2 (2013-02-15)
-----------------------

* fixed issue #405: 1.2 compile warnings

* fixed issue #333: [debian] Group "arangodb" is not used when starting vie init.d script

* added optional parameter 'excludeSystem' to GET /_api/collection
  This parameter can be used to disable returning system collections in the list
  of all collections.

* added AQL functions KEEP() and UNSET()

* fixed issue #348: "HTTP Interface for Administration and Monitoring"
  documentation errors.

* fix stringification of specific positive int64 values. Stringification of int64
  values with the upper 32 bits cleared and the 33rd bit set were broken.

* issue #395:  Collection properties() function should return 'isSystem' for
  Javascript and REST API

* make server stop after upgrade procedure when invoked with `--upgrade option`.
  When started with the `--upgrade` option, the server will perfom
  the upgrade, and then exit with a status code indicating the result of the
  upgrade (0 = success, 1 = failure). To start the server regularly in either
  daemon or console mode, the `--upgrade` option must not be specified.
  This change was introduced to allow init.d scripts check the result of
  the upgrade procedure, even in case an upgrade was successful.
  this was introduced as part of issue #391.

* added AQL function EDGES()

* added more crash-protection when reading corrupted collections at startup

* added documentation for AQL function CONTAINS()

* added AQL function LIKE()

* replaced redundant error return code 1520 (Unable to open collection) with error code
  1203 (Collection not found). These error codes have the same meanings, but one of
  them was returned from AQL queries only, the other got thrown by other parts of
  ArangoDB. Now, error 1203 (Collection not found) is used in AQL too in case a
  non-existing collection is used.

v1.2.beta1 (2013-02-01)
-----------------------

* fixed issue #382: [Documentation error] Maschine... should be Machine...

* unified history file locations for arangod, arangosh, and arangoirb.
  - The readline history for arangod (emergency console) is now stored in file
    $HOME/.arangod. It was stored in $HOME/.arango before.
  - The readline history for arangosh is still stored in $HOME/.arangosh.
  - The readline history for arangoirb is now stored in $HOME/.arangoirb. It was
    stored in $HOME/.arango-mrb before.

* fixed issue #381: _users user should have a unique constraint

* allow negative list indexes in AQL to access elements from the end of a list,
  e.g. ```RETURN values[-1]``` will return the last element of the `values` list.

* collection ids, index ids, cursor ids, and document revision ids created and
  returned by ArangoDB are now returned as strings with numeric content inside.
  This is done to prevent some value overrun/truncation in any part of the
  complete client/server workflow.
  In ArangoDB 1.1 and before, these values were previously returned as
  (potentially very big) integer values. This may cause problems (clipping, overrun,
  precision loss) for clients that do not support big integers natively and store
  such values in IEEE754 doubles internally. This type loses precision after about
  52 bits and is thus not safe to hold an id.
  Javascript and 32 bit-PHP are examples for clients that may cause such problems.
  Therefore, ids are now returned by ArangoDB as strings, with the string
  content being the integer value as before.

  Example for documents ("_rev" attribute):
  - Document returned by ArangoDB 1.1: { "_rev": 1234, ... }
  - Document returned by ArangoDB 1.2: { "_rev": "1234", ... }

  Example for collections ("id" attribute / "_id" property):
  - Collection returned by ArangoDB 1.1: { "id": 9327643, "name": "test", ... }
  - Collection returned by ArangoDB 1.2: { "id": "9327643", "name": "test", ... }

  Example for cursors ("id" attribute):
  - Collection returned by ArangoDB 1.1: { "id": 11734292, "hasMore": true, ... }
  - Collection returned by ArangoDB 1.2: { "id": "11734292", "hasMore": true, ... }

* global variables are not automatically available anymore when starting the
  arangod Javascript emergency console (i.e. ```arangod --console```).

  Especially, the variables `db`, `edges`, and `internal` are not available
  anymore. `db` and `internal` can be made available in 1.2 by
  ```var db = require("org/arangodb").db;``` and
  ```var internal = require("internal");```, respectively.
  The reason for this change is to get rid of global variables in the server
  because this will allow more specific inclusion of functionality.

  For convenience, the global variable `db` is still available by default in
  arangosh. The global variable `edges`, which since ArangoDB 1.1 was kind of
  a redundant wrapper of `db`, has been removed in 1.2 completely.
  Please use `db` instead, and if creating an edge collection, use the explicit
  ```db._createEdgeCollection()``` command.

* issue #374: prevent endless redirects when calling admin interface with
  unexpected URLs

* issue #373: TRAVERSAL() `trackPaths` option does not work. Instead `paths` does work

* issue #358: added support for CORS

* honor optional waitForSync property for document removal, replace, update, and
  save operations in arangosh. The waitForSync parameter for these operations
  was previously honored by the REST API and on the server-side, but not when
  the waitForSync parameter was specified for a document operation in arangosh.

* calls to db.collection.figures() and /_api/collection/<collection>/figures now
  additionally return the number of shapes used in the collection in the
  extra attribute "shapes.count"

* added AQL TRAVERSAL_TREE() function to return a hierarchical result from a traversal

* added AQL TRAVERSAL() function to return the results from a traversal

* added AQL function ATTRIBUTES() to return the attribute names of a document

* removed internal server-side AQL functions from global scope.

  Now the AQL internal functions can only be accessed via the exports of the
  ahuacatl module, which can be included via ```require("org/arangodb/ahuacatl")```.
  It shouldn't be necessary for clients to access this module at all, but
  internal code may use this module.

  The previously global AQL-related server-side functions were moved to the
  internal namespace. This produced the following function name changes on
  the server:

     old name              new name
     ------------------------------------------------------
     AHUACATL_RUN       => require("internal").AQL_QUERY
     AHUACATL_EXPLAIN   => require("internal").AQL_EXPLAIN
     AHUACATL_PARSE     => require("internal").AQL_PARSE

  Again, clients shouldn't have used these functions at all as there is the
  ArangoStatement object to execute AQL queries.

* fixed issue #366: Edges index returns strange description

* added AQL function MATCHES() to check a document against a list of examples

* added documentation and tests for db.collection.removeByExample

* added --progress option for arangoimp. This will show the percentage of the input
  file that has been processed by arangoimp while the import is still running. It can
  be used as a rough indicator of progress for the entire import.

* make the server log documents that cannot be imported via /_api/import into the
  logfile using the warning log level. This may help finding illegal documents in big
  import runs.

* check on server startup whether the database directory and all collection directories
  are writable. if not, the server startup will be aborted. this prevents serious
  problems with collections being non-writable and this being detected at some pointer
  after the server has been started

* allow the following AQL constructs: FUNC(...)[...], FUNC(...).attribute

* fixed issue #361: Bug in Admin Interface. Header disappears when clicking new collection

* Added in-memory only collections

  Added collection creation parameter "isVolatile":
  if set to true, the collection is created as an in-memory only collection,
  meaning that all document data of that collection will reside in memory only,
  and will not be stored permanently to disk.
  This means that all collection data will be lost when the collection is unloaded
  or the server is shut down.
  As this collection type does not have datafile disk overhead for the regular
  document operations, it may be faster than normal disk-backed collections. The
  actual performance gains strongly depend on the underlying OS, filesystem, and
  settings though.
  This collection type should be used for caches only and not for any sensible data
  that cannot be re-created otherwise.
  Some platforms, namely Windows, currently do not support this collection type.
  When creating an in-memory collection on such platform, an error message will be
  returned by ArangoDB telling the user the platform does not support it.

  Note: in-memory collections are an experimental feature. The feature might
  change drastically or even be removed altogether in a future version of ArangoDB.

* fixed issue #353: Please include "pretty print" in Emergency Console

* fixed issue #352: "pretty print" console.log
  This was achieved by adding the dump() function for the "internal" object

* reduced insertion time for edges index
  Inserting into the edges index now avoids costly comparisons in case of a hash
  collision, reducing the prefilling/loading timer for bigger edge collections

* added fulltext queries to AQL via FULLTEXT() function. This allows search
  fulltext indexes from an AQL query to find matching documents

* added fulltext index type. This index type allows indexing words and prefixes of
  words from a specific document attribute. The index can be queries using a
  SimpleQueryFull object, the HTTP REST API at /_api/simple/fulltext, or via AQL

* added collection.revision() method to determine whether a collection has changed.
  The revision method returns a revision string that can be used by client programs
  for equality/inequality comparisons. The value returned by the revision method
  should be treated by clients as an opaque string and clients should not try to
  figure out the sense of the revision id. This is still useful enough to check
  whether data in a collection has changed.

* issue #346: adaptively determine NUMBER_HEADERS_PER_BLOCK

* issue #338: arangosh cursor positioning problems

* issue #326: use limit optimization with filters

* issue #325: use index to avoid sorting

* issue #324: add limit optimization to AQL

* removed arango-password script and added Javascript functionality to add/delete
  users instead. The functionality is contained in module `users` and can be invoked
  as follows from arangosh and arangod:
  * require("users").save("name", "passwd");
  * require("users").replace("name", "newPasswd");
  * require("users").remove("name");
  * require("users").reload();
  These functions are intentionally not offered via the web interface.
  This also addresses issue #313

* changed print output in arangosh and the web interface for JSON objects.
  Previously, printing a JSON object in arangosh resulted in the attribute values
  being printed as proper JSON, but attribute names were printed unquoted and
  unescaped. This was fine for the purpose of arangosh, but lead to invalid
  JSON being produced. Now, arangosh will produce valid JSON that can be used
  to send it back to ArangoDB or use it with arangoimp etc.

* fixed issue #300: allow importing documents via the REST /_api/import API
  from a JSON list, too.
  So far, the API only supported importing from a format that had one JSON object
  on each line. This is sometimes inconvenient, e.g. when the result of an AQL
  query or any other list is to be imported. This list is a JSON list and does not
  necessary have a document per line if pretty-printed.
  arangoimp now supports the JSON list format, too. However, the format requires
  arangoimp and the server to read the entire dataset at once. If the dataset is
  too big (bigger than --max-upload-size) then the import will be rejected. Even if
  increased, the entire list must fit in memory on both the client and the server,
  and this may be more resource-intensive than importing individual lines in chunks.

* removed unused parameter --reuse-ids for arangoimp. This parameter did not have
  any effect in 1.2, was never publicly announced and did evil (TM) things.

* fixed issue #297 (partly): added whitespace between command line and
  command result in arangosh, added shell colors for better usability

* fixed issue #296: system collections not usable from AQL

* fixed issue #295: deadlock on shutdown

* fixed issue #293: AQL queries should exploit edges index

* fixed issue #292: use index when filtering on _key in AQL

* allow user-definable document keys
  users can now define their own document keys by using the _key attribute
  when creating new documents or edges. Once specified, the value of _key is
  immutable.
  The restrictions for user-defined key values are:
  * the key must be at most 254 bytes long
  * it must consist of the letters a-z (lower or upper case), the digits 0-9,
    the underscore (_) or dash (-) characters only
  * any other characters, especially multi-byte sequences, whitespace or
    punctuation characters cannot be used inside key values

  Specifying a document key is optional when creating new documents. If no
  document key is specified, ArangoDB will create a document key itself.
  There are no guarantees about the format and pattern of auto-generated document
  keys other than the above restrictions.
  Clients should therefore treat auto-generated document keys as opaque values.
  Keys can be used to look up and reference documents, e.g.:
  * saving a document: `db.users.save({ "_key": "fred", ... })`
  * looking up a document: `db.users.document("fred")`
  * referencing other documents: `edges.relations.save("users/fred", "users/john", ...)`

  This change is downwards-compatible to ArangoDB 1.1 because in ArangoDB 1.1
  users were not able to define their own keys. If the user does not supply a _key
  attribute when creating a document, ArangoDB 1.2 will still generate a key of
  its own as ArangoDB 1.1 did. However, all documents returned by ArangoDB 1.2 will
  include a _key attribute and clients should be able to handle that (e.g. by
  ignoring it if not needed). Documents returned will still include the _id attribute
  as in ArangoDB 1.1.

* require collection names everywhere where a collection id was allowed in
  ArangoDB 1.1 & 1.0
  This change requires clients to use a collection name in place of a collection id
  at all places the client deals with collections.
  Examples:
  * creating edges: the _from and _to attributes must now contain collection names instead
    of collection ids: `edges.relations.save("test/my-key1", "test/my-key2", ...)`
  * retrieving edges: the returned _from and _to attributes now will contain collection
    names instead of ids, too: _from: `test/fred` instead of `1234/3455`
  * looking up documents: db.users.document("fred") or db._document("users/fred")

  Collection names must be used in REST API calls instead of collection ids, too.
  This change is thus not completely downwards-compatible to ArangoDB 1.1. ArangoDB 1.1
  required users to use collection ids in many places instead of collection names.
  This was unintuitive and caused overhead in cases when just the collection name was
  known on client-side but not its id. This overhead can now be avoided so clients can
  work with the collection names directly. There is no need to work with collection ids
  on the client side anymore.
  This change will likely require adjustments to API calls issued by clients, and also
  requires a change in how clients handle the _id value of returned documents. Previously,
  the _id value of returned documents contained the collection id, a slash separator and
  the document number. Since 1.2, _id will contain the collection name, a slash separator
  and the document key. The same applies to the _from and _to attribute values of edges
  that are returned by ArangoDB.

  Also removed (now unnecessary) location header in responses of the collections REST API.
  The location header was previously returned because it was necessary for clients.
  When clients created a collection, they specified the collection name. The collection
  id was generated on the server, but the client needed to use the server-generated
  collection id for further API calls, e.g. when creating edges etc. Therefore, the
  full collection URL, also containing the collection id, was returned by the server in
  responses to the collection API, in the HTTP location header.
  Returning the location header has become unnecessary in ArangoDB 1.2 because users
  can access collections by name and do not need to care about collection ids.


v1.1.3 (2013-XX-XX)
-------------------

* fix case when an error message was looked up for an error code but no error
  message was found. In this case a NULL ptr was returned and not checked everywhere.
  The place this error popped up was when inserting into a non-unique hash index
  failed with a specific, invalid error code.

* fixed issue #381:  db._collection("_users").getIndexes();

* fixed issue #379: arango-password fatal issue javscript.startup-directory

* fixed issue #372: Command-Line Options for the Authentication and Authorization


v1.1.2 (2013-01-20)
-------------------

* upgraded to mruby 2013-01-20 583983385b81c21f82704b116eab52d606a609f4

* fixed issue #357: Some spelling and grammar errors

* fixed issue #355: fix quotes in pdf manual

* fixed issue #351: Strange arangosh error message for long running query

* fixed randomly hanging connections in arangosh on MacOS

* added "any" query method: this returns a random document from a collection. It
  is also available via REST HTTP at /_api/simple/any.

* added deployment tool

* added getPeerVertex

* small fix for logging of long messages: the last character of log messages longer
  than 256 bytes was not logged.

* fixed truncation of human-readable log messages for web interface: the trailing \0
  byte was not appended for messages longer than 256 bytes

* fixed issue #341: ArangoDB crashes when stressed with Batch jobs
  Contrary to the issue title, this did not have anything to do with batch jobs but
  with too high memory usage. The memory usage of ArangoDB is now reduced for cases
   when there are lots of small collections with few documents each

* started with issue #317: Feature Request (from Google Groups): DATE handling

* backported issue #300: Extend arangoImp to Allow importing resultset-like
  (list of documents) formatted files

* fixed issue #337: "WaitForSync" on new collection does not work on Win/X64

* fixed issue #336: Collections REST API docs

* fixed issue #335: mmap errors due to wrong memory address calculation

* fixed issue #332: arangoimp --use-ids parameter seems to have no impact

* added option '--server.disable-authentication' for arangosh as well. No more passwd
  prompts if not needed

* fixed issue #330: session logging for arangosh

* fixed issue #329: Allow passing script file(s) as parameters for arangosh to run

* fixed issue #328: 1.1 compile warnings

* fixed issue #327: Javascript parse errors in front end


v1.1.1 (2012-12-18)
-------------------

* fixed issue #339: DELETE /_api/cursor/cursor-identifier return incollect errorNum

  The fix for this has led to a signature change of the function actions.resultNotFound().
  The meaning of parameter #3 for This function has changed from the error message string
  to the error code. The error message string is now parameter #4.
  Any client code that uses this function in custom actions must be adjusted.

* fixed issue #321: Problem upgrading arangodb 1.0.4 to 1.1.0 with Homebrew (OSX 10.8.2)

* fixed issue #230: add navigation and search for online documentation

* fixed issue #315: Strange result in PATH

* fixed issue #323: Wrong function returned in error message of AQL CHAR_LENGTH()

* fixed some log errors on startup / shutdown due to pid file handling and changing
  of directories


v1.1.0 (2012-12-05)
-------------------

* WARNING:
  arangod now performs a database version check at startup. It will look for a file
  named "VERSION" in its database directory. If the file is not present, arangod will
  perform an automatic upgrade of the database directory. This should be the normal
  case when upgrading from ArangoDB 1.0 to ArangoDB 1.1.

  If the VERSION file is present but is from an older version of ArangoDB, arangod
  will refuse to start and ask the user to run a manual upgrade first. A manual upgrade
  can be performed by starting arangod with the option `--upgrade`.

  This upgrade procedure shall ensure that users have full control over when they
  perform any updates/upgrades of their data, and can plan backups accordingly. The
  procedure also guarantees that the server is not run without any required system
  collections or with in incompatible data state.

* added AQL function DOCUMENT() to retrieve a document by its _id value

* fixed issue #311: fixed segfault on unload

* fixed issue #309: renamed stub "import" button from web interface

* fixed issue #307: added WaitForSync column in collections list in in web interface

* fixed issue #306: naming in web interface

* fixed issue #304: do not clear AQL query text input when switching tabs in
  web interface

* fixed issue #303: added documentation about usage of var keyword in web interface

* fixed issue #301: PATCH does not work in web interface

# fixed issue #269: fix make distclean & clean

* fixed issue #296: system collections not usable from AQL

* fixed issue #295: deadlock on shutdown

* added collection type label to web interface

* fixed issue #290: the web interface now disallows creating non-edges in edge collections
  when creating collections via the web interface, the collection type must also be
  specified (default is document collection)

* fixed issue #289: tab-completion does not insert any spaces

* fixed issue #282: fix escaping in web interface

* made AQL function NOT_NULL take any number of arguments. Will now return its
  first argument that is not null, or null if all arguments are null. This is downwards
  compatible.

* changed misleading AQL function name NOT_LIST() to FIRST_LIST() and slightly changed
  the behavior. The function will now return its first argument that is a list, or null
  if none of the arguments are lists.
  This is mostly downwards-compatible. The only change to the previous implementation in
  1.1-beta will happen if two arguments were passed and the 1st and 2nd arguments were
  both no lists. In previous 1.1, the 2nd argument was returned as is, but now null
  will be returned.

* add AQL function FIRST_DOCUMENT(), with same behavior as FIRST_LIST(), but working
  with documents instead of lists.

* added UPGRADING help text

* fixed issue #284: fixed Javascript errors when adding edges/vertices without own
  attributes

* fixed issue #283: AQL LENGTH() now works on documents, too

* fixed issue #281: documentation for skip lists shows wrong example

* fixed AQL optimizer bug, related to OR-combined conditions that filtered on the
  same attribute but with different conditions

* fixed issue #277: allow usage of collection names when creating edges
  the fix of this issue also implies validation of collection names / ids passed to
  the REST edge create method. edges with invalid collection ids or names in the
  "from" or "to" values will be rejected and not saved


v1.1.beta2 (2012-11-13)
-----------------------

* fixed arangoirb compilation

* fixed doxygen


v1.1.beta1 (2012-10-24)
-----------------------

* fixed AQL optimizer bug

* WARNING:
  - the user has changed from "arango" to "arangodb", the start script has changed from
    "arangod" to "arangodb", the database directory has changed from "/var/arangodb" to
    "/var/lib/arangodb" to be compliant with various Linux policies

  - In 1.1, we have introduced types for collections: regular documents go into document
    collections, and edges go into edge collections. The prefixing (db.xxx vs. edges.xxx)
    works slightly different in 1.1: edges.xxx can still be used to access collections,
    however, it will not determine the type of existing collections anymore. To create an
    edge collection 1.1, you can use db._createEdgeCollection() or edges._create().
    And there's of course also db._createDocumentCollection().
    db._create() is also still there and will create a document collection by default,
    whereas edges._create() will create an edge collection.

  - the admin web interface that was previously available via the simple URL suffix /
    is now available via a dedicated URL suffix only: /_admin/html
    The reason for this is that routing and URLs are now subject to changes by the end user,
    and only URLs parts prefixed with underscores (e.g. /_admin or /_api) are reserved
    for ArangoDB's internal usage.

* the server now handles requests with invalid Content-Length header values as follows:
  - if Content-Length is negative, the server will respond instantly with HTTP 411
    (length required)

  - if Content-Length is positive but shorter than the supplied body, the server will
    respond with HTTP 400 (bad request)

  - if Content-Length is positive but longer than the supplied body, the server will
    wait for the client to send the missing bytes. The server allows 90 seconds for this
    and will close the connection if the client does not send the remaining data

  - if Content-Length is bigger than the maximum allowed size (512 MB), the server will
    fail with HTTP 413 (request entity too large).

  - if the length of the HTTP headers is greater than the maximum allowed size (1 MB),
    the server will fail with HTTP 431 (request header fields too large)

* issue #265: allow optional base64 encoding/decoding of action response data

* issue #252: create _modules collection using arango-upgrade (note: arango-upgrade was
  finally replaced by the `--upgrade` option for arangod)

* issue #251: allow passing arbitrary options to V8 engine using new command line option:
  --javascript.v8-options. Using this option, the Harmony features or other settings in
  v8 can be enabled if the end user requires them

* issue #248: allow AQL optimizer to pull out completely uncorrelated subqueries to the
  top level, resulting in less repeated evaluation of the subquery

* upgraded to Doxygen 1.8.0

* issue #247: added AQL function MERGE_RECURSIVE

* issue #246: added clear() function in arangosh

* issue #245: Documentation: Central place for naming rules/limits inside ArangoDB

* reduced size of hash index elements by 50 %, allowing more index elements to fit in
  memory

* issue #235: GUI Shell throws Error:ReferenceError: db is not defined

* issue #229: methods marked as "under construction"

* issue #228: remove unfinished APIs (/_admin/config/*)

* having the OpenSSL library installed is now a prerequisite to compiling ArangoDB
  Also removed the --enable-ssl configure option because ssl is always required.

* added AQL functions TO_LIST, NOT_LIST

* issue #224: add optional Content-Id for batch requests

* issue #221: more documentation on AQL explain functionality. Also added
  ArangoStatement.explain() client method

* added db._createStatement() method on server as well (was previously available
  on the client only)

* issue #219: continue in case of "document not found" error in PATHS() function

* issue #213: make waitForSync overridable on specific actions

* changed AQL optimizer to use indexes in more cases. Previously, indexes might
  not have been used when in a reference expression the inner collection was
  specified last. Example: FOR u1 IN users FOR u2 IN users FILTER u1._id == u2._id
  Previously, this only checked whether an index could be used for u2._id (not
  possible). It was not checked whether an index on u1._id could be used (possible).
  Now, for expressions that have references/attribute names on both sides of the
  above as above, indexes are checked for both sides.

* issue #204: extend the CSV import by TSV and by user configurable
  separator character(s)

* issue #180: added support for batch operations

* added startup option --server.backlog-size
  this allows setting the value of the backlog for the listen() system call.
  the default value is 10, the maximum value is platform-dependent

* introduced new configure option "--enable-maintainer-mode" for
  ArangoDB maintainers. this option replaces the previous compile switches
  --with-boost-test, --enable-bison, --enable-flex and --enable-errors-dependency
  the individual configure options have been removed. --enable-maintainer-mode
  turns them all on.

* removed potentially unused configure option --enable-memfail

* fixed issue #197: HTML web interface calls /_admin/user-manager/session

* fixed issue #195: VERSION file in database directory

* fixed issue #193: REST API HEAD request returns a message body on 404

* fixed issue #188: intermittent issues with 1.0.0
  (server-side cursors not cleaned up in all cases, pthreads deadlock issue)

* issue #189: key store should use ISO datetime format bug

* issue #187: run arango-upgrade on server start (note: arango-upgrade was finally
  replaced by the `--upgrade` option for arangod)n

* fixed issue #183: strange unittest error

* fixed issue #182: manual pages

* fixed issue #181: use getaddrinfo

* moved default database directory to "/var/lib/arangodb" in accordance with
  http://www.pathname.com/fhs/pub/fhs-2.3.html

* fixed issue #179: strange text in import manual

* fixed issue #178: test for aragoimp is missing

* fixed issue #177: a misleading error message was returned if unknown variables
  were used in certain positions in an AQL query.

* fixed issue #176: explain how to use AQL from the arangosh

* issue #175: re-added hidden (and deprecated) option --server.http-port. This
  option is only there to be downwards-compatible to Arango 1.0.

* fixed issue #174: missing Documentation for `within`

* fixed issue #170: add db.<coll_name>.all().toArray() to arangosh help screen

* fixed issue #169: missing argument in Simple Queries

* added program arango-upgrade. This program must be run after installing ArangoDB
  and after upgrading from a previous version of ArangoDB. The arango-upgrade script
  will ensure all system collections are created and present in the correct state.
  It will also perform any necessary data updates.
  Note: arango-upgrade was finally replaced by the `--upgrade` option for arangod.

* issue #153: edge collection should be a flag for a collection
  collections now have a type so that the distinction between document and edge
  collections can now be done at runtime using a collection's type value.
  A collection's type can be queried in Javascript using the <collection>.type() method.

  When new collections are created using db._create(), they will be document
  collections by default. When edge._create() is called, an edge collection will be created.
  To explicitly create a collection of a specific/different type, use the methods
  _createDocumentCollection() or _createEdgeCollection(), which are available for
  both the db and the edges object.
  The Javascript objects ArangoEdges and ArangoEdgesCollection have been removed
  completely.
  All internal and test code has been adjusted for this, and client code
  that uses edges.* should also still work because edges is still there and creates
  edge collections when _create() is called.

  INCOMPATIBLE CHANGE: Client code might still need to be changed in the following aspect:
  Previously, collections did not have a type so documents and edges could be inserted
  in the same collection. This is now disallowed. Edges can only be inserted into
  edge collections now. As there were no collection types in 1.0, ArangoDB will perform
  an automatic upgrade when migrating from 1.0 to 1.1.
  The automatic upgrade will check every collection and determine its type as follows:
  - if among the first 50 documents in the collection there are documents with
    attributes "_from" and "_to", the collection is typed as an edge collection
  - if among the first 50 documents in the collection there are no documents with
    attributes "_from" and "_to", the collection is made as a document collection

* issue #150: call V8 garbage collection on server periodically

* issue #110: added support for partial updates

  The REST API for documents now offers an HTTP PATCH method to partially update
  documents. Overwriting/replacing documents is still available via the HTTP PUT method
  as before. The Javascript API in the shell also offers a new update() method in extension to
  the previously existing replace() method.


v1.0.4 (2012-11-12)
-------------------

* issue #275: strange error message in arangosh 1.0.3 at startup


v1.0.3 (2012-11-08)
-------------------

* fixed AQL optimizer bug

* issue #273: fixed segfault in arangosh on HTTP 40x

* issue #265: allow optional base64 encoding/decoding of action response data

* issue #252: _modules collection not created automatically


v1.0.2 (2012-10-22)
-------------------

* repository CentOS-X.Y moved to CentOS-X, same for Debian

* bugfix for rollback from edges

* bugfix for hash indexes

* bugfix for StringBuffer::erase_front

* added autoload for modules

* added AQL function TO_LIST


v1.0.1 (2012-09-30)
-------------------

* draft for issue #165: front-end application howto

* updated mruby to cf8fdea4a6598aa470e698e8cbc9b9b492319d

* fix for issue #190: install doesn't create log directory

* fix for issue #194: potential race condition between creating and dropping collections

* fix for issue #193: REST API HEAD request returns a message body on 404

* fix for issue #188: intermittent issues with 1.0.0

* fix for issue #163: server cannot create collection because of abandoned files

* fix for issue #150: call V8 garbage collection on server periodically


v1.0.0 (2012-08-17)
-------------------

* fix for issue #157: check for readline and ncurses headers, not only libraries


v1.0.beta4 (2012-08-15)
-----------------------

* fix for issue #152: fix memleak for barriers


v1.0.beta3 (2012-08-10)
-----------------------

* fix for issue #151: Memleak, collection data not removed

* fix for issue #149: Inconsistent port for admin interface

* fix for issue #163: server cannot create collection because of abandoned files

* fix for issue #157: check for readline and ncurses headers, not only libraries

* fix for issue #108: db.<collection>.truncate() inefficient

* fix for issue #109: added startup note about cached collection names and how to
  refresh them

* fix for issue #156: fixed memleaks in /_api/import

* fix for issue #59: added tests for /_api/import

* modified return value for calls to /_api/import: now, the attribute "empty" is
  returned as well, stating the number of empty lines in the input. Also changed the
  return value of the error code attribute ("errorNum") from 1100 ("corrupted datafile")
  to 400 ("bad request") in case invalid/unexpected JSON data was sent to the server.
  This error code is more appropriate as no datafile is broken but just input data is
  incorrect.

* fix for issue #152: Memleak for barriers

* fix for issue #151: Memleak, collection data not removed

* value of --database.maximal-journal-size parameter is now validated on startup. If
  value is smaller than the minimum value (currently 1048576), an error is thrown and
  the server will not start. Before this change, the global value of maximal journal
  size was not validated at server start, but only on collection level

* increased sleep value in statistics creation loop from 10 to 500 microseconds. This
  reduces accuracy of statistics values somewhere after the decimal points but saves
  CPU time.

* avoid additional sync() calls when writing partial shape data (attribute name data)
  to disk. sync() will still be called when the shape marker (will be written after
  the attributes) is written to disk

* issue #147: added flag --database.force-sync-shapes to force synching of shape data
  to disk. The default value is true so it is the same behavior as in version 1.0.
  if set to false, shape data is synched to disk if waitForSync for the collection is
  set to true, otherwise, shape data is not synched.

* fix for issue #145: strange issue on Travis: added epsilon for numeric comparison in
  geo index

* fix for issue #136: adjusted message during indexing

* issue #131: added timeout for HTTP keep-alive connections. The default value is 300
  seconds. There is a startup parameter server.keep-alive-timeout to configure the value.
  Setting it to 0 will disable keep-alive entirely on the server.

* fix for issue #137: AQL optimizer should use indexes for ref accesses with
  2 named attributes


v1.0.beta2 (2012-08-03)
-----------------------

* fix for issue #134: improvements for centos RPM

* fixed problem with disable-admin-interface in config file


v1.0.beta1 (2012-07-29)
-----------------------

* fixed issue #118: We need a collection "debugger"

* fixed issue #126: Access-Shaper must be cached

* INCOMPATIBLE CHANGE: renamed parameters "connect-timeout" and "request-timeout"
  for arangosh and arangoimp to "--server.connect-timeout" and "--server.request-timeout"

* INCOMPATIBLE CHANGE: authorization is now required on the server side
  Clients sending requests without HTTP authorization will be rejected with HTTP 401
  To allow backwards compatibility, the server can be started with the option
  "--server.disable-authentication"

* added options "--server.username" and "--server.password" for arangosh and arangoimp
  These parameters must be used to specify the user and password to be used when
  connecting to the server. If no password is given on the command line, arangosh/
  arangoimp will interactively prompt for a password.
  If no user name is specified on the command line, the default user "root" will be
  used.

* added startup option "--server.ssl-cipher-list" to determine which ciphers to
  use in SSL context. also added SSL_OP_CIPHER_SERVER_PREFERENCE to SSL default
  options so ciphers are tried in server and not in client order

* changed default SSL protocol to TLSv1 instead of SSLv2

* changed log-level of SSL-related messages

* added SSL connections if server is compiled with OpenSSL support. Use --help-ssl

* INCOMPATIBLE CHANGE: removed startup option "--server.admin-port".
  The new endpoints feature (see --server.endpoint) allows opening multiple endpoints
  anyway, and the distinction between admin and "other" endpoints can be emulated
  later using privileges.

* INCOMPATIBLE CHANGE: removed startup options "--port", "--server.port", and
  "--server.http-port" for arangod.
  These options have been replaced by the new "--server.endpoint" parameter

* INCOMPATIBLE CHANGE: removed startup option "--server" for arangosh and arangoimp.
  These options have been replaced by the new "--server.endpoint" parameter

* Added "--server.endpoint" option to arangod, arangosh, and arangoimp.
  For arangod, this option allows specifying the bind endpoints for the server
  The server can be bound to one or multiple endpoints at once. For arangosh
  and arangoimp, the option specifies the server endpoint to connect to.
  The following endpoint syntax is currently supported:
  - tcp://host:port or http@tcp://host:port (HTTP over IPv4)
  - tcp://[host]:port or http@tcp://[host]:port (HTTP over IPv6)
  - ssl://host:port or http@tcp://host:port (HTTP over SSL-encrypted IPv4)
  - ssl://[host]:port or http@tcp://[host]:port (HTTP over SSL-encrypted IPv6)
  - unix:///path/to/socket or http@unix:///path/to/socket (HTTP over UNIX socket)

  If no port is specified, the default port of 8529 will be used.

* INCOMPATIBLE CHANGE: removed startup options "--server.require-keep-alive" and
  "--server.secure-require-keep-alive".
  The server will now behave as follows which should be more conforming to the
  HTTP standard:
  * if a client sends a "Connection: close" header, the server will close the
    connection
  * if a client sends a "Connection: keep-alive" header, the server will not
    close the connection
  * if a client does not send any "Connection" header, the server will assume
    "keep-alive" if the request was an HTTP/1.1 request, and "close" if the
    request was an HTTP/1.0 request

* (minimal) internal optimizations for HTTP request parsing and response header
  handling

* fixed Unicode unescaping bugs for \f and surrogate pairs in BasicsC/strings.c

* changed implementation of TRI_BlockCrc32 algorithm to use 8 bytes at a time

* fixed issue #122: arangod doesn't start if <log.file> cannot be created

* fixed issue #121: wrong collection size reported

* fixed issue #98: Unable to change journalSize

* fixed issue #88: fds not closed

* fixed escaping of document data in HTML admin front end

* added HTTP basic authentication, this is always turned on

* added server startup option --server.disable-admin-interface to turn off the
  HTML admin interface

* honor server startup option --database.maximal-journal-size when creating new
  collections without specific journalsize setting. Previously, these
  collections were always created with journal file sizes of 32 MB and the
  --database.maximal-journal-size setting was ignored

* added server startup option --database.wait-for-sync to control the default
  behavior

* renamed "--unit-tests" to "--javascript.unit-tests"


v1.0.alpha3 (2012-06-30)
------------------------

* fixed issue #116: createCollection=create option doesn't work

* fixed issue #115: Compilation issue under OSX 10.7 Lion & 10.8 Mountain Lion
  (homebrew)

* fixed issue #114: image not found

* fixed issue #111: crash during "make unittests"

* fixed issue #104: client.js -> ARANGO_QUIET is not defined


v1.0.alpha2 (2012-06-24)
------------------------

* fixed issue #112: do not accept document with duplicate attribute names

* fixed issue #103: Should we cleanup the directory structure

* fixed issue #100: "count" attribute exists in cursor response with "count:
  false"

* fixed issue #84 explain command

* added new MRuby version (2012-06-02)

* added --log.filter

* cleanup of command line options:
** --startup.directory => --javascript.startup-directory
** --quite => --quiet
** --gc.interval => --javascript.gc-interval
** --startup.modules-path => --javascript.modules-path
** --action.system-directory => --javascript.action-directory
** --javascript.action-threads => removed (is now the same pool as --server.threads)

* various bug-fixes

* support for import

* added option SKIP_RANGES=1 for make unittests

* fixed several range-related assertion failures in the AQL query optimizer

* fixed AQL query optimizations for some edge cases (e.g. nested subqueries with
  invalid constant filter expressions)


v1.0.alpha1 (2012-05-28)
------------------------

Alpha Release of ArangoDB 1.0<|MERGE_RESOLUTION|>--- conflicted
+++ resolved
@@ -1,11 +1,9 @@
 v3.2.11 (2018-XX-XX)
 --------------------
 
-<<<<<<< HEAD
 * UI: optimized error messages for invalid query bind parameter
-=======
+
 * fixed issue #4255: AQL SORT consuming too much memory
->>>>>>> 07c1b9ab
 
 * fixed issue #4199: Internal failure: JavaScript exception in file 'arangosh.js' 
   at 98,7: ArangoError 4: Expecting type String 
