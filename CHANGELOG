devel
-----

<<<<<<< HEAD
* An AQL query that uses the edge index only and returns the opposite side of
  the edge can now be executed in a more optimized way:
  e.g. FOR edge IN edgeCollection FILTER edge._from == "v/1" RETURN edge._to
  is fully covered by RocksDB edge index. For MMFiles this rule does not apply.

* reverted accidental change to error handling in geo index

  In previous versions, if non-valid geo coordinates were contained in the
  indexed field of a document, the document was simply ignored an not indexed.
  In 3.4.0, this was accidentally changed to generate an error, which caused
  the upgrade procedure to break in some cases.

* fixed TypeError being thrown instead of validation errors when Foxx manifest
  validation fails

* fix internal issue #2786: improved confirmation dialog when clicking the
  Truncate button in the Web UI

* make `--help-all` now also show all hidden program options

  Previously hidden program options were only returned when invoking arangod or
  a client tool with the cryptic `--help-.` option. Now `--help-all` simply 
  retuns them as well.

  The program options JSON description returned by `--dump-options` was also 
  improved as follows:

  - the new boolean attribute "dynamic" indicates whether the option has a dynamic
    default value, i.e. a value that depends on the target host capabilities or
    configuration

  - the new boolean attribute "requiresValue" indicates whether a boolean option
    requires a value of "true" or "false" when specified. If "requiresValue" is
    false, then the option can be specified without a boolean value following it,
    and the option will still be set to true, e.g. `--server.authentication` is
    identical to `--server.authentication true`.

  - the new "category" attribute will contain a value of "command" for command-like
    options, such as `--version`, `--dump-options`, `--dump-dependencies` etc.,
    and "option" for all others.

* fixed issue #7586: a running query within the user interface was not shown
  if the active view was `Running Queries` or `Slow Query History`.
=======
* fixed issue #7743: Query processing discrepancy between Rocks and MMFiles databases

  this change enforces the invalidation of variables in AQL queries after usage of
  a COLLECT statement as documented. The documentation for variable invalidation claims
  that

      The COLLECT statement will eliminate all local variables in the current scope. 
      After COLLECT only the variables introduced by COLLECT itself are available.

  However, the described behavior was not enforced when a COLLECT was preceded by a
  FOR loop that was itself preceded by a COLLECT. In the following query the final
  RETURN statement accesses variable `key1` though the variable should have been 
  invalidated by the COLLECT directly before it:

      FOR x1 IN 1..2 
        COLLECT key1 = x1 
        FOR x2 IN 1..2 
          COLLECT key2 = x2 
          RETURN [key2, key1] 
  
  In previous releases, this query was
  parsed ok, but the contents of variable `key1` in the final RETURN statement were
  undefined. 
  
  This change is about making queries as the above fail with a parse error, as an 
  unknown variable `key1` is accessed here, avoiding the undefined behavior. This is 
  also in line with what the documentation states about variable invalidation.

* fixed issue #7763: Collect after update does not execute updates

* fixed issue #7749: AQL query result changed for COLLECT used on empty data/array

* fixed issue #7757: Using multiple filters on nested objects produces wrong results

* fixed a rare thread local dead lock situation in replication:
  If a follower tries to get in sync in the last steps it requires
  a lock on the leader. If the follower cancels the lock before the leader
  has succeeded with locking we can end up with one thread being deadlocked.
>>>>>>> bbd8aa4e

* allow usage of floating point values in AQL without leading zeros, e.g.
  `.1234`. Previous versions of ArangoDB required a leading zero in front of
  the decimal separator, i.e `0.1234`.

* Foxx `req.makeAbsolute` now will return meaningful values when ArangoDB is using
  a unix socket endpoint. URLs generated when using a unix socket follow the format
  http://unix:<socket-path>:<url-path> used by other JS tooling.

* Updated joi library (Web UI), improved foxx mount path validation

* do not create `_routing` collection for new installations/new databases, 
  as it is not needed anymore. Redirects to the web interface's login screen, which 
  were previously handled by entries in the `_routing` collection are now handled
  from the responsible REST action handler directly

  Existing `_routing` collections will not be touched as they may contain other
  entries as well, and will continue to work.

* do not create `_modules` collection for new databases/installations

  `_modules` is only needed for custom modules, and in case a custom
  module is defined via `defineModule`, the _modules collection will
  be created lazily automatically.

  Existing modules in existing `_modules` collections will remain
  functional even after this change

* disable in-memory cache for edge and traversal data on agency nodes, as it
  is not needed there

* removed bundled Valgrind headers, removed JavaScript variable `valgrind`
  from the `internal` module

* upgraded JEMalloc version to 5.1.0

* use `-std=c++14` for ArangoDB compilation


v3.4.1 (XXXX-XX-XX)
-------------------

* fix thread shutdown in _WIN32 builds

  Previous versions used a wrong comparison logic to determine the current
  thread id when shutting down a thread, leading to threads hanging in their
  destructors on thread shutdown

* reverted accidental change to error handling in geo index

  In previous versions, if non-valid geo coordinates were contained in the
  indexed field of a document, the document was simply ignored an not indexed.
  In 3.4.0, this was accidentally changed to generate an error, which caused
  the upgrade procedure to break in some cases.

* fixed TypeError being thrown instead of validation errors when Foxx manifest
  validation fails

* make AQL REMOVE operations use less memory with the RocksDB storage engine

  the previous implementation of batch removals read everything to remove into
  memory first before carrying out the first remove operation. The new version
  will only read in about 1000 documents each time and then remove these. Queries
  such as

      FOR doc IN collection FILTER ... REMOVE doc IN collection

  will benefit from this change in terms of memory usage.

* make `--help-all` now also show all hidden program options

  Previously hidden program options were only returned when invoking arangod or
  a client tool with the cryptic `--help-.` option. Now `--help-all` simply 
  retuns them as well.

  The program options JSON description returned by `--dump-options` was also 
  improved as follows:

  - the new boolean attribute "dynamic" indicates whether the option has a dynamic
    default value, i.e. a value that depends on the target host capabilities or
    configuration

  - the new boolean attribute "requiresValue" indicates whether a boolean option
    requires a value of "true" or "false" when specified. If "requiresValue" is
    false, then the option can be specified without a boolean value following it,
    and the option will still be set to true, e.g. `--server.authentication` is
    identical to `--server.authentication true`.

  - the new "category" attribute will contain a value of "command" for command-like
    options, such as `--version`, `--dump-options`, `--dump-dependencies` etc.,
    and "option" for all others.


v3.4.0 (2018-12-06)
-------------------

* Add license key checking to enterprise version in Docker containers.


v3.4.0-rc.5 (2018-11-29)
------------------------

* Persist and check default language (locale) selection.
  Previously we would not check if the language (`--default-language`) had changed 
  when the server was restarted. This could cause issues with indexes over text fields, 
  as it will resulted in undefined behavior within RocksDB (potentially missing entries, 
  corruption, etc.). Now if the language is changed, ArangoDB will print out an error
  message on startup and abort.

* fixed issue #7522: FILTER logic totally broke for my query in 3.4-rc4

* export version and storage engine in `_admin/cluster/health` for Coordinators 
  and DBServers. 

* restrict the total amount of data to build up in all in-memory RocksDB write buffers
  by default to a certain fraction of the available physical RAM. This helps restricting 
  memory usage for the arangod process, but may have an effect on the RocksDB storage 
  engine's write performance. 

  In ArangoDB 3.3 the governing configuration option `--rocksdb.total-write-buffer-size`
  had a default value of `0`, which meant that the memory usage was not limited. ArangoDB
  3.4 now changes the default value to about 50% of available physical RAM, and 512MiB
  for setups with less than 4GiB of RAM.

* lower default value for `--cache.size` startup option from about 30% of physical RAM to
  about 25% percent of physical RAM.

* fix internal issue #2786: improved confirmation dialog when clicking the truncate 
  button in the web UI

* Updated joi library (web UI), improved Foxx mount path validation

* disable startup warning for Linux kernel variable `vm.overcommit_memory` settings
  values of 0 or 1.
  Effectively `overcommit_memory` settings value of 0 or 1 fix two memory-allocation
  related issues with the default memory allocator used in ArangoDB release builds on 
  64bit Linux. 
  The issues will remain when running with an `overcommit_memory` settings value of 2,
  so this is now discouraged.
  Setting `overcommit_memory` to 0 or 1 (0 is the Linux kernel's default) fixes issues
  with increasing numbers of memory mappings for the arangod process (which may lead
  to an out-of-memory situation if the kernel's maximum number of mappings threshold
  is hit) and an increasing amount of memory that the kernel counts as "committed".
  With an `overcommit_memory` setting of 0 or 1, an arangod process may either be 
  killed by the kernel's OOM killer or will die with a segfault when accessing memory
  it has allocated before but the kernel could not provide later on. This is still 
  more acceptable than the kernel not providing any more memory to the process when
  there is still physical memory left, which may have occurred with an `overcommit_memory`
  setting of 2 after the arangod process had done lots of allocations.

  In summary, the recommendation for the `overcommit_memory` setting is now to set it
  to 0 or 1 (0 is kernel default) and not use 2.

* fixed Foxx complaining about valid `$schema` value in manifest.json

* fix for supervision, which started failing servers using old transient store

* fixed a bug where indexes are used in the cluster while still being
  built on the db servers

* fix move leader shard: wait until all but the old leader are in sync.
  This fixes some unstable tests.

* cluster health features more elaborate agent records

* agency's supervision edited for advertised endpoints


v3.4.0-rc.4 (2018-11-04)
------------------------

* fixed Foxx queues not retrying jobs with infinite `maxFailures`

* increase AQL query string parsing performance for queries with many (100K+) string
  values contained in the query string

* increase timeouts for inter-node communication in the cluster

* fixed undefined behavior in `/_api/import` when importing a single document went
  wrong

* replication bugfixes

* stop printing `connection class corrupted` in arangosh

 when just starting the arangosh without a connection to a server and running 
 code such as `require("internal")`, the shell always printed "connection class 
 corrupted", which was somewhat misleading.

* add separate option `--query.slow-streaming-threshold` for tracking slow
  streaming queries with a different timeout value

* increase maximum number of collections/shards in an AQL query from 256 to 2048

* don't rely on `_modules` collection being present and usable for arangod startup

* force connection timeout to be 7 seconds to allow libcurl time to retry lost DNS
  queries.

* fixes a routing issue within the web ui after the use of views

* fixes some graph data parsing issues in the ui, e.g. cleaning up duplicate
  edges inside the graph viewer.

* in a cluster environment, the arangod process now exits if wrong credentials
  are used during the startup process.

* added option `--rocksdb.total-write-buffer-size` to limit total memory usage
  across all RocksDB in-memory write buffers

* suppress warnings from statistics background threads such as
  `WARNING caught exception during statistics processing: Expecting Object`
  during version upgrade


v3.4.0-rc.3 (2018-10-23)
------------------------

* fixed handling of broken Foxx services

  Installation now also fails when the service encounters an error when
  executed. Upgrading or replacing with a broken service will still result
  in the broken services being installed.

* restored error pages for broken Foxx services

  Services that could not be executed will now show an error page (with helpful
  information if development mode is enabled) instead of a generic 404 response.
  Requests to the service that do not prefer HTML (i.e. not a browser window)
  will receive a JSON formatted 503 error response instead.

* added support for `force` flag when upgrading Foxx services

  Using the `force` flag when upgrading or replacing a service falls back to
  installing the service if it does not already exist.

* The order of JSON object attribute keys in JSON return values will now be
  "random" in more cases. In JSON, there is no defined order for object attribute
  keys anyway, so ArangoDB is taking the freedom to return the attribute keys in
  a non-deterministic, seemingly unordered way.

* Fixed an AQL bug where the `optimize-traversals` rule was falsely applied to
  extensions with inline expressions and thereby ignoring them

* fix side-effects of sorting larger arrays (>= 16 members) of constant literal
  values in AQL, when the array was used not only for IN-value filtering but also
  later in the query.
  The array values were sorted so the IN-value lookup could use a binary search
  instead of a linear search, but this did not take into account that the array
  could have been used elsewhere in the query, e.g. as a return value. The fix
  will create a copy of the array and sort the copy, leaving the original array
  untouched.

* disallow empty LDAP password

* fixes validation of allowed or not allowed foxx service mount paths within
  the Web UI

* The single database or single coordinator statistics in a cluster
  environment within the Web UI sometimes got called way too often.
  This caused artifacts in the graphs, which is now fixed.

* An aardvark statistics route could not collect and sum up the statistics of
  all coordinators if one of them was ahead and had more results than the others

* Web UI now checks if server statistics are enabled before it sends its first
  request to the statistics API

* fix internal issue #486: immediate deletion (right after creation) of
  a view with a link to one collection and indexed data reports failure
  but removes the link

* fix internal issue #480: link to a collection is not added to a view
  if it was already added to other view

* fix internal issues #407, #445: limit ArangoSearch memory consumption
  so that it won't cause OOM while indexing large collections

* upgraded arangodb starter version to 0.13.5

* removed undocumented `db.<view>.toArray()` function from ArangoShell

* prevent creation of collections and views with the same in cluster setups

* fixed issue #6770: document update: ignoreRevs parameter ignored

* added AQL query optimizer rules `simplify-conditions` and `fuse-filters`

* improve inter-server communication performance:
  - move all response processing off Communicator's socket management thread
  - create multiple Communicator objects with ClusterComm, route via round robin
  - adjust Scheduler threads to always be active, and have designated priorities.

* fix internal issue #2770: the Query Profiling modal dialog in the Web UI
  was slightly malformed.

* fix internal issue #2035: the Web UI now updates its indices view to check
  whether new indices exist or not.

* fix internal issue #6808: newly created databases within the Web UI did not
  appear when used Internet Explorer 11 as a browser.

* fix internal issue #2957: the Web UI was not able to display more than 1000
  documents, even when it was set to a higher amount.

* fix internal issue #2688: the Web UI's graph viewer created malformed node
  labels if a node was expanded multiple times.

* fix internal issue #2785: web ui's sort dialog sometimes got rendered, even
  if it should not.

* fix internal issue #2764: the waitForSync property of a satellite collection
  could not be changed via the Web UI

* dynamically manage libcurl's number of open connections to increase performance
  by reducing the number of socket close and then reopen cycles

* recover short server id from agency after a restart of a cluster node

  this fixes problems with short server ids being set to 0 after a node restart,
  which then prevented cursor result load-forwarding between multiple coordinators
  to work properly

  this should fix arangojs#573

* increased default timeouts in replication

  this decreases the chances of followers not getting in sync with leaders because
  of replication operations timing out

* include forward-ported diagnostic options for debugging LDAP connections

* fixed internal issue #3065: fix variable replacements by the AQL query
  optimizer in arangosearch view search conditions

  The consequence of the missing replacements was that some queries using view
  search conditions could have failed with error messages such as

  "missing variable #3 (a) for node #7 (EnumerateViewNode) while planning registers"

* fixed internal issue #1983: the Web UI was showing a deletion confirmation
  multiple times.

* Restricted usage of views in AQL, they will throw an error now
  (e.g. "FOR v, e, p IN 1 OUTBOUND @start edgeCollection, view")
  instead of failing the server.

* Allow VIEWs within the AQL "WITH" statement in cluster environment.
  This will now prepare the query for all collections linked within a view.
  (e.g. "WITH view FOR v, e, p IN OUTBOUND 'collectionInView/123' edgeCollection"
  will now be executed properly and not fail with unregistered collection any more)

* Properly check permissions for all collections linked to a view when
  instantiating an AQL query in cluster environment

* support installation of ArangoDB on Windows into directories with multibyte
  character filenames on Windows platforms that used a non-UTF8-codepage

  This was supported on other platforms before, but never worked for ArangoDB's
  Windows version

* display shard synchronization progress for collections outside of the
  `_system` database

* change memory protection settings for memory given back to by the bundled
  JEMalloc memory allocator. This avoids splitting of existing memory mappings
  due to changes of the protection settings

* added missing implementation for `DeleteRangeCF` in RocksDB WAL tailing handler

* fixed agents busy looping gossip

* handle missing `_frontend` collections gracefully

  the `_frontend` system collection is not required for normal ArangoDB operations,
  so if it is missing for whatever reason, ensure that normal operations can go
  on.


v3.4.0-rc.2 (2018-09-30)
------------------------

* upgraded arangosync version to 0.6.0

* upgraded arangodb starter version to 0.13.3

* fixed issue #6611: Properly display JSON properties of user defined foxx services
  configuration within the web UI

* improved shards display in web UI: included arrows to better visualize that
  collection name sections can be expanded and collapsed

* added nesting support for `aql` template strings

* added support for `undefined` and AQL literals to `aql.literal`

* added `aql.join` function

* fixed issue #6583: Agency node segfaults if sent an authenticated HTTP
  request is sent to its port

* fixed issue #6601: Context cancelled (never ending query)

* added more AQL query results cache inspection and control functionality

* fixed undefined behavior in AQL query result cache

* the query editor within the web UI is now catching HTTP 501 responses
  properly

* added AQL VERSION function to return the server version as a string

* added startup parameter `--cluster.advertised-endpoints`

* AQL query optimizer now makes better choices regarding indexes to use in a
  query when there are multiple competing indexes and some of them are prefixes
  of others

  In this case, the optimizer could have preferred indexes that covered less
  attributes, but it should rather pick the indexes that covered more attributes.

  For example, if there was an index on ["a"] and another index on ["a", "b"], then
  previously the optimizer may have picked the index on just ["a"] instead the
  index on ["a", "b"] for queries that used all index attributes but did range
  queries on them (e.g. `FILTER doc.a == @val1 && doc.b >= @val2`).

* Added compression for the AQL intermediate results transfer in the cluster,
  leading to less data being transferred between coordinator and database servers
  in many cases

* forward-ported a bugfix from RocksDB (https://github.com/facebook/rocksdb/pull/4386)
  that fixes range deletions (used internally in ArangoDB when dropping or truncating
  collections)

  The non-working range deletes could have triggered errors such as
  `deletion check in index drop failed - not all documents in the index have been deleted.`
  when dropping or truncating collections

* improve error messages in Windows installer

* allow retrying installation in Windows installer in case an existing database is still
  running and needs to be manually shut down before continuing with the installation

* fix database backup functionality in Windows installer

* fixed memory leak in `/_api/batch` REST handler

* `db._profileQuery()` now also tracks operations triggered when using `LIMIT`
  clauses in a query

* added proper error messages when using views as an argument to AQL functions
  (doing so triggered an `internal error` before)

* fixed return value encoding for collection ids ("cid" attribute") in REST API
  `/_api/replication/logger-follow`

* fixed dumping and restoring of views with arangodump and arangorestore

* fix replication from 3.3 to 3.4

* fixed some TLS errors that occurred when combining HTTPS/TLS transport with the
  VelocyStream protocol (VST)

  That combination could have led to spurious errors such as "TLS padding error"
  or "Tag mismatch" and connections being closed

* make synchronous replication detect more error cases when followers cannot
  apply the changes from the leader

* fixed issue #6379: RocksDB arangorestore time degeneration on dead documents

* fixed issue #6495: Document not found when removing records

* fixed undefined behavior in cluster plan-loading procedure that may have
  unintentionally modified a shared structure

* reduce overhead of function initialization in AQL COLLECT aggregate functions,
  for functions COUNT/LENGTH, SUM and AVG

  this optimization will only be noticable when the COLLECT produces many groups
  and the "hash" COLLECT variant is used

* fixed potential out-of-bounds access in admin log REST handler `/_admin/log`,
  which could have led to the server returning an HTTP 500 error

* catch more exceptions in replication and handle them appropriately

* agency endpoint updates now go through RAFT

* fixed a cleanup issue in Current when a follower was removed from Plan

* catch exceptions in MaintenanceWorker thread

* fixed a bug in cleanOutServer which could lead to a cleaned out server
  still being a follower for some shard

v3.4.0-rc.1 (2018-09-06)
------------------------

* Release Candidate for 3.4.0, please check the `ReleaseNotes/KnownIssues34.md`
  file for a list of known issues.

* upgraded bundled RocksDB version to 5.16.0

* upgraded bundled Snappy compression library to 1.1.7

* fixed issue #5941: if using breadth first search in traversals uniqueness checks
  on path (vertices and edges) have not been applied. In SmartGraphs the checks
  have been executed properly.

* added more detailed progress output to arangorestore, showing the percentage of
  how much data is restored for bigger collections plus a set of overview statistics
  after each processed collection

* added option `--rocksdb.use-file-logging` to enable writing of RocksDB's own
  informational LOG files into RocksDB's database directory.

  This option is turned off by default, but can be enabled for debugging RocksDB
  internals and performance.

* improved error messages when managing Foxx services

  Install/replace/upgrade will now provide additional information when an error
  is encountered during setup. Errors encountered during a `require` call will
  also include information about the underlying cause in the error message.

* fixed some Foxx script names being displayed incorrectly in web UI and Foxx CLI

* major revision of the maintenance feature

* added `uuidv4` and `genRandomBytes` methods to crypto module

* added `hexSlice` methods `hexWrite` to JS Buffer type

* added `Buffer.from`, `Buffer.of`, `Buffer.alloc` and `Buffer.allocUnsafe`
  for improved compatibility with Node.js

* Foxx HTTP API errors now log stacktraces

* fixed issue #5831: custom queries in the ui could not be loaded if the user
  only has read access to the _system database.

* fixed issue #6128: ArangoDb Cluster: Task moved from DBS to Coordinator

* fixed some web ui action events related to Running Queries view and Slow
  Queries History view

* fixed internal issue #2566: corrected web UI alignment of the nodes table

* fixed issue #5736: Foxx HTTP API responds with 500 error when request body
  is too short

* fixed issue #6106: Arithmetic operator type casting documentation incorrect

* The arangosh now supports the velocystream transport protocol via the schemas
  "vst+tcp://", "vst+ssl://", "vst+unix://" schemes.

* The server will no longer lowercase the input in --server.endpoint. This means
  Unix domain socket paths will now  be treated as specified, previously they were lowercased

* fixed logging of requests. A wrong log level was used

* fixed issue #5943: misplaced database ui icon and wrong cursor type were used

* fixed issue #5354: updated the web UI JSON editor, improved usability

* fixed issue #5648: fixed error message when saving unsupported document types

* fixed internal issue #2812: Cluster fails to create many indexes in parallel

* Added C++ implementation, load balancer support, and user restriction to Pregel API.

  If an execution is accessed on a different coordinator than where it was
  created, the request(s) will be forwarded to the correct coordinator. If an
  execution is accessed by a different user than the one who created it, the
  request will be denied.

* the AQL editor in the web UI now supports detailed AQL query profiling

* fixed issue #5884: Subquery nodes are no longer created on DBServers

* intermediate commits in the RocksDB engine are now only enabled in standalone AQL queries

  (not within a JS transaction), standalone truncate as well as for the "import" API

* the AQL editor in the web UI now supports GeoJSON types and is able to render them.

* fixed issue #5035: fixed a vulnerability issue within the web ui's index view

* PR #5552: add "--latency true" option to arangoimport.  Lists microsecond latency

* added `"pbkdf2"` method to `@arangodb/foxx/auth` module

* the `@arangodb/foxx/auth` module now uses a different method to generate salts,
  so salts are no longer guaranteed to be alphanumeric

* fixed internal issue #2567: the Web UI was showing the possibility to move a shard
  from a follower to the current leader

* Renamed RocksDB engine-specific statistics figure `rocksdb.block-cache-used`
  to `rocksdb.block-cache-usage` in output of `db._engineStats()`

  The new figure name is in line with the statistics that the RocksDB library
  provides in its new versions.

* Added RocksDB engine-specific statistics figures `rocksdb.block-cache-capacity`,
  `rocksdb.block-cache-pinned-usage` as well as level-specific figures
  `rocksdb.num-files-at-level` and `rocksdb.compression-ratio-at-level` in
  output of `db._engineStats()`

* Added RocksDB-engine configuration option `--rocksdb.block-align-data-blocks`

  If set to true, data blocks are aligned on lesser of page size and block size,
  which may waste some memory but may reduce the number of cross-page I/Os operations.

* Usage RocksDB format version 3 for new block-based tables

* Bugfix: The AQL syntax variants `UPDATE/REPLACE k WITH d` now correctly take
  _rev from k instead of d (when ignoreRevs is false) and ignore d._rev.

* Added C++ implementation, load balancer support, and user restriction to tasks API

  If a task is accessed on a different coordinator than where it was created,
  the request(s) will be forwarded to the correct coordinator. If a
  task is accessed by a different user than the one who created it, the request
  will be denied.

* Added load balancer support and user-restriction to async jobs API.

  If an async job is accessed on a different coordinator than where it was
  created, the request(s) will be forwarded to the correct coordinator. If a
  job is accessed by a different user than the one who created it, the request
  will be denied.

* switch default storage engine from MMFiles to RocksDB

  In ArangoDB 3.4, the default storage engine for new installations is the RocksDB
  engine. This differs to previous versions (3.2 and 3.3), in which the default
  storage engine was the MMFiles engine.

  The MMFiles engine can still be explicitly selected as the storage engine for
  all new installations. It's only that the "auto" setting for selecting the storage
  engine will now use the RocksDB engine instead of MMFiles engine.

  In the following scenarios, the effectively selected storage engine for new
  installations will be RocksDB:

  * `--server.storage-engine rocksdb`
  * `--server.storage-engine auto`
  * `--server.storage-engine` option not specified

  The MMFiles storage engine will be selected for new installations only when
  explicitly selected:

  * `--server.storage-engine mmfiles`

  On upgrade, any existing ArangoDB installation will keep its previously selected
  storage engine. The change of the default storage engine is thus only relevant
  for new ArangoDB installations and/or existing cluster setups for which new server
  nodes get added later. All server nodes in a cluster setup should use the same
  storage engine to work reliably. Using different storage engines in a cluster is
  unsupported.

* added collection.indexes() as an alias for collection.getIndexes()

* disable V8 engine and JavaScript APIs for agency nodes

* renamed MMFiles engine compactor thread from "Compactor" to "MMFilesCompactor".

  This change will be visible only on systems which allow assigning names to
  threads.

* added configuration option `--rocksdb.sync-interval`

  This option specifies interval (in milliseconds) that ArangoDB will use to
  automatically synchronize data in RocksDB's write-ahead log (WAL) files to
  disk. Automatic syncs will only be performed for not-yet synchronized data,
  and only for operations that have been executed without the *waitForSync*
  attribute.

  Automatic synchronization is performed by a background thread. The default
  sync interval is 100 milliseconds.

  Note: this option is not supported on Windows platforms. Setting the sync
  interval to a value greater 0 will produce a startup warning.

* added AQL functions `TO_BASE64`, `TO_HEX`, `ENCODE_URI_COMPONENT` and `SOUNDEX`

* PR #5857: RocksDB engine would frequently request a new DelayToken.  This caused
  excessive write delay on the next Put() call.  Alternate approach taken.

* changed the thread handling in the scheduler. `--server.maximal-threads` will be
  the maximum number of threads for the scheduler.

* The option `--server.threads` is now obsolete.

* use sparse indexes in more cases now, when it is clear that the index attribute
  value cannot be null

* introduce SingleRemoteOperationNode via "optimize-cluster-single-document-operations"
  optimizer rule, which triggers single document operations directly from the coordinator
  instead of using a full-featured AQL setup. This saves cluster roundtrips.

  Queries directly referencing the document key benefit from this:

      UPDATE {_key: '1'} WITH {foo: 'bar'} IN collection RETURN OLD

* Added load balancer support and user-restriction to cursor API.

  If a cursor is accessed on a different coordinator than where it was created,
  the requests will be forwarded to the correct coordinator. If a cursor is
  accessed by a different user than the one who created it, the request will
  be denied.

* if authentication is turned on requests to databases by users with insufficient rights
 will be answered with the HTTP forbidden (401) response.

* upgraded bundled RocksDB library version to 5.15

* added key generators `uuid` and `padded`

  The `uuid` key generator generates universally unique 128 bit keys, which are
  stored in hexadecimal human-readable format.
  The `padded` key generator generates keys of a fixed length (16 bytes) in
  ascending lexicographical sort order.

* The REST API of `/_admin/status` added: "operationMode" filed with same meaning as
  the "mode" field and field "readOnly" that has the inverted meaning of the field
  "writeOpsEnabled". The old field names will be deprecated in upcoming versions.

* added `COUNT_DISTINCT` AQL function

* make AQL optimizer rule `collect-in-cluster` optimize aggregation functions
  `AVERAGE`, `VARIANCE`, `STDDEV`, `UNIQUE`, `SORTED_UNIQUE` and `COUNT_DISTINCT`
  in a cluster by pushing parts of the aggregation onto the DB servers and only
  doing the total aggregation on the coordinator

* replace JavaScript functions FULLTEXT, NEAR, WITHIN and WITHIN_RECTANGLE with
  regular AQL subqueries via a new optimizer rule "replace-function-with-index".

* the existing "fulltext-index-optimizer" optimizer rule has been removed because its
  duty is now handled by the "replace-function-with-index" rule.

* added option "--latency true" option to arangoimport. Lists microsecond latency
  statistics on 10 second intervals.

* fixed internal issue #2256: ui, document id not showing up when deleting a document

* fixed internal issue #2163: wrong labels within foxx validation of service
  input parameters

* fixed internal issue #2160: fixed misplaced tooltips in indices view

* Added exclusive option for rocksdb collections. Modifying AQL queries can
  now set the exclusive option as well as it can be set on JavaScript transactions.

* added optimizer rule "optimize-subqueries", which makes qualifying subqueries
  return less data

  The rule fires in the following situations:
  * in case only a few results are used from a non-modifying subquery, the rule
    will add a LIMIT statement into the subquery. For example

        LET docs = (
          FOR doc IN collection
            FILTER ...
            RETURN doc
        )
        RETURN docs[0]

    will be turned into

        LET docs = (
          FOR doc IN collection
            FILTER ...
            LIMIT 1
            RETURN doc
        )
        RETURN docs[0]

    Another optimization performed by this rule is to modify the result value
    of subqueries in case only the number of results is checked later. For example

        RETURN LENGTH(
          FOR doc IN collection
            FILTER ...
            RETURN doc
        )

    will be turned into

        RETURN LENGTH(
          FOR doc IN collection
            FILTER ...
            RETURN true
        )

  This saves copying the document data from the subquery to the outer scope and may
  enable follow-up optimizations.

* fixed Foxx queues bug when queues are created in a request handler with an
  ArangoDB authentication header

* abort startup when using SSLv2 for a server endpoint, or when connecting with
  a client tool via an SSLv2 connection.

  SSLv2 has been disabled in the OpenSSL library by default in recent versions
  because of security vulnerabilities inherent in this protocol.

  As it is not safe at all to use this protocol, the support for it has also
  been stopped in ArangoDB. End users that use SSLv2 for connecting to ArangoDB
  should change the protocol from SSLv2 to TLSv12 if possible, by adjusting
  the value of the `--ssl.protocol` startup option.

* added `overwrite` option to document insert operations to allow for easier syncing.

  This implements almost the much inquired UPSERT. In reality it is a REPSERT
  (replace/insert) because only replacement and not modification of documents
  is possible. The option does not work in cluster collections with custom
  sharding.

* added startup option `--log.escape`

  This option toggles the escaping of log output.

  If set to `true` (which is the default value), then the logging will work
  as before, and the following characters in the log output are escaped:

  * the carriage return character (hex 0d)
  * the newline character (hex 0a)
  * the tabstop character (hex 09)
  * any other characters with an ordinal value less than hex 20

  If the option is set to `false`, no characters are escaped. Characters with
  an ordinal value less than hex 20 will not be printed in this mode but will
  be replaced with a space character (hex 20).

  A side effect of turning off the escaping is that it will reduce the CPU
  overhead for the logging. However, this will only be noticable when logging
  is set to a very verbose level (e.g. debug or trace).

* increased the default values for the startup options `--javascript.gc-interval`
  from every 1000 to every 2000 requests, and for `--javascript.gc-frequency` from
  30 to 60 seconds

  This will make the V8 garbage collection run less often by default than in previous
  versions, reducing CPU load a bit and leaving more contexts available on average.

* added `/_admin/repair/distributeShardsLike` that repairs collections with
  distributeShardsLike where the shards aren't actually distributed like in the
  prototype collection, as could happen due to internal issue #1770

* Fixed issue #4271: Change the behavior of the `fullCount` option for AQL query
  cursors so that it will only take into account `LIMIT` statements on the top level
  of the query.

  `LIMIT` statements in subqueries will not have any effect on the `fullCount` results
  any more.

* We added a new geo-spatial index implementation. On the RocksDB storage engine all
  installations will need to be upgraded with `--database.auto-upgrade true`. New geo
  indexes will now only report with the type `geo` instead of `geo1` or `geo2`.
  The index types `geo1` and `geo2` are now deprecated.
  Additionally we removed the deprecated flags `constraint` and `ignoreNull` from geo
  index definitions, these fields were initially deprecated in ArangoDB 2.5

* Add revision id to RocksDB values in primary indexes to speed up replication (~10x).

* PR #5238: Create a default pacing algorithm for arangoimport to avoid TimeoutErrors
  on VMs with limited disk throughput

* Starting a cluster with coordinators and DB servers using different storage engines
  is unsupported. Doing it anyway will now produce a warning on startup

* fixed issue #4919: C++ implementation of LIKE function now matches the old and correct
  behaviour of the javascript implementation.

* added `--json` option to arangovpack, allowing to treat its input as plain JSON data
  make arangovpack work without any configuration file

* added experimental arangodb startup option `--javascript.enabled` to enable/disable the
  initialization of the V8 JavaScript engine. Only expected to work on single-servers and
  agency deployments

* pull request #5201: eliminate race scenario where handlePlanChange could run infinite times
  after an execution exceeded 7.4 second time span

* UI: fixed an unreasonable event bug within the modal view engine

* pull request #5114: detect shutdown more quickly on heartbeat thread of coordinator and
  DB servers

* fixed issue #3811: gharial api is now checking existence of `_from` and `_to` vertices
  during edge creation

* There is a new method `_profileQuery` on the database object to execute a query and
  print an explain with annotated runtime information.

* Query cursors can now be created with option `profile`, with a value of 0, 1 or 2.
  This will cause queries to include more statistics in their results and will allow tracing
  of queries.

* fixed internal issue #2147: fixed database filter in UI

* fixed internal issue #2149: number of documents in the UI is not adjusted after moving them

* fixed internal issue #2150: UI - loading a saved query does not update the list of bind
  parameters

* removed option `--cluster.my-local-info` in favor of persisted server UUIDs

  The option `--cluster.my-local-info` was deprecated since ArangoDB 3.3.

* added new collection property `cacheEnabled` which enables in-memory caching for
  documents and primary index entries. Available only when using RocksDB

* arangodump now supports `--threads` option to dump collections in parallel

* arangorestore now supports `--threads` option to restore collections in parallel

* Improvement: The AQL query planner in cluster is now a bit more clever and
  can prepare AQL queries with less network overhead.

  This should speed up simple queries in cluster mode, on complex queries it
  will most likely not show any performance effect.
  It will especially show effects on collections with a very high amount of Shards.

* removed remainders of dysfunctional `/_admin/cluster-test` and `/_admin/clusterCheckPort`
  API endpoints and removed them from documentation

* added new query option `stream` to enable streaming query execution via the
  `POST /_api/cursor` rest interface.

* fixed issue #4698: databases within the UI are now displayed in a sorted order.

* Behavior of permissions for databases and collections changed:
  The new fallback rule for databases for which an access level is not explicitly specified:
  Choose the higher access level of:
    * A wildcard database grant
    * A database grant on the `_system` database
  The new fallback rule for collections for which an access level is not explicitly specified:
  Choose the higher access level of:
    * Any wildcard access grant in the same database, or on "*/*"
    * The access level for the current database
    * The access level for the `_system` database

* fixed issue #4583: add AQL ASSERT and AQL WARN

* renamed startup option `--replication.automatic-failover` to
  `--replication.active-failover`
  using the old option name will still work in ArangoDB 3.4, but the old option
  will be removed afterwards

* index selectivity estimates for RocksDB engine are now eventually consistent

  This change addresses a previous issue where some index updates could be
  "lost" from the view of the internal selectivity estimate, leading to
  inaccurate estimates. The issue is solved now, but there can be up to a second
  or so delay before updates are reflected in the estimates.

* support `returnOld` and `returnNew` attributes for in the following HTTP REST
  APIs:

  * /_api/gharial/<graph>/vertex/<collection>
  * /_api/gharial/<graph>/edge/<collection>

  The exception from this is that the HTTP DELETE verb for these APIs does not
  support `returnOld` because that would make the existing API incompatible

* fixed internal issue #478: remove unused and undocumented REST API endpoints
  _admin/statistics/short and _admin/statistics/long

  These APIs were available in ArangoDB's REST API, but have not been called by
  ArangoDB itself nor have they been part of the documented API. They have been
  superseded by other REST APIs and were partially dysfunctional. Therefore
  these two endpoints have been removed entirely.

* fixed issue #1532: reload users on restore

* fixed internal issue #1475: when restoring a cluster dump to a single server
  ignore indexes of type primary and edge since we mustn't create them here.

* fixed internal issue #1439: improve performance of any-iterator for RocksDB

* issue #1190: added option `--create-database` for arangoimport

* UI: updated dygraph js library to version 2.1.0

* renamed arangoimp to arangoimport for consistency
  Release packages will still install arangoimp as a symlink so user scripts
  invoking arangoimp do not need to be changed

* UI: Shard distribution view now has an accordion view instead of displaying
  all shards of all collections at once.

* fixed issue #4393: broken handling of unix domain sockets in JS_Download

* added AQL function `IS_KEY`
  this function checks if the value passed to it can be used as a document key,
  i.e. as the value of the `_key` attribute

* added AQL functions `SORTED` and `SORTED_UNIQUE`

  `SORTED` will return a sorted version of the input array using AQL's internal
  comparison order
  `SORTED_UNIQUE` will do the same, but additionally removes duplicates.

* added C++ implementation for AQL functions `DATE_NOW`, `DATE_ISO8601`,
  `DATE_TIMESTAMP`, `IS_DATESTRING`, `DATE_DAYOFWEEK`, `DATE_YEAR`,
  `DATE_MONTH`, `DATE_DAY`, `DATE_HOUR`, `DATE_MINUTE`, `DATE_SECOND`,
  `DATE_MILLISECOND`, `DATE_DAYOFYEAR`, `DATE_ISOWEEK`, `DATE_LEAPYEAR`,
  `DATE_QUARTER`, `DATE_DAYS_IN_MONTH`, `DATE_ADD`, `DATE_SUBTRACT`,
  `DATE_DIFF`, `DATE_COMPARE`, `TRANSLATE` and `SHA512`

* fixed a bug where clusterinfo missed changes to plan after agency
  callback is registred for create collection

* Foxx manifest.json files can now contain a $schema key with the value
  of "http://json.schemastore.org/foxx-manifest" to improve tooling support.

* fixed agency restart from compaction without data

* fixed agency's log compaction for internal issue #2249

* only load Plan and Current from agency when actually needed


v3.3.21 (XXXX-XX-XX)
--------------------

* fixed TypeError being thrown instead of validation errors when Foxx manifest
  validation fails

* fixed issue #7586: a running query within the user interface was not shown
  if the active view was `Running Queries` or `Slow Query History`.

* improve Windows installer error messages, fix Windows installer backup routine
  and exit code handling

* make AQL REMOVE operations use less memory with the RocksDB storage engine

  the previous implementation of batch removals read everything to remove into
  memory first before carrying out the first remove operation. The new version
  will only read in about 1000 documents each time and then remove these. Queries
  such as

      FOR doc IN collection FILTER ... REMOVE doc IN collection

  will benefit from this change in terms of memory usage.


v3.3.20 (2018-11-28)
--------------------

* upgraded arangodb starter version to 0.13.9

* Added RocksDB option `--rocksdb.total-write-buffer-size` to limit total memory
  usage across all RocksDB in-memory write buffers

  The total amount of data to build up in all in-memory buffers (backed by log
  files). This option, together with the block cache size configuration option,
  can be used to limit memory usage. If set to 0, the memory usage is not limited.
  This is the default setting in 3.3. The default setting may be adjusted in
  future versions of ArangoDB.

  If set to a value greater than 0, this will cap the memory usage for write buffers,
  but may have an effect on write performance.

* Added RocksDB configuration option `--rocksdb.enforce-block-cache-size-limit`

  Whether or not the maximum size of the RocksDB block cache is strictly enforced.
  This option can be set to limit the memory usage of the block cache to at most the
  specified size. If then inserting a data block into the cache would exceed the
  cache's capacity, the data block will not be inserted. If the flag is not set,
  a data block may still get inserted into the cache. It is evicted later, but the
  cache may temporarily grow beyond its capacity limit.

* Export version and storage engine in cluster health

* Potential fix for issue #7407: arangorestore very slow converting from
  mmfiles to rocksdb

* Updated joi library (Web UI), improved foxx mount path validation

* fix internal issue #2786: improved confirmation dialog when clicking the
  Truncate button in the Web UI

* fix for supervision, which started failing servers using old transient store

* fixed Foxx queues not retrying jobs with infinite `maxFailures`

* Fixed a race condition in a coordinator, it could happen in rare cases and
  only with the maintainer mode enabled if the creation of a collection is in
  progress and at the same time a deletion is forced.

* disable startup warning for Linux kernel variable `vm.overcommit_memory` settings
  values of 0 or 1.
  Effectively `overcommit_memory` settings value of 0 or 1 fix two memory-allocation
  related issues with the default memory allocator used in ArangoDB release builds on
  64bit Linux.
  The issues will remain when running with an `overcommit_memory` settings value of 2,
  so this is now discouraged.
  Setting `overcommit_memory` to 0 or 1 (0 is the Linux kernel's default) fixes issues
  with increasing numbers of memory mappings for the arangod process (which may lead
  to an out-of-memory situation if the kernel's maximum number of mappings threshold
  is hit) and an increasing amount of memory that the kernel counts as "committed".
  With an `overcommit_memory` setting of 0 or 1, an arangod process may either be
  killed by the kernel's OOM killer or will die with a segfault when accessing memory
  it has allocated before but the kernel could not provide later on. This is still
  more acceptable than the kernel not providing any more memory to the process when
  there is still physical memory left, which may have occurred with an `overcommit_memory`
  setting of 2 after the arangod process had done lots of allocations.

  In summary, the recommendation for the `overcommit_memory` setting is now to set it
  to 0 or 1 (0 is kernel default) and not use 2.

* force connection timeout to be 7 seconds to allow libcurl time to retry lost DNS
  queries.

* increase maximum number of collections/shards in an AQL query from 256 to 2048

* don't rely on `_modules` collection being present and usable for arangod startup

* optimizes the web ui's routing which could possibly led to unwanted events.

* fixes some graph data parsing issues in the ui, e.g. cleaning up duplicate
  edges inside the graph viewer.

* in a cluster environment, the arangod process now exits if wrong credentials
  are used during the startup process.

* Fixed an AQL bug where the optimize-traversals rule was falsely applied to
  extensions with inline expressions and thereby ignoring them

* fix side-effects of sorting larger arrays (>= 16 members) of constant literal
  values in AQL, when the array was not used only for IN-value filtering but also
  later in the query.
  The array values were sorted so the IN-value lookup could use a binary search
  instead of a linear search, but this did not take into account that the array
  could have been used elsewhere in the query, e.g. as a return value. The fix
  will create a copy of the array and sort the copy, leaving the original array
  untouched.

* fixed a bug when cluster indexes were usable for queries, while
  still being built on db servers

* fix move leader shard: wait until all but the old leader are in sync.
  This fixes some unstable tests.

* cluster health features more elaborate agent records


v3.3.19 (2018-10-20)
--------------------

* fixes validation of allowed or not allowed foxx service mount paths within
  the Web UI

* The single database or single coordinator statistics in a cluster
  environment within the Web UI sometimes got called way too often.
  This caused artifacts in the graphs, which is now fixed.

* An aardvark statistics route could not collect and sum up the statistics of
  all coordinators if one of them was ahead and had more results than the others

* upgraded arangodb starter version to 0.13.6

* turn on intermediate commits in replication applier in order to decrease
  the size of transactional operations on replication (issue #6821)

* fixed issue #6770: document update: ignoreRevs parameter ignored

* when returning memory to the OS, use the same memory protection flags as
  when initializing the memory

  this prevents "hole punching" and keeps the OS from splitting one memory
  mapping into multiple mappings with different memory protection settings

* fix internal issue #2770: the Query Profiling modal dialog in the Web UI
  was slightly malformed.

* fix internal issue #2035: the Web UI now updates its indices view to check
  whether new indices exist or not.

* fix internal issue #6808: newly created databases within the Web UI did not
  appear when used Internet Explorer 11 as a browser.

* fix internal issue #2688: the Web UI's graph viewer created malformed node
  labels if a node was expanded multiple times.

* fix internal issue #2957: the Web UI was not able to display more than 1000
  documents, even when it was set to a higher amount.

* fix internal issue #2785: web ui's sort dialog sometimes got rendered, even
  if it should not.

* fix internal issue #2764: the waitForSync property of a satellite collection
  could not be changed via the Web UI

* improved logging in case of replication errors

* recover short server id from agency after a restart of a cluster node

  this fixes problems with short server ids being set to 0 after a node restart,
  which then prevented cursor result load-forwarding between multiple coordinators
  to work properly

  this should fix arangojs#573

* increased default timeouts in replication

  this decreases the chances of followers not getting in sync with leaders because
  of replication operations timing out

* fixed internal issue #1983: the Web UI was showing a deletion confirmation
  multiple times.

* fixed agents busy looping gossip

* handle missing `_frontend` collections gracefully

  the `_frontend` system collection is not required for normal ArangoDB operations,
  so if it is missing for whatever reason, ensure that normal operations can go
  on.


v3.3.18
-------

* not released


v3.3.17 (2018-10-04)
--------------------

* upgraded arangosync version to 0.6.0

* added several advanced options for configuring and debugging LDAP connections.
  Please note that some of the following options are platform-specific and may not
  work on all platforms or with all LDAP servers reliably:

  - `--ldap.serialized`: whether or not calls into the underlying LDAP library
    should be serialized.
    This option can be used to work around thread-unsafe LDAP library functionality.
  - `--ldap.serialize-timeout`: sets the timeout value that is used when waiting to
    enter the LDAP library call serialization lock. This is only meaningful when
    `--ldap.serialized` has been set to `true`.
  - `--ldap.retries`: number of tries to attempt a connection. Setting this to values
    greater than one will make ArangoDB retry to contact the LDAP server in case no
    connection can be made initially.
  - `--ldap.restart`: whether or not the LDAP library should implicitly restart
    connections
  - `--ldap.referrals`: whether or not the LDAP library should implicitly chase
    referrals
  - `--ldap.debug`: turn on internal OpenLDAP library output (warning: will print
    to stdout).
  - `--ldap.timeout`: timeout value (in seconds) for synchronous LDAP API calls
    (a value of 0 means default timeout).
  - `--ldap.network-timeout`: timeout value (in seconds) after which network operations
    following the initial connection return in case of no activity (a value of 0 means
    default timeout).
  - `--ldap.async-connect`: whether or not the connection to the LDAP library will
    be done asynchronously.

* fixed a shutdown race in ArangoDB's logger, which could have led to some buffered
  log messages being discarded on shutdown

* display shard synchronization progress for collections outside of the
  `_system` database

* fixed issue #6611: Properly display JSON properties of user defined foxx services
  configuration within the web UI

* fixed issue #6583: Agency node segfaults if sent an authenticated HTTP request is sent to its port

* when cleaning out a leader it could happen that it became follower instead of
  being removed completely

* make synchronous replication detect more error cases when followers cannot
  apply the changes from the leader

* fix some TLS errors that occurred when combining HTTPS/TLS transport with the
  VelocyStream protocol (VST)

  That combination could have led to spurious errors such as "TLS padding error"
  or "Tag mismatch" and connections being closed

* agency endpoint updates now go through RAFT


v3.3.16 (2018-09-19)
--------------------

* fix undefined behavior in AQL query result cache

* the query editor within the web ui is now catching http 501 responses
  properly

* fixed issue #6495 (Document not found when removing records)

* fixed undefined behavior in cluster plan-loading procedure that may have
  unintentionally modified a shared structure

* reduce overhead of function initialization in AQL COLLECT aggregate functions,
  for functions COUNT/LENGTH, SUM and AVG

  this optimization will only be noticable when the COLLECT produces many groups
  and the "hash" COLLECT variant is used

* fixed potential out-of-bounds access in admin log REST handler /_admin/log,
  which could have led to the server returning an HTTP 500 error

* catch more exceptions in replication and handle them appropriately


v3.3.15 (2018-09-10)
--------------------

* fixed an issue in the "sorted" AQL COLLECT variant, that may have led to producing
  an incorrect number of results

* upgraded arangodb starter version to 0.13.3

* fixed issue #5941 if using breadth-first search in traversals uniqueness checks
  on path (vertices and edges) have not been applied. In SmartGraphs the checks
  have been executed properly.

* added more detailed progress output to arangorestore, showing the percentage of
  how much data is restored for bigger collections plus a set of overview statistics
  after each processed collection

* added option `--rocksdb.use-file-logging` to enable writing of RocksDB's own
  informational LOG files into RocksDB's database directory.

  This option is turned off by default, but can be enabled for debugging RocksDB
  internals and performance.

* improved error messages when managing Foxx services

  Install/replace/upgrade will now provide additional information when an error
  is encountered during setup. Errors encountered during a `require` call will
  also include information about the underlying cause in the error message.

* fixed some Foxx script names being displayed incorrectly in web UI and Foxx CLI

* added startup option `--query.optimizer-max-plans value`

  This option allows limiting the number of query execution plans created by the
  AQL optimizer for any incoming queries. The default value is `128`.

  By adjusting this value it can be controlled how many different query execution
  plans the AQL query optimizer will generate at most for any given AQL query.
  Normally the AQL query optimizer will generate a single execution plan per AQL query,
  but there are some cases in which it creates multiple competing plans. More plans
  can lead to better optimized queries, however, plan creation has its costs. The
  more plans are created and shipped through the optimization pipeline, the more time
  will be spent in the optimizer.

  Lowering this option's value will make the optimizer stop creating additional plans
  when it has already created enough plans.

  Note that this setting controls the default maximum number of plans to create. The
  value can still be adjusted on a per-query basis by setting the *maxNumberOfPlans*
  attribute when running a query.

  This change also lowers the default maximum number of query plans from 192 to 128.

* bug fix: facilitate faster shutdown of coordinators and db servers

* cluster nodes should retry registering in agency until successful

* fixed some web ui action events related to Running Queries view and Slow
  Queries History view

* Create a default pacing algorithm for arangoimport to avoid TimeoutErrors
  on VMs with limited disk throughput

* backport PR 6150: establish unique function to indicate when
  application is terminating and therefore network retries should not occur

* backport PR #5201: eliminate race scenario where handlePlanChange
  could run infinite times after an execution exceeded 7.4 second time span


v3.3.14 (2018-08-15)
--------------------

* upgraded arangodb starter version to 0.13.1

* Foxx HTTP API errors now log stacktraces

* fixed issue #5736: Foxx HTTP API responds with 500 error when request body
  is too short

* fixed issue #5831: custom queries in the ui could not be loaded if the user
  only has read access to the _system database.

* fixed internal issue #2566: corrected web UI alignment of the nodes table

* fixed internal issue #2869: when attaching a follower with global applier to an
  authenticated leader already existing users have not been replicated, all users
  created/modified later are replicated.

* fixed internal issue #2865: dumping from an authenticated arangodb the users have
  not been included

* fixed issue #5943: misplaced database ui icon and wrong cursor type were used

* fixed issue #5354: updated the web UI JSON editor, improved usability

* fixed issue #5648: fixed error message when saving unsupported document types

* fixed issue #6076: Segmentation fault after AQL query

  This also fixes issues #6131 and #6174

* fixed issue #5884: Subquery nodes are no longer created on DBServers

* fixed issue #6031: Broken LIMIT in nested list iterations

* fixed internal issue #2812: Cluster fails to create many indexes in parallel

* intermediate commits in the RocksDB engine are now only enabled in standalone AQL
  queries (not within a JS transaction), standalone truncate as well as for the
  "import" API

* Bug fix: race condition could request data from Agency registry that did not
  exist yet.  This caused a throw that would end the Supervision thread.
  All registry query APIs no longer throw exceptions.


v3.3.13 (2018-07-26)
--------------------

* fixed internal issue #2567: the Web UI was showing the possibility to move a
  shard from a follower to the current leader

* fixed issue #5977: Unexpected execution plan when subquery contains COLLECT

* Bugfix: The AQL syntax variants `UPDATE/REPLACE k WITH d` now correctly take
  _rev from k instead of d (when ignoreRevs is false) and ignore d._rev.

* put an upper bound on the number of documents to be scanned when using
  `db.<collection>.any()` in the RocksDB storage engine

  previous versions of ArangoDB did a scan of a random amount of documents in
  the collection, up to the total number of documents available. this produced
  a random selection with a good quality, but needed to scan half the number
  of documents in the collection on average.

  The new version will only scan up to 500 documents, so it produces a less
  random result, but will be a lot faster especially for large collections.

  The implementation of `any()` for the MMFiles engine remains unchanged. The
  MMFiles engine will pick a random document from the entire range of the
  in-memory primary index without performing scans.

* return an empty result set instead of an "out of memory" exception when
  querying the geo index with invalid (out of range) coordinates

* added load balancer support and user-restriction to cursor API.

  If a cursor is accessed on a different coordinator than where it was created,
  the requests will be forwarded to the correct coordinator. If a cursor is
  accessed by a different user than the one who created it, the request will
  be denied.

* keep failed follower in followers list in Plan.

  This increases the changes of a failed follower getting back into sync if the
  follower comes back after a short time. In this case the follower can try to
  get in sync again, which normally takes less time than seeding a completely
  new follower.

* fix assertion failure and undefined behavior in Unix domain socket connections,
  introduced by 3.3.12

* added configuration option `--rocksdb.sync-interval`

  This option specifies interval (in milliseconds) that ArangoDB will use to
  automatically synchronize data in RocksDB's write-ahead log (WAL) files to
  disk. Automatic syncs will only be performed for not-yet synchronized data,
  and only for operations that have been executed without the *waitForSync*
  attribute.

  Automatic synchronization is performed by a background thread. The default
  sync interval is 0, meaning the automatic background syncing is turned off.
  Background syncing in 3.3 is opt-in, whereas in ArangoDB 3.4 the default sync
  interval will be 100 milliseconds.

  Note: this option is not supported on Windows platforms. Setting the sync
  interval to a value greater 0 will produce a startup warning.

* fixed graph creation sometimes failing with 'edge collection
  already used in edge def' when the edge definition contained multiple vertex
  collections, despite the edge definitions being identical

* inception could get caught in a trap, where agent configuration
  version and timeout multiplier lead to incapacitated agency

* fixed issue #5827: Batch request handling incompatible with .NET's default
  ContentType format

* fixed agency's log compaction for internal issue #2249

* inspector collects additionally disk data size and storage engine statistics


v3.3.12 (2018-07-12)
--------------------

* issue #5854: RocksDB engine would frequently request a new DelayToken.  This caused
  excessive write delay on the next Put() call.  Alternate approach taken.

* fixed graph creation under some circumstances failing with 'edge collection
  already used in edge def' despite the edge definitions being identical

* fixed issue #5727: Edge document with user provided key is inserted as many
  times as the number of shards, violating the primary index

* fixed internal issue #2658: AQL modification queries did not allow `_rev`
  checking. There is now a new option `ignoreRevs` which can be set to `false`
  in order to force AQL modification queries to match revision ids before
  doing any modifications

* fixed issue #5679: Replication applier restrictions will crash synchronisation
  after initial sync

* fixed potential issue in RETURN DISTINCT CollectBlock implementation
  that led to the block producing an empty result

* changed communication tasks to use boost strands instead of locks,
  this fixes a race condition with parallel VST communication over
  SSL

* fixed agency restart from compaction without data

* fixed for agent coming back to agency with changed endpoint and
  total data loss

* more patient agency tests to allow for ASAN tests to successfully finish


v3.3.11 (2018-06-26)
--------------------

* upgraded arangosync version to 0.5.3

* upgraded arangodb starter version to 0.12.0

* fixed internal issue #2559: "unexpected document key" error when custom
  shard keys are used and the "allowUserKeys" key generator option is set
  to false

* fixed AQL DOCUMENT lookup function for documents for sharded collections with
  more than a single shard and using a custom shard key (i.e. some shard
  key attribute other than `_key`).
  The previous implementation of DOCUMENT restricted to lookup to a single
  shard in all cases, though this restriction was invalid. That lead to
  `DOCUMENT` not finding documents in cases the wrong shard was contacted. The
  fixed implementation in 3.3.11 will reach out to all shards to find the
  document, meaning it will produce the correct result, but will cause more
  cluster-internal traffic. This increase in traffic may be high if the number
  of shards is also high, because each invocation of `DOCUMENT` will have to
  contact all shards.
  There will be no performance difference for non-sharded collections or
  collections that are sharded by `_key` or that only have a single shard.

* reimplemented replication view in web UI

* fixed internal issue #2256: ui, document id not showing up when deleting a document

* fixed internal issue #2163: wrong labels within foxx validation of service
  input parameters

* fixed internal issue #2160: fixed misplaced tooltips in indices view

* added new arangoinspect client tool, to help users and customers easily collect
  information of any ArangoDB server setup, and facilitate troubleshooting for the
  ArangoDB Support Team


v3.3.10 (2018-06-04)
--------------------

* make optimizer rule "remove-filter-covered-by-index" not stop after removing
  a sub-condition from a FILTER statement, but pass the optimized FILTER
  statement again into the optimizer rule for further optimizations.
  This allows optimizing away some more FILTER conditions than before.

* allow accessing /_admin/status URL on followers too in active failover setup

* fix cluster COLLECT optimization for attributes that were in "sorted" variant of
  COLLECT and that were provided by a sorted index on the collected attribute

* apply fulltext index optimization rule for multiple fulltext searches in
  the same query

  this fixes https://stackoverflow.com/questions/50496274/two-fulltext-searches-on-arangodb-cluster-v8-is-involved

* validate `_from` and `_to` values of edges on updates consistently

* fixed issue #5400: Unexpected AQL Result

* fixed issue #5429: Frequent 'updated local foxx repository' messages

* fixed issue #5252: Empty result if FULLTEXT() is used together with LIMIT offset

* fixed issue #5035: fixed a vulnerability issue within the web ui's index view

* inception was ignoring leader's configuration


v3.3.9 (2018-05-17)
-------------------

* added `/_admin/repair/distributeShardsLike` that repairs collections with
  distributeShardsLike where the shards aren't actually distributed like in the
  prototype collection, as could happen due to internal issue #1770

* fixed Foxx queues bug when queues are created in a request handler with an
  ArangoDB authentication header

* upgraded arangosync version to 0.5.1

* upgraded arangodb starter version to 0.11.3

* fix cluster upgrading issue introduced in 3.3.8

  the issue made arangod crash when starting a DB server with option
  `--database.auto-upgrade true`

* fix C++ implementation of AQL ZIP function to return each distinct attribute
  name only once. The previous implementation added non-unique attribute names
  multiple times, which led to follow-up issues.
  Now if an attribute name occurs multiple times in the input list of attribute
  names, it will only be incorporated once into the result object, with the
  value that corresponds to the first occurrence.
  This fix also changes the V8 implementation of the ZIP function, which now
  will always return the first value for non-unique attribute names and not the
  last occurring value.

* self heal during a Foxx service install, upgrade or replace no longer breaks
  the respective operation

* make /_api/index, /_api/database and /_api/user REST handlers use the scheduler's
  internal queue, so they do not run in an I/O handling thread

* fixed issue #4919: C++ implementation of LIKE function now matches the old and
  correct behavior of the JavaScript implementation.

* added REST API endpoint /_admin/server/availability for monitoring purposes

* UI: fixed an unreasonable event bug within the modal view engine

* fixed issue #3811: gharial api is now checking existence of _from and _to vertices
  during edge creation

* fixed internal issue #2149: number of documents in the UI is not adjusted after
  moving them

* fixed internal issue #2150: UI - loading a saved query does not update the list
  of bind parameters

* fixed internal issue #2147 - fixed database filter in UI

* fixed issue #4934: Wrong used GeoIndex depending on FILTER order

* added `query` and `aql.literal` helpers to `@arangodb` module.

* remove post-sort from GatherNode in cluster AQL queries that do use indexes
  for filtering but that do not require a sorted result

  This optimization can speed up gathering data from multiple shards, because
  it allows to remove a merge sort of the individual shards' results.

* extend the already existing "reduce-extraction-to-projection" AQL optimizer
  rule for RocksDB to provide projections of up to 5 document attributes. The
  previous implementation only supported a projection for a single document
  attribute. The new implementation will extract up to 5 document attributes from
  a document while scanning a collection via an EnumerateCollectionNode.
  Additionally the new version of the optimizer rule can also produce projections
  when scanning an index via an IndexNode.
  The optimization is benefial especially for huge documents because it will copy
  out only the projected attributes from the document instead of copying the entire
  document data from the storage engine.

  When applied, the explainer will show the projected attributes in a `projections`
  remark for an EnumerateCollectionNode or IndexNode. The optimization is limited
  to the RocksDB storage engine.

* added index-only optimization for AQL queries that can satisfy the retrieval of
  all required document attributes directly from an index.

  This optimization will be triggered for the RocksDB engine if an index is used
  that covers all required attributes of the document used later on in the query.
  If applied, it will save retrieving the actual document data (which would require
  an extra lookup in RocksDB), but will instead build the document data solely
  from the index values found. It will only be applied when using up to 5 attributes
  from the document, and only if the rest of the document data is not used later
  on in the query.

  The optimization is currently available for the RocksDB engine for the index types
  primary, edge, hash, skiplist and persistent.

  If the optimization is applied, it will show up as "index only" in an AQL
  query's execution plan for an IndexNode.

* added scan-only optimization for AQL queries that iterate over collections or
  indexes and that do not need to return the actual document values.

  Not fetching the document values from the storage engine will provide a
  considerable speedup when using the RocksDB engine, but may also help a bit
  in case of the MMFiles engine. The optimization will only be applied when
  full-scanning or index-scanning a collection without refering to any of its
  documents later on, and, for an IndexNode, if all filter conditions for the
  documents of the collection are covered by the index.

  If the optimization is applied, it will show up as "scan only" in an AQL
  query's execution plan for an EnumerateCollectionNode or an IndexNode.

* extend existing "collect-in-cluster" optimizer rule to run grouping, counting
  and deduplication on the DB servers in several cases, so that the coordinator
  will only need to sum up the potentially smaller results from the individual shards.

  The following types of COLLECT queries are covered now:
  - RETURN DISTINCT expr
  - COLLECT WITH COUNT INTO ...
  - COLLECT var1 = expr1, ..., varn = exprn (WITH COUNT INTO ...), without INTO or KEEP
  - COLLECT var1 = expr1, ..., varn = exprn AGGREGATE ..., without INTO or KEEP, for
    aggregate functions COUNT/LENGTH, SUM, MIN and MAX.

* honor specified COLLECT method in AQL COLLECT options

  for example, when the user explicitly asks for the COLLECT method
  to be `sorted`, the optimizer will now not produce an alternative
  version of the plan using the hash method.

  additionally, if the user explcitly asks for the COLLECT method to
  be `hash`, the optimizer will now change the existing plan to use
  the hash method if possible instead of just creating an alternative
  plan.

  `COLLECT ... OPTIONS { method: 'sorted' }` => always use sorted method
  `COLLECT ... OPTIONS { method: 'hash' }`   => use hash if this is technically possible
  `COLLECT ...` (no options)                 => create a plan using sorted, and another plan using hash method

* added bulk document lookups for MMFiles engine, which will improve the performance
  of document lookups from an inside an index in case the index lookup produces many
  documents


v3.3.8 (2018-04-24)
-------------------

* included version of ArangoDB Starter (`arangodb` binary) updated to v0.10.11,
  see [Starter changelog](https://github.com/arangodb-helper/arangodb/blob/master/CHANGELOG.md)

* added arangod startup option `--dump-options` to print all configuration parameters
  as a JSON object

* fixed: (Enterprise only) If you restore a SmartGraph where the collections
  are still existing and are supposed to be dropped on restore we ended up in
  duplicate name error. This is now gone and the SmartGraph is correctly restored.

* fix lookups by `_id` in smart graph edge collections

* improve startup resilience in case there are datafile errors (MMFiles)

  also allow repairing broken VERSION files automatically on startup by
  specifying the option `--database.ignore-datafile-errors true`

* fix issue #4582: UI query editor now supports usage of empty string as bind parameter value

* fixed internal issue #2148: Number of documents found by filter is misleading in web UI

* added startup option `--database.required-directory-state`

  using this option it is possible to require the database directory to be
  in a specific state on startup. the options for this value are:

  - non-existing: database directory must not exist
  - existing: database directory must exist
  - empty: database directory must exist but be empty
  - populated: database directory must exist and contain specific files already
  - any: any state allowed

* field "$schema" in Foxx manifest.json files no longer produce warnings

* added `@arangodb/locals` module to expose the Foxx service context as an
  alternative to using `module.context` directly.

* `db._executeTransaction` now accepts collection objects as collections.

* supervision can be put into maintenance mode


v3.3.7 (2018-04-11)
-------------------

* added hidden option `--query.registry-ttl` to control the lifetime of cluster AQL
  query parts

* fixed internal issue #2237: AQL queries on collections with replicationFactor:
  "satellite" crashed arangod in single server mode

* fixed restore of satellite collections: replicationFactor was set to 1 during
  restore

* fixed dump and restore of smart graphs:
  a) The dump will not include the hidden shadow collections anymore, they were dumped
     accidentially and only contain duplicated data.
  b) Restore will now ignore hidden shadow collections as all data is contained
     in the smart-edge collection. You can manually include these collections from an
     old dump (3.3.5 or earlier) by using `--force`.
  c) Restore of a smart-graph will now create smart collections properly instead
     of getting into `TIMEOUT_IN_CLUSTER_OPERATION`

* fixed issue in AQL query optimizer rule "restrict-to-single-shard", which
  may have sent documents to a wrong shard in AQL INSERT queries that specified
  the value for `_key` using an expression (and not a constant value)
  Important: if you were affected by this bug in v3.3.5 it is required that you
  recreate your dataset in v3.3.6 (i.e. dumping and restoring) instead of doing
  a simple binary upgrade

* added /_admin/status HTTP API for debugging purposes

* added ArangoShell helper function for packaging all information about an
  AQL query so it can be run and analyzed elsewhere:

  query = "FOR doc IN mycollection FILTER doc.value > 42 RETURN doc";
  require("@arangodb/aql/explainer").debugDump("/tmp/query-debug-info", query);

  Entitled users can send the generated file to the ArangoDB support to facilitate
  reproduction and debugging.

* added hidden option `--server.ask-jwt-secret`. This is an internal option
  for debugging and should not be exposed to end-users.

* fix for internal issue #2215. supervision will now wait for agent to
  fully prepare before adding 10 second grace period after leadership change

* fixed internal issue #2215's FailedLeader timeout bug

v3.3.5 (2018-03-28)
-------------------

* fixed issue #4934: Wrong used GeoIndex depending on FILTER order

* make build id appear in startup log message alongside with other version info

* make AQL data modification operations that are sent to all shards and that are
  supposed to return values (i.e. `RETURN OLD` or `RETURN NEW`) not return fake
  empty result rows if the document to be updated/replaced/removed was not present
  on the target shard

* added AQL optimizer rule `restrict-to-single-shard`

  This rule will kick in if a collection operation (index lookup or data
  modification operation) will only affect a single shard, and the operation can be
  restricted to the single shard and is not applied for all shards. This optimization
  can be applied for queries that access a collection only once in the query, and that
  do not use traversals, shortest path queries and that do not access collection data
  dynamically using the `DOCUMENT`, `FULLTEXT`, `NEAR` or `WITHIN` AQL functions.
  Additionally, the optimizer will only pull off this optimization if can safely
  determine the values of all the collection's shard keys from the query, and when the
  shard keys are covered by a single index (this is always true if the shard key is
  the default `_key`)

* display missing attributes of GatherNodes in AQL explain output

* make AQL optimizer rule `undistribute-remove-after-enum-coll` fire in a few
  more cases in which it is possible

* slightly improve index selection for the RocksDB engine when there are multiple
  competing indexes with the same attribute prefixes, but different amount of
  attributes covered. In this case, the more specialized index will be preferred
  now

* fix issue #4924: removeFollower now prefers to remove the last follower(s)

* added "collect-in-cluster" optimizer rule to have COLLECT WITH COUNT queries
  without grouping being executed on the DB servers and the coordinator only summing
  up the counts from the individual shards

* fixed issue #4900: Nested FOR query uses index but ignores other filters

* properly exit v8::Context in one place where it was missing before

* added hidden option `--cluster.index-create-timeout` for controlling the
  default value of the index creation timeout in cluster
  under normal circumstances, this option does not need to be adjusted

* increase default timeout for index creation in cluster to 3600s

* fixed issue #4843: Query-Result has more Docs than the Collection itself

* fixed the behavior of ClusterInfo when waiting for current to catch
  up with plan in create collection.

* fixed issue #4827: COLLECT on edge _to field doesn't group distinct values as expected (MMFiles)


v3.3.4 (2018-03-01)
-------------------

* fix AQL `fullCount` result value in some cluster cases when it was off a bit

* fix issue #4651: Simple query taking forever until a request timeout error

* fix issue #4657: fixed incomplete content type header

* Vastly improved the Foxx Store UI

* fix issue #4677: AQL WITH with bind parameters results in "access after data-modification"
  for two independent UPSERTs

* remove unused startup option `--ldap.permissions-attribute-name`

* fix issue #4457: create /var/tmp/arangod with correct user in supervisor mode

* remove long disfunctional admin/long_echo handler

* fixed Foxx API:

  * PUT /_api/foxx/service: Respect force flag
  * PATCH /_api/foxx/service: Check whether a service under given mount exists

* internal issue #1726: supervision failed to remove multiple servers
  from health monitoring at once.

* more information from inception, why agent is activated

* fixed a bug where supervision tried to deal with shards of virtual collections

* fix internal issue #1770: collection creation using distributeShardsLike yields
  errors and did not distribute shards correctly in the following cases:
  1. If numberOfShards * replicationFactor % nrDBServers != 0
     (shards * replication is not divisible by DBServers).
  2. If there was failover / move shard case on the leading collection
     and creating the follower collection afterwards.

* fix timeout issues in replication client expiration

* added missing edge filter to neighbors-only traversals
  in case a filter condition was moved into the traverser and the traversal was
  executed in breadth-first mode and was returning each visited vertex exactly
  once, and there was a filter on the edges of the path and the resulting vertices
  and edges were not used later, the edge filter was not applied

* fixed issue #4160: Run arangod with "--database.auto-upgrade" option always crash silently without error log

* fix internal issue #1848: AQL optimizer was trying to resolve attribute accesses
  to attributes of constant object values at query compile time, but only did so far
  the very first attribute in each object

  this fixes https://stackoverflow.com/questions/48648737/beginner-bug-in-for-loops-from-objects

* fix inconvenience: If we want to start server with a non-existing
  --javascript.app-path it will now be created (if possible)

* fixed: REST API `POST _api/foxx` now returns HTTP code 201 on success, as documented.
         returned 200 before.

* fixed: REST API `PATCH _api/foxx/dependencies` now updates the existing dependencies
         instead of replacing them.

* fixed: Foxx upload of single javascript file. You now can upload via http-url pointing
         to a javascript file.

* fixed issue #4395: If your foxx app includes an `APP` folder it got
         accidently removed by selfhealing this is not the case anymore.

* fixed internal issue #1969 - command apt-get purge/remove arangodb3e was failing


v3.3.3 (2018-01-16)
-------------------

* fix issue #4272: VERSION file keeps disappearing

* fix internal issue #81: quotation marks disappeared when switching table/json
  editor in the query editor ui

* added option `--rocksdb.throttle` to control whether write-throttling is enabled
  Write-throttling is turned on by default, to reduce chances of compactions getting
  too far behind and blocking incoming writes.

* fixed issue #4308: Crash when getter for error.name throws an error (on Windows)

* UI: fixed a query editor caching and parsing issue

* Fixed internal issue #1683: fixes an UI issue where a collection name gets wrongly cached
  within the documents overview of a collection.

* Fixed an issue with the index estimates in RocksDB in the case a transaction is aborted.
  Former the index estimates were modified if the transaction commited or not.
  Now they will only be modified if the transaction commited successfully.

* UI: optimized login view for very small screen sizes

* Truncate in RocksDB will now do intermediate commits every 10.000 documents
  if truncate fails or the server crashes during this operation all deletes
  that have been commited so far are persisted.

* make the default value of `--rocksdb.block-cache-shard-bits` use the RocksDB
  default value. This will mostly mean the default number block cache shard
  bits is lower than before, allowing each shard to store more data and cause
  less evictions from block cache

* issue #4222: Permission error preventing AQL query import / export on webui

* UI: optimized error messages for invalid query bind parameter

* UI: upgraded swagger ui to version 3.9.0

* issue #3504: added option `--force-same-database` for arangorestore

  with this option set to true, it is possible to make any arangorestore attempt
  fail if the specified target database does not match the database name
  specified in the source dump's "dump.json" file. it can thus be used to
  prevent restoring data into the "wrong" database

  The option is set to `false` by default to ensure backwards-compatibility

* make the default value of `--rocksdb.block-cache-shard-bits` use the RocksDB
  default value. This will mostly mean the default number block cache shard
  bits is lower than before, allowing each shard to store more data and cause
  less evictions from block cache

* fixed issue #4255: AQL SORT consuming too much memory

* fixed incorrect persistence of RAFT vote and term


v3.3.2 (2018-01-04)
-------------------

* fixed issue #4199: Internal failure: JavaScript exception in file 'arangosh.js'
  at 98,7: ArangoError 4: Expecting type String

* fixed issue in agency supervision with a good server being left in
  failedServers

* distinguish isReady and allInSync in clusterInventory

* fixed issue #4197: AQL statement not working in 3.3.1 when upgraded from 3.2.10

* do not reuse collection ids when restoring collections from a dump, but assign new collection ids, this should prevent collection id conflicts


v3.3.1 (2017-12-28)
-------------------

* UI: displayed wrong wfs property for a collection when using RocksDB as
  storage engine

* added `--ignore-missing` option to arangoimp
  this option allows importing lines with less fields than specified in the CSV
  header line

* changed misleading error message from "no leader" to "not a leader"

* optimize usage of AQL FULLTEXT index function to a FOR loop with index
  usage in some cases
  When the optimization is applied, this especially speeds up fulltext index
  queries in the cluster

* UI: improved the behavior during collection creation in a cluster environment

* Agency lockup fixes for very small machines.

* Agency performance improvement by finer grained locking.

* Use steady_clock in agency whereever possible.

* Agency prevent Supervision thread crash.

* Fix agency integer overflow in timeout calculation.


v3.3.0 (2017-12-14)
-------------------

* release version

* added a missing try/catch block in the supervision thread


v3.3.rc8 (2017-12-12)
---------------------

* UI: fixed broken Foxx configuration keys. Some valid configuration values
  could not be edited via the ui.

* UI: pressing the return key inside a select2 box no longer triggers the modal's
  success function

* UI: coordinators and db servers are now in sorted order (ascending)


v3.3.rc7 (2017-12-07)
---------------------

* fixed issue #3741: fix terminal color output in Windows

* UI: fixed issue #3822: disabled name input field for system collections

* fixed issue #3640: limit in subquery

* fixed issue #3745: Invalid result when using OLD object with array attribute in UPSERT statement

* UI: edge collections were wrongly added to from and to vertices select box during graph creation

* UI: added not found views for documents and collections

* UI: using default user database api during database creation now

* UI: the graph viewer backend now picks one random start vertex of the
  first 1000 documents instead of calling any(). The implementation of
  "any" is known to scale bad on huge collections with RocksDB.

* UI: fixed disappearing of the navigation label in some case special case

* UI: the graph viewer now displays updated label values correctly.
  Additionally the included node/edge editor now closes automatically
  after a successful node/edge update.

* fixed issue #3917: traversals with high maximal depth take extremely long
  in planning phase.


v3.3.rc4 (2017-11-28)
---------------------

* minor bug-fixes


v3.3.rc3 (2017-11-24)
---------------------

* bug-fixes


v3.3.rc2 (2017-11-22)
---------------------

* UI: document/edge editor now remembering their modes (e.g. code or tree)

* UI: optimized error messages for invalid graph definitions. Also fixed a
  graph renderer cleanup error.

* UI: added a delay within the graph viewer while changing the colors of the
  graph. Necessary due different browser behaviour.

* added options `--encryption.keyfile` and `--encryption.key-generator` to arangodump
  and arangorestore

* UI: the graph viewer now displays updated label values correctly.
  Additionally the included node/edge editor now closes automatically
  after a successful node/edge update.

* removed `--recycle-ids` option for arangorestore

  using that option could have led to problems on the restore, with potential
  id conflicts between the originating server (the source dump server) and the
  target server (the restore server)


v3.3.rc1 (2017-11-17)
---------------------

* add readonly mode REST API

* allow compilation of ArangoDB source code with g++ 7

* upgrade minimum required g++ compiler version to g++ 5.4
  That means ArangoDB source code will not compile with g++ 4.x or g++ < 5.4 anymore.

* AQL: during a traversal if a vertex is not found. It will not print an ERROR to the log and continue
  with a NULL value, but will register a warning at the query and continue with a NULL value.
  The situation is not desired as an ERROR as ArangoDB can store edges pointing to non-existing
  vertex which is perfectly valid, but it may be a n issue on the data model, so users
  can directly see it on the query now and do not "by accident" have to check the LOG output.

* introduce `enforceReplicationFactor` attribute for creating collections:
  this optional parameter controls if the coordinator should bail out during collection
  creation if there are not enough DBServers available for the desired `replicationFactor`.

* fixed issue #3516: Show execution time in arangosh

  this change adds more dynamic prompt components for arangosh
  The following components are now available for dynamic prompts,
  settable via the `--console.prompt` option in arangosh:

  - '%t': current time as timestamp
  - '%a': elpased time since ArangoShell start in seconds
  - '%p': duration of last command in seconds
  - '%d': name of current database
  - '%e': current endpoint
  - '%E': current endpoint without protocol
  - '%u': current user

  The time a command takes can be displayed easily by starting arangosh with `--console.prompt "%p> "`.

* make the ArangoShell refill its collection cache when a yet-unknown collection
  is first accessed. This fixes the following problem:

      arangosh1> db._collections();  // shell1 lists all collections
      arangosh2> db._create("test"); // shell2 now creates a new collection 'test'
      arangosh1> db.test.insert({}); // shell1 is not aware of the collection created
                                     // in shell2, so the insert will fail

* make AQL `DISTINCT` not change the order of the results it is applied on

* incremental transfer of initial collection data now can handle partial
  responses for a chunk, allowing the leader/master to send smaller chunks
  (in terms of HTTP response size) and limit memory usage

  this optimization is only active if client applications send the "offset" parameter
  in their requests to PUT `/_api/replication/keys/<id>?type=docs`

* initial creation of shards for cluster collections is now faster with
  `replicationFactor` values bigger than 1. this is achieved by an optimization
  for the case when the collection on the leader is still empty

* potential fix for issue #3517: several "filesystem full" errors in logs
  while there's a lot of disk space

* added C++ implementations for AQL function `SUBSTRING()`, `LEFT()`, `RIGHT()` and `TRIM()`

* show C++ function name of call site in ArangoDB log output

  this requires option `--log.line-number` to be set to *true*

* UI: added word wrapping to query editor

* UI: fixed wrong user attribute name validation, issue #3228

* make AQL return a proper error message in case of a unique key constraint
  violation. previously it only returned the generic "unique constraint violated"
  error message but omitted the details about which index caused the problem.

  This addresses https://stackoverflow.com/questions/46427126/arangodb-3-2-unique-constraint-violation-id-or-key

* added option `--server.local-authentication`

* UI: added user roles

* added config option `--log.color` to toggle colorful logging to terminal

* added config option `--log.thread-name` to additionally log thread names

* usernames must not start with `:role:`, added new options:
    --server.authentication-timeout
    --ldap.roles-attribute-name
    --ldap.roles-transformation
    --ldap.roles-search
    --ldap.superuser-role
    --ldap.roles-include
    --ldap.roles-exclude

* performance improvements for full collection scans and a few other operations
  in MMFiles engine

* added `--rocksdb.encryption-key-generator` for enterprise

* removed `--compat28` parameter from arangodump and replication API

  older ArangoDB versions will no longer be supported by these tools.

* increase the recommended value for `/proc/sys/vm/max_map_count` to a value
  eight times as high as the previous recommended value. Increasing the
  values helps to prevent an ArangoDB server from running out of memory mappings.

  The raised minimum recommended value may lead to ArangoDB showing some startup
  warnings as follows:

      WARNING {memory} maximum number of memory mappings per process is 65530, which seems too low. it is recommended to set it to at least 512000
      WARNING {memory} execute 'sudo sysctl -w "vm.max_map_count=512000"'

* Foxx now warns about malformed configuration/dependency names and aliases in the manifest.


v3.2.17 (XXXX-XX-XX)
--------------------

* added missing virtual destructor for MMFiles transaction data context object

* make synchronous replication detect more error cases when followers cannot
  apply the changes from the leader

* fixed undefined behavior in cluster plan-loading procedure that may have
  unintentionally modified a shared structure

* cluster nodes should retry registering in agency until successful

* fixed issue #5354: updated the ui json editor, improved usability

* fixed issue #5648: fixed error message when saving unsupported document
  types

* fixed issue #5943: misplaced database ui icon and wrong cursor type were used


v3.2.16 (2018-07-12)
--------------------

* upgraded arangodb starter version to 0.12.0

* make edge cache initialization and invalidation more portable by avoiding memset
  on non-POD types

* fixed internal issue #2256: ui, document id not showing up when deleting a document

* fixed issue #5400: Unexpected AQL Result

* Fixed issue #5035: fixed a vulnerability issue within the web ui's index view

* issue one HTTP call less per cluster AQL query

* self heal during a Foxx service install, upgrade or replace no longer breaks
  the respective operation

* inception was ignoring leader's configuration

* inception could get caught in a trap, where agent configuration
  version and timeout multiplier lead to incapacitated agency

* more patient agency tests to allow for ASAN tests to successfully finish

* fixed for agent coming back to agency with changed endpoint and
  total data loss

* fixed agency restart from compaction without data


v3.2.15 (2018-05-13)
--------------------

* upgraded arangodb starter version to 0.11.2

* make /_api/index and /_api/database REST handlers use the scheduler's internal
  queue, so they do not run in an I/O handling thread

* fixed issue #3811: gharial api is now checking existence of _from and _to vertices
  during edge creation


v3.2.14 (2018-04-20)
--------------------

* field "$schema" in Foxx manifest.json files no longer produce warnings

* added `@arangodb/locals` module to expose the Foxx service context as an
  alternative to using `module.context` directly.

* the internal implementation of REST API `/_api/simple/by-example` now uses
  C++ instead of JavaScript

* supervision can be switched to maintenance mode f.e. for rolling upgrades


v3.2.13 (2018-04-13)
--------------------

* improve startup resilience in case there are datafile errors (MMFiles)

  also allow repairing broken VERSION files automatically on startup by
  specifying the option `--database.ignore-datafile-errors true`

* fix issue #4582: UI query editor now supports usage of empty string as bind parameter value

* fix issue #4924: removeFollower now prefers to remove the last follower(s)

* fixed issue #4934: Wrong used GeoIndex depending on FILTER order

* fixed the behavior of clusterinfo when waiting for current to catch
  up with plan in create collection.

* fix for internal issue #2215. supervision will now wait for agent to
  fully prepare before adding 10 second grace period after leadership change

* fixed interal issue #2215 FailedLeader timeout bug


v3.2.12 (2018-02-27)
--------------------

* remove long disfunctional admin/long_echo handler

* fixed Foxx API:

  * PUT /_api/foxx/service: Respect force flag
  * PATCH /_api/foxx/service: Check whether a service under given mount exists

* fix issue #4457: create /var/tmp/arangod with correct user in supervisor mode

* fix internal issue #1848

  AQL optimizer was trying to resolve attribute accesses
  to attributes of constant object values at query compile time, but only did so far
  the very first attribute in each object

  this fixes https://stackoverflow.com/questions/48648737/beginner-bug-in-for-loops-from-objects

* fix inconvenience: If we want to start server with a non-existing
  --javascript.app-path it will now be created (if possible)

* fixed: REST API `POST _api/foxx` now returns HTTP code 201 on success, as documented.
         returned 200 before.

* fixed: REST API `PATCH _api/foxx/dependencies` now updates the existing dependencies
         instead of replacing them.

* fixed: Foxx upload of single javascript file. You now can upload via http-url pointing
         to a javascript file.

* fixed issue #4395: If your foxx app includes an `APP` folder it got accidently removed by selfhealing
         this is not the case anymore.

* fix internal issue 1770: collection creation using distributeShardsLike yields
  errors and did not distribute shards correctly in the following cases:
  1. If numberOfShards * replicationFactor % nrDBServers != 0
     (shards * replication is not divisible by DBServers).
  2. If there was failover / move shard case on the leading collection
     and creating the follower collection afterwards.

* fix timeout issues in replication client expiration

+ fix some inconsistencies in replication for RocksDB engine that could have led
  to some operations not being shipped from master to slave servers

* fix issue #4272: VERSION file keeps disappearing

* fix internal issue #81: quotation marks disappeared when switching table/json
  editor in the query editor ui

* make the default value of `--rocksdb.block-cache-shard-bits` use the RocksDB
  default value. This will mostly mean the default number block cache shard
  bits is lower than before, allowing each shard to store more data and cause
  less evictions from block cache

* fix issue #4393: broken handling of unix domain sockets in
  JS_Download

* fix internal bug #1726: supervision failed to remove multiple
  removed servers from health UI

* fixed internal issue #1969 - command apt-get purge/remove arangodb3e was failing

* fixed a bug where supervision tried to deal with shards of virtual collections


v3.2.11 (2018-01-17)
--------------------

* Fixed an issue with the index estimates in RocksDB in the case a transaction is aborted.
  Former the index estimates were modified if the transaction commited or not.
  Now they will only be modified if the transaction commited successfully.

* Truncate in RocksDB will now do intermediate commits every 10.000 documents
  if truncate fails or the server crashes during this operation all deletes
  that have been commited so far are persisted.

* fixed issue #4308: Crash when getter for error.name throws an error (on Windows)

* UI: fixed a query editor caching and parsing issue for arrays and objects

* Fixed internal issue #1684: Web UI: saving arrays/objects as bind parameters faulty

* Fixed internal issue #1683: fixes an UI issue where a collection name gets wrongly cached
  within the documents overview of a collection.

* issue #4222: Permission error preventing AQL query import / export on webui

* UI: optimized login view for very small screen sizes

* UI: Shard distribution view now has an accordion view instead of displaying
  all shards of all collections at once.

* UI: optimized error messages for invalid query bind parameter

* fixed missing transaction events in RocksDB asynchronous replication

* fixed issue #4255: AQL SORT consuming too much memory

* fixed issue #4199: Internal failure: JavaScript exception in file 'arangosh.js'
  at 98,7: ArangoError 4: Expecting type String

* fixed issue #3818: Foxx configuration keys cannot contain spaces (will not save)

* UI: displayed wrong "waitForSync" property for a collection when
  using RocksDB as storage engine

* prevent binding to the same combination of IP and port on Windows

* fixed incorrect persistence of RAFT vote and term


v3.2.10 (2017-12-22)
--------------------

* replication: more robust initial sync

* fixed a bug in the RocksDB engine that would prevent recalculated
  collection counts to be actually stored

* fixed issue #4095: Inconsistent query execution plan

* fixed issue #4056: Executing empty query causes crash

* fixed issue #4045: Out of memory in `arangorestore` when no access
  rights to dump files

* fixed issue #3031: New Graph: Edge definitions with edges in
  fromCollections and toCollections

* fixed issue #2668: UI: when following wrong link from edge to vertex in
  nonexisting collection misleading error is printed

* UI: improved the behavior during collection creation in a cluster environment

* UI: the graph viewer backend now picks one random start vertex of the
  first 1000 documents instead of calling any(). The implementation of
  any is known to scale bad on huge collections with rocksdb.

* fixed snapshots becoming potentially invalid after intermediate commits in
  the RocksDB engine

* backport agency inquire API changes

* fixed issue #3822: Field validation error in ArangoDB UI - Minor

* UI: fixed disappearing of the navigation label in some cases

* UI: fixed broken foxx configuration keys. Some valid configuration values
  could not be edited via the ui.

* fixed issue #3640: limit in subquery

* UI: edge collections were wrongly added to from and to vertices select
  box during graph creation

* fixed issue #3741: fix terminal color output in Windows

* fixed issue #3917: traversals with high maximal depth take extremely long
  in planning phase.

* fix equality comparison for MMFiles documents in AQL functions UNIQUE
  and UNION_DISTINCT


v3.2.9 (2017-12-04)
-------------------

* under certain conditions, replication could stop. Now fixed by adding an
  equality check for requireFromPresent tick value

* fixed locking for replication context info in RocksDB engine
  this fixes undefined behavior when parallel requests are made to the
  same replication context

* UI: added not found views for documents and collections

* fixed issue #3858: Foxx queues stuck in 'progress' status

* allow compilation of ArangoDB source code with g++ 7

* fixed issue #3224: Issue in the Foxx microservices examples

* fixed a deadlock in user privilege/permission change routine

* fixed a deadlock on server shutdown

* fixed some collection locking issues in MMFiles engine

* properly report commit errors in AQL write queries to the caller for the
  RocksDB engine

* UI: optimized error messages for invalid graph definitions. Also fixed a
  graph renderer cleanrenderer cleanup error.

* UI: document/edge editor now remembering their modes (e.g. code or tree)

* UI: added a delay within the graph viewer while changing the colors of the
  graph. Necessary due different browser behaviour.

* fix removal of failed cluster nodes via web interface

* back port of ClusterComm::wait fix in devel
  among other things this fixes too eager dropping of other followers in case
  one of the followers does not respond in time

* transact interface in agency should not be inquired as of now

* inquiry tests and blocking of inquiry on AgencyGeneralTransaction

v3.2.8 (2017-11-18)
-------------------

* fixed a race condition occuring when upgrading via linux package manager

* fixed authentication issue during replication


v3.2.7 (2017-11-13)
-------------------

* Cluster customers, which have upgraded from 3.1 to 3.2 need to upgrade
  to 3.2.7. The cluster supervision is otherwise not operational.

* Fixed issue #3597: AQL with path filters returns unexpected results
  In some cases breadth first search in combination with vertex filters
  yields wrong result, the filter was not applied correctly.

* fixed some undefined behavior in some internal value caches for AQL GatherNodes
  and SortNodes, which could have led to sorted results being effectively not
  correctly sorted.

* make the replication applier for the RocksDB engine start automatically after a
  restart of the server if the applier was configured with its `autoStart` property
  set to `true`. previously the replication appliers were only automatically restarted
  at server start for the MMFiles engine.

* fixed arangodump batch size adaptivity in cluster mode and upped default batch size
  for arangodump

  these changes speed up arangodump in cluster context

* smart graphs now return a proper inventory in response to replication inventory
  requests

* fixed issue #3618: Inconsistent behavior of OR statement with object bind parameters

* only users with read/write rights on the "_system" database can now execute
  "_admin/shutdown" as well as modify properties of the write-ahead log (WAL)

* increase default maximum number of V8 contexts to at least 16 if not explicitly
  configured otherwise.
  the procedure for determining the actual maximum value of V8 contexts is unchanged
  apart from the value `16` and works as follows:
  - if explicitly set, the value of the configuration option `--javascript.v8-contexts`
    is used as the maximum number of V8 contexts
  - when the option is not set, the maximum number of V8 contexts is determined
    by the configuration option `--server.threads` if that option is set. if
    `--server.threads` is not set, then the maximum number of V8 contexts is the
    server's reported hardware concurrency (number of processors visible
    to the arangod process). if that would result in a maximum value of less than 16
    in any of these two cases, then the maximum value will be increased to 16.

* fixed issue #3447: ArangoError 1202: AQL: NotFound: (while executing) when
  updating collection

* potential fix for issue #3581: Unexpected "rocksdb unique constraint
  violated" with unique hash index

* fixed geo index optimizer rule for geo indexes with a single (array of coordinates)
  attribute.

* improved the speed of the shards overview in cluster (API endpoint /_api/cluster/shardDistribution API)
  It is now guaranteed to return after ~2 seconds even if the entire cluster is unresponsive.

* fix agency precondition check for complex objects
  this fixes issues with several CAS operations in the agency

* several fixes for agency restart and shutdown

* the cluster-internal representation of planned collection objects is now more
  lightweight than before, using less memory and not allocating any cache for indexes
  etc.

* fixed issue #3403: How to kill long running AQL queries with the browser console's
  AQL (display issue)

* fixed issue #3549: server reading ENGINE config file fails on common standard
  newline character

* UI: fixed error notifications for collection modifications

* several improvements for the truncate operation on collections:

  * the timeout for the truncate operation was increased in cluster mode in
    order to prevent too frequent "could not truncate collection" errors

  * after a truncate operation, collections in MMFiles still used disk space.
    to reclaim disk space used by truncated collection, the truncate actions
    in the web interface and from the ArangoShell now issue an extra WAL flush
    command (in cluster mode, this command is also propagated to all servers).
    the WAL flush allows all servers to write out any pending operations into the
    datafiles of the truncated collection. afterwards, a final journal rotate
    command is sent, which enables the compaction to entirely remove all datafiles
    and journals for the truncated collection, so that all disk space can be
    reclaimed

  * for MMFiles a special method will be called after a truncate operation so that
    all indexes of the collection can free most of their memory. previously some
    indexes (hash and skiplist indexes) partially kept already allocated memory
    in order to avoid future memory allocations

  * after a truncate operation in the RocksDB engine, an additional compaction
    will be triggered for the truncated collection. this compaction removes all
    deletions from the key space so that follow-up scans over the collection's key
    range do not have to filter out lots of already-removed values

  These changes make truncate operations potentially more time-consuming than before,
  but allow for memory/disk space savings afterwards.

* enable JEMalloc background threads for purging and returning unused memory
  back to the operating system (Linux only)

  JEMalloc will create its background threads on demand. The number of background
  threads is capped by the number of CPUs or active arenas. The background threads run
  periodically and purge unused memory pages, allowing memory to be returned to the
  operating system.

  This change will make the arangod process create several additional threads.
  It is accompanied by an increased `TasksMax` value in the systemd service configuration
  file for the arangodb3 service.

* upgraded bundled V8 engine to bugfix version v5.7.492.77

  this upgrade fixes a memory leak in upstream V8 described in
  https://bugs.chromium.org/p/v8/issues/detail?id=5945 that will result in memory
  chunks only getting uncommitted but not unmapped


v3.2.6 (2017-10-26)
-------------------

* UI: fixed event cleanup in cluster shards view

* UI: reduced cluster dashboard api calls

* fixed a permission problem that prevented collection contents to be displayed
  in the web interface

* removed posix_fadvise call from RocksDB's PosixSequentialFile::Read(). This is
  consistent with Facebook PR 2573 (#3505)

  this fix should improve the performance of the replication with the RocksDB
  storage engine

* allow changing of collection replication factor for existing collections

* UI: replicationFactor of a collection is now changeable in a cluster
  environment

* several fixes for the cluster agency

* fixed undefined behavior in the RocksDB-based geo index

* fixed Foxxmaster failover

* purging or removing the Debian/Ubuntu arangodb3 packages now properly stops
  the arangod instance before actuallying purging or removing


v3.2.5 (2017-10-16)
-------------------

* general-graph module and _api/gharial now accept cluster options
  for collection creation. It is now possible to set replicationFactor and
  numberOfShards for all collections created via this graph object.
  So adding a new collection will not result in a singleShard and
  no replication anymore.

* fixed issue #3408: Hard crash in query for pagination

* minimum number of V8 contexts in console mode must be 2, not 1. this is
  required to ensure the console gets one dedicated V8 context and all other
  operations have at least one extra context. This requirement was not enforced
  anymore.

* fixed issue #3395: AQL: cannot instantiate CollectBlock with undetermined
  aggregation method

* UI: fixed wrong user attribute name validation, issue #3228

* fix potential overflow in CRC marker check when a corrupted CRC marker
  is found at the very beginning of an MMFiles datafile

* UI: fixed unresponsive events in cluster shards view

* Add statistics about the V8 context counts and number of available/active/busy
  threads we expose through the server statistics interface.


v3.2.4 (2017-09-26)
-------------------

* UI: no default index selected during index creation

* UI: added replicationFactor option during SmartGraph creation

* make the MMFiles compactor perform less writes during normal compaction
  operation

  This partially fixes issue #3144

* make the MMFiles compactor configurable

  The following options have been added:

* `--compaction.db-sleep-time`: sleep interval between two compaction runs
    (in s)
  * `--compaction.min-interval"`: minimum sleep time between two compaction
     runs (in s)
  * `--compaction.min-small-data-file-size`: minimal filesize threshold
    original datafiles have to be below for a compaction
  * `--compaction.dead-documents-threshold`: minimum unused count of documents
    in a datafile
  * `--compaction.dead-size-threshold`: how many bytes of the source data file
    are allowed to be unused at most
  * `--compaction.dead-size-percent-threshold`: how many percent of the source
    datafile should be unused at least
  * `--compaction.max-files`: Maximum number of files to merge to one file
  * `--compaction.max-result-file-size`: how large may the compaction result
    file become (in bytes)
  * `--compaction.max-file-size-factor`: how large the resulting file may
    be in comparison to the collection's `--database.maximal-journal-size' setting`

* fix downwards-incompatibility in /_api/explain REST handler

* fix Windows implementation for fs.getTempPath() to also create a
  sub-directory as we do on linux

* fixed a multi-threading issue in cluster-internal communication

* performance improvements for traversals and edge lookups

* removed internal memory zone handling code. the memory zones were a leftover
  from the early ArangoDB days and did not provide any value in the current
  implementation.

* (Enterprise only) added `skipInaccessibleCollections` option for AQL queries:
  if set, AQL queries (especially graph traversals) will treat collections to
  which a user has no access rights to as if these collections were empty.

* adjusted scheduler thread handling to start and stop less threads in
  normal operations

* leader-follower replication catchup code has been rewritten in C++

* early stage AQL optimization now also uses the C++ implementations of
  AQL functions if present. Previously it always referred to the JavaScript
  implementations and ignored the C++ implementations. This change gives
  more flexibility to the AQL optimizer.

* ArangoDB tty log output is now colored for log messages with levels
  FATAL, ERR and WARN.

* changed the return values of AQL functions `REGEX_TEST` and `REGEX_REPLACE`
  to `null` when the input regex is invalid. Previous versions of ArangoDB
  partly returned `false` for invalid regexes and partly `null`.

* added `--log.role` option for arangod

  When set to `true`, this option will make the ArangoDB logger print a single
  character with the server's role into each logged message. The roles are:

  - U: undefined/unclear (used at startup)
  - S: single server
  - C: coordinator
  - P: primary
  - A: agent

  The default value for this option is `false`, so no roles will be logged.


v3.2.3 (2017-09-07)
-------------------

* fixed issue #3106: orphan collections could not be registered in general-graph module

* fixed wrong selection of the database inside the internal cluster js api

* added startup option `--server.check-max-memory-mappings` to make arangod check
  the number of memory mappings currently used by the process and compare it with
  the maximum number of allowed mappings as determined by /proc/sys/vm/max_map_count

  The default value is `true`, so the checks will be performed. When the current
  number of mappings exceeds 90% of the maximum number of mappings, the creation
  of further V8 contexts will be deferred.

  Note that this option is effective on Linux systems only.

* arangoimp now has a `--remove-attribute` option

* added V8 context lifetime control options
  `--javascript.v8-contexts-max-invocations` and `--javascript.v8-contexts-max-age`

  These options allow specifying after how many invocations a used V8 context is
  disposed, or after what time a V8 context is disposed automatically after its
  creation. If either of the two thresholds is reached, an idl V8 context will be
  disposed.

  The default value of `--javascript.v8-contexts-max-invocations` is 0, meaning that
  the maximum number of invocations per context is unlimited. The default value
  for `--javascript.v8-contexts-max-age` is 60 seconds.

* fixed wrong UI cluster health information

* fixed issue #3070: Add index in _jobs collection

* fixed issue #3125: HTTP Foxx API JSON parsing

* fixed issue #3120: Foxx queue: job isn't running when server.authentication = true

* fixed supervision failure detection and handling, which happened with simultaneous
  agency leadership change


v3.2.2 (2017-08-23)
-------------------

* make "Rebalance shards" button work in selected database only, and not make
  it rebalance the shards of all databases

* fixed issue #2847: adjust the response of the DELETE `/_api/users/database/*` calls

* fixed issue #3075: Error when upgrading arangoDB on linux ubuntu 16.04

* fixed a buffer overrun in linenoise console input library for long input strings

* increase size of the linenoise input buffer to 8 KB

* abort compilation if the detected GCC or CLANG isn't in the range of compilers
  we support

* fixed spurious cluster hangups by always sending AQL-query related requests
  to the correct servers, even after failover or when a follower drops

  The problem with the previous shard-based approach was that responsibilities
  for shards may change from one server to another at runtime, after the query
  was already instanciated. The coordinator and other parts of the query then
  sent further requests for the query to the servers now responsible for the
  shards.
  However, an AQL query must send all further requests to the same servers on
  which the query was originally instanciated, even in case of failover.
  Otherwise this would potentially send requests to servers that do not know
  about the query, and would also send query shutdown requests to the wrong
  servers, leading to abandoned queries piling up and using resources until
  they automatically time out.

* fixed issue with RocksDB engine acquiring the collection count values too
  early, leading to the collection count values potentially being slightly off
  even in exclusive transactions (for which the exclusive access should provide
  an always-correct count value)

* fixed some issues in leader-follower catch-up code, specifically for the
  RocksDB engine

* make V8 log fatal errors to syslog before it terminates the process.
  This change is effective on Linux only.

* fixed issue with MMFiles engine creating superfluous collection journals
  on shutdown

* fixed issue #3067: Upgrade from 3.2 to 3.2.1 reset autoincrement keys

* fixed issue #3044: ArangoDB server shutdown unexpectedly

* fixed issue #3039: Incorrect filter interpretation

* fixed issue #3037: Foxx, internal server error when I try to add a new service

* improved MMFiles fulltext index document removal performance
  and fulltext index query performance for bigger result sets

* ui: fixed a display bug within the slow and running queries view

* ui: fixed a bug when success event triggers twice in a modal

* ui: fixed the appearance of the documents filter

* ui: graph vertex collections not restricted to 10 anymore

* fixed issue #2835: UI detection of JWT token in case of server restart or upgrade

* upgrade jemalloc version to 5.0.1

  This fixes problems with the memory allocator returing "out of memory" when
  calling munmap to free memory in order to return it to the OS.

  It seems that calling munmap on Linux can increase the number of mappings, at least
  when a region is partially unmapped. This can lead to the process exceeding its
  maximum number of mappings, and munmap and future calls to mmap returning errors.

  jemalloc version 5.0.1 does not have the `--enable-munmap` configure option anymore,
  so the problem is avoided. To return memory to the OS eventually, jemalloc 5's
  background purge threads are used on Linux.

* fixed issue #2978: log something more obvious when you log a Buffer

* fixed issue #2982: AQL parse error?

* fixed issue #3125: HTTP Foxx API Json parsing

v3.2.1 (2017-08-09)
-------------------

* added C++ implementations for AQL functions `LEFT()`, `RIGHT()` and `TRIM()`

* fixed docs for issue #2968: Collection _key autoincrement value increases on error

* fixed issue #3011: Optimizer rule reduce-extraction-to-projection breaks queries

* Now allowing to restore users in a sharded environment as well
  It is still not possible to restore collections that are sharded
  differently than by _key.

* fixed an issue with restoring of system collections and user rights.
  It was not possible to restore users into an authenticated server.

* fixed issue #2977: Documentation for db._createDatabase is wrong

* ui: added bind parameters to slow query history view

* fixed issue #1751: Slow Query API should provide bind parameters, webui should display them

* ui: fixed a bug when moving multiple documents was not possible

* fixed docs for issue #2968: Collection _key autoincrement value increases on error

* AQL CHAR_LENGTH(null) returns now 0. Since AQL TO_STRING(null) is '' (string of length 0)

* ui: now supports single js file upload for Foxx services in addition to zip files

* fixed a multi-threading issue in the agency when callElection was called
  while the Supervision was calling updateSnapshot

* added startup option `--query.tracking-with-bindvars`

  This option controls whether the list of currently running queries
  and the list of slow queries should contain the bind variables used
  in the queries or not.

  The option can be changed at runtime using the commands

      // enables tracking of bind variables
      // set to false to turn tracking of bind variables off
      var value = true;
      require("@arangodb/aql/queries").properties({
        trackBindVars: value
      });

* index selectivity estimates are now available in the cluster as well

* fixed issue #2943: loadIndexesIntoMemory not returning the same structure
  as the rest of the collection APIs

* fixed issue #2949: ArangoError 1208: illegal name

* fixed issue #2874: Collection properties do not return `isVolatile`
  attribute

* potential fix for issue #2939: Segmentation fault when starting
  coordinator node

* fixed issue #2810: out of memory error when running UPDATE/REPLACE
  on medium-size collection

* fix potential deadlock errors in collector thread

* disallow the usage of volatile collections in the RocksDB engine
  by throwing an error when a collection is created with attribute
  `isVolatile` set to `true`.
  Volatile collections are unsupported by the RocksDB engine, so
  creating them should not succeed and silently create a non-volatile
  collection

* prevent V8 from issuing SIGILL instructions when it runs out of memory

  Now arangod will attempt to log a FATAL error into its logfile in case V8
  runs out of memory. In case V8 runs out of memory, it will still terminate the
  entire process. But at least there should be something in the ArangoDB logs
  indicating what the problem was. Apart from that, the arangod process should
  now be exited with SIGABRT rather than SIGILL as it shouldn't return into the
  V8 code that aborted the process with `__builtin_trap`.

  this potentially fixes issue #2920: DBServer crashing automatically post upgrade to 3.2

* Foxx queues and tasks now ensure that the scripts in them run with the same
  permissions as the Foxx code who started the task / queue

* fixed issue #2928: Offset problems

* fixed issue #2876: wrong skiplist index usage in edge collection

* fixed issue #2868: cname missing from logger-follow results in rocksdb

* fixed issue #2889: Traversal query using incorrect collection id

* fixed issue #2884: AQL traversal uniqueness constraints "propagating" to other traversals? Weird results

* arangoexport: added `--query` option for passing an AQL query to export the result

* fixed issue #2879: No result when querying for the last record of a query

* ui: allows now to edit default access level for collections in database
  _system for all users except the root user.

* The _users collection is no longer accessible outside the arngod process, _queues is always read-only

* added new option "--rocksdb.max-background-jobs"

* removed options "--rocksdb.max-background-compactions", "--rocksdb.base-background-compactions" and "--rocksdb.max-background-flushes"

* option "--rocksdb.compaction-read-ahead-size" now defaults to 2MB

* change Windows build so that RocksDB doesn't enforce AVX optimizations by default
  This fixes startup crashes on servers that do not have AVX CPU extensions

* speed up RocksDB secondary index creation and dropping

* removed RocksDB note in Geo index docs


v3.2.0 (2017-07-20)
-------------------

* fixed UI issues

* fixed multi-threading issues in Pregel

* fixed Foxx resilience

* added command-line option `--javascript.allow-admin-execute`

  This option can be used to control whether user-defined JavaScript code
  is allowed to be executed on server by sending via HTTP to the API endpoint
  `/_admin/execute`  with an authenticated user account.
  The default value is `false`, which disables the execution of user-defined
  code. This is also the recommended setting for production. In test environments,
  it may be convenient to turn the option on in order to send arbitrary setup
  or teardown commands for execution on the server.


v3.2.beta6 (2017-07-18)
-----------------------

* various bugfixes


v3.2.beta5 (2017-07-16)
-----------------------

* numerous bugfixes


v3.2.beta4 (2017-07-04)
-----------------------

* ui: fixed document view _from and _to linking issue for special characters

* added function `db._parse(query)` for parsing an AQL query and returning information about it

* fixed one medium priority and two low priority security user interface
  issues found by owasp zap.

* ui: added index deduplicate options

* ui: fixed renaming of collections for the rocksdb storage engine

* documentation and js fixes for secondaries

* RocksDB storage format was changed, users of the previous beta/alpha versions
  must delete the database directory and re-import their data

* enabled permissions on database and collection level

* added and changed some user related REST APIs
    * added `PUT /_api/user/{user}/database/{database}/{collection}` to change collection permission
    * added `GET /_api/user/{user}/database/{database}/{collection}`
    * added optional `full` parameter to the `GET /_api/user/{user}/database/` REST call

* added user functions in the arangoshell `@arangodb/users` module
    * added `grantCollection` and `revokeCollection` functions
    * added `permission(user, database, collection)` to retrieve collection specific rights

* added "deduplicate" attribute for array indexes, which controls whether inserting
  duplicate index values from the same document into a unique array index will lead to
  an error or not:

      // with deduplicate = true, which is the default value:
      db._create("test");
      db.test.ensureIndex({ type: "hash", fields: ["tags[*]"], deduplicate: true });
      db.test.insert({ tags: ["a", "b"] });
      db.test.insert({ tags: ["c", "d", "c"] }); // will work, because deduplicate = true
      db.test.insert({ tags: ["a"] }); // will fail

      // with deduplicate = false
      db._create("test");
      db.test.ensureIndex({ type: "hash", fields: ["tags[*]"], deduplicate: false });
      db.test.insert({ tags: ["a", "b"] });
      db.test.insert({ tags: ["c", "d", "c"] }); // will not work, because deduplicate = false
      db.test.insert({ tags: ["a"] }); // will fail

  The "deduplicate" attribute is now also accepted by the index creation HTTP
  API endpoint POST /_api/index and is returned by GET /_api/index.

* added optimizer rule "remove-filters-covered-by-traversal"

* Debian/Ubuntu installer: make messages about future package upgrades more clear

* fix a hangup in VST

  The problem happened when the two first chunks of a VST message arrived
  together on a connection that was newly switched to VST.

* fix deletion of outdated WAL files in RocksDB engine

* make use of selectivity estimates in hash, skiplist and persistent indexes
  in RocksDB engine

* changed VM overcommit recommendation for user-friendliness

* fix a shutdown bug in the cluster: a destroyed query could still be active

* do not terminate the entire server process if a temp file cannot be created
  (Windows only)

* fix log output in the front-end, it stopped in case of too many messages


v3.2.beta3 (2017-06-27)
-----------------------

* numerous bugfixes


v3.2.beta2 (2017-06-20)
-----------------------

* potentially fixed issue #2559: Duplicate _key generated on insertion

* fix invalid results (too many) when a skipping LIMIT was used for a
  traversal. `LIMIT x` or `LIMIT 0, x` were not affected, but `LIMIT s, x`
  may have returned too many results

* fix races in SSL communication code

* fix invalid locking in JWT authentication cache, which could have
  crashed the server

* fix invalid first group results for sorted AQL COLLECT when LIMIT
  was used

* fix potential race, which could make arangod hang on startup

* removed `exception` field from transaction error result; users should throw
  explicit `Error` instances to return custom exceptions (addresses issue #2561)

* fixed issue #2613: Reduce log level when Foxx manager tries to self heal missing database

* add a read only mode for users and collection level authorization

* removed `exception` field from transaction error result; users should throw
  explicit `Error` instances to return custom exceptions (addresses issue #2561)

* fixed issue #2677: Foxx disabling development mode creates non-deterministic service bundle

* fixed issue #2684: Legacy service UI not working


v3.2.beta1 (2017-06-12)
-----------------------

* provide more context for index errors (addresses issue #342)

* arangod now validates several OS/environment settings on startup and warns if
  the settings are non-ideal. Most of the checks are executed on Linux systems only.

* fixed issue #2515: The replace-or-with-in optimization rule might prevent use of indexes

* added `REGEX_REPLACE` AQL function

* the RocksDB storage format was changed, users of the previous alpha versions
  must delete the database directory and re-import their data

* added server startup option `--query.fail-on-warning`

  setting this option to `true` will abort any AQL query with an exception if
  it causes a warning at runtime. The value can be overridden per query by
  setting the `failOnWarning` attribute in a query's options.

* added --rocksdb.num-uncompressed-levels to adjust number of non-compressed levels

* added checks for memory managment and warn (i. e. if hugepages are enabled)

* set default SSL cipher suite string to "HIGH:!EXPORT:!aNULL@STRENGTH"

* fixed issue #2469: Authentication = true does not protect foxx-routes

* fixed issue #2459: compile success but can not run with rocksdb

* `--server.maximal-queue-size` is now an absolute maximum. If the queue is
  full, then 503 is returned. Setting it to 0 means "no limit".

* (Enterprise only) added authentication against an LDAP server

* fixed issue #2083: Foxx services aren't distributed to all coordinators

* fixed issue #2384: new coordinators don't pick up existing Foxx services

* fixed issue #2408: Foxx service validation causes unintended side-effects

* extended HTTP API with routes for managing Foxx services

* added distinction between hasUser and authorized within Foxx
  (cluster internal requests are authorized requests but don't have a user)

* arangoimp now has a `--threads` option to enable parallel imports of data

* PR #2514: Foxx services that can't be fixed by self-healing now serve a 503 error

* added `time` function to `@arangodb` module


v3.2.alpha4 (2017-04-25)
------------------------

* fixed issue #2450: Bad optimization plan on simple query

* fixed issue #2448: ArangoDB Web UI takes no action when Delete button is clicked

* fixed issue #2442: Frontend shows already deleted databases during login

* added 'x-content-type-options: nosniff' to avoid MSIE bug

* set default value for `--ssl.protocol` from TLSv1 to TLSv1.2.

* AQL breaking change in cluster:
  The SHORTEST_PATH statement using edge-collection names instead
  of a graph name now requires to explicitly name the vertex-collection names
  within the AQL query in the cluster. It can be done by adding `WITH <name>`
  at the beginning of the query.

  Example:
  ```
  FOR v,e IN OUTBOUND SHORTEST_PATH @start TO @target edges [...]
  ```

  Now has to be:

  ```
  WITH vertices
  FOR v,e IN OUTBOUND SHORTEST_PATH @start TO @target edges [...]
  ```

  This change is due to avoid dead-lock sitations in clustered case.
  An error stating the above is included.

* add implicit use of geo indexes when using SORT/FILTER in AQL, without
  the need to use the special-purpose geo AQL functions `NEAR` or `WITHIN`.

  the special purpose `NEAR` AQL function can now be substituted with the
  following AQL (provided there is a geo index present on the `doc.latitude`
  and `doc.longitude` attributes):

      FOR doc in geoSort
        SORT DISTANCE(doc.latitude, doc.longitude, 0, 0)
        LIMIT 5
        RETURN doc

  `WITHIN` can be substituted with the following AQL:

      FOR doc in geoFilter
        FILTER DISTANCE(doc.latitude, doc.longitude, 0, 0) < 2000
        RETURN doc

  Compared to using the special purpose AQL functions this approach has the
  advantage that it is more composable, and will also honor any `LIMIT` values
  used in the AQL query.

* potential fix for shutdown hangs on OSX

* added KB, MB, GB prefix for integer parameters, % for integer parameters
  with a base value

* added JEMALLOC 4.5.0

* added `--vm.resident-limit` and `--vm.path` for file-backed memory mapping
  after reaching a configurable maximum RAM size

* try recommended limit for file descriptors in case of unlimited
  hard limit

* issue #2413: improve logging in case of lock timeout and deadlocks

* added log topic attribute to /_admin/log api

* removed internal build option `USE_DEV_TIMERS`

  Enabling this option activated some proprietary timers for only selected
  events in arangod. Instead better use `perf` to gather timings.


v3.2.alpha3 (2017-03-22)
------------------------

* increase default collection lock timeout from 30 to 900 seconds

* added function `db._engine()` for retrieval of storage engine information at
  server runtime

  There is also an HTTP REST handler at GET /_api/engine that returns engine
  information.

* require at least cmake 3.2 for building ArangoDB

* make arangod start with less V8 JavaScript contexts

  This speeds up the server start (a little bit) and makes it use less memory.
  Whenever a V8 context is needed by a Foxx action or some other operation and
  there is no usable V8 context, a new one will be created dynamically now.

  Up to `--javascript.v8-contexts` V8 contexts will be created, so this option
  will change its meaning. Previously as many V8 contexts as specified by this
  option were created at server start, and the number of V8 contexts did not
  change at runtime. Now up to this number of V8 contexts will be in use at the
  same time, but the actual number of V8 contexts is dynamic.

  The garbage collector thread will automatically delete unused V8 contexts after
  a while. The number of spare contexts will go down to as few as configured in
  the new option `--javascript.v8-contexts-minimum`. Actually that many V8 contexts
  are also created at server start.

  The first few requests in new V8 contexts will take longer than in contexts
  that have been there already. Performance may therefore suffer a bit for the
  initial requests sent to ArangoDB or when there are only few but performance-
  critical situations in which new V8 contexts will be created. If this is a
  concern, it can easily be fixed by setting `--javascipt.v8-contexts-minimum`
  and `--javascript.v8-contexts` to a relatively high value, which will guarantee
  that many number of V8 contexts to be created at startup and kept around even
  when unused.

  Waiting for an unused V8 context will now also abort if no V8 context can be
  acquired/created after 120 seconds.

* improved diagnostic messages written to logfiles by supervisor process

* fixed issue #2367

* added "bindVars" to attributes of currently running and slow queries

* added "jsonl" as input file type for arangoimp

* upgraded version of bundled zlib library from 1.2.8 to 1.2.11

* added input file type `auto` for arangoimp so it can automatically detect the
  type of the input file from the filename extension

* fixed variables parsing in GraphQL

* added `--translate` option for arangoimp to translate attribute names from
  the input files to attriubte names expected by ArangoDB

  The `--translate` option can be specified multiple times (once per translation
  to be executed). The following example renames the "id" column from the input
  file to "_key", and the "from" column to "_from", and the "to" column to "_to":

      arangoimp --type csv --file data.csv --translate "id=_key" --translate "from=_from" --translate "to=_to"

  `--translate` works for CSV and TSV inputs only.

* changed default value for `--server.max-packet-size` from 128 MB to 256 MB

* fixed issue #2350

* fixed issue #2349

* fixed issue #2346

* fixed issue #2342

* change default string truncation length from 80 characters to 256 characters for
  `print`/`printShell` functions in ArangoShell and arangod. This will emit longer
  prefixes of string values before truncating them with `...`, which is helpful
  for debugging.

* always validate incoming JSON HTTP requests for duplicate attribute names

  Incoming JSON data with duplicate attribute names will now be rejected as
  invalid. Previous versions of ArangoDB only validated the uniqueness of
  attribute names inside incoming JSON for some API endpoints, but not
  consistently for all APIs.

* don't let read-only transactions block the WAL collector

* allow passing own `graphql-sync` module instance to Foxx GraphQL router

* arangoexport can now export to csv format

* arangoimp: fixed issue #2214

* Foxx: automatically add CORS response headers

* added "OPTIONS" to CORS `access-control-allow-methods` header

* Foxx: Fix arangoUser sometimes not being set correctly

* fixed issue #1974


v3.2.alpha2 (2017-02-20)
------------------------

* ui: fixed issue #2065

* ui: fixed a dashboard related memory issue

* Internal javascript rest actions will now hide their stack traces to the client
  unless maintainer mode is activated. Instead they will always log to the logfile

* Removed undocumented internal HTTP API:
  * PUT _api/edges

  The documented GET _api/edges and the undocumented POST _api/edges remains unmodified.

* updated V8 version to 5.7.0.0

* change undocumented behaviour in case of invalid revision ids in
  If-Match and If-None-Match headers from 400 (BAD) to 412 (PRECONDITION
  FAILED).

* change undocumented behaviour in case of invalid revision ids in
  JavaScript document operations from 1239 ("illegal document revision")
  to 1200 ("conflict").

* added data export tool, arangoexport.

  arangoexport can be used to export collections to json, jsonl or xml
  and export a graph or collections to xgmml.

* fixed a race condition when closing a connection

* raised default hard limit on threads for very small to 64

* fixed negative counting of http connection in UI


v3.2.alpha1 (2017-02-05)
------------------------

* added figure `httpRequests` to AQL query statistics

* removed revisions cache intermediate layer implementation

* obsoleted startup options `--database.revision-cache-chunk-size` and
  `--database.revision-cache-target-size`

* fix potential port number over-/underruns

* added startup option `--log.shorten-filenames` for controlling whether filenames
  in log messages should be shortened to just the filename with the absolute path

* removed IndexThreadFeature, made `--database.index-threads` option obsolete

* changed index filling to make it more parallel, dispatch tasks to boost::asio

* more detailed stacktraces in Foxx apps

* generated Foxx services now use swagger tags


v3.1.24 (XXXX-XX-XX)
--------------------

* fixed one more LIMIT issue in traversals


v3.1.23 (2017-06-19)
--------------------

* potentially fixed issue #2559: Duplicate _key generated on insertion

* fix races in SSL communication code

* fix invalid results (too many) when a skipping LIMIT was used for a
  traversal. `LIMIT x` or `LIMIT 0, x` were not affected, but `LIMIT s, x`
  may have returned too many results

* fix invalid first group results for sorted AQL COLLECT when LIMIT
  was used

* fix invalid locking in JWT authentication cache, which could have
  crashed the server

* fix undefined behavior in traverser when traversals were used inside
  a FOR loop


v3.1.22 (2017-06-07)
--------------------

* fixed issue #2505: Problem with export + report of a bug

* documented changed behavior of WITH

* fixed ui glitch in aardvark

* avoid agency compaction bug

* fixed issue #2283: disabled proxy communication internally


v3.1.21 (2017-05-22)
--------------------

* fixed issue #2488:  AQL operator IN error when data use base64 chars

* more randomness in seeding RNG

v3.1.20 (2016-05-16)
--------------------

* fixed incorrect sorting for distributeShardsLike

* improve reliability of AgencyComm communication with Agency

* fixed shard numbering bug, where ids were erouneously incremented by 1

* remove an unnecessary precondition in createCollectionCoordinator

* funny fail rotation fix

* fix in SimpleHttpClient for correct advancement of readBufferOffset

* forward SIG_HUP in supervisor process to the server process to fix logrotaion
  You need to stop the remaining arangod server process manually for the upgrade to work.


v3.1.19 (2017-04-28)
--------------------

* Fixed a StackOverflow issue in Traversal and ShortestPath. Occured if many (>1000) input
  values in a row do not return any result. Fixes issue: #2445

* fixed issue #2448

* fixed issue #2442

* added 'x-content-type-options: nosniff' to avoid MSIE bug

* fixed issue #2441

* fixed issue #2440

* Fixed a StackOverflow issue in Traversal and ShortestPath. Occured if many (>1000) input
  values in a row do not return any result. Fixes issue: #2445

* fix occasional hanging shutdowns on OS X


v3.1.18 (2017-04-18)
--------------------

* fixed error in continuous synchronization of collections

* fixed spurious hangs on server shutdown

* better error messages during restore collection

* completely overhaul supervision. More detailed tests

* Fixed a dead-lock situation in cluster traversers, it could happen in
  rare cases if the computation on one DBServer could be completed much earlier
  than the other server. It could also be restricted to SmartGraphs only.

* (Enterprise only) Fixed a bug in SmartGraph DepthFirstSearch. In some
  more complicated queries, the maxDepth limit of 1 was not considered strictly
  enough, causing the traverser to do unlimited depth searches.

* fixed issue #2415

* fixed issue #2422

* fixed issue #1974


v3.1.17 (2017-04-04)
--------------------

* (Enterprise only) fixed a bug where replicationFactor was not correctly
  forwarded in SmartGraph creation.

* fixed issue #2404

* fixed issue #2397

* ui - fixed smart graph option not appearing

* fixed issue #2389

* fixed issue #2400


v3.1.16 (2017-03-27)
--------------------

* fixed issue #2392

* try to raise file descriptors to at least 8192, warn otherwise

* ui - aql editor improvements + updated ace editor version (memory leak)

* fixed lost HTTP requests

* ui - fixed some event issues

* avoid name resolution when given connection string is a valid ip address

* helps with issue #1842, bug in COLLECT statement in connection with LIMIT.

* fix locking bug in cluster traversals

* increase lock timeout defaults

* increase various cluster timeouts

* limit default target size for revision cache to 1GB, which is better for
  tight RAM situations (used to be 40% of (totalRAM - 1GB), use
  --database.revision-cache-target-size <VALUEINBYTES> to get back the
  old behaviour

* fixed a bug with restarted servers indicating status as "STARTUP"
  rather that "SERVING" in Nodes UI.


v3.1.15 (2017-03-20)
--------------------

* add logrotate configuration as requested in #2355

* fixed issue #2376

* ui - changed document api due a chrome bug

* ui - fixed a submenu bug

* added endpoint /_api/cluster/endpoints in cluster case to get all
  coordinator endpoints

* fix documentation of /_api/endpoint, declaring this API obsolete.

* Foxx response objects now have a `type` method for manipulating the content-type header

* Foxx tests now support `xunit` and `tap` reporters


v3.1.14 (2017-03-13)
--------------------

* ui - added feature request (multiple start nodes within graph viewer) #2317

* added missing locks to authentication cache methods

* ui - added feature request (multiple start nodes within graph viewer) #2317

* ui - fixed wrong merge of statistics information from different coordinators

* ui - fixed issue #2316

* ui - fixed wrong protocol usage within encrypted environment

* fixed compile error on Mac Yosemite

* minor UI fixes


v3.1.13 (2017-03-06)
--------------------

* fixed variables parsing in GraphQL

* fixed issue #2214

* fixed issue #2342

* changed thread handling to queue only user requests on coordinator

* use exponential backoff when waiting for collection locks

* repair short name server lookup in cluster in the case of a removed
  server


v3.1.12 (2017-02-28)
--------------------

* disable shell color escape sequences on Windows

* fixed issue #2326

* fixed issue #2320

* fixed issue #2315

* fixed a race condition when closing a connection

* raised default hard limit on threads for very small to 64

* fixed negative counting of http connection in UI

* fixed a race when renaming collections

* fixed a race when dropping databases


v3.1.11 (2017-02-17)
--------------------

* fixed a race between connection closing and sending out last chunks of data to clients
  when the "Connection: close" HTTP header was set in requests

* ui: optimized smart graph creation usability

* ui: fixed #2308

* fixed a race in async task cancellation via `require("@arangodb/tasks").unregisterTask()`

* fixed spuriously hanging threads in cluster AQL that could sit idle for a few minutes

* fixed potential numeric overflow for big index ids in index deletion API

* fixed sort issue in cluster, occurring when one of the local sort buffers of a
  GatherNode was empty

* reduce number of HTTP requests made for certain kinds of join queries in cluster,
  leading to speedup of some join queries

* supervision deals with demised coordinators correctly again

* implement a timeout in TraverserEngineRegistry

* agent communication reduced in large batches of append entries RPCs

* inception no longer estimates RAFT timings

* compaction in agents has been moved to a separate thread

* replicated logs hold local timestamps

* supervision jobs failed leader and failed follower revisited for
  function in precarious stability situations

* fixed bug in random number generator for 64bit int


v3.1.10 (2017-02-02)
--------------------

* updated versions of bundled node modules:
  - joi: from 8.4.2 to 9.2.0
  - joi-to-json-schema: from 2.2.0 to 2.3.0
  - sinon: from 1.17.4 to 1.17.6
  - lodash: from 4.13.1 to 4.16.6

* added shortcut for AQL ternary operator
  instead of `condition ? true-part : false-part` it is now possible to also use a
  shortcut variant `condition ? : false-part`, e.g.

      FOR doc IN docs RETURN doc.value ?: 'not present'

  instead of

      FOR doc IN docs RETURN doc.value ? doc.value : 'not present'

* fixed wrong sorting order in cluster, if an index was used to sort with many
  shards.

* added --replication-factor, --number-of-shards and --wait-for-sync to arangobench

* turn on UTF-8 string validation for VelocyPack values received via VST connections

* fixed issue #2257

* upgraded Boost version to 1.62.0

* added optional detail flag for db.<collection>.count()
  setting the flag to `true` will make the count operation returned the per-shard
  counts for the collection:

      db._create("test", { numberOfShards: 10 });
      for (i = 0; i < 1000; ++i) {
        db.test.insert({value: i});
      }
      db.test.count(true);

      {
        "s100058" : 99,
        "s100057" : 103,
        "s100056" : 100,
        "s100050" : 94,
        "s100055" : 90,
        "s100054" : 122,
        "s100051" : 109,
        "s100059" : 99,
        "s100053" : 95,
        "s100052" : 89
      }

* added optional memory limit for AQL queries:

      db._query("FOR i IN 1..100000 SORT i RETURN i", {}, { options: { memoryLimit: 100000 } });

  This option limits the default maximum amount of memory (in bytes) that a single
  AQL query can use.
  When a single AQL query reaches the specified limit value, the query will be
  aborted with a *resource limit exceeded* exception. In a cluster, the memory
  accounting is done per shard, so the limit value is effectively a memory limit per
  query per shard.

  The global limit value can be overriden per query by setting the *memoryLimit*
  option value for individual queries when running an AQL query.

* added server startup option `--query.memory-limit`

* added convenience function to create vertex-centric indexes.

  Usage: `db.collection.ensureVertexCentricIndex("label", {type: "hash", direction: "outbound"})`
  That will create an index that can be used on OUTBOUND with filtering on the
  edge attribute `label`.

* change default log output for tools to stdout (instead of stderr)

* added option -D to define a configuration file environment key=value

* changed encoding behavior for URLs encoded in the C++ code of ArangoDB:
  previously the special characters `-`, `_`, `~` and `.` were returned as-is
  after URL-encoding, now `.` will be encoded to be `%2e`.
  This also changes the behavior of how incoming URIs are processed: previously
  occurrences of `..` in incoming request URIs were collapsed (e.g. `a/../b/` was
  collapsed to a plain `b/`). Now `..` in incoming request URIs are not collapsed.

* Foxx request URL suffix is no longer unescaped

* @arangodb/request option json now defaults to `true` if the response body is not empty and encoding is not explicitly set to `null` (binary).
  The option can still be set to `false` to avoid unnecessary attempts at parsing the response as JSON.

* Foxx configuration values for unknown options will be discarded when saving the configuration in production mode using the web interface

* module.context.dependencies is now immutable

* process.stdout.isTTY now returns `true` in arangosh and when running arangod with the `--console` flag

* add support for Swagger tags in Foxx


v3.1.9 (XXXX-XX-XX)
-------------------

* macos CLI package: store databases and apps in the users home directory

* ui: fixed re-login issue within a non system db, when tab was closed

* fixed a race in the VelocyStream Commtask implementation

* fixed issue #2256


v3.1.8 (2017-01-09)
-------------------

* add Windows silent installer

* add handling of debug symbols during Linux & windows release builds.

* fixed issue #2181

* fixed issue #2248: reduce V8 max old space size from 3 GB to 1 GB on 32 bit systems

* upgraded Boost version to 1.62.0

* fixed issue #2238

* fixed issue #2234

* agents announce new endpoints in inception phase to leader

* agency leadership accepts updatet endpoints to given uuid

* unified endpoints replace localhost with 127.0.0.1

* fix several problems within an authenticated cluster


v3.1.7 (2016-12-29)
-------------------

* fixed one too many elections in RAFT

* new agency comm backported from devel


v3.1.6 (2016-12-20)
-------------------

* fixed issue #2227

* fixed issue #2220

* agency constituent/agent bug fixes in race conditions picking up
  leadership

* supervision does not need waking up anymore as it is running
  regardless

* agents challenge their leadership more rigorously


v3.1.5 (2016-12-16)
-------------------

* lowered default value of `--database.revision-cache-target-size` from 75% of
  RAM to less than 40% of RAM

* fixed issue #2218

* fixed issue #2217

* Foxx router.get/post/etc handler argument can no longer accidentally omitted

* fixed issue #2223


v3.1.4 (2016-12-08)
-------------------

* fixed issue #2211

* fixed issue #2204

* at cluster start, coordinators wait until at least one DBserver is there,
  and either at least two DBservers are there or 15s have passed, before they
  initiate the bootstrap of system collections.

* more robust agency startup from devel

* supervision's AddFollower adds many followers at once

* supervision has new FailedFollower job

* agency's Node has new method getArray

* agency RAFT timing estimates more conservative in waitForSync
  scenario

* agency RAFT timing estimates capped at maximum 2.0/10.0 for low/high


v3.1.3 (2016-12-02)
-------------------

* fix a traversal bug when using skiplist indexes:
  if we have a skiplist of ["a", "unused", "_from"] and a traversal like:
  FOR v,e,p IN OUTBOUND @start @@edges
    FILTER p.edges[0].a == 'foo'
    RETURN v
  And the above index applied on "a" is considered better than EdgeIndex, than
  the executor got into undefined behaviour.

* fix endless loop when trying to create a collection with replicationFactor: -1


v3.1.2 (2016-11-24)
-------------------

* added support for descriptions field in Foxx dependencies

* (Enterprise only) fixed a bug in the statistic report for SmartGraph traversals.
Now they state correctly how many documents were fetched from the index and how many
have been filtered.

* Prevent uniform shard distribution when replicationFactor == numServers

v3.1.1 (2016-11-15)
-------------------

* fixed issue #2176

* fixed issue #2168

* display index usage of traversals in AQL explainer output (previously missing)

* fixed issue #2163

* preserve last-used HLC value across server starts

* allow more control over handling of pre-3.1 _rev values

  this changes the server startup option `--database.check-30-revisions` from a boolean (true/false)
  parameter to a string parameter with the following possible values:

  - "fail":
    will validate _rev values of 3.0 collections on collection loading and throw an exception when invalid _rev values are found.
    in this case collections with invalid _rev values are marked as corrupted and cannot be used in the ArangoDB 3.1 instance.
    the fix procedure for such collections is to export the collections from 3.0 database with arangodump and restore them in 3.1 with arangorestore.
    collections that do not contain invalid _rev values are marked as ok and will not be re-checked on following loads.
    collections that contain invalid _rev values will be re-checked on following loads.

  - "true":
    will validate _rev values of 3.0 collections on collection loading and print a warning when invalid _rev values are found.
    in this case collections with invalid _rev values can be used in the ArangoDB 3.1 instance.
    however, subsequent operations on documents with invalid _rev values may silently fail or fail with explicit errors.
    the fix procedure for such collections is to export the collections from 3.0 database with arangodump and restore them in 3.1 with arangorestore.
    collections that do not contain invalid _rev values are marked as ok and will not be re-checked on following loads.
    collections that contain invalid _rev values will be re-checked on following loads.

  - "false":
    will not validate _rev values on collection loading and not print warnings.
    no hint is given when invalid _rev values are found.
    subsequent operations on documents with invalid _rev values may silently fail or fail with explicit errors.
    this setting does not affect whether collections are re-checked later.
    collections will be re-checked on following loads if `--database.check-30-revisions` is later set to either `true` or `fail`.

  The change also suppresses warnings that were printed when collections were restored using arangorestore, and the restore
  data contained invalid _rev values. Now these warnings are suppressed, and new HLC _rev values are generated for these documents
  as before.

* added missing functions to AQL syntax highlighter in web interface

* fixed display of `ANY` direction in traversal explainer output (direction `ANY` was shown as either
  `INBOUND` or `OUTBOUND`)

* changed behavior of toJSON() function when serializing an object before saving it in the database

  if an object provides a toJSON() function, this function is still called for serializing it.
  the change is that the result of toJSON() is not stringified anymore, but saved as is. previous
  versions of ArangoDB called toJSON() and after that additionally stringified its result.

  This change will affect the saving of JS Buffer objects, which will now be saved as arrays of
  bytes instead of a comma-separated string of the Buffer's byte contents.

* allow creating unique indexes on more attributes than present in shardKeys

  The following combinations of shardKeys and indexKeys are allowed/not allowed:

  shardKeys     indexKeys
      a             a        ok
      a             b    not ok
      a           a b        ok
    a b             a    not ok
    a b             b    not ok
    a b           a b        ok
    a b         a b c        ok
  a b c           a b    not ok
  a b c         a b c        ok

* fixed wrong version in web interface login screen (EE only)

* make web interface not display an exclamation mark next to ArangoDB version number 3.1

* fixed search for arbitrary document attributes in web interface in case multiple
  search values were used on different attribute names. in this case, the search always
  produced an empty result

* disallow updating `_from` and `_to` values of edges in Smart Graphs. Updating these
  attributes would lead to potential redistribution of edges to other shards, which must be
  avoided.

* fixed issue #2148

* updated graphql-sync dependency to 0.6.2

* fixed issue #2156

* fixed CRC4 assembly linkage


v3.1.0 (2016-10-29)
-------------------

* AQL breaking change in cluster:

  from ArangoDB 3.1 onwards `WITH` is required for traversals in a
  clustered environment in order to avoid deadlocks.

  Note that for queries that access only a single collection or that have all
  collection names specified somewhere else in the query string, there is no
  need to use *WITH*. *WITH* is only useful when the AQL query parser cannot
  automatically figure out which collections are going to be used by the query.
  *WITH* is only useful for queries that dynamically access collections, e.g.
  via traversals, shortest path operations or the *DOCUMENT()* function.

  more info can be found [here](https://github.com/arangodb/arangodb/blob/devel/Documentation/Books/AQL/Operations/With.md)

* added AQL function `DISTANCE` to calculate the distance between two arbitrary
  coordinates (haversine formula)

* fixed issue #2110

* added Auto-aptation of RAFT timings as calculations only


v3.1.rc2 (2016-10-10)
---------------------

* second release candidate


v3.1.rc1 (2016-09-30)
---------------------

* first release candidate


v3.1.alpha2 (2016-09-01)
------------------------

* added module.context.createDocumentationRouter to replace module.context.apiDocumentation

* bug in RAFT implementation of reads. dethroned leader still answered requests in isolation

* ui: added new graph viewer

* ui: aql-editor added tabular & graph display

* ui: aql-editor improved usability

* ui: aql-editor: query profiling support

* fixed issue #2109

* fixed issue #2111

* fixed issue #2075

* added AQL function `DISTANCE` to calculate the distance between two arbitrary
  coordinates (haversine formula)

* rewrote scheduler and dispatcher based on boost::asio

  parameters changed:
    `--scheduler.threads` and `--server.threads` are now merged into a single one: `--server.threads`

    hidden `--server.extra-threads` has been removed

    hidden `--server.aql-threads` has been removed

    hidden `--server.backend` has been removed

    hidden `--server.show-backends` has been removed

    hidden `--server.thread-affinity` has been removed

* fixed issue #2086

* fixed issue #2079

* fixed issue #2071

  make the AQL query optimizer inject filter condition expressions referred to
  by variables during filter condition aggregation.
  For example, in the following query

      FOR doc IN collection
        LET cond1 = (doc.value == 1)
        LET cond2 = (doc.value == 2)
        FILTER cond1 || cond2
        RETURN { doc, cond1, cond2 }

  the optimizer will now inject the conditions for `cond1` and `cond2` into the filter
  condition `cond1 || cond2`, expanding it to `(doc.value == 1) || (doc.value == 2)`
  and making these conditions available for index searching.

  Note that the optimizer previously already injected some conditions into other
  conditions, but only if the variable that defined the condition was not used
  elsewhere. For example, the filter condition in the query

      FOR doc IN collection
        LET cond = (doc.value == 1)
        FILTER cond
        RETURN { doc }

  already got optimized before because `cond` was only used once in the query and
  the optimizer decided to inject it into the place where it was used.

  This only worked for variables that were referred to once in the query.
  When a variable was used multiple times, the condition was not injected as
  in the following query:

      FOR doc IN collection
        LET cond = (doc.value == 1)
        FILTER cond
        RETURN { doc, cond }

  The fix for #2070 now will enable this optimization so that the query can
  use an index on `doc.value` if available.

* changed behavior of AQL array comparison operators for empty arrays:
  * `ALL` and `ANY` now always return `false` when the left-hand operand is an
    empty array. The behavior for non-empty arrays does not change:
    * `[] ALL == 1` will return `false`
    * `[1] ALL == 1` will return `true`
    * `[1, 2] ALL == 1` will return `false`
    * `[2, 2] ALL == 1` will return `false`
    * `[] ANY == 1` will return `false`
    * `[1] ANY == 1` will return `true`
    * `[1, 2] ANY == 1` will return `true`
    * `[2, 2] ANY == 1` will return `false`
  * `NONE` now always returns `true` when the left-hand operand is an empty array.
    The behavior for non-empty arrays does not change:
    * `[] NONE == 1` will return `true`
    * `[1] NONE == 1` will return `false`
    * `[1, 2] NONE == 1` will return `false`
    * `[2, 2] NONE == 1` will return `true`

* added experimental AQL functions `JSON_STRINGIFY` and `JSON_PARSE`

* added experimental support for incoming gzip-compressed requests

* added HTTP REST APIs for online log level adjustments:

  - GET `/_admin/log/level` returns the current log level settings
  - PUT `/_admin/log/level` modifies the current log level settings

* PATCH /_api/gharial/{graph-name}/vertex/{collection-name}/{vertex-key}
  - changed default value for keepNull to true

* PATCH /_api/gharial/{graph-name}/edge/{collection-name}/{edge-key}
  - changed default value for keepNull to true

* renamed `maximalSize` attribute in parameter.json files to `journalSize`

  The `maximalSize` attribute will still be picked up from collections that
  have not been adjusted. Responses from the replication API will now also use
  `journalSize` instead of `maximalSize`.

* added `--cluster.system-replication-factor` in order to adjust the
  replication factor for new system collections

* fixed issue #2012

* added a memory expection in case V8 memory gets too low

* added Optimizer Rule for other indexes in Traversals
  this allows AQL traversals to use other indexes than the edge index.
  So traversals with filters on edges can now make use of more specific
  indexes, e.g.

      FOR v, e, p IN 2 OUTBOUND @start @@edge FILTER p.edges[0].foo == "bar"

  will prefer a Hash Index on [_from, foo] above the EdgeIndex.

* fixed epoch computation in hybrid logical clock

* fixed thread affinity

* replaced require("internal").db by require("@arangodb").db

* added option `--skip-lines` for arangoimp
  this allows skipping the first few lines from the import file in case the
  CSV or TSV import are used

* fixed periodic jobs: there should be only one instance running - even if it
  runs longer than the period

* improved performance of primary index and edge index lookups

* optimizations for AQL `[*]` operator in case no filter, no projection and
  no offset/limit are used

* added AQL function `OUTERSECTION` to return the symmetric difference of its
  input arguments

* Foxx manifests of installed services are now saved to disk with indentation

* Foxx tests and scripts in development mode should now always respect updated
  files instead of loading stale modules

* When disabling Foxx development mode the setup script is now re-run

* Foxx now provides an easy way to directly serve GraphQL requests using the
  `@arangodb/foxx/graphql` module and the bundled `graphql-sync` dependency

* Foxx OAuth2 module now correctly passes the `access_token` to the OAuth2 server

* added iconv-lite and timezone modules

* web interface now allows installing GitHub and zip services in legacy mode

* added module.context.createDocumentationRouter to replace module.context.apiDocumentation

* bug in RAFT implementation of reads. dethroned leader still answered
  requests in isolation

* all lambdas in ClusterInfo might have been left with dangling references.

* Agency bug fix for handling of empty json objects as values.

* Foxx tests no longer support the Mocha QUnit interface as this resulted in weird
  inconsistencies in the BDD and TDD interfaces. This fixes the TDD interface
  as well as out-of-sequence problems when using the BDD before/after functions.

* updated bundled JavaScript modules to latest versions; joi has been updated from 8.4 to 9.2
  (see [joi 9.0.0 release notes](https://github.com/hapijs/joi/issues/920) for information on
  breaking changes and new features)

* fixed issue #2139

* updated graphql-sync dependency to 0.6.2

* fixed issue #2156


v3.0.13 (XXXX-XX-XX)
--------------------

* fixed issue #2315

* fixed issue #2210


v3.0.12 (2016-11-23)
--------------------

* fixed issue #2176

* fixed issue #2168

* fixed issues #2149, #2159

* fixed error reporting for issue #2158

* fixed assembly linkage bug in CRC4 module

* added support for descriptions field in Foxx dependencies


v3.0.11 (2016-11-08)
--------------------

* fixed issue #2140: supervisor dies instead of respawning child

* fixed issue #2131: use shard key value entered by user in web interface

* fixed issue #2129: cannot kill a long-run query

* fixed issue #2110

* fixed issue #2081

* fixed issue #2038

* changes to Foxx service configuration or dependencies should now be
  stored correctly when options are cleared or omitted

* Foxx tests no longer support the Mocha QUnit interface as this resulted in weird
  inconsistencies in the BDD and TDD interfaces. This fixes the TDD interface
  as well as out-of-sequence problems when using the BDD before/after functions.

* fixed issue #2148


v3.0.10 (2016-09-26)
--------------------

* fixed issue #2072

* fixed issue #2070

* fixed slow cluster starup issues. supervision will demonstrate more
  patience with db servers


v3.0.9 (2016-09-21)
-------------------

* fixed issue #2064

* fixed issue #2060

* speed up `collection.any()` and skiplist index creation

* fixed multiple issues where ClusterInfo bug hung agency in limbo
  timeouting on multiple collection and database callbacks


v3.0.8 (2016-09-14)
-------------------

* fixed issue #2052

* fixed issue #2005

* fixed issue #2039

* fixed multiple issues where ClusterInfo bug hung agency in limbo
  timeouting on multiple collection and database callbacks


v3.0.7 (2016-09-05)
-------------------

* new supervision job handles db server failure during collection creation.


v3.0.6 (2016-09-02)
-------------------

* fixed issue #2026

* slightly better error diagnostics for AQL query compilation and replication

* fixed issue #2018

* fixed issue #2015

* fixed issue #2012

* fixed wrong default value for arangoimp's `--on-duplicate` value

* fix execution of AQL traversal expressions when there are multiple
  conditions that refer to variables set outside the traversal

* properly return HTTP 503 in JS actions when backend is gone

* supervision creates new key in agency for failed servers

* new shards will not be allocated on failed or cleaned servers


v3.0.5 (2016-08-18)
-------------------

* execute AQL ternary operator via C++ if possible

* fixed issue #1977

* fixed extraction of _id attribute in AQL traversal conditions

* fix SSL agency endpoint

* Minimum RAFT timeout was one order of magnitude to short.

* Optimized RAFT RPCs from leader to followers for efficiency.

* Optimized RAFT RPC handling on followers with respect to compaction.

* Fixed bug in handling of duplicates and overlapping logs

* Fixed bug in supervision take over after leadership change.

v3.0.4 (2016-08-01)
-------------------

* added missing lock for periodic jobs access

* fix multiple Foxx related cluster issues

* fix handling of empty AQL query strings

* fixed issue in `INTERSECTION` AQL function with duplicate elements
  in the source arrays

* fixed issue #1970

* fixed issue #1968

* fixed issue #1967

* fixed issue #1962

* fixed issue #1959

* replaced require("internal").db by require("@arangodb").db

* fixed issue #1954

* fixed issue #1953

* fixed issue #1950

* fixed issue #1949

* fixed issue #1943

* fixed segfault in V8, by backporting https://bugs.chromium.org/p/v8/issues/detail?id=5033

* Foxx OAuth2 module now correctly passes the `access_token` to the OAuth2 server

* fixed credentialed CORS requests properly respecting --http.trusted-origin

* fixed a crash in V8Periodic task (forgotten lock)

* fixed two bugs in synchronous replication (syncCollectionFinalize)


v3.0.3 (2016-07-17)
-------------------

* fixed issue #1942

* fixed issue #1941

* fixed array index batch insertion issues for hash indexes that caused problems when
  no elements remained for insertion

* fixed AQL MERGE() function with External objects originating from traversals

* fixed some logfile recovery errors with error message "document not found"

* fixed issue #1937

* fixed issue #1936

* improved performance of arangorestore in clusters with synchronous
  replication

* Foxx tests and scripts in development mode should now always respect updated
  files instead of loading stale modules

* When disabling Foxx development mode the setup script is now re-run

* Foxx manifests of installed services are now saved to disk with indentation


v3.0.2 (2016-07-09)
-------------------

* fixed assertion failure in case multiple remove operations were used in the same query

* fixed upsert behavior in case upsert was used in a loop with the same document example

* fixed issue #1930

* don't expose local file paths in Foxx error messages.

* fixed issue #1929

* make arangodump dump the attribute `isSystem` when dumping the structure
  of a collection, additionally make arangorestore not fail when the attribute
  is missing

* fixed "Could not extract custom attribute" issue when using COLLECT with
  MIN/MAX functions in some contexts

* honor presence of persistent index for sorting

* make AQL query optimizer not skip "use-indexes-rule", even if enough
  plans have been created already

* make AQL optimizer not skip "use-indexes-rule", even if enough execution plans
  have been created already

* fix double precision value loss in VelocyPack JSON parser

* added missing SSL support for arangorestore

* improved cluster import performance

* fix Foxx thumbnails on DC/OS

* fix Foxx configuration not being saved

* fix Foxx app access from within the frontend on DC/OS

* add option --default-replication-factor to arangorestore and simplify
  the control over the number of shards when restoring

* fix a bug in the VPack -> V8 conversion if special attributes _key,
  _id, _rev, _from and _to had non-string values, which is allowed
  below the top level

* fix malloc_usable_size for darwin


v3.0.1 (2016-06-30)
-------------------

* fixed periodic jobs: there should be only one instance running - even if it
  runs longer than the period

* increase max. number of collections in AQL queries from 32 to 256

* fixed issue #1916: header "authorization" is required" when opening
  services page

* fixed issue #1915: Explain: member out of range

* fixed issue #1914: fix unterminated buffer

* don't remove lockfile if we are the same (now stale) pid
  fixes docker setups (our pid will always be 1)

* do not use revision id comparisons in compaction for determining whether a
  revision is obsolete, but marker memory addresses
  this ensures revision ids don't matter when compacting documents

* escape Unicode characters in JSON HTTP responses
  this converts UTF-8 characters in HTTP responses of arangod into `\uXXXX`
  escape sequences. This makes the HTTP responses fit into the 7 bit ASCII
  character range, which speeds up HTTP response parsing for some clients,
  namely node.js/v8

* add write before read collections when starting a user transaction
  this allows specifying the same collection in both read and write mode without
  unintended side effects

* fixed buffer overrun that occurred when building very large result sets

* index lookup optimizations for primary index and edge index

* fixed "collection is a nullptr" issue when starting a traversal from a transaction

* enable /_api/import on coordinator servers


v3.0.0 (2016-06-22)
-------------------

* minor GUI fixxes

* fix for replication and nonces


v3.0.0-rc3 (2016-06-19)
-----------------------

* renamed various Foxx errors to no longer refer to Foxx services as apps

* adjusted various error messages in Foxx to be more informative

* specifying "files" in a Foxx manifest to be mounted at the service root
  no longer results in 404s when trying to access non-file routes

* undeclared path parameters in Foxx no longer break the service

* trusted reverse proxy support is now handled more consistently

* ArangoDB request compatibility and user are now exposed in Foxx

* all bundled NPM modules have been upgraded to their latest versions


v3.0.0-rc2 (2016-06-12)
-----------------------

* added option `--server.max-packet-size` for client tools

* renamed option `--server.ssl-protocol` to `--ssl.protocol` in client tools
  (was already done for arangod, but overlooked for client tools)

* fix handling of `--ssl.protocol` value 5 (TLS v1.2) in client tools, which
  claimed to support it but didn't

* config file can use '@include' to include a different config file as base


v3.0.0-rc1 (2016-06-10)
-----------------------

* the user management has changed: it now has users that are independent of
  databases. A user can have one or more database assigned to the user.

* forward ported V8 Comparator bugfix for inline heuristics from
  https://github.com/v8/v8/commit/5ff7901e24c2c6029114567de5a08ed0f1494c81

* changed to-string conversion for AQL objects and arrays, used by the AQL
  function `TO_STRING()` and implicit to-string casts in AQL

  - arrays are now converted into their JSON-stringify equivalents, e.g.

    - `[ ]` is now converted to `[]`
    - `[ 1, 2, 3 ]` is now converted to `[1,2,3]`
    - `[ "test", 1, 2 ] is now converted to `["test",1,2]`

    Previous versions of ArangoDB converted arrays with no members into the
    empty string, and non-empty arrays into a comma-separated list of member
    values, without the surrounding angular brackets. Additionally, string
    array members were not enclosed in quotes in the result string:

    - `[ ]` was converted to ``
    - `[ 1, 2, 3 ]` was converted to `1,2,3`
    - `[ "test", 1, 2 ] was converted to `test,1,2`

  - objects are now converted to their JSON-stringify equivalents, e.g.

    - `{ }` is converted to `{}`
    - `{ a: 1, b: 2 }` is converted to `{"a":1,"b":2}`
    - `{ "test" : "foobar" }` is converted to `{"test":"foobar"}`

    Previous versions of ArangoDB always converted objects into the string
    `[object Object]`

  This change affects also the AQL functions `CONCAT()` and `CONCAT_SEPARATOR()`
  which treated array values differently in previous versions. Previous versions
  of ArangoDB automatically flattened array values on the first level of the array,
  e.g. `CONCAT([1, 2, 3, [ 4, 5, 6 ]])` produced `1,2,3,4,5,6`. Now this will produce
  `[1,2,3,[4,5,6]]`. To flatten array members on the top level, you can now use
  the more explicit `CONCAT(FLATTEN([1, 2, 3, [4, 5, 6]], 1))`.

* added C++ implementations for AQL functions `SLICE()`, `CONTAINS()` and
  `RANDOM_TOKEN()`

* as a consequence of the upgrade to V8 version 5, the implementation of the
  JavaScript `Buffer` object had to be changed. JavaScript `Buffer` objects in
  ArangoDB now always store their data on the heap. There is no shared pool
  for small Buffer values, and no pointing into existing Buffer data when
  extracting slices. This change may increase the cost of creating Buffers with
  short contents or when peeking into existing Buffers, but was required for
  safer memory management and to prevent leaks.

* the `db` object's function `_listDatabases()` was renamed to just `_databases()`
  in order to make it more consistent with the existing `_collections()` function.
  Additionally the `db` object's `_listEndpoints()` function was renamed to just
  `_endpoints()`.

* changed default value of `--server.authentication` from `false` to `true` in
  configuration files etc/relative/arangod.conf and etc/arangodb/arangod.conf.in.
  This means the server will be started with authentication enabled by default,
  requiring all client connections to provide authentication data when connecting
  to ArangoDB. Authentication can still be turned off via setting the value of
  `--server.authentication` to `false` in ArangoDB's configuration files or by
  specifying the option on the command-line.

* Changed result format for querying all collections via the API GET `/_api/collection`.

  Previous versions of ArangoDB returned an object with an attribute named `collections`
  and an attribute named `names`. Both contained all available collections, but
  `collections` contained the collections as an array, and `names` contained the
  collections again, contained in an object in which the attribute names were the
  collection names, e.g.

  ```
  {
    "collections": [
      {"id":"5874437","name":"test","isSystem":false,"status":3,"type":2},
      {"id":"17343237","name":"something","isSystem":false,"status":3,"type":2},
      ...
    ],
    "names": {
      "test": {"id":"5874437","name":"test","isSystem":false,"status":3,"type":2},
      "something": {"id":"17343237","name":"something","isSystem":false,"status":3,"type":2},
      ...
    }
  }
  ```
  This result structure was redundant, and therefore has been simplified to just

  ```
  {
    "result": [
      {"id":"5874437","name":"test","isSystem":false,"status":3,"type":2},
      {"id":"17343237","name":"something","isSystem":false,"status":3,"type":2},
      ...
    ]
  }
  ```

  in ArangoDB 3.0.

* added AQL functions `TYPENAME()` and `HASH()`

* renamed arangob tool to arangobench

* added AQL string comparison operator `LIKE`

  The operator can be used to compare strings like this:

      value LIKE search

  The operator is currently implemented by calling the already existing AQL
  function `LIKE`.

  This change also makes `LIKE` an AQL keyword. Using `LIKE` in either case as
  an attribute or collection name in AQL thus requires quoting.

* make AQL optimizer rule "remove-unnecessary-calculations" fire in more cases

  The rule will now remove calculations that are used exactly once in other
  expressions (e.g. `LET a = doc RETURN a.value`) and calculations,
  or calculations that are just references (e.g. `LET a = b`).

* renamed AQL optimizer rule "merge-traversal-filter" to "optimize-traversals"
  Additionally, the optimizer rule will remove unused edge and path result variables
  from the traversal in case they are specified in the `FOR` section of the traversal,
  but not referenced later in the query. This saves constructing edges and paths
  results.

* added AQL optimizer rule "inline-subqueries"

  This rule can pull out certain subqueries that are used as an operand to a `FOR`
  loop one level higher, eliminating the subquery completely. For example, the query

      FOR i IN (FOR j IN [1,2,3] RETURN j) RETURN i

  will be transformed by the rule to:

      FOR i IN [1,2,3] RETURN i

  The query

      FOR name IN (FOR doc IN _users FILTER doc.status == 1 RETURN doc.name) LIMIT 2 RETURN name

  will be transformed into

      FOR tmp IN _users FILTER tmp.status == 1 LIMIT 2 RETURN tmp.name

  The rule will only fire when the subquery is used as an operand to a `FOR` loop, and
  if the subquery does not contain a `COLLECT` with an `INTO` variable.

* added new endpoint "srv://" for DNS service records

* The result order of the AQL functions VALUES and ATTRIBUTES has never been
  guaranteed and it only had the "correct" ordering by accident when iterating
  over objects that were not loaded from the database. This accidental behavior
  is now changed by introduction of VelocyPack. No ordering is guaranteed unless
  you specify the sort parameter.

* removed configure option `--enable-logger`

* added AQL array comparison operators

  All AQL comparison operators now also exist in an array variant. In the
  array variant, the operator is preceded with one of the keywords *ALL*, *ANY*
  or *NONE*. Using one of these keywords changes the operator behavior to
  execute the comparison operation for all, any, or none of its left hand
  argument values. It is therefore expected that the left hand argument
  of an array operator is an array.

  Examples:

      [ 1, 2, 3 ] ALL IN [ 2, 3, 4 ]   // false
      [ 1, 2, 3 ] ALL IN [ 1, 2, 3 ]   // true
      [ 1, 2, 3 ] NONE IN [ 3 ]        // false
      [ 1, 2, 3 ] NONE IN [ 23, 42 ]   // true
      [ 1, 2, 3 ] ANY IN [ 4, 5, 6 ]   // false
      [ 1, 2, 3 ] ANY IN [ 1, 42 ]     // true
      [ 1, 2, 3 ] ANY == 2             // true
      [ 1, 2, 3 ] ANY == 4             // false
      [ 1, 2, 3 ] ANY > 0              // true
      [ 1, 2, 3 ] ANY <= 1             // true
      [ 1, 2, 3 ] NONE < 99            // false
      [ 1, 2, 3 ] NONE > 10            // true
      [ 1, 2, 3 ] ALL > 2              // false
      [ 1, 2, 3 ] ALL > 0              // true
      [ 1, 2, 3 ] ALL >= 3             // false
      ["foo", "bar"] ALL != "moo"      // true
      ["foo", "bar"] NONE == "bar"     // false
      ["foo", "bar"] ANY == "foo"      // true

* improved AQL optimizer to remove unnecessary sort operations in more cases

* allow enclosing AQL identifiers in forward ticks in addition to using
  backward ticks

  This allows for convenient writing of AQL queries in JavaScript template strings
  (which are delimited with backticks themselves), e.g.

      var q = `FOR doc IN ´collection´ RETURN doc.´name´`;

* allow to set `print.limitString` to configure the number of characters
  to output before truncating

* make logging configurable per log "topic"

  `--log.level <level>` sets the global log level to <level>, e.g. `info`,
  `debug`, `trace`.

  `--log.level topic=<level>` sets the log level for a specific topic.
  Currently, the following topics exist: `collector`, `compactor`, `mmap`,
  `performance`, `queries`, and `requests`. `performance` and `requests` are
  set to FATAL by default. `queries` is set to info. All others are
  set to the global level by default.

  The new log option `--log.output <definition>` allows directing the global
  or per-topic log output to different outputs. The output definition
  "<definition>" can be one of

    "-" for stdin
    "+" for stderr
    "syslog://<syslog-facility>"
    "syslog://<syslog-facility>/<application-name>"
    "file://<relative-path>"

  The option can be specified multiple times in order to configure the output
  for different log topics. To set up a per-topic output configuration, use
  `--log.output <topic>=<definition>`, e.g.

    queries=file://queries.txt

  logs all queries to the file "queries.txt".

* the option `--log.requests-file` is now deprecated. Instead use

    `--log.level requests=info`
    `--log.output requests=file://requests.txt`

* the option `--log.facility` is now deprecated. Instead use

    `--log.output requests=syslog://facility`

* the option `--log.performance` is now deprecated. Instead use

    `--log.level performance=trace`

* removed option `--log.source-filter`

* removed configure option `--enable-logger`

* change collection directory names to include a random id component at the end

  The new pattern is `collection-<id>-<random>`, where `<id>` is the collection
  id and `<random>` is a random number. Previous versions of ArangoDB used a
  pattern `collection-<id>` without the random number.

  ArangoDB 3.0 understands both the old and name directory name patterns.

* removed mostly unused internal spin-lock implementation

* removed support for pre-Windows 7-style locks. This removes compatibility for
  Windows versions older than Windows 7 (e.g. Windows Vista, Windows XP) and
  Windows 2008R2 (e.g. Windows 2008).

* changed names of sub-threads started by arangod

* added option `--default-number-of-shards` to arangorestore, allowing creating
  collections with a specifiable number of shards from a non-cluster dump

* removed support for CoffeeScript source files

* removed undocumented SleepAndRequeue

* added WorkMonitor to inspect server threads

* when downloading a Foxx service from the web interface the suggested filename
  is now based on the service's mount path instead of simply "app.zip"

* the `@arangodb/request` response object now stores the parsed JSON response
  body in a property `json` instead of `body` when the request was made using the
  `json` option. The `body` instead contains the response body as a string.

* the Foxx API has changed significantly, 2.8 services are still supported
  using a backwards-compatible "legacy mode"


v2.8.12 (XXXX-XX-XX)
--------------------

* issue #2091: decrease connect timeout to 5 seconds on startup

* fixed issue #2072

* slightly better error diagnostics for some replication errors

* fixed issue #1977

* fixed issue in `INTERSECTION` AQL function with duplicate elements
  in the source arrays

* fixed issue #1962

* fixed issue #1959

* export aqlQuery template handler as require('org/arangodb').aql for forwards-compatibility


v2.8.11 (2016-07-13)
--------------------

* fixed array index batch insertion issues for hash indexes that caused problems when
  no elements remained for insertion

* fixed issue #1937


v2.8.10 (2016-07-01)
--------------------

* make sure next local _rev value used for a document is at least as high as the
  _rev value supplied by external sources such as replication

* make adding a collection in both read- and write-mode to a transaction behave as
  expected (write includes read). This prevents the `unregister collection used in
  transaction` error

* fixed sometimes invalid result for `byExample(...).count()` when an index plus
  post-filtering was used

* fixed "collection is a nullptr" issue when starting a traversal from a transaction

* honor the value of startup option `--database.wait-for-sync` (that is used to control
  whether new collections are created with `waitForSync` set to `true` by default) also
  when creating collections via the HTTP API (and thus the ArangoShell). When creating
  a collection via these mechanisms, the option was ignored so far, which was inconsistent.

* fixed issue #1826: arangosh --javascript.execute: internal error (geo index issue)

* fixed issue #1823: Arango crashed hard executing very simple query on windows


v2.8.9 (2016-05-13)
-------------------

* fixed escaping and quoting of extra parameters for executables in Mac OS X App

* added "waiting for" status variable to web interface collection figures view

* fixed undefined behavior in query cache invaldation

* fixed access to /_admin/statistics API in case statistics are disable via option
  `--server.disable-statistics`

* Foxx manager will no longer fail hard when Foxx store is unreachable unless installing
  a service from the Foxx store (e.g. when behind a firewall or GitHub is unreachable).


v2.8.8 (2016-04-19)
-------------------

* fixed issue #1805: Query: internal error (location: arangod/Aql/AqlValue.cpp:182).
  Please report this error to arangodb.com (while executing)

* allow specifying collection name prefixes for `_from` and `_to` in arangoimp:

  To avoid specifying complete document ids (consisting of collection names and document
  keys) for *_from* and *_to* values when importing edges with arangoimp, there are now
  the options *--from-collection-prefix* and *--to-collection-prefix*.

  If specified, these values will be automatically prepended to each value in *_from*
  (or *_to* resp.). This allows specifying only document keys inside *_from* and/or *_to*.

  *Example*

      > arangoimp --from-collection-prefix users --to-collection-prefix products ...

  Importing the following document will then create an edge between *users/1234* and
  *products/4321*:

  ```js
  { "_from" : "1234", "_to" : "4321", "desc" : "users/1234 is connected to products/4321" }
  ```

* requests made with the interactive system API documentation in the web interface
  (Swagger) will now respect the active database instead of always using `_system`


v2.8.7 (2016-04-07)
-------------------

* optimized primary=>secondary failover

* fix to-boolean conversion for documents in AQL

* expose the User-Agent HTTP header from the ArangoShell since Github seems to
  require it now, and we use the ArangoShell for fetching Foxx repositories from Github

* work with http servers that only send

* fixed potential race condition between compactor and collector threads

* fix removal of temporary directories on arangosh exit

* javadoc-style comments in Foxx services are no longer interpreted as
  Foxx comments outside of controller/script/exports files (#1748)

* removed remaining references to class syntax for Foxx Model and Repository
  from the documentation

* added a safe-guard for corrupted master-pointer


v2.8.6 (2016-03-23)
-------------------

* arangosh can now execute JavaScript script files that contain a shebang
  in the first line of the file. This allows executing script files directly.

  Provided there is a script file `/path/to/script.js` with the shebang
  `#!arangosh --javascript.execute`:

      > cat /path/to/script.js
      #!arangosh --javascript.execute
      print("hello from script.js");

  If the script file is made executable

      > chmod a+x /path/to/script.js

  it can be invoked on the shell directly and use arangosh for its execution:

      > /path/to/script.js
      hello from script.js

  This did not work in previous versions of ArangoDB, as the whole script contents
  (including the shebang) were treated as JavaScript code.
  Now shebangs in script files will now be ignored for all files passed to arangosh's
  `--javascript.execute` parameter.

  The alternative way of executing a JavaScript file with arangosh still works:

      > arangosh --javascript.execute /path/to/script.js
      hello from script.js

* added missing reset of traversal state for nested traversals.
  The state of nested traversals (a traversal in an AQL query that was
  located in a repeatedly executed subquery or inside another FOR loop)
  was not reset properly, so that multiple invocations of the same nested
  traversal with different start vertices led to the nested traversal
  always using the start vertex provided on the first invocation.

* fixed issue #1781: ArangoDB startup time increased tremendously

* fixed issue #1783: SIGHUP should rotate the log


v2.8.5 (2016-03-11)
-------------------

* Add OpenSSL handler for TLS V1.2 as sugested by kurtkincaid in #1771

* fixed issue #1765 (The webinterface should display the correct query time)
  and #1770 (Display ACTUAL query time in aardvark's AQL editor)

* Windows: the unhandled exception handler now calls the windows logging
  facilities directly without locks.
  This fixes lockups on crashes from the logging framework.

* improve nullptr handling in logger.

* added new endpoint "srv://" for DNS service records

* `org/arangodb/request` no longer sets the content-type header to the
  string "undefined" when no content-type header should be sent (issue #1776)


v2.8.4 (2016-03-01)
-------------------

* global modules are no longer incorrectly resolved outside the ArangoDB
  JavaScript directory or the Foxx service's root directory (issue #1577)

* improved error messages from Foxx and JavaScript (issues #1564, #1565, #1744)


v2.8.3 (2016-02-22)
-------------------

* fixed AQL filter condition collapsing for deeply-nested cases, potentially
  enabling usage of indexes in some dedicated cases

* added parentheses in AQL explain command output to correctly display precedence
  of logical and arithmetic operators

* Foxx Model event listeners defined on the model are now correctly invoked by
  the Repository methods (issue #1665)

* Deleting a Foxx service in the frontend should now always succeed even if the
  files no longer exist on the file system (issue #1358)

* Routing actions loaded from the database no longer throw exceptions when
  trying to load other modules using "require"

* The `org/arangodb/request` response object now sets a property `json` to the
  parsed JSON response body in addition to overwriting the `body` property when
  the request was made using the `json` option.

* Improved Windows stability

* Fixed a bug in the interactive API documentation that would escape slashes
  in document-handle fields. Document handles are now provided as separate
  fields for collection name and document key.


v2.8.2 (2016-02-09)
-------------------

* the continuous replication applier will now prevent the master's WAL logfiles
  from being removed if they are still needed by the applier on the slave. This
  should help slaves that suffered from masters garbage collection WAL logfiles
  which would have been needed by the slave later.

  The initial synchronization will block removal of still needed WAL logfiles
  on the master for 10 minutes initially, and will extend this period when further
  requests are made to the master. Initial synchronization hands over its handle
  for blocking logfile removal to the continuous replication when started via
  the *setupReplication* function. In this case, continuous replication will
  extend the logfile removal blocking period for the required WAL logfiles when
  the slave makes additional requests.

  All handles that block logfile removal will time out automatically after at
  most 5 minutes should a master not be contacted by the slave anymore (e.g. in
  case the slave's replication is turned off, the slaves loses the connection
  to the master or the slave goes down).

* added all-in-one function *setupReplication* to synchronize data from master
  to slave and start the continuous replication:

      require("@arangodb/replication").setupReplication(configuration);

  The command will return when the initial synchronization is finished and the
  continuous replication has been started, or in case the initial synchronization
  has failed.

  If the initial synchronization is successful, the command will store the given
  configuration on the slave. It also configures the continuous replication to start
  automatically if the slave is restarted, i.e. *autoStart* is set to *true*.

  If the command is run while the slave's replication applier is already running,
  it will first stop the running applier, drop its configuration and do a
  resynchronization of data with the master. It will then use the provided configration,
  overwriting any previously existing replication configuration on the slave.

  The following example demonstrates how to use the command for setting up replication
  for the *_system* database. Note that it should be run on the slave and not the
  master:

      db._useDatabase("_system");
      require("@arangodb/replication").setupReplication({
        endpoint: "tcp://master.domain.org:8529",
        username: "myuser",
        password: "mypasswd",
        verbose: false,
        includeSystem: false,
        incremental: true,
        autoResync: true
      });

* the *sync* and *syncCollection* functions now always start the data synchronization
  as an asynchronous server job. The call to *sync* or *syncCollection* will block
  until synchronization is either complete or has failed with an error. The functions
  will automatically poll the slave periodically for status updates.

  The main benefit is that the connection to the slave does not need to stay open
  permanently and is thus not affected by timeout issues. Additionally the caller does
  not need to query the synchronization status from the slave manually as this is
  now performed automatically by these functions.

* fixed undefined behavior when explaining some types of AQL traversals, fixed
  display of some types of traversals in AQL explain output


v2.8.1 (2016-01-29)
-------------------

* Improved AQL Pattern matching by allowing to specify a different traversal
  direction for one or many of the edge collections.

      FOR v, e, p IN OUTBOUND @start @@ec1, INBOUND @@ec2, @@ec3

  will traverse *ec1* and *ec3* in the OUTBOUND direction and for *ec2* it will use
  the INBOUND direction. These directions can be combined in arbitrary ways, the
  direction defined after *IN [steps]* will we used as default direction and can
  be overriden for specific collections.
  This feature is only available for collection lists, it is not possible to
  combine it with graph names.

* detect more types of transaction deadlocks early

* fixed display of relational operators in traversal explain output

* fixed undefined behavior in AQL function `PARSE_IDENTIFIER`

* added "engines" field to Foxx services generated in the admin interface

* added AQL function `IS_SAME_COLLECTION`:

  *IS_SAME_COLLECTION(collection, document)*: Return true if *document* has the same
  collection id as the collection specified in *collection*. *document* can either be
  a [document handle](../Glossary/README.md#document-handle) string, or a document with
  an *_id* attribute. The function does not validate whether the collection actually
  contains the specified document, but only compares the name of the specified collection
  with the collection name part of the specified document.
  If *document* is neither an object with an *id* attribute nor a *string* value,
  the function will return *null* and raise a warning.

      /* true */
      IS_SAME_COLLECTION('_users', '_users/my-user')
      IS_SAME_COLLECTION('_users', { _id: '_users/my-user' })

      /* false */
      IS_SAME_COLLECTION('_users', 'foobar/baz')
      IS_SAME_COLLECTION('_users', { _id: 'something/else' })


v2.8.0 (2016-01-25)
-------------------

* avoid recursive locking


v2.8.0-beta8 (2016-01-19)
-------------------------

* improved internal datafile statistics for compaction and compaction triggering
  conditions, preventing excessive growth of collection datafiles under some
  workloads. This should also fix issue #1596.

* renamed AQL optimizer rule `remove-collect-into` to `remove-collect-variables`

* fixed primary and edge index lookups prematurely aborting searches when the
  specified id search value contained a different collection than the collection
  the index was created for


v2.8.0-beta7 (2016-01-06)
-------------------------

* added vm.runInThisContext

* added AQL keyword `AGGREGATE` for use in AQL `COLLECT` statement

  Using `AGGREGATE` allows more efficient aggregation (incrementally while building
  the groups) than previous versions of AQL, which built group aggregates afterwards
  from the total of all group values.

  `AGGREGATE` can be used inside a `COLLECT` statement only. If used, it must follow
  the declaration of grouping keys:

      FOR doc IN collection
        COLLECT gender = doc.gender AGGREGATE minAge = MIN(doc.age), maxAge = MAX(doc.age)
        RETURN { gender, minAge, maxAge }

  or, if no grouping keys are used, it can follow the `COLLECT` keyword:

      FOR doc IN collection
        COLLECT AGGREGATE minAge = MIN(doc.age), maxAge = MAX(doc.age)
        RETURN {
  minAge, maxAge
}

  Only specific expressions are allowed on the right-hand side of each `AGGREGATE`
  assignment:

  - on the top level the expression must be a call to one of the supported aggregation
    functions `LENGTH`, `MIN`, `MAX`, `SUM`, `AVERAGE`, `STDDEV_POPULATION`, `STDDEV_SAMPLE`,
    `VARIANCE_POPULATION`, or `VARIANCE_SAMPLE`

  - the expression must not refer to variables introduced in the `COLLECT` itself

* Foxx: mocha test paths with wildcard characters (asterisks) now work on Windows

* reserved AQL keyword `NONE` for future use

* web interface: fixed a graph display bug concerning dashboard view

* web interface: fixed several bugs during the dashboard initialize process

* web interface: included several bugfixes: #1597, #1611, #1623

* AQL query optimizer now converts `LENGTH(collection-name)` to an optimized
  expression that returns the number of documents in a collection

* adjusted the behavior of the expansion (`[*]`) operator in AQL for non-array values

  In ArangoDB 2.8, calling the expansion operator on a non-array value will always
  return an empty array. Previous versions of ArangoDB expanded non-array values by
  calling the `TO_ARRAY()` function for the value, which for example returned an
  array with a single value for boolean, numeric and string input values, and an array
  with the object's values for an object input value. This behavior was inconsistent
  with how the expansion operator works for the array indexes in 2.8, so the behavior
  is now unified:

  - if the left-hand side operand of `[*]` is an array, the array will be returned as
    is when calling `[*]` on it
  - if the left-hand side operand of `[*]` is not an array, an empty array will be
    returned by `[*]`

  AQL queries that rely on the old behavior can be changed by either calling `TO_ARRAY`
  explicitly or by using the `[*]` at the correct position.

  The following example query will change its result in 2.8 compared to 2.7:

      LET values = "foo" RETURN values[*]

  In 2.7 the query has returned the array `[ "foo" ]`, but in 2.8 it will return an
  empty array `[ ]`. To make it return the array `[ "foo" ]` again, an explicit
  `TO_ARRAY` function call is needed in 2.8 (which in this case allows the removal
  of the `[*]` operator altogether). This also works in 2.7:

      LET values = "foo" RETURN TO_ARRAY(values)

  Another example:

      LET values = [ { name: "foo" }, { name: "bar" } ]
      RETURN values[*].name[*]

  The above returned `[ [ "foo" ], [ "bar" ] ] in 2.7. In 2.8 it will return
  `[ [ ], [ ] ]`, because the value of `name` is not an array. To change the results
  to the 2.7 style, the query can be changed to

      LET values = [ { name: "foo" }, { name: "bar" } ]
      RETURN values[* RETURN TO_ARRAY(CURRENT.name)]

  The above also works in 2.7.
  The following types of queries won't change:

      LET values = [ 1, 2, 3 ] RETURN values[*]
      LET values = [ { name: "foo" }, { name: "bar" } ] RETURN values[*].name
      LET values = [ { names: [ "foo", "bar" ] }, { names: [ "baz" ] } ] RETURN values[*].names[*]
      LET values = [ { names: [ "foo", "bar" ] }, { names: [ "baz" ] } ] RETURN values[*].names[**]

* slightly adjusted V8 garbage collection strategy so that collection eventually
  happens in all contexts that hold V8 external references to documents and
  collections.

  also adjusted default value of `--javascript.gc-frequency` from 10 seconds to
  15 seconds, as less internal operations are carried out in JavaScript.

* fixes for AQL optimizer and traversal

* added `--create-collection-type` option to arangoimp

  This allows specifying the type of the collection to be created when
  `--create-collection` is set to `true`.

* Foxx export cache should no longer break if a broken app is loaded in the
  web admin interface.


v2.8.0-beta2 (2015-12-16)
-------------------------

* added AQL query optimizer rule "sort-in-values"

  This rule pre-sorts the right-hand side operand of the `IN` and `NOT IN`
  operators so the operation can use a binary search with logarithmic complexity
  instead of a linear search. The rule is applied when the right-hand side
  operand of an `IN` or `NOT IN` operator in a filter condition is a variable that
  is defined in a different loop/scope than the operator itself. Additionally,
  the filter condition must consist of solely the `IN` or `NOT IN` operation
  in order to avoid any side-effects.

* changed collection status terminology in web interface for collections for
  which an unload request has been issued from `in the process of being unloaded`
  to `will be unloaded`.

* unloading a collection via the web interface will now trigger garbage collection
  in all v8 contexts and force a WAL flush. This increases the chances of perfoming
  the unload faster.

* added the following attributes to the result of `collection.figures()` and the
  corresponding HTTP API at `PUT /_api/collection/<name>/figures`:

  - `documentReferences`: The number of references to documents in datafiles
    that JavaScript code currently holds. This information can be used for
    debugging compaction and unload issues.
  - `waitingFor`: An optional string value that contains information about
    which object type is at the head of the collection's cleanup queue. This
    information can be used for debugging compaction and unload issues.
  - `compactionStatus.time`: The point in time the compaction for the collection
    was last executed. This information can be used for debugging compaction
    issues.
  - `compactionStatus.message`: The action that was performed when the compaction
    was last run for the collection. This information can be used for debugging
    compaction issues.

  Note: `waitingFor` and `compactionStatus` may be empty when called on a coordinator
  in a cluster.

* the compaction will now provide queryable status info that can be used to track
  its progress. The compaction status is displayed in the web interface, too.

* better error reporting for arangodump and arangorestore

* arangodump will now fail by default when trying to dump edges that
  refer to already dropped collections. This can be circumvented by
  specifying the option `--force true` when invoking arangodump

* fixed cluster upgrade procedure

* the AQL functions `NEAR` and `WITHIN` now have stricter validations
  for their input parameters `limit`, `radius` and `distance`. They may now throw
  exceptions when invalid parameters are passed that may have not led
  to exceptions in previous versions.

* deprecation warnings now log stack traces

* Foxx: improved backwards compatibility with 2.5 and 2.6

  - reverted Model and Repository back to non-ES6 "classes" because of
    compatibility issues when using the extend method with a constructor

  - removed deprecation warnings for extend and controller.del

  - restored deprecated method Model.toJSONSchema

  - restored deprecated `type`, `jwt` and `sessionStorageApp` options
    in Controller#activateSessions

* Fixed a deadlock problem in the cluster


v2.8.0-beta1 (2015-12-06)
-------------------------

* added AQL function `IS_DATESTRING(value)`

  Returns true if *value* is a string that can be used in a date function.
  This includes partial dates such as *2015* or *2015-10* and strings containing
  invalid dates such as *2015-02-31*. The function will return false for all
  non-string values, even if some of them may be usable in date functions.


v2.8.0-alpha1 (2015-12-03)
--------------------------

* added AQL keywords `GRAPH`, `OUTBOUND`, `INBOUND` and `ANY` for use in graph
  traversals, reserved AQL keyword `ALL` for future use

  Usage of these keywords as collection names, variable names or attribute names
  in AQL queries will not be possible without quoting. For example, the following
  AQL query will still work as it uses a quoted collection name and a quoted
  attribute name:

      FOR doc IN `OUTBOUND`
        RETURN doc.`any`

* issue #1593: added AQL `POW` function for exponentation

* added cluster execution site info in explain output for AQL queries

* replication improvements:

  - added `autoResync` configuration parameter for continuous replication.

    When set to `true`, a replication slave will automatically trigger a full data
    re-synchronization with the master when the master cannot provide the log data
    the slave had asked for. Note that `autoResync` will only work when the option
    `requireFromPresent` is also set to `true` for the continuous replication, or
    when the continuous syncer is started and detects that no start tick is present.

    Automatic re-synchronization may transfer a lot of data from the master to the
    slave and may be expensive. It is therefore turned off by default.
    When turned off, the slave will never perform an automatic re-synchronization
    with the master.

  - added `idleMinWaitTime` and `idleMaxWaitTime` configuration parameters for
    continuous replication.

    These parameters can be used to control the minimum and maximum wait time the
    slave will (intentionally) idle and not poll for master log changes in case the
    master had sent the full logs already.
    The `idleMaxWaitTime` value will only be used when `adapativePolling` is set
    to `true`. When `adaptivePolling` is disable, only `idleMinWaitTime` will be
    used as a constant time span in which the slave will not poll the master for
    further changes. The default values are 0.5 seconds for `idleMinWaitTime` and
    2.5 seconds for `idleMaxWaitTime`, which correspond to the hard-coded values
    used in previous versions of ArangoDB.

  - added `initialSyncMaxWaitTime` configuration parameter for initial and continuous
    replication

    This option controls the maximum wait time (in seconds) that the initial
    synchronization will wait for a response from the master when fetching initial
    collection data. If no response is received within this time period, the initial
    synchronization will give up and fail. This option is also relevant for
    continuous replication in case *autoResync* is set to *true*, as then the
    continuous replication may trigger a full data re-synchronization in case
    the master cannot the log data the slave had asked for.

  - HTTP requests sent from the slave to the master during initial synchronization
    will now be retried if they fail with connection problems.

  - the initial synchronization now logs its progress so it can be queried using
    the regular replication status check APIs.

  - added `async` attribute for `sync` and `syncCollection` operations called from
    the ArangoShell. Setthing this attribute to `true` will make the synchronization
    job on the server go into the background, so that the shell does not block. The
    status of the started asynchronous synchronization job can be queried from the
    ArangoShell like this:

        /* starts initial synchronization */
        var replication = require("@arangodb/replication");
        var id = replication.sync({
          endpoint: "tcp://master.domain.org:8529",
          username: "myuser",
          password: "mypasswd",
          async: true
       });

       /* now query the id of the returned async job and print the status */
       print(replication.getSyncResult(id));

    The result of `getSyncResult()` will be `false` while the server-side job
    has not completed, and different to `false` if it has completed. When it has
    completed, all job result details will be returned by the call to `getSyncResult()`.


* fixed non-deterministic query results in some cluster queries

* fixed issue #1589

* return HTTP status code 410 (gone) instead of HTTP 408 (request timeout) for
  server-side operations that are canceled / killed. Sending 410 instead of 408
  prevents clients from re-starting the same (canceled) operation. Google Chrome
  for example sends the HTTP request again in case it is responded with an HTTP
  408, and this is exactly the opposite of the desired behavior when an operation
  is canceled / killed by the user.

* web interface: queries in AQL editor now cancelable

* web interface: dashboard - added replication information

* web interface: AQL editor now supports bind parameters

* added startup option `--server.hide-product-header` to make the server not send
  the HTTP response header `"Server: ArangoDB"` in its HTTP responses. By default,
  the option is turned off so the header is still sent as usual.

* added new AQL function `UNSET_RECURSIVE` to recursively unset attritutes from
  objects/documents

* switched command-line editor in ArangoShell and arangod to linenoise-ng

* added automatic deadlock detection for transactions

  In case a deadlock is detected, a multi-collection operation may be rolled back
  automatically and fail with error 29 (`deadlock detected`). Client code for
  operations containing more than one collection should be aware of this potential
  error and handle it accordingly, either by giving up or retrying the transaction.

* Added C++ implementations for the AQL arithmetic operations and the following
  AQL functions:
  - ABS
  - APPEND
  - COLLECTIONS
  - CURRENT_DATABASE
  - DOCUMENT
  - EDGES
  - FIRST
  - FIRST_DOCUMENT
  - FIRST_LIST
  - FLATTEN
  - FLOOR
  - FULLTEXT
  - LAST
  - MEDIAN
  - MERGE_RECURSIVE
  - MINUS
  - NEAR
  - NOT_NULL
  - NTH
  - PARSE_IDENTIFIER
  - PERCENTILE
  - POP
  - POSITION
  - PUSH
  - RAND
  - RANGE
  - REMOVE_NTH
  - REMOVE_VALUE
  - REMOVE_VALUES
  - ROUND
  - SHIFT
  - SQRT
  - STDDEV_POPULATION
  - STDDEV_SAMPLE
  - UNSHIFT
  - VARIANCE_POPULATION
  - VARIANCE_SAMPLE
  - WITHIN
  - ZIP

* improved performance of skipping over many documents in an AQL query when no
  indexes and no filters are used, e.g.

      FOR doc IN collection
        LIMIT 1000000, 10
        RETURN doc

* Added array indexes

  Hash indexes and skiplist indexes can now optionally be defined for array values
  so they index individual array members.

  To define an index for array values, the attribute name is extended with the
  expansion operator `[*]` in the index definition:

      arangosh> db.colName.ensureHashIndex("tags[*]");

  When given the following document

      { tags: [ "AQL", "ArangoDB", "Index" ] }

  the index will now contain the individual values `"AQL"`, `"ArangoDB"` and `"Index"`.

  Now the index can be used for finding all documents having `"ArangoDB"` somewhere in their
  tags array using the following AQL query:

      FOR doc IN colName
        FILTER "ArangoDB" IN doc.tags[*]
        RETURN doc

* rewrote AQL query optimizer rule `use-index-range` and renamed it to `use-indexes`.
  The name change affects rule names in the optimizer's output.

* rewrote AQL execution node `IndexRangeNode` and renamed it to `IndexNode`. The name
  change affects node names in the optimizer's explain output.

* added convenience function `db._explain(query)` for human-readable explanation
  of AQL queries

* module resolution as used by `require` now behaves more like in node.js

* the `org/arangodb/request` module now returns response bodies for error responses
  by default. The old behavior of not returning bodies for error responses can be
  re-enabled by explicitly setting the option `returnBodyOnError` to `false` (#1437)


v2.7.6 (2016-01-30)
-------------------

* detect more types of transaction deadlocks early


v2.7.5 (2016-01-22)
-------------------

* backported added automatic deadlock detection for transactions

  In case a deadlock is detected, a multi-collection operation may be rolled back
  automatically and fail with error 29 (`deadlock detected`). Client code for
  operations containing more than one collection should be aware of this potential
  error and handle it accordingly, either by giving up or retrying the transaction.

* improved internal datafile statistics for compaction and compaction triggering
  conditions, preventing excessive growth of collection datafiles under some
  workloads. This should also fix issue #1596.

* Foxx export cache should no longer break if a broken app is loaded in the
  web admin interface.

* Foxx: removed some incorrect deprecation warnings.

* Foxx: mocha test paths with wildcard characters (asterisks) now work on Windows


v2.7.4 (2015-12-21)
-------------------

* slightly adjusted V8 garbage collection strategy so that collection eventually
  happens in all contexts that hold V8 external references to documents and
  collections.

* added the following attributes to the result of `collection.figures()` and the
  corresponding HTTP API at `PUT /_api/collection/<name>/figures`:

  - `documentReferences`: The number of references to documents in datafiles
    that JavaScript code currently holds. This information can be used for
    debugging compaction and unload issues.
  - `waitingFor`: An optional string value that contains information about
    which object type is at the head of the collection's cleanup queue. This
    information can be used for debugging compaction and unload issues.
  - `compactionStatus.time`: The point in time the compaction for the collection
    was last executed. This information can be used for debugging compaction
    issues.
  - `compactionStatus.message`: The action that was performed when the compaction
    was last run for the collection. This information can be used for debugging
    compaction issues.

  Note: `waitingFor` and `compactionStatus` may be empty when called on a coordinator
  in a cluster.

* the compaction will now provide queryable status info that can be used to track
  its progress. The compaction status is displayed in the web interface, too.


v2.7.3 (2015-12-17)
-------------------

* fixed some replication value conversion issues when replication applier properties
  were set via ArangoShell

* fixed disappearing of documents for collections transferred via `sync` or
  `syncCollection` if the collection was dropped right before synchronization
  and drop and (re-)create collection markers were located in the same WAL file

* fixed an issue where overwriting the system sessions collection would break
  the web interface when authentication is enabled


v2.7.2 (2015-12-01)
-------------------

* replication improvements:

  - added `autoResync` configuration parameter for continuous replication.

    When set to `true`, a replication slave will automatically trigger a full data
    re-synchronization with the master when the master cannot provide the log data
    the slave had asked for. Note that `autoResync` will only work when the option
    `requireFromPresent` is also set to `true` for the continuous replication, or
    when the continuous syncer is started and detects that no start tick is present.

    Automatic re-synchronization may transfer a lot of data from the master to the
    slave and may be expensive. It is therefore turned off by default.
    When turned off, the slave will never perform an automatic re-synchronization
    with the master.

  - added `idleMinWaitTime` and `idleMaxWaitTime` configuration parameters for
    continuous replication.

    These parameters can be used to control the minimum and maximum wait time the
    slave will (intentionally) idle and not poll for master log changes in case the
    master had sent the full logs already.
    The `idleMaxWaitTime` value will only be used when `adapativePolling` is set
    to `true`. When `adaptivePolling` is disable, only `idleMinWaitTime` will be
    used as a constant time span in which the slave will not poll the master for
    further changes. The default values are 0.5 seconds for `idleMinWaitTime` and
    2.5 seconds for `idleMaxWaitTime`, which correspond to the hard-coded values
    used in previous versions of ArangoDB.

  - added `initialSyncMaxWaitTime` configuration parameter for initial and continuous
    replication

    This option controls the maximum wait time (in seconds) that the initial
    synchronization will wait for a response from the master when fetching initial
    collection data. If no response is received within this time period, the initial
    synchronization will give up and fail. This option is also relevant for
    continuous replication in case *autoResync* is set to *true*, as then the
    continuous replication may trigger a full data re-synchronization in case
    the master cannot the log data the slave had asked for.

  - HTTP requests sent from the slave to the master during initial synchronization
    will now be retried if they fail with connection problems.

  - the initial synchronization now logs its progress so it can be queried using
    the regular replication status check APIs.

* fixed non-deterministic query results in some cluster queries

* added missing lock instruction for primary index in compactor size calculation

* fixed issue #1589

* fixed issue #1583

* fixed undefined behavior when accessing the top level of a document with the `[*]`
  operator

* fixed potentially invalid pointer access in shaper when the currently accessed
  document got re-located by the WAL collector at the very same time

* Foxx: optional configuration options no longer log validation errors when assigned
  empty values (#1495)

* Foxx: constructors provided to Repository and Model sub-classes via extend are
  now correctly called (#1592)


v2.7.1 (2015-11-07)
-------------------

* switch to linenoise next generation

* exclude `_apps` collection from replication

  The slave has its own `_apps` collection which it populates on server start.
  When replicating data from the master to the slave, the data from the master may
  clash with the slave's own data in the `_apps` collection. Excluding the `_apps`
  collection from replication avoids this.

* disable replication appliers when starting in modes `--upgrade`, `--no-server`
  and `--check-upgrade`

* more detailed output in arango-dfdb

* fixed "no start tick" issue in replication applier

  This error could occur after restarting a slave server after a shutdown
  when no data was ever transferred from the master to the slave via the
  continuous replication

* fixed problem during SSL client connection abort that led to scheduler thread
  staying at 100% CPU saturation

* fixed potential segfault in AQL `NEIGHBORS` function implementation when C++ function
  variant was used and collection names were passed as strings

* removed duplicate target for some frontend JavaScript files from the Makefile

* make AQL function `MERGE()` work on a single array parameter, too.
  This allows combining the attributes of multiple objects from an array into
  a single object, e.g.

      RETURN MERGE([
        { foo: 'bar' },
        { quux: 'quetzalcoatl', ruled: true },
        { bar: 'baz', foo: 'done' }
      ])

  will now return:

      {
        "foo": "done",
        "quux": "quetzalcoatl",
        "ruled": true,
        "bar": "baz"
      }

* fixed potential deadlock in collection status changing on Windows

* fixed hard-coded `incremental` parameter in shell implementation of
  `syncCollection` function in replication module

* fix for GCC5: added check for '-stdlib' option


v2.7.0 (2015-10-09)
-------------------

* fixed request statistics aggregation
  When arangod was started in supervisor mode, the request statistics always showed
  0 requests, as the statistics aggregation thread did not run then.

* read server configuration files before dropping privileges. this ensures that
  the SSL keyfile specified in the configuration can be read with the server's start
  privileges (i.e. root when using a standard ArangoDB package).

* fixed replication with a 2.6 replication configuration and issues with a 2.6 master

* raised default value of `--server.descriptors-minimum` to 1024

* allow Foxx apps to be installed underneath URL path `/_open/`, so they can be
  (intentionally) accessed without authentication.

* added *allowImplicit* sub-attribute in collections declaration of transactions.
  The *allowImplicit* attributes allows making transactions fail should they
  read-access a collection that was not explicitly declared in the *collections*
  array of the transaction.

* added "special" password ARANGODB_DEFAULT_ROOT_PASSWORD. If you pass
  ARANGODB_DEFAULT_ROOT_PASSWORD as password, it will read the password
  from the environment variable ARANGODB_DEFAULT_ROOT_PASSWORD


v2.7.0-rc2 (2015-09-22)
-----------------------

* fix over-eager datafile compaction

  This should reduce the need to compact directly after loading a collection when a
  collection datafile contained many insertions and updates for the same documents. It
  should also prevent from re-compacting already merged datafiles in case not many
  changes were made. Compaction will also make fewer index lookups than before.

* added `syncCollection()` function in module `org/arangodb/replication`

  This allows synchronizing the data of a single collection from a master to a slave
  server. Synchronization can either restore the whole collection by transferring all
  documents from the master to the slave, or incrementally by only transferring documents
  that differ. This is done by partitioning the collection's entire key space into smaller
  chunks and comparing the data chunk-wise between master and slave. Only chunks that are
  different will be re-transferred.

  The `syncCollection()` function can be used as follows:

      require("org/arangodb/replication").syncCollection(collectionName, options);

  e.g.

      require("org/arangodb/replication").syncCollection("myCollection", {
        endpoint: "tcp://127.0.0.1:8529",  /* master */
        username: "root",                  /* username for master */
        password: "secret",                /* password for master */
        incremental: true                  /* use incremental mode */
      });


* additionally allow the following characters in document keys:

  `(` `)` `+` `,` `=` `;` `$` `!` `*` `'` `%`


v2.7.0-rc1 (2015-09-17)
-----------------------

* removed undocumented server-side-only collection functions:
  * collection.OFFSET()
  * collection.NTH()
  * collection.NTH2()
  * collection.NTH3()

* upgraded Swagger to version 2.0 for the Documentation

  This gives the user better prepared test request structures.
  More conversions will follow so finally client libraries can be auto-generated.

* added extra AQL functions for date and time calculation and manipulation.
  These functions were contributed by GitHub users @CoDEmanX and @friday.
  A big thanks for their work!

  The following extra date functions are available from 2.7 on:

  * `DATE_DAYOFYEAR(date)`: Returns the day of year number of *date*.
    The return values range from 1 to 365, or 366 in a leap year respectively.

  * `DATE_ISOWEEK(date)`: Returns the ISO week date of *date*.
    The return values range from 1 to 53. Monday is considered the first day of the week.
    There are no fractional weeks, thus the last days in December may belong to the first
    week of the next year, and the first days in January may be part of the previous year's
    last week.

  * `DATE_LEAPYEAR(date)`: Returns whether the year of *date* is a leap year.

  * `DATE_QUARTER(date)`: Returns the quarter of the given date (1-based):
    * 1: January, February, March
    * 2: April, May, June
    * 3: July, August, September
    * 4: October, November, December

  - *DATE_DAYS_IN_MONTH(date)*: Returns the number of days in *date*'s month (28..31).

  * `DATE_ADD(date, amount, unit)`: Adds *amount* given in *unit* to *date* and
    returns the calculated date.

    *unit* can be either of the following to specify the time unit to add or
    subtract (case-insensitive):
    - y, year, years
    - m, month, months
    - w, week, weeks
    - d, day, days
    - h, hour, hours
    - i, minute, minutes
    - s, second, seconds
    - f, millisecond, milliseconds

    *amount* is the number of *unit*s to add (positive value) or subtract
    (negative value).

  * `DATE_SUBTRACT(date, amount, unit)`: Subtracts *amount* given in *unit* from
    *date* and returns the calculated date.

    It works the same as `DATE_ADD()`, except that it subtracts. It is equivalent
    to calling `DATE_ADD()` with a negative amount, except that `DATE_SUBTRACT()`
    can also subtract ISO durations. Note that negative ISO durations are not
    supported (i.e. starting with `-P`, like `-P1Y`).

  * `DATE_DIFF(date1, date2, unit, asFloat)`: Calculate the difference
    between two dates in given time *unit*, optionally with decimal places.
    Returns a negative value if *date1* is greater than *date2*.

  * `DATE_COMPARE(date1, date2, unitRangeStart, unitRangeEnd)`: Compare two
    partial dates and return true if they match, false otherwise. The parts to
    compare are defined by a range of time units.

    The full range is: years, months, days, hours, minutes, seconds, milliseconds.
    Pass the unit to start from as *unitRangeStart*, and the unit to end with as
    *unitRangeEnd*. All units in between will be compared. Leave out *unitRangeEnd*
    to only compare *unitRangeStart*.

  * `DATE_FORMAT(date, format)`: Format a date according to the given format string.
    It supports the following placeholders (case-insensitive):
    - %t: timestamp, in milliseconds since midnight 1970-01-01
    - %z: ISO date (0000-00-00T00:00:00.000Z)
    - %w: day of week (0..6)
    - %y: year (0..9999)
    - %yy: year (00..99), abbreviated (last two digits)
    - %yyyy: year (0000..9999), padded to length of 4
    - %yyyyyy: year (-009999 .. +009999), with sign prefix and padded to length of 6
    - %m: month (1..12)
    - %mm: month (01..12), padded to length of 2
    - %d: day (1..31)
    - %dd: day (01..31), padded to length of 2
    - %h: hour (0..23)
    - %hh: hour (00..23), padded to length of 2
    - %i: minute (0..59)
    - %ii: minute (00..59), padded to length of 2
    - %s: second (0..59)
    - %ss: second (00..59), padded to length of 2
    - %f: millisecond (0..999)
    - %fff: millisecond (000..999), padded to length of 3
    - %x: day of year (1..366)
    - %xxx: day of year (001..366), padded to length of 3
    - %k: ISO week date (1..53)
    - %kk: ISO week date (01..53), padded to length of 2
    - %l: leap year (0 or 1)
    - %q: quarter (1..4)
    - %a: days in month (28..31)
    - %mmm: abbreviated English name of month (Jan..Dec)
    - %mmmm: English name of month (January..December)
    - %www: abbreviated English name of weekday (Sun..Sat)
    - %wwww: English name of weekday (Sunday..Saturday)
    - %&: special escape sequence for rare occasions
    - %%: literal %
    - %: ignored

* new WAL logfiles and datafiles are now created non-sparse

  This prevents SIGBUS signals being raised when memory of a sparse datafile is accessed
  and the disk is full and the accessed file part is not actually disk-backed. In
  this case the mapped memory region is not necessarily backed by physical memory, and
  accessing the memory may raise SIGBUS and crash arangod.

* the `internal.download()` function and the module `org/arangodb/request` used some
  internal library function that handled the sending of HTTP requests from inside of
  ArangoDB. This library unconditionally set an HTTP header `Accept-Encoding: gzip`
  in all outgoing HTTP requests.

  This has been fixed in 2.7, so `Accept-Encoding: gzip` is not set automatically anymore.
  Additionally, the header `User-Agent: ArangoDB` is not set automatically either. If
  client applications desire to send these headers, they are free to add it when
  constructing the requests using the `download` function or the request module.

* fixed issue #1436: org/arangodb/request advertises deflate without supporting it

* added template string generator function `aqlQuery` for generating AQL queries

  This can be used to generate safe AQL queries with JavaScript parameter
  variables or expressions easily:

      var name = 'test';
      var attributeName = '_key';
      var query = aqlQuery`FOR u IN users FILTER u.name == ${name} RETURN u.${attributeName}`;
      db._query(query);

* report memory usage for document header data (revision id, pointer to data etc.)
  in `db.collection.figures()`. The memory used for document headers will now
  show up in the already existing attribute `indexes.size`. Due to that, the index
  sizes reported by `figures()` in 2.7 will be higher than those reported by 2.6,
  but the 2.7 values are more accurate.

* IMPORTANT CHANGE: the filenames in dumps created by arangodump now contain
  not only the name of the dumped collection, but also an additional 32-digit hash
  value. This is done to prevent overwriting dump files in case-insensitive file
  systems when there exist multiple collections with the same name (but with
  different cases).

  For example, if a database has two collections: `test` and `Test`, previous
  versions of ArangoDB created the files

  * `test.structure.json` and `test.data.json` for collection `test`
  * `Test.structure.json` and `Test.data.json` for collection `Test`

  This did not work for case-insensitive filesystems, because the files for the
  second collection would have overwritten the files of the first. arangodump in
  2.7 will create the following filenames instead:

  * `test_098f6bcd4621d373cade4e832627b4f6.structure.json` and `test_098f6bcd4621d373cade4e832627b4f6.data.json`
  * `Test_0cbc6611f5540bd0809a388dc95a615b.structure.json` and `Test_0cbc6611f5540bd0809a388dc95a615b.data.json`

  These filenames will be unambiguous even in case-insensitive filesystems.

* IMPORTANT CHANGE: make arangod actually close lingering client connections
  when idle for at least the duration specified via `--server.keep-alive-timeout`.
  In previous versions of ArangoDB, connections were not closed by the server
  when the timeout was reached and the client was still connected. Now the
  connection is properly closed by the server in case of timeout. Client
  applications relying on the old behavior may now need to reconnect to the
  server when their idle connections time out and get closed (note: connections
  being idle for a long time may be closed by the OS or firewalls anyway -
  client applications should be aware of that and try to reconnect).

* IMPORTANT CHANGE: when starting arangod, the server will drop the process
  privileges to the specified values in options `--server.uid` and `--server.gid`
  instantly after parsing the startup options.

  That means when either `--server.uid` or `--server.gid` are set, the privilege
  change will happen earlier. This may prevent binding the server to an endpoint
  with a port number lower than 1024 if the arangodb user has no privileges
  for that. Previous versions of ArangoDB changed the privileges later, so some
  startup actions were still carried out under the invoking user (i.e. likely
  *root* when started via init.d or system scripts) and especially binding to
  low port numbers was still possible there.

  The default privileges for user *arangodb* will not be sufficient for binding
  to port numbers lower than 1024. To have an ArangoDB 2.7 bind to a port number
  lower than 1024, it needs to be started with either a different privileged user,
  or the privileges of the *arangodb* user have to raised manually beforehand.

* added AQL optimizer rule `patch-update-statements`

* Linux startup scripts and systemd configuration for arangod now try to
  adjust the NOFILE (number of open files) limits for the process. The limit
  value is set to 131072 (128k) when ArangoDB is started via start/stop
  commands

* When ArangoDB is started/stopped manually via the start/stop commands, the
  main process will wait for up to 10 seconds after it forks the supervisor
  and arangod child processes. If the startup fails within that period, the
  start/stop script will fail with an exit code other than zero. If the
  startup of the supervisor or arangod is still ongoing after 10 seconds,
  the main program will still return with exit code 0. The limit of 10 seconds
  is arbitrary because the time required for a startup is not known in advance.

* added startup option `--database.throw-collection-not-loaded-error`

  Accessing a not-yet loaded collection will automatically load a collection
  on first access. This flag controls what happens in case an operation
  would need to wait for another thread to finalize loading a collection. If
  set to *true*, then the first operation that accesses an unloaded collection
  will load it. Further threads that try to access the same collection while
  it is still loading immediately fail with an error (1238, *collection not loaded*).
  This is to prevent all server threads from being blocked while waiting on the
  same collection to finish loading. When the first thread has completed loading
  the collection, the collection becomes regularly available, and all operations
  from that point on can be carried out normally, and error 1238 will not be
  thrown anymore for that collection.

  If set to *false*, the first thread that accesses a not-yet loaded collection
  will still load it. Other threads that try to access the collection while
  loading will not fail with error 1238 but instead block until the collection
  is fully loaded. This configuration might lead to all server threads being
  blocked because they are all waiting for the same collection to complete
  loading. Setting the option to *true* will prevent this from happening, but
  requires clients to catch error 1238 and react on it (maybe by scheduling
  a retry for later).

  The default value is *false*.

* added better control-C support in arangosh

  When CTRL-C is pressed in arangosh, it will now print a `^C` first. Pressing
  CTRL-C again will reset the prompt if something was entered before, or quit
  arangosh if no command was entered directly before.

  This affects the arangosh version build with Readline-support only (Linux
  and MacOS).

  The MacOS version of ArangoDB for Homebrew now depends on Readline, too. The
  Homebrew formula has been changed accordingly.
  When self-compiling ArangoDB on MacOS without Homebrew, Readline now is a
  prerequisite.

* increased default value for collection-specific `indexBuckets` value from 1 to 8

  Collections created from 2.7 on will use the new default value of `8` if not
  overridden on collection creation or later using
  `collection.properties({ indexBuckets: ... })`.

  The `indexBuckets` value determines the number of buckets to use for indexes of
  type `primary`, `hash` and `edge`. Having multiple index buckets allows splitting
  an index into smaller components, which can be filled in parallel when a collection
  is loading. Additionally, resizing and reallocation of indexes are faster and
  less intrusive if the index uses multiple buckets, because resize and reallocation
  will affect only data in a single bucket instead of all index values.

  The index buckets will be filled in parallel when loading a collection if the collection
  has an `indexBuckets` value greater than 1 and the collection contains a significant
  amount of documents/edges (the current threshold is 256K documents but this value
  may change in future versions of ArangoDB).

* changed HTTP client to use poll instead of select on Linux and MacOS

  This affects the ArangoShell and user-defined JavaScript code running inside
  arangod that initiates its own HTTP calls.

  Using poll instead of select allows using arbitrary high file descriptors
  (bigger than the compiled in FD_SETSIZE). Server connections are still handled using
  epoll, which has never been affected by FD_SETSIZE.

* implemented AQL `LIKE` function using ICU regexes

* added `RETURN DISTINCT` for AQL queries to return unique results:

      FOR doc IN collection
        RETURN DISTINCT doc.status

  This change also introduces `DISTINCT` as an AQL keyword.

* removed `createNamedQueue()` and `addJob()` functions from org/arangodb/tasks

* use less locks and more atomic variables in the internal dispatcher
  and V8 context handling implementations. This leads to improved throughput in
  some ArangoDB internals and allows for higher HTTP request throughput for
  many operations.

  A short overview of the improvements can be found here:

  https://www.arangodb.com/2015/08/throughput-enhancements/

* added shorthand notation for attribute names in AQL object literals:

      LET name = "Peter"
      LET age = 42
      RETURN { name, age }

  The above is the shorthand equivalent of the generic form

      LET name = "Peter"
      LET age = 42
      RETURN { name : name, age : age }

* removed configure option `--enable-timings`

  This option did not have any effect.

* removed configure option `--enable-figures`

  This option previously controlled whether HTTP request statistics code was
  compiled into ArangoDB or not. The previous default value was `true` so
  statistics code was available in official packages. Setting the option to
  `false` led to compile errors so it is doubtful the default value was
  ever changed. By removing the option some internal statistics code was also
  simplified.

* removed run-time manipulation methods for server endpoints:

  * `db._removeEndpoint()`
  * `db._configureEndpoint()`
  * HTTP POST `/_api/endpoint`
  * HTTP DELETE `/_api/endpoint`

* AQL query result cache

  The query result cache can optionally cache the complete results of all or selected AQL queries.
  It can be operated in the following modes:

  * `off`: the cache is disabled. No query results will be stored
  * `on`: the cache will store the results of all AQL queries unless their `cache`
    attribute flag is set to `false`
  * `demand`: the cache will store the results of AQL queries that have their
    `cache` attribute set to `true`, but will ignore all others

  The mode can be set at server startup using the `--database.query-cache-mode` configuration
  option and later changed at runtime.

  The following HTTP REST APIs have been added for controlling the query cache:

  * HTTP GET `/_api/query-cache/properties`: returns the global query cache configuration
  * HTTP PUT `/_api/query-cache/properties`: modifies the global query cache configuration
  * HTTP DELETE `/_api/query-cache`: invalidates all results in the query cache

  The following JavaScript functions have been added for controlling the query cache:

  * `require("org/arangodb/aql/cache").properties()`: returns the global query cache configuration
  * `require("org/arangodb/aql/cache").properties(properties)`: modifies the global query cache configuration
  * `require("org/arangodb/aql/cache").clear()`: invalidates all results in the query cache

* do not link arangoimp against V8

* AQL function call arguments optimization

  This will lead to arguments in function calls inside AQL queries not being copied but passed
  by reference. This may speed up calls to functions with bigger argument values or queries that
  call functions a lot of times.

* upgraded V8 version to 4.3.61

* removed deprecated AQL `SKIPLIST` function.

  This function was introduced in older versions of ArangoDB with a less powerful query optimizer to
  retrieve data from a skiplist index using a `LIMIT` clause. It was marked as deprecated in ArangoDB
  2.6.

  Since ArangoDB 2.3 the behavior of the `SKIPLIST` function can be emulated using regular AQL
  constructs, e.g.

      FOR doc IN @@collection
        FILTER doc.value >= @value
        SORT doc.value DESC
        LIMIT 1
        RETURN doc

* the `skip()` function for simple queries does not accept negative input any longer.
  This feature was deprecated in 2.6.0.

* fix exception handling

  In some cases JavaScript exceptions would re-throw without information of the original problem.
  Now the original exception is logged for failure analysis.

* based REST API method PUT `/_api/simple/all` on the cursor API and make it use AQL internally.

  The change speeds up this REST API method and will lead to additional query information being
  returned by the REST API. Clients can use this extra information or ignore it.

* Foxx Queue job success/failure handlers arguments have changed from `(jobId, jobData, result, jobFailures)` to `(result, jobData, job)`.

* added Foxx Queue job options `repeatTimes`, `repeatUntil` and `repeatDelay` to automatically re-schedule jobs when they are completed.

* added Foxx manifest configuration type `password` to mask values in the web interface.

* fixed default values in Foxx manifest configurations sometimes not being used as defaults.

* fixed optional parameters in Foxx manifest configurations sometimes not being cleared correctly.

* Foxx dependencies can now be marked as optional using a slightly more verbose syntax in your manifest file.

* converted Foxx constructors to ES6 classes so you can extend them using class syntax.

* updated aqb to 2.0.

* updated chai to 3.0.

* Use more madvise calls to speed up things when memory is tight, in particular
  at load time but also for random accesses later.

* Overhauled web interface

  The web interface now has a new design.

  The API documentation for ArangoDB has been moved from "Tools" to "Links" in the web interface.

  The "Applications" tab in the web interfaces has been renamed to "Services".


v2.6.12 (2015-12-02)
--------------------

* fixed disappearing of documents for collections transferred via `sync` if the
  the collection was dropped right before synchronization and drop and (re-)create
  collection markers were located in the same WAL file

* added missing lock instruction for primary index in compactor size calculation

* fixed issue #1589

* fixed issue #1583

* Foxx: optional configuration options no longer log validation errors when assigned
  empty values (#1495)


v2.6.11 (2015-11-18)
--------------------

* fixed potentially invalid pointer access in shaper when the currently accessed
  document got re-located by the WAL collector at the very same time


v2.6.10 (2015-11-10)
--------------------

* disable replication appliers when starting in modes `--upgrade`, `--no-server`
  and `--check-upgrade`

* more detailed output in arango-dfdb

* fixed potential deadlock in collection status changing on Windows

* issue #1521: Can't dump/restore with user and password


v2.6.9 (2015-09-29)
-------------------

* added "special" password ARANGODB_DEFAULT_ROOT_PASSWORD. If you pass
  ARANGODB_DEFAULT_ROOT_PASSWORD as password, it will read the password
  from the environment variable ARANGODB_DEFAULT_ROOT_PASSWORD

* fixed failing AQL skiplist, sort and limit combination

  When using a Skiplist index on an attribute (say "a") and then using sort
  and skip on this attribute caused the result to be empty e.g.:

    require("internal").db.test.ensureSkiplist("a");
    require("internal").db._query("FOR x IN test SORT x.a LIMIT 10, 10");

  Was always empty no matter how many documents are stored in test.
  This is now fixed.

v2.6.8 (2015-09-09)
-------------------

* ARM only:

  The ArangoDB packages for ARM require the kernel to allow unaligned memory access.
  How the kernel handles unaligned memory access is configurable at runtime by
  checking and adjusting the contents `/proc/cpu/alignment`.

  In order to operate on ARM, ArangoDB requires the bit 1 to be set. This will
  make the kernel trap and adjust unaligned memory accesses. If this bit is not
  set, the kernel may send a SIGBUS signal to ArangoDB and terminate it.

  To set bit 1 in `/proc/cpu/alignment` use the following command as a privileged
  user (e.g. root):

      echo "2" > /proc/cpu/alignment

  Note that this setting affects all user processes and not just ArangoDB. Setting
  the alignment with the above command will also not make the setting permanent,
  so it will be lost after a restart of the system. In order to make the setting
  permanent, it should be executed during system startup or before starting arangod.

  The ArangoDB start/stop scripts do not adjust the alignment setting, but rely on
  the environment to have the correct alignment setting already. The reason for this
  is that the alignment settings also affect all other user processes (which ArangoDB
  is not aware of) and thus may have side-effects outside of ArangoDB. It is therefore
  more reasonable to have the system administrator carry out the change.


v2.6.7 (2015-08-25)
-------------------

* improved AssocMulti index performance when resizing.

  This makes the edge index perform less I/O when under memory pressure.


v2.6.6 (2015-08-23)
-------------------

* added startup option `--server.additional-threads` to create separate queues
  for slow requests.


v2.6.5 (2015-08-17)
-------------------

* added startup option `--database.throw-collection-not-loaded-error`

  Accessing a not-yet loaded collection will automatically load a collection
  on first access. This flag controls what happens in case an operation
  would need to wait for another thread to finalize loading a collection. If
  set to *true*, then the first operation that accesses an unloaded collection
  will load it. Further threads that try to access the same collection while
  it is still loading immediately fail with an error (1238, *collection not loaded*).
  This is to prevent all server threads from being blocked while waiting on the
  same collection to finish loading. When the first thread has completed loading
  the collection, the collection becomes regularly available, and all operations
  from that point on can be carried out normally, and error 1238 will not be
  thrown anymore for that collection.

  If set to *false*, the first thread that accesses a not-yet loaded collection
  will still load it. Other threads that try to access the collection while
  loading will not fail with error 1238 but instead block until the collection
  is fully loaded. This configuration might lead to all server threads being
  blocked because they are all waiting for the same collection to complete
  loading. Setting the option to *true* will prevent this from happening, but
  requires clients to catch error 1238 and react on it (maybe by scheduling
  a retry for later).

  The default value is *false*.

* fixed busy wait loop in scheduler threads that sometimes consumed 100% CPU while
  waiting for events on connections closed unexpectedly by the client side

* handle attribute `indexBuckets` when restoring collections via arangorestore.
  Previously the `indexBuckets` attribute value from the dump was ignored, and the
   server default value for `indexBuckets` was used when restoring a collection.

* fixed "EscapeValue already set error" crash in V8 actions that might have occurred when
  canceling V8-based operations.


v2.6.4 (2015-08-01)
-------------------

* V8: Upgrade to version 4.1.0.27 - this is intended to be the stable V8 version.

* fixed issue #1424: Arango shell should not processing arrows pushing on keyboard


v2.6.3 (2015-07-21)
-------------------

* issue #1409: Document values with null character truncated


v2.6.2 (2015-07-04)
-------------------

* fixed issue #1383: bindVars for HTTP API doesn't work with empty string

* fixed handling of default values in Foxx manifest configurations

* fixed handling of optional parameters in Foxx manifest configurations

* fixed a reference error being thrown in Foxx queues when a function-based job type is used that is not available and no options object is passed to queue.push


v2.6.1 (2015-06-24)
-------------------

* Add missing swagger files to cmake build. fixes #1368

* fixed documentation errors


v2.6.0 (2015-06-20)
-------------------

* using negative values for `SimpleQuery.skip()` is deprecated.
  This functionality will be removed in future versions of ArangoDB.

* The following simple query functions are now deprecated:

  * collection.near
  * collection.within
  * collection.geo
  * collection.fulltext
  * collection.range
  * collection.closedRange

  This also lead to the following REST API methods being deprecated from now on:

  * PUT /_api/simple/near
  * PUT /_api/simple/within
  * PUT /_api/simple/fulltext
  * PUT /_api/simple/range

  It is recommended to replace calls to these functions or APIs with equivalent AQL queries,
  which are more flexible because they can be combined with other operations:

      FOR doc IN NEAR(@@collection, @latitude, @longitude, @limit)
        RETURN doc

      FOR doc IN WITHIN(@@collection, @latitude, @longitude, @radius, @distanceAttributeName)
        RETURN doc

      FOR doc IN FULLTEXT(@@collection, @attributeName, @queryString, @limit)
        RETURN doc

      FOR doc IN @@collection
        FILTER doc.value >= @left && doc.value < @right
        LIMIT @skip, @limit
        RETURN doc`

  The above simple query functions and REST API methods may be removed in future versions
  of ArangoDB.

* deprecated now-obsolete AQL `SKIPLIST` function

  The function was introduced in older versions of ArangoDB with a less powerful query optimizer to
  retrieve data from a skiplist index using a `LIMIT` clause.

  Since 2.3 the same goal can be achieved by using regular AQL constructs, e.g.

      FOR doc IN collection FILTER doc.value >= @value SORT doc.value DESC LIMIT 1 RETURN doc

* fixed issues when switching the database inside tasks and during shutdown of database cursors

  These features were added during 2.6 alpha stage so the fixes affect devel/2.6-alpha builds only

* issue #1360: improved foxx-manager help

* added `--enable-tcmalloc` configure option.

  When this option is set, arangod and the client tools will be linked against tcmalloc, which replaces
  the system allocator. When the option is set, a tcmalloc library must be present on the system under
  one of the names `libtcmalloc`, `libtcmalloc_minimal` or `libtcmalloc_debug`.

  As this is a configure option, it is supported for manual builds on Linux-like systems only. tcmalloc
  support is currently experimental.

* issue #1353: Windows: HTTP API - incorrect path in errorMessage

* issue #1347: added option `--create-database` for arangorestore.

  Setting this option to `true` will now create the target database if it does not exist. When creating
  the target database, the username and passwords passed to arangorestore will be used to create an
  initial user for the new database.

* issue #1345: advanced debug information for User Functions

* issue #1341: Can't use bindvars in UPSERT

* fixed vulnerability in JWT implementation.

* changed default value of option `--database.ignore-datafile-errors` from `true` to `false`

  If the new default value of `false` is used, then arangod will refuse loading collections that contain
  datafiles with CRC mismatches or other errors. A collection with datafile errors will then become
  unavailable. This prevents follow up errors from happening.

  The only way to access such collection is to use the datafile debugger (arango-dfdb) and try to repair
  or truncate the datafile with it.

  If `--database.ignore-datafile-errors` is set to `true`, then collections will become available
  even if parts of their data cannot be loaded. This helps availability, but may cause (partial) data
  loss and follow up errors.

* added server startup option `--server.session-timeout` for controlling the timeout of user sessions
  in the web interface

* add sessions and cookie authentication for ArangoDB's web interface

  ArangoDB's built-in web interface now uses sessions. Session information ids are stored in cookies,
  so clients using the web interface must accept cookies in order to use it

* web interface: display query execution time in AQL editor

* web interface: renamed AQL query *submit* button to *execute*

* web interface: added query explain feature in AQL editor

* web interface: demo page added. only working if demo data is available, hidden otherwise

* web interface: added support for custom app scripts with optional arguments and results

* web interface: mounted apps that need to be configured are now indicated in the app overview

* web interface: added button for running tests to app details

* web interface: added button for configuring app dependencies to app details

* web interface: upgraded API documentation to use Swagger 2

* INCOMPATIBLE CHANGE

  removed startup option `--log.severity`

  The docs for `--log.severity` mentioned lots of severities (e.g. `exception`, `technical`, `functional`, `development`)
  but only a few severities (e.g. `all`, `human`) were actually used, with `human` being the default and `all` enabling the
  additional logging of requests. So the option pretended to control a lot of things which it actually didn't. Additionally,
  the option `--log.requests-file` was around for a long time already, also controlling request logging.

  Because the `--log.severity` option effectively did not control that much, it was removed. A side effect of removing the
  option is that 2.5 installations which used `--log.severity all` will not log requests after the upgrade to 2.6. This can
  be adjusted by setting the `--log.requests-file` option.

* add backtrace to fatal log events

* added optional `limit` parameter for AQL function `FULLTEXT`

* make fulltext index also index text values contained in direct sub-objects of the indexed
  attribute.

  Previous versions of ArangoDB only indexed the attribute value if it was a string. Sub-attributes
  of the index attribute were ignored when fulltext indexing.

  Now, if the index attribute value is an object, the object's values will each be included in the
  fulltext index if they are strings. If the index attribute value is an array, the array's values
  will each be included in the fulltext index if they are strings.

  For example, with a fulltext index present on the `translations` attribute, the following text
  values will now be indexed:

      var c = db._create("example");
      c.ensureFulltextIndex("translations");
      c.insert({ translations: { en: "fox", de: "Fuchs", fr: "renard", ru: "лиса" } });
      c.insert({ translations: "Fox is the English translation of the German word Fuchs" });
      c.insert({ translations: [ "ArangoDB", "document", "database", "Foxx" ] });

      c.fulltext("translations", "лиса").toArray();       // returns only first document
      c.fulltext("translations", "Fox").toArray();        // returns first and second documents
      c.fulltext("translations", "prefix:Fox").toArray(); // returns all three documents

* added batch document removal and lookup commands:

      collection.lookupByKeys(keys)
      collection.removeByKeys(keys)

  These commands can be used to perform multi-document lookup and removal operations efficiently
  from the ArangoShell. The argument to these operations is an array of document keys.

  Also added HTTP APIs for batch document commands:

  * PUT /_api/simple/lookup-by-keys
  * PUT /_api/simple/remove-by-keys

* properly prefix document address URLs with the current database name for calls to the REST
  API method GET `/_api/document?collection=...` (that method will return partial URLs to all
  documents in the collection).

  Previous versions of ArangoDB returned the URLs starting with `/_api/` but without the current
  database name, e.g. `/_api/document/mycollection/mykey`. Starting with 2.6, the response URLs
  will include the database name as well, e.g. `/_db/_system/_api/document/mycollection/mykey`.

* added dedicated collection export HTTP REST API

  ArangoDB now provides a dedicated collection export API, which can take snapshots of entire
  collections more efficiently than the general-purpose cursor API. The export API is useful
  to transfer the contents of an entire collection to a client application. It provides optional
  filtering on specific attributes.

  The export API is available at endpoint `POST /_api/export?collection=...`. The API has the
  same return value structure as the already established cursor API (`POST /_api/cursor`).

  An introduction to the export API is given in this blog post:
  http://jsteemann.github.io/blog/2015/04/04/more-efficient-data-exports/

* subquery optimizations for AQL queries

  This optimization avoids copying intermediate results into subqueries that are not required
  by the subquery.

  A brief description can be found here:
  http://jsteemann.github.io/blog/2015/05/04/subquery-optimizations/

* return value optimization for AQL queries

  This optimization avoids copying the final query result inside the query's main `ReturnNode`.

  A brief description can be found here:
  http://jsteemann.github.io/blog/2015/05/04/return-value-optimization-for-aql/

* speed up AQL queries containing big `IN` lists for index lookups

  `IN` lists used for index lookups had performance issues in previous versions of ArangoDB.
  These issues have been addressed in 2.6 so using bigger `IN` lists for filtering is much
  faster.

  A brief description can be found here:
  http://jsteemann.github.io/blog/2015/05/07/in-list-improvements/

* allow `@` and `.` characters in document keys, too

  This change also leads to document keys being URL-encoded when returned in HTTP `location`
  response headers.

* added alternative implementation for AQL COLLECT

  The alternative method uses a hash table for grouping and does not require its input elements
  to be sorted. It will be taken into account by the optimizer for `COLLECT` statements that do
  not use an `INTO` clause.

  In case a `COLLECT` statement can use the hash table variant, the optimizer will create an extra
  plan for it at the beginning of the planning phase. In this plan, no extra `SORT` node will be
  added in front of the `COLLECT` because the hash table variant of `COLLECT` does not require
  sorted input. Instead, a `SORT` node will be added after it to sort its output. This `SORT` node
  may be optimized away again in later stages. If the sort order of the result is irrelevant to
  the user, adding an extra `SORT null` after a hash `COLLECT` operation will allow the optimizer to
  remove the sorts altogether.

  In addition to the hash table variant of `COLLECT`, the optimizer will modify the original plan
  to use the regular `COLLECT` implementation. As this implementation requires sorted input, the
  optimizer will insert a `SORT` node in front of the `COLLECT`. This `SORT` node may be optimized
  away in later stages.

  The created plans will then be shipped through the regular optimization pipeline. In the end,
  the optimizer will pick the plan with the lowest estimated total cost as usual. The hash table
  variant does not require an up-front sort of the input, and will thus be preferred over the
  regular `COLLECT` if the optimizer estimates many input elements for the `COLLECT` node and
  cannot use an index to sort them.

  The optimizer can be explicitly told to use the regular *sorted* variant of `COLLECT` by
  suffixing a `COLLECT` statement with `OPTIONS { "method" : "sorted" }`. This will override the
  optimizer guesswork and only produce the *sorted* variant of `COLLECT`.

  A blog post on the new `COLLECT` implementation can be found here:
  http://jsteemann.github.io/blog/2015/04/22/collecting-with-a-hash-table/

* refactored HTTP REST API for cursors

  The HTTP REST API for cursors (`/_api/cursor`) has been refactored to improve its performance
  and use less memory.

  A post showing some of the performance improvements can be found here:
  http://jsteemann.github.io/blog/2015/04/01/improvements-for-the-cursor-api/

* simplified return value syntax for data-modification AQL queries

  ArangoDB 2.4 since version allows to return results from data-modification AQL queries. The
  syntax for this was quite limited and verbose:

      FOR i IN 1..10
        INSERT { value: i } IN test
        LET inserted = NEW
        RETURN inserted

  The `LET inserted = NEW RETURN inserted` was required literally to return the inserted
  documents. No calculations could be made using the inserted documents.

  This is now more flexible. After a data-modification clause (e.g. `INSERT`, `UPDATE`, `REPLACE`,
  `REMOVE`, `UPSERT`) there can follow any number of `LET` calculations. These calculations can
  refer to the pseudo-values `OLD` and `NEW` that are created by the data-modification statements.

  This allows returning projections of inserted or updated documents, e.g.:

      FOR i IN 1..10
        INSERT { value: i } IN test
        RETURN { _key: NEW._key, value: i }

  Still not every construct is allowed after a data-modification clause. For example, no functions
  can be called that may access documents.

  More information can be found here:
  http://jsteemann.github.io/blog/2015/03/27/improvements-for-data-modification-queries/

* added AQL `UPSERT` statement

  This adds an `UPSERT` statement to AQL that is a combination of both `INSERT` and `UPDATE` /
  `REPLACE`. The `UPSERT` will search for a matching document using a user-provided example.
  If no document matches the example, the *insert* part of the `UPSERT` statement will be
  executed. If there is a match, the *update* / *replace* part will be carried out:

      UPSERT { page: 'index.html' }                 /* search example */
        INSERT { page: 'index.html', pageViews: 1 } /* insert part */
        UPDATE { pageViews: OLD.pageViews + 1 }     /* update part */
        IN pageViews

  `UPSERT` can be used with an `UPDATE` or `REPLACE` clause. The `UPDATE` clause will perform
  a partial update of the found document, whereas the `REPLACE` clause will replace the found
  document entirely. The `UPDATE` or `REPLACE` parts can refer to the pseudo-value `OLD`, which
  contains all attributes of the found document.

  `UPSERT` statements can optionally return values. In the following query, the return
  attribute `found` will return the found document before the `UPDATE` was applied. If no
  document was found, `found` will contain a value of `null`. The `updated` result attribute will
  contain the inserted / updated document:

      UPSERT { page: 'index.html' }                 /* search example */
        INSERT { page: 'index.html', pageViews: 1 } /* insert part */
        UPDATE { pageViews: OLD.pageViews + 1 }     /* update part */
        IN pageViews
        RETURN { found: OLD, updated: NEW }

  A more detailed description of `UPSERT` can be found here:
  http://jsteemann.github.io/blog/2015/03/27/preview-of-the-upsert-command/

* adjusted default configuration value for `--server.backlog-size` from 10 to 64.

* issue #1231: bug xor feature in AQL: LENGTH(null) == 4

  This changes the behavior of the AQL `LENGTH` function as follows:

  - if the single argument to `LENGTH()` is `null`, then the result will now be `0`. In previous
    versions of ArangoDB, the result of `LENGTH(null)` was `4`.

  - if the single argument to `LENGTH()` is `true`, then the result will now be `1`. In previous
    versions of ArangoDB, the result of `LENGTH(true)` was `4`.

  - if the single argument to `LENGTH()` is `false`, then the result will now be `0`. In previous
    versions of ArangoDB, the result of `LENGTH(false)` was `5`.

  The results of `LENGTH()` with string, numeric, array object argument values do not change.

* issue #1298: Bulk import if data already exists (#1298)

  This change extends the HTTP REST API for bulk imports as follows:

  When documents are imported and the `_key` attribute is specified for them, the import can be
  used for inserting and updating/replacing documents. Previously, the import could be used for
  inserting new documents only, and re-inserting a document with an existing key would have failed
  with a *unique key constraint violated* error.

  The above behavior is still the default. However, the API now allows controlling the behavior
  in case of a unique key constraint error via the optional URL parameter `onDuplicate`.

  This parameter can have one of the following values:

  - `error`: when a unique key constraint error occurs, do not import or update the document but
    report an error. This is the default.

  - `update`: when a unique key constraint error occurs, try to (partially) update the existing
    document with the data specified in the import. This may still fail if the document would
    violate secondary unique indexes. Only the attributes present in the import data will be
    updated and other attributes already present will be preserved. The number of updated documents
    will be reported in the `updated` attribute of the HTTP API result.

  - `replace`: when a unique key constraint error occurs, try to fully replace the existing
    document with the data specified in the import. This may still fail if the document would
    violate secondary unique indexes. The number of replaced documents will be reported in the
    `updated` attribute of the HTTP API result.

  - `ignore`: when a unique key constraint error occurs, ignore this error. There will be no
    insert, update or replace for the particular document. Ignored documents will be reported
    separately in the `ignored` attribute of the HTTP API result.

  The result of the HTTP import API will now contain the attributes `ignored` and `updated`, which
  contain the number of ignored and updated documents respectively. These attributes will contain a
  value of zero unless the `onDuplicate` URL parameter is set to either `update` or `replace`
  (in this case the `updated` attribute may contain non-zero values) or `ignore` (in this case the
  `ignored` attribute may contain a non-zero value).

  To support the feature, arangoimp also has a new command line option `--on-duplicate` which can
  have one of the values `error`, `update`, `replace`, `ignore`. The default value is `error`.

  A few examples for using arangoimp with the `--on-duplicate` option can be found here:
  http://jsteemann.github.io/blog/2015/04/14/updating-documents-with-arangoimp/

* changed behavior of `db._query()` in the ArangoShell:

  if the command's result is printed in the shell, the first 10 results will be printed. Previously
  only a basic description of the underlying query result cursor was printed. Additionally, if the
  cursor result contains more than 10 results, the cursor is assigned to a global variable `more`,
  which can be used to iterate over the cursor result.

  Example:

      arangosh [_system]> db._query("FOR i IN 1..15 RETURN i")
      [object ArangoQueryCursor, count: 15, hasMore: true]

      [
        1,
        2,
        3,
        4,
        5,
        6,
        7,
        8,
        9,
        10
      ]

      type 'more' to show more documents


      arangosh [_system]> more
      [object ArangoQueryCursor, count: 15, hasMore: false]

      [
        11,
        12,
        13,
        14,
        15
      ]

* Disallow batchSize value 0 in HTTP `POST /_api/cursor`:

  The HTTP REST API `POST /_api/cursor` does not accept a `batchSize` parameter value of
  `0` any longer. A batch size of 0 never made much sense, but previous versions of ArangoDB
  did not check for this value. Now creating a cursor using a `batchSize` value 0 will
  result in an HTTP 400 error response

* REST Server: fix memory leaks when failing to add jobs

* 'EDGES' AQL Function

  The AQL function `EDGES` got a new fifth option parameter.
  Right now only one option is available: 'includeVertices'. This is a boolean parameter
  that allows to modify the result of the `EDGES` function.
  Default is 'includeVertices: false' which does not have any effect.
  'includeVertices: true' modifies the result, such that
  {vertex: <vertexDocument>, edge: <edgeDocument>} is returned.

* INCOMPATIBLE CHANGE:

  The result format of the AQL function `NEIGHBORS` has been changed.
  Before it has returned an array of objects containing 'vertex' and 'edge'.
  Now it will only contain the vertex directly.
  Also an additional option 'includeData' has been added.
  This is used to define if only the 'vertex._id' value should be returned (false, default),
  or if the vertex should be looked up in the collection and the complete JSON should be returned
  (true).
  Using only the id values can lead to significantly improved performance if this is the only information
  required.

  In order to get the old result format prior to ArangoDB 2.6, please use the function EDGES instead.
  Edges allows for a new option 'includeVertices' which, set to true, returns exactly the format of NEIGHBORS.
  Example:

      NEIGHBORS(<vertexCollection>, <edgeCollection>, <vertex>, <direction>, <example>)

  This can now be achieved by:

      EDGES(<edgeCollection>, <vertex>, <direction>, <example>, {includeVertices: true})

  If you are nesting several NEIGHBORS steps you can speed up their performance in the following way:

  Old Example:

  FOR va IN NEIGHBORS(Users, relations, 'Users/123', 'outbound') FOR vc IN NEIGHBORS(Products, relations, va.vertex._id, 'outbound') RETURN vc

  This can now be achieved by:

  FOR va IN NEIGHBORS(Users, relations, 'Users/123', 'outbound') FOR vc IN NEIGHBORS(Products, relations, va, 'outbound', null, {includeData: true}) RETURN vc
                                                                                                          ^^^^                  ^^^^^^^^^^^^^^^^^^^
                                                                                                  Use intermediate directly     include Data for final

* INCOMPATIBLE CHANGE:

  The AQL function `GRAPH_NEIGHBORS` now provides an additional option `includeData`.
  This option allows controlling whether the function should return the complete vertices
  or just their IDs. Returning only the IDs instead of the full vertices can lead to
  improved performance .

  If provided, `includeData` is set to `true`, all vertices in the result will be returned
  with all their attributes. The default value of `includeData` is `false`.
  This makes the default function results incompatible with previous versions of ArangoDB.

  To get the old result style in ArangoDB 2.6, please set the options as follows in calls
  to `GRAPH_NEIGHBORS`:

      GRAPH_NEIGHBORS(<graph>, <vertex>, { includeData: true })

* INCOMPATIBLE CHANGE:

  The AQL function `GRAPH_COMMON_NEIGHBORS` now provides an additional option `includeData`.
  This option allows controlling whether the function should return the complete vertices
  or just their IDs. Returning only the IDs instead of the full vertices can lead to
  improved performance .

  If provided, `includeData` is set to `true`, all vertices in the result will be returned
  with all their attributes. The default value of `includeData` is `false`.
  This makes the default function results incompatible with previous versions of ArangoDB.

  To get the old result style in ArangoDB 2.6, please set the options as follows in calls
  to `GRAPH_COMMON_NEIGHBORS`:

      GRAPH_COMMON_NEIGHBORS(<graph>, <vertexExamples1>, <vertexExamples2>, { includeData: true }, { includeData: true })

* INCOMPATIBLE CHANGE:

  The AQL function `GRAPH_SHORTEST_PATH` now provides an additional option `includeData`.
  This option allows controlling whether the function should return the complete vertices
  and edges or just their IDs. Returning only the IDs instead of full vertices and edges
  can lead to improved performance .

  If provided, `includeData` is set to `true`, all vertices and edges in the result will
  be returned with all their attributes. There is also an optional parameter `includePath` of
  type object.
  It has two optional sub-attributes `vertices` and `edges`, both of type boolean.
  Both can be set individually and the result will include all vertices on the path if
  `includePath.vertices == true` and all edges if `includePath.edges == true` respectively.

  The default value of `includeData` is `false`, and paths are now excluded by default.
  This makes the default function results incompatible with previous versions of ArangoDB.

  To get the old result style in ArangoDB 2.6, please set the options as follows in calls
  to `GRAPH_SHORTEST_PATH`:

      GRAPH_SHORTEST_PATH(<graph>, <source>, <target>, { includeData: true, includePath: { edges: true, vertices: true } })

  The attributes `startVertex` and `vertex` that were present in the results of `GRAPH_SHORTEST_PATH`
  in previous versions of ArangoDB will not be produced in 2.6. To calculate these attributes in 2.6,
  please extract the first and last elements from the `vertices` result attribute.

* INCOMPATIBLE CHANGE:

  The AQL function `GRAPH_DISTANCE_TO` will now return only the id the destination vertex
  in the `vertex` attribute, and not the full vertex data with all vertex attributes.

* INCOMPATIBLE CHANGE:

  All graph measurements functions in JavaScript module `general-graph` that calculated a
  single figure previously returned an array containing just the figure. Now these functions
  will return the figure directly and not put it inside an array.

  The affected functions are:

  * `graph._absoluteEccentricity`
  * `graph._eccentricity`
  * `graph._absoluteCloseness`
  * `graph._closeness`
  * `graph._absoluteBetweenness`
  * `graph._betweenness`
  * `graph._radius`
  * `graph._diameter`

* Create the `_graphs` collection in new databases with `waitForSync` attribute set to `false`

  The previous `waitForSync` value was `true`, so default the behavior when creating and dropping
  graphs via the HTTP REST API changes as follows if the new settings are in effect:

  * `POST /_api/graph` by default returns `HTTP 202` instead of `HTTP 201`
  * `DELETE /_api/graph/graph-name` by default returns `HTTP 202` instead of `HTTP 201`

  If the `_graphs` collection still has its `waitForSync` value set to `true`, then the HTTP status
  code will not change.

* Upgraded ICU to version 54; this increases performance in many places.
  based on https://code.google.com/p/chromium/issues/detail?id=428145

* added support for HTTP push aka chunked encoding

* issue #1051: add info whether server is running in service or user mode?

  This will add a "mode" attribute to the result of the result of HTTP GET `/_api/version?details=true`

  "mode" can have the following values:

  - `standalone`: server was started manually (e.g. on command-line)
  - `service`: service is running as Windows service, in daemon mode or under the supervisor

* improve system error messages in Windows port

* increased default value of `--server.request-timeout` from 300 to 1200 seconds for client tools
  (arangosh, arangoimp, arangodump, arangorestore)

* increased default value of `--server.connect-timeout` from 3 to 5 seconds for client tools
  (arangosh, arangoimp, arangodump, arangorestore)

* added startup option `--server.foxx-queues-poll-interval`

  This startup option controls the frequency with which the Foxx queues manager is checking
  the queue (or queues) for jobs to be executed.

  The default value is `1` second. Lowering this value will result in the queue manager waking
  up and checking the queues more frequently, which may increase CPU usage of the server.
  When not using Foxx queues, this value can be raised to save some CPU time.

* added startup option `--server.foxx-queues`

  This startup option controls whether the Foxx queue manager will check queue and job entries.
  Disabling this option can reduce server load but will prevent jobs added to Foxx queues from
  being processed at all.

  The default value is `true`, enabling the Foxx queues feature.

* make Foxx queues really database-specific.

  Foxx queues were and are stored in a database-specific collection `_queues`. However, a global
  cache variable for the queues led to the queue names being treated database-independently, which
  was wrong.

  Since 2.6, Foxx queues names are truly database-specific, so the same queue name can be used in
  two different databases for two different queues. Until then, it is advisable to think of queues
  as already being database-specific, and using the database name as a queue name prefix to be
  avoid name conflicts, e.g.:

      var queueName = "myQueue";
      var Foxx = require("org/arangodb/foxx");
      Foxx.queues.create(db._name() + ":" + queueName);

* added support for Foxx queue job types defined as app scripts.

  The old job types introduced in 2.4 are still supported but are known to cause issues in 2.5
  and later when the server is restarted or the job types are not defined in every thread.

  The new job types avoid this issue by storing an explicit mount path and script name rather
  than an assuming the job type is defined globally. It is strongly recommended to convert your
  job types to the new script-based system.

* renamed Foxx sessions option "sessionStorageApp" to "sessionStorage". The option now also accepts session storages directly.

* Added the following JavaScript methods for file access:
  * fs.copyFile() to copy single files
  * fs.copyRecursive() to copy directory trees
  * fs.chmod() to set the file permissions (non-Windows only)

* Added process.env for accessing the process environment from JavaScript code

* Cluster: kickstarter shutdown routines will more precisely follow the shutdown of its nodes.

* Cluster: don't delete agency connection objects that are currently in use.

* Cluster: improve passing along of HTTP errors

* fixed issue #1247: debian init script problems

* multi-threaded index creation on collection load

  When a collection contains more than one secondary index, they can be built in memory in
  parallel when the collection is loaded. How many threads are used for parallel index creation
  is determined by the new configuration parameter `--database.index-threads`. If this is set
  to 0, indexes are built by the opening thread only and sequentially. This is equivalent to
  the behavior in 2.5 and before.

* speed up building up primary index when loading collections

* added `count` attribute to `parameters.json` files of collections. This attribute indicates
  the number of live documents in the collection on unload. It is read when the collection is
  (re)loaded to determine the initial size for the collection's primary index

* removed remainders of MRuby integration, removed arangoirb

* simplified `controllers` property in Foxx manifests. You can now specify a filename directly
  if you only want to use a single file mounted at the base URL of your Foxx app.

* simplified `exports` property in Foxx manifests. You can now specify a filename directly if
  you only want to export variables from a single file in your Foxx app.

* added support for node.js-style exports in Foxx exports. Your Foxx exports file can now export
  arbitrary values using the `module.exports` property instead of adding properties to the
  `exports` object.

* added `scripts` property to Foxx manifests. You should now specify the `setup` and `teardown`
  files as properties of the `scripts` object in your manifests and can define custom,
  app-specific scripts that can be executed from the web interface or the CLI.

* added `tests` property to Foxx manifests. You can now define test cases using the `mocha`
  framework which can then be executed inside ArangoDB.

* updated `joi` package to 6.0.8.

* added `extendible` package.

* added Foxx model lifecycle events to repositories. See #1257.

* speed up resizing of edge index.

* allow to split an edge index into buckets which are resized individually.
  This is controlled by the `indexBuckets` attribute in the `properties`
  of the collection.

* fix a cluster deadlock bug in larger clusters by marking a thread waiting
  for a lock on a DBserver as blocked


v2.5.7 (2015-08-02)
-------------------

* V8: Upgrade to version 4.1.0.27 - this is intended to be the stable V8 version.


v2.5.6 (2015-07-21)
-------------------

* alter Windows build infrastructure so we can properly store pdb files.

* potentially fixed issue #1313: Wrong metric calculation at dashboard

  Escape whitespace in process name when scanning /proc/pid/stats

  This fixes statistics values read from that file

* Fixed variable naming in AQL `COLLECT INTO` results in case the COLLECT is placed
  in a subquery which itself is followed by other constructs that require variables


v2.5.5 (2015-05-29)
-------------------

* fixed vulnerability in JWT implementation.

* fixed format string for reading /proc/pid/stat

* take into account barriers used in different V8 contexts


v2.5.4 (2015-05-14)
-------------------

* added startup option `--log.performance`: specifying this option at startup will log
  performance-related info messages, mainly timings via the regular logging mechanisms

* cluster fixes

* fix for recursive copy under Windows


v2.5.3 (2015-04-29)
-------------------

* Fix fs.move to work across filesystem borders; Fixes Foxx app installation problems;
  issue #1292.

* Fix Foxx app install when installed on a different drive on Windows

* issue #1322: strange AQL result

* issue #1318: Inconsistent db._create() syntax

* issue #1315: queries to a collection fail with an empty response if the
  collection contains specific JSON data

* issue #1300: Make arangodump not fail if target directory exists but is empty

* allow specifying higher values than SOMAXCONN for `--server.backlog-size`

  Previously, arangod would not start when a `--server.backlog-size` value was
  specified that was higher than the platform's SOMAXCONN header value.

  Now, arangod will use the user-provided value for `--server.backlog-size` and
  pass it to the listen system call even if the value is higher than SOMAXCONN.
  If the user-provided value is higher than SOMAXCONN, arangod will log a warning
  on startup.

* Fixed a cluster deadlock bug. Mark a thread that is in a RemoteBlock as
  blocked to allow for additional dispatcher threads to be started.

* Fix locking in cluster by using another ReadWriteLock class for collections.

* Add a second DispatcherQueue for AQL in the cluster. This fixes a
  cluster-AQL thread explosion bug.


v2.5.2 (2015-04-11)
-------------------

* modules stored in _modules are automatically flushed when changed

* added missing query-id parameter in documentation of HTTP DELETE `/_api/query` endpoint

* added iterator for edge index in AQL queries

  this change may lead to less edges being read when used together with a LIMIT clause

* make graph viewer in web interface issue less expensive queries for determining
  a random vertex from the graph, and for determining vertex attributes

* issue #1285: syntax error, unexpected $undefined near '@_to RETURN obj

  this allows AQL bind parameter names to also start with underscores

* moved /_api/query to C++

* issue #1289: Foxx models created from database documents expose an internal method

* added `Foxx.Repository#exists`

* parallelize initialization of V8 context in multiple threads

* fixed a possible crash when the debug-level was TRACE

* cluster: do not initialize statistics collection on each
  coordinator, this fixes a race condition at startup

* cluster: fix a startup race w.r.t. the _configuration collection

* search for db:// JavaScript modules only after all local files have been
  considered, this speeds up the require command in a cluster considerably

* general cluster speedup in certain areas


v2.5.1 (2015-03-19)
-------------------

* fixed bug that caused undefined behavior when an AQL query was killed inside
  a calculation block

* fixed memleaks in AQL query cleanup in case out-of-memory errors are thrown

* by default, Debian and RedHat packages are built with debug symbols

* added option `--database.ignore-logfile-errors`

  This option controls how collection datafiles with a CRC mismatch are treated.

  If set to `false`, CRC mismatch errors in collection datafiles will lead
  to a collection not being loaded at all. If a collection needs to be loaded
  during WAL recovery, the WAL recovery will also abort (if not forced with
  `--wal.ignore-recovery-errors true`). Setting this flag to `false` protects
  users from unintentionally using a collection with corrupted datafiles, from
  which only a subset of the original data can be recovered.

  If set to `true`, CRC mismatch errors in collection datafiles will lead to
  the datafile being partially loaded. All data up to until the mismatch will
  be loaded. This will enable users to continue with collection datafiles
  that are corrupted, but will result in only a partial load of the data.
  The WAL recovery will still abort when encountering a collection with a
  corrupted datafile, at least if `--wal.ignore-recovery-errors` is not set to
  `true`.

  The default value is *true*, so for collections with corrupted datafiles
  there might be partial data loads once the WAL recovery has finished. If
  the WAL recovery will need to load a collection with a corrupted datafile,
  it will still stop when using the default values.

* INCOMPATIBLE CHANGE:

  make the arangod server refuse to start if during startup it finds a non-readable
  `parameter.json` file for a database or a collection.

  Stopping the startup process in this case requires manual intervention (fixing
  the unreadable files), but prevents follow-up errors due to ignored databases or
  collections from happening.

* datafiles and `parameter.json` files written by arangod are now created with read and write
  privileges for the arangod process user, and with read and write privileges for the arangod
  process group.

  Previously, these files were created with user read and write permissions only.

* INCOMPATIBLE CHANGE:

  abort WAL recovery if one of the collection's datafiles cannot be opened

* INCOMPATIBLE CHANGE:

  never try to raise the privileges after dropping them, this can lead to a race condition while
  running the recovery

  If you require to run ArangoDB on a port lower than 1024, you must run ArangoDB as root.

* fixed inefficiencies in `remove` methods of general-graph module

* added option `--database.slow-query-threshold` for controlling the default AQL slow query
  threshold value on server start

* add system error strings for Windows on many places

* rework service startup so we announce 'RUNNING' only when we're finished starting.

* use the Windows eventlog for FATAL and ERROR - log messages

* fix service handling in NSIS Windows installer, specify human readable name

* add the ICU_DATA environment variable to the fatal error messages

* fixed issue #1265: arangod crashed with SIGSEGV

* fixed issue #1241: Wildcards in examples


v2.5.0 (2015-03-09)
-------------------

* installer fixes for Windows

* fix for downloading Foxx

* fixed issue #1258: http pipelining not working?


v2.5.0-beta4 (2015-03-05)
-------------------------

* fixed issue #1247: debian init script problems


v2.5.0-beta3 (2015-02-27)
-------------------------

* fix Windows install path calculation in arango

* fix Windows logging of long strings

* fix possible undefinedness of const strings in Windows


v2.5.0-beta2 (2015-02-23)
-------------------------

* fixed issue #1256: agency binary not found #1256

* fixed issue #1230: API: document/col-name/_key and cursor return different floats

* front-end: dashboard tries not to (re)load statistics if user has no access

* V8: Upgrade to version 3.31.74.1

* etcd: Upgrade to version 2.0 - This requires go 1.3 to compile at least.

* refuse to startup if ICU wasn't initialized, this will i.e. prevent errors from being printed,
  and libraries from being loaded.

* front-end: unwanted removal of index table header after creating new index

* fixed issue #1248: chrome: applications filtering not working

* fixed issue #1198: queries remain in aql editor (front-end) if you navigate through different tabs

* Simplify usage of Foxx

  Thanks to our user feedback we learned that Foxx is a powerful, yet rather complicated concept.
  With this release we tried to make it less complicated while keeping all its strength.
  That includes a rewrite of the documentation as well as some code changes as listed below:

  * Moved Foxx applications to a different folder.

    The naming convention now is: <app-path>/_db/<dbname>/<mountpoint>/APP
    Before it was: <app-path>/databases/<dbname>/<appname>:<appversion>
    This caused some trouble as apps where cached based on name and version and updates did not apply.
    Hence the path on filesystem and the app's access URL had no relation to one another.
    Now the path on filesystem is identical to the URL (except for slashes and the appended APP)

  * Rewrite of Foxx routing

    The routing of Foxx has been exposed to major internal changes we adjusted because of user feedback.
    This allows us to set the development mode per mount point without having to change paths and hold
    apps at separate locations.

  * Foxx Development mode

    The development mode used until 2.4 is gone. It has been replaced by a much more mature version.
    This includes the deprecation of the javascript.dev-app-path parameter, which is useless since 2.5.
    Instead of having two separate app directories for production and development, apps now reside in
    one place, which is used for production as well as for development.
    Apps can still be put into development mode, changing their behavior compared to production mode.
    Development mode apps are still reread from disk at every request, and still they ship more debug
    output.

    This change has also made the startup options `--javascript.frontend-development-mode` and
    `--javascript.dev-app-path` obsolete. The former option will not have any effect when set, and the
    latter option is only read and used during the upgrade to 2.5 and does not have any effects later.

  * Foxx install process

    Installing Foxx apps has been a two step process: import them into ArangoDB and mount them at a
    specific mount point. These operations have been joined together. You can install an app at one
    mount point, that's it. No fetch, mount, unmount, purge cycle anymore. The commands have been
    simplified to just:

    * install: get your Foxx app up and running
    * uninstall: shut it down and erase it from disk

  * Foxx error output

    Until 2.4 the errors produced by Foxx were not optimal. Often, the error message was just
    `unable to parse manifest` and contained only an internal stack trace.
    In 2.5 we made major improvements there, including a much more fine-grained error output that
    helps you debug your Foxx apps. The error message printed is now much closer to its source and
    should help you track it down.

    Also we added the default handlers for unhandled errors in Foxx apps:

    * You will get a nice internal error page whenever your Foxx app is called but was not installed
      due to any error
    * You will get a proper error message when having an uncaught error appears in any app route

    In production mode the messages above will NOT contain any information about your Foxx internals
    and are safe to be exposed to third party users.
    In development mode the messages above will contain the stacktrace (if available), making it easier for
    your in-house devs to track down errors in the application.

* added `console` object to Foxx apps. All Foxx apps now have a console object implementing
  the familiar Console API in their global scope, which can be used to log diagnostic
  messages to the database.

* added `org/arangodb/request` module, which provides a simple API for making HTTP requests
  to external services.

* added optimizer rule `propagate-constant-attributes`

  This rule will look inside `FILTER` conditions for constant value equality comparisons,
  and insert the constant values in other places in `FILTER`s. For example, the rule will
  insert `42` instead of `i.value` in the second `FILTER` of the following query:

      FOR i IN c1 FOR j IN c2 FILTER i.value == 42 FILTER j.value == i.value RETURN 1

* added `filtered` value to AQL query execution statistics

  This value indicates how many documents were filtered by `FilterNode`s in the AQL query.
  Note that `IndexRangeNode`s can also filter documents by selecting only the required ranges
  from the index. The `filtered` value will not include the work done by `IndexRangeNode`s,
  but only the work performed by `FilterNode`s.

* added support for sparse hash and skiplist indexes

  Hash and skiplist indexes can optionally be made sparse. Sparse indexes exclude documents
  in which at least one of the index attributes is either not set or has a value of `null`.

  As such documents are excluded from sparse indexes, they may contain fewer documents than
  their non-sparse counterparts. This enables faster indexing and can lead to reduced memory
  usage in case the indexed attribute does occur only in some, but not all documents of the
  collection. Sparse indexes will also reduce the number of collisions in non-unique hash
  indexes in case non-existing or optional attributes are indexed.

  In order to create a sparse index, an object with the attribute `sparse` can be added to
  the index creation commands:

      db.collection.ensureHashIndex(attributeName, { sparse: true });
      db.collection.ensureHashIndex(attributeName1, attributeName2, { sparse: true });
      db.collection.ensureUniqueConstraint(attributeName, { sparse: true });
      db.collection.ensureUniqueConstraint(attributeName1, attributeName2, { sparse: true });

      db.collection.ensureSkiplist(attributeName, { sparse: true });
      db.collection.ensureSkiplist(attributeName1, attributeName2, { sparse: true });
      db.collection.ensureUniqueSkiplist(attributeName, { sparse: true });
      db.collection.ensureUniqueSkiplist(attributeName1, attributeName2, { sparse: true });

  Note that in place of the above specialized index creation commands, it is recommended to use
  the more general index creation command `ensureIndex`:

  ```js
  db.collection.ensureIndex({ type: "hash", sparse: true, unique: true, fields: [ attributeName ] });
  db.collection.ensureIndex({ type: "skiplist", sparse: false, unique: false, fields: [ "a", "b" ] });
  ```

  When not explicitly set, the `sparse` attribute defaults to `false` for new indexes.

  This causes a change in behavior when creating a unique hash index without specifying the
  sparse flag: in 2.4, unique hash indexes were implicitly sparse, always excluding `null` values.
  There was no option to control this behavior, and sparsity was neither supported for non-unique
  hash indexes nor skiplists in 2.4. This implicit sparsity of unique hash indexes was considered
  an inconsistency, and therefore the behavior was cleaned up in 2.5. As of 2.5, indexes will
  only be created sparse if sparsity is explicitly requested. Existing unique hash indexes from 2.4
  or before will automatically be migrated so they are still sparse after the upgrade to 2.5.

  Geo indexes are implicitly sparse, meaning documents without the indexed location attribute or
  containing invalid location coordinate values will be excluded from the index automatically. This
  is also a change when compared to pre-2.5 behavior, when documents with missing or invalid
  coordinate values may have caused errors on insertion when the geo index' `unique` flag was set
  and its `ignoreNull` flag was not.

  This was confusing and has been rectified in 2.5. The method `ensureGeoConstaint()` now does the
  same as `ensureGeoIndex()`. Furthermore, the attributes `constraint`, `unique`, `ignoreNull` and
  `sparse` flags are now completely ignored when creating geo indexes.

  The same is true for fulltext indexes. There is no need to specify non-uniqueness or sparsity for
  geo or fulltext indexes. They will always be non-unique and sparse.

  As sparse indexes may exclude some documents, they cannot be used for every type of query.
  Sparse hash indexes cannot be used to find documents for which at least one of the indexed
  attributes has a value of `null`. For example, the following AQL query cannot use a sparse
  index, even if one was created on attribute `attr`:

      FOR doc In collection
        FILTER doc.attr == null
        RETURN doc

  If the lookup value is non-constant, a sparse index may or may not be used, depending on
  the other types of conditions in the query. If the optimizer can safely determine that
  the lookup value cannot be `null`, a sparse index may be used. When uncertain, the optimizer
  will not make use of a sparse index in a query in order to produce correct results.

  For example, the following queries cannot use a sparse index on `attr` because the optimizer
  will not know beforehand whether the comparison values for `doc.attr` will include `null`:

      FOR doc In collection
        FILTER doc.attr == SOME_FUNCTION(...)
        RETURN doc

      FOR other IN otherCollection
        FOR doc In collection
          FILTER doc.attr == other.attr
          RETURN doc

  Sparse skiplist indexes can be used for sorting if the optimizer can safely detect that the
  index range does not include `null` for any of the index attributes.

* inspection of AQL data-modification queries will now detect if the data-modification part
  of the query can run in lockstep with the data retrieval part of the query, or if the data
  retrieval part must be executed before the data modification can start.

  Executing the two in lockstep allows using much smaller buffers for intermediate results
  and starts the actual data-modification operations much earlier than if the two phases
  were executed separately.

* Allow dynamic attribute names in AQL object literals

  This allows using arbitrary expressions to construct attribute names in object
  literals specified in AQL queries. To disambiguate expressions and other unquoted
  attribute names, dynamic attribute names need to be enclosed in brackets (`[` and `]`).
  Example:

      FOR i IN 1..100
        RETURN { [ CONCAT('value-of-', i) ] : i }

* make AQL optimizer rule "use-index-for-sort" remove sort also in case a non-sorted
  index (e.g. a hash index) is used for only equality lookups and all sort attributes
  are covered by the index.

  Example that does not require an extra sort (needs hash index on `value`):

      FOR doc IN collection FILTER doc.value == 1 SORT doc.value RETURN doc

  Another example that does not require an extra sort (with hash index on `value1`, `value2`):

      FOR doc IN collection FILTER doc.value1 == 1 && doc.value2 == 2 SORT doc.value1, doc.value2 RETURN doc

* make AQL optimizer rule "use-index-for-sort" remove sort also in case the sort criteria
  excludes the left-most index attributes, but the left-most index attributes are used
  by the index for equality-only lookups.

  Example that can use the index for sorting (needs skiplist index on `value1`, `value2`):

      FOR doc IN collection FILTER doc.value1 == 1 SORT doc.value2 RETURN doc

* added selectivity estimates for primary index, edge index, and hash index

  The selectivity estimates are returned by the `GET /_api/index` REST API method
  in a sub-attribute `selectivityEstimate` for each index that supports it. This
  attribute will be omitted for indexes that do not provide selectivity estimates.
  If provided, the selectivity estimate will be a numeric value between 0 and 1.

  Selectivity estimates will also be reported in the result of `collection.getIndexes()`
  for all indexes that support this. If no selectivity estimate can be determined for
  an index, the attribute `selectivityEstimate` will be omitted here, too.

  The web interface also shows selectivity estimates for each index that supports this.

  Currently the following index types can provide selectivity estimates:
  - primary index
  - edge index
  - hash index (unique and non-unique)

  No selectivity estimates will be provided when running in cluster mode.

* fixed issue #1226: arangod log issues

* added additional logger if arangod is started in foreground mode on a tty

* added AQL optimizer rule "move-calculations-down"

* use exclusive native SRWLocks on Windows instead of native mutexes

* added AQL functions `MD5`, `SHA1`, and `RANDOM_TOKEN`.

* reduced number of string allocations when parsing certain AQL queries

  parsing numbers (integers or doubles) does not require a string allocation
  per number anymore

* RequestContext#bodyParam now accepts arbitrary joi schemas and rejects invalid (but well-formed) request bodies.

* enforce that AQL user functions are wrapped inside JavaScript function () declarations

  AQL user functions were always expected to be wrapped inside a JavaScript function, but previously
  this was not enforced when registering a user function. Enforcing the AQL user functions to be contained
  inside functions prevents functions from doing some unexpected things that may have led to undefined
  behavior.

* Windows service uninstalling: only remove service if it points to the currently running binary,
  or --force was specified.

* Windows (debug only): print stacktraces on crash and run minidump

* Windows (cygwin): if you run arangosh in a cygwin shell or via ssh we will detect this and use
  the appropriate output functions.

* Windows: improve process management

* fix IPv6 reverse ip lookups - so far we only did IPv4 addresses.

* improve join documentation, add outer join example

* run jslint for unit tests too, to prevent "memory leaks" by global js objects with native code.

* fix error logging for exceptions - we wouldn't log the exception message itself so far.

* improve error reporting in the http client (Windows & *nix)

* improve error reports in cluster

* Standard errors can now contain custom messages.


v2.4.7 (XXXX-XX-XX)
-------------------

* fixed issue #1282: Geo WITHIN_RECTANGLE for nested lat/lng


v2.4.6 (2015-03-18)
-------------------

* added option `--database.ignore-logfile-errors`

  This option controls how collection datafiles with a CRC mismatch are treated.

  If set to `false`, CRC mismatch errors in collection datafiles will lead
  to a collection not being loaded at all. If a collection needs to be loaded
  during WAL recovery, the WAL recovery will also abort (if not forced with
  `--wal.ignore-recovery-errors true`). Setting this flag to `false` protects
  users from unintentionally using a collection with corrupted datafiles, from
  which only a subset of the original data can be recovered.

  If set to `true`, CRC mismatch errors in collection datafiles will lead to
  the datafile being partially loaded. All data up to until the mismatch will
  be loaded. This will enable users to continue with a collection datafiles
  that are corrupted, but will result in only a partial load of the data.
  The WAL recovery will still abort when encountering a collection with a
  corrupted datafile, at least if `--wal.ignore-recovery-errors` is not set to
  `true`.

  The default value is *true*, so for collections with corrupted datafiles
  there might be partial data loads once the WAL recovery has finished. If
  the WAL recovery will need to load a collection with a corrupted datafile,
  it will still stop when using the default values.

* INCOMPATIBLE CHANGE:

  make the arangod server refuse to start if during startup it finds a non-readable
  `parameter.json` file for a database or a collection.

  Stopping the startup process in this case requires manual intervention (fixing
  the unreadable files), but prevents follow-up errors due to ignored databases or
  collections from happening.

* datafiles and `parameter.json` files written by arangod are now created with read and write
  privileges for the arangod process user, and with read and write privileges for the arangod
  process group.

  Previously, these files were created with user read and write permissions only.

* INCOMPATIBLE CHANGE:

  abort WAL recovery if one of the collection's datafiles cannot be opened

* INCOMPATIBLE CHANGE:

  never try to raise the privileges after dropping them, this can lead to a race condition while
  running the recovery

  If you require to run ArangoDB on a port lower than 1024, you must run ArangoDB as root.

* fixed inefficiencies in `remove` methods of general-graph module

* added option `--database.slow-query-threshold` for controlling the default AQL slow query
  threshold value on server start


v2.4.5 (2015-03-16)
-------------------

* added elapsed time to HTTP request logging output (`--log.requests-file`)

* added AQL current and slow query tracking, killing of AQL queries

  This change enables retrieving the list of currently running AQL queries inside the selected database.
  AQL queries with an execution time beyond a certain threshold can be moved to a "slow query" facility
  and retrieved from there. Queries can also be killed by specifying the query id.

  This change adds the following HTTP REST APIs:

  - `GET /_api/query/current`: for retrieving the list of currently running queries
  - `GET /_api/query/slow`: for retrieving the list of slow queries
  - `DELETE /_api/query/slow`: for clearing the list of slow queries
  - `GET /_api/query/properties`: for retrieving the properties for query tracking
  - `PUT /_api/query/properties`: for adjusting the properties for query tracking
  - `DELETE /_api/query/<id>`: for killing an AQL query

  The following JavaScript APIs have been added:

  - require("org/arangodb/aql/queries").current();
  - require("org/arangodb/aql/queries").slow();
  - require("org/arangodb/aql/queries").clearSlow();
  - require("org/arangodb/aql/queries").properties();
  - require("org/arangodb/aql/queries").kill();

* fixed issue #1265: arangod crashed with SIGSEGV

* fixed issue #1241: Wildcards in examples

* fixed comment parsing in Foxx controllers


v2.4.4 (2015-02-24)
-------------------

* fixed the generation template for foxx apps. It now does not create deprecated functions anymore

* add custom visitor functionality for `GRAPH_NEIGHBORS` function, too

* increased default value of traversal option *maxIterations* to 100 times of its previous
  default value


v2.4.3 (2015-02-06)
-------------------

* fix multi-threading with openssl when running under Windows

* fix timeout on socket operations when running under Windows

* Fixed an error in Foxx routing which caused some apps that worked in 2.4.1 to fail with status 500: `undefined is not a function` errors in 2.4.2
  This error was occurring due to seldom internal rerouting introduced by the malformed application handler.


v2.4.2 (2015-01-30)
-------------------

* added custom visitor functionality for AQL traversals

  This allows more complex result processing in traversals triggered by AQL. A few examples
  are shown in [this article](http://jsteemann.github.io/blog/2015/01/28/using-custom-visitors-in-aql-graph-traversals/).

* improved number of results estimated for nodes of type EnumerateListNode and SubqueryNode
  in AQL explain output

* added AQL explain helper to explain arbitrary AQL queries

  The helper function prints the query execution plan and the indexes to be used in the
  query. It can be invoked from the ArangoShell or the web interface as follows:

      require("org/arangodb/aql/explainer").explain(query);

* enable use of indexes for certain AQL conditions with non-equality predicates, in
  case the condition(s) also refer to indexed attributes

  The following queries will now be able to use indexes:

      FILTER a.indexed == ... && a.indexed != ...
      FILTER a.indexed == ... && a.nonIndexed != ...
      FILTER a.indexed == ... && ! (a.indexed == ...)
      FILTER a.indexed == ... && ! (a.nonIndexed == ...)
      FILTER a.indexed == ... && ! (a.indexed != ...)
      FILTER a.indexed == ... && ! (a.nonIndexed != ...)
      FILTER (a.indexed == ... && a.nonIndexed == ...) || (a.indexed == ... && a.nonIndexed == ...)
      FILTER (a.indexed == ... && a.nonIndexed != ...) || (a.indexed == ... && a.nonIndexed != ...)

* Fixed spuriously occurring "collection not found" errors when running queries on local
  collections on a cluster DB server

* Fixed upload of Foxx applications to the server for apps exceeding approx. 1 MB zipped.

* Malformed Foxx applications will now return a more useful error when any route is requested.

  In Production a Foxx app mounted on /app will display an html page on /app/* stating a 503 Service temporarily not available.
  It will not state any information about your Application.
  Before it was a 404 Not Found without any information and not distinguishable from a correct not found on your route.

  In Development Mode the html page also contains information about the error occurred.

* Unhandled errors thrown in Foxx routes are now handled by the Foxx framework itself.

  In Production the route will return a status 500 with a body {error: "Error statement"}.
  In Development the route will return a status 500 with a body {error: "Error statement", stack: "..."}

  Before, it was status 500 with a plain text stack including ArangoDB internal routing information.

* The Applications tab in web interface will now request development apps more often.
  So if you have a fixed a syntax error in your app it should always be visible after reload.


v2.4.1 (2015-01-19)
-------------------

* improved WAL recovery output

* fixed certain OR optimizations in AQL optimizer

* better diagnostics for arangoimp

* fixed invalid result of HTTP REST API method `/_admin/foxx/rescan`

* fixed possible segmentation fault when passing a Buffer object into a V8 function
  as a parameter

* updated AQB module to 1.8.0.


v2.4.0 (2015-01-13)
-------------------

* updated AQB module to 1.7.0.

* fixed V8 integration-related crashes

* make `fs.move(src, dest)` also fail when both `src` and `dest` are
  existing directories. This ensures the same behavior of the move operation
  on different platforms.

* fixed AQL insert operation for multi-shard collections in cluster

* added optional return value for AQL data-modification queries.
  This allows returning the documents inserted, removed or updated with the query, e.g.

      FOR doc IN docs REMOVE doc._key IN docs LET removed = OLD RETURN removed
      FOR doc IN docs INSERT { } IN docs LET inserted = NEW RETURN inserted
      FOR doc IN docs UPDATE doc._key WITH { } IN docs LET previous = OLD RETURN previous
      FOR doc IN docs UPDATE doc._key WITH { } IN docs LET updated = NEW RETURN updated

  The variables `OLD` and `NEW` are automatically available when a `REMOVE`, `INSERT`,
  `UPDATE` or `REPLACE` statement is immediately followed by a `LET` statement.
  Note that the `LET` and `RETURN` statements in data-modification queries are not as
  flexible as the general versions of `LET` and `RETURN`. When returning documents from
  data-modification operations, only a single variable can be assigned using `LET`, and
  the assignment can only be either `OLD` or `NEW`, but not an arbitrary expression. The
  `RETURN` statement also allows using the just-created variable only, and no arbitrary
  expressions.


v2.4.0-beta1 (2014-12-26)
--------------------------

* fixed superstates in FoxxGenerator

* fixed issue #1065: Aardvark: added creation of documents and edges with _key property

* fixed issue #1198: Aardvark: current AQL editor query is now cached

* Upgraded V8 version from 3.16.14 to 3.29.59

  The built-in version of V8 has been upgraded from 3.16.14 to 3.29.59.
  This activates several ES6 (also dubbed *Harmony* or *ES.next*) features in
  ArangoDB, both in the ArangoShell and the ArangoDB server. They can be
  used for scripting and in server-side actions such as Foxx routes, traversals
  etc.

  The following ES6 features are available in ArangoDB 2.4 by default:

  * iterators
  * the `of` operator
  * symbols
  * predefined collections types (Map, Set etc.)
  * typed arrays

  Many other ES6 features are disabled by default, but can be made available by
  starting arangod or arangosh with the appropriate options:

  * arrow functions
  * proxies
  * generators
  * String, Array, and Number enhancements
  * constants
  * enhanced object and numeric literals

  To activate all these ES6 features in arangod or arangosh, start it with
  the following options:

      arangosh --javascript.v8-options="--harmony --harmony_generators"

  More details on the available ES6 features can be found in
  [this blog](https://jsteemann.github.io/blog/2014/12/19/using-es6-features-in-arangodb/).

* Added Foxx generator for building Hypermedia APIs

  A more detailed description is [here](https://www.arangodb.com/2014/12/08/building-hypermedia-apis-foxxgenerator)

* New `Applications` tab in web interface:

  The `applications` tab got a complete redesign.
  It will now only show applications that are currently running on ArangoDB.
  For a selected application, a new detailed view has been created.
  This view provides a better overview of the app:
  * author
  * license
  * version
  * contributors
  * download links
  * API documentation

  To install a new application, a new dialog is now available.
  It provides the features already available in the console application `foxx-manager` plus some more:
  * install an application from Github
  * install an application from a zip file
  * install an application from ArangoDB's application store
  * create a new application from scratch: this feature uses a generator to
    create a Foxx application with pre-defined CRUD methods for a given list
    of collections. The generated Foxx app can either be downloaded as a zip file or
    be installed on the server. Starting with a new Foxx app has never been easier.

* fixed issue #1102: Aardvark: Layout bug in documents overview

  The documents overview was entirely destroyed in some situations on Firefox.
  We replaced the plugin we used there.

* fixed issue #1168: Aardvark: pagination buttons jumping

* fixed issue #1161: Aardvark: Click on Import JSON imports previously uploaded file

* removed configure options `--enable-all-in-one-v8`, `--enable-all-in-one-icu`,
  and `--enable-all-in-one-libev`.

* global internal rename to fix naming incompatibilities with JSON:

  Internal functions with names containing `array` have been renamed to `object`,
  internal functions with names containing `list` have been renamed to `array`.
  The renaming was mainly done in the C++ parts. The documentation has also been
  adjusted so that the correct JSON type names are used in most places.

  The change also led to the addition of a few function aliases in AQL:

  * `TO_LIST` now is an alias of the new `TO_ARRAY`
  * `IS_LIST` now is an alias of the new `IS_ARRAY`
  * `IS_DOCUMENT` now is an alias of the new `IS_OBJECT`

  The changed also renamed the option `mergeArrays` to `mergeObjects` for AQL
  data-modification query options and HTTP document modification API

* AQL: added optimizer rule "remove-filter-covered-by-index"

  This rule removes FilterNodes and CalculationNodes from an execution plan if the
  filter is already covered by a previous IndexRangeNode. Removing the CalculationNode
  and the FilterNode will speed up query execution because the query requires less
  computation.

* AQL: added optimizer rule "remove-sort-rand"

  This rule removes a `SORT RAND()` expression from a query and moves the random
  iteration into the appropriate `EnumerateCollectionNode`. This is more efficient
  than individually enumerating and then sorting randomly.

* AQL: range optimizations for IN and OR

  This change enables usage of indexes for several additional cases. Filters containing
  the `IN` operator can now make use of indexes, and multiple OR- or AND-combined filter
  conditions can now also use indexes if the filters are accessing the same indexed
  attribute.

  Here are a few examples of queries that can now use indexes but couldn't before:

    FOR doc IN collection
      FILTER doc.indexedAttribute == 1 || doc.indexedAttribute > 99
      RETURN doc

    FOR doc IN collection
      FILTER doc.indexedAttribute IN [ 3, 42 ] || doc.indexedAttribute > 99
      RETURN doc

    FOR doc IN collection
      FILTER (doc.indexedAttribute > 2 && doc.indexedAttribute < 10) ||
             (doc.indexedAttribute > 23 && doc.indexedAttribute < 42)
      RETURN doc

* fixed issue #500: AQL parentheses issue

  This change allows passing subqueries as AQL function parameters without using
  duplicate brackets (e.g. `FUNC(query)` instead of `FUNC((query))`

* added optional `COUNT` clause to AQL `COLLECT`

  This allows more efficient group count calculation queries, e.g.

      FOR doc IN collection
        COLLECT age = doc.age WITH COUNT INTO length
        RETURN { age: age, count: length }

  A count-only query is also possible:

      FOR doc IN collection
        COLLECT WITH COUNT INTO length
        RETURN length

* fixed missing makeDirectory when fetching a Foxx application from a zip file

* fixed issue #1134: Change the default endpoint to localhost

  This change will modify the IP address ArangoDB listens on to 127.0.0.1 by default.
  This will make new ArangoDB installations unaccessible from clients other than
  localhost unless changed. This is a security feature.

  To make ArangoDB accessible from any client, change the server's configuration
  (`--server.endpoint`) to either `tcp://0.0.0.0:8529` or the server's publicly
  visible IP address.

* deprecated `Repository#modelPrototype`. Use `Repository#model` instead.

* IMPORTANT CHANGE: by default, system collections are included in replication and all
  replication API return values. This will lead to user accounts and credentials
  data being replicated from master to slave servers. This may overwrite
  slave-specific database users.

  If this is undesired, the `_users` collection can be excluded from replication
  easily by setting the `includeSystem` attribute to `false` in the following commands:

  * replication.sync({ includeSystem: false });
  * replication.applier.properties({ includeSystem: false });

  This will exclude all system collections (including `_aqlfunctions`, `_graphs` etc.)
  from the initial synchronization and the continuous replication.

  If this is also undesired, it is also possible to specify a list of collections to
  exclude from the initial synchronization and the continuous replication using the
  `restrictCollections` attribute, e.g.:

      replication.applier.properties({
        includeSystem: true,
        restrictType: "exclude",
        restrictCollections: [ "_users", "_graphs", "foo" ]
      });

  The HTTP API methods for fetching the replication inventory and for dumping collections
  also support the `includeSystem` control flag via a URL parameter.

* removed DEPRECATED replication methods:
  * `replication.logger.start()`
  * `replication.logger.stop()`
  * `replication.logger.properties()`
  * HTTP PUT `/_api/replication/logger-start`
  * HTTP PUT `/_api/replication/logger-stop`
  * HTTP GET `/_api/replication/logger-config`
  * HTTP PUT `/_api/replication/logger-config`

* fixed issue #1174, which was due to locking problems in distributed
  AQL execution

* improved cluster locking for AQL avoiding deadlocks

* use DistributeNode for modifying queries with REPLACE and UPDATE, if
  possible


v2.3.6 (2015-XX-XX)
-------------------

* fixed AQL subquery optimization that produced wrong result when multiple subqueries
  directly followed each other and and a directly following `LET` statement did refer
  to any but the first subquery.


v2.3.5 (2015-01-16)
-------------------

* fixed intermittent 404 errors in Foxx apps after mounting or unmounting apps

* fixed issue #1200: Expansion operator results in "Cannot call method 'forEach' of null"

* fixed issue #1199: Cannot unlink root node of plan


v2.3.4 (2014-12-23)
-------------------

* fixed cerberus path for MyArangoDB


v2.3.3 (2014-12-17)
-------------------

* fixed error handling in instantiation of distributed AQL queries, this
  also fixes a bug in cluster startup with many servers

* issue #1185: parse non-fractional JSON numbers with exponent (e.g. `4e-261`)

* issue #1159: allow --server.request-timeout and --server.connect-timeout of 0


v2.3.2 (2014-12-09)
-------------------

* fixed issue #1177: Fix bug in the user app's storage

* fixed issue #1173: AQL Editor "Save current query" resets user password

* fixed missing makeDirectory when fetching a Foxx application from a zip file

* put in warning about default changed: fixed issue #1134: Change the default endpoint to localhost

* fixed issue #1163: invalid fullCount value returned from AQL

* fixed range operator precedence

* limit default maximum number of plans created by AQL optimizer to 256 (from 1024)

* make AQL optimizer not generate an extra plan if an index can be used, but modify
  existing plans in place

* fixed AQL cursor ttl (time-to-live) issue

  Any user-specified cursor ttl value was not honored since 2.3.0.

* fixed segfault in AQL query hash index setup with unknown shapes

* fixed memleaks

* added AQL optimizer rule for removing `INTO` from a `COLLECT` statement if not needed

* fixed issue #1131

  This change provides the `KEEP` clause for `COLLECT ... INTO`. The `KEEP` clause
  allows controlling which variables will be kept in the variable created by `INTO`.

* fixed issue #1147, must protect dispatcher ID for etcd

v2.3.1 (2014-11-28)
-------------------

* recreate password if missing during upgrade

* fixed issue #1126

* fixed non-working subquery index optimizations

* do not restrict summary of Foxx applications to 60 characters

* fixed display of "required" path parameters in Foxx application documentation

* added more optimizations of constants values in AQL FILTER conditions

* fixed invalid or-to-in optimization for FILTERs containing comparisons
  with boolean values

* fixed replication of `_graphs` collection

* added AQL list functions `PUSH`, `POP`, `UNSHIFT`, `SHIFT`, `REMOVE_VALUES`,
  `REMOVE_VALUE`, `REMOVE_NTH` and `APPEND`

* added AQL functions `CALL` and `APPLY` to dynamically call other functions

* fixed AQL optimizer cost estimation for LIMIT node

* prevent Foxx queues from permanently writing to the journal even when
  server is idle

* fixed AQL COLLECT statement with INTO clause, which copied more variables
  than v2.2 and thus lead to too much memory consumption.
  This deals with #1107.

* fixed AQL COLLECT statement, this concerned every COLLECT statement,
  only the first group had access to the values of the variables before
  the COLLECT statement. This deals with #1127.

* fixed some AQL internals, where sometimes too many items were
  fetched from upstream in the presence of a LIMIT clause. This should
  generally improve performance.


v2.3.0 (2014-11-18)
-------------------

* fixed syslog flags. `--log.syslog` is deprecated and setting it has no effect,
  `--log.facility` now works as described. Application name has been changed from
  `triagens` to `arangod`. It can be changed using `--log.application`. The syslog
  will only contain the actual log message. The datetime prefix is omitted.

* fixed deflate in SimpleHttpClient

* fixed issue #1104: edgeExamples broken or changed

* fixed issue #1103: Error while importing user queries

* fixed issue #1100: AQL: HAS() fails on doc[attribute_name]

* fixed issue #1098: runtime error when creating graph vertex

* hide system applications in **Applications** tab by default

  Display of system applications can be toggled by using the *system applications*
  toggle in the UI.

* added HTTP REST API for managing tasks (`/_api/tasks`)

* allow passing character lists as optional parameter to AQL functions `TRIM`,
  `LTRIM` and `RTRIM`

  These functions now support trimming using custom character lists. If no character
  lists are specified, all whitespace characters will be removed as previously:

      TRIM("  foobar\t \r\n ")         // "foobar"
      TRIM(";foo;bar;baz, ", "; ")     // "foo;bar;baz"

* added AQL string functions `LTRIM`, `RTRIM`, `FIND_FIRST`, `FIND_LAST`, `SPLIT`,
  `SUBSTITUTE`

* added AQL functions `ZIP`, `VALUES` and `PERCENTILE`

* made AQL functions `CONCAT` and `CONCAT_SEPARATOR` work with list arguments

* dynamically create extra dispatcher threads if required

* fixed issue #1097: schemas in the API docs no longer show required properties as optional


v2.3.0-beta2 (2014-11-08)
-------------------------

* front-end: new icons for uploading and downloading JSON documents into a collection

* front-end: fixed documents pagination css display error

* front-end: fixed flickering of the progress view

* front-end: fixed missing event for documents filter function

* front-end: jsoneditor: added CMD+Return (Mac) CTRL+Return (Linux/Win) shortkey for
  saving a document

* front-end: added information tooltip for uploading json documents.

* front-end: added database management view to the collapsed navigation menu

* front-end: added collection truncation feature

* fixed issue #1086: arangoimp: Odd errors if arguments are not given properly

* performance improvements for AQL queries that use JavaScript-based expressions
  internally

* added AQL geo functions `WITHIN_RECTANGLE` and `IS_IN_POLYGON`

* fixed non-working query results download in AQL editor of web interface

* removed debug print message in AQL editor query export routine

* fixed issue #1075: Aardvark: user name required even if auth is off #1075

  The fix for this prefills the username input field with the current user's
  account name if any and `root` (the default username) otherwise. Additionally,
  the tooltip text has been slightly adjusted.

* fixed issue #1069: Add 'raw' link to swagger ui so that the raw swagger
  json can easily be retrieved

  This adds a link to the Swagger API docs to an application's detail view in
  the **Applications** tab of the web interface. The link produces the Swagger
  JSON directly. If authentication is turned on, the link requires authentication,
  too.

* documentation updates


v2.3.0-beta1 (2014-11-01)
-------------------------

* added dedicated `NOT IN` operator for AQL

  Previously, a `NOT IN` was only achievable by writing a negated `IN` condition:

      FOR i IN ... FILTER ! (i IN [ 23, 42 ]) ...

  This can now alternatively be expressed more intuitively as follows:

      FOR i IN ... FILTER i NOT IN [ 23, 42 ] ...

* added alternative logical operator syntax for AQL

  Previously, the logical operators in AQL could only be written as:
  - `&&`: logical and
  - `||`: logical or
  - `!`: negation

  ArangoDB 2.3 introduces the alternative variants for these operators:
  - `AND`: logical and
  - `OR`: logical or
  - `NOT`: negation

  The new syntax is just an alternative to the old syntax, allowing easier
  migration from SQL. The old syntax is still fully supported and will be.

* improved output of `ArangoStatement.parse()` and POST `/_api/query`

  If an AQL query can be parsed without problems, The return value of
  `ArangoStatement.parse()` now contains an attribute `ast` with the abstract
  syntax tree of the query (before optimizations). Though this is an internal
  representation of the query and is subject to change, it can be used to inspect
  how ArangoDB interprets a given query.

* improved `ArangoStatement.explain()` and POST `/_api/explain`

  The commands for explaining AQL queries have been improved.

* added command-line option `--javascript.v8-contexts` to control the number of
  V8 contexts created in arangod.

  Previously, the number of V8 contexts was equal to the number of server threads
  (as specified by option `--server.threads`).

  However, it may be sensible to create different amounts of threads and V8
  contexts. If the option is not specified, the number of V8 contexts created
  will be equal to the number of server threads. Thus no change in configuration
  is required to keep the old behavior.

  If you are using the default config files or merge them with your local config
  files, please review if the default number of server threads is okay in your
  environment. Additionally you should verify that the number of V8 contexts
  created (as specified in option `--javascript.v8-contexts`) is okay.

* the number of server.threads specified is now the minimum of threads
  started. There are situation in which threads are waiting for results of
  distributed database servers. In this case the number of threads is
  dynamically increased.

* removed index type "bitarray"

  Bitarray indexes were only half-way documented and integrated in previous versions
  of ArangoDB so their benefit was limited. The support for bitarray indexes has
  thus been removed in ArangoDB 2.3. It is not possible to create indexes of type
  "bitarray" with ArangoDB 2.3.

  When a collection is opened that contains a bitarray index definition created
  with a previous version of ArangoDB, ArangoDB will ignore it and log the following
  warning:

      index type 'bitarray' is not supported in this version of ArangoDB and is ignored

  Future versions of ArangoDB may automatically remove such index definitions so the
  warnings will eventually disappear.

* removed internal "_admin/modules/flush" in order to fix requireApp

* added basic support for handling binary data in Foxx

  Requests with binary payload can be processed in Foxx applications by
  using the new method `res.rawBodyBuffer()`. This will return the unparsed request
  body as a Buffer object.

  There is now also the method `req.requestParts()` available in Foxx to retrieve
  the individual components of a multipart HTTP request.

  Buffer objects can now be used when setting the response body of any Foxx action.
  Additionally, `res.send()` has been added as a convenience method for returning
  strings, JSON objects or buffers from a Foxx action:

      res.send("<p>some HTML</p>");
      res.send({ success: true });
      res.send(new Buffer("some binary data"));

  The convenience method `res.sendFile()` can now be used to easily return the
  contents of a file from a Foxx action:

      res.sendFile(applicationContext.foxxFilename("image.png"));

  `fs.write` now accepts not only strings but also Buffer objects as second parameter:

      fs.write(filename, "some data");
      fs.write(filename, new Buffer("some binary data"));

  `fs.readBuffer` can be used to return the contents of a file in a Buffer object.

* improved performance of insertion into non-unique hash indexes significantly in case
  many duplicate keys are used in the index

* issue #1042: set time zone in log output

  the command-line option `--log.use-local-time` was added to print dates and times in
  the server-local timezone instead of UTC

* command-line options that require a boolean value now validate the
  value given on the command-line

  This prevents issues if no value is specified for an option that
  requires a boolean value. For example, the following command-line would
  have caused trouble in 2.2, because `--server.endpoint` would have been
  used as the value for the `--server.disable-authentication` options
  (which requires a boolean value):

      arangod --server.disable-authentication --server.endpoint tcp://127.0.0.1:8529 data

  In 2.3, running this command will fail with an error and requires to
  be modified to:

      arangod --server.disable-authentication true --server.endpoint tcp://127.0.0.1:8529 data

* improved performance of CSV import in arangoimp

* fixed issue #1027: Stack traces are off-by-one

* fixed issue #1026: Modules loaded in different files within the same app
  should refer to the same module

* fixed issue #1025: Traversal not as expected in undirected graph

* added a _relation function in the general-graph module.

  This deprecated _directedRelation and _undirectedRelation.
  ArangoDB does not offer any constraints for undirected edges
  which caused some confusion of users how undirected relations
  have to be handled. Relation now only supports directed relations
  and the user can actively simulate undirected relations.

* changed return value of Foxx.applicationContext#collectionName:

  Previously, the function could return invalid collection names because
  invalid characters were not replaced in the application name prefix, only
  in the collection name passed.

  Now, the function replaces invalid characters also in the application name
  prefix, which might to slightly different results for application names that
  contained any characters outside the ranges [a-z], [A-Z] and [0-9].

* prevent XSS in AQL editor and logs view

* integrated tutorial into ArangoShell and web interface

* added option `--backslash-escape` for arangoimp when running CSV file imports

* front-end: added download feature for (filtered) documents

* front-end: added download feature for the results of a user query

* front-end: added function to move documents to another collection

* front-end: added sort-by attribute to the documents filter

* front-end: added sorting feature to database, graph management and user management view.

* issue #989: front-end: Databases view not refreshing after deleting a database

* issue #991: front-end: Database search broken

* front-end: added infobox which shows more information about a document (_id, _rev, _key) or
  an edge (_id, _rev, _key, _from, _to). The from and to attributes are clickable and redirect
  to their document location.

* front-end: added edit-mode for deleting multiple documents at the same time.

* front-end: added delete button to the detailed document/edge view.

* front-end: added visual feedback for saving documents/edges inside the editor (error/success).

* front-end: added auto-focusing for the first input field in a modal.

* front-end: added validation for user input in a modal.

* front-end: user defined queries are now stored inside the database and are bound to the current
  user, instead of using the local storage functionality of the browsers. The outcome of this is
  that user defined queries are now independently usable from any device. Also queries can now be
  edited through the standard document editor of the front-end through the _users collection.

* front-end: added import and export functionality for user defined queries.

* front-end: added new keywords and functions to the aql-editor theme

* front-end: applied tile-style to the graph view

* front-end: now using the new graph api including multi-collection support

* front-end: foxx apps are now deletable

* front-end: foxx apps are now installable and updateable through github, if github is their
  origin.

* front-end: added foxx app version control. Multiple versions of a single foxx app are now
  installable and easy to manage and are also arranged in groups.

* front-end: the user-set filter of a collection is now stored until the user navigates to
  another collection.

* front-end: fetching and filtering of documents, statistics, and query operations are now
  handled with asynchronous ajax calls.

* front-end: added progress indicator if the front-end is waiting for a server operation.

* front-end: fixed wrong count of documents in the documents view of a collection.

* front-end: fixed unexpected styling of the manage db view and navigation.

* front-end: fixed wrong handling of select fields in a modal view.

* front-end: fixed wrong positioning of some tooltips.

* automatically call `toJSON` function of JavaScript objects (if present)
  when serializing them into database documents. This change allows
  storing JavaScript date objects in the database in a sensible manner.


v2.2.7 (2014-11-19)
-------------------

* fixed issue #998: Incorrect application URL for non-system Foxx apps

* fixed issue #1079: AQL editor: keyword WITH in UPDATE query is not highlighted

* fix memory leak in cluster nodes

* fixed registration of AQL user-defined functions in Web UI (JS shell)

* fixed error display in Web UI for certain errors
  (now error message is printed instead of 'undefined')

* fixed issue #1059: bug in js module console

* fixed issue #1056: "fs": zip functions fail with passwords

* fixed issue #1063: Docs: measuring unit of --wal.logfile-size?

* fixed issue #1062: Docs: typo in 14.2 Example data


v2.2.6 (2014-10-20)
-------------------

* fixed issue #972: Compilation Issue

* fixed issue #743: temporary directories are now unique and one can read
  off the tool that created them, if empty, they are removed atexit

* Highly improved performance of all AQL GRAPH_* functions.

* Orphan collections in general graphs can now be found via GRAPH_VERTICES
  if either "any" or no direction is defined

* Fixed documentation for AQL function GRAPH_NEIGHBORS.
  The option "vertexCollectionRestriction" is meant to filter the target
  vertices only, and should not filter the path.

* Fixed a bug in GRAPH_NEIGHBORS which enforced only empty results
  under certain conditions


v2.2.5 (2014-10-09)
-------------------

* fixed issue #961: allow non-JSON values in undocument request bodies

* fixed issue 1028: libicu is now statically linked

* fixed cached lookups of collections on the server, which may have caused spurious
  problems after collection rename operations


v2.2.4 (2014-10-01)
-------------------

* fixed accessing `_from` and `_to` attributes in `collection.byExample` and
  `collection.firstExample`

  These internal attributes were not handled properly in the mentioned functions, so
  searching for them did not always produce documents

* fixed issue #1030: arangoimp 2.2.3 crashing, not logging on large Windows CSV file

* fixed issue #1025: Traversal not as expected in undirected graph

* fixed issue #1020

  This requires re-introducing the startup option `--database.force-sync-properties`.

  This option can again be used to force fsyncs of collection, index and database properties
  stored as JSON strings on disk in files named `parameter.json`. Syncing these files after
  a write may be necessary if the underlying storage does not sync file contents by itself
  in a "sensible" amount of time after a file has been written and closed.

  The default value is `true` so collection, index and database properties will always be
  synced to disk immediately. This affects creating, renaming and dropping collections as
  well as creating and dropping databases and indexes. Each of these operations will perform
  an additional fsync on the `parameter.json` file if the option is set to `true`.

  It might be sensible to set this option to `false` for workloads that create and drop a
  lot of collections (e.g. test runs).

  Document operations such as creating, updating and dropping documents are not affected
  by this option.

* fixed issue #1016: AQL editor bug

* fixed issue #1014: WITHIN function returns wrong distance

* fixed AQL shortest path calculation in function `GRAPH_SHORTEST_PATH` to return
  complete vertex objects instead of just vertex ids

* allow changing of attributes of documents stored in server-side JavaScript variables

  Previously, the following did not work:

      var doc = db.collection.document(key);
      doc._key = "abc"; // overwriting internal attributes not supported
      doc.value = 123;  // overwriting existing attributes not supported

  Now, modifying documents stored in server-side variables (e.g. `doc` in the above case)
  is supported. Modifying the variables will not update the documents in the database,
  but will modify the JavaScript object (which can be written back to the database using
  `db.collection.update` or `db.collection.replace`)

* fixed issue #997: arangoimp apparently doesn't support files >2gig on Windows

  large file support (requires using `_stat64` instead of `stat`) is now supported on
  Windows


v2.2.3 (2014-09-02)
-------------------

* added `around` for Foxx controller

* added `type` option for HTTP API `GET /_api/document?collection=...`

  This allows controlling the type of results to be returned. By default, paths to
  documents will be returned, e.g.

      [
        `/_api/document/test/mykey1`,
        `/_api/document/test/mykey2`,
        ...
      ]

  To return a list of document ids instead of paths, the `type` URL parameter can be
  set to `id`:

      [
        `test/mykey1`,
        `test/mykey2`,
        ...
      ]

  To return a list of document keys only, the `type` URL parameter can be set to `key`:

      [
        `mykey1`,
        `mykey2`,
        ...
      ]


* properly capitalize HTTP response header field names in case the `x-arango-async`
  HTTP header was used in a request.

* fixed several documentation issues

* speedup for several general-graph functions, AQL functions starting with `GRAPH_`
  and traversals


v2.2.2 (2014-08-08)
-------------------

* allow storing non-reserved attribute names starting with an underscore

  Previous versions of ArangoDB parsed away all attribute names that started with an
  underscore (e.g. `_test', '_foo', `_bar`) on all levels of a document (root level
  and sub-attribute levels). While this behavior was documented, it was unintuitive and
  prevented storing documents inside other documents, e.g.:

      {
        "_key" : "foo",
        "_type" : "mydoc",
        "references" : [
          {
            "_key" : "something",
            "_rev" : "...",
            "value" : 1
          },
          {
            "_key" : "something else",
            "_rev" : "...",
            "value" : 2
          }
        ]
      }

  In the above example, previous versions of ArangoDB removed all attributes and
  sub-attributes that started with underscores, meaning the embedded documents would lose
  some of their attributes. 2.2.2 should preserve such attributes, and will also allow
  storing user-defined attribute names on the top-level even if they start with underscores
  (such as `_type` in the above example).

* fix conversion of JavaScript String, Number and Boolean objects to JSON.

  Objects created in JavaScript using `new Number(...)`, `new String(...)`, or
  `new Boolean(...)` were not converted to JSON correctly.

* fixed a race condition on task registration (i.e. `require("org/arangodb/tasks").register()`)

  this race condition led to undefined behavior when a just-created task with no offset and
  no period was instantly executed and deleted by the task scheduler, before the `register`
  function returned to the caller.

* changed run-tests.sh to execute all suitable tests.

* switch to new version of gyp

* fixed upgrade button


v2.2.1 (2014-07-24)
-------------------

* fixed hanging write-ahead log recovery for certain cases that involved dropping
  databases

* fixed issue with --check-version: when creating a new database the check failed

* issue #947 Foxx applicationContext missing some properties

* fixed issue with --check-version: when creating a new database the check failed

* added startup option `--wal.suppress-shape-information`

  Setting this option to `true` will reduce memory and disk space usage and require
  less CPU time when modifying documents or edges. It should therefore be turned on
  for standalone ArangoDB servers. However, for servers that are used as replication
  masters, setting this option to `true` will effectively disable the usage of the
  write-ahead log for replication, so it should be set to `false` for any replication
  master servers.

  The default value for this option is `false`.

* added optional `ttl` attribute to specify result cursor expiration for HTTP API method
  `POST /_api/cursor`

  The `ttl` attribute can be used to prevent cursor results from timing out too early.

* issue #947: Foxx applicationContext missing some properties

* (reported by Christian Neubauer):

  The problem was that in Google's V8, signed and unsigned chars are not always declared cleanly.
  so we need to force v8 to compile with forced signed chars which is done by the Flag:
    -fsigned-char
  at least it is enough to follow the instructions of compiling arango on rasperry
  and add "CFLAGS='-fsigned-char'" to the make command of V8 and remove the armv7=0

* Fixed a bug with the replication client. In the case of single document
  transactions the collection was not write locked.


v2.2.0 (2014-07-10)
-------------------

* The replication methods `logger.start`, `logger.stop` and `logger.properties` are
  no-ops in ArangoDB 2.2 as there is no separate replication logger anymore. Data changes
  are logged into the write-ahead log in ArangoDB 2.2, and not separately by the
  replication logger. The replication logger object is still there in ArangoDB 2.2 to
  ensure backwards-compatibility, however, logging cannot be started, stopped or
  configured anymore. Using any of these methods will do nothing.

  This also affects the following HTTP API methods:
  - `PUT /_api/replication/logger-start`
  - `PUT /_api/replication/logger-stop`
  - `GET /_api/replication/logger-config`
  - `PUT /_api/replication/logger-config`

  Using any of these methods is discouraged from now on as they will be removed in
  future versions of ArangoDB.

* INCOMPATIBLE CHANGE: replication of transactions has changed. Previously, transactions
  were logged on a master in one big block and shipped to a slave in one block, too.
  Now transactions will be logged and replicated as separate entries, allowing transactions
  to be bigger and also ensure replication progress.

  This change also affects the behavior of the `stop` method of the replication applier.
  If the replication applier is now stopped manually using the `stop` method and later
  restarted using the `start` method, any transactions that were unfinished at the
  point of stopping will be aborted on a slave, even if they later commit on the master.

  In ArangoDB 2.2, stopping the replication applier manually should be avoided unless the
  goal is to stop replication permanently or to do a full resync with the master anyway.
  If the replication applier still must be stopped, it should be made sure that the
  slave has fetched and applied all pending operations from a master, and that no
  extra transactions are started on the master before the `stop` command on the slave
  is executed.

  Replication of transactions in ArangoDB 2.2 might also lock the involved collections on
  the slave while a transaction is either committed or aborted on the master and the
  change has been replicated to the slave. This change in behavior may be important for
  slave servers that are used for read-scaling. In order to avoid long lasting collection
  locks on the slave, transactions should be kept small.

  The `_replication` system collection is not used anymore in ArangoDB 2.2 and its usage is
  discouraged.

* INCOMPATIBLE CHANGE: the figures reported by the `collection.figures` method
  now only reflect documents and data contained in the journals and datafiles of
  collections. Documents or deletions contained only in the write-ahead log will
  not influence collection figures until the write-ahead log garbage collection
  kicks in. The figures for a collection might therefore underreport the total
  resource usage of a collection.

  Additionally, the attributes `lastTick` and `uncollectedLogfileEntries` have been
  added to the result of the `figures` operation and the HTTP API method
  `PUT /_api/collection/figures`

* added `insert` method as an alias for `save`. Documents can now be inserted into
  a collection using either method:

      db.test.save({ foo: "bar" });
      db.test.insert({ foo: "bar" });

* added support for data-modification AQL queries

* added AQL keywords `INSERT`, `UPDATE`, `REPLACE` and `REMOVE` (and `WITH`) to
  support data-modification AQL queries.

  Unquoted usage of these keywords for attribute names in AQL queries will likely
  fail in ArangoDB 2.2. If any such attribute name needs to be used in a query, it
  should be enclosed in backticks to indicate the usage of a literal attribute
  name.

  For example, the following query will fail in ArangoDB 2.2 with a parse error:

      FOR i IN foo RETURN i.remove

  and needs to be rewritten like this:

      FOR i IN foo RETURN i.`remove`

* disallow storing of JavaScript objects that contain JavaScript native objects
  of type `Date`, `Function`, `RegExp` or `External`, e.g.

      db.test.save({ foo: /bar/ });
      db.test.save({ foo: new Date() });

  will now print

      Error: <data> cannot be converted into JSON shape: could not shape document

  Previously, objects of these types were silently converted into an empty object
  (i.e. `{ }`).

  To store such objects in a collection, explicitly convert them into strings
  like this:

      db.test.save({ foo: String(/bar/) });
      db.test.save({ foo: String(new Date()) });

* The replication methods `logger.start`, `logger.stop` and `logger.properties` are
  no-ops in ArangoDB 2.2 as there is no separate replication logger anymore. Data changes
  are logged into the write-ahead log in ArangoDB 2.2, and not separately by the
  replication logger. The replication logger object is still there in ArangoDB 2.2 to
  ensure backwards-compatibility, however, logging cannot be started, stopped or
  configured anymore. Using any of these methods will do nothing.

  This also affects the following HTTP API methods:
  - `PUT /_api/replication/logger-start`
  - `PUT /_api/replication/logger-stop`
  - `GET /_api/replication/logger-config`
  - `PUT /_api/replication/logger-config`

  Using any of these methods is discouraged from now on as they will be removed in
  future versions of ArangoDB.

* INCOMPATIBLE CHANGE: replication of transactions has changed. Previously, transactions
  were logged on a master in one big block and shipped to a slave in one block, too.
  Now transactions will be logged and replicated as separate entries, allowing transactions
  to be bigger and also ensure replication progress.

  This change also affects the behavior of the `stop` method of the replication applier.
  If the replication applier is now stopped manually using the `stop` method and later
  restarted using the `start` method, any transactions that were unfinished at the
  point of stopping will be aborted on a slave, even if they later commit on the master.

  In ArangoDB 2.2, stopping the replication applier manually should be avoided unless the
  goal is to stop replication permanently or to do a full resync with the master anyway.
  If the replication applier still must be stopped, it should be made sure that the
  slave has fetched and applied all pending operations from a master, and that no
  extra transactions are started on the master before the `stop` command on the slave
  is executed.

  Replication of transactions in ArangoDB 2.2 might also lock the involved collections on
  the slave while a transaction is either committed or aborted on the master and the
  change has been replicated to the slave. This change in behavior may be important for
  slave servers that are used for read-scaling. In order to avoid long lasting collection
  locks on the slave, transactions should be kept small.

  The `_replication` system collection is not used anymore in ArangoDB 2.2 and its usage is
  discouraged.

* INCOMPATIBLE CHANGE: the figures reported by the `collection.figures` method
  now only reflect documents and data contained in the journals and datafiles of
  collections. Documents or deletions contained only in the write-ahead log will
  not influence collection figures until the write-ahead log garbage collection
  kicks in. The figures for a collection might therefore underreport the total
  resource usage of a collection.

  Additionally, the attributes `lastTick` and `uncollectedLogfileEntries` have been
  added to the result of the `figures` operation and the HTTP API method
  `PUT /_api/collection/figures`

* added `insert` method as an alias for `save`. Documents can now be inserted into
  a collection using either method:

      db.test.save({ foo: "bar" });
      db.test.insert({ foo: "bar" });

* added support for data-modification AQL queries

* added AQL keywords `INSERT`, `UPDATE`, `REPLACE` and `REMOVE` (and `WITH`) to
  support data-modification AQL queries.

  Unquoted usage of these keywords for attribute names in AQL queries will likely
  fail in ArangoDB 2.2. If any such attribute name needs to be used in a query, it
  should be enclosed in backticks to indicate the usage of a literal attribute
  name.

  For example, the following query will fail in ArangoDB 2.2 with a parse error:

      FOR i IN foo RETURN i.remove

  and needs to be rewritten like this:

      FOR i IN foo RETURN i.`remove`

* disallow storing of JavaScript objects that contain JavaScript native objects
  of type `Date`, `Function`, `RegExp` or `External`, e.g.

      db.test.save({ foo: /bar/ });
      db.test.save({ foo: new Date() });

  will now print

      Error: <data> cannot be converted into JSON shape: could not shape document

  Previously, objects of these types were silently converted into an empty object
  (i.e. `{ }`).

  To store such objects in a collection, explicitly convert them into strings
  like this:

      db.test.save({ foo: String(/bar/) });
      db.test.save({ foo: String(new Date()) });

* honor startup option `--server.disable-statistics` when deciding whether or not
  to start periodic statistics collection jobs

  Previously, the statistics collection jobs were started even if the server was
  started with the `--server.disable-statistics` flag being set to `true`

* removed startup option `--random.no-seed`

  This option had no effect in previous versions of ArangoDB and was thus removed.

* removed startup option `--database.remove-on-drop`

  This option was used for debugging only.

* removed startup option `--database.force-sync-properties`

  This option is now superfluous as collection properties are now stored in the
  write-ahead log.

* introduced write-ahead log

  All write operations in an ArangoDB server instance are automatically logged
  to the server's write-ahead log. The write-ahead log is a set of append-only
  logfiles, and it is used in case of a crash recovery and for replication.
  Data from the write-ahead log will eventually be moved into the journals or
  datafiles of collections, allowing the server to remove older write-ahead log
  logfiles. Figures of collections will be updated when data are moved from the
  write-ahead log into the journals or datafiles of collections.

  Cross-collection transactions in ArangoDB should benefit considerably by this
  change, as less writes than in previous versions are required to ensure the data
  of multiple collections are atomically and durably committed. All data-modifying
  operations inside transactions (insert, update, remove) will write their
  operations into the write-ahead log directly, making transactions with multiple
  operations also require less physical memory than in previous versions of ArangoDB,
  that required all transaction data to fit into RAM.

  The `_trx` system collection is not used anymore in ArangoDB 2.2 and its usage is
  discouraged.

  The data in the write-ahead log can also be used in the replication context.
  The `_replication` collection that was used in previous versions of ArangoDB to
  store all changes on the server is not used anymore in ArangoDB 2.2. Instead,
  slaves can read from a master's write-ahead log to get informed about most
  recent changes. This removes the need to store data-modifying operations in
  both the actual place and the `_replication` collection.

* removed startup option `--server.disable-replication-logger`

  This option is superfluous in ArangoDB 2.2. There is no dedicated replication
  logger in ArangoDB 2.2. There is now always the write-ahead log, and it is also
  used as the server's replication log. Specifying the startup option
  `--server.disable-replication-logger` will do nothing in ArangoDB 2.2, but the
  option should not be used anymore as it might be removed in a future version.

* changed behavior of replication logger

  There is no dedicated replication logger in ArangoDB 2.2 as there is the
  write-ahead log now. The existing APIs for starting and stopping the replication
  logger still exist in ArangoDB 2.2 for downwards-compatibility, but calling
  the start or stop operations are no-ops in ArangoDB 2.2. When querying the
  replication logger status via the API, the server will always report that the
  replication logger is running. Configuring the replication logger is a no-op
  in ArangoDB 2.2, too. Changing the replication logger configuration has no
  effect. Instead, the write-ahead log configuration can be changed.

* removed MRuby integration for arangod

  ArangoDB had an experimental MRuby integration in some of the publish builds.
  This wasn't continuously developed, and so it has been removed in ArangoDB 2.2.

  This change has led to the following startup options being superfluous:

  - `--ruby.gc-interval`
  - `--ruby.action-directory`
  - `--ruby.modules-path`
  - `--ruby.startup-directory`

  Specifying these startup options will do nothing in ArangoDB 2.2, but the
  options should be avoided from now on as they might be removed in future versions.

* reclaim index memory when last document in collection is deleted

  Previously, deleting documents from a collection did not lead to index sizes being
  reduced. Instead, the already allocated index memory was re-used when a collection
  was refilled.

  Now, index memory for primary indexes and hash indexes is reclaimed instantly when
  the last document from a collection is removed.

* inlined and optimized functions in hash indexes

* added AQL TRANSLATE function

  This function can be used to perform lookups from static lists, e.g.

      LET countryNames = { US: "United States", UK: "United Kingdom", FR: "France" }
      RETURN TRANSLATE("FR", countryNames)

* fixed datafile debugger

* fixed check-version for empty directory

* moved try/catch block to the top of routing chain

* added mountedApp function for foxx-manager

* fixed issue #883: arango 2.1 - when starting multi-machine cluster, UI web
  does not change to cluster overview

* fixed dfdb: should not start any other V8 threads

* cleanup of version-check, added module org/arangodb/database-version,
  added --check-version option

* fixed issue #881: [2.1.0] Bombarded (every 10 sec or so) with
  "WARNING format string is corrupt" when in non-system DB Dashboard

* specialized primary index implementation to allow faster hash table
  rebuilding and reduce lookups in datafiles for the actual value of `_key`.

* issue #862: added `--overwrite` option to arangoimp

* removed number of property lookups for documents during AQL queries that
  access documents

* prevent buffering of long print results in arangosh's and arangod's print
  command

  this change will emit buffered intermediate print results and discard the
  output buffer to quickly deliver print results to the user, and to prevent
  constructing very large buffers for large results

* removed sorting of attribute names for use in a collection's shaper

  sorting attribute names was done on document insert to keep attributes
  of a collection in sorted order for faster comparisons. The sort order
  of attributes was only used in one particular and unlikely case, so it
  was removed. Collections with many different attribute names should
  benefit from this change by faster inserts and slightly less memory usage.

* fixed a bug in arangodump which got the collection name in _from and _to
  attributes of edges wrong (all were "_unknown")

* fixed a bug in arangorestore which did not recognize wrong _from and _to
  attributes of edges

* improved error detection and reporting in arangorestore


v2.1.1 (2014-06-06)
-------------------

* fixed dfdb: should not start any other V8 threads

* signature for collection functions was modified

  The basic change was the substitution of the input parameter of the
  function by an generic options object which can contain multiple
  option parameter of the function.
  Following functions were modified
  remove
  removeBySample
  replace
  replaceBySample
  update
  updateBySample

  Old signature is yet supported but it will be removed in future versions

v2.1.0 (2014-05-29)
-------------------

* implemented upgrade procedure for clusters

* fixed communication issue with agency which prevented reconnect
  after an agent failure

* fixed cluster dashboard in the case that one but not all servers
  in the cluster are down

* fixed a bug with coordinators creating local database objects
  in the wrong order (_system needs to be done first)

* improved cluster dashboard


v2.1.0-rc2 (2014-05-25)
-----------------------

* fixed issue #864: Inconsistent behavior of AQL REVERSE(list) function


v2.1.0-rc1 (XXXX-XX-XX)
-----------------------

* added server-side periodic task management functions:

  - require("org/arangodb/tasks").register(): registers a periodic task
  - require("org/arangodb/tasks").unregister(): unregisters and removes a
    periodic task
  - require("org/arangodb/tasks").get(): retrieves a specific tasks or all
    existing tasks

  the previous undocumented function `internal.definePeriodic` is now
  deprecated and will be removed in a future release.

* decrease the size of some seldom used system collections on creation.

  This will make these collections use less disk space and mapped memory.

* added AQL date functions

* added AQL FLATTEN() list function

* added index memory statistics to `db.<collection>.figures()` function

  The `figures` function will now return a sub-document `indexes`, which lists
  the number of indexes in the `count` sub-attribute, and the total memory
  usage of the indexes in bytes in the `size` sub-attribute.

* added AQL CURRENT_DATABASE() function

  This function returns the current database's name.

* added AQL CURRENT_USER() function

  This function returns the current user from an AQL query. The current user is the
  username that was specified in the `Authorization` HTTP header of the request. If
  authentication is turned off or the query was executed outside a request context,
  the function will return `null`.

* fixed issue #796: Searching with newline chars broken?

  fixed slightly different handling of backslash escape characters in a few
  AQL functions. Now handling of escape sequences should be consistent, and
  searching for newline characters should work the same everywhere

* added OpenSSL version check for configure

  It will report all OpenSSL versions < 1.0.1g as being too old.
  `configure` will only complain about an outdated OpenSSL version but not stop.

* require C++ compiler support (requires g++ 4.8, clang++ 3.4 or Visual Studio 13)

* less string copying returning JSONified documents from ArangoDB, e.g. via
  HTTP GET `/_api/document/<collection>/<document>`

* issue #798: Lower case http headers from arango

  This change allows returning capitalized HTTP headers, e.g.
  `Content-Length` instead of `content-length`.
  The HTTP spec says that headers are case-insensitive, but
  in fact several clients rely on a specific case in response
  headers.
  This change will capitalize HTTP headers if the `X-Arango-Version`
  request header is sent by the client and contains a value of at
  least `20100` (for version 2.1). The default value for the
  compatibility can also be set at server start, using the
  `--server.default-api-compatibility` option.

* simplified usage of `db._createStatement()`

  Previously, the function could not be called with a query string parameter as
  follows:

      db._createStatement(queryString);

  Calling it as above resulted in an error because the function expected an
  object as its parameter. From now on, it's possible to call the function with
  just the query string.

* make ArangoDB not send back a `WWW-Authenticate` header to a client in case the
  client sends the `X-Omit-WWW-Authenticate` HTTP header.

  This is done to prevent browsers from showing their built-in HTTP authentication
  dialog for AJAX requests that require authentication.
  ArangoDB will still return an HTTP 401 (Unauthorized) if the request doesn't
  contain valid credentials, but it will omit the `WWW-Authenticate` header,
  allowing clients to bypass the browser's authentication dialog.

* added REST API method HTTP GET `/_api/job/job-id` to query the status of an
  async job without potentially fetching it from the list of done jobs

* fixed non-intuitive behavior in jobs API: previously, querying the status
  of an async job via the API HTTP PUT `/_api/job/job-id` removed a currently
  executing async job from the list of queryable jobs on the server.
  Now, when querying the result of an async job that is still executing,
  the job is kept in the list of queryable jobs so its result can be fetched
  by a subsequent request.

* use a new data structure for the edge index of an edge collection. This
  improves the performance for the creation of the edge index and in
  particular speeds up removal of edges in graphs. Note however that
  this change might change the order in which edges starting at
  or ending in a vertex are returned. However, this order was never
  guaranteed anyway and it is not sensible to guarantee any particular
  order.

* provide a size hint to edge and hash indexes when initially filling them
  this will lead to less re-allocations when populating these indexes

  this may speed up building indexes when opening an existing collection

* don't requeue identical context methods in V8 threads in case a method is
  already registered

* removed arangod command line option `--database.remove-on-compacted`

* export the sort attribute for graph traversals to the HTTP interface

* add support for arangodump/arangorestore for clusters


v2.0.8 (XXXX-XX-XX)
-------------------

* fixed too-busy iteration over skiplists

  Even when a skiplist query was restricted by a limit clause, the skiplist
  index was queried without the limit. this led to slower-than-necessary
  execution times.

* fixed timeout overflows on 32 bit systems

  this bug has led to problems when select was called with a high timeout
  value (2000+ seconds) on 32bit systems that don't have a forgiving select
  implementation. when the call was made on these systems, select failed
  so no data would be read or sent over the connection

  this might have affected some cluster-internal operations.

* fixed ETCD issues on 32 bit systems

  ETCD was non-functional on 32 bit systems at all. The first call to the
  watch API crashed it. This was because atomic operations worked on data
  structures that were not properly aligned on 32 bit systems.

* fixed issue #848: db.someEdgeCollection.inEdge does not return correct
  value when called the 2nd time after a .save to the edge collection


v2.0.7 (2014-05-05)
-------------------

* issue #839: Foxx Manager missing "unfetch"

* fixed a race condition at startup

  this fixes undefined behavior in case the logger was involved directly at
  startup, before the logger initialization code was called. This should have
  occurred only for code that was executed before the invocation of main(),
  e.g. during ctor calls of statically defined objects.


v2.0.6 (2014-04-22)
-------------------

* fixed issue #835: arangosh doesn't show correct database name



v2.0.5 (2014-04-21)
-------------------

* Fixed a caching problem in IE JS Shell

* added cancelation for async jobs

* upgraded to new gyp for V8

* new Windows installer


v2.0.4 (2014-04-14)
-------------------

* fixed cluster authentication front-end issues for Firefox and IE, there are
  still problems with Chrome


v2.0.3 (2014-04-14)
-------------------

* fixed AQL optimizer bug

* fixed front-end issues

* added password change dialog


v2.0.2 (2014-04-06)
-------------------

* during cluster startup, do not log (somewhat expected) connection errors with
  log level error, but with log level info

* fixed dashboard modals

* fixed connection check for cluster planning front end: firefox does
  not support async:false

* document how to persist a cluster plan in order to relaunch an existing
  cluster later


v2.0.1 (2014-03-31)
-------------------

* make ArangoDB not send back a `WWW-Authenticate` header to a client in case the
  client sends the `X-Omit-WWW-Authenticate` HTTP header.

  This is done to prevent browsers from showing their built-in HTTP authentication
  dialog for AJAX requests that require authentication.
  ArangoDB will still return an HTTP 401 (Unauthorized) if the request doesn't
  contain valid credentials, but it will omit the `WWW-Authenticate` header,
  allowing clients to bypass the browser's authentication dialog.

* fixed isses in arango-dfdb:

  the dfdb was not able to unload certain system collections, so these couldn't be
  inspected with the dfdb sometimes. Additionally, it did not truncate corrupt
  markers from datafiles under some circumstances

* added `changePassword` attribute for users

* fixed non-working "save" button in collection edit view of web interface
  clicking the save button did nothing. one had to press enter in one of the input
  fields to send modified form data

* fixed V8 compile error on MacOS X

* prevent `body length: -9223372036854775808` being logged in development mode for
  some Foxx HTTP responses

* fixed several bugs in web interface dashboard

* fixed issue #783: coffee script not working in manifest file

* fixed issue #783: coffee script not working in manifest file

* fixed issue #781: Cant save current query from AQL editor ui

* bumped version in `X-Arango-Version` compatibility header sent by arangosh and other
  client tools from `1.5` to `2.0`.

* fixed startup options for arango-dfdb, added details option for arango-dfdb

* fixed display of missing error messages and codes in arangosh

* when creating a collection via the web interface, the collection type was always
  "document", regardless of the user's choice


v2.0.0 (2014-03-10)
-------------------

* first 2.0 release


v2.0.0-rc2 (2014-03-07)
-----------------------

* fixed cluster authorization


v2.0.0-rc1 (2014-02-28)
-----------------------

* added sharding :-)

* added collection._dbName attribute to query the name of the database from a collection

  more detailed documentation on the sharding and cluster features can be found in the user
  manual, section **Sharding**

* INCOMPATIBLE CHANGE: using complex values in AQL filter conditions with operators other
  than equality (e.g. >=, >, <=, <) will disable usage of skiplist indexes for filter
  evaluation.

  For example, the following queries will be affected by change:

      FOR doc IN docs FILTER doc.value < { foo: "bar" } RETURN doc
      FOR doc IN docs FILTER doc.value >= [ 1, 2, 3 ] RETURN doc

  The following queries will not be affected by the change:

      FOR doc IN docs FILTER doc.value == 1 RETURN doc
      FOR doc IN docs FILTER doc.value == "foo" RETURN doc
      FOR doc IN docs FILTER doc.value == [ 1, 2, 3 ] RETURN doc
      FOR doc IN docs FILTER doc.value == { foo: "bar" } RETURN doc

* INCOMPATIBLE CHANGE: removed undocumented method `collection.saveOrReplace`

  this feature was never advertised nor documented nor tested.

* INCOMPATIBLE CHANGE: removed undocumented REST API method `/_api/simple/BY-EXAMPLE-HASH`

  this feature was never advertised nor documented nor tested.

* added explicit startup parameter `--server.reuse-address`

  This flag can be used to control whether sockets should be acquired with the SO_REUSEADDR
  flag.

  Regardless of this setting, sockets on Windows are always acquired using the
  SO_EXCLUSIVEADDRUSE flag.

* removed undocumented REST API method GET `/_admin/database-name`

* added user validation API at POST `/_api/user/<username>`

* slightly improved users management API in `/_api/user`:

  Previously, when creating a new user via HTTP POST, the username needed to be
  passed in an attribute `username`. When users were returned via this API,
  the usernames were returned in an attribute named `user`. This was slightly
  confusing and was changed in 2.0 as follows:

  - when adding a user via HTTP POST, the username can be specified in an attribute
  `user`. If this attribute is not used, the API will look into the attribute `username`
  as before and use that value.
  - when users are returned via HTTP GET, the usernames are still returned in an
    attribute `user`.

  This change should be fully downwards-compatible with the previous version of the API.

* added AQL SLICE function to extract slices from lists

* made module loader more node compatible

* the startup option `--javascript.package-path` for arangosh is now deprecated and does
  nothing. Using it will not cause an error, but the option is ignored.

* added coffee script support

* Several UI improvements.

* Exchanged icons in the graphviewer toolbar

* always start networking and HTTP listeners when starting the server (even in
  console mode)

* allow vertex and edge filtering with user-defined functions in TRAVERSAL,
  TRAVERSAL_TREE and SHORTEST_PATH AQL functions:

      // using user-defined AQL functions for edge and vertex filtering
      RETURN TRAVERSAL(friends, friendrelations, "friends/john", "outbound", {
        followEdges: "myfunctions::checkedge",
        filterVertices: "myfunctions::checkvertex"
      })

      // using the following custom filter functions
      var aqlfunctions = require("org/arangodb/aql/functions");
      aqlfunctions.register("myfunctions::checkedge", function (config, vertex, edge, path) {
        return (edge.type !== 'dislikes'); // don't follow these edges
      }, false);

      aqlfunctions.register("myfunctions::checkvertex", function (config, vertex, path) {
        if (vertex.isDeleted || ! vertex.isActive) {
          return [ "prune", "exclude" ]; // exclude these and don't follow them
        }
        return [ ]; // include everything else
      }, false);

* fail if invalid `strategy`, `order` or `itemOrder` attribute values
  are passed to the AQL TRAVERSAL function. Omitting these attributes
  is not considered an error, but specifying an invalid value for any
  of these attributes will make an AQL query fail.

* issue #751: Create database through API should return HTTP status code 201

  By default, the server now returns HTTP 201 (created) when creating a new
  database successfully. To keep compatibility with older ArangoDB versions, the
  startup parameter `--server.default-api-compatibility` can be set to a value
  of `10400` to indicate API compatibility with ArangoDB 1.4. The compatibility
  can also be enforced by setting the `X-Arango-Version` HTTP header in a
  client request to this API on a per-request basis.

* allow direct access from the `db` object to collections whose names start
  with an underscore (e.g. db._users).

  Previously, access to such collections via the `db` object was possible from
  arangosh, but not from arangod (and thus Foxx and actions). The only way
  to access such collections from these places was via the `db._collection(<name>)`
  workaround.

* allow `\n` (as well as `\r\n`) as line terminator in batch requests sent to
  `/_api/batch` HTTP API.

* use `--data-binary` instead of `--data` parameter in generated cURL examples

* issue #703: Also show path of logfile for fm.config()

* issue #675: Dropping a collection used in "graph" module breaks the graph

* added "static" Graph.drop() method for graphs API

* fixed issue #695: arangosh server.password error

* use pretty-printing in `--console` mode by default

* simplified ArangoDB startup options

  Some startup options are now superfluous or their usage is simplified. The
  following options have been changed:

  * `--javascript.modules-path`: this option has been removed. The modules paths
    are determined by arangod and arangosh automatically based on the value of
    `--javascript.startup-directory`.

    If the option is set on startup, it is ignored so startup will not abort with
    an error `unrecognized option`.

  * `--javascript.action-directory`: this option has been removed. The actions
    directory is determined by arangod automatically based on the value of
    `--javascript.startup-directory`.

    If the option is set on startup, it is ignored so startup will not abort with
    an error `unrecognized option`.

  * `--javascript.package-path`: this option is still available but it is not
    required anymore to set the standard package paths (e.g. `js/npm`). arangod
    will automatically use this standard package path regardless of whether it
    was specified via the options.

    It is possible to use this option to add additional package paths to the
    standard value.

  Configuration files included with arangod are adjusted accordingly.

* layout of the graphs tab adapted to better fit with the other tabs

* database selection is moved to the bottom right corner of the web interface

* removed priority queue index type

  this feature was never advertised nor documented nor tested.

* display internal attributes in document source view of web interface

* removed separate shape collections

  When upgrading to ArangoDB 2.0, existing collections will be converted to include
  shapes and attribute markers in the datafiles instead of using separate files for
  shapes.

  When a collection is converted, existing shapes from the SHAPES directory will
  be written to a new datafile in the collection directory, and the SHAPES directory
  will be removed afterwards.

  This saves up to 2 MB of memory and disk space for each collection
  (savings are higher, the less different shapes there are in a collection).
  Additionally, one less file descriptor per opened collection will be used.

  When creating a new collection, the amount of sync calls may be reduced. The same
  may be true for documents with yet-unknown shapes. This may help performance
  in these cases.

* added AQL functions `NTH` and `POSITION`

* added signal handler for arangosh to save last command in more cases

* added extra prompt placeholders for arangosh:
  - `%e`: current endpoint
  - `%u`: current user

* added arangosh option `--javascript.gc-interval` to control amount of
  garbage collection performed by arangosh

* fixed issue #651: Allow addEdge() to take vertex ids in the JS library

* removed command-line option `--log.format`

  In previous versions, this option did not have an effect for most log messages, so
  it got removed.

* removed C++ logger implementation

  Logging inside ArangoDB is now done using the LOG_XXX() macros. The LOGGER_XXX()
  macros are gone.

* added collection status "loading"


v1.4.16 (XXXX-XX-XX)
--------------------

* fixed too eager datafile deletion

  this issue could have caused a crash when the compaction had marked datafiles as obsolete
  and they were removed while "old" temporary query results still pointed to the old datafile
  positions

* fixed issue #826: Replication fails when a collection's configuration changes


v1.4.15 (2014-04-19)
--------------------

* bugfix for AQL query optimizer

  the following type of query was too eagerly optimized, leading to errors in code-generation:

      LET a = (FOR i IN [] RETURN i) LET b = (FOR i IN [] RETURN i) RETURN 1

  the problem occurred when both lists in the subqueries were empty. In this case invalid code
  was generated and the query couldn't be executed.


v1.4.14 (2014-04-05)
--------------------

* fixed race conditions during shape / attribute insertion

  A race condition could have led to spurious `cannot find attribute #xx` or
  `cannot find shape #xx` (where xx is a number) warning messages being logged
  by the server. This happened when a new attribute was inserted and at the same
  time was queried by another thread.

  Also fixed a race condition that may have occurred when a thread tried to
  access the shapes / attributes hash tables while they were resized. In this
  cases, the shape / attribute may have been hashed to a wrong slot.

* fixed a memory barrier / cpu synchronization problem with libev, affecting
  Windows with Visual Studio 2013 (probably earlier versions are affected, too)

  The issue is described in detail here:
  http://lists.schmorp.de/pipermail/libev/2014q1/002318.html


v1.4.13 (2014-03-14)
--------------------

* added diagnostic output for Foxx application upload

* allow dump & restore from ArangoDB 1.4 with an ArangoDB 2.0 server

* allow startup options `temp-path` and `default-language` to be specified from the arangod
  configuration file and not only from the command line

* fixed too eager compaction

  The compaction will now wait for several seconds before trying to re-compact the same
  collection. Additionally, some other limits have been introduced for the compaction.


v1.4.12 (2014-03-05)
--------------------

* fixed display bug in web interface which caused the following problems:
  - documents were displayed in web interface as being empty
  - document attributes view displayed many attributes with content "undefined"
  - document source view displayed many attributes with name "TYPEOF" and value "undefined"
  - an alert popping up in the browser with message "Datatables warning..."

* re-introduced old-style read-write locks to supports Windows versions older than
  Windows 2008R2 and Windows 7. This should re-enable support for Windows Vista and
  Windows 2008.


v1.4.11 (2014-02-27)
--------------------

* added SHORTEST_PATH AQL function

  this calculates the shortest paths between two vertices, using the Dijkstra
  algorithm, employing a min-heap

  By default, ArangoDB does not know the distance between any two vertices and
  will use a default distance of 1. A custom distance function can be registered
  as an AQL user function to make the distance calculation use any document
  attributes or custom logic:

      RETURN SHORTEST_PATH(cities, motorways, "cities/CGN", "cities/MUC", "outbound", {
        paths: true,
        distance: "myfunctions::citydistance"
      })

      // using the following custom distance function
      var aqlfunctions = require("org/arangodb/aql/functions");
      aqlfunctions.register("myfunctions::distance", function (config, vertex1, vertex2, edge) {
        return Math.sqrt(Math.pow(vertex1.x - vertex2.x) + Math.pow(vertex1.y - vertex2.y));
      }, false);

* fixed bug in Graph.pathTo function

* fixed small memleak in AQL optimizer

* fixed access to potentially uninitialized variable when collection had a cap constraint


v1.4.10 (2014-02-21)
--------------------

* fixed graph constructor to allow graph with some parameter to be used

* added node.js "events" and "stream"

* updated npm packages

* added loading of .json file

* Fixed http return code in graph api with waitForSync parameter.

* Fixed documentation in graph, simple and index api.

* removed 2 tests due to change in ruby library.

* issue #756: set access-control-expose-headers on CORS response

  the following headers are now whitelisted by ArangoDB in CORS responses:
  - etag
  - content-encoding
  - content-length
  - location
  - server
  - x-arango-errors
  - x-arango-async-id


v1.4.9 (2014-02-07)
-------------------

* return a document's current etag in response header for HTTP HEAD requests on
  documents that return an HTTP 412 (precondition failed) error. This allows
  retrieving the document's current revision easily.

* added AQL function `SKIPLIST` to directly access skiplist indexes from AQL

  This is a shortcut method to use a skiplist index for retrieving specific documents in
  indexed order. The function capability is rather limited, but it may be used
  for several cases to speed up queries. The documents are returned in index order if
  only one condition is used.

      /* return all documents with mycollection.created > 12345678 */
      FOR doc IN SKIPLIST(mycollection, { created: [[ '>', 12345678 ]] })
        RETURN doc

      /* return first document with mycollection.created > 12345678 */
      FOR doc IN SKIPLIST(mycollection, { created: [[ '>', 12345678 ]] }, 0, 1)
        RETURN doc

      /* return all documents with mycollection.created between 12345678 and 123456790 */
      FOR doc IN SKIPLIST(mycollection, { created: [[ '>', 12345678 ], [ '<=', 123456790 ]] })
        RETURN doc

      /* return all documents with mycollection.a equal 1 and .b equal 2 */
      FOR doc IN SKIPLIST(mycollection, { a: [[ '==', 1 ]], b: [[ '==', 2 ]] })
        RETURN doc

  The function requires a skiplist index with the exact same attributes to
  be present on the specified collection. All attributes present in the skiplist
  index must be specified in the conditions specified for the `SKIPLIST` function.
  Attribute declaration order is important, too: attributes must be specified in the
  same order in the condition as they have been declared in the skiplist index.

* added command-line option `--server.disable-authentication-unix-sockets`

  with this option, authentication can be disabled for all requests coming
  in via UNIX domain sockets, enabling clients located on the same host as
  the ArangoDB server to connect without authentication.
  Other connections (e.g. TCP/IP) are not affected by this option.

  The default value for this option is `false`.
  Note: this option is only supported on platforms that support Unix domain
  sockets.

* call global arangod instance destructor on shutdown

* issue #755: TRAVERSAL does not use strategy, order and itemOrder options

  these options were not honored when configuring a traversal via the AQL
  TRAVERSAL function. Now, these options are used if specified.

* allow vertex and edge filtering with user-defined functions in TRAVERSAL,
  TRAVERSAL_TREE and SHORTEST_PATH AQL functions:

      // using user-defined AQL functions for edge and vertex filtering
      RETURN TRAVERSAL(friends, friendrelations, "friends/john", "outbound", {
        followEdges: "myfunctions::checkedge",
        filterVertices: "myfunctions::checkvertex"
      })

      // using the following custom filter functions
      var aqlfunctions = require("org/arangodb/aql/functions");
      aqlfunctions.register("myfunctions::checkedge", function (config, vertex, edge, path) {
        return (edge.type !== 'dislikes'); // don't follow these edges
      }, false);

      aqlfunctions.register("myfunctions::checkvertex", function (config, vertex, path) {
        if (vertex.isDeleted || ! vertex.isActive) {
          return [ "prune", "exclude" ]; // exclude these and don't follow them
        }
        return [ ]; // include everything else
      }, false);

* issue #748: add vertex filtering to AQL's TRAVERSAL[_TREE]() function


v1.4.8 (2014-01-31)
-------------------

* install foxx apps in the web interface

* fixed a segfault in the import API


v1.4.7 (2014-01-23)
-------------------

* issue #744: Add usage example arangoimp from Command line

* issue #738: added __dirname, __filename pseudo-globals. Fixes #733. (@by pluma)

* mount all Foxx applications in system apps directory on startup


v1.4.6 (2014-01-20)
-------------------

* issue #736: AQL function to parse collection and key from document handle

* added fm.rescan() method for Foxx-Manager

* fixed issue #734: foxx cookie and route problem

* added method `fm.configJson` for arangosh

* include `startupPath` in result of API `/_api/foxx/config`


v1.4.5 (2014-01-15)
-------------------

* fixed issue #726: Alternate Windows Install Method

* fixed issue #716: dpkg -P doesn't remove everything

* fixed bugs in description of HTTP API `_api/index`

* fixed issue #732: Rest API GET revision number

* added missing documentation for several methods in HTTP API `/_api/edge/...`

* fixed typos in description of HTTP API `_api/document`

* defer evaluation of AQL subqueries and logical operators (lazy evaluation)

* Updated font in WebFrontend, it now contains a version that renders properly on Windows

* generally allow function return values as call parameters to AQL functions

* fixed potential deadlock in global context method execution

* added override file "arangod.conf.local" (and co)


v1.4.4 (2013-12-24)
-------------------

* uid and gid are now set in the scripts, there is no longer a separate config file for
  arangod when started from a script

* foxx-manager is now an alias for arangosh

* arango-dfdb is now an alias for arangod, moved from bin to sbin

* changed from readline to linenoise for Windows

* added --install-service and --uninstall-service for Windows

* removed --daemon and --supervisor for Windows

* arangosh and arangod now uses the config-file which maps the binary name, i. e. if you
  rename arangosh to foxx-manager it will use the config file foxx-manager.conf

* fixed lock file for Windows

* fixed issue #711, #687: foxx-manager throws internal errors

* added `--server.ssl-protocol` option for client tools
  this allows connecting from arangosh, arangoimp, arangoimp etc. to an ArangoDB
  server that uses a non-default value for `--server.ssl-protocol`. The default
  value for the SSL protocol is 4 (TLSv1). If the server is configured to use a
  different protocol, it was not possible to connect to it with the client tools.

* added more detailed request statistics

  This adds the number of async-executed HTTP requests plus the number of HTTP
  requests per individual HTTP method type.

* added `--force` option for arangorestore
  this option allows continuing a restore operation even if the server reports errors
  in the middle of the restore operation

* better error reporting for arangorestore
  in case the server returned an HTTP error, arangorestore previously reported this
  error as `internal error` without any details only. Now server-side errors are
  reported by arangorestore with the server's error message

* include more system collections in dumps produced by arangodump
  previously some system collections were intentionally excluded from dumps, even if the
  dump was run with `--include-system-collections`. for example, the collections `_aal`,
  `_modules`, `_routing`, and `_users` were excluded. This makes sense in a replication
  context but not always in a dump context.
  When specifying `--include-system-collections`, arangodump will now include the above-
  mentioned collections in the dump, too. Some other system collections are still excluded
  even when the dump is run with `--include-system-collections`, for example `_replication`
  and `_trx`.

* fixed issue #701: ArangoStatement undefined in arangosh

* fixed typos in configuration files


v1.4.3 (2013-11-25)
-------------------

* fixed a segfault in the AQL optimizer, occurring when a constant non-list value was
  used on the right-hand side of an IN operator that had a collection attribute on the
  left-hand side

* issue #662:

  Fixed access violation errors (crashes) in the Windows version, occurring under some
  circumstances when accessing databases with multiple clients in parallel

* fixed issue #681: Problem with ArchLinux PKGBUILD configuration


v1.4.2 (2013-11-20)
-------------------

* fixed issue #669: Tiny documentation update

* ported Windows version to use native Windows API SRWLocks (slim read-write locks)
  and condition variables instead of homemade versions

  MSDN states the following about the compatibility of SRWLocks and Condition Variables:

      Minimum supported client:
      Windows Server 2008 [desktop apps | Windows Store apps]

      Minimum supported server:
      Windows Vista [desktop apps | Windows Store apps]

* fixed issue #662: ArangoDB on Windows hanging

  This fixes a deadlock issue that occurred on Windows when documents were written to
  a collection at the same time when some other thread tried to drop the collection.

* fixed file-based logging in Windows

  the logger complained on startup if the specified log file already existed

* fixed startup of server in daemon mode (`--daemon` startup option)

* fixed a segfault in the AQL optimizer

* issue #671: Method graph.measurement does not exist

* changed Windows condition variable implementation to use Windows native
  condition variables

  This is an attempt to fix spurious Windows hangs as described in issue #662.

* added documentation for JavaScript traversals

* added --code-page command-line option for Windows version of arangosh

* fixed a problem when creating edges via the web interface.

  The problem only occurred if a collection was created with type "document
  collection" via the web interface, and afterwards was dropped and re-created
  with type "edge collection". If the web interface page was not reloaded,
  the old collection type (document) was cached, making the subsequent creation
  of edges into the (seeming-to-be-document) collection fail.

  The fix is to not cache the collection type in the web interface. Users of
  an older version of the web interface can reload the collections page if they
  are affected.

* fixed a caching problem in arangosh: if a collection was created using the web
  interface, and then removed via arangosh, arangosh did not actually drop the
  collection due to caching.

  Because the `drop` operation was not carried out, this caused misleading error
  messages when trying to re-create the collection (e.g. `cannot create collection:
  duplicate name`).

* fixed ALT-introduced characters for arangosh console input on Windows

  The Windows readline port was not able to handle characters that are built
  using CTRL or ALT keys. Regular characters entered using the CTRL or ALT keys
  were silently swallowed and not passed to the terminal input handler.

  This did not seem to cause problems for the US keyboard layout, but was a
  severe issue for keyboard layouts that require the ALT (or ALT-GR) key to
  construct characters. For example, entering the character `{` with a German
  keyboard layout requires pressing ALT-GR + 9.

* fixed issue #665: Hash/skiplist combo madness bit my ass

  this fixes a problem with missing/non-deterministic rollbacks of inserts in
  case of a unique constraint violation into a collection with multiple secondary
  indexes (with at least one of them unique)

* fixed issue #664: ArangoDB installer on Windows requires drive c:

* partly fixed issue #662: ArangoDB on Windows hanging

  This fixes dropping databases on Windows. In previous 1.4 versions on Windows,
  one shape collection file was not unloaded and removed when dropping a database,
  leaving one directory and one shape collection file in the otherwise-dropped
  database directory.

* fixed issue #660: updated documentation on indexes


v1.4.1 (2013-11-08)
-------------------

* performance improvements for skip-list deletes


v1.4.1-rc1 (2013-11-07)
-----------------------

* fixed issue #635: Web-Interface should have a "Databases" Menu for Management

* fixed issue #624: Web-Interface is missing a Database selector

* fixed segfault in bitarray query

* fixed issue #656: Cannot create unique index through web interface

* fixed issue #654: bitarray index makes server down

* fixed issue #653: Slow query

* fixed issue #650: Randomness of any() should be improved

* made AQL `DOCUMENT()` function polymorphic and work with just one parameter.

  This allows using the `DOCUMENT` function like this:

      DOCUMENT('users/john')
      DOCUMENT([ 'users/john', 'users/amy' ])

  in addition to the existing use cases:

      DOCUMENT(users, 'users/john')
      DOCUMENT(users, 'john')
      DOCUMENT(users, [ 'users/john' ])
      DOCUMENT(users, [ 'users/john', 'users/amy' ])
      DOCUMENT(users, [ 'john', 'amy' ])

* simplified usage of ArangoDB batch API

  It is not necessary anymore to send the batch boundary in the HTTP `Content-Type`
  header. Previously, the batch API expected the client to send a Content-Type header
  of`multipart/form-data; boundary=<some boundary value>`. This is still supported in
  ArangoDB 2.0, but clients can now also omit this header. If the header is not
  present in a client request, ArangoDB will ignore the request content type and
  read the MIME boundary from the beginning of the request body.

  This also allows using the batch API with the Swagger "Try it out" feature (which is
  not too good at sending a different or even dynamic content-type request header).

* added API method GET `/_api/database/user`

  This returns the list of databases a specific user can see without changing the
  username/passwd.

* issue #424: Documentation about IDs needs to be upgraded


v1.4.0 (2013-10-29)
-------------------

* fixed issue #648: /batch API is missing from Web Interface API Documentation (Swagger)

* fixed issue #647: Icon tooltips missing

* fixed issue #646: index creation in web interface

* fixed issue #645: Allow jumping from edge to linked vertices

* merged PR for issue #643: Some minor corrections and a link to "Downloads"

* fixed issue #642: Completion of error handling

* fixed issue #639: compiling v1.4 on maverick produces warnings on -Wstrict-null-sentinel

* fixed issue #634: Web interface bug: Escape does not always propagate

* fixed issue #620: added startup option `--server.default-api-compatibility`

  This adds the following changes to the ArangoDB server and clients:
  - the server provides a new startup option `--server.default-api-compatibility`.
    This option can be used to determine the compatibility of (some) server API
    return values. The value for this parameter is a server version number,
    calculated as follows: `10000 * major + 100 * minor` (e.g. `10400` for ArangoDB
    1.3). The default value is `10400` (1.4), the minimum allowed value is `10300`
    (1.3).

    When setting this option to a value lower than the current server version,
    the server might respond with old-style results to "old" clients, increasing
    compatibility with "old" (non-up-to-date) clients.

  - the server will on each incoming request check for an HTTP header
    `x-arango-version`. Clients can optionally set this header to the API
    version number they support. For example, if a client sends the HTTP header
    `x-arango-version: 10300`, the server will pick this up and might send ArangoDB
    1.3-style responses in some situations.

    Setting either the startup parameter or using the HTTP header (or both) allows
    running "old" clients with newer versions of ArangoDB, without having to adjust
    the clients too much.

  - the `location` headers returned by the server for the APIs `/_api/document/...`
    and `/_api/collection/...` will have different values depending on the used API
    version. If the API compatibility is `10300`, the `location` headers returned
    will look like this:

        location: /_api/document/....

    whereas when an API compatibility of `10400` or higher is used, the `location`
    headers will look like this:

        location: /_db/<database name>/_api/document/...

  Please note that even in the presence of this, old API versions still may not
  be supported forever by the server.

* fixed issue #643: Some minor corrections and a link to "Downloads" by @frankmayer

* started issue #642: Completion of error handling

* fixed issue #639: compiling v1.4 on maverick produces warnings on
  -Wstrict-null-sentinel

* fixed issue #621: Standard Config needs to be fixed

* added function to manage indexes (web interface)

* improved server shutdown time by signaling shutdown to applicationserver,
  logging, cleanup and compactor threads

* added foxx-manager `replace` command

* added foxx-manager `installed` command (a more intuitive alias for `list`)

* fixed issue #617: Swagger API is missing '/_api/version'

* fixed issue #615: Swagger API: Some commands have no parameter entry forms

* fixed issue #614: API : Typo in : Request URL /_api/database/current

* fixed issue #609: Graph viz tool - different background color

* fixed issue #608: arangosh config files - eventually missing in the manual

* fixed issue #607: Admin interface: no core documentation

* fixed issue #603: Aardvark Foxx App Manager

* fixed a bug in type-mapping between AQL user functions and the AQL layer

  The bug caused errors like the following when working with collection documents
  in an AQL user function:

      TypeError: Cannot assign to read only property '_id' of #<ShapedJson>

* create less system collections when creating a new database

  This is achieved by deferring collection creation until the collections are actually
  needed by ArangoDB. The following collections are affected by the change:
  - `_fishbowl`
  - `_structures`


v1.4.0-beta2 (2013-10-14)
-------------------------

* fixed compaction on Windows

  The compaction on Windows did not ftruncate the cleaned datafiles to a smaller size.
  This has been fixed so not only the content of the files is cleaned but also files
  are re-created with potentially smaller sizes.

* only the following system collections will be excluded from replication from now on:
  - `_replication`
  - `_trx`
  - `_users`
  - `_aal`
  - `_fishbowl`
  - `_modules`
  - `_routing`

  Especially the following system collections will now be included in replication:
  - `_aqlfunctions`
  - `_graphs`

  In previous versions of ArangoDB, all system collections were excluded from the
  replication.

  The change also caused a change in the replication logger and applier:
  in previous versions of ArangoDB, only a collection's id was logged for an operation.
  This has not caused problems for non-system collections but for system collections
  there ids might differ. In addition to a collection id ArangoDB will now also log the
  name of a collection for each replication event.

  The replication applier will now look for the collection name attribute in logged
  events preferably.

* added database selection to arango-dfdb

* provide foxx-manager, arangodump, and arangorestore in Windows build

* ArangoDB 1.4 will refuse to start if option `--javascript.app-path` is not set.

* added startup option `--server.allow-method-override`

  This option can be set to allow overriding the HTTP request method in a request using
  one of the following custom headers:

  - x-http-method-override
  - x-http-method
  - x-method-override

  This allows bypassing proxies and tools that would otherwise just let certain types of
  requests pass. Enabling this option may impose a security risk, so it should only be
  used in very controlled environments.

  The default value for this option is `false` (no method overriding allowed).

* added "details" URL parameter for bulk import API

  Setting the `details` URL parameter to `true` in a call to POST `/_api/import` will make
  the import return details about non-imported documents in the `details` attribute. If
  `details` is `false` or omitted, no `details` attribute will be present in the response.
  This is the same behavior that previous ArangoDB versions exposed.

* added "complete" option for bulk import API

  Setting the `complete` URL parameter to `true` in a call to POST `/_api/import` will make
  the import completely fail if at least one of documents cannot be imported successfully.

  It defaults to `false`, which will make ArangoDB continue importing the other documents
  from the import even if some documents cannot be imported. This is the same behavior that
  previous ArangoDB versions exposed.

* added missing swagger documentation for `/_api/log`

* calling `/_api/logs` (or `/_admin/logs`) is only permitted from the `_system` database now.

  Calling this API method for/from other database will result in an HTTP 400.

' ported fix from https://github.com/novus/nvd3/commit/0894152def263b8dee60192f75f66700cea532cc

  This prevents JavaScript errors from occurring in Chrome when in the admin interface,
  section "Dashboard".

* show current database name in web interface (bottom right corner)

* added missing documentation for /_api/import in swagger API docs

* allow specification of database name for replication sync command replication applier

  This allows syncing from a master database with a different name than the slave database.

* issue #601: Show DB in prompt

  arangosh now displays the database name as part of the prompt by default.

  Can change the prompt by using the `--prompt` option, e.g.

      > arangosh --prompt "my db is named \"%d\"> "


v1.4.0-beta1 (2013-10-01)
-------------------------

* make the Foxx manager use per-database app directories

  Each database now has its own subdirectory for Foxx applications. Each database
  can thus use different Foxx applications if required. A Foxx app for a specific
  database resides in `<app-path>/databases/<database-name>/<app-name>`.

  System apps are shared between all databases. They reside in `<app-path>/system/<app-name>`.

* only trigger an engine reset in development mode for URLs starting with `/dev/`

  This prevents ArangoDB from reloading all Foxx applications when it is not
  actually necessary.

* changed error code from 10 (bad parameter) to 1232 (invalid key generator) for
  errors that are due to an invalid key generator specification when creating a new
  collection

* automatic detection of content-type / mime-type for Foxx assets based on filenames,
  added possibility to override auto detection

* added endpoint management API at `/_api/endpoint`

* changed HTTP return code of PUT `/_api/cursor` from 400 to 404 in case a
  non-existing cursor is referred to

* issue #360: added support for asynchronous requests

  Incoming HTTP requests with the headers `x-arango-async: true` or
  `x-arango-async: store` will be answered by the server instantly with a generic
  HTTP 202 (Accepted) response.

  The actual requests will be queued and processed by the server asynchronously,
  allowing the client to continue sending other requests without waiting for the
  server to process the actually requested operation.

  The exact point in time when a queued request is executed is undefined. If an
  error occurs during execution of an asynchronous request, the client will not
  be notified by the server.

  The maximum size of the asynchronous task queue can be controlled using the new
  option `--scheduler.maximal-queue-size`. If the queue contains this many number of
  tasks and a new asynchronous request comes in, the server will reject it with an
  HTTP 500 (internal server error) response.

  Results of incoming requests marked with header `x-arango-async: true` will be
  discarded by the server immediately. Clients have no way of accessing the result
  of such asynchronously executed request. This is just _fire and forget_.

  To later retrieve the result of an asynchronously executed request, clients can
  mark a request with the header `x-arango-async: keep`. This makes the server
  store the result of the request in memory until explicitly fetched by a client
  via the `/_api/job` API. The `/_api/job` API also provides methods for basic
  inspection of which pending or already finished requests there are on the server,
  plus ways for garbage collecting unneeded results.

* Added new option `--scheduler.maximal-queue-size`.

* issue #590: Manifest Lint

* added data dump and restore tools, arangodump and arangorestore.

  arangodump can be used to create a logical dump of an ArangoDB database, or
  just dedicated collections. It can be used to dump both a collection's structure
  (properties and indexes) and data (documents).

  arangorestore can be used to restore data from a dump created with arangodump.
  arangorestore currently does not re-create any indexes, and doesn't yet handle
  referenced documents in edges properly when doing just partial restores.
  This will be fixed until 1.4 stable.

* introduced `--server.database` option for arangosh, arangoimp, and arangob.

  The option allows these client tools to use a certain database for their actions.
  In arangosh, the current database can be switched at any time using the command

      db._useDatabase(<name>);

  When no database is specified, all client tools will assume they should use the
  default database `_system`. This is done for downwards-compatibility reasons.

* added basic multi database support (alpha)

  New databases can be created using the REST API POST `/_api/database` and the
  shell command `db._createDatabase(<name>)`.

  The default database in ArangoDB is called `_system`. This database is always
  present and cannot be deleted by the user. When an older version of ArangoDB is
  upgraded to 1.4, the previously only database will automatically become the
  `_system` database.

  New databases can be created with the above commands, and can be deleted with the
  REST API DELETE `/_api/database/<name>` or the shell command `db._dropDatabase(<name>);`.

  Deleting databases is still unstable in ArangoDB 1.4 alpha and might crash the
  server. This will be fixed until 1.4 stable.

  To access a specific database via the HTTP REST API, the `/_db/<name>/` prefix
  can be used in all URLs. ArangoDB will check if an incoming request starts with
  this prefix, and will automatically pick the database name from it. If the prefix
  is not there, ArangoDB will assume the request is made for the default database
  (`_system`). This is done for downwards-compatibility reasons.

  That means, the following URL pathnames are logically identical:

      /_api/document/mycollection/1234
      /_db/_system/document/mycollection/1234

  To access a different database (e.g. `test`), the URL pathname would look like this:

      /_db/test/document/mycollection/1234

  New databases can also be created and existing databases can only be dropped from
  within the default database (`_system`). It is not possible to drop the `_system`
  database itself.

  Cross-database operations are unintended and unsupported. The intention of the
  multi-database feature is to have the possibility to have a few databases managed
  by ArangoDB in parallel, but to only access one database at a time from a connection
  or a request.

  When accessing the web interface via the URL pathname `/_admin/html/` or `/_admin/aardvark`,
  the web interface for the default database (`_system`) will be displayed.
  To access the web interface for a different database, the database name can be
  put into the URLs as a prefix, e.g. `/_db/test/_admin/html` or
  `/_db/test/_admin/aardvark`.

  All internal request handlers and also all user-defined request handlers and actions
  (including Foxx) will only get to see the unprefixed URL pathnames (i.e. excluding
  any database name prefix). This is to ensure downwards-compatibility.

  To access the name of the requested database from any action (including Foxx), use
  use `req.database`.

  For example, when calling the URL `/myapp/myaction`, the content of `req.database`
  will be `_system` (the default database because no database got specified) and the
  content of `req.url` will be `/myapp/myaction`.

  When calling the URL `/_db/test/myapp/myaction`, the content of `req.database` will be
  `test`, and the content of `req.url` will still be `/myapp/myaction`.

* Foxx now excludes files starting with . (dot) when bundling assets

  This mitigates problems with editor swap files etc.

* made the web interface a Foxx application

  This change caused the files for the web interface to be moved from `html/admin` to
  `js/apps/aardvark` in the file system.

  The base URL for the admin interface changed from `_admin/html/index.html` to
  `_admin/aardvark/index.html`.

  The "old" redirection to `_admin/html/index.html` will now produce a 404 error.

  When starting ArangoDB with the `--upgrade` option, this will automatically be remedied
  by putting in a redirection from `/` to `/_admin/aardvark/index.html`, and from
  `/_admin/html/index.html` to `/_admin/aardvark/index.html`.

  This also obsoletes the following configuration (command-line) options:
  - `--server.admin-directory`
  - `--server.disable-admin-interface`

  when using these now obsolete options when the server is started, no error is produced
  for downwards-compatibility.

* changed User-Agent value sent by arangoimp, arangosh, and arangod from "VOC-Agent" to
  "ArangoDB"

* changed journal file creation behavior as follows:

  Previously, a journal file for a collection was always created when a collection was
  created. When a journal filled up and became full, the current journal was made a
  datafile, and a new (empty) journal was created automatically. There weren't many
  intended situations when a collection did not have at least one journal.

  This is changed now as follows:
  - when a collection is created, no journal file will be created automatically
  - when there is a write into a collection without a journal, the journal will be
    created lazily
  - when there is a write into a collection with a full journal, a new journal will
    be created automatically

  From the end user perspective, nothing should have changed, except that there is now
  less disk usage for empty collections. Disk usage of infrequently updated collections
  might also be reduced significantly by running the `rotate()` method of a collection,
  and not writing into a collection subsequently.

* added method `collection.rotate()`

  This allows premature rotation of a collection's current journal file into a (read-only)
  datafile. The purpose of using `rotate()` is to prematurely allow compaction (which is
  performed on datafiles only) on data, even if the journal was not filled up completely.

  Using `rotate()` may make sense in the following scenario:

      c = db._create("test");
      for (i = 0; i < 1000; ++i) {
        c.save(...); // insert lots of data here
      }

      ...
      c.truncate(); // collection is now empty
      // only data in datafiles will be compacted by following compaction runs
      // all data in the current journal would not be compacted

      // calling rotate will make the current journal a datafile, and thus make it
      // eligible for compaction
      c.rotate();

  Using `rotate()` may also be useful when data in a collection is known to not change
  in the immediate future. After having completed all write operations on a collection,
  performing a `rotate()` will reduce the size of the current journal to the actually
  required size (remember that journals are pre-allocated with a specific size) before
  making the journal a datafile. Thus `rotate()` may cause disk space savings, even if
  the datafiles does not qualify for compaction after rotation.

  Note: rotating the journal is asynchronous, so that the actual rotation may be executed
  after `rotate()` returns to the caller.

* changed compaction to merge small datafiles together (up to 3 datafiles are merged in
  a compaction run)

  In the regular case, this should leave less small datafiles stay around on disk and allow
  using less file descriptors in total.

* added AQL MINUS function

* added AQL UNION_DISTINCT function (more efficient than combination of `UNIQUE(UNION())`)

* updated mruby to 2013-08-22

* issue #587: Add db._create() in help for startup arangosh

* issue #586: Share a link on installation instructions in the User Manual

* issue #585: Bison 2.4 missing on Mac for custom build

* issue #584: Web interface images broken in devel

* issue #583: Small documentation update

* issue #581: Parameter binding for attributes

* issue #580: Small improvements (by @guidoreina)

* issue #577: Missing documentation for collection figures in implementor manual

* issue #576: Get disk usage for collections and graphs

  This extends the result of the REST API for /_api/collection/figures with
  the attributes `compactors.count`, `compactors.fileSize`, `shapefiles.count`,
  and `shapefiles.fileSize`.

* issue #575: installing devel version on mac (low prio)

* issue #574: Documentation (POST /_admin/routing/reload)

* issue #558: HTTP cursors, allow count to ignore LIMIT


v1.4.0-alpha1 (2013-08-02)
--------------------------

* added replication. check online manual for details.

* added server startup options `--server.disable-replication-logger` and
  `--server.disable-replication-applier`

* removed action deployment tool, this now handled with Foxx and its manager or
  by kaerus node utility

* fixed a server crash when using byExample / firstExample inside a transaction
  and the collection contained a usable hash/skiplist index for the example

* defineHttp now only expects a single context

* added collection detail dialog (web interface)

  Shows collection properties, figures (datafiles, journals, attributes, etc.)
  and indexes.

* added documents filter (web interface)

  Allows searching for documents based on attribute values. One or many filter
  conditions can be defined, using comparison operators such as '==', '<=', etc.

* improved AQL editor (web interface)

  Editor supports keyboard shortcuts (Submit, Undo, Redo, Select).
  Editor allows saving and reusing of user-defined queries.
  Added example queries to AQL editor.
  Added comment button.

* added document import (web interface)

  Allows upload of JSON-data from files. Files must have an extension of .json.

* added dashboard (web interface)

  Shows the status of replication and multiple system charts, e.g.
  Virtual Memory Size, Request Time, HTTP Connections etc.

* added API method `/_api/graph` to query all graphs with all properties.

* added example queries in web interface AQL editor

* added arango.reconnect(<host>) method for arangosh to dynamically switch server or
  user name

* added AQL range operator `..`

  The `..` operator can be used to easily iterate over a sequence of numeric
  values. It will produce a list of values in the defined range, with both bounding
  values included.

  Example:

      2010..2013

  will produce the following result:

      [ 2010, 2011, 2012, 2013 ]

* added AQL RANGE function

* added collection.first(count) and collection.last(count) document access functions

  These functions allow accessing the first or last n documents in a collection. The order
  is determined by document insertion/update time.

* added AQL INTERSECTION function

* INCOMPATIBLE CHANGE: changed AQL user function namespace resolution operator from `:` to `::`

  AQL user-defined functions were introduced in ArangoDB 1.3, and the namespace resolution
  operator for them was the single colon (`:`). A function call looked like this:

      RETURN mygroup:myfunc()

  The single colon caused an ambiguity in the AQL grammar, making it indistinguishable from
  named attributes or the ternary operator in some cases, e.g.

      { mygroup:myfunc ? mygroup:myfunc }

  The change of the namespace resolution operator from `:` to `::` fixes this ambiguity.

  Existing user functions in the database will be automatically fixed when starting ArangoDB
  1.4 with the `--upgrade` option. However, queries using user-defined functions need to be
  adjusted on the client side to use the new operator.

* allow multiple AQL LET declarations separated by comma, e.g.
  LET a = 1, b = 2, c = 3

* more useful AQL error messages

  The error position (line/column) is more clearly indicated for parse errors.
  Additionally, if a query references a collection that cannot be found, the error
  message will give a hint on the collection name

* changed return value for AQL `DOCUMENT` function in case document is not found

  Previously, when the AQL `DOCUMENT` function was called with the id of a document and
  the document could not be found, it returned `undefined`. This value is not part of the
  JSON type system and this has caused some problems.
  Starting with ArangoDB 1.4, the `DOCUMENT` function will return `null` if the document
  looked for cannot be found.

  In case the function is called with a list of documents, it will continue to return all
  found documents, and will not return `null` for non-found documents. This has not changed.

* added single line comments for AQL

  Single line comments can be started with a double forward slash: `//`.
  They end at the end of the line, or the end of the query string, whichever is first.

* fixed documentation issues #567, #568, #571.

* added collection.checksum(<withData>) method to calculate CRC checksums for
  collections

  This can be used to
  - check if data in a collection has changed
  - compare the contents of two collections on different ArangoDB instances

* issue #565: add description line to aal.listAvailable()

* fixed several out-of-memory situations when double freeing or invalid memory
  accesses could happen

* less msyncing during the creation of collections

  This is achieved by not syncing the initial (standard) markers in shapes collections.
  After all standard markers are written, the shapes collection will get synced.

* renamed command-line option `--log.filter` to `--log.source-filter` to avoid
  misunderstandings

* introduced new command-line option `--log.content-filter` to optionally restrict
  logging to just specific log messages (containing the filter string, case-sensitive).

  For example, to filter on just log entries which contain `ArangoDB`, use:

      --log.content-filter "ArangoDB"

* added optional command-line option `--log.requests-file` to log incoming HTTP
  requests to a file.

  When used, all HTTP requests will be logged to the specified file, containing the
  client IP address, HTTP method, requests URL, HTTP response code, and size of the
  response body.

* added a signal handler for SIGUSR1 signal:

  when ArangoDB receives this signal, it will respond all further incoming requests
  with an HTTP 503 (Service Unavailable) error. This will be the case until another
  SIGUSR1 signal is caught. This will make ArangoDB start serving requests regularly
  again. Note: this is not implemented on Windows.

* limited maximum request URI length to 16384 bytes:

  Incoming requests with longer request URIs will be responded to with an HTTP
  414 (Request-URI Too Long) error.

* require version 1.0 or 1.1 in HTTP version signature of requests sent by clients:

  Clients sending requests with a non-HTTP 1.0 or non-HTTP 1.1 version number will
  be served with an HTTP 505 (HTTP Version Not Supported) error.

* updated manual on indexes:

  using system attributes such as `_id`, `_key`, `_from`, `_to`, `_rev` in indexes is
  disallowed and will be rejected by the server. This was the case since ArangoDB 1.3,
  but was not properly documented.

* issue #563: can aal become a default object?

  aal is now a prefab object in arangosh

* prevent certain system collections from being renamed, dropped, or even unloaded.

  Which restrictions there are for which system collections may vary from release to
  release, but users should in general not try to modify system collections directly
  anyway.

  Note: there are no such restrictions for user-created collections.

* issue #559: added Foxx documentation to user manual

* added server startup option `--server.authenticate-system-only`. This option can be
  used to restrict the need for HTTP authentication to internal functionality and APIs,
  such as `/_api/*` and `/_admin/*`.
  Setting this option to `true` will thus force authentication for the ArangoDB APIs
  and the web interface, but allow unauthenticated requests for other URLs (including
  user defined actions and Foxx applications).
  The default value of this option is `false`, meaning that if authentication is turned
  on, authentication is still required for *all* incoming requests. Only by setting the
  option to `true` this restriction is lifted and authentication becomes required for
  URLs starting with `/_` only.

  Please note that authentication still needs to be enabled regularly by setting the
  `--server.disable-authentication` parameter to `false`. Otherwise no authentication
  will be required for any URLs as before.

* protect collections against unloading when there are still document barriers around.

* extended cap constraints to optionally limit the active data size in a collection to
  a specific number of bytes.

  The arguments for creating a cap constraint are now:
  `collection.ensureCapConstraint(<count>, <byteSize>);`

  It is supported to specify just a count as in ArangoDB 1.3 and before, to specify
  just a fileSize, or both. The first met constraint will trigger the automated
  document removal.

* added `db._exists(doc)` and `collection.exists(doc)` for easy document existence checks

* added API `/_api/current-database` to retrieve information about the database the
  client is currently connected to (note: the API `/_api/current-database` has been
  removed in the meantime. The functionality is accessible via `/_api/database/current`
  now).

* ensure a proper order of tick values in datafiles/journals/compactors.
  any new files written will have the _tick values of their markers in order. for
  older files, there are edge cases at the beginning and end of the datafiles when
  _tick values are not properly in order.

* prevent caching of static pages in PathHandler.
  whenever a static page is requested that is served by the general PathHandler, the
  server will respond to HTTP GET requests with a "Cache-Control: max-age=86400" header.

* added "doCompact" attribute when creating collections and to collection.properties().
  The attribute controls whether collection datafiles are compacted.

* changed the HTTP return code from 400 to 404 for some cases when there is a referral
  to a non-existing collection or document.

* introduced error code 1909 `too many iterations` that is thrown when graph traversals
  hit the `maxIterations` threshold.

* optionally limit traversals to a certain number of iterations
  the limitation can be achieved via the traversal API by setting the `maxIterations`
  attribute, and also via the AQL `TRAVERSAL` and `TRAVERSAL_TREE` functions by setting
  the same attribute. If traversals are not limited by the end user, a server-defined
  limit for `maxIterations` may be used to prevent server-side traversals from running
  endlessly.

* added graph traversal API at `/_api/traversal`

* added "API" link in web interface, pointing to REST API generated with Swagger

* moved "About" link in web interface into "links" menu

* allow incremental access to the documents in a collection from out of AQL
  this allows reading documents from a collection chunks when a full collection scan
  is required. memory usage might be must lower in this case and queries might finish
  earlier if there is an additional LIMIT statement

* changed AQL COLLECT to use a stable sort, so any previous SORT order is preserved

* issue #547: Javascript error in the web interface

* issue #550: Make AQL graph functions support key in addition to id

* issue #526: Unable to escape when an errorneous command is entered into the js shell

* issue #523: Graph and vertex methods for the javascript api

* issue #517: Foxx: Route parameters with capital letters fail

* issue #512: Binded Parameters for LIMIT


v1.3.3 (2013-08-01)
-------------------

* issue #570: updateFishbowl() fails once

* updated and fixed generated examples

* issue #559: added Foxx documentation to user manual

* added missing error reporting for errors that happened during import of edges


v1.3.2 (2013-06-21)
-------------------

* fixed memleak in internal.download()

* made the shape-collection journal size adaptive:
  if too big shapes come in, a shape journal will be created with a big-enough size
  automatically. the maximum size of a shape journal is still restricted, but to a
  very big value that should never be reached in practice.

* fixed a segfault that occurred when inserting documents with a shape size bigger
  than the default shape journal size (2MB)

* fixed a locking issue in collection.truncate()

* fixed value overflow in accumulated filesizes reported by collection.figures()

* issue #545: AQL FILTER unnecessary (?) loop

* issue #549: wrong return code with --daemon


v1.3.1 (2013-05-24)
-------------------

* removed currently unused _ids collection

* fixed usage of --temp-path in aranogd and arangosh

* issue #540: suppress return of temporary internal variables in AQL

* issue #530: ReferenceError: ArangoError is not a constructor

* issue #535: Problem with AQL user functions javascript API

* set --javascript.app-path for test execution to prevent startup error

* issue #532: Graph _edgesCache returns invalid data?

* issue #531: Arangod errors

* issue #529: Really weird transaction issue

* fixed usage of --temp-path in aranogd and arangosh


v1.3.0 (2013-05-10)
-------------------

* fixed problem on restart ("datafile-xxx is not sealed") when server was killed
  during a compaction run

* fixed leak when using cursors with very small batchSize

* issue #508: `unregistergroup` function not mentioned in http interface docs

* issue #507: GET /_api/aqlfunction returns code inside parentheses

* fixed issue #489: Bug in aal.install

* fixed issue 505: statistics not populated on MacOS


v1.3.0-rc1 (2013-04-24)
-----------------------

* updated documentation for 1.3.0

* added node modules and npm packages

* changed compaction to only compact datafiles with more at least 10% of dead
  documents (byte size-wise)

* issue #498: fixed reload of authentication info when using
  `require("org/arangodb/users").reload()`

* issue #495: Passing an empty array to create a document results in a
  "phantom" document

* added more precision for requests statistics figures

* added "sum" attribute for individual statistics results in statistics API
  at /_admin/statistics

* made "limit" an optional parameter in AQL function NEAR().
  limit can now be either omitted completely, or set to 0. If so, an internal
  default value (currently 100) will be applied for the limit.

* issue #481

* added "attributes.count" to output of `collection.figures()`
  this also affects the REST API /_api/collection/<name>/figures

* added IndexedPropertyGetter for ShapedJson objects

* added API for user-defined AQL functions

* issue #475: A better error message for deleting a non-existent graph

* issue #474: Web interface problems with the JS Shell

* added missing documentation for AQL UNION function

* added transaction support.
  This provides ACID transactions for ArangoDB. Transactions can be invoked
  using the `db._executeTransaction()` function, or the `/_api/transaction`
  REST API.

* switched to semantic versioning (at least for alpha & alpha naming)

* added saveOrReplace() for server-side JS

v1.3.alpha1 (2013-04-05)
------------------------

* cleanup of Module, Package, ArangoApp and modules "internal", "fs", "console"

* use Error instead of string in throw to allow stack-trace

* issue #454: error while creation of Collection

* make `collection.count()` not recalculate the number of documents on the fly, but
  use some internal document counters.

* issue #457: invalid string value in web interface

* make datafile id (datafile->_fid) identical to the numeric part of the filename.
  E.g. the datafile `journal-123456.db` will now have a datafile marker with the same
  fid (i.e. `123456`) instead of a different value. This change will only affect
  datafiles that are created with 1.3 and not any older files.
  The intention behind this change is to make datafile debugging easier.

* consistently discard document attributes with reserved names (system attributes)
  but without any known meaning, for example `_test`, `_foo`, ...

  Previously, these attributes were saved with the document regularly in some cases,
  but were discarded in other cases.
  Now these attributes are discarded consistently. "Real" system attributes such as
  `_key`, `_from`, `_to` are not affected and will work as before.

  Additionally, attributes with an empty name (``) are discarded when documents are
  saved.

  Though using reserved or empty attribute names in documents was not really and
  consistently supported in previous versions of ArangoDB, this change might cause
  an incompatibility for clients that rely on this feature.

* added server startup flag `--database.force-sync-properties` to force syncing of
  collection properties on collection creation, deletion and on property update.
  The default value is true to mimic the behavior of previous versions of ArangoDB.
  If set to false, collection properties are written to disk but no call to sync()
  is made.

* added detailed output of server version and components for REST APIs
  `/_admin/version` and `/_api/version`. To retrieve this extended information,
  call the REST APIs with URL parameter `details=true`.

* issue #443: For git-based builds include commit hash in version

* adjust startup log output to be more compact, less verbose

* set the required minimum number of file descriptors to 256.
  On server start, this number is enforced on systems that have rlimit. If the limit
  cannot be enforced, starting the server will fail.
  Note: 256 is considered to be the absolute minimum value. Depending on the use case
  for ArangoDB, a much higher number of file descriptors should be used.

  To avoid checking & potentially changing the number of maximum open files, use the
  startup option `--server.descriptors-minimum 0`

* fixed shapedjson to json conversion for special numeric values (NaN, +inf, -inf).
  Before, "NaN", "inf", or "-inf" were written into the JSONified output, but these
  values are not allowed in JSON. Now, "null" is written to the JSONified output as
  required.

* added AQL functions VARIANCE_POPULATION(), VARIANCE_SAMPLE(), STDDEV_POPULATION(),
  STDDEV_SAMPLE(), AVERAGE(), MEDIAN() to calculate statistical values for lists

* added AQL SQRT() function

* added AQL TRIM(), LEFT() and RIGHT() string functions

* fixed issue #436: GET /_api/document on edge

* make AQL REVERSE() and LENGTH() functions work on strings, too

* disabled DOT generation in `make doxygen`. this speeds up docs generation

* renamed startup option `--dispatcher.report-intervall` to `--dispatcher.report-interval`

* renamed startup option `--scheduler.report-intervall` to `--scheduler.report-interval`

* slightly changed output of REST API method /_admin/log.
  Previously, the log messages returned also contained the date and log level, now
  they will only contain the log message, and no date and log level information.
  This information can be re-created by API users from the `timestamp` and `level`
  attributes of the result.

* removed configure option `--enable-zone-debug`
  memory zone debugging is now automatically turned on when compiling with ArangoDB
  `--enable-maintainer-mode`

* removed configure option `--enable-arangob`
  arangob is now always included in the build


v1.2.3 (XXXX-XX-XX)
-------------------

* added optional parameter `edgexamples` for AQL function EDGES() and NEIGHBORS()

* added AQL function NEIGHBORS()

* added freebsd support

* fixed firstExample() query with `_id` and `_key` attributes

* issue triAGENS/ArangoDB-PHP#55: AQL optimizer may have mis-optimized duplicate
  filter statements with limit


v1.2.2 (2013-03-26)
-------------------

* fixed save of objects with common sub-objects

* issue #459: fulltext internal memory allocation didn't scale well
  This fix improves loading times for collections with fulltext indexes that have
  lots of equal words indexed.

* issue #212: auto-increment support

  The feature can be used by creating a collection with the extra `keyOptions`
  attribute as follows:

      db._create("mycollection", { keyOptions: { type: "autoincrement", offset: 1, increment: 10, allowUserKeys: true } });

  The `type` attribute will make sure the keys will be auto-generated if no
  `_key` attribute is specified for a document.

  The `allowUserKeys` attribute determines whether users might still supply own
  `_key` values with documents or if this is considered an error.

  The `increment` value determines the actual increment value, whereas the `offset`
  value can be used to seed to value sequence with a specific starting value.
  This will be useful later in a multi-master setup, when multiple servers can use
  different auto-increment seed values and thus generate non-conflicting auto-increment values.

  The default values currently are:

  - `allowUserKeys`: `true`
  - `offset`: `0`
  - `increment`: `1`

  The only other available key generator type currently is `traditional`.
  The `traditional` key generator will auto-generate keys in a fashion as ArangoDB
  always did (some increasing integer value, with a more or less unpredictable
  increment value).

  Note that for the `traditional` key generator there is only the option to disallow
  user-supplied keys and give the server the sole responsibility for key generation.
  This can be achieved by setting the `allowUserKeys` property to `false`.

  This change also introduces the following errors that API implementors may want to check
  the return values for:

  - 1222: `document key unexpected`: will be raised when a document is created with
    a `_key` attribute, but the underlying collection was set up with the `keyOptions`
    attribute `allowUserKeys: false`.

  - 1225: `out of keys`: will be raised when the auto-increment key generator runs
    out of keys. This may happen when the next key to be generated is 2^64 or higher.
    In practice, this will only happen if the values for `increment` or `offset` are
    not set appropriately, or if users are allowed to supply own keys, those keys
    are near the 2^64 threshold, and later the auto-increment feature kicks in and
    generates keys that cross that threshold.

    In practice it should not occur with proper configuration and proper usage of the
    collections.

  This change may also affect the following REST APIs:
  - POST `/_api/collection`: the server does now accept the optional `keyOptions`
    attribute in the second parameter
  - GET `/_api/collection/properties`: will return the `keyOptions` attribute as part
    of the collection's properties. The previous optional attribute `createOptions`
    is now gone.

* fixed `ArangoStatement.explain()` method with bind variables

* fixed misleading "cursor not found" error message in arangosh that occurred when
  `count()` was called for client-side cursors

* fixed handling of empty attribute names, which may have crashed the server under
  certain circumstances before

* fixed usage of invalid pointer in error message output when index description could
  not be opened


v1.2.1 (2013-03-14)
-------------------

* issue #444: please darken light color in arangosh

* issue #442: pls update post install info on osx

* fixed conversion of special double values (NaN, -inf, +inf) when converting from
  shapedjson to JSON

* fixed compaction of markers (location of _key was not updated correctly in memory,
  leading to _keys pointing to undefined memory after datafile rotation)

* fixed edge index key pointers to use document master pointer plus offset instead
  of direct _key address

* fixed case when server could not create any more journal or compactor files.
  Previously a wrong status code may have been returned, and not being able to create
  a new compactor file may have led to an infinite loop with error message
  "could not create compactor".

* fixed value truncation for numeric filename parts when renaming datafiles/journals


v1.2.0 (2013-03-01)
-------------------

* by default statistics are now switch off; in order to enable comment out
  the "disable-statistics = yes" line in "arangod.conf"

* fixed issue #435: csv parser skips data at buffer border

* added server startup option `--server.disable-statistics` to turn off statistics
  gathering without recompilation of ArangoDB.
  This partly addresses issue #432.

* fixed dropping of indexes without collection name, e.g.
  `db.xxx.dropIndex("123456");`
  Dropping an index like this failed with an assertion error.

* fixed issue #426: arangoimp should be able to import edges into edge collections

* fixed issue #425: In case of conflict ArangoDB returns HTTP 400 Bad request
  (with 1207 Error) instead of HTTP 409 Conflict

* fixed too greedy token consumption in AQL for negative values:
  e.g. in the statement `RETURN { a: 1 -2 }` the minus token was consumed as part
  of the value `-2`, and not interpreted as the binary arithmetic operator


v1.2.beta3 (2013-02-22)
-----------------------

* issue #427: ArangoDB Importer Manual has no navigation links (previous|home|next)

* issue #319: Documentation missing for Emergency console and incomplete for datafile debugger.

* issue #370: add documentation for reloadRouting and flushServerModules

* issue #393: added REST API for user management at /_api/user

* issue #393, #128: added simple cryptographic functions for user actions in module "crypto":
  * require("org/arangodb/crypto").md5()
  * require("org/arangodb/crypto").sha256()
  * require("org/arangodb/crypto").rand()

* added replaceByExample() Javascript and REST API method

* added updateByExample() Javascript and REST API method

* added optional "limit" parameter for removeByExample() Javascript and REST API method

* fixed issue #413

* updated bundled V8 version from 3.9.4 to 3.16.14.1
  Note: the Windows version used a more recent version (3.14.0.1) and was not updated.

* fixed issue #404: keep original request url in request object


v1.2.beta2 (2013-02-15)
-----------------------

* fixed issue #405: 1.2 compile warnings

* fixed issue #333: [debian] Group "arangodb" is not used when starting vie init.d script

* added optional parameter 'excludeSystem' to GET /_api/collection
  This parameter can be used to disable returning system collections in the list
  of all collections.

* added AQL functions KEEP() and UNSET()

* fixed issue #348: "HTTP Interface for Administration and Monitoring"
  documentation errors.

* fix stringification of specific positive int64 values. Stringification of int64
  values with the upper 32 bits cleared and the 33rd bit set were broken.

* issue #395:  Collection properties() function should return 'isSystem' for
  Javascript and REST API

* make server stop after upgrade procedure when invoked with `--upgrade option`.
  When started with the `--upgrade` option, the server will perfom
  the upgrade, and then exit with a status code indicating the result of the
  upgrade (0 = success, 1 = failure). To start the server regularly in either
  daemon or console mode, the `--upgrade` option must not be specified.
  This change was introduced to allow init.d scripts check the result of
  the upgrade procedure, even in case an upgrade was successful.
  this was introduced as part of issue #391.

* added AQL function EDGES()

* added more crash-protection when reading corrupted collections at startup

* added documentation for AQL function CONTAINS()

* added AQL function LIKE()

* replaced redundant error return code 1520 (Unable to open collection) with error code
  1203 (Collection not found). These error codes have the same meanings, but one of
  them was returned from AQL queries only, the other got thrown by other parts of
  ArangoDB. Now, error 1203 (Collection not found) is used in AQL too in case a
  non-existing collection is used.

v1.2.beta1 (2013-02-01)
-----------------------

* fixed issue #382: [Documentation error] Maschine... should be Machine...

* unified history file locations for arangod, arangosh, and arangoirb.
  - The readline history for arangod (emergency console) is now stored in file
    $HOME/.arangod. It was stored in $HOME/.arango before.
  - The readline history for arangosh is still stored in $HOME/.arangosh.
  - The readline history for arangoirb is now stored in $HOME/.arangoirb. It was
    stored in $HOME/.arango-mrb before.

* fixed issue #381: _users user should have a unique constraint

* allow negative list indexes in AQL to access elements from the end of a list,
  e.g. ```RETURN values[-1]``` will return the last element of the `values` list.

* collection ids, index ids, cursor ids, and document revision ids created and
  returned by ArangoDB are now returned as strings with numeric content inside.
  This is done to prevent some value overrun/truncation in any part of the
  complete client/server workflow.
  In ArangoDB 1.1 and before, these values were previously returned as
  (potentially very big) integer values. This may cause problems (clipping, overrun,
  precision loss) for clients that do not support big integers natively and store
  such values in IEEE754 doubles internally. This type loses precision after about
  52 bits and is thus not safe to hold an id.
  Javascript and 32 bit-PHP are examples for clients that may cause such problems.
  Therefore, ids are now returned by ArangoDB as strings, with the string
  content being the integer value as before.

  Example for documents ("_rev" attribute):
  - Document returned by ArangoDB 1.1: { "_rev": 1234, ... }
  - Document returned by ArangoDB 1.2: { "_rev": "1234", ... }

  Example for collections ("id" attribute / "_id" property):
  - Collection returned by ArangoDB 1.1: { "id": 9327643, "name": "test", ... }
  - Collection returned by ArangoDB 1.2: { "id": "9327643", "name": "test", ... }

  Example for cursors ("id" attribute):
  - Collection returned by ArangoDB 1.1: { "id": 11734292, "hasMore": true, ... }
  - Collection returned by ArangoDB 1.2: { "id": "11734292", "hasMore": true, ... }

* global variables are not automatically available anymore when starting the
  arangod Javascript emergency console (i.e. ```arangod --console```).

  Especially, the variables `db`, `edges`, and `internal` are not available
  anymore. `db` and `internal` can be made available in 1.2 by
  ```var db = require("org/arangodb").db;``` and
  ```var internal = require("internal");```, respectively.
  The reason for this change is to get rid of global variables in the server
  because this will allow more specific inclusion of functionality.

  For convenience, the global variable `db` is still available by default in
  arangosh. The global variable `edges`, which since ArangoDB 1.1 was kind of
  a redundant wrapper of `db`, has been removed in 1.2 completely.
  Please use `db` instead, and if creating an edge collection, use the explicit
  ```db._createEdgeCollection()``` command.

* issue #374: prevent endless redirects when calling admin interface with
  unexpected URLs

* issue #373: TRAVERSAL() `trackPaths` option does not work. Instead `paths` does work

* issue #358: added support for CORS

* honor optional waitForSync property for document removal, replace, update, and
  save operations in arangosh. The waitForSync parameter for these operations
  was previously honored by the REST API and on the server-side, but not when
  the waitForSync parameter was specified for a document operation in arangosh.

* calls to db.collection.figures() and /_api/collection/<collection>/figures now
  additionally return the number of shapes used in the collection in the
  extra attribute "shapes.count"

* added AQL TRAVERSAL_TREE() function to return a hierarchical result from a traversal

* added AQL TRAVERSAL() function to return the results from a traversal

* added AQL function ATTRIBUTES() to return the attribute names of a document

* removed internal server-side AQL functions from global scope.

  Now the AQL internal functions can only be accessed via the exports of the
  ahuacatl module, which can be included via ```require("org/arangodb/ahuacatl")```.
  It shouldn't be necessary for clients to access this module at all, but
  internal code may use this module.

  The previously global AQL-related server-side functions were moved to the
  internal namespace. This produced the following function name changes on
  the server:

     old name              new name
     ------------------------------------------------------
     AHUACATL_RUN       => require("internal").AQL_QUERY
     AHUACATL_EXPLAIN   => require("internal").AQL_EXPLAIN
     AHUACATL_PARSE     => require("internal").AQL_PARSE

  Again, clients shouldn't have used these functions at all as there is the
  ArangoStatement object to execute AQL queries.

* fixed issue #366: Edges index returns strange description

* added AQL function MATCHES() to check a document against a list of examples

* added documentation and tests for db.collection.removeByExample

* added --progress option for arangoimp. This will show the percentage of the input
  file that has been processed by arangoimp while the import is still running. It can
  be used as a rough indicator of progress for the entire import.

* make the server log documents that cannot be imported via /_api/import into the
  logfile using the warning log level. This may help finding illegal documents in big
  import runs.

* check on server startup whether the database directory and all collection directories
  are writable. if not, the server startup will be aborted. this prevents serious
  problems with collections being non-writable and this being detected at some pointer
  after the server has been started

* allow the following AQL constructs: FUNC(...)[...], FUNC(...).attribute

* fixed issue #361: Bug in Admin Interface. Header disappears when clicking new collection

* Added in-memory only collections

  Added collection creation parameter "isVolatile":
  if set to true, the collection is created as an in-memory only collection,
  meaning that all document data of that collection will reside in memory only,
  and will not be stored permanently to disk.
  This means that all collection data will be lost when the collection is unloaded
  or the server is shut down.
  As this collection type does not have datafile disk overhead for the regular
  document operations, it may be faster than normal disk-backed collections. The
  actual performance gains strongly depend on the underlying OS, filesystem, and
  settings though.
  This collection type should be used for caches only and not for any sensible data
  that cannot be re-created otherwise.
  Some platforms, namely Windows, currently do not support this collection type.
  When creating an in-memory collection on such platform, an error message will be
  returned by ArangoDB telling the user the platform does not support it.

  Note: in-memory collections are an experimental feature. The feature might
  change drastically or even be removed altogether in a future version of ArangoDB.

* fixed issue #353: Please include "pretty print" in Emergency Console

* fixed issue #352: "pretty print" console.log
  This was achieved by adding the dump() function for the "internal" object

* reduced insertion time for edges index
  Inserting into the edges index now avoids costly comparisons in case of a hash
  collision, reducing the prefilling/loading timer for bigger edge collections

* added fulltext queries to AQL via FULLTEXT() function. This allows search
  fulltext indexes from an AQL query to find matching documents

* added fulltext index type. This index type allows indexing words and prefixes of
  words from a specific document attribute. The index can be queries using a
  SimpleQueryFull object, the HTTP REST API at /_api/simple/fulltext, or via AQL

* added collection.revision() method to determine whether a collection has changed.
  The revision method returns a revision string that can be used by client programs
  for equality/inequality comparisons. The value returned by the revision method
  should be treated by clients as an opaque string and clients should not try to
  figure out the sense of the revision id. This is still useful enough to check
  whether data in a collection has changed.

* issue #346: adaptively determine NUMBER_HEADERS_PER_BLOCK

* issue #338: arangosh cursor positioning problems

* issue #326: use limit optimization with filters

* issue #325: use index to avoid sorting

* issue #324: add limit optimization to AQL

* removed arango-password script and added Javascript functionality to add/delete
  users instead. The functionality is contained in module `users` and can be invoked
  as follows from arangosh and arangod:
  * require("users").save("name", "passwd");
  * require("users").replace("name", "newPasswd");
  * require("users").remove("name");
  * require("users").reload();
  These functions are intentionally not offered via the web interface.
  This also addresses issue #313

* changed print output in arangosh and the web interface for JSON objects.
  Previously, printing a JSON object in arangosh resulted in the attribute values
  being printed as proper JSON, but attribute names were printed unquoted and
  unescaped. This was fine for the purpose of arangosh, but lead to invalid
  JSON being produced. Now, arangosh will produce valid JSON that can be used
  to send it back to ArangoDB or use it with arangoimp etc.

* fixed issue #300: allow importing documents via the REST /_api/import API
  from a JSON list, too.
  So far, the API only supported importing from a format that had one JSON object
  on each line. This is sometimes inconvenient, e.g. when the result of an AQL
  query or any other list is to be imported. This list is a JSON list and does not
  necessary have a document per line if pretty-printed.
  arangoimp now supports the JSON list format, too. However, the format requires
  arangoimp and the server to read the entire dataset at once. If the dataset is
  too big (bigger than --max-upload-size) then the import will be rejected. Even if
  increased, the entire list must fit in memory on both the client and the server,
  and this may be more resource-intensive than importing individual lines in chunks.

* removed unused parameter --reuse-ids for arangoimp. This parameter did not have
  any effect in 1.2, was never publicly announced and did evil (TM) things.

* fixed issue #297 (partly): added whitespace between command line and
  command result in arangosh, added shell colors for better usability

* fixed issue #296: system collections not usable from AQL

* fixed issue #295: deadlock on shutdown

* fixed issue #293: AQL queries should exploit edges index

* fixed issue #292: use index when filtering on _key in AQL

* allow user-definable document keys
  users can now define their own document keys by using the _key attribute
  when creating new documents or edges. Once specified, the value of _key is
  immutable.
  The restrictions for user-defined key values are:
  * the key must be at most 254 bytes long
  * it must consist of the letters a-z (lower or upper case), the digits 0-9,
    the underscore (_) or dash (-) characters only
  * any other characters, especially multi-byte sequences, whitespace or
    punctuation characters cannot be used inside key values

  Specifying a document key is optional when creating new documents. If no
  document key is specified, ArangoDB will create a document key itself.
  There are no guarantees about the format and pattern of auto-generated document
  keys other than the above restrictions.
  Clients should therefore treat auto-generated document keys as opaque values.
  Keys can be used to look up and reference documents, e.g.:
  * saving a document: `db.users.save({ "_key": "fred", ... })`
  * looking up a document: `db.users.document("fred")`
  * referencing other documents: `edges.relations.save("users/fred", "users/john", ...)`

  This change is downwards-compatible to ArangoDB 1.1 because in ArangoDB 1.1
  users were not able to define their own keys. If the user does not supply a _key
  attribute when creating a document, ArangoDB 1.2 will still generate a key of
  its own as ArangoDB 1.1 did. However, all documents returned by ArangoDB 1.2 will
  include a _key attribute and clients should be able to handle that (e.g. by
  ignoring it if not needed). Documents returned will still include the _id attribute
  as in ArangoDB 1.1.

* require collection names everywhere where a collection id was allowed in
  ArangoDB 1.1 & 1.0
  This change requires clients to use a collection name in place of a collection id
  at all places the client deals with collections.
  Examples:
  * creating edges: the _from and _to attributes must now contain collection names instead
    of collection ids: `edges.relations.save("test/my-key1", "test/my-key2", ...)`
  * retrieving edges: the returned _from and _to attributes now will contain collection
    names instead of ids, too: _from: `test/fred` instead of `1234/3455`
  * looking up documents: db.users.document("fred") or db._document("users/fred")

  Collection names must be used in REST API calls instead of collection ids, too.
  This change is thus not completely downwards-compatible to ArangoDB 1.1. ArangoDB 1.1
  required users to use collection ids in many places instead of collection names.
  This was unintuitive and caused overhead in cases when just the collection name was
  known on client-side but not its id. This overhead can now be avoided so clients can
  work with the collection names directly. There is no need to work with collection ids
  on the client side anymore.
  This change will likely require adjustments to API calls issued by clients, and also
  requires a change in how clients handle the _id value of returned documents. Previously,
  the _id value of returned documents contained the collection id, a slash separator and
  the document number. Since 1.2, _id will contain the collection name, a slash separator
  and the document key. The same applies to the _from and _to attribute values of edges
  that are returned by ArangoDB.

  Also removed (now unnecessary) location header in responses of the collections REST API.
  The location header was previously returned because it was necessary for clients.
  When clients created a collection, they specified the collection name. The collection
  id was generated on the server, but the client needed to use the server-generated
  collection id for further API calls, e.g. when creating edges etc. Therefore, the
  full collection URL, also containing the collection id, was returned by the server in
  responses to the collection API, in the HTTP location header.
  Returning the location header has become unnecessary in ArangoDB 1.2 because users
  can access collections by name and do not need to care about collection ids.


v1.1.3 (2013-XX-XX)
-------------------

* fix case when an error message was looked up for an error code but no error
  message was found. In this case a NULL ptr was returned and not checked everywhere.
  The place this error popped up was when inserting into a non-unique hash index
  failed with a specific, invalid error code.

* fixed issue #381:  db._collection("_users").getIndexes();

* fixed issue #379: arango-password fatal issue javscript.startup-directory

* fixed issue #372: Command-Line Options for the Authentication and Authorization


v1.1.2 (2013-01-20)
-------------------

* upgraded to mruby 2013-01-20 583983385b81c21f82704b116eab52d606a609f4

* fixed issue #357: Some spelling and grammar errors

* fixed issue #355: fix quotes in pdf manual

* fixed issue #351: Strange arangosh error message for long running query

* fixed randomly hanging connections in arangosh on MacOS

* added "any" query method: this returns a random document from a collection. It
  is also available via REST HTTP at /_api/simple/any.

* added deployment tool

* added getPeerVertex

* small fix for logging of long messages: the last character of log messages longer
  than 256 bytes was not logged.

* fixed truncation of human-readable log messages for web interface: the trailing \0
  byte was not appended for messages longer than 256 bytes

* fixed issue #341: ArangoDB crashes when stressed with Batch jobs
  Contrary to the issue title, this did not have anything to do with batch jobs but
  with too high memory usage. The memory usage of ArangoDB is now reduced for cases
   when there are lots of small collections with few documents each

* started with issue #317: Feature Request (from Google Groups): DATE handling

* backported issue #300: Extend arangoImp to Allow importing result set-like
  (list of documents) formatted files

* fixed issue #337: "WaitForSync" on new collection does not work on Win/X64

* fixed issue #336: Collections REST API docs

* fixed issue #335: mmap errors due to wrong memory address calculation

* fixed issue #332: arangoimp --use-ids parameter seems to have no impact

* added option '--server.disable-authentication' for arangosh as well. No more passwd
  prompts if not needed

* fixed issue #330: session logging for arangosh

* fixed issue #329: Allow passing script file(s) as parameters for arangosh to run

* fixed issue #328: 1.1 compile warnings

* fixed issue #327: Javascript parse errors in front end


v1.1.1 (2012-12-18)
-------------------

* fixed issue #339: DELETE /_api/cursor/cursor-identifier return incollect errorNum

  The fix for this has led to a signature change of the function actions.resultNotFound().
  The meaning of parameter #3 for This function has changed from the error message string
  to the error code. The error message string is now parameter #4.
  Any client code that uses this function in custom actions must be adjusted.

* fixed issue #321: Problem upgrading arangodb 1.0.4 to 1.1.0 with Homebrew (OSX 10.8.2)

* fixed issue #230: add navigation and search for online documentation

* fixed issue #315: Strange result in PATH

* fixed issue #323: Wrong function returned in error message of AQL CHAR_LENGTH()

* fixed some log errors on startup / shutdown due to pid file handling and changing
  of directories


v1.1.0 (2012-12-05)
-------------------

* WARNING:
  arangod now performs a database version check at startup. It will look for a file
  named "VERSION" in its database directory. If the file is not present, arangod will
  perform an automatic upgrade of the database directory. This should be the normal
  case when upgrading from ArangoDB 1.0 to ArangoDB 1.1.

  If the VERSION file is present but is from an older version of ArangoDB, arangod
  will refuse to start and ask the user to run a manual upgrade first. A manual upgrade
  can be performed by starting arangod with the option `--upgrade`.

  This upgrade procedure shall ensure that users have full control over when they
  perform any updates/upgrades of their data, and can plan backups accordingly. The
  procedure also guarantees that the server is not run without any required system
  collections or with in incompatible data state.

* added AQL function DOCUMENT() to retrieve a document by its _id value

* fixed issue #311: fixed segfault on unload

* fixed issue #309: renamed stub "import" button from web interface

* fixed issue #307: added WaitForSync column in collections list in in web interface

* fixed issue #306: naming in web interface

* fixed issue #304: do not clear AQL query text input when switching tabs in
  web interface

* fixed issue #303: added documentation about usage of var keyword in web interface

* fixed issue #301: PATCH does not work in web interface

# fixed issue #269: fix make distclean & clean

* fixed issue #296: system collections not usable from AQL

* fixed issue #295: deadlock on shutdown

* added collection type label to web interface

* fixed issue #290: the web interface now disallows creating non-edges in edge collections
  when creating collections via the web interface, the collection type must also be
  specified (default is document collection)

* fixed issue #289: tab-completion does not insert any spaces

* fixed issue #282: fix escaping in web interface

* made AQL function NOT_NULL take any number of arguments. Will now return its
  first argument that is not null, or null if all arguments are null. This is downwards
  compatible.

* changed misleading AQL function name NOT_LIST() to FIRST_LIST() and slightly changed
  the behavior. The function will now return its first argument that is a list, or null
  if none of the arguments are lists.
  This is mostly downwards-compatible. The only change to the previous implementation in
  1.1-beta will happen if two arguments were passed and the 1st and 2nd arguments were
  both no lists. In previous 1.1, the 2nd argument was returned as is, but now null
  will be returned.

* add AQL function FIRST_DOCUMENT(), with same behavior as FIRST_LIST(), but working
  with documents instead of lists.

* added UPGRADING help text

* fixed issue #284: fixed Javascript errors when adding edges/vertices without own
  attributes

* fixed issue #283: AQL LENGTH() now works on documents, too

* fixed issue #281: documentation for skip lists shows wrong example

* fixed AQL optimizer bug, related to OR-combined conditions that filtered on the
  same attribute but with different conditions

* fixed issue #277: allow usage of collection names when creating edges
  the fix of this issue also implies validation of collection names / ids passed to
  the REST edge create method. edges with invalid collection ids or names in the
  "from" or "to" values will be rejected and not saved


v1.1.beta2 (2012-11-13)
-----------------------

* fixed arangoirb compilation

* fixed doxygen


v1.1.beta1 (2012-10-24)
-----------------------

* fixed AQL optimizer bug

* WARNING:
  - the user has changed from "arango" to "arangodb", the start script has changed from
    "arangod" to "arangodb", the database directory has changed from "/var/arangodb" to
    "/var/lib/arangodb" to be compliant with various Linux policies

  - In 1.1, we have introduced types for collections: regular documents go into document
    collections, and edges go into edge collections. The prefixing (db.xxx vs. edges.xxx)
    works slightly different in 1.1: edges.xxx can still be used to access collections,
    however, it will not determine the type of existing collections anymore. To create an
    edge collection 1.1, you can use db._createEdgeCollection() or edges._create().
    And there's of course also db._createDocumentCollection().
    db._create() is also still there and will create a document collection by default,
    whereas edges._create() will create an edge collection.

  - the admin web interface that was previously available via the simple URL suffix /
    is now available via a dedicated URL suffix only: /_admin/html
    The reason for this is that routing and URLs are now subject to changes by the end user,
    and only URLs parts prefixed with underscores (e.g. /_admin or /_api) are reserved
    for ArangoDB's internal usage.

* the server now handles requests with invalid Content-Length header values as follows:
  - if Content-Length is negative, the server will respond instantly with HTTP 411
    (length required)

  - if Content-Length is positive but shorter than the supplied body, the server will
    respond with HTTP 400 (bad request)

  - if Content-Length is positive but longer than the supplied body, the server will
    wait for the client to send the missing bytes. The server allows 90 seconds for this
    and will close the connection if the client does not send the remaining data

  - if Content-Length is bigger than the maximum allowed size (512 MB), the server will
    fail with HTTP 413 (request entity too large).

  - if the length of the HTTP headers is greater than the maximum allowed size (1 MB),
    the server will fail with HTTP 431 (request header fields too large)

* issue #265: allow optional base64 encoding/decoding of action response data

* issue #252: create _modules collection using arango-upgrade (note: arango-upgrade was
  finally replaced by the `--upgrade` option for arangod)

* issue #251: allow passing arbitrary options to V8 engine using new command line option:
  --javascript.v8-options. Using this option, the Harmony features or other settings in
  v8 can be enabled if the end user requires them

* issue #248: allow AQL optimizer to pull out completely uncorrelated subqueries to the
  top level, resulting in less repeated evaluation of the subquery

* upgraded to Doxygen 1.8.0

* issue #247: added AQL function MERGE_RECURSIVE

* issue #246: added clear() function in arangosh

* issue #245: Documentation: Central place for naming rules/limits inside ArangoDB

* reduced size of hash index elements by 50 %, allowing more index elements to fit in
  memory

* issue #235: GUI Shell throws Error:ReferenceError: db is not defined

* issue #229: methods marked as "under construction"

* issue #228: remove unfinished APIs (/_admin/config/*)

* having the OpenSSL library installed is now a prerequisite to compiling ArangoDB
  Also removed the --enable-ssl configure option because ssl is always required.

* added AQL functions TO_LIST, NOT_LIST

* issue #224: add optional Content-Id for batch requests

* issue #221: more documentation on AQL explain functionality. Also added
  ArangoStatement.explain() client method

* added db._createStatement() method on server as well (was previously available
  on the client only)

* issue #219: continue in case of "document not found" error in PATHS() function

* issue #213: make waitForSync overridable on specific actions

* changed AQL optimizer to use indexes in more cases. Previously, indexes might
  not have been used when in a reference expression the inner collection was
  specified last. Example: FOR u1 IN users FOR u2 IN users FILTER u1._id == u2._id
  Previously, this only checked whether an index could be used for u2._id (not
  possible). It was not checked whether an index on u1._id could be used (possible).
  Now, for expressions that have references/attribute names on both sides of the
  above as above, indexes are checked for both sides.

* issue #204: extend the CSV import by TSV and by user configurable
  separator character(s)

* issue #180: added support for batch operations

* added startup option --server.backlog-size
  this allows setting the value of the backlog for the listen() system call.
  the default value is 10, the maximum value is platform-dependent

* introduced new configure option "--enable-maintainer-mode" for
  ArangoDB maintainers. this option replaces the previous compile switches
  --with-boost-test, --enable-bison, --enable-flex and --enable-errors-dependency
  the individual configure options have been removed. --enable-maintainer-mode
  turns them all on.

* removed potentially unused configure option --enable-memfail

* fixed issue #197: HTML web interface calls /_admin/user-manager/session

* fixed issue #195: VERSION file in database directory

* fixed issue #193: REST API HEAD request returns a message body on 404

* fixed issue #188: intermittent issues with 1.0.0
  (server-side cursors not cleaned up in all cases, pthreads deadlock issue)

* issue #189: key store should use ISO datetime format bug

* issue #187: run arango-upgrade on server start (note: arango-upgrade was finally
  replaced by the `--upgrade` option for arangod)n

* fixed issue #183: strange unittest error

* fixed issue #182: manual pages

* fixed issue #181: use getaddrinfo

* moved default database directory to "/var/lib/arangodb" in accordance with
  http://www.pathname.com/fhs/pub/fhs-2.3.html

* fixed issue #179: strange text in import manual

* fixed issue #178: test for aragoimp is missing

* fixed issue #177: a misleading error message was returned if unknown variables
  were used in certain positions in an AQL query.

* fixed issue #176: explain how to use AQL from the arangosh

* issue #175: re-added hidden (and deprecated) option --server.http-port. This
  option is only there to be downwards-compatible to Arango 1.0.

* fixed issue #174: missing Documentation for `within`

* fixed issue #170: add db.<coll_name>.all().toArray() to arangosh help screen

* fixed issue #169: missing argument in Simple Queries

* added program arango-upgrade. This program must be run after installing ArangoDB
  and after upgrading from a previous version of ArangoDB. The arango-upgrade script
  will ensure all system collections are created and present in the correct state.
  It will also perform any necessary data updates.
  Note: arango-upgrade was finally replaced by the `--upgrade` option for arangod.

* issue #153: edge collection should be a flag for a collection
  collections now have a type so that the distinction between document and edge
  collections can now be done at runtime using a collection's type value.
  A collection's type can be queried in Javascript using the <collection>.type() method.

  When new collections are created using db._create(), they will be document
  collections by default. When edge._create() is called, an edge collection will be created.
  To explicitly create a collection of a specific/different type, use the methods
  _createDocumentCollection() or _createEdgeCollection(), which are available for
  both the db and the edges object.
  The Javascript objects ArangoEdges and ArangoEdgesCollection have been removed
  completely.
  All internal and test code has been adjusted for this, and client code
  that uses edges.* should also still work because edges is still there and creates
  edge collections when _create() is called.

  INCOMPATIBLE CHANGE: Client code might still need to be changed in the following aspect:
  Previously, collections did not have a type so documents and edges could be inserted
  in the same collection. This is now disallowed. Edges can only be inserted into
  edge collections now. As there were no collection types in 1.0, ArangoDB will perform
  an automatic upgrade when migrating from 1.0 to 1.1.
  The automatic upgrade will check every collection and determine its type as follows:
  - if among the first 50 documents in the collection there are documents with
    attributes "_from" and "_to", the collection is typed as an edge collection
  - if among the first 50 documents in the collection there are no documents with
    attributes "_from" and "_to", the collection is made as a document collection

* issue #150: call V8 garbage collection on server periodically

* issue #110: added support for partial updates

  The REST API for documents now offers an HTTP PATCH method to partially update
  documents. Overwriting/replacing documents is still available via the HTTP PUT method
  as before. The Javascript API in the shell also offers a new update() method in extension to
  the previously existing replace() method.


v1.0.4 (2012-11-12)
-------------------

* issue #275: strange error message in arangosh 1.0.3 at startup


v1.0.3 (2012-11-08)
-------------------

* fixed AQL optimizer bug

* issue #273: fixed segfault in arangosh on HTTP 40x

* issue #265: allow optional base64 encoding/decoding of action response data

* issue #252: _modules collection not created automatically


v1.0.2 (2012-10-22)
-------------------

* repository CentOS-X.Y moved to CentOS-X, same for Debian

* bugfix for rollback from edges

* bugfix for hash indexes

* bugfix for StringBuffer::erase_front

* added autoload for modules

* added AQL function TO_LIST


v1.0.1 (2012-09-30)
-------------------

* draft for issue #165: front-end application howto

* updated mruby to cf8fdea4a6598aa470e698e8cbc9b9b492319d

* fix for issue #190: install doesn't create log directory

* fix for issue #194: potential race condition between creating and dropping collections

* fix for issue #193: REST API HEAD request returns a message body on 404

* fix for issue #188: intermittent issues with 1.0.0

* fix for issue #163: server cannot create collection because of abandoned files

* fix for issue #150: call V8 garbage collection on server periodically


v1.0.0 (2012-08-17)
-------------------

* fix for issue #157: check for readline and ncurses headers, not only libraries


v1.0.beta4 (2012-08-15)
-----------------------

* fix for issue #152: fix memleak for barriers


v1.0.beta3 (2012-08-10)
-----------------------

* fix for issue #151: Memleak, collection data not removed

* fix for issue #149: Inconsistent port for admin interface

* fix for issue #163: server cannot create collection because of abandoned files

* fix for issue #157: check for readline and ncurses headers, not only libraries

* fix for issue #108: db.<collection>.truncate() inefficient

* fix for issue #109: added startup note about cached collection names and how to
  refresh them

* fix for issue #156: fixed memleaks in /_api/import

* fix for issue #59: added tests for /_api/import

* modified return value for calls to /_api/import: now, the attribute "empty" is
  returned as well, stating the number of empty lines in the input. Also changed the
  return value of the error code attribute ("errorNum") from 1100 ("corrupted datafile")
  to 400 ("bad request") in case invalid/unexpected JSON data was sent to the server.
  This error code is more appropriate as no datafile is broken but just input data is
  incorrect.

* fix for issue #152: Memleak for barriers

* fix for issue #151: Memleak, collection data not removed

* value of --database.maximal-journal-size parameter is now validated on startup. If
  value is smaller than the minimum value (currently 1048576), an error is thrown and
  the server will not start. Before this change, the global value of maximal journal
  size was not validated at server start, but only on collection level

* increased sleep value in statistics creation loop from 10 to 500 microseconds. This
  reduces accuracy of statistics values somewhere after the decimal points but saves
  CPU time.

* avoid additional sync() calls when writing partial shape data (attribute name data)
  to disk. sync() will still be called when the shape marker (will be written after
  the attributes) is written to disk

* issue #147: added flag --database.force-sync-shapes to force synching of shape data
  to disk. The default value is true so it is the same behavior as in version 1.0.
  if set to false, shape data is synched to disk if waitForSync for the collection is
  set to true, otherwise, shape data is not synched.

* fix for issue #145: strange issue on Travis: added epsilon for numeric comparison in
  geo index

* fix for issue #136: adjusted message during indexing

* issue #131: added timeout for HTTP keep-alive connections. The default value is 300
  seconds. There is a startup parameter server.keep-alive-timeout to configure the value.
  Setting it to 0 will disable keep-alive entirely on the server.

* fix for issue #137: AQL optimizer should use indexes for ref accesses with
  2 named attributes


v1.0.beta2 (2012-08-03)
-----------------------

* fix for issue #134: improvements for centos RPM

* fixed problem with disable-admin-interface in config file


v1.0.beta1 (2012-07-29)
-----------------------

* fixed issue #118: We need a collection "debugger"

* fixed issue #126: Access-Shaper must be cached

* INCOMPATIBLE CHANGE: renamed parameters "connect-timeout" and "request-timeout"
  for arangosh and arangoimp to "--server.connect-timeout" and "--server.request-timeout"

* INCOMPATIBLE CHANGE: authorization is now required on the server side
  Clients sending requests without HTTP authorization will be rejected with HTTP 401
  To allow backwards compatibility, the server can be started with the option
  "--server.disable-authentication"

* added options "--server.username" and "--server.password" for arangosh and arangoimp
  These parameters must be used to specify the user and password to be used when
  connecting to the server. If no password is given on the command line, arangosh/
  arangoimp will interactively prompt for a password.
  If no user name is specified on the command line, the default user "root" will be
  used.

* added startup option "--server.ssl-cipher-list" to determine which ciphers to
  use in SSL context. also added SSL_OP_CIPHER_SERVER_PREFERENCE to SSL default
  options so ciphers are tried in server and not in client order

* changed default SSL protocol to TLSv1 instead of SSLv2

* changed log-level of SSL-related messages

* added SSL connections if server is compiled with OpenSSL support. Use --help-ssl

* INCOMPATIBLE CHANGE: removed startup option "--server.admin-port".
  The new endpoints feature (see --server.endpoint) allows opening multiple endpoints
  anyway, and the distinction between admin and "other" endpoints can be emulated
  later using privileges.

* INCOMPATIBLE CHANGE: removed startup options "--port", "--server.port", and
  "--server.http-port" for arangod.
  These options have been replaced by the new "--server.endpoint" parameter

* INCOMPATIBLE CHANGE: removed startup option "--server" for arangosh and arangoimp.
  These options have been replaced by the new "--server.endpoint" parameter

* Added "--server.endpoint" option to arangod, arangosh, and arangoimp.
  For arangod, this option allows specifying the bind endpoints for the server
  The server can be bound to one or multiple endpoints at once. For arangosh
  and arangoimp, the option specifies the server endpoint to connect to.
  The following endpoint syntax is currently supported:
  - tcp://host:port or http@tcp://host:port (HTTP over IPv4)
  - tcp://[host]:port or http@tcp://[host]:port (HTTP over IPv6)
  - ssl://host:port or http@tcp://host:port (HTTP over SSL-encrypted IPv4)
  - ssl://[host]:port or http@tcp://[host]:port (HTTP over SSL-encrypted IPv6)
  - unix:///path/to/socket or http@unix:///path/to/socket (HTTP over UNIX socket)

  If no port is specified, the default port of 8529 will be used.

* INCOMPATIBLE CHANGE: removed startup options "--server.require-keep-alive" and
  "--server.secure-require-keep-alive".
  The server will now behave as follows which should be more conforming to the
  HTTP standard:
  * if a client sends a "Connection: close" header, the server will close the
    connection
  * if a client sends a "Connection: keep-alive" header, the server will not
    close the connection
  * if a client does not send any "Connection" header, the server will assume
    "keep-alive" if the request was an HTTP/1.1 request, and "close" if the
    request was an HTTP/1.0 request

* (minimal) internal optimizations for HTTP request parsing and response header
  handling

* fixed Unicode unescaping bugs for \f and surrogate pairs in BasicsC/strings.c

* changed implementation of TRI_BlockCrc32 algorithm to use 8 bytes at a time

* fixed issue #122: arangod doesn't start if <log.file> cannot be created

* fixed issue #121: wrong collection size reported

* fixed issue #98: Unable to change journalSize

* fixed issue #88: fds not closed

* fixed escaping of document data in HTML admin front end

* added HTTP basic authentication, this is always turned on

* added server startup option --server.disable-admin-interface to turn off the
  HTML admin interface

* honor server startup option --database.maximal-journal-size when creating new
  collections without specific journalsize setting. Previously, these
  collections were always created with journal file sizes of 32 MB and the
  --database.maximal-journal-size setting was ignored

* added server startup option --database.wait-for-sync to control the default
  behavior

* renamed "--unit-tests" to "--javascript.unit-tests"


v1.0.alpha3 (2012-06-30)
------------------------

* fixed issue #116: createCollection=create option doesn't work

* fixed issue #115: Compilation issue under OSX 10.7 Lion & 10.8 Mountain Lion
  (homebrew)

* fixed issue #114: image not found

* fixed issue #111: crash during "make unittests"

* fixed issue #104: client.js -> ARANGO_QUIET is not defined


v1.0.alpha2 (2012-06-24)
------------------------

* fixed issue #112: do not accept document with duplicate attribute names

* fixed issue #103: Should we cleanup the directory structure

* fixed issue #100: "count" attribute exists in cursor response with "count:
  false"

* fixed issue #84 explain command

* added new MRuby version (2012-06-02)

* added --log.filter

* cleanup of command line options:
** --startup.directory => --javascript.startup-directory
** --quite => --quiet
** --gc.interval => --javascript.gc-interval
** --startup.modules-path => --javascript.modules-path
** --action.system-directory => --javascript.action-directory
** --javascript.action-threads => removed (is now the same pool as --server.threads)

* various bug-fixes

* support for import

* added option SKIP_RANGES=1 for make unittests

* fixed several range-related assertion failures in the AQL query optimizer

* fixed AQL query optimizations for some edge cases (e.g. nested subqueries with
  invalid constant filter expressions)


v1.0.alpha1 (2012-05-28)
------------------------

Alpha Release of ArangoDB 1.0<|MERGE_RESOLUTION|>--- conflicted
+++ resolved
@@ -1,7 +1,6 @@
 devel
 -----
 
-<<<<<<< HEAD
 * An AQL query that uses the edge index only and returns the opposite side of
   the edge can now be executed in a more optimized way:
   e.g. FOR edge IN edgeCollection FILTER edge._from == "v/1" RETURN edge._to
@@ -45,7 +44,7 @@
 
 * fixed issue #7586: a running query within the user interface was not shown
   if the active view was `Running Queries` or `Slow Query History`.
-=======
+
 * fixed issue #7743: Query processing discrepancy between Rocks and MMFiles databases
 
   this change enforces the invalidation of variables in AQL queries after usage of
@@ -84,7 +83,6 @@
   If a follower tries to get in sync in the last steps it requires
   a lock on the leader. If the follower cancels the lock before the leader
   has succeeded with locking we can end up with one thread being deadlocked.
->>>>>>> bbd8aa4e
 
 * allow usage of floating point values in AQL without leading zeros, e.g.
   `.1234`. Previous versions of ArangoDB required a leading zero in front of
