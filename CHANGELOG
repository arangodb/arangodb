<<<<<<< HEAD
v3.3.rc7 (2017-XX-XX)
---------------------

* UI: the graph viewer now displays updated label values correctly.
  Additionally the included node/edge editor now closes automatically
	after a successful node/edge update.

=======
devel
-----

* fixed issue #3917: traversals with high maximal depth take extremely long
  in planning phase.
>>>>>>> f986a5f0

v3.3.rc4 (2017-11-28)

* minor bug-fixes


v3.3.rc3 (2017-11-24)
---------------------

* bug-fixes


v3.3.rc2 (2017-11-22)
---------------------

* UI: document/edge editor now remembering their modes (e.g. code or tree)

* UI: optimized error messages for invalid graph definitions. Also fixed a
  graph renderer cleanrenderer cleanup error.

* UI: added a delay within the graph viewer while changing the colors of the
  graph. Necessary due different browser behaviour.

* added options `--encryption.keyfile` and `--encryption.key-generator` to arangodump
  and arangorestore

* UI: the graph viewer now displays updated label values correctly.
  Additionally the included node/edge editor now closes automatically
	after a successful node/edge update.

* removed `--recycle-ids` option for arangorestore

  using that option could have led to problems on the restore, with potential
  id conflicts between the originating server (the source dump server) and the
  target server (the restore server)


v3.3.rc1 (2017-11-17)
---------------------

* add readonly mode REST API

* allow compilation of ArangoDB source code with g++ 7

* upgrade minimum required g++ compiler version to g++ 5.4
  That means ArangoDB source code will not compile with g++ 4.x or g++ < 5.4 anymore.

* AQL: during a traversal if a vertex is not found. It will not print an ERROR to the log and continue
  with a NULL value, but will register a warning at the query and continue with a NULL value.
  The situation is not desired as an ERROR as ArangoDB can store edges pointing to non-existing
  vertex which is perfectly valid, but it may be a n issue on the data model, so users
  can directly see it on the query now and do not "by accident" have to check the LOG output.

* potential fix for issue #3562: Document WITHIN_RECTANGLE not found

* make the ArangoShell refill its collection cache when a yet-unknown collection
  is first accessed. This fixes the following problem:

      arangosh1> db._collections();  // shell1 lists all collections
      arangosh2> db._create("test"); // shell2 now creates a new collection 'test'
      arangosh1> db.test.insert({}); // shell1 is not aware of the collection created
                                     // in shell2, so the insert will fail


v3.3.beta1 (2017-11-07)
-----------------------

* introduce `enforceReplicationFactor`: An optional parameter controlling
  if the server should bail out during collection creation if there are not
  enough DBServers available for the desired `replicationFactor`.

* introduce `enforceReplicationFactor` attribute for creating collections:
  this optional parameter controls if the coordinator should bail out during collection
  creation if there are not enough DBServers available for the desired `replicationFactor`.

* fixed issue #3516: Show execution time in arangosh

  this change adds more dynamic prompt components for arangosh
  The following components are now available for dynamic prompts,
  settable via the `--console.prompt` option in arangosh:

  - '%t': current time as timestamp
  - '%p': duration of last command in seconds
  - '%d': name of current database
  - '%e': current endpoint
  - '%E': current endpoint without protocol
  - '%u': current user

  The time a command takes can be displayed easily by starting arangosh with `--console.prompt "%p> "`.

* make the ArangoShell refill its collection cache when a yet-unknown collection
  is first accessed. This fixes the following problem:

      arangosh1> db._collections();  // shell1 lists all collections
      arangosh2> db._create("test"); // shell2 now creates a new collection 'test'
      arangosh1> db.test.insert({}); // shell1 is not aware of the collection created
                                     // in shell2, so the insert will fail

* enable JEMalloc background thread for purging and returning unused memory
  back to the operating system (Linux only)

* incremental transfer of initial collection data now can handle partial
  responses for a chunk, allowing the leader/master to send smaller chunks
  (in terms of HTTP response size) and limit memory usage

* initial creation of shards for cluster collections is now faster with
  replicationFactor values bigger than 1. this is achieved by an optimization
  for the case when the collection on the leader is still empty

* potential fix for issue #3517: several "filesystem full" errors in logs
  while there's a lot of disk space

* added C++ implementations for AQL function `SUBSTRING()`, `LEFT()`, `RIGHT()` and `TRIM()`

* fixed issue #3395: AQL: cannot instantiate CollectBlock with undetermined
  aggregation method


v3.3.milestone2 (2017-10-19)
----------------------------

* added new replication module

* make AQL `DISTINCT` not change the order of the results it is applied on

* show C++ function name of call site in ArangoDB log output

  This requires option `--log.line-number` to be set to *true*

* fixed issue #3408: Hard crash in query for pagination

* UI: fixed unresponsive events in cluster shards view

* UI: added word wrapping to query editor

* fixed issue #3395: AQL: cannot instantiate CollectBlock with undetermined
  aggregation method

* minimum number of V8 contexts in console mode must be 2, not 1. this is
  required to ensure the console gets one dedicated V8 context and all other
  operations have at least one extra context. This requirement was not enforced
  anymore.

* UI: fixed wrong user attribute name validation, issue #3228

* make AQL return a proper error message in case of a unique key constraint
  violation. previously it only returned the generic "unique constraint violated"
  error message but omitted the details about which index caused the problem.

  This addresses https://stackoverflow.com/questions/46427126/arangodb-3-2-unique-constraint-violation-id-or-key

* fix potential overflow in CRC marker check when a corrupted CRC marker
  is found at the very beginning of an MMFiles datafile


v3.3.milestone1 (2017-10-11)
----------------------------

* added option `--server.local-authentication`

* UI: added user roles

* added config option `--log.color` to toggle colorful logging to terminal

* added config option `--log.thread-name` to additionally log thread names

* usernames must not start with `:role:`, added new options:
    --server.authentication-timeout
    --ldap.roles-attribute-name
    --ldap.roles-transformation
    --ldap.roles-search
    --ldap.superuser-role
    --ldap.roles-include
    --ldap.roles-exclude

* performance improvements for full collection scans and a few other operations
  in MMFiles engine

* added `--rocksdb.encryption-key-generator` for enterprise

* removed `--compat28` parameter from arangodump and replication API

  older ArangoDB versions will no longer be supported by these tools.

* increase the recommended value for `/proc/sys/vm/max_map_count` to a value
  eight times as high as the previous recommended value. Increasing the
  values helps to prevent an ArangoDB server from running out of memory mappings.

  The raised minimum recommended value may lead to ArangoDB showing some startup
  warnings as follows:

      WARNING {memory} maximum number of memory mappings per process is 65530, which seems too low. it is recommended to set it to at least 512000
      WARNING {memory} execute 'sudo sysctl -w "vm.max_map_count=512000"'


v3.2.7 (2017-11-13)
-------------------

* Cluster customers, which have upgraded from 3.1 to 3.2 need to upgrade
  to 3.2.7. The cluster supervision is otherwise not operational.

* Fixed issue #3597: AQL with path filters returns unexpected results
  In some cases breadth first search in combination with vertex filters
  yields wrong result, the filter was not applied correctly.

* fixed some undefined behavior in some internal value caches for AQL GatherNodes
  and SortNodes, which could have led to sorted results being effectively not
  correctly sorted.

* make the replication applier for the RocksDB engine start automatically after a
  restart of the server if the applier was configured with its `autoStart` property
  set to `true`. previously the replication appliers were only automatically restarted
  at server start for the MMFiles engine.

* fixed arangodump batch size adaptivity in cluster mode and upped default batch size
  for arangodump

  these changes speed up arangodump in cluster context

* smart graphs now return a proper inventory in response to replication inventory
  requests

* fixed issue #3618: Inconsistent behavior of OR statement with object bind parameters

* only users with read/write rights on the "_system" database can now execute
  "_admin/shutdown" as well as modify properties of the write-ahead log (WAL)

* increase default maximum number of V8 contexts to at least 16 if not explicitly
  configured otherwise.
  the procedure for determining the actual maximum value of V8 contexts is unchanged
  apart from the value `16` and works as follows:
  - if explicitly set, the value of the configuration option `--javascript.v8-contexts`
    is used as the maximum number of V8 contexts
  - when the option is not set, the maximum number of V8 contexts is determined
    by the configuration option `--server.threads` if that option is set. if
    `--server.threads` is not set, then the maximum number of V8 contexts is the
    server's reported hardware concurrency (number of processors visible
    to the arangod process). if that would result in a maximum value of less than 16
    in any of these two cases, then the maximum value will be increased to 16.

* fixed issue #3447: ArangoError 1202: AQL: NotFound: (while executing) when
  updating collection

* potential fix for issue #3581: Unexpected "rocksdb unique constraint
  violated" with unique hash index

* fixed geo index optimizer rule for geo indexes with a single (array of coordinates)
  attribute.

* improved the speed of the shards overview in cluster (API endpoint /_api/cluster/shardDistribution API)
  It is now guaranteed to return after ~2 seconds even if the entire cluster is unresponsive.

* fix agency precondition check for complex objects
  this fixes issues with several CAS operations in the agency

* several fixes for agency restart and shutdown

* the cluster-internal representation of planned collection objects is now more
  lightweight than before, using less memory and not allocating any cache for indexes
  etc.

* fixed issue #3403: How to kill long running AQL queries with the browser console's
  AQL (display issue)

* fixed issue #3549: server reading ENGINE config file fails on common standard
  newline character

* UI: fixed error notifications for collection modifications

* several improvements for the truncate operation on collections:

  * the timeout for the truncate operation was increased in cluster mode in
    order to prevent too frequent "could not truncate collection" errors

  * after a truncate operation, collections in MMFiles still used disk space.
    to reclaim disk space used by truncated collection, the truncate actions
    in the web interface and from the ArangoShell now issue an extra WAL flush
    command (in cluster mode, this command is also propagated to all servers).
    the WAL flush allows all servers to write out any pending operations into the
    datafiles of the truncated collection. afterwards, a final journal rotate
    command is sent, which enables the compaction to entirely remove all datafiles
    and journals for the truncated collection, so that all disk space can be
    reclaimed

  * for MMFiles a special method will be called after a truncate operation so that
    all indexes of the collection can free most of their memory. previously some
    indexes (hash and skiplist indexes) partially kept already allocated memory
    in order to avoid future memory allocations

  * after a truncate operation in the RocksDB engine, an additional compaction
    will be triggered for the truncated collection. this compaction removes all
    deletions from the key space so that follow-up scans over the collection's key
    range do not have to filter out lots of already-removed values

  These changes make truncate operations potentially more time-consuming than before,
  but allow for memory/disk space savings afterwards.

* enable JEMalloc background threads for purging and returning unused memory
  back to the operating system (Linux only)

  JEMalloc will create its background threads on demand. The number of background
  threads is capped by the number of CPUs or active arenas. The background threads run
  periodically and purge unused memory pages, allowing memory to be returned to the
  operating system.

  This change will make the arangod process create several additional threads.
  It is accompanied by an increased `TasksMax` value in the systemd service configuration
  file for the arangodb3 service.

* upgraded bundled V8 engine to bugfix version v5.7.492.77

  this upgrade fixes a memory leak in upstream V8 described in
  https://bugs.chromium.org/p/v8/issues/detail?id=5945 that will result in memory
  chunks only getting uncommitted but not unmapped


v3.2.6 (2017-10-26)
-------------------

* UI: fixed event cleanup in cluster shards view

* UI: reduced cluster dashboard api calls

* fixed a permission problem that prevented collection contents to be displayed
  in the web interface

* removed posix_fadvise call from RocksDB's PosixSequentialFile::Read(). This is
  consistent with Facebook PR 2573 (#3505)

  this fix should improve the performance of the replication with the RocksDB
  storage engine

* allow changing of collection replication factor for existing collections

* UI: replicationFactor of a collection is now changeable in a cluster
  environment

* several fixes for the cluster agency

* fixed undefined behavior in the RocksDB-based geo index

* fixed Foxxmaster failover

* purging or removing the Debian/Ubuntu arangodb3 packages now properly stops
  the arangod instance before actuallying purging or removing


v3.2.5 (2017-10-16)
-------------------

* general-graph module and _api/gharial now accept cluster options
  for collection creation. It is now possible to set replicationFactor and
  numberOfShards for all collections created via this graph object.
  So adding a new collection will not result in a singleShard and
  no replication anymore.

* fixed issue #3408: Hard crash in query for pagination

* minimum number of V8 contexts in console mode must be 2, not 1. this is
  required to ensure the console gets one dedicated V8 context and all other
  operations have at least one extra context. This requirement was not enforced
  anymore.

* fixed issue #3395: AQL: cannot instantiate CollectBlock with undetermined
  aggregation method

* UI: fixed wrong user attribute name validation, issue #3228

* fix potential overflow in CRC marker check when a corrupted CRC marker
  is found at the very beginning of an MMFiles datafile

* UI: fixed unresponsive events in cluster shards view

* Add statistics about the V8 context counts and number of available/active/busy
  threads we expose through the server statistics interface.


v3.2.4 (2017-09-26)
-------------------

* UI: no default index selected during index creation

* UI: added replicationFactor option during SmartGraph creation

* make the MMFiles compactor perform less writes during normal compaction
  operation

  This partially fixes issue #3144

* make the MMFiles compactor configurable

  The following options have been added:

* `--compaction.db-sleep-time`: sleep interval between two compaction runs
    (in s)
  * `--compaction.min-interval"`: minimum sleep time between two compaction
     runs (in s)
  * `--compaction.min-small-data-file-size`: minimal filesize threshold
    original datafiles have to be below for a compaction
  * `--compaction.dead-documents-threshold`: minimum unused count of documents
    in a datafile
  * `--compaction.dead-size-threshold`: how many bytes of the source data file
    are allowed to be unused at most
  * `--compaction.dead-size-percent-threshold`: how many percent of the source
    datafile should be unused at least
  * `--compaction.max-files`: Maximum number of files to merge to one file
  * `--compaction.max-result-file-size`: how large may the compaction result
    file become (in bytes)
  * `--compaction.max-file-size-factor`: how large the resulting file may
    be in comparison to the collection's `--database.maximal-journal-size' setting`

* fix downwards-incompatibility in /_api/explain REST handler

* fix Windows implementation for fs.getTempPath() to also create a
  sub-directory as we do on linux

* fixed a multi-threading issue in cluster-internal communication

* performance improvements for traversals and edge lookups

* removed internal memory zone handling code. the memory zones were a leftover
  from the early ArangoDB days and did not provide any value in the current
  implementation.

* (Enterprise only) added `skipInaccessibleCollections` option for AQL queries:
  if set, AQL queries (especially graph traversals) will treat collections to
  which a user has no access rights to as if these collections were empty.

* adjusted scheduler thread handling to start and stop less threads in
  normal operations

* leader-follower replication catchup code has been rewritten in C++

* early stage AQL optimization now also uses the C++ implementations of
  AQL functions if present. Previously it always referred to the JavaScript
  implementations and ignored the C++ implementations. This change gives
  more flexibility to the AQL optimizer.

* ArangoDB tty log output is now colored for log messages with levels
  FATAL, ERR and WARN.

* changed the return values of AQL functions `REGEX_TEST` and `REGEX_REPLACE`
  to `null` when the input regex is invalid. Previous versions of ArangoDB
  partly returned `false` for invalid regexes and partly `null`.

* added `--log.role` option for arangod

  When set to `true`, this option will make the ArangoDB logger print a single
  character with the server's role into each logged message. The roles are:

  - U: undefined/unclear (used at startup)
  - S: single server
  - C: coordinator
  - P: primary
  - A: agent

  The default value for this option is `false`, so no roles will be logged.


v3.2.3 (2017-09-07)
-------------------

* fixed issue #3106: orphan collections could not be registered in general-graph module

* fixed wrong selection of the database inside the internal cluster js api

* added startup option `--server.check-max-memory-mappings` to make arangod check
  the number of memory mappings currently used by the process and compare it with
  the maximum number of allowed mappings as determined by /proc/sys/vm/max_map_count

  The default value is `true`, so the checks will be performed. When the current
  number of mappings exceeds 90% of the maximum number of mappings, the creation
  of further V8 contexts will be deferred.

  Note that this option is effective on Linux systems only.

* arangoimp now has a `--remove-attribute` option

* added V8 context lifetime control options
  `--javascript.v8-contexts-max-invocations` and `--javascript.v8-contexts-max-age`

  These options allow specifying after how many invocations a used V8 context is
  disposed, or after what time a V8 context is disposed automatically after its
  creation. If either of the two thresholds is reached, an idl V8 context will be
  disposed.

  The default value of `--javascript.v8-contexts-max-invocations` is 0, meaning that
  the maximum number of invocations per context is unlimited. The default value
  for `--javascript.v8-contexts-max-age` is 60 seconds.

* fixed wrong UI cluster health information

* fixed issue #3070: Add index in _jobs collection

* fixed issue #3125: HTTP Foxx API JSON parsing

* fixed issue #3120: Foxx queue: job isn't running when server.authentication = true

* fixed supervision failure detection and handling, which happened with simultaneous
  agency leadership change


v3.2.2 (2017-08-23)
-------------------

* make "Rebalance shards" button work in selected database only, and not make
  it rebalance the shards of all databases

* fixed issue #2847: adjust the response of the DELETE `/_api/users/database/*` calls

* fixed issue #3075: Error when upgrading arangoDB on linux ubuntu 16.04

* fixed a buffer overrun in linenoise console input library for long input strings

* increase size of the linenoise input buffer to 8 KB

* abort compilation if the detected GCC or CLANG isn't in the range of compilers
  we support

* fixed spurious cluster hangups by always sending AQL-query related requests
  to the correct servers, even after failover or when a follower drops

  The problem with the previous shard-based approach was that responsibilities
  for shards may change from one server to another at runtime, after the query
  was already instanciated. The coordinator and other parts of the query then
  sent further requests for the query to the servers now responsible for the
  shards.
  However, an AQL query must send all further requests to the same servers on
  which the query was originally instanciated, even in case of failover.
  Otherwise this would potentially send requests to servers that do not know
  about the query, and would also send query shutdown requests to the wrong
  servers, leading to abandoned queries piling up and using resources until
  they automatically time out.

* fixed issue with RocksDB engine acquiring the collection count values too
  early, leading to the collection count values potentially being slightly off
  even in exclusive transactions (for which the exclusive access should provide
  an always-correct count value)

* fixed some issues in leader-follower catch-up code, specifically for the
  RocksDB engine

* make V8 log fatal errors to syslog before it terminates the process.
  This change is effective on Linux only.

* fixed issue with MMFiles engine creating superfluous collection journals
  on shutdown

* fixed issue #3067: Upgrade from 3.2 to 3.2.1 reset autoincrement keys

* fixed issue #3044: ArangoDB server shutdown unexpectedly

* fixed issue #3039: Incorrect filter interpretation

* fixed issue #3037: Foxx, internal server error when I try to add a new service

* improved MMFiles fulltext index document removal performance
  and fulltext index query performance for bigger result sets

* ui: fixed a display bug within the slow and running queries view

* ui: fixed a bug when success event triggers twice in a modal

* ui: fixed the appearance of the documents filter

* ui: graph vertex collections not restricted to 10 anymore

* fixed issue #2835: UI detection of JWT token in case of server restart or upgrade

* upgrade jemalloc version to 5.0.1

  This fixes problems with the memory allocator returing "out of memory" when
  calling munmap to free memory in order to return it to the OS.

  It seems that calling munmap on Linux can increase the number of mappings, at least
  when a region is partially unmapped. This can lead to the process exceeding its
  maximum number of mappings, and munmap and future calls to mmap returning errors.

  jemalloc version 5.0.1 does not have the `--enable-munmap` configure option anymore,
  so the problem is avoided. To return memory to the OS eventually, jemalloc 5's
  background purge threads are used on Linux.

* fixed issue #2978: log something more obvious when you log a Buffer

* fixed issue #2982: AQL parse error?

* fixed issue #3125: HTTP Foxx API Json parsing

v3.2.1 (2017-08-09)
-------------------

* added C++ implementations for AQL functions `LEFT()`, `RIGHT()` and `TRIM()`

* fixed docs for issue #2968: Collection _key autoincrement value increases on error

* fixed issue #3011: Optimizer rule reduce-extraction-to-projection breaks queries

* Now allowing to restore users in a sharded environment as well
  It is still not possible to restore collections that are sharded
  differently than by _key.

* fixed an issue with restoring of system collections and user rights.
  It was not possible to restore users into an authenticated server.

* fixed issue #2977: Documentation for db._createDatabase is wrong

* ui: added bind parameters to slow query history view

* fixed issue #1751: Slow Query API should provide bind parameters, webui should display them

* ui: fixed a bug when moving multiple documents was not possible

* fixed docs for issue #2968: Collection _key autoincrement value increases on error

* AQL CHAR_LENGTH(null) returns now 0. Since AQL TO_STRING(null) is '' (string of length 0)

* ui: now supports single js file upload for Foxx services in addition to zip files

* fixed a multi-threading issue in the agency when callElection was called
  while the Supervision was calling updateSnapshot

* added startup option `--query.tracking-with-bindvars`

  This option controls whether the list of currently running queries
  and the list of slow queries should contain the bind variables used
  in the queries or not.

  The option can be changed at runtime using the commands

      // enables tracking of bind variables
      // set to false to turn tracking of bind variables off
      var value = true;
      require("@arangodb/aql/queries").properties({
        trackBindVars: value
      });

* index selectivity estimates are now available in the cluster as well

* fixed issue #2943: loadIndexesIntoMemory not returning the same structure
  as the rest of the collection APIs

* fixed issue #2949: ArangoError 1208: illegal name

* fixed issue #2874: Collection properties do not return `isVolatile`
  attribute

* potential fix for issue #2939: Segmentation fault when starting
  coordinator node

* fixed issue #2810: out of memory error when running UPDATE/REPLACE
  on medium-size collection

* fix potential deadlock errors in collector thread

* disallow the usage of volatile collections in the RocksDB engine
  by throwing an error when a collection is created with attribute
  `isVolatile` set to `true`.
  Volatile collections are unsupported by the RocksDB engine, so
  creating them should not succeed and silently create a non-volatile
  collection

* prevent V8 from issuing SIGILL instructions when it runs out of memory

  Now arangod will attempt to log a FATAL error into its logfile in case V8
  runs out of memory. In case V8 runs out of memory, it will still terminate the
  entire process. But at least there should be something in the ArangoDB logs
  indicating what the problem was. Apart from that, the arangod process should
  now be exited with SIGABRT rather than SIGILL as it shouldn't return into the
  V8 code that aborted the process with `__builtin_trap`.

  this potentially fixes issue #2920: DBServer crashing automatically post upgrade to 3.2

* Foxx queues and tasks now ensure that the scripts in them run with the same
  permissions as the Foxx code who started the task / queue

* fixed issue #2928: Offset problems

* fixed issue #2876: wrong skiplist index usage in edge collection

* fixed issue #2868: cname missing from logger-follow results in rocksdb

* fixed issue #2889: Traversal query using incorrect collection id

* fixed issue #2884: AQL traversal uniqueness constraints "propagating" to other traversals? Weird results

* arangoexport: added `--query` option for passing an AQL query to export the result

* fixed issue #2879: No result when querying for the last record of a query

* ui: allows now to edit default access level for collections in database
  _system for all users except the root user.

* The _users collection is no longer accessible outside the arngod process, _queues is always read-only

* added new option "--rocksdb.max-background-jobs"

* removed options "--rocksdb.max-background-compactions", "--rocksdb.base-background-compactions" and "--rocksdb.max-background-flushes"

* option "--rocksdb.compaction-read-ahead-size" now defaults to 2MB

* change Windows build so that RocksDB doesn't enforce AVX optimizations by default
  This fixes startup crashes on servers that do not have AVX CPU extensions

* speed up RocksDB secondary index creation and dropping

* removed RocksDB note in Geo index docs


v3.2.0 (2017-07-20)
-------------------

* fixed UI issues

* fixed multi-threading issues in Pregel

* fixed Foxx resilience

* added command-line option `--javascript.allow-admin-execute`

  This option can be used to control whether user-defined JavaScript code
  is allowed to be executed on server by sending via HTTP to the API endpoint
  `/_admin/execute`  with an authenticated user account.
  The default value is `false`, which disables the execution of user-defined
  code. This is also the recommended setting for production. In test environments,
  it may be convenient to turn the option on in order to send arbitrary setup
  or teardown commands for execution on the server.


v3.2.beta6 (2017-07-18)
-----------------------

* various bugfixes


v3.2.beta5 (2017-07-16)
-----------------------

* numerous bugfixes


v3.2.beta4 (2017-07-04)
-----------------------

* ui: fixed document view _from and _to linking issue for special characters

* added function `db._parse(query)` for parsing an AQL query and returning information about it

* fixed one medium priority and two low priority security user interface
  issues found by owasp zap.

* ui: added index deduplicate options

* ui: fixed renaming of collections for the rocksdb storage engine

* documentation and js fixes for secondaries

* RocksDB storage format was changed, users of the previous beta/alpha versions
  must delete the database directory and re-import their data

* enabled permissions on database and collection level

* added and changed some user related REST APIs
    * added `PUT /_api/user/{user}/database/{database}/{collection}` to change collection permission
    * added `GET /_api/user/{user}/database/{database}/{collection}`
    * added optional `full` parameter to the `GET /_api/user/{user}/database/` REST call

* added user functions in the arangoshell `@arangodb/users` module
    * added `grantCollection` and `revokeCollection` functions
    * added `permission(user, database, collection)` to retrieve collection specific rights

* added "deduplicate" attribute for array indexes, which controls whether inserting
  duplicate index values from the same document into a unique array index will lead to
  an error or not:

      // with deduplicate = true, which is the default value:
      db._create("test");
      db.test.ensureIndex({ type: "hash", fields: ["tags[*]"], deduplicate: true });
      db.test.insert({ tags: ["a", "b"] });
      db.test.insert({ tags: ["c", "d", "c"] }); // will work, because deduplicate = true
      db.test.insert({ tags: ["a"] }); // will fail

      // with deduplicate = false
      db._create("test");
      db.test.ensureIndex({ type: "hash", fields: ["tags[*]"], deduplicate: false });
      db.test.insert({ tags: ["a", "b"] });
      db.test.insert({ tags: ["c", "d", "c"] }); // will not work, because deduplicate = false
      db.test.insert({ tags: ["a"] }); // will fail

  The "deduplicate" attribute is now also accepted by the index creation HTTP
  API endpoint POST /_api/index and is returned by GET /_api/index.

* added optimizer rule "remove-filters-covered-by-traversal"

* Debian/Ubuntu installer: make messages about future package upgrades more clear

* fix a hangup in VST

  The problem happened when the two first chunks of a VST message arrived
  together on a connection that was newly switched to VST.

* fix deletion of outdated WAL files in RocksDB engine

* make use of selectivity estimates in hash, skiplist and persistent indexes
  in RocksDB engine

* changed VM overcommit recommendation for user-friendliness

* fix a shutdown bug in the cluster: a destroyed query could still be active

* do not terminate the entire server process if a temp file cannot be created
  (Windows only)

* fix log output in the front-end, it stopped in case of too many messages


v3.2.beta3 (2017-06-27)
-----------------------

* numerous bugfixes


v3.2.beta2 (2017-06-20)
-----------------------

* potentially fixed issue #2559: Duplicate _key generated on insertion

* fix invalid results (too many) when a skipping LIMIT was used for a
  traversal. `LIMIT x` or `LIMIT 0, x` were not affected, but `LIMIT s, x`
  may have returned too many results

* fix races in SSL communication code

* fix invalid locking in JWT authentication cache, which could have
  crashed the server

* fix invalid first group results for sorted AQL COLLECT when LIMIT
  was used

* fix potential race, which could make arangod hang on startup

* removed `exception` field from transaction error result; users should throw
  explicit `Error` instances to return custom exceptions (addresses issue #2561)

* fixed issue #2613: Reduce log level when Foxx manager tries to self heal missing database

* add a read only mode for users and collection level authorization

* removed `exception` field from transaction error result; users should throw
  explicit `Error` instances to return custom exceptions (addresses issue #2561)

* fixed issue #2677: Foxx disabling development mode creates non-deterministic service bundle

* fixed issue #2684: Legacy service UI not working


v3.2.beta1 (2017-06-12)
-----------------------

* provide more context for index errors (addresses issue #342)

* arangod now validates several OS/environment settings on startup and warns if
  the settings are non-ideal. Most of the checks are executed on Linux systems only.

* fixed issue #2515: The replace-or-with-in optimization rule might prevent use of indexes

* added `REGEX_REPLACE` AQL function

* the RocksDB storage format was changed, users of the previous alpha versions
  must delete the database directory and re-import their data

* added server startup option `--query.fail-on-warning`

  setting this option to `true` will abort any AQL query with an exception if
  it causes a warning at runtime. The value can be overridden per query by
  setting the `failOnWarning` attribute in a query's options.

* added --rocksdb.num-uncompressed-levels to adjust number of non-compressed levels

* added checks for memory managment and warn (i. e. if hugepages are enabled)

* set default SSL cipher suite string to "HIGH:!EXPORT:!aNULL@STRENGTH"

* fixed issue #2469: Authentication = true does not protect foxx-routes

* fixed issue #2459: compile success but can not run with rocksdb

* `--server.maximal-queue-size` is now an absolute maximum. If the queue is
  full, then 503 is returned. Setting it to 0 means "no limit".

* (Enterprise only) added authentication against an LDAP server

* fixed issue #2083: Foxx services aren't distributed to all coordinators

* fixed issue #2384: new coordinators don't pick up existing Foxx services

* fixed issue #2408: Foxx service validation causes unintended side-effects

* extended HTTP API with routes for managing Foxx services

* added distinction between hasUser and authorized within Foxx
  (cluster internal requests are authorized requests but don't have a user)

* arangoimp now has a `--threads` option to enable parallel imports of data

* PR #2514: Foxx services that can't be fixed by self-healing now serve a 503 error

* added `time` function to `@arangodb` module


v3.2.alpha4 (2017-04-25)
------------------------

* fixed issue #2450: Bad optimization plan on simple query

* fixed issue #2448: ArangoDB Web UI takes no action when Delete button is clicked

* fixed issue #2442: Frontend shows already deleted databases during login

* added 'x-content-type-options: nosniff' to avoid MSIE bug

* set default value for `--ssl.protocol` from TLSv1 to TLSv1.2.

* AQL breaking change in cluster:
  The SHORTEST_PATH statement using edge-collection names instead
  of a graph name now requires to explicitly name the vertex-collection names
  within the AQL query in the cluster. It can be done by adding `WITH <name>`
  at the beginning of the query.

  Example:
  ```
  FOR v,e IN OUTBOUND SHORTEST_PATH @start TO @target edges [...]
  ```

  Now has to be:

  ```
  WITH vertices
  FOR v,e IN OUTBOUND SHORTEST_PATH @start TO @target edges [...]
  ```

  This change is due to avoid dead-lock sitations in clustered case.
  An error stating the above is included.

* add implicit use of geo indexes when using SORT/FILTER in AQL, without
  the need to use the special-purpose geo AQL functions `NEAR` or `WITHIN`.

  the special purpose `NEAR` AQL function can now be substituted with the
  following AQL (provided there is a geo index present on the `doc.latitude`
  and `doc.longitude` attributes):

      FOR doc in geoSort
        SORT DISTANCE(doc.latitude, doc.longitude, 0, 0)
        LIMIT 5
        RETURN doc

  `WITHIN` can be substituted with the following AQL:

      FOR doc in geoFilter
        FILTER DISTANCE(doc.latitude, doc.longitude, 0, 0) < 2000
        RETURN doc

  Compared to using the special purpose AQL functions this approach has the
  advantage that it is more composable, and will also honor any `LIMIT` values
  used in the AQL query.

* potential fix for shutdown hangs on OSX

* added KB, MB, GB prefix for integer parameters, % for integer parameters
  with a base value

* added JEMALLOC 4.5.0

* added `--vm.resident-limit` and `--vm.path` for file-backed memory mapping
  after reaching a configurable maximum RAM size

* try recommended limit for file descriptors in case of unlimited
  hard limit

* issue #2413: improve logging in case of lock timeout and deadlocks

* added log topic attribute to /_admin/log api

* removed internal build option `USE_DEV_TIMERS`

  Enabling this option activated some proprietary timers for only selected
  events in arangod. Instead better use `perf` to gather timings.


v3.2.alpha3 (2017-03-22)
------------------------

* increase default collection lock timeout from 30 to 900 seconds

* added function `db._engine()` for retrieval of storage engine information at
  server runtime

  There is also an HTTP REST handler at GET /_api/engine that returns engine
  information.

* require at least cmake 3.2 for building ArangoDB

* make arangod start with less V8 JavaScript contexts

  This speeds up the server start (a little bit) and makes it use less memory.
  Whenever a V8 context is needed by a Foxx action or some other operation and
  there is no usable V8 context, a new one will be created dynamically now.

  Up to `--javascript.v8-contexts` V8 contexts will be created, so this option
  will change its meaning. Previously as many V8 contexts as specified by this
  option were created at server start, and the number of V8 contexts did not
  change at runtime. Now up to this number of V8 contexts will be in use at the
  same time, but the actual number of V8 contexts is dynamic.

  The garbage collector thread will automatically delete unused V8 contexts after
  a while. The number of spare contexts will go down to as few as configured in
  the new option `--javascript.v8-contexts-minimum`. Actually that many V8 contexts
  are also created at server start.

  The first few requests in new V8 contexts will take longer than in contexts
  that have been there already. Performance may therefore suffer a bit for the
  initial requests sent to ArangoDB or when there are only few but performance-
  critical situations in which new V8 contexts will be created. If this is a
  concern, it can easily be fixed by setting `--javascipt.v8-contexts-minimum`
  and `--javascript.v8-contexts` to a relatively high value, which will guarantee
  that many number of V8 contexts to be created at startup and kept around even
  when unused.

  Waiting for an unused V8 context will now also abort if no V8 context can be
  acquired/created after 120 seconds.

* improved diagnostic messages written to logfiles by supervisor process

* fixed issue #2367

* added "bindVars" to attributes of currently running and slow queries

* added "jsonl" as input file type for arangoimp

* upgraded version of bundled zlib library from 1.2.8 to 1.2.11

* added input file type `auto` for arangoimp so it can automatically detect the
  type of the input file from the filename extension

* fixed variables parsing in GraphQL

* added `--translate` option for arangoimp to translate attribute names from
  the input files to attriubte names expected by ArangoDB

  The `--translate` option can be specified multiple times (once per translation
  to be executed). The following example renames the "id" column from the input
  file to "_key", and the "from" column to "_from", and the "to" column to "_to":

      arangoimp --type csv --file data.csv --translate "id=_key" --translate "from=_from" --translate "to=_to"

  `--translate` works for CSV and TSV inputs only.

* changed default value for `--server.max-packet-size` from 128 MB to 256 MB

* fixed issue #2350

* fixed issue #2349

* fixed issue #2346

* fixed issue #2342

* change default string truncation length from 80 characters to 256 characters for
  `print`/`printShell` functions in ArangoShell and arangod. This will emit longer
  prefixes of string values before truncating them with `...`, which is helpful
  for debugging.

* always validate incoming JSON HTTP requests for duplicate attribute names

  Incoming JSON data with duplicate attribute names will now be rejected as
  invalid. Previous versions of ArangoDB only validated the uniqueness of
  attribute names inside incoming JSON for some API endpoints, but not
  consistently for all APIs.

* don't let read-only transactions block the WAL collector

* allow passing own `graphql-sync` module instance to Foxx GraphQL router

* arangoexport can now export to csv format

* arangoimp: fixed issue #2214

* Foxx: automatically add CORS response headers

* added "OPTIONS" to CORS `access-control-allow-methods` header

* Foxx: Fix arangoUser sometimes not being set correctly

* fixed issue #1974


v3.2.alpha2 (2017-02-20)
------------------------

* ui: fixed issue #2065

* ui: fixed a dashboard related memory issue

* Internal javascript rest actions will now hide their stack traces to the client
  unless maintainer mode is activated. Instead they will always log to the logfile

* Removed undocumented internal HTTP API:
  * PUT _api/edges

  The documented GET _api/edges and the undocumented POST _api/edges remains unmodified.

* updated V8 version to 5.7.0.0

* change undocumented behaviour in case of invalid revision ids in
  If-Match and If-None-Match headers from 400 (BAD) to 412 (PRECONDITION
  FAILED).

* change undocumented behaviour in case of invalid revision ids in
  JavaScript document operations from 1239 ("illegal document revision")
  to 1200 ("conflict").

* added data export tool, arangoexport.

  arangoexport can be used to export collections to json, jsonl or xml
  and export a graph or collections to xgmml.

* fixed a race condition when closing a connection

* raised default hard limit on threads for very small to 64

* fixed negative counting of http connection in UI


v3.2.alpha1 (2017-02-05)
------------------------

* added figure `httpRequests` to AQL query statistics

* removed revisions cache intermediate layer implementation

* obsoleted startup options `--database.revision-cache-chunk-size` and
  `--database.revision-cache-target-size`

* fix potential port number over-/underruns

* added startup option `--log.shorten-filenames` for controlling whether filenames
  in log messages should be shortened to just the filename with the absolute path

* removed IndexThreadFeature, made `--database.index-threads` option obsolete

* changed index filling to make it more parallel, dispatch tasks to boost::asio

* more detailed stacktraces in Foxx apps

* generated Foxx services now use swagger tags


v3.1.24 (XXXX-XX-XX)
--------------------

* fixed one more LIMIT issue in traversals


v3.1.23 (2017-06-19)
--------------------

* potentially fixed issue #2559: Duplicate _key generated on insertion

* fix races in SSL communication code

* fix invalid results (too many) when a skipping LIMIT was used for a
  traversal. `LIMIT x` or `LIMIT 0, x` were not affected, but `LIMIT s, x`
  may have returned too many results

* fix invalid first group results for sorted AQL COLLECT when LIMIT
  was used

* fix invalid locking in JWT authentication cache, which could have
  crashed the server

* fix undefined behavior in traverser when traversals were used inside
  a FOR loop


v3.1.22 (2017-06-07)
--------------------

* fixed issue #2505: Problem with export + report of a bug

* documented changed behavior of WITH

* fixed ui glitch in aardvark

* avoid agency compaction bug

* fixed issue #2283: disabled proxy communication internally


v3.1.21 (2017-05-22)
--------------------

* fixed issue #2488:  AQL operator IN error when data use base64 chars

* more randomness in seeding RNG

v3.1.20 (2016-05-16)
--------------------

* fixed incorrect sorting for distributeShardsLike

* improve reliability of AgencyComm communication with Agency

* fixed shard numbering bug, where ids were erouneously incremented by 1

* remove an unnecessary precondition in createCollectionCoordinator

* funny fail rotation fix

* fix in SimpleHttpClient for correct advancement of readBufferOffset

* forward SIG_HUP in supervisor process to the server process to fix logrotaion
  You need to stop the remaining arangod server process manually for the upgrade to work.


v3.1.19 (2017-04-28)
--------------------

* Fixed a StackOverflow issue in Traversal and ShortestPath. Occured if many (>1000) input
  values in a row do not return any result. Fixes issue: #2445

* fixed issue #2448

* fixed issue #2442

* added 'x-content-type-options: nosniff' to avoid MSIE bug

* fixed issue #2441

* fixed issue #2440

* Fixed a StackOverflow issue in Traversal and ShortestPath. Occured if many (>1000) input
  values in a row do not return any result. Fixes issue: #2445

* fix occasional hanging shutdowns on OS X


v3.1.18 (2017-04-18)
--------------------

* fixed error in continuous synchronization of collections

* fixed spurious hangs on server shutdown

* better error messages during restore collection

* completely overhaul supervision. More detailed tests

* Fixed a dead-lock situation in cluster traversers, it could happen in
  rare cases if the computation on one DBServer could be completed much earlier
  than the other server. It could also be restricted to SmartGraphs only.

* (Enterprise only) Fixed a bug in SmartGraph DepthFirstSearch. In some
  more complicated queries, the maxDepth limit of 1 was not considered strictly
  enough, causing the traverser to do unlimited depth searches.

* fixed issue #2415

* fixed issue #2422

* fixed issue #1974


v3.1.17 (2017-04-04)
--------------------

* (Enterprise only) fixed a bug where replicationFactor was not correctly
  forwarded in SmartGraph creation.

* fixed issue #2404

* fixed issue #2397

* ui - fixed smart graph option not appearing

* fixed issue #2389

* fixed issue #2400


v3.1.16 (2017-03-27)
--------------------

* fixed issue #2392

* try to raise file descriptors to at least 8192, warn otherwise

* ui - aql editor improvements + updated ace editor version (memory leak)

* fixed lost HTTP requests

* ui - fixed some event issues

* avoid name resolution when given connection string is a valid ip address

* helps with issue #1842, bug in COLLECT statement in connection with LIMIT.

* fix locking bug in cluster traversals

* increase lock timeout defaults

* increase various cluster timeouts

* limit default target size for revision cache to 1GB, which is better for
  tight RAM situations (used to be 40% of (totalRAM - 1GB), use
  --database.revision-cache-target-size <VALUEINBYTES> to get back the
  old behaviour

* fixed a bug with restarted servers indicating status as "STARTUP"
  rather that "SERVING" in Nodes UI.


v3.1.15 (2017-03-20)
--------------------

* add logrotate configuration as requested in #2355

* fixed issue #2376

* ui - changed document api due a chrome bug

* ui - fixed a submenu bug

* added endpoint /_api/cluster/endpoints in cluster case to get all
  coordinator endpoints

* fix documentation of /_api/endpoint, declaring this API obsolete.

* Foxx response objects now have a `type` method for manipulating the content-type header

* Foxx tests now support `xunit` and `tap` reporters


v3.1.14 (2017-03-13)
--------------------

* ui - added feature request (multiple start nodes within graph viewer) #2317

* added missing locks to authentication cache methods

* ui - added feature request (multiple start nodes within graph viewer) #2317

* ui - fixed wrong merge of statistics information from different coordinators

* ui - fixed issue #2316

* ui - fixed wrong protocol usage within encrypted environment

* fixed compile error on Mac Yosemite

* minor UI fixes


v3.1.13 (2017-03-06)
--------------------

* fixed variables parsing in GraphQL

* fixed issue #2214

* fixed issue #2342

* changed thread handling to queue only user requests on coordinator

* use exponential backoff when waiting for collection locks

* repair short name server lookup in cluster in the case of a removed
  server


v3.1.12 (2017-02-28)
--------------------

* disable shell color escape sequences on Windows

* fixed issue #2326

* fixed issue #2320

* fixed issue #2315

* fixed a race condition when closing a connection

* raised default hard limit on threads for very small to 64

* fixed negative counting of http connection in UI

* fixed a race when renaming collections

* fixed a race when dropping databases


v3.1.11 (2017-02-17)
--------------------

* fixed a race between connection closing and sending out last chunks of data to clients
  when the "Connection: close" HTTP header was set in requests

* ui: optimized smart graph creation usability

* ui: fixed #2308

* fixed a race in async task cancellation via `require("@arangodb/tasks").unregisterTask()`

* fixed spuriously hanging threads in cluster AQL that could sit idle for a few minutes

* fixed potential numeric overflow for big index ids in index deletion API

* fixed sort issue in cluster, occurring when one of the local sort buffers of a
  GatherNode was empty

* reduce number of HTTP requests made for certain kinds of join queries in cluster,
  leading to speedup of some join queries

* supervision deals with demised coordinators correctly again

* implement a timeout in TraverserEngineRegistry

* agent communication reduced in large batches of append entries RPCs

* inception no longer estimates RAFT timings

* compaction in agents has been moved to a separate thread

* replicated logs hold local timestamps

* supervision jobs failed leader and failed follower revisited for
  function in precarious stability situations

* fixed bug in random number generator for 64bit int


v3.1.10 (2017-02-02)
--------------------

* updated versions of bundled node modules:
  - joi: from 8.4.2 to 9.2.0
  - joi-to-json-schema: from 2.2.0 to 2.3.0
  - sinon: from 1.17.4 to 1.17.6
  - lodash: from 4.13.1 to 4.16.6

* added shortcut for AQL ternary operator
  instead of `condition ? true-part : false-part` it is now possible to also use a
  shortcut variant `condition ? : false-part`, e.g.

      FOR doc IN docs RETURN doc.value ?: 'not present'

  instead of

      FOR doc IN docs RETURN doc.value ? doc.value : 'not present'

* fixed wrong sorting order in cluster, if an index was used to sort with many
  shards.

* added --replication-factor, --number-of-shards and --wait-for-sync to arangobench

* turn on UTF-8 string validation for VelocyPack values received via VST connections

* fixed issue #2257

* upgraded Boost version to 1.62.0

* added optional detail flag for db.<collection>.count()
  setting the flag to `true` will make the count operation returned the per-shard
  counts for the collection:

      db._create("test", { numberOfShards: 10 });
      for (i = 0; i < 1000; ++i) {
        db.test.insert({value: i});
      }
      db.test.count(true);

      {
        "s100058" : 99,
        "s100057" : 103,
        "s100056" : 100,
        "s100050" : 94,
        "s100055" : 90,
        "s100054" : 122,
        "s100051" : 109,
        "s100059" : 99,
        "s100053" : 95,
        "s100052" : 89
      }

* added optional memory limit for AQL queries:

      db._query("FOR i IN 1..100000 SORT i RETURN i", {}, { options: { memoryLimit: 100000 } });

  This option limits the default maximum amount of memory (in bytes) that a single
  AQL query can use.
  When a single AQL query reaches the specified limit value, the query will be
  aborted with a *resource limit exceeded* exception. In a cluster, the memory
  accounting is done per shard, so the limit value is effectively a memory limit per
  query per shard.

  The global limit value can be overriden per query by setting the *memoryLimit*
  option value for individual queries when running an AQL query.

* added server startup option `--query.memory-limit`

* added convenience function to create vertex-centric indexes.

  Usage: `db.collection.ensureVertexCentricIndex("label", {type: "hash", direction: "outbound"})`
  That will create an index that can be used on OUTBOUND with filtering on the
  edge attribute `label`.

* change default log output for tools to stdout (instead of stderr)

* added option -D to define a configuration file environment key=value

* changed encoding behavior for URLs encoded in the C++ code of ArangoDB:
  previously the special characters `-`, `_`, `~` and `.` were returned as-is
  after URL-encoding, now `.` will be encoded to be `%2e`.
  This also changes the behavior of how incoming URIs are processed: previously
  occurrences of `..` in incoming request URIs were collapsed (e.g. `a/../b/` was
  collapsed to a plain `b/`). Now `..` in incoming request URIs are not collapsed.

* Foxx request URL suffix is no longer unescaped

* @arangodb/request option json now defaults to `true` if the response body is not empty and encoding is not explicitly set to `null` (binary).
  The option can still be set to `false` to avoid unnecessary attempts at parsing the response as JSON.

* Foxx configuration values for unknown options will be discarded when saving the configuration in production mode using the web interface

* module.context.dependencies is now immutable

* process.stdout.isTTY now returns `true` in arangosh and when running arangod with the `--console` flag

* add support for Swagger tags in Foxx


v3.1.9 (XXXX-XX-XX)
-------------------

* macos CLI package: store databases and apps in the users home directory

* ui: fixed re-login issue within a non system db, when tab was closed

* fixed a race in the VelocyStream Commtask implementation

* fixed issue #2256


v3.1.8 (2017-01-09)
-------------------

* add Windows silent installer

* add handling of debug symbols during Linux & windows release builds.

* fixed issue #2181

* fixed issue #2248: reduce V8 max old space size from 3 GB to 1 GB on 32 bit systems

* upgraded Boost version to 1.62.0

* fixed issue #2238

* fixed issue #2234

* agents announce new endpoints in inception phase to leader

* agency leadership accepts updatet endpoints to given uuid

* unified endpoints replace localhost with 127.0.0.1

* fix several problems within an authenticated cluster


v3.1.7 (2016-12-29)
-------------------

* fixed one too many elections in RAFT

* new agency comm backported from devel


v3.1.6 (2016-12-20)
-------------------

* fixed issue #2227

* fixed issue #2220

* agency constituent/agent bug fixes in race conditions picking up
  leadership

* supervision does not need waking up anymore as it is running
  regardless

* agents challenge their leadership more rigorously


v3.1.5 (2016-12-16)
-------------------

* lowered default value of `--database.revision-cache-target-size` from 75% of
  RAM to less than 40% of RAM

* fixed issue #2218

* fixed issue #2217

* Foxx router.get/post/etc handler argument can no longer accidentally omitted

* fixed issue #2223


v3.1.4 (2016-12-08)
-------------------

* fixed issue #2211

* fixed issue #2204

* at cluster start, coordinators wait until at least one DBserver is there,
  and either at least two DBservers are there or 15s have passed, before they
  initiate the bootstrap of system collections.

* more robust agency startup from devel

* supervision's AddFollower adds many followers at once

* supervision has new FailedFollower job

* agency's Node has new method getArray

* agency RAFT timing estimates more conservative in waitForSync
  scenario

* agency RAFT timing estimates capped at maximum 2.0/10.0 for low/high


v3.1.3 (2016-12-02)
-------------------

* fix a traversal bug when using skiplist indexes:
  if we have a skiplist of ["a", "unused", "_from"] and a traversal like:
  FOR v,e,p IN OUTBOUND @start @@edges
    FILTER p.edges[0].a == 'foo'
    RETURN v
  And the above index applied on "a" is considered better than EdgeIndex, than
  the executor got into undefined behaviour.

* fix endless loop when trying to create a collection with replicationFactor: -1


v3.1.2 (2016-11-24)
-------------------

* added support for descriptions field in Foxx dependencies

* (Enterprise only) fixed a bug in the statistic report for SmartGraph traversals.
Now they state correctly how many documents were fetched from the index and how many
have been filtered.

* Prevent uniform shard distribution when replicationFactor == numServers

v3.1.1 (2016-11-15)
-------------------

* fixed issue #2176

* fixed issue #2168

* display index usage of traversals in AQL explainer output (previously missing)

* fixed issue #2163

* preserve last-used HLC value across server starts

* allow more control over handling of pre-3.1 _rev values

  this changes the server startup option `--database.check-30-revisions` from a boolean (true/false)
  parameter to a string parameter with the following possible values:

  - "fail":
    will validate _rev values of 3.0 collections on collection loading and throw an exception when invalid _rev values are found.
    in this case collections with invalid _rev values are marked as corrupted and cannot be used in the ArangoDB 3.1 instance.
    the fix procedure for such collections is to export the collections from 3.0 database with arangodump and restore them in 3.1 with arangorestore.
    collections that do not contain invalid _rev values are marked as ok and will not be re-checked on following loads.
    collections that contain invalid _rev values will be re-checked on following loads.

  - "true":
    will validate _rev values of 3.0 collections on collection loading and print a warning when invalid _rev values are found.
    in this case collections with invalid _rev values can be used in the ArangoDB 3.1 instance.
    however, subsequent operations on documents with invalid _rev values may silently fail or fail with explicit errors.
    the fix procedure for such collections is to export the collections from 3.0 database with arangodump and restore them in 3.1 with arangorestore.
    collections that do not contain invalid _rev values are marked as ok and will not be re-checked on following loads.
    collections that contain invalid _rev values will be re-checked on following loads.

  - "false":
    will not validate _rev values on collection loading and not print warnings.
    no hint is given when invalid _rev values are found.
    subsequent operations on documents with invalid _rev values may silently fail or fail with explicit errors.
    this setting does not affect whether collections are re-checked later.
    collections will be re-checked on following loads if `--database.check-30-revisions` is later set to either `true` or `fail`.

  The change also suppresses warnings that were printed when collections were restored using arangorestore, and the restore
  data contained invalid _rev values. Now these warnings are suppressed, and new HLC _rev values are generated for these documents
  as before.

* added missing functions to AQL syntax highlighter in web interface

* fixed display of `ANY` direction in traversal explainer output (direction `ANY` was shown as either
  `INBOUND` or `OUTBOUND`)

* changed behavior of toJSON() function when serializing an object before saving it in the database

  if an object provides a toJSON() function, this function is still called for serializing it.
  the change is that the result of toJSON() is not stringified anymore, but saved as is. previous
  versions of ArangoDB called toJSON() and after that additionally stringified its result.

  This change will affect the saving of JS Buffer objects, which will now be saved as arrays of
  bytes instead of a comma-separated string of the Buffer's byte contents.

* allow creating unique indexes on more attributes than present in shardKeys

  The following combinations of shardKeys and indexKeys are allowed/not allowed:

  shardKeys     indexKeys
      a             a        ok
      a             b    not ok
      a           a b        ok
    a b             a    not ok
    a b             b    not ok
    a b           a b        ok
    a b         a b c        ok
  a b c           a b    not ok
  a b c         a b c        ok

* fixed wrong version in web interface login screen (EE only)

* make web interface not display an exclamation mark next to ArangoDB version number 3.1

* fixed search for arbitrary document attributes in web interface in case multiple
  search values were used on different attribute names. in this case, the search always
  produced an empty result

* disallow updating `_from` and `_to` values of edges in Smart Graphs. Updating these
  attributes would lead to potential redistribution of edges to other shards, which must be
  avoided.

* fixed issue #2148

* updated graphql-sync dependency to 0.6.2

* fixed issue #2156

* fixed CRC4 assembly linkage


v3.1.0 (2016-10-29)
-------------------

* AQL breaking change in cluster:

  from ArangoDB 3.1 onwards `WITH` is required for traversals in a
  clustered environment in order to avoid deadlocks.

  Note that for queries that access only a single collection or that have all
  collection names specified somewhere else in the query string, there is no
  need to use *WITH*. *WITH* is only useful when the AQL query parser cannot
  automatically figure out which collections are going to be used by the query.
  *WITH* is only useful for queries that dynamically access collections, e.g.
  via traversals, shortest path operations or the *DOCUMENT()* function.

  more info can be found [here](https://github.com/arangodb/arangodb/blob/devel/Documentation/Books/AQL/Operations/With.md)

* added AQL function `DISTANCE` to calculate the distance between two arbitrary
  coordinates (haversine formula)

* fixed issue #2110

* added Auto-aptation of RAFT timings as calculations only


v3.1.rc2 (2016-10-10)
---------------------

* second release candidate


v3.1.rc1 (2016-09-30)
---------------------

* first release candidate


v3.1.alpha2 (2016-09-01)
------------------------

* added module.context.createDocumentationRouter to replace module.context.apiDocumentation

* bug in RAFT implementation of reads. dethroned leader still answered requests in isolation

* ui: added new graph viewer

* ui: aql-editor added tabular & graph display

* ui: aql-editor improved usability

* ui: aql-editor: query profiling support

* fixed issue #2109

* fixed issue #2111

* fixed issue #2075

* added AQL function `DISTANCE` to calculate the distance between two arbitrary
  coordinates (haversine formula)

* rewrote scheduler and dispatcher based on boost::asio

  parameters changed:
    `--scheduler.threads` and `--server.threads` are now merged into a single one: `--server.threads`

    hidden `--server.extra-threads` has been removed

    hidden `--server.aql-threads` has been removed

    hidden `--server.backend` has been removed

    hidden `--server.show-backends` has been removed

    hidden `--server.thread-affinity` has been removed

* fixed issue #2086

* fixed issue #2079

* fixed issue #2071

  make the AQL query optimizer inject filter condition expressions referred to
  by variables during filter condition aggregation.
  For example, in the following query

      FOR doc IN collection
        LET cond1 = (doc.value == 1)
        LET cond2 = (doc.value == 2)
        FILTER cond1 || cond2
        RETURN { doc, cond1, cond2 }

  the optimizer will now inject the conditions for `cond1` and `cond2` into the filter
  condition `cond1 || cond2`, expanding it to `(doc.value == 1) || (doc.value == 2)`
  and making these conditions available for index searching.

  Note that the optimizer previously already injected some conditions into other
  conditions, but only if the variable that defined the condition was not used
  elsewhere. For example, the filter condition in the query

      FOR doc IN collection
        LET cond = (doc.value == 1)
        FILTER cond
        RETURN { doc }

  already got optimized before because `cond` was only used once in the query and
  the optimizer decided to inject it into the place where it was used.

  This only worked for variables that were referred to once in the query.
  When a variable was used multiple times, the condition was not injected as
  in the following query:

      FOR doc IN collection
        LET cond = (doc.value == 1)
        FILTER cond
        RETURN { doc, cond }

  The fix for #2070 now will enable this optimization so that the query can
  use an index on `doc.value` if available.

* changed behavior of AQL array comparison operators for empty arrays:
  * `ALL` and `ANY` now always return `false` when the left-hand operand is an
    empty array. The behavior for non-empty arrays does not change:
    * `[] ALL == 1` will return `false`
    * `[1] ALL == 1` will return `true`
    * `[1, 2] ALL == 1` will return `false`
    * `[2, 2] ALL == 1` will return `false`
    * `[] ANY == 1` will return `false`
    * `[1] ANY == 1` will return `true`
    * `[1, 2] ANY == 1` will return `true`
    * `[2, 2] ANY == 1` will return `false`
  * `NONE` now always returns `true` when the left-hand operand is an empty array.
    The behavior for non-empty arrays does not change:
    * `[] NONE == 1` will return `true`
    * `[1] NONE == 1` will return `false`
    * `[1, 2] NONE == 1` will return `false`
    * `[2, 2] NONE == 1` will return `true`

* added experimental AQL functions `JSON_STRINGIFY` and `JSON_PARSE`

* added experimental support for incoming gzip-compressed requests

* added HTTP REST APIs for online loglevel adjustments:

  - GET `/_admin/log/level` returns the current loglevel settings
  - PUT `/_admin/log/level` modifies the current loglevel settings

* PATCH /_api/gharial/{graph-name}/vertex/{collection-name}/{vertex-key}
  - changed default value for keepNull to true

* PATCH /_api/gharial/{graph-name}/edge/{collection-name}/{edge-key}
  - changed default value for keepNull to true

* renamed `maximalSize` attribute in parameter.json files to `journalSize`

  The `maximalSize` attribute will still be picked up from collections that
  have not been adjusted. Responses from the replication API will now also use
  `journalSize` instead of `maximalSize`.

* added `--cluster.system-replication-factor` in order to adjust the
  replication factor for new system collections

* fixed issue #2012

* added a memory expection in case V8 memory gets too low

* added Optimizer Rule for other indexes in Traversals
  this allows AQL traversals to use other indexes than the edge index.
  So traversals with filters on edges can now make use of more specific
  indexes, e.g.

      FOR v, e, p IN 2 OUTBOUND @start @@edge FILTER p.edges[0].foo == "bar"

  will prefer a Hash Index on [_from, foo] above the EdgeIndex.

* fixed epoch computation in hybrid logical clock

* fixed thread affinity

* replaced require("internal").db by require("@arangodb").db

* added option `--skip-lines` for arangoimp
  this allows skipping the first few lines from the import file in case the
  CSV or TSV import are used

* fixed periodic jobs: there should be only one instance running - even if it
  runs longer than the period

* improved performance of primary index and edge index lookups

* optimizations for AQL `[*]` operator in case no filter, no projection and
  no offset/limit are used

* added AQL function `OUTERSECTION` to return the symmetric difference of its
  input arguments

* Foxx manifests of installed services are now saved to disk with indentation

* Foxx tests and scripts in development mode should now always respect updated
  files instead of loading stale modules

* When disabling Foxx development mode the setup script is now re-run

* Foxx now provides an easy way to directly serve GraphQL requests using the
  `@arangodb/foxx/graphql` module and the bundled `graphql-sync` dependency

* Foxx OAuth2 module now correctly passes the `access_token` to the OAuth2 server

* added iconv-lite and timezone modules

* web interface now allows installing GitHub and zip services in legacy mode

* added module.context.createDocumentationRouter to replace module.context.apiDocumentation

* bug in RAFT implementation of reads. dethroned leader still answered
  requests in isolation

* all lambdas in ClusterInfo might have been left with dangling references.

* Agency bug fix for handling of empty json objects as values.

* Foxx tests no longer support the Mocha QUnit interface as this resulted in weird
  inconsistencies in the BDD and TDD interfaces. This fixes the TDD interface
  as well as out-of-sequence problems when using the BDD before/after functions.

* updated bundled JavaScript modules to latest versions; joi has been updated from 8.4 to 9.2
  (see [joi 9.0.0 release notes](https://github.com/hapijs/joi/issues/920) for information on
  breaking changes and new features)

* fixed issue #2139

* updated graphql-sync dependency to 0.6.2

* fixed issue #2156


v3.0.13 (XXXX-XX-XX)
--------------------

* fixed issue #2315

* fixed issue #2210


v3.0.12 (2016-11-23)
--------------------

* fixed issue #2176

* fixed issue #2168

* fixed issues #2149, #2159

* fixed error reporting for issue #2158

* fixed assembly linkage bug in CRC4 module

* added support for descriptions field in Foxx dependencies


v3.0.11 (2016-11-08)
--------------------

* fixed issue #2140: supervisor dies instead of respawning child

* fixed issue #2131: use shard key value entered by user in web interface

* fixed issue #2129: cannot kill a long-run query

* fixed issue #2110

* fixed issue #2081

* fixed issue #2038

* changes to Foxx service configuration or dependencies should now be
  stored correctly when options are cleared or omitted

* Foxx tests no longer support the Mocha QUnit interface as this resulted in weird
  inconsistencies in the BDD and TDD interfaces. This fixes the TDD interface
  as well as out-of-sequence problems when using the BDD before/after functions.

* fixed issue #2148


v3.0.10 (2016-09-26)
--------------------

* fixed issue #2072

* fixed issue #2070

* fixed slow cluster starup issues. supervision will demonstrate more
  patience with db servers


v3.0.9 (2016-09-21)
-------------------

* fixed issue #2064

* fixed issue #2060

* speed up `collection.any()` and skiplist index creation

* fixed multiple issues where ClusterInfo bug hung agency in limbo
  timeouting on multiple collection and database callbacks


v3.0.8 (2016-09-14)
-------------------

* fixed issue #2052

* fixed issue #2005

* fixed issue #2039

* fixed multiple issues where ClusterInfo bug hung agency in limbo
  timeouting on multiple collection and database callbacks


v3.0.7 (2016-09-05)
-------------------

* new supervision job handles db server failure during collection creation.


v3.0.6 (2016-09-02)
-------------------

* fixed issue #2026

* slightly better error diagnostics for AQL query compilation and replication

* fixed issue #2018

* fixed issue #2015

* fixed issue #2012

* fixed wrong default value for arangoimp's `--on-duplicate` value

* fix execution of AQL traversal expressions when there are multiple
  conditions that refer to variables set outside the traversal

* properly return HTTP 503 in JS actions when backend is gone

* supervision creates new key in agency for failed servers

* new shards will not be allocated on failed or cleaned servers


v3.0.5 (2016-08-18)
-------------------

* execute AQL ternary operator via C++ if possible

* fixed issue #1977

* fixed extraction of _id attribute in AQL traversal conditions

* fix SSL agency endpoint

* Minimum RAFT timeout was one order of magnitude to short.

* Optimized RAFT RPCs from leader to followers for efficiency.

* Optimized RAFT RPC handling on followers with respect to compaction.

* Fixed bug in handling of duplicates and overlapping logs

* Fixed bug in supervision take over after leadership change.

v3.0.4 (2016-08-01)
-------------------

* added missing lock for periodic jobs access

* fix multiple foxx related cluster issues

* fix handling of empty AQL query strings

* fixed issue in `INTERSECTION` AQL function with duplicate elements
  in the source arrays

* fixed issue #1970

* fixed issue #1968

* fixed issue #1967

* fixed issue #1962

* fixed issue #1959

* replaced require("internal").db by require("@arangodb").db

* fixed issue #1954

* fixed issue #1953

* fixed issue #1950

* fixed issue #1949

* fixed issue #1943

* fixed segfault in V8, by backporting https://bugs.chromium.org/p/v8/issues/detail?id=5033

* Foxx OAuth2 module now correctly passes the `access_token` to the OAuth2 server

* fixed credentialed CORS requests properly respecting --http.trusted-origin

* fixed a crash in V8Periodic task (forgotten lock)

* fixed two bugs in synchronous replication (syncCollectionFinalize)


v3.0.3 (2016-07-17)
-------------------

* fixed issue #1942

* fixed issue #1941

* fixed array index batch insertion issues for hash indexes that caused problems when
  no elements remained for insertion

* fixed AQL MERGE() function with External objects originating from traversals

* fixed some logfile recovery errors with error message "document not found"

* fixed issue #1937

* fixed issue #1936

* improved performance of arangorestore in clusters with synchronous
  replication

* Foxx tests and scripts in development mode should now always respect updated
  files instead of loading stale modules

* When disabling Foxx development mode the setup script is now re-run

* Foxx manifests of installed services are now saved to disk with indentation


v3.0.2 (2016-07-09)
-------------------

* fixed assertion failure in case multiple remove operations were used in the same query

* fixed upsert behavior in case upsert was used in a loop with the same document example

* fixed issue #1930

* don't expose local file paths in Foxx error messages.

* fixed issue #1929

* make arangodump dump the attribute `isSystem` when dumping the structure
  of a collection, additionally make arangorestore not fail when the attribute
  is missing

* fixed "Could not extract custom attribute" issue when using COLLECT with
  MIN/MAX functions in some contexts

* honor presence of persistent index for sorting

* make AQL query optimizer not skip "use-indexes-rule", even if enough
  plans have been created already

* make AQL optimizer not skip "use-indexes-rule", even if enough execution plans
  have been created already

* fix double precision value loss in VelocyPack JSON parser

* added missing SSL support for arangorestore

* improved cluster import performance

* fix Foxx thumbnails on DC/OS

* fix Foxx configuration not being saved

* fix Foxx app access from within the frontend on DC/OS

* add option --default-replication-factor to arangorestore and simplify
  the control over the number of shards when restoring

* fix a bug in the VPack -> V8 conversion if special attributes _key,
  _id, _rev, _from and _to had non-string values, which is allowed
  below the top level

* fix malloc_usable_size for darwin


v3.0.1 (2016-06-30)
-------------------

* fixed periodic jobs: there should be only one instance running - even if it
  runs longer than the period

* increase max. number of collections in AQL queries from 32 to 256

* fixed issue #1916: header "authorization" is required" when opening
  services page

* fixed issue #1915: Explain: member out of range

* fixed issue #1914: fix unterminated buffer

* don't remove lockfile if we are the same (now stale) pid
  fixes docker setups (our pid will always be 1)

* do not use revision id comparisons in compaction for determining whether a
  revision is obsolete, but marker memory addresses
  this ensures revision ids don't matter when compacting documents

* escape Unicode characters in JSON HTTP responses
  this converts UTF-8 characters in HTTP responses of arangod into `\uXXXX`
  escape sequences. This makes the HTTP responses fit into the 7 bit ASCII
  character range, which speeds up HTTP response parsing for some clients,
  namely node.js/v8

* add write before read collections when starting a user transaction
  this allows specifying the same collection in both read and write mode without
  unintended side effects

* fixed buffer overrun that occurred when building very large result sets

* index lookup optimizations for primary index and edge index

* fixed "collection is a nullptr" issue when starting a traversal from a transaction

* enable /_api/import on coordinator servers


v3.0.0 (2016-06-22)
-------------------

* minor GUI fixxes

* fix for replication and nonces


v3.0.0-rc3 (2016-06-19)
-----------------------

* renamed various Foxx errors to no longer refer to Foxx services as apps

* adjusted various error messages in Foxx to be more informative

* specifying "files" in a Foxx manifest to be mounted at the service root
  no longer results in 404s when trying to access non-file routes

* undeclared path parameters in Foxx no longer break the service

* trusted reverse proxy support is now handled more consistently

* ArangoDB request compatibility and user are now exposed in Foxx

* all bundled NPM modules have been upgraded to their latest versions


v3.0.0-rc2 (2016-06-12)
-----------------------

* added option `--server.max-packet-size` for client tools

* renamed option `--server.ssl-protocol` to `--ssl.protocol` in client tools
  (was already done for arangod, but overlooked for client tools)

* fix handling of `--ssl.protocol` value 5 (TLS v1.2) in client tools, which
  claimed to support it but didn't

* config file can use '@include' to include a different config file as base


v3.0.0-rc1 (2016-06-10)
-----------------------

* the user management has changed: it now has users that are independent of
  databases. A user can have one or more database assigned to the user.

* forward ported V8 Comparator bugfix for inline heuristics from
  https://github.com/v8/v8/commit/5ff7901e24c2c6029114567de5a08ed0f1494c81

* changed to-string conversion for AQL objects and arrays, used by the AQL
  function `TO_STRING()` and implicit to-string casts in AQL

  - arrays are now converted into their JSON-stringify equivalents, e.g.

    - `[ ]` is now converted to `[]`
    - `[ 1, 2, 3 ]` is now converted to `[1,2,3]`
    - `[ "test", 1, 2 ] is now converted to `["test",1,2]`

    Previous versions of ArangoDB converted arrays with no members into the
    empty string, and non-empty arrays into a comma-separated list of member
    values, without the surrounding angular brackets. Additionally, string
    array members were not enclosed in quotes in the result string:

    - `[ ]` was converted to ``
    - `[ 1, 2, 3 ]` was converted to `1,2,3`
    - `[ "test", 1, 2 ] was converted to `test,1,2`

  - objects are now converted to their JSON-stringify equivalents, e.g.

    - `{ }` is converted to `{}`
    - `{ a: 1, b: 2 }` is converted to `{"a":1,"b":2}`
    - `{ "test" : "foobar" }` is converted to `{"test":"foobar"}`

    Previous versions of ArangoDB always converted objects into the string
    `[object Object]`

  This change affects also the AQL functions `CONCAT()` and `CONCAT_SEPARATOR()`
  which treated array values differently in previous versions. Previous versions
  of ArangoDB automatically flattened array values on the first level of the array,
  e.g. `CONCAT([1, 2, 3, [ 4, 5, 6 ]])` produced `1,2,3,4,5,6`. Now this will produce
  `[1,2,3,[4,5,6]]`. To flatten array members on the top level, you can now use
  the more explicit `CONCAT(FLATTEN([1, 2, 3, [4, 5, 6]], 1))`.

* added C++ implementations for AQL functions `SLICE()`, `CONTAINS()` and
  `RANDOM_TOKEN()`

* as a consequence of the upgrade to V8 version 5, the implementation of the
  JavaScript `Buffer` object had to be changed. JavaScript `Buffer` objects in
  ArangoDB now always store their data on the heap. There is no shared pool
  for small Buffer values, and no pointing into existing Buffer data when
  extracting slices. This change may increase the cost of creating Buffers with
  short contents or when peeking into existing Buffers, but was required for
  safer memory management and to prevent leaks.

* the `db` object's function `_listDatabases()` was renamed to just `_databases()`
  in order to make it more consistent with the existing `_collections()` function.
  Additionally the `db` object's `_listEndpoints()` function was renamed to just
  `_endpoints()`.

* changed default value of `--server.authentication` from `false` to `true` in
  configuration files etc/relative/arangod.conf and etc/arangodb/arangod.conf.in.
  This means the server will be started with authentication enabled by default,
  requiring all client connections to provide authentication data when connecting
  to ArangoDB. Authentication can still be turned off via setting the value of
  `--server.authentication` to `false` in ArangoDB's configuration files or by
  specifying the option on the command-line.

* Changed result format for querying all collections via the API GET `/_api/collection`.

  Previous versions of ArangoDB returned an object with an attribute named `collections`
  and an attribute named `names`. Both contained all available collections, but
  `collections` contained the collections as an array, and `names` contained the
  collections again, contained in an object in which the attribute names were the
  collection names, e.g.

  ```
  {
    "collections": [
      {"id":"5874437","name":"test","isSystem":false,"status":3,"type":2},
      {"id":"17343237","name":"something","isSystem":false,"status":3,"type":2},
      ...
    ],
    "names": {
      "test": {"id":"5874437","name":"test","isSystem":false,"status":3,"type":2},
      "something": {"id":"17343237","name":"something","isSystem":false,"status":3,"type":2},
      ...
    }
  }
  ```
  This result structure was redundant, and therefore has been simplified to just

  ```
  {
    "result": [
      {"id":"5874437","name":"test","isSystem":false,"status":3,"type":2},
      {"id":"17343237","name":"something","isSystem":false,"status":3,"type":2},
      ...
    ]
  }
  ```

  in ArangoDB 3.0.

* added AQL functions `TYPENAME()` and `HASH()`

* renamed arangob tool to arangobench

* added AQL string comparison operator `LIKE`

  The operator can be used to compare strings like this:

      value LIKE search

  The operator is currently implemented by calling the already existing AQL
  function `LIKE`.

  This change also makes `LIKE` an AQL keyword. Using `LIKE` in either case as
  an attribute or collection name in AQL thus requires quoting.

* make AQL optimizer rule "remove-unnecessary-calculations" fire in more cases

  The rule will now remove calculations that are used exactly once in other
  expressions (e.g. `LET a = doc RETURN a.value`) and calculations,
  or calculations that are just references (e.g. `LET a = b`).

* renamed AQL optimizer rule "merge-traversal-filter" to "optimize-traversals"
  Additionally, the optimizer rule will remove unused edge and path result variables
  from the traversal in case they are specified in the `FOR` section of the traversal,
  but not referenced later in the query. This saves constructing edges and paths
  results.

* added AQL optimizer rule "inline-subqueries"

  This rule can pull out certain subqueries that are used as an operand to a `FOR`
  loop one level higher, eliminating the subquery completely. For example, the query

      FOR i IN (FOR j IN [1,2,3] RETURN j) RETURN i

  will be transformed by the rule to:

      FOR i IN [1,2,3] RETURN i

  The query

      FOR name IN (FOR doc IN _users FILTER doc.status == 1 RETURN doc.name) LIMIT 2 RETURN name

  will be transformed into

      FOR tmp IN _users FILTER tmp.status == 1 LIMIT 2 RETURN tmp.name

  The rule will only fire when the subquery is used as an operand to a `FOR` loop, and
  if the subquery does not contain a `COLLECT` with an `INTO` variable.

* added new endpoint "srv://" for DNS service records

* The result order of the AQL functions VALUES and ATTRIBUTES has never been
  guaranteed and it only had the "correct" ordering by accident when iterating
  over objects that were not loaded from the database. This accidental behavior
  is now changed by introduction of VelocyPack. No ordering is guaranteed unless
  you specify the sort parameter.

* removed configure option `--enable-logger`

* added AQL array comparison operators

  All AQL comparison operators now also exist in an array variant. In the
  array variant, the operator is preceded with one of the keywords *ALL*, *ANY*
  or *NONE*. Using one of these keywords changes the operator behavior to
  execute the comparison operation for all, any, or none of its left hand
  argument values. It is therefore expected that the left hand argument
  of an array operator is an array.

  Examples:

      [ 1, 2, 3 ] ALL IN [ 2, 3, 4 ]   // false
      [ 1, 2, 3 ] ALL IN [ 1, 2, 3 ]   // true
      [ 1, 2, 3 ] NONE IN [ 3 ]        // false
      [ 1, 2, 3 ] NONE IN [ 23, 42 ]   // true
      [ 1, 2, 3 ] ANY IN [ 4, 5, 6 ]   // false
      [ 1, 2, 3 ] ANY IN [ 1, 42 ]     // true
      [ 1, 2, 3 ] ANY == 2             // true
      [ 1, 2, 3 ] ANY == 4             // false
      [ 1, 2, 3 ] ANY > 0              // true
      [ 1, 2, 3 ] ANY <= 1             // true
      [ 1, 2, 3 ] NONE < 99            // false
      [ 1, 2, 3 ] NONE > 10            // true
      [ 1, 2, 3 ] ALL > 2              // false
      [ 1, 2, 3 ] ALL > 0              // true
      [ 1, 2, 3 ] ALL >= 3             // false
      ["foo", "bar"] ALL != "moo"      // true
      ["foo", "bar"] NONE == "bar"     // false
      ["foo", "bar"] ANY == "foo"      // true

* improved AQL optimizer to remove unnecessary sort operations in more cases

* allow enclosing AQL identifiers in forward ticks in addition to using
  backward ticks

  This allows for convenient writing of AQL queries in JavaScript template strings
  (which are delimited with backticks themselves), e.g.

      var q = `FOR doc IN ´collection´ RETURN doc.´name´`;

* allow to set `print.limitString` to configure the number of characters
  to output before truncating

* make logging configurable per log "topic"

  `--log.level <level>` sets the global log level to <level>, e.g. `info`,
  `debug`, `trace`.

  `--log.level topic=<level>` sets the log level for a specific topic.
  Currently, the following topics exist: `collector`, `compactor`, `mmap`,
  `performance`, `queries`, and `requests`. `performance` and `requests` are
  set to FATAL by default. `queries` is set to info. All others are
  set to the global level by default.

  The new log option `--log.output <definition>` allows directing the global
  or per-topic log output to different outputs. The output definition
  "<definition>" can be one of

    "-" for stdin
    "+" for stderr
    "syslog://<syslog-facility>"
    "syslog://<syslog-facility>/<application-name>"
    "file://<relative-path>"

  The option can be specified multiple times in order to configure the output
  for different log topics. To set up a per-topic output configuration, use
  `--log.output <topic>=<definition>`, e.g.

    queries=file://queries.txt

  logs all queries to the file "queries.txt".

* the option `--log.requests-file` is now deprecated. Instead use

    `--log.level requests=info`
    `--log.output requests=file://requests.txt`

* the option `--log.facility` is now deprecated. Instead use

    `--log.output requests=syslog://facility`

* the option `--log.performance` is now deprecated. Instead use

    `--log.level performance=trace`

* removed option `--log.source-filter`

* removed configure option `--enable-logger`

* change collection directory names to include a random id component at the end

  The new pattern is `collection-<id>-<random>`, where `<id>` is the collection
  id and `<random>` is a random number. Previous versions of ArangoDB used a
  pattern `collection-<id>` without the random number.

  ArangoDB 3.0 understands both the old and name directory name patterns.

* removed mostly unused internal spin-lock implementation

* removed support for pre-Windows 7-style locks. This removes compatibility for
  Windows versions older than Windows 7 (e.g. Windows Vista, Windows XP) and
  Windows 2008R2 (e.g. Windows 2008).

* changed names of sub-threads started by arangod

* added option `--default-number-of-shards` to arangorestore, allowing creating
  collections with a specifiable number of shards from a non-cluster dump

* removed support for CoffeeScript source files

* removed undocumented SleepAndRequeue

* added WorkMonitor to inspect server threads

* when downloading a Foxx service from the web interface the suggested filename
  is now based on the service's mount path instead of simply "app.zip"

* the `@arangodb/request` response object now stores the parsed JSON response
  body in a property `json` instead of `body` when the request was made using the
  `json` option. The `body` instead contains the response body as a string.

* the Foxx API has changed significantly, 2.8 services are still supported
  using a backwards-compatible "legacy mode"


v2.8.12 (XXXX-XX-XX)
--------------------

* issue #2091: decrease connect timeout to 5 seconds on startup

* fixed issue #2072

* slightly better error diagnostics for some replication errors

* fixed issue #1977

* fixed issue in `INTERSECTION` AQL function with duplicate elements
  in the source arrays

* fixed issue #1962

* fixed issue #1959

* export aqlQuery template handler as require('org/arangodb').aql for forwards-compatibility


v2.8.11 (2016-07-13)
--------------------

* fixed array index batch insertion issues for hash indexes that caused problems when
  no elements remained for insertion

* fixed issue #1937


v2.8.10 (2016-07-01)
--------------------

* make sure next local _rev value used for a document is at least as high as the
  _rev value supplied by external sources such as replication

* make adding a collection in both read- and write-mode to a transaction behave as
  expected (write includes read). This prevents the `unregister collection used in
  transaction` error

* fixed sometimes invalid result for `byExample(...).count()` when an index plus
  post-filtering was used

* fixed "collection is a nullptr" issue when starting a traversal from a transaction

* honor the value of startup option `--database.wait-for-sync` (that is used to control
  whether new collections are created with `waitForSync` set to `true` by default) also
  when creating collections via the HTTP API (and thus the ArangoShell). When creating
  a collection via these mechanisms, the option was ignored so far, which was inconsistent.

* fixed issue #1826: arangosh --javascript.execute: internal error (geo index issue)

* fixed issue #1823: Arango crashed hard executing very simple query on windows


v2.8.9 (2016-05-13)
-------------------

* fixed escaping and quoting of extra parameters for executables in Mac OS X App

* added "waiting for" status variable to web interface collection figures view

* fixed undefined behavior in query cache invaldation

* fixed access to /_admin/statistics API in case statistics are disable via option
  `--server.disable-statistics`

* Foxx manager will no longer fail hard when Foxx store is unreachable unless installing
  a service from the Foxx store (e.g. when behind a firewall or GitHub is unreachable).


v2.8.8 (2016-04-19)
-------------------

* fixed issue #1805: Query: internal error (location: arangod/Aql/AqlValue.cpp:182).
  Please report this error to arangodb.com (while executing)

* allow specifying collection name prefixes for `_from` and `_to` in arangoimp:

  To avoid specifying complete document ids (consisting of collection names and document
  keys) for *_from* and *_to* values when importing edges with arangoimp, there are now
  the options *--from-collection-prefix* and *--to-collection-prefix*.

  If specified, these values will be automatically prepended to each value in *_from*
  (or *_to* resp.). This allows specifying only document keys inside *_from* and/or *_to*.

  *Example*

      > arangoimp --from-collection-prefix users --to-collection-prefix products ...

  Importing the following document will then create an edge between *users/1234* and
  *products/4321*:

  ```js
  { "_from" : "1234", "_to" : "4321", "desc" : "users/1234 is connected to products/4321" }
  ```

* requests made with the interactive system API documentation in the web interface
  (Swagger) will now respect the active database instead of always using `_system`


v2.8.7 (2016-04-07)
-------------------

* optimized primary=>secondary failover

* fix to-boolean conversion for documents in AQL

* expose the User-Agent HTTP header from the ArangoShell since Github seems to
  require it now, and we use the ArangoShell for fetching Foxx repositories from Github

* work with http servers that only send

* fixed potential race condition between compactor and collector threads

* fix removal of temporary directories on arangosh exit

* javadoc-style comments in Foxx services are no longer interpreted as
  Foxx comments outside of controller/script/exports files (#1748)

* removed remaining references to class syntax for Foxx Model and Repository
  from the documentation

* added a safe-guard for corrupted master-pointer


v2.8.6 (2016-03-23)
-------------------

* arangosh can now execute JavaScript script files that contain a shebang
  in the first line of the file. This allows executing script files directly.

  Provided there is a script file `/path/to/script.js` with the shebang
  `#!arangosh --javascript.execute`:

      > cat /path/to/script.js
      #!arangosh --javascript.execute
      print("hello from script.js");

  If the script file is made executable

      > chmod a+x /path/to/script.js

  it can be invoked on the shell directly and use arangosh for its execution:

      > /path/to/script.js
      hello from script.js

  This did not work in previous versions of ArangoDB, as the whole script contents
  (including the shebang) were treated as JavaScript code.
  Now shebangs in script files will now be ignored for all files passed to arangosh's
  `--javascript.execute` parameter.

  The alternative way of executing a JavaScript file with arangosh still works:

      > arangosh --javascript.execute /path/to/script.js
      hello from script.js

* added missing reset of traversal state for nested traversals.
  The state of nested traversals (a traversal in an AQL query that was
  located in a repeatedly executed subquery or inside another FOR loop)
  was not reset properly, so that multiple invocations of the same nested
  traversal with different start vertices led to the nested traversal
  always using the start vertex provided on the first invocation.

* fixed issue #1781: ArangoDB startup time increased tremendously

* fixed issue #1783: SIGHUP should rotate the log


v2.8.5 (2016-03-11)
-------------------

* Add OpenSSL handler for TLS V1.2 as sugested by kurtkincaid in #1771

* fixed issue #1765 (The webinterface should display the correct query time)
  and #1770 (Display ACTUAL query time in aardvark's AQL editor)

* Windows: the unhandled exception handler now calls the windows logging
  facilities directly without locks.
  This fixes lockups on crashes from the logging framework.

* improve nullptr handling in logger.

* added new endpoint "srv://" for DNS service records

* `org/arangodb/request` no longer sets the content-type header to the
  string "undefined" when no content-type header should be sent (issue #1776)


v2.8.4 (2016-03-01)
-------------------

* global modules are no longer incorrectly resolved outside the ArangoDB
  JavaScript directory or the Foxx service's root directory (issue #1577)

* improved error messages from Foxx and JavaScript (issues #1564, #1565, #1744)


v2.8.3 (2016-02-22)
-------------------

* fixed AQL filter condition collapsing for deeply-nested cases, potentially
  enabling usage of indexes in some dedicated cases

* added parentheses in AQL explain command output to correctly display precedence
  of logical and arithmetic operators

* Foxx Model event listeners defined on the model are now correctly invoked by
  the Repository methods (issue #1665)

* Deleting a Foxx service in the frontend should now always succeed even if the
  files no longer exist on the file system (issue #1358)

* Routing actions loaded from the database no longer throw exceptions when
  trying to load other modules using "require"

* The `org/arangodb/request` response object now sets a property `json` to the
  parsed JSON response body in addition to overwriting the `body` property when
  the request was made using the `json` option.

* Improved Windows stability

* Fixed a bug in the interactive API documentation that would escape slashes
  in document-handle fields. Document handles are now provided as separate
  fields for collection name and document key.


v2.8.2 (2016-02-09)
-------------------

* the continuous replication applier will now prevent the master's WAL logfiles
  from being removed if they are still needed by the applier on the slave. This
  should help slaves that suffered from masters garbage collection WAL logfiles
  which would have been needed by the slave later.

  The initial synchronization will block removal of still needed WAL logfiles
  on the master for 10 minutes initially, and will extend this period when further
  requests are made to the master. Initial synchronization hands over its handle
  for blocking logfile removal to the continuous replication when started via
  the *setupReplication* function. In this case, continuous replication will
  extend the logfile removal blocking period for the required WAL logfiles when
  the slave makes additional requests.

  All handles that block logfile removal will time out automatically after at
  most 5 minutes should a master not be contacted by the slave anymore (e.g. in
  case the slave's replication is turned off, the slaves loses the connection
  to the master or the slave goes down).

* added all-in-one function *setupReplication* to synchronize data from master
  to slave and start the continuous replication:

      require("@arangodb/replication").setupReplication(configuration);

  The command will return when the initial synchronization is finished and the
  continuous replication has been started, or in case the initial synchronization
  has failed.

  If the initial synchronization is successful, the command will store the given
  configuration on the slave. It also configures the continuous replication to start
  automatically if the slave is restarted, i.e. *autoStart* is set to *true*.

  If the command is run while the slave's replication applier is already running,
  it will first stop the running applier, drop its configuration and do a
  resynchronization of data with the master. It will then use the provided configration,
  overwriting any previously existing replication configuration on the slave.

  The following example demonstrates how to use the command for setting up replication
  for the *_system* database. Note that it should be run on the slave and not the
  master:

      db._useDatabase("_system");
      require("@arangodb/replication").setupReplication({
        endpoint: "tcp://master.domain.org:8529",
        username: "myuser",
        password: "mypasswd",
        verbose: false,
        includeSystem: false,
        incremental: true,
        autoResync: true
      });

* the *sync* and *syncCollection* functions now always start the data synchronization
  as an asynchronous server job. The call to *sync* or *syncCollection* will block
  until synchronization is either complete or has failed with an error. The functions
  will automatically poll the slave periodically for status updates.

  The main benefit is that the connection to the slave does not need to stay open
  permanently and is thus not affected by timeout issues. Additionally the caller does
  not need to query the synchronization status from the slave manually as this is
  now performed automatically by these functions.

* fixed undefined behavior when explaining some types of AQL traversals, fixed
  display of some types of traversals in AQL explain output


v2.8.1 (2016-01-29)
-------------------

* Improved AQL Pattern matching by allowing to specify a different traversal
  direction for one or many of the edge collections.

      FOR v, e, p IN OUTBOUND @start @@ec1, INBOUND @@ec2, @@ec3

  will traverse *ec1* and *ec3* in the OUTBOUND direction and for *ec2* it will use
  the INBOUND direction. These directions can be combined in arbitrary ways, the
  direction defined after *IN [steps]* will we used as default direction and can
  be overriden for specific collections.
  This feature is only available for collection lists, it is not possible to
  combine it with graph names.

* detect more types of transaction deadlocks early

* fixed display of relational operators in traversal explain output

* fixed undefined behavior in AQL function `PARSE_IDENTIFIER`

* added "engines" field to Foxx services generated in the admin interface

* added AQL function `IS_SAME_COLLECTION`:

  *IS_SAME_COLLECTION(collection, document)*: Return true if *document* has the same
  collection id as the collection specified in *collection*. *document* can either be
  a [document handle](../Glossary/README.md#document-handle) string, or a document with
  an *_id* attribute. The function does not validate whether the collection actually
  contains the specified document, but only compares the name of the specified collection
  with the collection name part of the specified document.
  If *document* is neither an object with an *id* attribute nor a *string* value,
  the function will return *null* and raise a warning.

      /* true */
      IS_SAME_COLLECTION('_users', '_users/my-user')
      IS_SAME_COLLECTION('_users', { _id: '_users/my-user' })

      /* false */
      IS_SAME_COLLECTION('_users', 'foobar/baz')
      IS_SAME_COLLECTION('_users', { _id: 'something/else' })


v2.8.0 (2016-01-25)
-------------------

* avoid recursive locking


v2.8.0-beta8 (2016-01-19)
-------------------------

* improved internal datafile statistics for compaction and compaction triggering
  conditions, preventing excessive growth of collection datafiles under some
  workloads. This should also fix issue #1596.

* renamed AQL optimizer rule `remove-collect-into` to `remove-collect-variables`

* fixed primary and edge index lookups prematurely aborting searches when the
  specified id search value contained a different collection than the collection
  the index was created for


v2.8.0-beta7 (2016-01-06)
-------------------------

* added vm.runInThisContext

* added AQL keyword `AGGREGATE` for use in AQL `COLLECT` statement

  Using `AGGREGATE` allows more efficient aggregation (incrementally while building
  the groups) than previous versions of AQL, which built group aggregates afterwards
  from the total of all group values.

  `AGGREGATE` can be used inside a `COLLECT` statement only. If used, it must follow
  the declaration of grouping keys:

      FOR doc IN collection
        COLLECT gender = doc.gender AGGREGATE minAge = MIN(doc.age), maxAge = MAX(doc.age)
        RETURN { gender, minAge, maxAge }

  or, if no grouping keys are used, it can follow the `COLLECT` keyword:

      FOR doc IN collection
        COLLECT AGGREGATE minAge = MIN(doc.age), maxAge = MAX(doc.age)
        RETURN {
  minAge, maxAge
}

  Only specific expressions are allowed on the right-hand side of each `AGGREGATE`
  assignment:

  - on the top level the expression must be a call to one of the supported aggregation
    functions `LENGTH`, `MIN`, `MAX`, `SUM`, `AVERAGE`, `STDDEV_POPULATION`, `STDDEV_SAMPLE`,
    `VARIANCE_POPULATION`, or `VARIANCE_SAMPLE`

  - the expression must not refer to variables introduced in the `COLLECT` itself

* Foxx: mocha test paths with wildcard characters (asterisks) now work on Windows

* reserved AQL keyword `NONE` for future use

* web interface: fixed a graph display bug concerning dashboard view

* web interface: fixed several bugs during the dashboard initialize process

* web interface: included several bugfixes: #1597, #1611, #1623

* AQL query optimizer now converts `LENGTH(collection-name)` to an optimized
  expression that returns the number of documents in a collection

* adjusted the behavior of the expansion (`[*]`) operator in AQL for non-array values

  In ArangoDB 2.8, calling the expansion operator on a non-array value will always
  return an empty array. Previous versions of ArangoDB expanded non-array values by
  calling the `TO_ARRAY()` function for the value, which for example returned an
  array with a single value for boolean, numeric and string input values, and an array
  with the object's values for an object input value. This behavior was inconsistent
  with how the expansion operator works for the array indexes in 2.8, so the behavior
  is now unified:

  - if the left-hand side operand of `[*]` is an array, the array will be returned as
    is when calling `[*]` on it
  - if the left-hand side operand of `[*]` is not an array, an empty array will be
    returned by `[*]`

  AQL queries that rely on the old behavior can be changed by either calling `TO_ARRAY`
  explicitly or by using the `[*]` at the correct position.

  The following example query will change its result in 2.8 compared to 2.7:

      LET values = "foo" RETURN values[*]

  In 2.7 the query has returned the array `[ "foo" ]`, but in 2.8 it will return an
  empty array `[ ]`. To make it return the array `[ "foo" ]` again, an explicit
  `TO_ARRAY` function call is needed in 2.8 (which in this case allows the removal
  of the `[*]` operator altogether). This also works in 2.7:

      LET values = "foo" RETURN TO_ARRAY(values)

  Another example:

      LET values = [ { name: "foo" }, { name: "bar" } ]
      RETURN values[*].name[*]

  The above returned `[ [ "foo" ], [ "bar" ] ] in 2.7. In 2.8 it will return
  `[ [ ], [ ] ]`, because the value of `name` is not an array. To change the results
  to the 2.7 style, the query can be changed to

      LET values = [ { name: "foo" }, { name: "bar" } ]
      RETURN values[* RETURN TO_ARRAY(CURRENT.name)]

  The above also works in 2.7.
  The following types of queries won't change:

      LET values = [ 1, 2, 3 ] RETURN values[*]
      LET values = [ { name: "foo" }, { name: "bar" } ] RETURN values[*].name
      LET values = [ { names: [ "foo", "bar" ] }, { names: [ "baz" ] } ] RETURN values[*].names[*]
      LET values = [ { names: [ "foo", "bar" ] }, { names: [ "baz" ] } ] RETURN values[*].names[**]

* slightly adjusted V8 garbage collection strategy so that collection eventually
  happens in all contexts that hold V8 external references to documents and
  collections.

  also adjusted default value of `--javascript.gc-frequency` from 10 seconds to
  15 seconds, as less internal operations are carried out in JavaScript.

* fixes for AQL optimizer and traversal

* added `--create-collection-type` option to arangoimp

  This allows specifying the type of the collection to be created when
  `--create-collection` is set to `true`.

* Foxx export cache should no longer break if a broken app is loaded in the
  web admin interface.


v2.8.0-beta2 (2015-12-16)
-------------------------

* added AQL query optimizer rule "sort-in-values"

  This rule pre-sorts the right-hand side operand of the `IN` and `NOT IN`
  operators so the operation can use a binary search with logarithmic complexity
  instead of a linear search. The rule is applied when the right-hand side
  operand of an `IN` or `NOT IN` operator in a filter condition is a variable that
  is defined in a different loop/scope than the operator itself. Additionally,
  the filter condition must consist of solely the `IN` or `NOT IN` operation
  in order to avoid any side-effects.

* changed collection status terminology in web interface for collections for
  which an unload request has been issued from `in the process of being unloaded`
  to `will be unloaded`.

* unloading a collection via the web interface will now trigger garbage collection
  in all v8 contexts and force a WAL flush. This increases the chances of perfoming
  the unload faster.

* added the following attributes to the result of `collection.figures()` and the
  corresponding HTTP API at `PUT /_api/collection/<name>/figures`:

  - `documentReferences`: The number of references to documents in datafiles
    that JavaScript code currently holds. This information can be used for
    debugging compaction and unload issues.
  - `waitingFor`: An optional string value that contains information about
    which object type is at the head of the collection's cleanup queue. This
    information can be used for debugging compaction and unload issues.
  - `compactionStatus.time`: The point in time the compaction for the collection
    was last executed. This information can be used for debugging compaction
    issues.
  - `compactionStatus.message`: The action that was performed when the compaction
    was last run for the collection. This information can be used for debugging
    compaction issues.

  Note: `waitingFor` and `compactionStatus` may be empty when called on a coordinator
  in a cluster.

* the compaction will now provide queryable status info that can be used to track
  its progress. The compaction status is displayed in the web interface, too.

* better error reporting for arangodump and arangorestore

* arangodump will now fail by default when trying to dump edges that
  refer to already dropped collections. This can be circumvented by
  specifying the option `--force true` when invoking arangodump

* fixed cluster upgrade procedure

* the AQL functions `NEAR` and `WITHIN` now have stricter validations
  for their input parameters `limit`, `radius` and `distance`. They may now throw
  exceptions when invalid parameters are passed that may have not led
  to exceptions in previous versions.

* deprecation warnings now log stack traces

* Foxx: improved backwards compatibility with 2.5 and 2.6

  - reverted Model and Repository back to non-ES6 "classes" because of
    compatibility issues when using the extend method with a constructor

  - removed deprecation warnings for extend and controller.del

  - restored deprecated method Model.toJSONSchema

  - restored deprecated `type`, `jwt` and `sessionStorageApp` options
    in Controller#activateSessions

* Fixed a deadlock problem in the cluster


v2.8.0-beta1 (2015-12-06)
-------------------------

* added AQL function `IS_DATESTRING(value)`

  Returns true if *value* is a string that can be used in a date function.
  This includes partial dates such as *2015* or *2015-10* and strings containing
  invalid dates such as *2015-02-31*. The function will return false for all
  non-string values, even if some of them may be usable in date functions.


v2.8.0-alpha1 (2015-12-03)
--------------------------

* added AQL keywords `GRAPH`, `OUTBOUND`, `INBOUND` and `ANY` for use in graph
  traversals, reserved AQL keyword `ALL` for future use

  Usage of these keywords as collection names, variable names or attribute names
  in AQL queries will not be possible without quoting. For example, the following
  AQL query will still work as it uses a quoted collection name and a quoted
  attribute name:

      FOR doc IN `OUTBOUND`
        RETURN doc.`any`

* issue #1593: added AQL `POW` function for exponentation

* added cluster execution site info in explain output for AQL queries

* replication improvements:

  - added `autoResync` configuration parameter for continuous replication.

    When set to `true`, a replication slave will automatically trigger a full data
    re-synchronization with the master when the master cannot provide the log data
    the slave had asked for. Note that `autoResync` will only work when the option
    `requireFromPresent` is also set to `true` for the continuous replication, or
    when the continuous syncer is started and detects that no start tick is present.

    Automatic re-synchronization may transfer a lot of data from the master to the
    slave and may be expensive. It is therefore turned off by default.
    When turned off, the slave will never perform an automatic re-synchronization
    with the master.

  - added `idleMinWaitTime` and `idleMaxWaitTime` configuration parameters for
    continuous replication.

    These parameters can be used to control the minimum and maximum wait time the
    slave will (intentionally) idle and not poll for master log changes in case the
    master had sent the full logs already.
    The `idleMaxWaitTime` value will only be used when `adapativePolling` is set
    to `true`. When `adaptivePolling` is disable, only `idleMinWaitTime` will be
    used as a constant time span in which the slave will not poll the master for
    further changes. The default values are 0.5 seconds for `idleMinWaitTime` and
    2.5 seconds for `idleMaxWaitTime`, which correspond to the hard-coded values
    used in previous versions of ArangoDB.

  - added `initialSyncMaxWaitTime` configuration parameter for initial and continuous
    replication

    This option controls the maximum wait time (in seconds) that the initial
    synchronization will wait for a response from the master when fetching initial
    collection data. If no response is received within this time period, the initial
    synchronization will give up and fail. This option is also relevant for
    continuous replication in case *autoResync* is set to *true*, as then the
    continuous replication may trigger a full data re-synchronization in case
    the master cannot the log data the slave had asked for.

  - HTTP requests sent from the slave to the master during initial synchronization
    will now be retried if they fail with connection problems.

  - the initial synchronization now logs its progress so it can be queried using
    the regular replication status check APIs.

  - added `async` attribute for `sync` and `syncCollection` operations called from
    the ArangoShell. Setthing this attribute to `true` will make the synchronization
    job on the server go into the background, so that the shell does not block. The
    status of the started asynchronous synchronization job can be queried from the
    ArangoShell like this:

        /* starts initial synchronization */
        var replication = require("@arangodb/replication");
        var id = replication.sync({
          endpoint: "tcp://master.domain.org:8529",
          username: "myuser",
          password: "mypasswd",
          async: true
       });

       /* now query the id of the returned async job and print the status */
       print(replication.getSyncResult(id));

    The result of `getSyncResult()` will be `false` while the server-side job
    has not completed, and different to `false` if it has completed. When it has
    completed, all job result details will be returned by the call to `getSyncResult()`.


* fixed non-deterministic query results in some cluster queries

* fixed issue #1589

* return HTTP status code 410 (gone) instead of HTTP 408 (request timeout) for
  server-side operations that are canceled / killed. Sending 410 instead of 408
  prevents clients from re-starting the same (canceled) operation. Google Chrome
  for example sends the HTTP request again in case it is responded with an HTTP
  408, and this is exactly the opposite of the desired behavior when an operation
  is canceled / killed by the user.

* web interface: queries in AQL editor now cancelable

* web interface: dashboard - added replication information

* web interface: AQL editor now supports bind parameters

* added startup option `--server.hide-product-header` to make the server not send
  the HTTP response header `"Server: ArangoDB"` in its HTTP responses. By default,
  the option is turned off so the header is still sent as usual.

* added new AQL function `UNSET_RECURSIVE` to recursively unset attritutes from
  objects/documents

* switched command-line editor in ArangoShell and arangod to linenoise-ng

* added automatic deadlock detection for transactions

  In case a deadlock is detected, a multi-collection operation may be rolled back
  automatically and fail with error 29 (`deadlock detected`). Client code for
  operations containing more than one collection should be aware of this potential
  error and handle it accordingly, either by giving up or retrying the transaction.

* Added C++ implementations for the AQL arithmetic operations and the following
  AQL functions:
  - ABS
  - APPEND
  - COLLECTIONS
  - CURRENT_DATABASE
  - DOCUMENT
  - EDGES
  - FIRST
  - FIRST_DOCUMENT
  - FIRST_LIST
  - FLATTEN
  - FLOOR
  - FULLTEXT
  - LAST
  - MEDIAN
  - MERGE_RECURSIVE
  - MINUS
  - NEAR
  - NOT_NULL
  - NTH
  - PARSE_IDENTIFIER
  - PERCENTILE
  - POP
  - POSITION
  - PUSH
  - RAND
  - RANGE
  - REMOVE_NTH
  - REMOVE_VALUE
  - REMOVE_VALUES
  - ROUND
  - SHIFT
  - SQRT
  - STDDEV_POPULATION
  - STDDEV_SAMPLE
  - UNSHIFT
  - VARIANCE_POPULATION
  - VARIANCE_SAMPLE
  - WITHIN
  - ZIP

* improved performance of skipping over many documents in an AQL query when no
  indexes and no filters are used, e.g.

      FOR doc IN collection
        LIMIT 1000000, 10
        RETURN doc

* Added array indexes

  Hash indexes and skiplist indexes can now optionally be defined for array values
  so they index individual array members.

  To define an index for array values, the attribute name is extended with the
  expansion operator `[*]` in the index definition:

      arangosh> db.colName.ensureHashIndex("tags[*]");

  When given the following document

      { tags: [ "AQL", "ArangoDB", "Index" ] }

  the index will now contain the individual values `"AQL"`, `"ArangoDB"` and `"Index"`.

  Now the index can be used for finding all documents having `"ArangoDB"` somewhere in their
  tags array using the following AQL query:

      FOR doc IN colName
        FILTER "ArangoDB" IN doc.tags[*]
        RETURN doc

* rewrote AQL query optimizer rule `use-index-range` and renamed it to `use-indexes`.
  The name change affects rule names in the optimizer's output.

* rewrote AQL execution node `IndexRangeNode` and renamed it to `IndexNode`. The name
  change affects node names in the optimizer's explain output.

* added convenience function `db._explain(query)` for human-readable explanation
  of AQL queries

* module resolution as used by `require` now behaves more like in node.js

* the `org/arangodb/request` module now returns response bodies for error responses
  by default. The old behavior of not returning bodies for error responses can be
  re-enabled by explicitly setting the option `returnBodyOnError` to `false` (#1437)


v2.7.6 (2016-01-30)
-------------------

* detect more types of transaction deadlocks early


v2.7.5 (2016-01-22)
-------------------

* backported added automatic deadlock detection for transactions

  In case a deadlock is detected, a multi-collection operation may be rolled back
  automatically and fail with error 29 (`deadlock detected`). Client code for
  operations containing more than one collection should be aware of this potential
  error and handle it accordingly, either by giving up or retrying the transaction.

* improved internal datafile statistics for compaction and compaction triggering
  conditions, preventing excessive growth of collection datafiles under some
  workloads. This should also fix issue #1596.

* Foxx export cache should no longer break if a broken app is loaded in the
  web admin interface.

* Foxx: removed some incorrect deprecation warnings.

* Foxx: mocha test paths with wildcard characters (asterisks) now work on Windows


v2.7.4 (2015-12-21)
-------------------

* slightly adjusted V8 garbage collection strategy so that collection eventually
  happens in all contexts that hold V8 external references to documents and
  collections.

* added the following attributes to the result of `collection.figures()` and the
  corresponding HTTP API at `PUT /_api/collection/<name>/figures`:

  - `documentReferences`: The number of references to documents in datafiles
    that JavaScript code currently holds. This information can be used for
    debugging compaction and unload issues.
  - `waitingFor`: An optional string value that contains information about
    which object type is at the head of the collection's cleanup queue. This
    information can be used for debugging compaction and unload issues.
  - `compactionStatus.time`: The point in time the compaction for the collection
    was last executed. This information can be used for debugging compaction
    issues.
  - `compactionStatus.message`: The action that was performed when the compaction
    was last run for the collection. This information can be used for debugging
    compaction issues.

  Note: `waitingFor` and `compactionStatus` may be empty when called on a coordinator
  in a cluster.

* the compaction will now provide queryable status info that can be used to track
  its progress. The compaction status is displayed in the web interface, too.


v2.7.3 (2015-12-17)
-------------------

* fixed some replication value conversion issues when replication applier properties
  were set via ArangoShell

* fixed disappearing of documents for collections transferred via `sync` or
  `syncCollection` if the collection was dropped right before synchronization
  and drop and (re-)create collection markers were located in the same WAL file


* fixed an issue where overwriting the system sessions collection would break
  the web interface when authentication is enabled

v2.7.2 (2015-12-01)
-------------------

* replication improvements:

  - added `autoResync` configuration parameter for continuous replication.

    When set to `true`, a replication slave will automatically trigger a full data
    re-synchronization with the master when the master cannot provide the log data
    the slave had asked for. Note that `autoResync` will only work when the option
    `requireFromPresent` is also set to `true` for the continuous replication, or
    when the continuous syncer is started and detects that no start tick is present.

    Automatic re-synchronization may transfer a lot of data from the master to the
    slave and may be expensive. It is therefore turned off by default.
    When turned off, the slave will never perform an automatic re-synchronization
    with the master.

  - added `idleMinWaitTime` and `idleMaxWaitTime` configuration parameters for
    continuous replication.

    These parameters can be used to control the minimum and maximum wait time the
    slave will (intentionally) idle and not poll for master log changes in case the
    master had sent the full logs already.
    The `idleMaxWaitTime` value will only be used when `adapativePolling` is set
    to `true`. When `adaptivePolling` is disable, only `idleMinWaitTime` will be
    used as a constant time span in which the slave will not poll the master for
    further changes. The default values are 0.5 seconds for `idleMinWaitTime` and
    2.5 seconds for `idleMaxWaitTime`, which correspond to the hard-coded values
    used in previous versions of ArangoDB.

  - added `initialSyncMaxWaitTime` configuration parameter for initial and continuous
    replication

    This option controls the maximum wait time (in seconds) that the initial
    synchronization will wait for a response from the master when fetching initial
    collection data. If no response is received within this time period, the initial
    synchronization will give up and fail. This option is also relevant for
    continuous replication in case *autoResync* is set to *true*, as then the
    continuous replication may trigger a full data re-synchronization in case
    the master cannot the log data the slave had asked for.

  - HTTP requests sent from the slave to the master during initial synchronization
    will now be retried if they fail with connection problems.

  - the initial synchronization now logs its progress so it can be queried using
    the regular replication status check APIs.

* fixed non-deterministic query results in some cluster queries

* added missing lock instruction for primary index in compactor size calculation

* fixed issue #1589

* fixed issue #1583

* fixed undefined behavior when accessing the top level of a document with the `[*]`
  operator

* fixed potentially invalid pointer access in shaper when the currently accessed
  document got re-located by the WAL collector at the very same time

* Foxx: optional configuration options no longer log validation errors when assigned
  empty values (#1495)

* Foxx: constructors provided to Repository and Model sub-classes via extend are
  now correctly called (#1592)


v2.7.1 (2015-11-07)
-------------------

* switch to linenoise next generation

* exclude `_apps` collection from replication

  The slave has its own `_apps` collection which it populates on server start.
  When replicating data from the master to the slave, the data from the master may
  clash with the slave's own data in the `_apps` collection. Excluding the `_apps`
  collection from replication avoids this.

* disable replication appliers when starting in modes `--upgrade`, `--no-server`
  and `--check-upgrade`

* more detailed output in arango-dfdb

* fixed "no start tick" issue in replication applier

  This error could occur after restarting a slave server after a shutdown
  when no data was ever transferred from the master to the slave via the
  continuous replication

* fixed problem during SSL client connection abort that led to scheduler thread
  staying at 100% CPU saturation

* fixed potential segfault in AQL `NEIGHBORS` function implementation when C++ function
  variant was used and collection names were passed as strings

* removed duplicate target for some frontend JavaScript files from the Makefile

* make AQL function `MERGE()` work on a single array parameter, too.
  This allows combining the attributes of multiple objects from an array into
  a single object, e.g.

      RETURN MERGE([
        { foo: 'bar' },
        { quux: 'quetzalcoatl', ruled: true },
        { bar: 'baz', foo: 'done' }
      ])

  will now return:

      {
        "foo": "done",
        "quux": "quetzalcoatl",
        "ruled": true,
        "bar": "baz"
      }

* fixed potential deadlock in collection status changing on Windows

* fixed hard-coded `incremental` parameter in shell implementation of
  `syncCollection` function in replication module

* fix for GCC5: added check for '-stdlib' option


v2.7.0 (2015-10-09)
-------------------

* fixed request statistics aggregation
  When arangod was started in supervisor mode, the request statistics always showed
  0 requests, as the statistics aggregation thread did not run then.

* read server configuration files before dropping privileges. this ensures that
  the SSL keyfile specified in the configuration can be read with the server's start
  privileges (i.e. root when using a standard ArangoDB package).

* fixed replication with a 2.6 replication configuration and issues with a 2.6 master

* raised default value of `--server.descriptors-minimum` to 1024

* allow Foxx apps to be installed underneath URL path `/_open/`, so they can be
  (intentionally) accessed without authentication.

* added *allowImplicit* sub-attribute in collections declaration of transactions.
  The *allowImplicit* attributes allows making transactions fail should they
  read-access a collection that was not explicitly declared in the *collections*
  array of the transaction.

* added "special" password ARANGODB_DEFAULT_ROOT_PASSWORD. If you pass
  ARANGODB_DEFAULT_ROOT_PASSWORD as password, it will read the password
  from the environment variable ARANGODB_DEFAULT_ROOT_PASSWORD


v2.7.0-rc2 (2015-09-22)
-----------------------

* fix over-eager datafile compaction

  This should reduce the need to compact directly after loading a collection when a
  collection datafile contained many insertions and updates for the same documents. It
  should also prevent from re-compacting already merged datafiles in case not many
  changes were made. Compaction will also make fewer index lookups than before.

* added `syncCollection()` function in module `org/arangodb/replication`

  This allows synchronizing the data of a single collection from a master to a slave
  server. Synchronization can either restore the whole collection by transferring all
  documents from the master to the slave, or incrementally by only transferring documents
  that differ. This is done by partitioning the collection's entire key space into smaller
  chunks and comparing the data chunk-wise between master and slave. Only chunks that are
  different will be re-transferred.

  The `syncCollection()` function can be used as follows:

      require("org/arangodb/replication").syncCollection(collectionName, options);

  e.g.

      require("org/arangodb/replication").syncCollection("myCollection", {
        endpoint: "tcp://127.0.0.1:8529",  /* master */
        username: "root",                  /* username for master */
        password: "secret",                /* password for master */
        incremental: true                  /* use incremental mode */
      });


* additionally allow the following characters in document keys:

  `(` `)` `+` `,` `=` `;` `$` `!` `*` `'` `%`


v2.7.0-rc1 (2015-09-17)
-----------------------

* removed undocumented server-side-only collection functions:
  * collection.OFFSET()
  * collection.NTH()
  * collection.NTH2()
  * collection.NTH3()

* upgraded Swagger to version 2.0 for the Documentation

  This gives the user better prepared test request structures.
  More conversions will follow so finally client libraries can be auto-generated.

* added extra AQL functions for date and time calculation and manipulation.
  These functions were contributed by GitHub users @CoDEmanX and @friday.
  A big thanks for their work!

  The following extra date functions are available from 2.7 on:

  * `DATE_DAYOFYEAR(date)`: Returns the day of year number of *date*.
    The return values range from 1 to 365, or 366 in a leap year respectively.

  * `DATE_ISOWEEK(date)`: Returns the ISO week date of *date*.
    The return values range from 1 to 53. Monday is considered the first day of the week.
    There are no fractional weeks, thus the last days in December may belong to the first
    week of the next year, and the first days in January may be part of the previous year's
    last week.

  * `DATE_LEAPYEAR(date)`: Returns whether the year of *date* is a leap year.

  * `DATE_QUARTER(date)`: Returns the quarter of the given date (1-based):
    * 1: January, February, March
    * 2: April, May, June
    * 3: July, August, September
    * 4: October, November, December

  - *DATE_DAYS_IN_MONTH(date)*: Returns the number of days in *date*'s month (28..31).

  * `DATE_ADD(date, amount, unit)`: Adds *amount* given in *unit* to *date* and
    returns the calculated date.

    *unit* can be either of the following to specify the time unit to add or
    subtract (case-insensitive):
    - y, year, years
    - m, month, months
    - w, week, weeks
    - d, day, days
    - h, hour, hours
    - i, minute, minutes
    - s, second, seconds
    - f, millisecond, milliseconds

    *amount* is the number of *unit*s to add (positive value) or subtract
    (negative value).

  * `DATE_SUBTRACT(date, amount, unit)`: Subtracts *amount* given in *unit* from
    *date* and returns the calculated date.

    It works the same as `DATE_ADD()`, except that it subtracts. It is equivalent
    to calling `DATE_ADD()` with a negative amount, except that `DATE_SUBTRACT()`
    can also subtract ISO durations. Note that negative ISO durations are not
    supported (i.e. starting with `-P`, like `-P1Y`).

  * `DATE_DIFF(date1, date2, unit, asFloat)`: Calculate the difference
    between two dates in given time *unit*, optionally with decimal places.
    Returns a negative value if *date1* is greater than *date2*.

  * `DATE_COMPARE(date1, date2, unitRangeStart, unitRangeEnd)`: Compare two
    partial dates and return true if they match, false otherwise. The parts to
    compare are defined by a range of time units.

    The full range is: years, months, days, hours, minutes, seconds, milliseconds.
    Pass the unit to start from as *unitRangeStart*, and the unit to end with as
    *unitRangeEnd*. All units in between will be compared. Leave out *unitRangeEnd*
    to only compare *unitRangeStart*.

  * `DATE_FORMAT(date, format)`: Format a date according to the given format string.
    It supports the following placeholders (case-insensitive):
    - %t: timestamp, in milliseconds since midnight 1970-01-01
    - %z: ISO date (0000-00-00T00:00:00.000Z)
    - %w: day of week (0..6)
    - %y: year (0..9999)
    - %yy: year (00..99), abbreviated (last two digits)
    - %yyyy: year (0000..9999), padded to length of 4
    - %yyyyyy: year (-009999 .. +009999), with sign prefix and padded to length of 6
    - %m: month (1..12)
    - %mm: month (01..12), padded to length of 2
    - %d: day (1..31)
    - %dd: day (01..31), padded to length of 2
    - %h: hour (0..23)
    - %hh: hour (00..23), padded to length of 2
    - %i: minute (0..59)
    - %ii: minute (00..59), padded to length of 2
    - %s: second (0..59)
    - %ss: second (00..59), padded to length of 2
    - %f: millisecond (0..999)
    - %fff: millisecond (000..999), padded to length of 3
    - %x: day of year (1..366)
    - %xxx: day of year (001..366), padded to length of 3
    - %k: ISO week date (1..53)
    - %kk: ISO week date (01..53), padded to length of 2
    - %l: leap year (0 or 1)
    - %q: quarter (1..4)
    - %a: days in month (28..31)
    - %mmm: abbreviated English name of month (Jan..Dec)
    - %mmmm: English name of month (January..December)
    - %www: abbreviated English name of weekday (Sun..Sat)
    - %wwww: English name of weekday (Sunday..Saturday)
    - %&: special escape sequence for rare occasions
    - %%: literal %
    - %: ignored

* new WAL logfiles and datafiles are now created non-sparse

  This prevents SIGBUS signals being raised when memory of a sparse datafile is accessed
  and the disk is full and the accessed file part is not actually disk-backed. In
  this case the mapped memory region is not necessarily backed by physical memory, and
  accessing the memory may raise SIGBUS and crash arangod.

* the `internal.download()` function and the module `org/arangodb/request` used some
  internal library function that handled the sending of HTTP requests from inside of
  ArangoDB. This library unconditionally set an HTTP header `Accept-Encoding: gzip`
  in all outgoing HTTP requests.

  This has been fixed in 2.7, so `Accept-Encoding: gzip` is not set automatically anymore.
  Additionally, the header `User-Agent: ArangoDB` is not set automatically either. If
  client applications desire to send these headers, they are free to add it when
  constructing the requests using the `download` function or the request module.

* fixed issue #1436: org/arangodb/request advertises deflate without supporting it

* added template string generator function `aqlQuery` for generating AQL queries

  This can be used to generate safe AQL queries with JavaScript parameter
  variables or expressions easily:

      var name = 'test';
      var attributeName = '_key';
      var query = aqlQuery`FOR u IN users FILTER u.name == ${name} RETURN u.${attributeName}`;
      db._query(query);

* report memory usage for document header data (revision id, pointer to data etc.)
  in `db.collection.figures()`. The memory used for document headers will now
  show up in the already existing attribute `indexes.size`. Due to that, the index
  sizes reported by `figures()` in 2.7 will be higher than those reported by 2.6,
  but the 2.7 values are more accurate.

* IMPORTANT CHANGE: the filenames in dumps created by arangodump now contain
  not only the name of the dumped collection, but also an additional 32-digit hash
  value. This is done to prevent overwriting dump files in case-insensitive file
  systems when there exist multiple collections with the same name (but with
  different cases).

  For example, if a database has two collections: `test` and `Test`, previous
  versions of ArangoDB created the files

  * `test.structure.json` and `test.data.json` for collection `test`
  * `Test.structure.json` and `Test.data.json` for collection `Test`

  This did not work for case-insensitive filesystems, because the files for the
  second collection would have overwritten the files of the first. arangodump in
  2.7 will create the following filenames instead:

  * `test_098f6bcd4621d373cade4e832627b4f6.structure.json` and `test_098f6bcd4621d373cade4e832627b4f6.data.json`
  * `Test_0cbc6611f5540bd0809a388dc95a615b.structure.json` and `Test_0cbc6611f5540bd0809a388dc95a615b.data.json`

  These filenames will be unambiguous even in case-insensitive filesystems.

* IMPORTANT CHANGE: make arangod actually close lingering client connections
  when idle for at least the duration specified via `--server.keep-alive-timeout`.
  In previous versions of ArangoDB, connections were not closed by the server
  when the timeout was reached and the client was still connected. Now the
  connection is properly closed by the server in case of timeout. Client
  applications relying on the old behavior may now need to reconnect to the
  server when their idle connections time out and get closed (note: connections
  being idle for a long time may be closed by the OS or firewalls anyway -
  client applications should be aware of that and try to reconnect).

* IMPORTANT CHANGE: when starting arangod, the server will drop the process
  privileges to the specified values in options `--server.uid` and `--server.gid`
  instantly after parsing the startup options.

  That means when either `--server.uid` or `--server.gid` are set, the privilege
  change will happen earlier. This may prevent binding the server to an endpoint
  with a port number lower than 1024 if the arangodb user has no privileges
  for that. Previous versions of ArangoDB changed the privileges later, so some
  startup actions were still carried out under the invoking user (i.e. likely
  *root* when started via init.d or system scripts) and especially binding to
  low port numbers was still possible there.

  The default privileges for user *arangodb* will not be sufficient for binding
  to port numbers lower than 1024. To have an ArangoDB 2.7 bind to a port number
  lower than 1024, it needs to be started with either a different privileged user,
  or the privileges of the *arangodb* user have to raised manually beforehand.

* added AQL optimizer rule `patch-update-statements`

* Linux startup scripts and systemd configuration for arangod now try to
  adjust the NOFILE (number of open files) limits for the process. The limit
  value is set to 131072 (128k) when ArangoDB is started via start/stop
  commands

* When ArangoDB is started/stopped manually via the start/stop commands, the
  main process will wait for up to 10 seconds after it forks the supervisor
  and arangod child processes. If the startup fails within that period, the
  start/stop script will fail with an exit code other than zero. If the
  startup of the supervisor or arangod is still ongoing after 10 seconds,
  the main program will still return with exit code 0. The limit of 10 seconds
  is arbitrary because the time required for a startup is not known in advance.

* added startup option `--database.throw-collection-not-loaded-error`

  Accessing a not-yet loaded collection will automatically load a collection
  on first access. This flag controls what happens in case an operation
  would need to wait for another thread to finalize loading a collection. If
  set to *true*, then the first operation that accesses an unloaded collection
  will load it. Further threads that try to access the same collection while
  it is still loading immediately fail with an error (1238, *collection not loaded*).
  This is to prevent all server threads from being blocked while waiting on the
  same collection to finish loading. When the first thread has completed loading
  the collection, the collection becomes regularly available, and all operations
  from that point on can be carried out normally, and error 1238 will not be
  thrown anymore for that collection.

  If set to *false*, the first thread that accesses a not-yet loaded collection
  will still load it. Other threads that try to access the collection while
  loading will not fail with error 1238 but instead block until the collection
  is fully loaded. This configuration might lead to all server threads being
  blocked because they are all waiting for the same collection to complete
  loading. Setting the option to *true* will prevent this from happening, but
  requires clients to catch error 1238 and react on it (maybe by scheduling
  a retry for later).

  The default value is *false*.

* added better control-C support in arangosh

  When CTRL-C is pressed in arangosh, it will now print a `^C` first. Pressing
  CTRL-C again will reset the prompt if something was entered before, or quit
  arangosh if no command was entered directly before.

  This affects the arangosh version build with Readline-support only (Linux
  and MacOS).

  The MacOS version of ArangoDB for Homebrew now depends on Readline, too. The
  Homebrew formula has been changed accordingly.
  When self-compiling ArangoDB on MacOS without Homebrew, Readline now is a
  prerequisite.

* increased default value for collection-specific `indexBuckets` value from 1 to 8

  Collections created from 2.7 on will use the new default value of `8` if not
  overridden on collection creation or later using
  `collection.properties({ indexBuckets: ... })`.

  The `indexBuckets` value determines the number of buckets to use for indexes of
  type `primary`, `hash` and `edge`. Having multiple index buckets allows splitting
  an index into smaller components, which can be filled in parallel when a collection
  is loading. Additionally, resizing and reallocation of indexes are faster and
  less intrusive if the index uses multiple buckets, because resize and reallocation
  will affect only data in a single bucket instead of all index values.

  The index buckets will be filled in parallel when loading a collection if the collection
  has an `indexBuckets` value greater than 1 and the collection contains a significant
  amount of documents/edges (the current threshold is 256K documents but this value
  may change in future versions of ArangoDB).

* changed HTTP client to use poll instead of select on Linux and MacOS

  This affects the ArangoShell and user-defined JavaScript code running inside
  arangod that initiates its own HTTP calls.

  Using poll instead of select allows using arbitrary high file descriptors
  (bigger than the compiled in FD_SETSIZE). Server connections are still handled using
  epoll, which has never been affected by FD_SETSIZE.

* implemented AQL `LIKE` function using ICU regexes

* added `RETURN DISTINCT` for AQL queries to return unique results:

      FOR doc IN collection
        RETURN DISTINCT doc.status

  This change also introduces `DISTINCT` as an AQL keyword.

* removed `createNamedQueue()` and `addJob()` functions from org/arangodb/tasks

* use less locks and more atomic variables in the internal dispatcher
  and V8 context handling implementations. This leads to improved throughput in
  some ArangoDB internals and allows for higher HTTP request throughput for
  many operations.

  A short overview of the improvements can be found here:

  https://www.arangodb.com/2015/08/throughput-enhancements/

* added shorthand notation for attribute names in AQL object literals:

      LET name = "Peter"
      LET age = 42
      RETURN { name, age }

  The above is the shorthand equivalent of the generic form

      LET name = "Peter"
      LET age = 42
      RETURN { name : name, age : age }

* removed configure option `--enable-timings`

  This option did not have any effect.

* removed configure option `--enable-figures`

  This option previously controlled whether HTTP request statistics code was
  compiled into ArangoDB or not. The previous default value was `true` so
  statistics code was available in official packages. Setting the option to
  `false` led to compile errors so it is doubtful the default value was
  ever changed. By removing the option some internal statistics code was also
  simplified.

* removed run-time manipulation methods for server endpoints:

  * `db._removeEndpoint()`
  * `db._configureEndpoint()`
  * HTTP POST `/_api/endpoint`
  * HTTP DELETE `/_api/endpoint`

* AQL query result cache

  The query result cache can optionally cache the complete results of all or selected AQL queries.
  It can be operated in the following modes:

  * `off`: the cache is disabled. No query results will be stored
  * `on`: the cache will store the results of all AQL queries unless their `cache`
    attribute flag is set to `false`
  * `demand`: the cache will store the results of AQL queries that have their
    `cache` attribute set to `true`, but will ignore all others

  The mode can be set at server startup using the `--database.query-cache-mode` configuration
  option and later changed at runtime.

  The following HTTP REST APIs have been added for controlling the query cache:

  * HTTP GET `/_api/query-cache/properties`: returns the global query cache configuration
  * HTTP PUT `/_api/query-cache/properties`: modifies the global query cache configuration
  * HTTP DELETE `/_api/query-cache`: invalidates all results in the query cache

  The following JavaScript functions have been added for controlling the query cache:

  * `require("org/arangodb/aql/cache").properties()`: returns the global query cache configuration
  * `require("org/arangodb/aql/cache").properties(properties)`: modifies the global query cache configuration
  * `require("org/arangodb/aql/cache").clear()`: invalidates all results in the query cache

* do not link arangoimp against V8

* AQL function call arguments optimization

  This will lead to arguments in function calls inside AQL queries not being copied but passed
  by reference. This may speed up calls to functions with bigger argument values or queries that
  call functions a lot of times.

* upgraded V8 version to 4.3.61

* removed deprecated AQL `SKIPLIST` function.

  This function was introduced in older versions of ArangoDB with a less powerful query optimizer to
  retrieve data from a skiplist index using a `LIMIT` clause. It was marked as deprecated in ArangoDB
  2.6.

  Since ArangoDB 2.3 the behavior of the `SKIPLIST` function can be emulated using regular AQL
  constructs, e.g.

      FOR doc IN @@collection
        FILTER doc.value >= @value
        SORT doc.value DESC
        LIMIT 1
        RETURN doc

* the `skip()` function for simple queries does not accept negative input any longer.
  This feature was deprecated in 2.6.0.

* fix exception handling

  In some cases JavaScript exceptions would re-throw without information of the original problem.
  Now the original exception is logged for failure analysis.

* based REST API method PUT `/_api/simple/all` on the cursor API and make it use AQL internally.

  The change speeds up this REST API method and will lead to additional query information being
  returned by the REST API. Clients can use this extra information or ignore it.

* Foxx Queue job success/failure handlers arguments have changed from `(jobId, jobData, result, jobFailures)` to `(result, jobData, job)`.

* added Foxx Queue job options `repeatTimes`, `repeatUntil` and `repeatDelay` to automatically re-schedule jobs when they are completed.

* added Foxx manifest configuration type `password` to mask values in the web interface.

* fixed default values in Foxx manifest configurations sometimes not being used as defaults.

* fixed optional parameters in Foxx manifest configurations sometimes not being cleared correctly.

* Foxx dependencies can now be marked as optional using a slightly more verbose syntax in your manifest file.

* converted Foxx constructors to ES6 classes so you can extend them using class syntax.

* updated aqb to 2.0.

* updated chai to 3.0.

* Use more madvise calls to speed up things when memory is tight, in particular
  at load time but also for random accesses later.

* Overhauled web interface

  The web interface now has a new design.

  The API documentation for ArangoDB has been moved from "Tools" to "Links" in the web interface.

  The "Applications" tab in the web interfaces has been renamed to "Services".


v2.6.12 (2015-12-02)
--------------------

* fixed disappearing of documents for collections transferred via `sync` if the
  the collection was dropped right before synchronization and drop and (re-)create
  collection markers were located in the same WAL file

* added missing lock instruction for primary index in compactor size calculation

* fixed issue #1589

* fixed issue #1583

* Foxx: optional configuration options no longer log validation errors when assigned
  empty values (#1495)


v2.6.11 (2015-11-18)
--------------------

* fixed potentially invalid pointer access in shaper when the currently accessed
  document got re-located by the WAL collector at the very same time


v2.6.10 (2015-11-10)
--------------------

* disable replication appliers when starting in modes `--upgrade`, `--no-server`
  and `--check-upgrade`

* more detailed output in arango-dfdb

* fixed potential deadlock in collection status changing on Windows

* issue #1521: Can't dump/restore with user and password


v2.6.9 (2015-09-29)
-------------------

* added "special" password ARANGODB_DEFAULT_ROOT_PASSWORD. If you pass
  ARANGODB_DEFAULT_ROOT_PASSWORD as password, it will read the password
  from the environment variable ARANGODB_DEFAULT_ROOT_PASSWORD

* fixed failing AQL skiplist, sort and limit combination

  When using a Skiplist index on an attribute (say "a") and then using sort
  and skip on this attribute caused the result to be empty e.g.:

    require("internal").db.test.ensureSkiplist("a");
    require("internal").db._query("FOR x IN test SORT x.a LIMIT 10, 10");

  Was always empty no matter how many documents are stored in test.
  This is now fixed.

v2.6.8 (2015-09-09)
-------------------

* ARM only:

  The ArangoDB packages for ARM require the kernel to allow unaligned memory access.
  How the kernel handles unaligned memory access is configurable at runtime by
  checking and adjusting the contents `/proc/cpu/alignment`.

  In order to operate on ARM, ArangoDB requires the bit 1 to be set. This will
  make the kernel trap and adjust unaligned memory accesses. If this bit is not
  set, the kernel may send a SIGBUS signal to ArangoDB and terminate it.

  To set bit 1 in `/proc/cpu/alignment` use the following command as a privileged
  user (e.g. root):

      echo "2" > /proc/cpu/alignment

  Note that this setting affects all user processes and not just ArangoDB. Setting
  the alignment with the above command will also not make the setting permanent,
  so it will be lost after a restart of the system. In order to make the setting
  permanent, it should be executed during system startup or before starting arangod.

  The ArangoDB start/stop scripts do not adjust the alignment setting, but rely on
  the environment to have the correct alignment setting already. The reason for this
  is that the alignment settings also affect all other user processes (which ArangoDB
  is not aware of) and thus may have side-effects outside of ArangoDB. It is therefore
  more reasonable to have the system administrator carry out the change.


v2.6.7 (2015-08-25)
-------------------

* improved AssocMulti index performance when resizing.

  This makes the edge index perform less I/O when under memory pressure.


v2.6.6 (2015-08-23)
-------------------

* added startup option `--server.additional-threads` to create separate queues
  for slow requests.


v2.6.5 (2015-08-17)
-------------------

* added startup option `--database.throw-collection-not-loaded-error`

  Accessing a not-yet loaded collection will automatically load a collection
  on first access. This flag controls what happens in case an operation
  would need to wait for another thread to finalize loading a collection. If
  set to *true*, then the first operation that accesses an unloaded collection
  will load it. Further threads that try to access the same collection while
  it is still loading immediately fail with an error (1238, *collection not loaded*).
  This is to prevent all server threads from being blocked while waiting on the
  same collection to finish loading. When the first thread has completed loading
  the collection, the collection becomes regularly available, and all operations
  from that point on can be carried out normally, and error 1238 will not be
  thrown anymore for that collection.

  If set to *false*, the first thread that accesses a not-yet loaded collection
  will still load it. Other threads that try to access the collection while
  loading will not fail with error 1238 but instead block until the collection
  is fully loaded. This configuration might lead to all server threads being
  blocked because they are all waiting for the same collection to complete
  loading. Setting the option to *true* will prevent this from happening, but
  requires clients to catch error 1238 and react on it (maybe by scheduling
  a retry for later).

  The default value is *false*.

* fixed busy wait loop in scheduler threads that sometimes consumed 100% CPU while
  waiting for events on connections closed unexpectedly by the client side

* handle attribute `indexBuckets` when restoring collections via arangorestore.
  Previously the `indexBuckets` attribute value from the dump was ignored, and the
   server default value for `indexBuckets` was used when restoring a collection.

* fixed "EscapeValue already set error" crash in V8 actions that might have occurred when
  canceling V8-based operations.


v2.6.4 (2015-08-01)
-------------------

* V8: Upgrade to version 4.1.0.27 - this is intended to be the stable V8 version.

* fixed issue #1424: Arango shell should not processing arrows pushing on keyboard


v2.6.3 (2015-07-21)
-------------------

* issue #1409: Document values with null character truncated


v2.6.2 (2015-07-04)
-------------------

* fixed issue #1383: bindVars for HTTP API doesn't work with empty string

* fixed handling of default values in Foxx manifest configurations

* fixed handling of optional parameters in Foxx manifest configurations

* fixed a reference error being thrown in Foxx queues when a function-based job type is used that is not available and no options object is passed to queue.push


v2.6.1 (2015-06-24)
-------------------

* Add missing swagger files to cmake build. fixes #1368

* fixed documentation errors


v2.6.0 (2015-06-20)
-------------------

* using negative values for `SimpleQuery.skip()` is deprecated.
  This functionality will be removed in future versions of ArangoDB.

* The following simple query functions are now deprecated:

  * collection.near
  * collection.within
  * collection.geo
  * collection.fulltext
  * collection.range
  * collection.closedRange

  This also lead to the following REST API methods being deprecated from now on:

  * PUT /_api/simple/near
  * PUT /_api/simple/within
  * PUT /_api/simple/fulltext
  * PUT /_api/simple/range

  It is recommended to replace calls to these functions or APIs with equivalent AQL queries,
  which are more flexible because they can be combined with other operations:

      FOR doc IN NEAR(@@collection, @latitude, @longitude, @limit)
        RETURN doc

      FOR doc IN WITHIN(@@collection, @latitude, @longitude, @radius, @distanceAttributeName)
        RETURN doc

      FOR doc IN FULLTEXT(@@collection, @attributeName, @queryString, @limit)
        RETURN doc

      FOR doc IN @@collection
        FILTER doc.value >= @left && doc.value < @right
        LIMIT @skip, @limit
        RETURN doc`

  The above simple query functions and REST API methods may be removed in future versions
  of ArangoDB.

* deprecated now-obsolete AQL `SKIPLIST` function

  The function was introduced in older versions of ArangoDB with a less powerful query optimizer to
  retrieve data from a skiplist index using a `LIMIT` clause.

  Since 2.3 the same goal can be achieved by using regular AQL constructs, e.g.

      FOR doc IN collection FILTER doc.value >= @value SORT doc.value DESC LIMIT 1 RETURN doc

* fixed issues when switching the database inside tasks and during shutdown of database cursors

  These features were added during 2.6 alpha stage so the fixes affect devel/2.6-alpha builds only

* issue #1360: improved foxx-manager help

* added `--enable-tcmalloc` configure option.

  When this option is set, arangod and the client tools will be linked against tcmalloc, which replaces
  the system allocator. When the option is set, a tcmalloc library must be present on the system under
  one of the names `libtcmalloc`, `libtcmalloc_minimal` or `libtcmalloc_debug`.

  As this is a configure option, it is supported for manual builds on Linux-like systems only. tcmalloc
  support is currently experimental.

* issue #1353: Windows: HTTP API - incorrect path in errorMessage

* issue #1347: added option `--create-database` for arangorestore.

  Setting this option to `true` will now create the target database if it does not exist. When creating
  the target database, the username and passwords passed to arangorestore will be used to create an
  initial user for the new database.

* issue #1345: advanced debug information for User Functions

* issue #1341: Can't use bindvars in UPSERT

* fixed vulnerability in JWT implementation.

* changed default value of option `--database.ignore-datafile-errors` from `true` to `false`

  If the new default value of `false` is used, then arangod will refuse loading collections that contain
  datafiles with CRC mismatches or other errors. A collection with datafile errors will then become
  unavailable. This prevents follow up errors from happening.

  The only way to access such collection is to use the datafile debugger (arango-dfdb) and try to repair
  or truncate the datafile with it.

  If `--database.ignore-datafile-errors` is set to `true`, then collections will become available
  even if parts of their data cannot be loaded. This helps availability, but may cause (partial) data
  loss and follow up errors.

* added server startup option `--server.session-timeout` for controlling the timeout of user sessions
  in the web interface

* add sessions and cookie authentication for ArangoDB's web interface

  ArangoDB's built-in web interface now uses sessions. Session information ids are stored in cookies,
  so clients using the web interface must accept cookies in order to use it

* web interface: display query execution time in AQL editor

* web interface: renamed AQL query *submit* button to *execute*

* web interface: added query explain feature in AQL editor

* web interface: demo page added. only working if demo data is available, hidden otherwise

* web interface: added support for custom app scripts with optional arguments and results

* web interface: mounted apps that need to be configured are now indicated in the app overview

* web interface: added button for running tests to app details

* web interface: added button for configuring app dependencies to app details

* web interface: upgraded API documentation to use Swagger 2

* INCOMPATIBLE CHANGE

  removed startup option `--log.severity`

  The docs for `--log.severity` mentioned lots of severities (e.g. `exception`, `technical`, `functional`, `development`)
  but only a few severities (e.g. `all`, `human`) were actually used, with `human` being the default and `all` enabling the
  additional logging of requests. So the option pretended to control a lot of things which it actually didn't. Additionally,
  the option `--log.requests-file` was around for a long time already, also controlling request logging.

  Because the `--log.severity` option effectively did not control that much, it was removed. A side effect of removing the
  option is that 2.5 installations which used `--log.severity all` will not log requests after the upgrade to 2.6. This can
  be adjusted by setting the `--log.requests-file` option.

* add backtrace to fatal log events

* added optional `limit` parameter for AQL function `FULLTEXT`

* make fulltext index also index text values contained in direct sub-objects of the indexed
  attribute.

  Previous versions of ArangoDB only indexed the attribute value if it was a string. Sub-attributes
  of the index attribute were ignored when fulltext indexing.

  Now, if the index attribute value is an object, the object's values will each be included in the
  fulltext index if they are strings. If the index attribute value is an array, the array's values
  will each be included in the fulltext index if they are strings.

  For example, with a fulltext index present on the `translations` attribute, the following text
  values will now be indexed:

      var c = db._create("example");
      c.ensureFulltextIndex("translations");
      c.insert({ translations: { en: "fox", de: "Fuchs", fr: "renard", ru: "лиса" } });
      c.insert({ translations: "Fox is the English translation of the German word Fuchs" });
      c.insert({ translations: [ "ArangoDB", "document", "database", "Foxx" ] });

      c.fulltext("translations", "лиса").toArray();       // returns only first document
      c.fulltext("translations", "Fox").toArray();        // returns first and second documents
      c.fulltext("translations", "prefix:Fox").toArray(); // returns all three documents

* added batch document removal and lookup commands:

      collection.lookupByKeys(keys)
      collection.removeByKeys(keys)

  These commands can be used to perform multi-document lookup and removal operations efficiently
  from the ArangoShell. The argument to these operations is an array of document keys.

  Also added HTTP APIs for batch document commands:

  * PUT /_api/simple/lookup-by-keys
  * PUT /_api/simple/remove-by-keys

* properly prefix document address URLs with the current database name for calls to the REST
  API method GET `/_api/document?collection=...` (that method will return partial URLs to all
  documents in the collection).

  Previous versions of ArangoDB returned the URLs starting with `/_api/` but without the current
  database name, e.g. `/_api/document/mycollection/mykey`. Starting with 2.6, the response URLs
  will include the database name as well, e.g. `/_db/_system/_api/document/mycollection/mykey`.

* added dedicated collection export HTTP REST API

  ArangoDB now provides a dedicated collection export API, which can take snapshots of entire
  collections more efficiently than the general-purpose cursor API. The export API is useful
  to transfer the contents of an entire collection to a client application. It provides optional
  filtering on specific attributes.

  The export API is available at endpoint `POST /_api/export?collection=...`. The API has the
  same return value structure as the already established cursor API (`POST /_api/cursor`).

  An introduction to the export API is given in this blog post:
  http://jsteemann.github.io/blog/2015/04/04/more-efficient-data-exports/

* subquery optimizations for AQL queries

  This optimization avoids copying intermediate results into subqueries that are not required
  by the subquery.

  A brief description can be found here:
  http://jsteemann.github.io/blog/2015/05/04/subquery-optimizations/

* return value optimization for AQL queries

  This optimization avoids copying the final query result inside the query's main `ReturnNode`.

  A brief description can be found here:
  http://jsteemann.github.io/blog/2015/05/04/return-value-optimization-for-aql/

* speed up AQL queries containing big `IN` lists for index lookups

  `IN` lists used for index lookups had performance issues in previous versions of ArangoDB.
  These issues have been addressed in 2.6 so using bigger `IN` lists for filtering is much
  faster.

  A brief description can be found here:
  http://jsteemann.github.io/blog/2015/05/07/in-list-improvements/

* allow `@` and `.` characters in document keys, too

  This change also leads to document keys being URL-encoded when returned in HTTP `location`
  response headers.

* added alternative implementation for AQL COLLECT

  The alternative method uses a hash table for grouping and does not require its input elements
  to be sorted. It will be taken into account by the optimizer for `COLLECT` statements that do
  not use an `INTO` clause.

  In case a `COLLECT` statement can use the hash table variant, the optimizer will create an extra
  plan for it at the beginning of the planning phase. In this plan, no extra `SORT` node will be
  added in front of the `COLLECT` because the hash table variant of `COLLECT` does not require
  sorted input. Instead, a `SORT` node will be added after it to sort its output. This `SORT` node
  may be optimized away again in later stages. If the sort order of the result is irrelevant to
  the user, adding an extra `SORT null` after a hash `COLLECT` operation will allow the optimizer to
  remove the sorts altogether.

  In addition to the hash table variant of `COLLECT`, the optimizer will modify the original plan
  to use the regular `COLLECT` implementation. As this implementation requires sorted input, the
  optimizer will insert a `SORT` node in front of the `COLLECT`. This `SORT` node may be optimized
  away in later stages.

  The created plans will then be shipped through the regular optimization pipeline. In the end,
  the optimizer will pick the plan with the lowest estimated total cost as usual. The hash table
  variant does not require an up-front sort of the input, and will thus be preferred over the
  regular `COLLECT` if the optimizer estimates many input elements for the `COLLECT` node and
  cannot use an index to sort them.

  The optimizer can be explicitly told to use the regular *sorted* variant of `COLLECT` by
  suffixing a `COLLECT` statement with `OPTIONS { "method" : "sorted" }`. This will override the
  optimizer guesswork and only produce the *sorted* variant of `COLLECT`.

  A blog post on the new `COLLECT` implementation can be found here:
  http://jsteemann.github.io/blog/2015/04/22/collecting-with-a-hash-table/

* refactored HTTP REST API for cursors

  The HTTP REST API for cursors (`/_api/cursor`) has been refactored to improve its performance
  and use less memory.

  A post showing some of the performance improvements can be found here:
  http://jsteemann.github.io/blog/2015/04/01/improvements-for-the-cursor-api/

* simplified return value syntax for data-modification AQL queries

  ArangoDB 2.4 since version allows to return results from data-modification AQL queries. The
  syntax for this was quite limited and verbose:

      FOR i IN 1..10
        INSERT { value: i } IN test
        LET inserted = NEW
        RETURN inserted

  The `LET inserted = NEW RETURN inserted` was required literally to return the inserted
  documents. No calculations could be made using the inserted documents.

  This is now more flexible. After a data-modification clause (e.g. `INSERT`, `UPDATE`, `REPLACE`,
  `REMOVE`, `UPSERT`) there can follow any number of `LET` calculations. These calculations can
  refer to the pseudo-values `OLD` and `NEW` that are created by the data-modification statements.

  This allows returning projections of inserted or updated documents, e.g.:

      FOR i IN 1..10
        INSERT { value: i } IN test
        RETURN { _key: NEW._key, value: i }

  Still not every construct is allowed after a data-modification clause. For example, no functions
  can be called that may access documents.

  More information can be found here:
  http://jsteemann.github.io/blog/2015/03/27/improvements-for-data-modification-queries/

* added AQL `UPSERT` statement

  This adds an `UPSERT` statement to AQL that is a combination of both `INSERT` and `UPDATE` /
  `REPLACE`. The `UPSERT` will search for a matching document using a user-provided example.
  If no document matches the example, the *insert* part of the `UPSERT` statement will be
  executed. If there is a match, the *update* / *replace* part will be carried out:

      UPSERT { page: 'index.html' }                 /* search example */
        INSERT { page: 'index.html', pageViews: 1 } /* insert part */
        UPDATE { pageViews: OLD.pageViews + 1 }     /* update part */
        IN pageViews

  `UPSERT` can be used with an `UPDATE` or `REPLACE` clause. The `UPDATE` clause will perform
  a partial update of the found document, whereas the `REPLACE` clause will replace the found
  document entirely. The `UPDATE` or `REPLACE` parts can refer to the pseudo-value `OLD`, which
  contains all attributes of the found document.

  `UPSERT` statements can optionally return values. In the following query, the return
  attribute `found` will return the found document before the `UPDATE` was applied. If no
  document was found, `found` will contain a value of `null`. The `updated` result attribute will
  contain the inserted / updated document:

      UPSERT { page: 'index.html' }                 /* search example */
        INSERT { page: 'index.html', pageViews: 1 } /* insert part */
        UPDATE { pageViews: OLD.pageViews + 1 }     /* update part */
        IN pageViews
        RETURN { found: OLD, updated: NEW }

  A more detailed description of `UPSERT` can be found here:
  http://jsteemann.github.io/blog/2015/03/27/preview-of-the-upsert-command/

* adjusted default configuration value for `--server.backlog-size` from 10 to 64.

* issue #1231: bug xor feature in AQL: LENGTH(null) == 4

  This changes the behavior of the AQL `LENGTH` function as follows:

  - if the single argument to `LENGTH()` is `null`, then the result will now be `0`. In previous
    versions of ArangoDB, the result of `LENGTH(null)` was `4`.

  - if the single argument to `LENGTH()` is `true`, then the result will now be `1`. In previous
    versions of ArangoDB, the result of `LENGTH(true)` was `4`.

  - if the single argument to `LENGTH()` is `false`, then the result will now be `0`. In previous
    versions of ArangoDB, the result of `LENGTH(false)` was `5`.

  The results of `LENGTH()` with string, numeric, array object argument values do not change.

* issue #1298: Bulk import if data already exists (#1298)

  This change extends the HTTP REST API for bulk imports as follows:

  When documents are imported and the `_key` attribute is specified for them, the import can be
  used for inserting and updating/replacing documents. Previously, the import could be used for
  inserting new documents only, and re-inserting a document with an existing key would have failed
  with a *unique key constraint violated* error.

  The above behavior is still the default. However, the API now allows controlling the behavior
  in case of a unique key constraint error via the optional URL parameter `onDuplicate`.

  This parameter can have one of the following values:

  - `error`: when a unique key constraint error occurs, do not import or update the document but
    report an error. This is the default.

  - `update`: when a unique key constraint error occurs, try to (partially) update the existing
    document with the data specified in the import. This may still fail if the document would
    violate secondary unique indexes. Only the attributes present in the import data will be
    updated and other attributes already present will be preserved. The number of updated documents
    will be reported in the `updated` attribute of the HTTP API result.

  - `replace`: when a unique key constraint error occurs, try to fully replace the existing
    document with the data specified in the import. This may still fail if the document would
    violate secondary unique indexes. The number of replaced documents will be reported in the
    `updated` attribute of the HTTP API result.

  - `ignore`: when a unique key constraint error occurs, ignore this error. There will be no
    insert, update or replace for the particular document. Ignored documents will be reported
    separately in the `ignored` attribute of the HTTP API result.

  The result of the HTTP import API will now contain the attributes `ignored` and `updated`, which
  contain the number of ignored and updated documents respectively. These attributes will contain a
  value of zero unless the `onDuplicate` URL parameter is set to either `update` or `replace`
  (in this case the `updated` attribute may contain non-zero values) or `ignore` (in this case the
  `ignored` attribute may contain a non-zero value).

  To support the feature, arangoimp also has a new command line option `--on-duplicate` which can
  have one of the values `error`, `update`, `replace`, `ignore`. The default value is `error`.

  A few examples for using arangoimp with the `--on-duplicate` option can be found here:
  http://jsteemann.github.io/blog/2015/04/14/updating-documents-with-arangoimp/

* changed behavior of `db._query()` in the ArangoShell:

  if the command's result is printed in the shell, the first 10 results will be printed. Previously
  only a basic description of the underlying query result cursor was printed. Additionally, if the
  cursor result contains more than 10 results, the cursor is assigned to a global variable `more`,
  which can be used to iterate over the cursor result.

  Example:

      arangosh [_system]> db._query("FOR i IN 1..15 RETURN i")
      [object ArangoQueryCursor, count: 15, hasMore: true]

      [
        1,
        2,
        3,
        4,
        5,
        6,
        7,
        8,
        9,
        10
      ]

      type 'more' to show more documents


      arangosh [_system]> more
      [object ArangoQueryCursor, count: 15, hasMore: false]

      [
        11,
        12,
        13,
        14,
        15
      ]

* Disallow batchSize value 0 in HTTP `POST /_api/cursor`:

  The HTTP REST API `POST /_api/cursor` does not accept a `batchSize` parameter value of
  `0` any longer. A batch size of 0 never made much sense, but previous versions of ArangoDB
  did not check for this value. Now creating a cursor using a `batchSize` value 0 will
  result in an HTTP 400 error response

* REST Server: fix memory leaks when failing to add jobs

* 'EDGES' AQL Function

  The AQL function `EDGES` got a new fifth option parameter.
  Right now only one option is available: 'includeVertices'. This is a boolean parameter
  that allows to modify the result of the `EDGES` function.
  Default is 'includeVertices: false' which does not have any effect.
  'includeVertices: true' modifies the result, such that
  {vertex: <vertexDocument>, edge: <edgeDocument>} is returned.

* INCOMPATIBLE CHANGE:

  The result format of the AQL function `NEIGHBORS` has been changed.
  Before it has returned an array of objects containing 'vertex' and 'edge'.
  Now it will only contain the vertex directly.
  Also an additional option 'includeData' has been added.
  This is used to define if only the 'vertex._id' value should be returned (false, default),
  or if the vertex should be looked up in the collection and the complete JSON should be returned
  (true).
  Using only the id values can lead to significantly improved performance if this is the only information
  required.

  In order to get the old result format prior to ArangoDB 2.6, please use the function EDGES instead.
  Edges allows for a new option 'includeVertices' which, set to true, returns exactly the format of NEIGHBORS.
  Example:

      NEIGHBORS(<vertexCollection>, <edgeCollection>, <vertex>, <direction>, <example>)

  This can now be achieved by:

      EDGES(<edgeCollection>, <vertex>, <direction>, <example>, {includeVertices: true})

  If you are nesting several NEIGHBORS steps you can speed up their performance in the following way:

  Old Example:

  FOR va IN NEIGHBORS(Users, relations, 'Users/123', 'outbound') FOR vc IN NEIGHBORS(Products, relations, va.vertex._id, 'outbound') RETURN vc

  This can now be achieved by:

  FOR va IN NEIGHBORS(Users, relations, 'Users/123', 'outbound') FOR vc IN NEIGHBORS(Products, relations, va, 'outbound', null, {includeData: true}) RETURN vc
                                                                                                          ^^^^                  ^^^^^^^^^^^^^^^^^^^
                                                                                                  Use intermediate directly     include Data for final

* INCOMPATIBLE CHANGE:

  The AQL function `GRAPH_NEIGHBORS` now provides an additional option `includeData`.
  This option allows controlling whether the function should return the complete vertices
  or just their IDs. Returning only the IDs instead of the full vertices can lead to
  improved performance .

  If provided, `includeData` is set to `true`, all vertices in the result will be returned
  with all their attributes. The default value of `includeData` is `false`.
  This makes the default function results incompatible with previous versions of ArangoDB.

  To get the old result style in ArangoDB 2.6, please set the options as follows in calls
  to `GRAPH_NEIGHBORS`:

      GRAPH_NEIGHBORS(<graph>, <vertex>, { includeData: true })

* INCOMPATIBLE CHANGE:

  The AQL function `GRAPH_COMMON_NEIGHBORS` now provides an additional option `includeData`.
  This option allows controlling whether the function should return the complete vertices
  or just their IDs. Returning only the IDs instead of the full vertices can lead to
  improved performance .

  If provided, `includeData` is set to `true`, all vertices in the result will be returned
  with all their attributes. The default value of `includeData` is `false`.
  This makes the default function results incompatible with previous versions of ArangoDB.

  To get the old result style in ArangoDB 2.6, please set the options as follows in calls
  to `GRAPH_COMMON_NEIGHBORS`:

      GRAPH_COMMON_NEIGHBORS(<graph>, <vertexExamples1>, <vertexExamples2>, { includeData: true }, { includeData: true })

* INCOMPATIBLE CHANGE:

  The AQL function `GRAPH_SHORTEST_PATH` now provides an additional option `includeData`.
  This option allows controlling whether the function should return the complete vertices
  and edges or just their IDs. Returning only the IDs instead of full vertices and edges
  can lead to improved performance .

  If provided, `includeData` is set to `true`, all vertices and edges in the result will
  be returned with all their attributes. There is also an optional parameter `includePath` of
  type object.
  It has two optional sub-attributes `vertices` and `edges`, both of type boolean.
  Both can be set individually and the result will include all vertices on the path if
  `includePath.vertices == true` and all edges if `includePath.edges == true` respectively.

  The default value of `includeData` is `false`, and paths are now excluded by default.
  This makes the default function results incompatible with previous versions of ArangoDB.

  To get the old result style in ArangoDB 2.6, please set the options as follows in calls
  to `GRAPH_SHORTEST_PATH`:

      GRAPH_SHORTEST_PATH(<graph>, <source>, <target>, { includeData: true, includePath: { edges: true, vertices: true } })

  The attributes `startVertex` and `vertex` that were present in the results of `GRAPH_SHORTEST_PATH`
  in previous versions of ArangoDB will not be produced in 2.6. To calculate these attributes in 2.6,
  please extract the first and last elements from the `vertices` result attribute.

* INCOMPATIBLE CHANGE:

  The AQL function `GRAPH_DISTANCE_TO` will now return only the id the destination vertex
  in the `vertex` attribute, and not the full vertex data with all vertex attributes.

* INCOMPATIBLE CHANGE:

  All graph measurements functions in JavaScript module `general-graph` that calculated a
  single figure previously returned an array containing just the figure. Now these functions
  will return the figure directly and not put it inside an array.

  The affected functions are:

  * `graph._absoluteEccentricity`
  * `graph._eccentricity`
  * `graph._absoluteCloseness`
  * `graph._closeness`
  * `graph._absoluteBetweenness`
  * `graph._betweenness`
  * `graph._radius`
  * `graph._diameter`

* Create the `_graphs` collection in new databases with `waitForSync` attribute set to `false`

  The previous `waitForSync` value was `true`, so default the behavior when creating and dropping
  graphs via the HTTP REST API changes as follows if the new settings are in effect:

  * `POST /_api/graph` by default returns `HTTP 202` instead of `HTTP 201`
  * `DELETE /_api/graph/graph-name` by default returns `HTTP 202` instead of `HTTP 201`

  If the `_graphs` collection still has its `waitForSync` value set to `true`, then the HTTP status
  code will not change.

* Upgraded ICU to version 54; this increases performance in many places.
  based on https://code.google.com/p/chromium/issues/detail?id=428145

* added support for HTTP push aka chunked encoding

* issue #1051: add info whether server is running in service or user mode?

  This will add a "mode" attribute to the result of the result of HTTP GET `/_api/version?details=true`

  "mode" can have the following values:

  - `standalone`: server was started manually (e.g. on command-line)
  - `service`: service is running as Windows service, in daemon mode or under the supervisor

* improve system error messages in Windows port

* increased default value of `--server.request-timeout` from 300 to 1200 seconds for client tools
  (arangosh, arangoimp, arangodump, arangorestore)

* increased default value of `--server.connect-timeout` from 3 to 5 seconds for client tools
  (arangosh, arangoimp, arangodump, arangorestore)

* added startup option `--server.foxx-queues-poll-interval`

  This startup option controls the frequency with which the Foxx queues manager is checking
  the queue (or queues) for jobs to be executed.

  The default value is `1` second. Lowering this value will result in the queue manager waking
  up and checking the queues more frequently, which may increase CPU usage of the server.
  When not using Foxx queues, this value can be raised to save some CPU time.

* added startup option `--server.foxx-queues`

  This startup option controls whether the Foxx queue manager will check queue and job entries.
  Disabling this option can reduce server load but will prevent jobs added to Foxx queues from
  being processed at all.

  The default value is `true`, enabling the Foxx queues feature.

* make Foxx queues really database-specific.

  Foxx queues were and are stored in a database-specific collection `_queues`. However, a global
  cache variable for the queues led to the queue names being treated database-independently, which
  was wrong.

  Since 2.6, Foxx queues names are truly database-specific, so the same queue name can be used in
  two different databases for two different queues. Until then, it is advisable to think of queues
  as already being database-specific, and using the database name as a queue name prefix to be
  avoid name conflicts, e.g.:

      var queueName = "myQueue";
      var Foxx = require("org/arangodb/foxx");
      Foxx.queues.create(db._name() + ":" + queueName);

* added support for Foxx queue job types defined as app scripts.

  The old job types introduced in 2.4 are still supported but are known to cause issues in 2.5
  and later when the server is restarted or the job types are not defined in every thread.

  The new job types avoid this issue by storing an explicit mount path and script name rather
  than an assuming the job type is defined globally. It is strongly recommended to convert your
  job types to the new script-based system.

* renamed Foxx sessions option "sessionStorageApp" to "sessionStorage". The option now also accepts session storages directly.

* Added the following JavaScript methods for file access:
  * fs.copyFile() to copy single files
  * fs.copyRecursive() to copy directory trees
  * fs.chmod() to set the file permissions (non-Windows only)

* Added process.env for accessing the process environment from JavaScript code

* Cluster: kickstarter shutdown routines will more precisely follow the shutdown of its nodes.

* Cluster: don't delete agency connection objects that are currently in use.

* Cluster: improve passing along of HTTP errors

* fixed issue #1247: debian init script problems

* multi-threaded index creation on collection load

  When a collection contains more than one secondary index, they can be built in memory in
  parallel when the collection is loaded. How many threads are used for parallel index creation
  is determined by the new configuration parameter `--database.index-threads`. If this is set
  to 0, indexes are built by the opening thread only and sequentially. This is equivalent to
  the behavior in 2.5 and before.

* speed up building up primary index when loading collections

* added `count` attribute to `parameters.json` files of collections. This attribute indicates
  the number of live documents in the collection on unload. It is read when the collection is
  (re)loaded to determine the initial size for the collection's primary index

* removed remainders of MRuby integration, removed arangoirb

* simplified `controllers` property in Foxx manifests. You can now specify a filename directly
  if you only want to use a single file mounted at the base URL of your Foxx app.

* simplified `exports` property in Foxx manifests. You can now specify a filename directly if
  you only want to export variables from a single file in your Foxx app.

* added support for node.js-style exports in Foxx exports. Your Foxx exports file can now export
  arbitrary values using the `module.exports` property instead of adding properties to the
  `exports` object.

* added `scripts` property to Foxx manifests. You should now specify the `setup` and `teardown`
  files as properties of the `scripts` object in your manifests and can define custom,
  app-specific scripts that can be executed from the web interface or the CLI.

* added `tests` property to Foxx manifests. You can now define test cases using the `mocha`
  framework which can then be executed inside ArangoDB.

* updated `joi` package to 6.0.8.

* added `extendible` package.

* added Foxx model lifecycle events to repositories. See #1257.

* speed up resizing of edge index.

* allow to split an edge index into buckets which are resized individually.
  This is controlled by the `indexBuckets` attribute in the `properties`
  of the collection.

* fix a cluster deadlock bug in larger clusters by marking a thread waiting
  for a lock on a DBserver as blocked


v2.5.7 (2015-08-02)
-------------------

* V8: Upgrade to version 4.1.0.27 - this is intended to be the stable V8 version.


v2.5.6 (2015-07-21)
-------------------

* alter Windows build infrastructure so we can properly store pdb files.

* potentially fixed issue #1313: Wrong metric calculation at dashboard

  Escape whitespace in process name when scanning /proc/pid/stats

  This fixes statistics values read from that file

* Fixed variable naming in AQL `COLLECT INTO` results in case the COLLECT is placed
  in a subquery which itself is followed by other constructs that require variables


v2.5.5 (2015-05-29)
-------------------

* fixed vulnerability in JWT implementation.

* fixed format string for reading /proc/pid/stat

* take into account barriers used in different V8 contexts


v2.5.4 (2015-05-14)
-------------------

* added startup option `--log.performance`: specifying this option at startup will log
  performance-related info messages, mainly timings via the regular logging mechanisms

* cluster fixes

* fix for recursive copy under Windows


v2.5.3 (2015-04-29)
-------------------

* Fix fs.move to work across filesystem borders; Fixes Foxx app installation problems;
  issue #1292.

* Fix Foxx app install when installed on a different drive on Windows

* issue #1322: strange AQL result

* issue #1318: Inconsistent db._create() syntax

* issue #1315: queries to a collection fail with an empty response if the
  collection contains specific JSON data

* issue #1300: Make arangodump not fail if target directory exists but is empty

* allow specifying higher values than SOMAXCONN for `--server.backlog-size`

  Previously, arangod would not start when a `--server.backlog-size` value was
  specified that was higher than the platform's SOMAXCONN header value.

  Now, arangod will use the user-provided value for `--server.backlog-size` and
  pass it to the listen system call even if the value is higher than SOMAXCONN.
  If the user-provided value is higher than SOMAXCONN, arangod will log a warning
  on startup.

* Fixed a cluster deadlock bug. Mark a thread that is in a RemoteBlock as
  blocked to allow for additional dispatcher threads to be started.

* Fix locking in cluster by using another ReadWriteLock class for collections.

* Add a second DispatcherQueue for AQL in the cluster. This fixes a
  cluster-AQL thread explosion bug.


v2.5.2 (2015-04-11)
-------------------

* modules stored in _modules are automatically flushed when changed

* added missing query-id parameter in documentation of HTTP DELETE `/_api/query` endpoint

* added iterator for edge index in AQL queries

  this change may lead to less edges being read when used together with a LIMIT clause

* make graph viewer in web interface issue less expensive queries for determining
  a random vertex from the graph, and for determining vertex attributes

* issue #1285: syntax error, unexpected $undefined near '@_to RETURN obj

  this allows AQL bind parameter names to also start with underscores

* moved /_api/query to C++

* issue #1289: Foxx models created from database documents expose an internal method

* added `Foxx.Repository#exists`

* parallelize initialization of V8 context in multiple threads

* fixed a possible crash when the debug-level was TRACE

* cluster: do not initialize statistics collection on each
  coordinator, this fixes a race condition at startup

* cluster: fix a startup race w.r.t. the _configuration collection

* search for db:// JavaScript modules only after all local files have been
  considered, this speeds up the require command in a cluster considerably

* general cluster speedup in certain areas


v2.5.1 (2015-03-19)
-------------------

* fixed bug that caused undefined behavior when an AQL query was killed inside
  a calculation block

* fixed memleaks in AQL query cleanup in case out-of-memory errors are thrown

* by default, Debian and RedHat packages are built with debug symbols

* added option `--database.ignore-logfile-errors`

  This option controls how collection datafiles with a CRC mismatch are treated.

  If set to `false`, CRC mismatch errors in collection datafiles will lead
  to a collection not being loaded at all. If a collection needs to be loaded
  during WAL recovery, the WAL recovery will also abort (if not forced with
  `--wal.ignore-recovery-errors true`). Setting this flag to `false` protects
  users from unintentionally using a collection with corrupted datafiles, from
  which only a subset of the original data can be recovered.

  If set to `true`, CRC mismatch errors in collection datafiles will lead to
  the datafile being partially loaded. All data up to until the mismatch will
  be loaded. This will enable users to continue with collection datafiles
  that are corrupted, but will result in only a partial load of the data.
  The WAL recovery will still abort when encountering a collection with a
  corrupted datafile, at least if `--wal.ignore-recovery-errors` is not set to
  `true`.

  The default value is *true*, so for collections with corrupted datafiles
  there might be partial data loads once the WAL recovery has finished. If
  the WAL recovery will need to load a collection with a corrupted datafile,
  it will still stop when using the default values.

* INCOMPATIBLE CHANGE:

  make the arangod server refuse to start if during startup it finds a non-readable
  `parameter.json` file for a database or a collection.

  Stopping the startup process in this case requires manual intervention (fixing
  the unreadable files), but prevents follow-up errors due to ignored databases or
  collections from happening.

* datafiles and `parameter.json` files written by arangod are now created with read and write
  privileges for the arangod process user, and with read and write privileges for the arangod
  process group.

  Previously, these files were created with user read and write permissions only.

* INCOMPATIBLE CHANGE:

  abort WAL recovery if one of the collection's datafiles cannot be opened

* INCOMPATIBLE CHANGE:

  never try to raise the privileges after dropping them, this can lead to a race condition while
  running the recovery

  If you require to run ArangoDB on a port lower than 1024, you must run ArangoDB as root.

* fixed inefficiencies in `remove` methods of general-graph module

* added option `--database.slow-query-threshold` for controlling the default AQL slow query
  threshold value on server start

* add system error strings for Windows on many places

* rework service startup so we announce 'RUNNING' only when we're finished starting.

* use the Windows eventlog for FATAL and ERROR - log messages

* fix service handling in NSIS Windows installer, specify human readable name

* add the ICU_DATA environment variable to the fatal error messages

* fixed issue #1265: arangod crashed with SIGSEGV

* fixed issue #1241: Wildcards in examples


v2.5.0 (2015-03-09)
-------------------

* installer fixes for Windows

* fix for downloading Foxx

* fixed issue #1258: http pipelining not working?


v2.5.0-beta4 (2015-03-05)
-------------------------

* fixed issue #1247: debian init script problems


v2.5.0-beta3 (2015-02-27)
-------------------------

* fix Windows install path calculation in arango

* fix Windows logging of long strings

* fix possible undefinedness of const strings in Windows


v2.5.0-beta2 (2015-02-23)
-------------------------

* fixed issue #1256: agency binary not found #1256

* fixed issue #1230: API: document/col-name/_key and cursor return different floats

* front-end: dashboard tries not to (re)load statistics if user has no access

* V8: Upgrade to version 3.31.74.1

* etcd: Upgrade to version 2.0 - This requires go 1.3 to compile at least.

* refuse to startup if ICU wasn't initialized, this will i.e. prevent errors from being printed,
  and libraries from being loaded.

* front-end: unwanted removal of index table header after creating new index

* fixed issue #1248: chrome: applications filtering not working

* fixed issue #1198: queries remain in aql editor (front-end) if you navigate through different tabs

* Simplify usage of Foxx

  Thanks to our user feedback we learned that Foxx is a powerful, yet rather complicated concept.
  With this release we tried to make it less complicated while keeping all its strength.
  That includes a rewrite of the documentation as well as some code changes as listed below:

  * Moved Foxx applications to a different folder.

    The naming convention now is: <app-path>/_db/<dbname>/<mountpoint>/APP
    Before it was: <app-path>/databases/<dbname>/<appname>:<appversion>
    This caused some trouble as apps where cached based on name and version and updates did not apply.
    Hence the path on filesystem and the app's access URL had no relation to one another.
    Now the path on filesystem is identical to the URL (except for slashes and the appended APP)

  * Rewrite of Foxx routing

    The routing of Foxx has been exposed to major internal changes we adjusted because of user feedback.
    This allows us to set the development mode per mountpoint without having to change paths and hold
    apps at separate locations.

  * Foxx Development mode

    The development mode used until 2.4 is gone. It has been replaced by a much more mature version.
    This includes the deprecation of the javascript.dev-app-path parameter, which is useless since 2.5.
    Instead of having two separate app directories for production and development, apps now reside in
    one place, which is used for production as well as for development.
    Apps can still be put into development mode, changing their behavior compared to production mode.
    Development mode apps are still reread from disk at every request, and still they ship more debug
    output.

    This change has also made the startup options `--javascript.frontend-development-mode` and
    `--javascript.dev-app-path` obsolete. The former option will not have any effect when set, and the
    latter option is only read and used during the upgrade to 2.5 and does not have any effects later.

  * Foxx install process

    Installing Foxx apps has been a two step process: import them into ArangoDB and mount them at a
    specific mountpoint. These operations have been joined together. You can install an app at one
    mountpoint, that's it. No fetch, mount, unmount, purge cycle anymore. The commands have been
    simplified to just:

    * install: get your Foxx app up and running
    * uninstall: shut it down and erase it from disk

  * Foxx error output

    Until 2.4 the errors produced by Foxx were not optimal. Often, the error message was just
    `unable to parse manifest` and contained only an internal stack trace.
    In 2.5 we made major improvements there, including a much more fine-grained error output that
    helps you debug your Foxx apps. The error message printed is now much closer to its source and
    should help you track it down.

    Also we added the default handlers for unhandled errors in Foxx apps:

    * You will get a nice internal error page whenever your Foxx app is called but was not installed
      due to any error
    * You will get a proper error message when having an uncaught error appears in any app route

    In production mode the messages above will NOT contain any information about your Foxx internals
    and are safe to be exposed to third party users.
    In development mode the messages above will contain the stacktrace (if available), making it easier for
    your in-house devs to track down errors in the application.

* added `console` object to Foxx apps. All Foxx apps now have a console object implementing
  the familiar Console API in their global scope, which can be used to log diagnostic
  messages to the database.

* added `org/arangodb/request` module, which provides a simple API for making HTTP requests
  to external services.

* added optimizer rule `propagate-constant-attributes`

  This rule will look inside `FILTER` conditions for constant value equality comparisons,
  and insert the constant values in other places in `FILTER`s. For example, the rule will
  insert `42` instead of `i.value` in the second `FILTER` of the following query:

      FOR i IN c1 FOR j IN c2 FILTER i.value == 42 FILTER j.value == i.value RETURN 1

* added `filtered` value to AQL query execution statistics

  This value indicates how many documents were filtered by `FilterNode`s in the AQL query.
  Note that `IndexRangeNode`s can also filter documents by selecting only the required ranges
  from the index. The `filtered` value will not include the work done by `IndexRangeNode`s,
  but only the work performed by `FilterNode`s.

* added support for sparse hash and skiplist indexes

  Hash and skiplist indexes can optionally be made sparse. Sparse indexes exclude documents
  in which at least one of the index attributes is either not set or has a value of `null`.

  As such documents are excluded from sparse indexes, they may contain fewer documents than
  their non-sparse counterparts. This enables faster indexing and can lead to reduced memory
  usage in case the indexed attribute does occur only in some, but not all documents of the
  collection. Sparse indexes will also reduce the number of collisions in non-unique hash
  indexes in case non-existing or optional attributes are indexed.

  In order to create a sparse index, an object with the attribute `sparse` can be added to
  the index creation commands:

      db.collection.ensureHashIndex(attributeName, { sparse: true });
      db.collection.ensureHashIndex(attributeName1, attributeName2, { sparse: true });
      db.collection.ensureUniqueConstraint(attributeName, { sparse: true });
      db.collection.ensureUniqueConstraint(attributeName1, attributeName2, { sparse: true });

      db.collection.ensureSkiplist(attributeName, { sparse: true });
      db.collection.ensureSkiplist(attributeName1, attributeName2, { sparse: true });
      db.collection.ensureUniqueSkiplist(attributeName, { sparse: true });
      db.collection.ensureUniqueSkiplist(attributeName1, attributeName2, { sparse: true });

  Note that in place of the above specialized index creation commands, it is recommended to use
  the more general index creation command `ensureIndex`:

  ```js
  db.collection.ensureIndex({ type: "hash", sparse: true, unique: true, fields: [ attributeName ] });
  db.collection.ensureIndex({ type: "skiplist", sparse: false, unique: false, fields: [ "a", "b" ] });
  ```

  When not explicitly set, the `sparse` attribute defaults to `false` for new indexes.

  This causes a change in behavior when creating a unique hash index without specifying the
  sparse flag: in 2.4, unique hash indexes were implicitly sparse, always excluding `null` values.
  There was no option to control this behavior, and sparsity was neither supported for non-unique
  hash indexes nor skiplists in 2.4. This implicit sparsity of unique hash indexes was considered
  an inconsistency, and therefore the behavior was cleaned up in 2.5. As of 2.5, indexes will
  only be created sparse if sparsity is explicitly requested. Existing unique hash indexes from 2.4
  or before will automatically be migrated so they are still sparse after the upgrade to 2.5.

  Geo indexes are implicitly sparse, meaning documents without the indexed location attribute or
  containing invalid location coordinate values will be excluded from the index automatically. This
  is also a change when compared to pre-2.5 behavior, when documents with missing or invalid
  coordinate values may have caused errors on insertion when the geo index' `unique` flag was set
  and its `ignoreNull` flag was not.

  This was confusing and has been rectified in 2.5. The method `ensureGeoConstaint()` now does the
  same as `ensureGeoIndex()`. Furthermore, the attributes `constraint`, `unique`, `ignoreNull` and
  `sparse` flags are now completely ignored when creating geo indexes.

  The same is true for fulltext indexes. There is no need to specify non-uniqueness or sparsity for
  geo or fulltext indexes. They will always be non-unique and sparse.

  As sparse indexes may exclude some documents, they cannot be used for every type of query.
  Sparse hash indexes cannot be used to find documents for which at least one of the indexed
  attributes has a value of `null`. For example, the following AQL query cannot use a sparse
  index, even if one was created on attribute `attr`:

      FOR doc In collection
        FILTER doc.attr == null
        RETURN doc

  If the lookup value is non-constant, a sparse index may or may not be used, depending on
  the other types of conditions in the query. If the optimizer can safely determine that
  the lookup value cannot be `null`, a sparse index may be used. When uncertain, the optimizer
  will not make use of a sparse index in a query in order to produce correct results.

  For example, the following queries cannot use a sparse index on `attr` because the optimizer
  will not know beforehand whether the comparison values for `doc.attr` will include `null`:

      FOR doc In collection
        FILTER doc.attr == SOME_FUNCTION(...)
        RETURN doc

      FOR other IN otherCollection
        FOR doc In collection
          FILTER doc.attr == other.attr
          RETURN doc

  Sparse skiplist indexes can be used for sorting if the optimizer can safely detect that the
  index range does not include `null` for any of the index attributes.

* inspection of AQL data-modification queries will now detect if the data-modification part
  of the query can run in lockstep with the data retrieval part of the query, or if the data
  retrieval part must be executed before the data modification can start.

  Executing the two in lockstep allows using much smaller buffers for intermediate results
  and starts the actual data-modification operations much earlier than if the two phases
  were executed separately.

* Allow dynamic attribute names in AQL object literals

  This allows using arbitrary expressions to construct attribute names in object
  literals specified in AQL queries. To disambiguate expressions and other unquoted
  attribute names, dynamic attribute names need to be enclosed in brackets (`[` and `]`).
  Example:

      FOR i IN 1..100
        RETURN { [ CONCAT('value-of-', i) ] : i }

* make AQL optimizer rule "use-index-for-sort" remove sort also in case a non-sorted
  index (e.g. a hash index) is used for only equality lookups and all sort attributes
  are covered by the index.

  Example that does not require an extra sort (needs hash index on `value`):

      FOR doc IN collection FILTER doc.value == 1 SORT doc.value RETURN doc

  Another example that does not require an extra sort (with hash index on `value1`, `value2`):

      FOR doc IN collection FILTER doc.value1 == 1 && doc.value2 == 2 SORT doc.value1, doc.value2 RETURN doc

* make AQL optimizer rule "use-index-for-sort" remove sort also in case the sort criteria
  excludes the left-most index attributes, but the left-most index attributes are used
  by the index for equality-only lookups.

  Example that can use the index for sorting (needs skiplist index on `value1`, `value2`):

      FOR doc IN collection FILTER doc.value1 == 1 SORT doc.value2 RETURN doc

* added selectivity estimates for primary index, edge index, and hash index

  The selectivity estimates are returned by the `GET /_api/index` REST API method
  in a sub-attribute `selectivityEstimate` for each index that supports it. This
  attribute will be omitted for indexes that do not provide selectivity estimates.
  If provided, the selectivity estimate will be a numeric value between 0 and 1.

  Selectivity estimates will also be reported in the result of `collection.getIndexes()`
  for all indexes that support this. If no selectivity estimate can be determined for
  an index, the attribute `selectivityEstimate` will be omitted here, too.

  The web interface also shows selectivity estimates for each index that supports this.

  Currently the following index types can provide selectivity estimates:
  - primary index
  - edge index
  - hash index (unique and non-unique)

  No selectivity estimates will be provided when running in cluster mode.

* fixed issue #1226: arangod log issues

* added additional logger if arangod is started in foreground mode on a tty

* added AQL optimizer rule "move-calculations-down"

* use exclusive native SRWLocks on Windows instead of native mutexes

* added AQL functions `MD5`, `SHA1`, and `RANDOM_TOKEN`.

* reduced number of string allocations when parsing certain AQL queries

  parsing numbers (integers or doubles) does not require a string allocation
  per number anymore

* RequestContext#bodyParam now accepts arbitrary joi schemas and rejects invalid (but well-formed) request bodies.

* enforce that AQL user functions are wrapped inside JavaScript function () declarations

  AQL user functions were always expected to be wrapped inside a JavaScript function, but previously
  this was not enforced when registering a user function. Enforcing the AQL user functions to be contained
  inside functions prevents functions from doing some unexpected things that may have led to undefined
  behavior.

* Windows service uninstalling: only remove service if it points to the currently running binary,
  or --force was specified.

* Windows (debug only): print stacktraces on crash and run minidump

* Windows (cygwin): if you run arangosh in a cygwin shell or via ssh we will detect this and use
  the appropriate output functions.

* Windows: improve process management

* fix IPv6 reverse ip lookups - so far we only did IPv4 addresses.

* improve join documentation, add outer join example

* run jslint for unit tests too, to prevent "memory leaks" by global js objects with native code.

* fix error logging for exceptions - we wouldn't log the exception message itself so far.

* improve error reporting in the http client (Windows & *nix)

* improve error reports in cluster

* Standard errors can now contain custom messages.


v2.4.7 (XXXX-XX-XX)
-------------------

* fixed issue #1282: Geo WITHIN_RECTANGLE for nested lat/lng


v2.4.6 (2015-03-18)
-------------------

* added option `--database.ignore-logfile-errors`

  This option controls how collection datafiles with a CRC mismatch are treated.

  If set to `false`, CRC mismatch errors in collection datafiles will lead
  to a collection not being loaded at all. If a collection needs to be loaded
  during WAL recovery, the WAL recovery will also abort (if not forced with
  `--wal.ignore-recovery-errors true`). Setting this flag to `false` protects
  users from unintentionally using a collection with corrupted datafiles, from
  which only a subset of the original data can be recovered.

  If set to `true`, CRC mismatch errors in collection datafiles will lead to
  the datafile being partially loaded. All data up to until the mismatch will
  be loaded. This will enable users to continue with a collection datafiles
  that are corrupted, but will result in only a partial load of the data.
  The WAL recovery will still abort when encountering a collection with a
  corrupted datafile, at least if `--wal.ignore-recovery-errors` is not set to
  `true`.

  The default value is *true*, so for collections with corrupted datafiles
  there might be partial data loads once the WAL recovery has finished. If
  the WAL recovery will need to load a collection with a corrupted datafile,
  it will still stop when using the default values.

* INCOMPATIBLE CHANGE:

  make the arangod server refuse to start if during startup it finds a non-readable
  `parameter.json` file for a database or a collection.

  Stopping the startup process in this case requires manual intervention (fixing
  the unreadable files), but prevents follow-up errors due to ignored databases or
  collections from happening.

* datafiles and `parameter.json` files written by arangod are now created with read and write
  privileges for the arangod process user, and with read and write privileges for the arangod
  process group.

  Previously, these files were created with user read and write permissions only.

* INCOMPATIBLE CHANGE:

  abort WAL recovery if one of the collection's datafiles cannot be opened

* INCOMPATIBLE CHANGE:

  never try to raise the privileges after dropping them, this can lead to a race condition while
  running the recovery

  If you require to run ArangoDB on a port lower than 1024, you must run ArangoDB as root.

* fixed inefficiencies in `remove` methods of general-graph module

* added option `--database.slow-query-threshold` for controlling the default AQL slow query
  threshold value on server start


v2.4.5 (2015-03-16)
-------------------

* added elapsed time to HTTP request logging output (`--log.requests-file`)

* added AQL current and slow query tracking, killing of AQL queries

  This change enables retrieving the list of currently running AQL queries inside the selected database.
  AQL queries with an execution time beyond a certain threshold can be moved to a "slow query" facility
  and retrieved from there. Queries can also be killed by specifying the query id.

  This change adds the following HTTP REST APIs:

  - `GET /_api/query/current`: for retrieving the list of currently running queries
  - `GET /_api/query/slow`: for retrieving the list of slow queries
  - `DELETE /_api/query/slow`: for clearing the list of slow queries
  - `GET /_api/query/properties`: for retrieving the properties for query tracking
  - `PUT /_api/query/properties`: for adjusting the properties for query tracking
  - `DELETE /_api/query/<id>`: for killing an AQL query

  The following JavaScript APIs have been added:

  - require("org/arangodb/aql/queries").current();
  - require("org/arangodb/aql/queries").slow();
  - require("org/arangodb/aql/queries").clearSlow();
  - require("org/arangodb/aql/queries").properties();
  - require("org/arangodb/aql/queries").kill();

* fixed issue #1265: arangod crashed with SIGSEGV

* fixed issue #1241: Wildcards in examples

* fixed comment parsing in Foxx controllers


v2.4.4 (2015-02-24)
-------------------

* fixed the generation template for foxx apps. It now does not create deprecated functions anymore

* add custom visitor functionality for `GRAPH_NEIGHBORS` function, too

* increased default value of traversal option *maxIterations* to 100 times of its previous
  default value


v2.4.3 (2015-02-06)
-------------------

* fix multi-threading with openssl when running under Windows

* fix timeout on socket operations when running under Windows

* Fixed an error in Foxx routing which caused some apps that worked in 2.4.1 to fail with status 500: `undefined is not a function` errors in 2.4.2
  This error was occurring due to seldom internal rerouting introduced by the malformed application handler.


v2.4.2 (2015-01-30)
-------------------

* added custom visitor functionality for AQL traversals

  This allows more complex result processing in traversals triggered by AQL. A few examples
  are shown in [this article](http://jsteemann.github.io/blog/2015/01/28/using-custom-visitors-in-aql-graph-traversals/).

* improved number of results estimated for nodes of type EnumerateListNode and SubqueryNode
  in AQL explain output

* added AQL explain helper to explain arbitrary AQL queries

  The helper function prints the query execution plan and the indexes to be used in the
  query. It can be invoked from the ArangoShell or the web interface as follows:

      require("org/arangodb/aql/explainer").explain(query);

* enable use of indexes for certain AQL conditions with non-equality predicates, in
  case the condition(s) also refer to indexed attributes

  The following queries will now be able to use indexes:

      FILTER a.indexed == ... && a.indexed != ...
      FILTER a.indexed == ... && a.nonIndexed != ...
      FILTER a.indexed == ... && ! (a.indexed == ...)
      FILTER a.indexed == ... && ! (a.nonIndexed == ...)
      FILTER a.indexed == ... && ! (a.indexed != ...)
      FILTER a.indexed == ... && ! (a.nonIndexed != ...)
      FILTER (a.indexed == ... && a.nonIndexed == ...) || (a.indexed == ... && a.nonIndexed == ...)
      FILTER (a.indexed == ... && a.nonIndexed != ...) || (a.indexed == ... && a.nonIndexed != ...)

* Fixed spuriously occurring "collection not found" errors when running queries on local
  collections on a cluster DB server

* Fixed upload of Foxx applications to the server for apps exceeding approx. 1 MB zipped.

* Malformed Foxx applications will now return a more useful error when any route is requested.

  In Production a Foxx app mounted on /app will display an html page on /app/* stating a 503 Service temporarily not available.
  It will not state any information about your Application.
  Before it was a 404 Not Found without any information and not distinguishable from a correct not found on your route.

  In Development Mode the html page also contains information about the error occurred.

* Unhandled errors thrown in Foxx routes are now handled by the Foxx framework itself.

  In Production the route will return a status 500 with a body {error: "Error statement"}.
  In Development the route will return a status 500 with a body {error: "Error statement", stack: "..."}

  Before, it was status 500 with a plain text stack including ArangoDB internal routing information.

* The Applications tab in web interface will now request development apps more often.
  So if you have a fixed a syntax error in your app it should always be visible after reload.


v2.4.1 (2015-01-19)
-------------------

* improved WAL recovery output

* fixed certain OR optimizations in AQL optimizer

* better diagnostics for arangoimp

* fixed invalid result of HTTP REST API method `/_admin/foxx/rescan`

* fixed possible segmentation fault when passing a Buffer object into a V8 function
  as a parameter

* updated AQB module to 1.8.0.


v2.4.0 (2015-01-13)
-------------------

* updated AQB module to 1.7.0.

* fixed V8 integration-related crashes

* make `fs.move(src, dest)` also fail when both `src` and `dest` are
  existing directories. This ensures the same behavior of the move operation
  on different platforms.

* fixed AQL insert operation for multi-shard collections in cluster

* added optional return value for AQL data-modification queries.
  This allows returning the documents inserted, removed or updated with the query, e.g.

      FOR doc IN docs REMOVE doc._key IN docs LET removed = OLD RETURN removed
      FOR doc IN docs INSERT { } IN docs LET inserted = NEW RETURN inserted
      FOR doc IN docs UPDATE doc._key WITH { } IN docs LET previous = OLD RETURN previous
      FOR doc IN docs UPDATE doc._key WITH { } IN docs LET updated = NEW RETURN updated

  The variables `OLD` and `NEW` are automatically available when a `REMOVE`, `INSERT`,
  `UPDATE` or `REPLACE` statement is immediately followed by a `LET` statement.
  Note that the `LET` and `RETURN` statements in data-modification queries are not as
  flexible as the general versions of `LET` and `RETURN`. When returning documents from
  data-modification operations, only a single variable can be assigned using `LET`, and
  the assignment can only be either `OLD` or `NEW`, but not an arbitrary expression. The
  `RETURN` statement also allows using the just-created variable only, and no arbitrary
  expressions.


v2.4.0-beta1 (2014-12-26)
--------------------------

* fixed superstates in FoxxGenerator

* fixed issue #1065: Aardvark: added creation of documents and edges with _key property

* fixed issue #1198: Aardvark: current AQL editor query is now cached

* Upgraded V8 version from 3.16.14 to 3.29.59

  The built-in version of V8 has been upgraded from 3.16.14 to 3.29.59.
  This activates several ES6 (also dubbed *Harmony* or *ES.next*) features in
  ArangoDB, both in the ArangoShell and the ArangoDB server. They can be
  used for scripting and in server-side actions such as Foxx routes, traversals
  etc.

  The following ES6 features are available in ArangoDB 2.4 by default:

  * iterators
  * the `of` operator
  * symbols
  * predefined collections types (Map, Set etc.)
  * typed arrays

  Many other ES6 features are disabled by default, but can be made available by
  starting arangod or arangosh with the appropriate options:

  * arrow functions
  * proxies
  * generators
  * String, Array, and Number enhancements
  * constants
  * enhanced object and numeric literals

  To activate all these ES6 features in arangod or arangosh, start it with
  the following options:

      arangosh --javascript.v8-options="--harmony --harmony_generators"

  More details on the available ES6 features can be found in
  [this blog](https://jsteemann.github.io/blog/2014/12/19/using-es6-features-in-arangodb/).

* Added Foxx generator for building Hypermedia APIs

  A more detailed description is [here](https://www.arangodb.com/2014/12/08/building-hypermedia-apis-foxxgenerator)

* New `Applications` tab in web interface:

  The `applications` tab got a complete redesign.
  It will now only show applications that are currently running on ArangoDB.
  For a selected application, a new detailed view has been created.
  This view provides a better overview of the app:
  * author
  * license
  * version
  * contributors
  * download links
  * API documentation

  To install a new application, a new dialog is now available.
  It provides the features already available in the console application `foxx-manager` plus some more:
  * install an application from Github
  * install an application from a zip file
  * install an application from ArangoDB's application store
  * create a new application from scratch: this feature uses a generator to
    create a Foxx application with pre-defined CRUD methods for a given list
    of collections. The generated Foxx app can either be downloaded as a zip file or
    be installed on the server. Starting with a new Foxx app has never been easier.

* fixed issue #1102: Aardvark: Layout bug in documents overview

  The documents overview was entirely destroyed in some situations on Firefox.
  We replaced the plugin we used there.

* fixed issue #1168: Aardvark: pagination buttons jumping

* fixed issue #1161: Aardvark: Click on Import JSON imports previously uploaded file

* removed configure options `--enable-all-in-one-v8`, `--enable-all-in-one-icu`,
  and `--enable-all-in-one-libev`.

* global internal rename to fix naming incompatibilities with JSON:

  Internal functions with names containing `array` have been renamed to `object`,
  internal functions with names containing `list` have been renamed to `array`.
  The renaming was mainly done in the C++ parts. The documentation has also been
  adjusted so that the correct JSON type names are used in most places.

  The change also led to the addition of a few function aliases in AQL:

  * `TO_LIST` now is an alias of the new `TO_ARRAY`
  * `IS_LIST` now is an alias of the new `IS_ARRAY`
  * `IS_DOCUMENT` now is an alias of the new `IS_OBJECT`

  The changed also renamed the option `mergeArrays` to `mergeObjects` for AQL
  data-modification query options and HTTP document modification API

* AQL: added optimizer rule "remove-filter-covered-by-index"

  This rule removes FilterNodes and CalculationNodes from an execution plan if the
  filter is already covered by a previous IndexRangeNode. Removing the CalculationNode
  and the FilterNode will speed up query execution because the query requires less
  computation.

* AQL: added optimizer rule "remove-sort-rand"

  This rule removes a `SORT RAND()` expression from a query and moves the random
  iteration into the appropriate `EnumerateCollectionNode`. This is more efficient
  than individually enumerating and then sorting randomly.

* AQL: range optimizations for IN and OR

  This change enables usage of indexes for several additional cases. Filters containing
  the `IN` operator can now make use of indexes, and multiple OR- or AND-combined filter
  conditions can now also use indexes if the filters are accessing the same indexed
  attribute.

  Here are a few examples of queries that can now use indexes but couldn't before:

    FOR doc IN collection
      FILTER doc.indexedAttribute == 1 || doc.indexedAttribute > 99
      RETURN doc

    FOR doc IN collection
      FILTER doc.indexedAttribute IN [ 3, 42 ] || doc.indexedAttribute > 99
      RETURN doc

    FOR doc IN collection
      FILTER (doc.indexedAttribute > 2 && doc.indexedAttribute < 10) ||
             (doc.indexedAttribute > 23 && doc.indexedAttribute < 42)
      RETURN doc

* fixed issue #500: AQL parentheses issue

  This change allows passing subqueries as AQL function parameters without using
  duplicate brackets (e.g. `FUNC(query)` instead of `FUNC((query))`

* added optional `COUNT` clause to AQL `COLLECT`

  This allows more efficient group count calculation queries, e.g.

      FOR doc IN collection
        COLLECT age = doc.age WITH COUNT INTO length
        RETURN { age: age, count: length }

  A count-only query is also possible:

      FOR doc IN collection
        COLLECT WITH COUNT INTO length
        RETURN length

* fixed missing makeDirectory when fetching a Foxx application from a zip file

* fixed issue #1134: Change the default endpoint to localhost

  This change will modify the IP address ArangoDB listens on to 127.0.0.1 by default.
  This will make new ArangoDB installations unaccessible from clients other than
  localhost unless changed. This is a security feature.

  To make ArangoDB accessible from any client, change the server's configuration
  (`--server.endpoint`) to either `tcp://0.0.0.0:8529` or the server's publicly
  visible IP address.

* deprecated `Repository#modelPrototype`. Use `Repository#model` instead.

* IMPORTANT CHANGE: by default, system collections are included in replication and all
  replication API return values. This will lead to user accounts and credentials
  data being replicated from master to slave servers. This may overwrite
  slave-specific database users.

  If this is undesired, the `_users` collection can be excluded from replication
  easily by setting the `includeSystem` attribute to `false` in the following commands:

  * replication.sync({ includeSystem: false });
  * replication.applier.properties({ includeSystem: false });

  This will exclude all system collections (including `_aqlfunctions`, `_graphs` etc.)
  from the initial synchronization and the continuous replication.

  If this is also undesired, it is also possible to specify a list of collections to
  exclude from the initial synchronization and the continuous replication using the
  `restrictCollections` attribute, e.g.:

      replication.applier.properties({
        includeSystem: true,
        restrictType: "exclude",
        restrictCollections: [ "_users", "_graphs", "foo" ]
      });

  The HTTP API methods for fetching the replication inventory and for dumping collections
  also support the `includeSystem` control flag via a URL parameter.

* removed DEPRECATED replication methods:
  * `replication.logger.start()`
  * `replication.logger.stop()`
  * `replication.logger.properties()`
  * HTTP PUT `/_api/replication/logger-start`
  * HTTP PUT `/_api/replication/logger-stop`
  * HTTP GET `/_api/replication/logger-config`
  * HTTP PUT `/_api/replication/logger-config`

* fixed issue #1174, which was due to locking problems in distributed
  AQL execution

* improved cluster locking for AQL avoiding deadlocks

* use DistributeNode for modifying queries with REPLACE and UPDATE, if
  possible


v2.3.6 (2015-XX-XX)
-------------------

* fixed AQL subquery optimization that produced wrong result when multiple subqueries
  directly followed each other and and a directly following `LET` statement did refer
  to any but the first subquery.


v2.3.5 (2015-01-16)
-------------------

* fixed intermittent 404 errors in Foxx apps after mounting or unmounting apps

* fixed issue #1200: Expansion operator results in "Cannot call method 'forEach' of null"

* fixed issue #1199: Cannot unlink root node of plan


v2.3.4 (2014-12-23)
-------------------

* fixed cerberus path for MyArangoDB


v2.3.3 (2014-12-17)
-------------------

* fixed error handling in instantiation of distributed AQL queries, this
  also fixes a bug in cluster startup with many servers

* issue #1185: parse non-fractional JSON numbers with exponent (e.g. `4e-261`)

* issue #1159: allow --server.request-timeout and --server.connect-timeout of 0


v2.3.2 (2014-12-09)
-------------------

* fixed issue #1177: Fix bug in the user app's storage

* fixed issue #1173: AQL Editor "Save current query" resets user password

* fixed missing makeDirectory when fetching a Foxx application from a zip file

* put in warning about default changed: fixed issue #1134: Change the default endpoint to localhost

* fixed issue #1163: invalid fullCount value returned from AQL

* fixed range operator precedence

* limit default maximum number of plans created by AQL optimizer to 256 (from 1024)

* make AQL optimizer not generate an extra plan if an index can be used, but modify
  existing plans in place

* fixed AQL cursor ttl (time-to-live) issue

  Any user-specified cursor ttl value was not honored since 2.3.0.

* fixed segfault in AQL query hash index setup with unknown shapes

* fixed memleaks

* added AQL optimizer rule for removing `INTO` from a `COLLECT` statement if not needed

* fixed issue #1131

  This change provides the `KEEP` clause for `COLLECT ... INTO`. The `KEEP` clause
  allows controlling which variables will be kept in the variable created by `INTO`.

* fixed issue #1147, must protect dispatcher ID for etcd

v2.3.1 (2014-11-28)
-------------------

* recreate password if missing during upgrade

* fixed issue #1126

* fixed non-working subquery index optimizations

* do not restrict summary of Foxx applications to 60 characters

* fixed display of "required" path parameters in Foxx application documentation

* added more optimizations of constants values in AQL FILTER conditions

* fixed invalid or-to-in optimization for FILTERs containing comparisons
  with boolean values

* fixed replication of `_graphs` collection

* added AQL list functions `PUSH`, `POP`, `UNSHIFT`, `SHIFT`, `REMOVE_VALUES`,
  `REMOVE_VALUE`, `REMOVE_NTH` and `APPEND`

* added AQL functions `CALL` and `APPLY` to dynamically call other functions

* fixed AQL optimizer cost estimation for LIMIT node

* prevent Foxx queues from permanently writing to the journal even when
  server is idle

* fixed AQL COLLECT statement with INTO clause, which copied more variables
  than v2.2 and thus lead to too much memory consumption.
  This deals with #1107.

* fixed AQL COLLECT statement, this concerned every COLLECT statement,
  only the first group had access to the values of the variables before
  the COLLECT statement. This deals with #1127.

* fixed some AQL internals, where sometimes too many items were
  fetched from upstream in the presence of a LIMIT clause. This should
  generally improve performance.


v2.3.0 (2014-11-18)
-------------------

* fixed syslog flags. `--log.syslog` is deprecated and setting it has no effect,
  `--log.facility` now works as described. Application name has been changed from
  `triagens` to `arangod`. It can be changed using `--log.application`. The syslog
  will only contain the actual log message. The datetime prefix is omitted.

* fixed deflate in SimpleHttpClient

* fixed issue #1104: edgeExamples broken or changed

* fixed issue #1103: Error while importing user queries

* fixed issue #1100: AQL: HAS() fails on doc[attribute_name]

* fixed issue #1098: runtime error when creating graph vertex

* hide system applications in **Applications** tab by default

  Display of system applications can be toggled by using the *system applications*
  toggle in the UI.

* added HTTP REST API for managing tasks (`/_api/tasks`)

* allow passing character lists as optional parameter to AQL functions `TRIM`,
  `LTRIM` and `RTRIM`

  These functions now support trimming using custom character lists. If no character
  lists are specified, all whitespace characters will be removed as previously:

      TRIM("  foobar\t \r\n ")         // "foobar"
      TRIM(";foo;bar;baz, ", "; ")     // "foo;bar;baz"

* added AQL string functions `LTRIM`, `RTRIM`, `FIND_FIRST`, `FIND_LAST`, `SPLIT`,
  `SUBSTITUTE`

* added AQL functions `ZIP`, `VALUES` and `PERCENTILE`

* made AQL functions `CONCAT` and `CONCAT_SEPARATOR` work with list arguments

* dynamically create extra dispatcher threads if required

* fixed issue #1097: schemas in the API docs no longer show required properties as optional


v2.3.0-beta2 (2014-11-08)
-------------------------

* front-end: new icons for uploading and downloading JSON documents into a collection

* front-end: fixed documents pagination css display error

* front-end: fixed flickering of the progress view

* front-end: fixed missing event for documents filter function

* front-end: jsoneditor: added CMD+Return (Mac) CTRL+Return (Linux/Win) shortkey for
  saving a document

* front-end: added information tooltip for uploading json documents.

* front-end: added database management view to the collapsed navigation menu

* front-end: added collection truncation feature

* fixed issue #1086: arangoimp: Odd errors if arguments are not given properly

* performance improvements for AQL queries that use JavaScript-based expressions
  internally

* added AQL geo functions `WITHIN_RECTANGLE` and `IS_IN_POLYGON`

* fixed non-working query results download in AQL editor of web interface

* removed debug print message in AQL editor query export routine

* fixed issue #1075: Aardvark: user name required even if auth is off #1075

  The fix for this prefills the username input field with the current user's
  account name if any and `root` (the default username) otherwise. Additionally,
  the tooltip text has been slightly adjusted.

* fixed issue #1069: Add 'raw' link to swagger ui so that the raw swagger
  json can easily be retrieved

  This adds a link to the Swagger API docs to an application's detail view in
  the **Applications** tab of the web interface. The link produces the Swagger
  JSON directly. If authentication is turned on, the link requires authentication,
  too.

* documentation updates


v2.3.0-beta1 (2014-11-01)
-------------------------

* added dedicated `NOT IN` operator for AQL

  Previously, a `NOT IN` was only achievable by writing a negated `IN` condition:

      FOR i IN ... FILTER ! (i IN [ 23, 42 ]) ...

  This can now alternatively be expressed more intuitively as follows:

      FOR i IN ... FILTER i NOT IN [ 23, 42 ] ...

* added alternative logical operator syntax for AQL

  Previously, the logical operators in AQL could only be written as:
  - `&&`: logical and
  - `||`: logical or
  - `!`: negation

  ArangoDB 2.3 introduces the alternative variants for these operators:
  - `AND`: logical and
  - `OR`: logical or
  - `NOT`: negation

  The new syntax is just an alternative to the old syntax, allowing easier
  migration from SQL. The old syntax is still fully supported and will be.

* improved output of `ArangoStatement.parse()` and POST `/_api/query`

  If an AQL query can be parsed without problems, The return value of
  `ArangoStatement.parse()` now contains an attribute `ast` with the abstract
  syntax tree of the query (before optimizations). Though this is an internal
  representation of the query and is subject to change, it can be used to inspect
  how ArangoDB interprets a given query.

* improved `ArangoStatement.explain()` and POST `/_api/explain`

  The commands for explaining AQL queries have been improved.

* added command-line option `--javascript.v8-contexts` to control the number of
  V8 contexts created in arangod.

  Previously, the number of V8 contexts was equal to the number of server threads
  (as specified by option `--server.threads`).

  However, it may be sensible to create different amounts of threads and V8
  contexts. If the option is not specified, the number of V8 contexts created
  will be equal to the number of server threads. Thus no change in configuration
  is required to keep the old behavior.

  If you are using the default config files or merge them with your local config
  files, please review if the default number of server threads is okay in your
  environment. Additionally you should verify that the number of V8 contexts
  created (as specified in option `--javascript.v8-contexts`) is okay.

* the number of server.threads specified is now the minimum of threads
  started. There are situation in which threads are waiting for results of
  distributed database servers. In this case the number of threads is
  dynamically increased.

* removed index type "bitarray"

  Bitarray indexes were only half-way documented and integrated in previous versions
  of ArangoDB so their benefit was limited. The support for bitarray indexes has
  thus been removed in ArangoDB 2.3. It is not possible to create indexes of type
  "bitarray" with ArangoDB 2.3.

  When a collection is opened that contains a bitarray index definition created
  with a previous version of ArangoDB, ArangoDB will ignore it and log the following
  warning:

      index type 'bitarray' is not supported in this version of ArangoDB and is ignored

  Future versions of ArangoDB may automatically remove such index definitions so the
  warnings will eventually disappear.

* removed internal "_admin/modules/flush" in order to fix requireApp

* added basic support for handling binary data in Foxx

  Requests with binary payload can be processed in Foxx applications by
  using the new method `res.rawBodyBuffer()`. This will return the unparsed request
  body as a Buffer object.

  There is now also the method `req.requestParts()` available in Foxx to retrieve
  the individual components of a multipart HTTP request.

  Buffer objects can now be used when setting the response body of any Foxx action.
  Additionally, `res.send()` has been added as a convenience method for returning
  strings, JSON objects or buffers from a Foxx action:

      res.send("<p>some HTML</p>");
      res.send({ success: true });
      res.send(new Buffer("some binary data"));

  The convenience method `res.sendFile()` can now be used to easily return the
  contents of a file from a Foxx action:

      res.sendFile(applicationContext.foxxFilename("image.png"));

  `fs.write` now accepts not only strings but also Buffer objects as second parameter:

      fs.write(filename, "some data");
      fs.write(filename, new Buffer("some binary data"));

  `fs.readBuffer` can be used to return the contents of a file in a Buffer object.

* improved performance of insertion into non-unique hash indexes significantly in case
  many duplicate keys are used in the index

* issue #1042: set time zone in log output

  the command-line option `--log.use-local-time` was added to print dates and times in
  the server-local timezone instead of UTC

* command-line options that require a boolean value now validate the
  value given on the command-line

  This prevents issues if no value is specified for an option that
  requires a boolean value. For example, the following command-line would
  have caused trouble in 2.2, because `--server.endpoint` would have been
  used as the value for the `--server.disable-authentication` options
  (which requires a boolean value):

      arangod --server.disable-authentication --server.endpoint tcp://127.0.0.1:8529 data

  In 2.3, running this command will fail with an error and requires to
  be modified to:

      arangod --server.disable-authentication true --server.endpoint tcp://127.0.0.1:8529 data

* improved performance of CSV import in arangoimp

* fixed issue #1027: Stack traces are off-by-one

* fixed issue #1026: Modules loaded in different files within the same app
  should refer to the same module

* fixed issue #1025: Traversal not as expected in undirected graph

* added a _relation function in the general-graph module.

  This deprecated _directedRelation and _undirectedRelation.
  ArangoDB does not offer any constraints for undirected edges
  which caused some confusion of users how undirected relations
  have to be handled. Relation now only supports directed relations
  and the user can actively simulate undirected relations.

* changed return value of Foxx.applicationContext#collectionName:

  Previously, the function could return invalid collection names because
  invalid characters were not replaced in the application name prefix, only
  in the collection name passed.

  Now, the function replaces invalid characters also in the application name
  prefix, which might to slightly different results for application names that
  contained any characters outside the ranges [a-z], [A-Z] and [0-9].

* prevent XSS in AQL editor and logs view

* integrated tutorial into ArangoShell and web interface

* added option `--backslash-escape` for arangoimp when running CSV file imports

* front-end: added download feature for (filtered) documents

* front-end: added download feature for the results of a user query

* front-end: added function to move documents to another collection

* front-end: added sort-by attribute to the documents filter

* front-end: added sorting feature to database, graph management and user management view.

* issue #989: front-end: Databases view not refreshing after deleting a database

* issue #991: front-end: Database search broken

* front-end: added infobox which shows more information about a document (_id, _rev, _key) or
  an edge (_id, _rev, _key, _from, _to). The from and to attributes are clickable and redirect
  to their document location.

* front-end: added edit-mode for deleting multiple documents at the same time.

* front-end: added delete button to the detailed document/edge view.

* front-end: added visual feedback for saving documents/edges inside the editor (error/success).

* front-end: added auto-focusing for the first input field in a modal.

* front-end: added validation for user input in a modal.

* front-end: user defined queries are now stored inside the database and are bound to the current
  user, instead of using the local storage functionality of the browsers. The outcome of this is
  that user defined queries are now independently usable from any device. Also queries can now be
  edited through the standard document editor of the front-end through the _users collection.

* front-end: added import and export functionality for user defined queries.

* front-end: added new keywords and functions to the aql-editor theme

* front-end: applied tile-style to the graph view

* front-end: now using the new graph api including multi-collection support

* front-end: foxx apps are now deletable

* front-end: foxx apps are now installable and updateable through github, if github is their
  origin.

* front-end: added foxx app version control. Multiple versions of a single foxx app are now
  installable and easy to manage and are also arranged in groups.

* front-end: the user-set filter of a collection is now stored until the user navigates to
  another collection.

* front-end: fetching and filtering of documents, statistics, and query operations are now
  handled with asynchronous ajax calls.

* front-end: added progress indicator if the front-end is waiting for a server operation.

* front-end: fixed wrong count of documents in the documents view of a collection.

* front-end: fixed unexpected styling of the manage db view and navigation.

* front-end: fixed wrong handling of select fields in a modal view.

* front-end: fixed wrong positioning of some tooltips.

* automatically call `toJSON` function of JavaScript objects (if present)
  when serializing them into database documents. This change allows
  storing JavaScript date objects in the database in a sensible manner.


v2.2.7 (2014-11-19)
-------------------

* fixed issue #998: Incorrect application URL for non-system Foxx apps

* fixed issue #1079: AQL editor: keyword WITH in UPDATE query is not highlighted

* fix memory leak in cluster nodes

* fixed registration of AQL user-defined functions in Web UI (JS shell)

* fixed error display in Web UI for certain errors
  (now error message is printed instead of 'undefined')

* fixed issue #1059: bug in js module console

* fixed issue #1056: "fs": zip functions fail with passwords

* fixed issue #1063: Docs: measuring unit of --wal.logfile-size?

* fixed issue #1062: Docs: typo in 14.2 Example data


v2.2.6 (2014-10-20)
-------------------

* fixed issue #972: Compilation Issue

* fixed issue #743: temporary directories are now unique and one can read
  off the tool that created them, if empty, they are removed atexit

* Highly improved performance of all AQL GRAPH_* functions.

* Orphan collections in general graphs can now be found via GRAPH_VERTICES
  if either "any" or no direction is defined

* Fixed documentation for AQL function GRAPH_NEIGHBORS.
  The option "vertexCollectionRestriction" is meant to filter the target
  vertices only, and should not filter the path.

* Fixed a bug in GRAPH_NEIGHBORS which enforced only empty results
  under certain conditions


v2.2.5 (2014-10-09)
-------------------

* fixed issue #961: allow non-JSON values in undocument request bodies

* fixed issue 1028: libicu is now statically linked

* fixed cached lookups of collections on the server, which may have caused spurious
  problems after collection rename operations


v2.2.4 (2014-10-01)
-------------------

* fixed accessing `_from` and `_to` attributes in `collection.byExample` and
  `collection.firstExample`

  These internal attributes were not handled properly in the mentioned functions, so
  searching for them did not always produce documents

* fixed issue #1030: arangoimp 2.2.3 crashing, not logging on large Windows CSV file

* fixed issue #1025: Traversal not as expected in undirected graph

* fixed issue #1020

  This requires re-introducing the startup option `--database.force-sync-properties`.

  This option can again be used to force fsyncs of collection, index and database properties
  stored as JSON strings on disk in files named `parameter.json`. Syncing these files after
  a write may be necessary if the underlying storage does not sync file contents by itself
  in a "sensible" amount of time after a file has been written and closed.

  The default value is `true` so collection, index and database properties will always be
  synced to disk immediately. This affects creating, renaming and dropping collections as
  well as creating and dropping databases and indexes. Each of these operations will perform
  an additional fsync on the `parameter.json` file if the option is set to `true`.

  It might be sensible to set this option to `false` for workloads that create and drop a
  lot of collections (e.g. test runs).

  Document operations such as creating, updating and dropping documents are not affected
  by this option.

* fixed issue #1016: AQL editor bug

* fixed issue #1014: WITHIN function returns wrong distance

* fixed AQL shortest path calculation in function `GRAPH_SHORTEST_PATH` to return
  complete vertex objects instead of just vertex ids

* allow changing of attributes of documents stored in server-side JavaScript variables

  Previously, the following did not work:

      var doc = db.collection.document(key);
      doc._key = "abc"; // overwriting internal attributes not supported
      doc.value = 123;  // overwriting existing attributes not supported

  Now, modifying documents stored in server-side variables (e.g. `doc` in the above case)
  is supported. Modifying the variables will not update the documents in the database,
  but will modify the JavaScript object (which can be written back to the database using
  `db.collection.update` or `db.collection.replace`)

* fixed issue #997: arangoimp apparently doesn't support files >2gig on Windows

  large file support (requires using `_stat64` instead of `stat`) is now supported on
  Windows


v2.2.3 (2014-09-02)
-------------------

* added `around` for Foxx controller

* added `type` option for HTTP API `GET /_api/document?collection=...`

  This allows controlling the type of results to be returned. By default, paths to
  documents will be returned, e.g.

      [
        `/_api/document/test/mykey1`,
        `/_api/document/test/mykey2`,
        ...
      ]

  To return a list of document ids instead of paths, the `type` URL parameter can be
  set to `id`:

      [
        `test/mykey1`,
        `test/mykey2`,
        ...
      ]

  To return a list of document keys only, the `type` URL parameter can be set to `key`:

      [
        `mykey1`,
        `mykey2`,
        ...
      ]


* properly capitalize HTTP response header field names in case the `x-arango-async`
  HTTP header was used in a request.

* fixed several documentation issues

* speedup for several general-graph functions, AQL functions starting with `GRAPH_`
  and traversals


v2.2.2 (2014-08-08)
-------------------

* allow storing non-reserved attribute names starting with an underscore

  Previous versions of ArangoDB parsed away all attribute names that started with an
  underscore (e.g. `_test', '_foo', `_bar`) on all levels of a document (root level
  and sub-attribute levels). While this behavior was documented, it was unintuitive and
  prevented storing documents inside other documents, e.g.:

      {
        "_key" : "foo",
        "_type" : "mydoc",
        "references" : [
          {
            "_key" : "something",
            "_rev" : "...",
            "value" : 1
          },
          {
            "_key" : "something else",
            "_rev" : "...",
            "value" : 2
          }
        ]
      }

  In the above example, previous versions of ArangoDB removed all attributes and
  sub-attributes that started with underscores, meaning the embedded documents would lose
  some of their attributes. 2.2.2 should preserve such attributes, and will also allow
  storing user-defined attribute names on the top-level even if they start with underscores
  (such as `_type` in the above example).

* fix conversion of JavaScript String, Number and Boolean objects to JSON.

  Objects created in JavaScript using `new Number(...)`, `new String(...)`, or
  `new Boolean(...)` were not converted to JSON correctly.

* fixed a race condition on task registration (i.e. `require("org/arangodb/tasks").register()`)

  this race condition led to undefined behavior when a just-created task with no offset and
  no period was instantly executed and deleted by the task scheduler, before the `register`
  function returned to the caller.

* changed run-tests.sh to execute all suitable tests.

* switch to new version of gyp

* fixed upgrade button


v2.2.1 (2014-07-24)
-------------------

* fixed hanging write-ahead log recovery for certain cases that involved dropping
  databases

* fixed issue with --check-version: when creating a new database the check failed

* issue #947 Foxx applicationContext missing some properties

* fixed issue with --check-version: when creating a new database the check failed

* added startup option `--wal.suppress-shape-information`

  Setting this option to `true` will reduce memory and disk space usage and require
  less CPU time when modifying documents or edges. It should therefore be turned on
  for standalone ArangoDB servers. However, for servers that are used as replication
  masters, setting this option to `true` will effectively disable the usage of the
  write-ahead log for replication, so it should be set to `false` for any replication
  master servers.

  The default value for this option is `false`.

* added optional `ttl` attribute to specify result cursor expiration for HTTP API method
  `POST /_api/cursor`

  The `ttl` attribute can be used to prevent cursor results from timing out too early.

* issue #947: Foxx applicationContext missing some properties

* (reported by Christian Neubauer):

  The problem was that in Google's V8, signed and unsigned chars are not always declared cleanly.
  so we need to force v8 to compile with forced signed chars which is done by the Flag:
    -fsigned-char
  at least it is enough to follow the instructions of compiling arango on rasperry
  and add "CFLAGS='-fsigned-char'" to the make command of V8 and remove the armv7=0

* Fixed a bug with the replication client. In the case of single document
  transactions the collection was not write locked.


v2.2.0 (2014-07-10)
-------------------

* The replication methods `logger.start`, `logger.stop` and `logger.properties` are
  no-ops in ArangoDB 2.2 as there is no separate replication logger anymore. Data changes
  are logged into the write-ahead log in ArangoDB 2.2, and not separately by the
  replication logger. The replication logger object is still there in ArangoDB 2.2 to
  ensure backwards-compatibility, however, logging cannot be started, stopped or
  configured anymore. Using any of these methods will do nothing.

  This also affects the following HTTP API methods:
  - `PUT /_api/replication/logger-start`
  - `PUT /_api/replication/logger-stop`
  - `GET /_api/replication/logger-config`
  - `PUT /_api/replication/logger-config`

  Using any of these methods is discouraged from now on as they will be removed in
  future versions of ArangoDB.

* INCOMPATIBLE CHANGE: replication of transactions has changed. Previously, transactions
  were logged on a master in one big block and shipped to a slave in one block, too.
  Now transactions will be logged and replicated as separate entries, allowing transactions
  to be bigger and also ensure replication progress.

  This change also affects the behavior of the `stop` method of the replication applier.
  If the replication applier is now stopped manually using the `stop` method and later
  restarted using the `start` method, any transactions that were unfinished at the
  point of stopping will be aborted on a slave, even if they later commit on the master.

  In ArangoDB 2.2, stopping the replication applier manually should be avoided unless the
  goal is to stop replication permanently or to do a full resync with the master anyway.
  If the replication applier still must be stopped, it should be made sure that the
  slave has fetched and applied all pending operations from a master, and that no
  extra transactions are started on the master before the `stop` command on the slave
  is executed.

  Replication of transactions in ArangoDB 2.2 might also lock the involved collections on
  the slave while a transaction is either committed or aborted on the master and the
  change has been replicated to the slave. This change in behavior may be important for
  slave servers that are used for read-scaling. In order to avoid long lasting collection
  locks on the slave, transactions should be kept small.

  The `_replication` system collection is not used anymore in ArangoDB 2.2 and its usage is
  discouraged.

* INCOMPATIBLE CHANGE: the figures reported by the `collection.figures` method
  now only reflect documents and data contained in the journals and datafiles of
  collections. Documents or deletions contained only in the write-ahead log will
  not influence collection figures until the write-ahead log garbage collection
  kicks in. The figures for a collection might therefore underreport the total
  resource usage of a collection.

  Additionally, the attributes `lastTick` and `uncollectedLogfileEntries` have been
  added to the result of the `figures` operation and the HTTP API method
  `PUT /_api/collection/figures`

* added `insert` method as an alias for `save`. Documents can now be inserted into
  a collection using either method:

      db.test.save({ foo: "bar" });
      db.test.insert({ foo: "bar" });

* added support for data-modification AQL queries

* added AQL keywords `INSERT`, `UPDATE`, `REPLACE` and `REMOVE` (and `WITH`) to
  support data-modification AQL queries.

  Unquoted usage of these keywords for attribute names in AQL queries will likely
  fail in ArangoDB 2.2. If any such attribute name needs to be used in a query, it
  should be enclosed in backticks to indicate the usage of a literal attribute
  name.

  For example, the following query will fail in ArangoDB 2.2 with a parse error:

      FOR i IN foo RETURN i.remove

  and needs to be rewritten like this:

      FOR i IN foo RETURN i.`remove`

* disallow storing of JavaScript objects that contain JavaScript native objects
  of type `Date`, `Function`, `RegExp` or `External`, e.g.

      db.test.save({ foo: /bar/ });
      db.test.save({ foo: new Date() });

  will now print

      Error: <data> cannot be converted into JSON shape: could not shape document

  Previously, objects of these types were silently converted into an empty object
  (i.e. `{ }`).

  To store such objects in a collection, explicitly convert them into strings
  like this:

      db.test.save({ foo: String(/bar/) });
      db.test.save({ foo: String(new Date()) });

* The replication methods `logger.start`, `logger.stop` and `logger.properties` are
  no-ops in ArangoDB 2.2 as there is no separate replication logger anymore. Data changes
  are logged into the write-ahead log in ArangoDB 2.2, and not separately by the
  replication logger. The replication logger object is still there in ArangoDB 2.2 to
  ensure backwards-compatibility, however, logging cannot be started, stopped or
  configured anymore. Using any of these methods will do nothing.

  This also affects the following HTTP API methods:
  - `PUT /_api/replication/logger-start`
  - `PUT /_api/replication/logger-stop`
  - `GET /_api/replication/logger-config`
  - `PUT /_api/replication/logger-config`

  Using any of these methods is discouraged from now on as they will be removed in
  future versions of ArangoDB.

* INCOMPATIBLE CHANGE: replication of transactions has changed. Previously, transactions
  were logged on a master in one big block and shipped to a slave in one block, too.
  Now transactions will be logged and replicated as separate entries, allowing transactions
  to be bigger and also ensure replication progress.

  This change also affects the behavior of the `stop` method of the replication applier.
  If the replication applier is now stopped manually using the `stop` method and later
  restarted using the `start` method, any transactions that were unfinished at the
  point of stopping will be aborted on a slave, even if they later commit on the master.

  In ArangoDB 2.2, stopping the replication applier manually should be avoided unless the
  goal is to stop replication permanently or to do a full resync with the master anyway.
  If the replication applier still must be stopped, it should be made sure that the
  slave has fetched and applied all pending operations from a master, and that no
  extra transactions are started on the master before the `stop` command on the slave
  is executed.

  Replication of transactions in ArangoDB 2.2 might also lock the involved collections on
  the slave while a transaction is either committed or aborted on the master and the
  change has been replicated to the slave. This change in behavior may be important for
  slave servers that are used for read-scaling. In order to avoid long lasting collection
  locks on the slave, transactions should be kept small.

  The `_replication` system collection is not used anymore in ArangoDB 2.2 and its usage is
  discouraged.

* INCOMPATIBLE CHANGE: the figures reported by the `collection.figures` method
  now only reflect documents and data contained in the journals and datafiles of
  collections. Documents or deletions contained only in the write-ahead log will
  not influence collection figures until the write-ahead log garbage collection
  kicks in. The figures for a collection might therefore underreport the total
  resource usage of a collection.

  Additionally, the attributes `lastTick` and `uncollectedLogfileEntries` have been
  added to the result of the `figures` operation and the HTTP API method
  `PUT /_api/collection/figures`

* added `insert` method as an alias for `save`. Documents can now be inserted into
  a collection using either method:

      db.test.save({ foo: "bar" });
      db.test.insert({ foo: "bar" });

* added support for data-modification AQL queries

* added AQL keywords `INSERT`, `UPDATE`, `REPLACE` and `REMOVE` (and `WITH`) to
  support data-modification AQL queries.

  Unquoted usage of these keywords for attribute names in AQL queries will likely
  fail in ArangoDB 2.2. If any such attribute name needs to be used in a query, it
  should be enclosed in backticks to indicate the usage of a literal attribute
  name.

  For example, the following query will fail in ArangoDB 2.2 with a parse error:

      FOR i IN foo RETURN i.remove

  and needs to be rewritten like this:

      FOR i IN foo RETURN i.`remove`

* disallow storing of JavaScript objects that contain JavaScript native objects
  of type `Date`, `Function`, `RegExp` or `External`, e.g.

      db.test.save({ foo: /bar/ });
      db.test.save({ foo: new Date() });

  will now print

      Error: <data> cannot be converted into JSON shape: could not shape document

  Previously, objects of these types were silently converted into an empty object
  (i.e. `{ }`).

  To store such objects in a collection, explicitly convert them into strings
  like this:

      db.test.save({ foo: String(/bar/) });
      db.test.save({ foo: String(new Date()) });

* honor startup option `--server.disable-statistics` when deciding whether or not
  to start periodic statistics collection jobs

  Previously, the statistics collection jobs were started even if the server was
  started with the `--server.disable-statistics` flag being set to `true`

* removed startup option `--random.no-seed`

  This option had no effect in previous versions of ArangoDB and was thus removed.

* removed startup option `--database.remove-on-drop`

  This option was used for debugging only.

* removed startup option `--database.force-sync-properties`

  This option is now superfluous as collection properties are now stored in the
  write-ahead log.

* introduced write-ahead log

  All write operations in an ArangoDB server instance are automatically logged
  to the server's write-ahead log. The write-ahead log is a set of append-only
  logfiles, and it is used in case of a crash recovery and for replication.
  Data from the write-ahead log will eventually be moved into the journals or
  datafiles of collections, allowing the server to remove older write-ahead log
  logfiles. Figures of collections will be updated when data are moved from the
  write-ahead log into the journals or datafiles of collections.

  Cross-collection transactions in ArangoDB should benefit considerably by this
  change, as less writes than in previous versions are required to ensure the data
  of multiple collections are atomically and durably committed. All data-modifying
  operations inside transactions (insert, update, remove) will write their
  operations into the write-ahead log directly, making transactions with multiple
  operations also require less physical memory than in previous versions of ArangoDB,
  that required all transaction data to fit into RAM.

  The `_trx` system collection is not used anymore in ArangoDB 2.2 and its usage is
  discouraged.

  The data in the write-ahead log can also be used in the replication context.
  The `_replication` collection that was used in previous versions of ArangoDB to
  store all changes on the server is not used anymore in ArangoDB 2.2. Instead,
  slaves can read from a master's write-ahead log to get informed about most
  recent changes. This removes the need to store data-modifying operations in
  both the actual place and the `_replication` collection.

* removed startup option `--server.disable-replication-logger`

  This option is superfluous in ArangoDB 2.2. There is no dedicated replication
  logger in ArangoDB 2.2. There is now always the write-ahead log, and it is also
  used as the server's replication log. Specifying the startup option
  `--server.disable-replication-logger` will do nothing in ArangoDB 2.2, but the
  option should not be used anymore as it might be removed in a future version.

* changed behavior of replication logger

  There is no dedicated replication logger in ArangoDB 2.2 as there is the
  write-ahead log now. The existing APIs for starting and stopping the replication
  logger still exist in ArangoDB 2.2 for downwards-compatibility, but calling
  the start or stop operations are no-ops in ArangoDB 2.2. When querying the
  replication logger status via the API, the server will always report that the
  replication logger is running. Configuring the replication logger is a no-op
  in ArangoDB 2.2, too. Changing the replication logger configuration has no
  effect. Instead, the write-ahead log configuration can be changed.

* removed MRuby integration for arangod

  ArangoDB had an experimental MRuby integration in some of the publish builds.
  This wasn't continuously developed, and so it has been removed in ArangoDB 2.2.

  This change has led to the following startup options being superfluous:

  - `--ruby.gc-interval`
  - `--ruby.action-directory`
  - `--ruby.modules-path`
  - `--ruby.startup-directory`

  Specifying these startup options will do nothing in ArangoDB 2.2, but the
  options should be avoided from now on as they might be removed in future versions.

* reclaim index memory when last document in collection is deleted

  Previously, deleting documents from a collection did not lead to index sizes being
  reduced. Instead, the already allocated index memory was re-used when a collection
  was refilled.

  Now, index memory for primary indexes and hash indexes is reclaimed instantly when
  the last document from a collection is removed.

* inlined and optimized functions in hash indexes

* added AQL TRANSLATE function

  This function can be used to perform lookups from static lists, e.g.

      LET countryNames = { US: "United States", UK: "United Kingdom", FR: "France" }
      RETURN TRANSLATE("FR", countryNames)

* fixed datafile debugger

* fixed check-version for empty directory

* moved try/catch block to the top of routing chain

* added mountedApp function for foxx-manager

* fixed issue #883: arango 2.1 - when starting multi-machine cluster, UI web
  does not change to cluster overview

* fixed dfdb: should not start any other V8 threads

* cleanup of version-check, added module org/arangodb/database-version,
  added --check-version option

* fixed issue #881: [2.1.0] Bombarded (every 10 sec or so) with
  "WARNING format string is corrupt" when in non-system DB Dashboard

* specialized primary index implementation to allow faster hash table
  rebuilding and reduce lookups in datafiles for the actual value of `_key`.

* issue #862: added `--overwrite` option to arangoimp

* removed number of property lookups for documents during AQL queries that
  access documents

* prevent buffering of long print results in arangosh's and arangod's print
  command

  this change will emit buffered intermediate print results and discard the
  output buffer to quickly deliver print results to the user, and to prevent
  constructing very large buffers for large results

* removed sorting of attribute names for use in a collection's shaper

  sorting attribute names was done on document insert to keep attributes
  of a collection in sorted order for faster comparisons. The sort order
  of attributes was only used in one particular and unlikely case, so it
  was removed. Collections with many different attribute names should
  benefit from this change by faster inserts and slightly less memory usage.

* fixed a bug in arangodump which got the collection name in _from and _to
  attributes of edges wrong (all were "_unknown")

* fixed a bug in arangorestore which did not recognize wrong _from and _to
  attributes of edges

* improved error detection and reporting in arangorestore


v2.1.1 (2014-06-06)
-------------------

* fixed dfdb: should not start any other V8 threads

* signature for collection functions was modified

  The basic change was the substitution of the input parameter of the
  function by an generic options object which can contain multiple
  option parameter of the function.
  Following functions were modified
  remove
  removeBySample
  replace
  replaceBySample
  update
  updateBySample

  Old signature is yet supported but it will be removed in future versions

v2.1.0 (2014-05-29)
-------------------

* implemented upgrade procedure for clusters

* fixed communication issue with agency which prevented reconnect
  after an agent failure

* fixed cluster dashboard in the case that one but not all servers
  in the cluster are down

* fixed a bug with coordinators creating local database objects
  in the wrong order (_system needs to be done first)

* improved cluster dashboard


v2.1.0-rc2 (2014-05-25)
-----------------------

* fixed issue #864: Inconsistent behavior of AQL REVERSE(list) function


v2.1.0-rc1 (XXXX-XX-XX)
-----------------------

* added server-side periodic task management functions:

  - require("org/arangodb/tasks").register(): registers a periodic task
  - require("org/arangodb/tasks").unregister(): unregisters and removes a
    periodic task
  - require("org/arangodb/tasks").get(): retrieves a specific tasks or all
    existing tasks

  the previous undocumented function `internal.definePeriodic` is now
  deprecated and will be removed in a future release.

* decrease the size of some seldom used system collections on creation.

  This will make these collections use less disk space and mapped memory.

* added AQL date functions

* added AQL FLATTEN() list function

* added index memory statistics to `db.<collection>.figures()` function

  The `figures` function will now return a sub-document `indexes`, which lists
  the number of indexes in the `count` sub-attribute, and the total memory
  usage of the indexes in bytes in the `size` sub-attribute.

* added AQL CURRENT_DATABASE() function

  This function returns the current database's name.

* added AQL CURRENT_USER() function

  This function returns the current user from an AQL query. The current user is the
  username that was specified in the `Authorization` HTTP header of the request. If
  authentication is turned off or the query was executed outside a request context,
  the function will return `null`.

* fixed issue #796: Searching with newline chars broken?

  fixed slightly different handling of backslash escape characters in a few
  AQL functions. Now handling of escape sequences should be consistent, and
  searching for newline characters should work the same everywhere

* added OpenSSL version check for configure

  It will report all OpenSSL versions < 1.0.1g as being too old.
  `configure` will only complain about an outdated OpenSSL version but not stop.

* require C++ compiler support (requires g++ 4.8, clang++ 3.4 or Visual Studio 13)

* less string copying returning JSONified documents from ArangoDB, e.g. via
  HTTP GET `/_api/document/<collection>/<document>`

* issue #798: Lower case http headers from arango

  This change allows returning capitalized HTTP headers, e.g.
  `Content-Length` instead of `content-length`.
  The HTTP spec says that headers are case-insensitive, but
  in fact several clients rely on a specific case in response
  headers.
  This change will capitalize HTTP headers if the `X-Arango-Version`
  request header is sent by the client and contains a value of at
  least `20100` (for version 2.1). The default value for the
  compatibility can also be set at server start, using the
  `--server.default-api-compatibility` option.

* simplified usage of `db._createStatement()`

  Previously, the function could not be called with a query string parameter as
  follows:

      db._createStatement(queryString);

  Calling it as above resulted in an error because the function expected an
  object as its parameter. From now on, it's possible to call the function with
  just the query string.

* make ArangoDB not send back a `WWW-Authenticate` header to a client in case the
  client sends the `X-Omit-WWW-Authenticate` HTTP header.

  This is done to prevent browsers from showing their built-in HTTP authentication
  dialog for AJAX requests that require authentication.
  ArangoDB will still return an HTTP 401 (Unauthorized) if the request doesn't
  contain valid credentials, but it will omit the `WWW-Authenticate` header,
  allowing clients to bypass the browser's authentication dialog.

* added REST API method HTTP GET `/_api/job/job-id` to query the status of an
  async job without potentially fetching it from the list of done jobs

* fixed non-intuitive behavior in jobs API: previously, querying the status
  of an async job via the API HTTP PUT `/_api/job/job-id` removed a currently
  executing async job from the list of queryable jobs on the server.
  Now, when querying the result of an async job that is still executing,
  the job is kept in the list of queryable jobs so its result can be fetched
  by a subsequent request.

* use a new data structure for the edge index of an edge collection. This
  improves the performance for the creation of the edge index and in
  particular speeds up removal of edges in graphs. Note however that
  this change might change the order in which edges starting at
  or ending in a vertex are returned. However, this order was never
  guaranteed anyway and it is not sensible to guarantee any particular
  order.

* provide a size hint to edge and hash indexes when initially filling them
  this will lead to less re-allocations when populating these indexes

  this may speed up building indexes when opening an existing collection

* don't requeue identical context methods in V8 threads in case a method is
  already registered

* removed arangod command line option `--database.remove-on-compacted`

* export the sort attribute for graph traversals to the HTTP interface

* add support for arangodump/arangorestore for clusters


v2.0.8 (XXXX-XX-XX)
-------------------

* fixed too-busy iteration over skiplists

  Even when a skiplist query was restricted by a limit clause, the skiplist
  index was queried without the limit. this led to slower-than-necessary
  execution times.

* fixed timeout overflows on 32 bit systems

  this bug has led to problems when select was called with a high timeout
  value (2000+ seconds) on 32bit systems that don't have a forgiving select
  implementation. when the call was made on these systems, select failed
  so no data would be read or sent over the connection

  this might have affected some cluster-internal operations.

* fixed ETCD issues on 32 bit systems

  ETCD was non-functional on 32 bit systems at all. The first call to the
  watch API crashed it. This was because atomic operations worked on data
  structures that were not properly aligned on 32 bit systems.

* fixed issue #848: db.someEdgeCollection.inEdge does not return correct
  value when called the 2nd time after a .save to the edge collection


v2.0.7 (2014-05-05)
-------------------

* issue #839: Foxx Manager missing "unfetch"

* fixed a race condition at startup

  this fixes undefined behavior in case the logger was involved directly at
  startup, before the logger initialization code was called. This should have
  occurred only for code that was executed before the invocation of main(),
  e.g. during ctor calls of statically defined objects.


v2.0.6 (2014-04-22)
-------------------

* fixed issue #835: arangosh doesn't show correct database name



v2.0.5 (2014-04-21)
-------------------

* Fixed a caching problem in IE JS Shell

* added cancelation for async jobs

* upgraded to new gyp for V8

* new Windows installer


v2.0.4 (2014-04-14)
-------------------

* fixed cluster authentication front-end issues for Firefox and IE, there are
  still problems with Chrome


v2.0.3 (2014-04-14)
-------------------

* fixed AQL optimizer bug

* fixed front-end issues

* added password change dialog


v2.0.2 (2014-04-06)
-------------------

* during cluster startup, do not log (somewhat expected) connection errors with
  log level error, but with log level info

* fixed dashboard modals

* fixed connection check for cluster planning front end: firefox does
  not support async:false

* document how to persist a cluster plan in order to relaunch an existing
  cluster later


v2.0.1 (2014-03-31)
-------------------

* make ArangoDB not send back a `WWW-Authenticate` header to a client in case the
  client sends the `X-Omit-WWW-Authenticate` HTTP header.

  This is done to prevent browsers from showing their built-in HTTP authentication
  dialog for AJAX requests that require authentication.
  ArangoDB will still return an HTTP 401 (Unauthorized) if the request doesn't
  contain valid credentials, but it will omit the `WWW-Authenticate` header,
  allowing clients to bypass the browser's authentication dialog.

* fixed isses in arango-dfdb:

  the dfdb was not able to unload certain system collections, so these couldn't be
  inspected with the dfdb sometimes. Additionally, it did not truncate corrupt
  markers from datafiles under some circumstances

* added `changePassword` attribute for users

* fixed non-working "save" button in collection edit view of web interface
  clicking the save button did nothing. one had to press enter in one of the input
  fields to send modified form data

* fixed V8 compile error on MacOS X

* prevent `body length: -9223372036854775808` being logged in development mode for
  some Foxx HTTP responses

* fixed several bugs in web interface dashboard

* fixed issue #783: coffee script not working in manifest file

* fixed issue #783: coffee script not working in manifest file

* fixed issue #781: Cant save current query from AQL editor ui

* bumped version in `X-Arango-Version` compatibility header sent by arangosh and other
  client tools from `1.5` to `2.0`.

* fixed startup options for arango-dfdb, added details option for arango-dfdb

* fixed display of missing error messages and codes in arangosh

* when creating a collection via the web interface, the collection type was always
  "document", regardless of the user's choice


v2.0.0 (2014-03-10)
-------------------

* first 2.0 release


v2.0.0-rc2 (2014-03-07)
-----------------------

* fixed cluster authorization


v2.0.0-rc1 (2014-02-28)
-----------------------

* added sharding :-)

* added collection._dbName attribute to query the name of the database from a collection

  more detailed documentation on the sharding and cluster features can be found in the user
  manual, section **Sharding**

* INCOMPATIBLE CHANGE: using complex values in AQL filter conditions with operators other
  than equality (e.g. >=, >, <=, <) will disable usage of skiplist indexes for filter
  evaluation.

  For example, the following queries will be affected by change:

      FOR doc IN docs FILTER doc.value < { foo: "bar" } RETURN doc
      FOR doc IN docs FILTER doc.value >= [ 1, 2, 3 ] RETURN doc

  The following queries will not be affected by the change:

      FOR doc IN docs FILTER doc.value == 1 RETURN doc
      FOR doc IN docs FILTER doc.value == "foo" RETURN doc
      FOR doc IN docs FILTER doc.value == [ 1, 2, 3 ] RETURN doc
      FOR doc IN docs FILTER doc.value == { foo: "bar" } RETURN doc

* INCOMPATIBLE CHANGE: removed undocumented method `collection.saveOrReplace`

  this feature was never advertised nor documented nor tested.

* INCOMPATIBLE CHANGE: removed undocumented REST API method `/_api/simple/BY-EXAMPLE-HASH`

  this feature was never advertised nor documented nor tested.

* added explicit startup parameter `--server.reuse-address`

  This flag can be used to control whether sockets should be acquired with the SO_REUSEADDR
  flag.

  Regardless of this setting, sockets on Windows are always acquired using the
  SO_EXCLUSIVEADDRUSE flag.

* removed undocumented REST API method GET `/_admin/database-name`

* added user validation API at POST `/_api/user/<username>`

* slightly improved users management API in `/_api/user`:

  Previously, when creating a new user via HTTP POST, the username needed to be
  passed in an attribute `username`. When users were returned via this API,
  the usernames were returned in an attribute named `user`. This was slightly
  confusing and was changed in 2.0 as follows:

  - when adding a user via HTTP POST, the username can be specified in an attribute
  `user`. If this attribute is not used, the API will look into the attribute `username`
  as before and use that value.
  - when users are returned via HTTP GET, the usernames are still returned in an
    attribute `user`.

  This change should be fully downwards-compatible with the previous version of the API.

* added AQL SLICE function to extract slices from lists

* made module loader more node compatible

* the startup option `--javascript.package-path` for arangosh is now deprecated and does
  nothing. Using it will not cause an error, but the option is ignored.

* added coffee script support

* Several UI improvements.

* Exchanged icons in the graphviewer toolbar

* always start networking and HTTP listeners when starting the server (even in
  console mode)

* allow vertex and edge filtering with user-defined functions in TRAVERSAL,
  TRAVERSAL_TREE and SHORTEST_PATH AQL functions:

      // using user-defined AQL functions for edge and vertex filtering
      RETURN TRAVERSAL(friends, friendrelations, "friends/john", "outbound", {
        followEdges: "myfunctions::checkedge",
        filterVertices: "myfunctions::checkvertex"
      })

      // using the following custom filter functions
      var aqlfunctions = require("org/arangodb/aql/functions");
      aqlfunctions.register("myfunctions::checkedge", function (config, vertex, edge, path) {
        return (edge.type !== 'dislikes'); // don't follow these edges
      }, false);

      aqlfunctions.register("myfunctions::checkvertex", function (config, vertex, path) {
        if (vertex.isDeleted || ! vertex.isActive) {
          return [ "prune", "exclude" ]; // exclude these and don't follow them
        }
        return [ ]; // include everything else
      }, false);

* fail if invalid `strategy`, `order` or `itemOrder` attribute values
  are passed to the AQL TRAVERSAL function. Omitting these attributes
  is not considered an error, but specifying an invalid value for any
  of these attributes will make an AQL query fail.

* issue #751: Create database through API should return HTTP status code 201

  By default, the server now returns HTTP 201 (created) when creating a new
  database successfully. To keep compatibility with older ArangoDB versions, the
  startup parameter `--server.default-api-compatibility` can be set to a value
  of `10400` to indicate API compatibility with ArangoDB 1.4. The compatibility
  can also be enforced by setting the `X-Arango-Version` HTTP header in a
  client request to this API on a per-request basis.

* allow direct access from the `db` object to collections whose names start
  with an underscore (e.g. db._users).

  Previously, access to such collections via the `db` object was possible from
  arangosh, but not from arangod (and thus Foxx and actions). The only way
  to access such collections from these places was via the `db._collection(<name>)`
  workaround.

* allow `\n` (as well as `\r\n`) as line terminator in batch requests sent to
  `/_api/batch` HTTP API.

* use `--data-binary` instead of `--data` parameter in generated cURL examples

* issue #703: Also show path of logfile for fm.config()

* issue #675: Dropping a collection used in "graph" module breaks the graph

* added "static" Graph.drop() method for graphs API

* fixed issue #695: arangosh server.password error

* use pretty-printing in `--console` mode by default

* simplified ArangoDB startup options

  Some startup options are now superfluous or their usage is simplified. The
  following options have been changed:

  * `--javascript.modules-path`: this option has been removed. The modules paths
    are determined by arangod and arangosh automatically based on the value of
    `--javascript.startup-directory`.

    If the option is set on startup, it is ignored so startup will not abort with
    an error `unrecognized option`.

  * `--javascript.action-directory`: this option has been removed. The actions
    directory is determined by arangod automatically based on the value of
    `--javascript.startup-directory`.

    If the option is set on startup, it is ignored so startup will not abort with
    an error `unrecognized option`.

  * `--javascript.package-path`: this option is still available but it is not
    required anymore to set the standard package paths (e.g. `js/npm`). arangod
    will automatically use this standard package path regardless of whether it
    was specified via the options.

    It is possible to use this option to add additional package paths to the
    standard value.

  Configuration files included with arangod are adjusted accordingly.

* layout of the graphs tab adapted to better fit with the other tabs

* database selection is moved to the bottom right corner of the web interface

* removed priority queue index type

  this feature was never advertised nor documented nor tested.

* display internal attributes in document source view of web interface

* removed separate shape collections

  When upgrading to ArangoDB 2.0, existing collections will be converted to include
  shapes and attribute markers in the datafiles instead of using separate files for
  shapes.

  When a collection is converted, existing shapes from the SHAPES directory will
  be written to a new datafile in the collection directory, and the SHAPES directory
  will be removed afterwards.

  This saves up to 2 MB of memory and disk space for each collection
  (savings are higher, the less different shapes there are in a collection).
  Additionally, one less file descriptor per opened collection will be used.

  When creating a new collection, the amount of sync calls may be reduced. The same
  may be true for documents with yet-unknown shapes. This may help performance
  in these cases.

* added AQL functions `NTH` and `POSITION`

* added signal handler for arangosh to save last command in more cases

* added extra prompt placeholders for arangosh:
  - `%e`: current endpoint
  - `%u`: current user

* added arangosh option `--javascript.gc-interval` to control amount of
  garbage collection performed by arangosh

* fixed issue #651: Allow addEdge() to take vertex ids in the JS library

* removed command-line option `--log.format`

  In previous versions, this option did not have an effect for most log messages, so
  it got removed.

* removed C++ logger implementation

  Logging inside ArangoDB is now done using the LOG_XXX() macros. The LOGGER_XXX()
  macros are gone.

* added collection status "loading"


v1.4.16 (XXXX-XX-XX)
--------------------

* fixed too eager datafile deletion

  this issue could have caused a crash when the compaction had marked datafiles as obsolete
  and they were removed while "old" temporary query results still pointed to the old datafile
  positions

* fixed issue #826: Replication fails when a collection's configuration changes


v1.4.15 (2014-04-19)
--------------------

* bugfix for AQL query optimizer

  the following type of query was too eagerly optimized, leading to errors in code-generation:

      LET a = (FOR i IN [] RETURN i) LET b = (FOR i IN [] RETURN i) RETURN 1

  the problem occurred when both lists in the subqueries were empty. In this case invalid code
  was generated and the query couldn't be executed.


v1.4.14 (2014-04-05)
--------------------

* fixed race conditions during shape / attribute insertion

  A race condition could have led to spurious `cannot find attribute #xx` or
  `cannot find shape #xx` (where xx is a number) warning messages being logged
  by the server. This happened when a new attribute was inserted and at the same
  time was queried by another thread.

  Also fixed a race condition that may have occurred when a thread tried to
  access the shapes / attributes hash tables while they were resized. In this
  cases, the shape / attribute may have been hashed to a wrong slot.

* fixed a memory barrier / cpu synchronization problem with libev, affecting
  Windows with Visual Studio 2013 (probably earlier versions are affected, too)

  The issue is described in detail here:
  http://lists.schmorp.de/pipermail/libev/2014q1/002318.html


v1.4.13 (2014-03-14)
--------------------

* added diagnostic output for Foxx application upload

* allow dump & restore from ArangoDB 1.4 with an ArangoDB 2.0 server

* allow startup options `temp-path` and `default-language` to be specified from the arangod
  configuration file and not only from the command line

* fixed too eager compaction

  The compaction will now wait for several seconds before trying to re-compact the same
  collection. Additionally, some other limits have been introduced for the compaction.


v1.4.12 (2014-03-05)
--------------------

* fixed display bug in web interface which caused the following problems:
  - documents were displayed in web interface as being empty
  - document attributes view displayed many attributes with content "undefined"
  - document source view displayed many attributes with name "TYPEOF" and value "undefined"
  - an alert popping up in the browser with message "Datatables warning..."

* re-introduced old-style read-write locks to supports Windows versions older than
  Windows 2008R2 and Windows 7. This should re-enable support for Windows Vista and
  Windows 2008.


v1.4.11 (2014-02-27)
--------------------

* added SHORTEST_PATH AQL function

  this calculates the shortest paths between two vertices, using the Dijkstra
  algorithm, employing a min-heap

  By default, ArangoDB does not know the distance between any two vertices and
  will use a default distance of 1. A custom distance function can be registered
  as an AQL user function to make the distance calculation use any document
  attributes or custom logic:

      RETURN SHORTEST_PATH(cities, motorways, "cities/CGN", "cities/MUC", "outbound", {
        paths: true,
        distance: "myfunctions::citydistance"
      })

      // using the following custom distance function
      var aqlfunctions = require("org/arangodb/aql/functions");
      aqlfunctions.register("myfunctions::distance", function (config, vertex1, vertex2, edge) {
        return Math.sqrt(Math.pow(vertex1.x - vertex2.x) + Math.pow(vertex1.y - vertex2.y));
      }, false);

* fixed bug in Graph.pathTo function

* fixed small memleak in AQL optimizer

* fixed access to potentially uninitialized variable when collection had a cap constraint


v1.4.10 (2014-02-21)
--------------------

* fixed graph constructor to allow graph with some parameter to be used

* added node.js "events" and "stream"

* updated npm packages

* added loading of .json file

* Fixed http return code in graph api with waitForSync parameter.

* Fixed documentation in graph, simple and index api.

* removed 2 tests due to change in ruby library.

* issue #756: set access-control-expose-headers on CORS response

  the following headers are now whitelisted by ArangoDB in CORS responses:
  - etag
  - content-encoding
  - content-length
  - location
  - server
  - x-arango-errors
  - x-arango-async-id


v1.4.9 (2014-02-07)
-------------------

* return a document's current etag in response header for HTTP HEAD requests on
  documents that return an HTTP 412 (precondition failed) error. This allows
  retrieving the document's current revision easily.

* added AQL function `SKIPLIST` to directly access skiplist indexes from AQL

  This is a shortcut method to use a skiplist index for retrieving specific documents in
  indexed order. The function capability is rather limited, but it may be used
  for several cases to speed up queries. The documents are returned in index order if
  only one condition is used.

      /* return all documents with mycollection.created > 12345678 */
      FOR doc IN SKIPLIST(mycollection, { created: [[ '>', 12345678 ]] })
        RETURN doc

      /* return first document with mycollection.created > 12345678 */
      FOR doc IN SKIPLIST(mycollection, { created: [[ '>', 12345678 ]] }, 0, 1)
        RETURN doc

      /* return all documents with mycollection.created between 12345678 and 123456790 */
      FOR doc IN SKIPLIST(mycollection, { created: [[ '>', 12345678 ], [ '<=', 123456790 ]] })
        RETURN doc

      /* return all documents with mycollection.a equal 1 and .b equal 2 */
      FOR doc IN SKIPLIST(mycollection, { a: [[ '==', 1 ]], b: [[ '==', 2 ]] })
        RETURN doc

  The function requires a skiplist index with the exact same attributes to
  be present on the specified collection. All attributes present in the skiplist
  index must be specified in the conditions specified for the `SKIPLIST` function.
  Attribute declaration order is important, too: attributes must be specified in the
  same order in the condition as they have been declared in the skiplist index.

* added command-line option `--server.disable-authentication-unix-sockets`

  with this option, authentication can be disabled for all requests coming
  in via UNIX domain sockets, enabling clients located on the same host as
  the ArangoDB server to connect without authentication.
  Other connections (e.g. TCP/IP) are not affected by this option.

  The default value for this option is `false`.
  Note: this option is only supported on platforms that support Unix domain
  sockets.

* call global arangod instance destructor on shutdown

* issue #755: TRAVERSAL does not use strategy, order and itemOrder options

  these options were not honored when configuring a traversal via the AQL
  TRAVERSAL function. Now, these options are used if specified.

* allow vertex and edge filtering with user-defined functions in TRAVERSAL,
  TRAVERSAL_TREE and SHORTEST_PATH AQL functions:

      // using user-defined AQL functions for edge and vertex filtering
      RETURN TRAVERSAL(friends, friendrelations, "friends/john", "outbound", {
        followEdges: "myfunctions::checkedge",
        filterVertices: "myfunctions::checkvertex"
      })

      // using the following custom filter functions
      var aqlfunctions = require("org/arangodb/aql/functions");
      aqlfunctions.register("myfunctions::checkedge", function (config, vertex, edge, path) {
        return (edge.type !== 'dislikes'); // don't follow these edges
      }, false);

      aqlfunctions.register("myfunctions::checkvertex", function (config, vertex, path) {
        if (vertex.isDeleted || ! vertex.isActive) {
          return [ "prune", "exclude" ]; // exclude these and don't follow them
        }
        return [ ]; // include everything else
      }, false);

* issue #748: add vertex filtering to AQL's TRAVERSAL[_TREE]() function


v1.4.8 (2014-01-31)
-------------------

* install foxx apps in the web interface

* fixed a segfault in the import API


v1.4.7 (2014-01-23)
-------------------

* issue #744: Add usage example arangoimp from Command line

* issue #738: added __dirname, __filename pseudo-globals. Fixes #733. (@by pluma)

* mount all Foxx applications in system apps directory on startup


v1.4.6 (2014-01-20)
-------------------

* issue #736: AQL function to parse collection and key from document handle

* added fm.rescan() method for Foxx-Manager

* fixed issue #734: foxx cookie and route problem

* added method `fm.configJson` for arangosh

* include `startupPath` in result of API `/_api/foxx/config`


v1.4.5 (2014-01-15)
-------------------

* fixed issue #726: Alternate Windows Install Method

* fixed issue #716: dpkg -P doesn't remove everything

* fixed bugs in description of HTTP API `_api/index`

* fixed issue #732: Rest API GET revision number

* added missing documentation for several methods in HTTP API `/_api/edge/...`

* fixed typos in description of HTTP API `_api/document`

* defer evaluation of AQL subqueries and logical operators (lazy evaluation)

* Updated font in WebFrontend, it now contains a version that renders properly on Windows

* generally allow function return values as call parameters to AQL functions

* fixed potential deadlock in global context method execution

* added override file "arangod.conf.local" (and co)


v1.4.4 (2013-12-24)
-------------------

* uid and gid are now set in the scripts, there is no longer a separate config file for
  arangod when started from a script

* foxx-manager is now an alias for arangosh

* arango-dfdb is now an alias for arangod, moved from bin to sbin

* changed from readline to linenoise for Windows

* added --install-service and --uninstall-service for Windows

* removed --daemon and --supervisor for Windows

* arangosh and arangod now uses the config-file which maps the binary name, i. e. if you
  rename arangosh to foxx-manager it will use the config file foxx-manager.conf

* fixed lock file for Windows

* fixed issue #711, #687: foxx-manager throws internal errors

* added `--server.ssl-protocol` option for client tools
  this allows connecting from arangosh, arangoimp, arangoimp etc. to an ArangoDB
  server that uses a non-default value for `--server.ssl-protocol`. The default
  value for the SSL protocol is 4 (TLSv1). If the server is configured to use a
  different protocol, it was not possible to connect to it with the client tools.

* added more detailed request statistics

  This adds the number of async-executed HTTP requests plus the number of HTTP
  requests per individual HTTP method type.

* added `--force` option for arangorestore
  this option allows continuing a restore operation even if the server reports errors
  in the middle of the restore operation

* better error reporting for arangorestore
  in case the server returned an HTTP error, arangorestore previously reported this
  error as `internal error` without any details only. Now server-side errors are
  reported by arangorestore with the server's error message

* include more system collections in dumps produced by arangodump
  previously some system collections were intentionally excluded from dumps, even if the
  dump was run with `--include-system-collections`. for example, the collections `_aal`,
  `_modules`, `_routing`, and `_users` were excluded. This makes sense in a replication
  context but not always in a dump context.
  When specifying `--include-system-collections`, arangodump will now include the above-
  mentioned collections in the dump, too. Some other system collections are still excluded
  even when the dump is run with `--include-system-collections`, for example `_replication`
  and `_trx`.

* fixed issue #701: ArangoStatement undefined in arangosh

* fixed typos in configuration files


v1.4.3 (2013-11-25)
-------------------

* fixed a segfault in the AQL optimizer, occurring when a constant non-list value was
  used on the right-hand side of an IN operator that had a collection attribute on the
  left-hand side

* issue #662:

  Fixed access violation errors (crashes) in the Windows version, occurring under some
  circumstances when accessing databases with multiple clients in parallel

* fixed issue #681: Problem with ArchLinux PKGBUILD configuration


v1.4.2 (2013-11-20)
-------------------

* fixed issue #669: Tiny documentation update

* ported Windows version to use native Windows API SRWLocks (slim read-write locks)
  and condition variables instead of homemade versions

  MSDN states the following about the compatibility of SRWLocks and Condition Variables:

      Minimum supported client:
      Windows Server 2008 [desktop apps | Windows Store apps]

      Minimum supported server:
      Windows Vista [desktop apps | Windows Store apps]

* fixed issue #662: ArangoDB on Windows hanging

  This fixes a deadlock issue that occurred on Windows when documents were written to
  a collection at the same time when some other thread tried to drop the collection.

* fixed file-based logging in Windows

  the logger complained on startup if the specified log file already existed

* fixed startup of server in daemon mode (`--daemon` startup option)

* fixed a segfault in the AQL optimizer

* issue #671: Method graph.measurement does not exist

* changed Windows condition variable implementation to use Windows native
  condition variables

  This is an attempt to fix spurious Windows hangs as described in issue #662.

* added documentation for JavaScript traversals

* added --code-page command-line option for Windows version of arangosh

* fixed a problem when creating edges via the web interface.

  The problem only occurred if a collection was created with type "document
  collection" via the web interface, and afterwards was dropped and re-created
  with type "edge collection". If the web interface page was not reloaded,
  the old collection type (document) was cached, making the subsequent creation
  of edges into the (seeming-to-be-document) collection fail.

  The fix is to not cache the collection type in the web interface. Users of
  an older version of the web interface can reload the collections page if they
  are affected.

* fixed a caching problem in arangosh: if a collection was created using the web
  interface, and then removed via arangosh, arangosh did not actually drop the
  collection due to caching.

  Because the `drop` operation was not carried out, this caused misleading error
  messages when trying to re-create the collection (e.g. `cannot create collection:
  duplicate name`).

* fixed ALT-introduced characters for arangosh console input on Windows

  The Windows readline port was not able to handle characters that are built
  using CTRL or ALT keys. Regular characters entered using the CTRL or ALT keys
  were silently swallowed and not passed to the terminal input handler.

  This did not seem to cause problems for the US keyboard layout, but was a
  severe issue for keyboard layouts that require the ALT (or ALT-GR) key to
  construct characters. For example, entering the character `{` with a German
  keyboard layout requires pressing ALT-GR + 9.

* fixed issue #665: Hash/skiplist combo madness bit my ass

  this fixes a problem with missing/non-deterministic rollbacks of inserts in
  case of a unique constraint violation into a collection with multiple secondary
  indexes (with at least one of them unique)

* fixed issue #664: ArangoDB installer on Windows requires drive c:

* partly fixed issue #662: ArangoDB on Windows hanging

  This fixes dropping databases on Windows. In previous 1.4 versions on Windows,
  one shape collection file was not unloaded and removed when dropping a database,
  leaving one directory and one shape collection file in the otherwise-dropped
  database directory.

* fixed issue #660: updated documentation on indexes


v1.4.1 (2013-11-08)
-------------------

* performance improvements for skip-list deletes


v1.4.1-rc1 (2013-11-07)
-----------------------

* fixed issue #635: Web-Interface should have a "Databases" Menu for Management

* fixed issue #624: Web-Interface is missing a Database selector

* fixed segfault in bitarray query

* fixed issue #656: Cannot create unique index through web interface

* fixed issue #654: bitarray index makes server down

* fixed issue #653: Slow query

* fixed issue #650: Randomness of any() should be improved

* made AQL `DOCUMENT()` function polymorphic and work with just one parameter.

  This allows using the `DOCUMENT` function like this:

      DOCUMENT('users/john')
      DOCUMENT([ 'users/john', 'users/amy' ])

  in addition to the existing use cases:

      DOCUMENT(users, 'users/john')
      DOCUMENT(users, 'john')
      DOCUMENT(users, [ 'users/john' ])
      DOCUMENT(users, [ 'users/john', 'users/amy' ])
      DOCUMENT(users, [ 'john', 'amy' ])

* simplified usage of ArangoDB batch API

  It is not necessary anymore to send the batch boundary in the HTTP `Content-Type`
  header. Previously, the batch API expected the client to send a Content-Type header
  of`multipart/form-data; boundary=<some boundary value>`. This is still supported in
  ArangoDB 2.0, but clients can now also omit this header. If the header is not
  present in a client request, ArangoDB will ignore the request content type and
  read the MIME boundary from the beginning of the request body.

  This also allows using the batch API with the Swagger "Try it out" feature (which is
  not too good at sending a different or even dynamic content-type request header).

* added API method GET `/_api/database/user`

  This returns the list of databases a specific user can see without changing the
  username/passwd.

* issue #424: Documentation about IDs needs to be upgraded


v1.4.0 (2013-10-29)
-------------------

* fixed issue #648: /batch API is missing from Web Interface API Documentation (Swagger)

* fixed issue #647: Icon tooltips missing

* fixed issue #646: index creation in web interface

* fixed issue #645: Allow jumping from edge to linked vertices

* merged PR for issue #643: Some minor corrections and a link to "Downloads"

* fixed issue #642: Completion of error handling

* fixed issue #639: compiling v1.4 on maverick produces warnings on -Wstrict-null-sentinel

* fixed issue #634: Web interface bug: Escape does not always propagate

* fixed issue #620: added startup option `--server.default-api-compatibility`

  This adds the following changes to the ArangoDB server and clients:
  - the server provides a new startup option `--server.default-api-compatibility`.
    This option can be used to determine the compatibility of (some) server API
    return values. The value for this parameter is a server version number,
    calculated as follows: `10000 * major + 100 * minor` (e.g. `10400` for ArangoDB
    1.3). The default value is `10400` (1.4), the minimum allowed value is `10300`
    (1.3).

    When setting this option to a value lower than the current server version,
    the server might respond with old-style results to "old" clients, increasing
    compatibility with "old" (non-up-to-date) clients.

  - the server will on each incoming request check for an HTTP header
    `x-arango-version`. Clients can optionally set this header to the API
    version number they support. For example, if a client sends the HTTP header
    `x-arango-version: 10300`, the server will pick this up and might send ArangoDB
    1.3-style responses in some situations.

    Setting either the startup parameter or using the HTTP header (or both) allows
    running "old" clients with newer versions of ArangoDB, without having to adjust
    the clients too much.

  - the `location` headers returned by the server for the APIs `/_api/document/...`
    and `/_api/collection/...` will have different values depending on the used API
    version. If the API compatibility is `10300`, the `location` headers returned
    will look like this:

        location: /_api/document/....

    whereas when an API compatibility of `10400` or higher is used, the `location`
    headers will look like this:

        location: /_db/<database name>/_api/document/...

  Please note that even in the presence of this, old API versions still may not
  be supported forever by the server.

* fixed issue #643: Some minor corrections and a link to "Downloads" by @frankmayer

* started issue #642: Completion of error handling

* fixed issue #639: compiling v1.4 on maverick produces warnings on
  -Wstrict-null-sentinel

* fixed issue #621: Standard Config needs to be fixed

* added function to manage indexes (web interface)

* improved server shutdown time by signaling shutdown to applicationserver,
  logging, cleanup and compactor threads

* added foxx-manager `replace` command

* added foxx-manager `installed` command (a more intuitive alias for `list`)

* fixed issue #617: Swagger API is missing '/_api/version'

* fixed issue #615: Swagger API: Some commands have no parameter entry forms

* fixed issue #614: API : Typo in : Request URL /_api/database/current

* fixed issue #609: Graph viz tool - different background color

* fixed issue #608: arangosh config files - eventually missing in the manual

* fixed issue #607: Admin interface: no core documentation

* fixed issue #603: Aardvark Foxx App Manager

* fixed a bug in type-mapping between AQL user functions and the AQL layer

  The bug caused errors like the following when working with collection documents
  in an AQL user function:

      TypeError: Cannot assign to read only property '_id' of #<ShapedJson>

* create less system collections when creating a new database

  This is achieved by deferring collection creation until the collections are actually
  needed by ArangoDB. The following collections are affected by the change:
  - `_fishbowl`
  - `_structures`


v1.4.0-beta2 (2013-10-14)
-------------------------

* fixed compaction on Windows

  The compaction on Windows did not ftruncate the cleaned datafiles to a smaller size.
  This has been fixed so not only the content of the files is cleaned but also files
  are re-created with potentially smaller sizes.

* only the following system collections will be excluded from replication from now on:
  - `_replication`
  - `_trx`
  - `_users`
  - `_aal`
  - `_fishbowl`
  - `_modules`
  - `_routing`

  Especially the following system collections will now be included in replication:
  - `_aqlfunctions`
  - `_graphs`

  In previous versions of ArangoDB, all system collections were excluded from the
  replication.

  The change also caused a change in the replication logger and applier:
  in previous versions of ArangoDB, only a collection's id was logged for an operation.
  This has not caused problems for non-system collections but for system collections
  there ids might differ. In addition to a collection id ArangoDB will now also log the
  name of a collection for each replication event.

  The replication applier will now look for the collection name attribute in logged
  events preferably.

* added database selection to arango-dfdb

* provide foxx-manager, arangodump, and arangorestore in Windows build

* ArangoDB 1.4 will refuse to start if option `--javascript.app-path` is not set.

* added startup option `--server.allow-method-override`

  This option can be set to allow overriding the HTTP request method in a request using
  one of the following custom headers:

  - x-http-method-override
  - x-http-method
  - x-method-override

  This allows bypassing proxies and tools that would otherwise just let certain types of
  requests pass. Enabling this option may impose a security risk, so it should only be
  used in very controlled environments.

  The default value for this option is `false` (no method overriding allowed).

* added "details" URL parameter for bulk import API

  Setting the `details` URL parameter to `true` in a call to POST `/_api/import` will make
  the import return details about non-imported documents in the `details` attribute. If
  `details` is `false` or omitted, no `details` attribute will be present in the response.
  This is the same behavior that previous ArangoDB versions exposed.

* added "complete" option for bulk import API

  Setting the `complete` URL parameter to `true` in a call to POST `/_api/import` will make
  the import completely fail if at least one of documents cannot be imported successfully.

  It defaults to `false`, which will make ArangoDB continue importing the other documents
  from the import even if some documents cannot be imported. This is the same behavior that
  previous ArangoDB versions exposed.

* added missing swagger documentation for `/_api/log`

* calling `/_api/logs` (or `/_admin/logs`) is only permitted from the `_system` database now.

  Calling this API method for/from other database will result in an HTTP 400.

' ported fix from https://github.com/novus/nvd3/commit/0894152def263b8dee60192f75f66700cea532cc

  This prevents JavaScript errors from occurring in Chrome when in the admin interface,
  section "Dashboard".

* show current database name in web interface (bottom right corner)

* added missing documentation for /_api/import in swagger API docs

* allow specification of database name for replication sync command replication applier

  This allows syncing from a master database with a different name than the slave database.

* issue #601: Show DB in prompt

  arangosh now displays the database name as part of the prompt by default.

  Can change the prompt by using the `--prompt` option, e.g.

      > arangosh --prompt "my db is named \"%d\"> "


v1.4.0-beta1 (2013-10-01)
-------------------------

* make the Foxx manager use per-database app directories

  Each database now has its own subdirectory for Foxx applications. Each database
  can thus use different Foxx applications if required. A Foxx app for a specific
  database resides in `<app-path>/databases/<database-name>/<app-name>`.

  System apps are shared between all databases. They reside in `<app-path>/system/<app-name>`.

* only trigger an engine reset in development mode for URLs starting with `/dev/`

  This prevents ArangoDB from reloading all Foxx applications when it is not
  actually necessary.

* changed error code from 10 (bad parameter) to 1232 (invalid key generator) for
  errors that are due to an invalid key generator specification when creating a new
  collection

* automatic detection of content-type / mime-type for Foxx assets based on filenames,
  added possibility to override auto detection

* added endpoint management API at `/_api/endpoint`

* changed HTTP return code of PUT `/_api/cursor` from 400 to 404 in case a
  non-existing cursor is referred to

* issue #360: added support for asynchronous requests

  Incoming HTTP requests with the headers `x-arango-async: true` or
  `x-arango-async: store` will be answered by the server instantly with a generic
  HTTP 202 (Accepted) response.

  The actual requests will be queued and processed by the server asynchronously,
  allowing the client to continue sending other requests without waiting for the
  server to process the actually requested operation.

  The exact point in time when a queued request is executed is undefined. If an
  error occurs during execution of an asynchronous request, the client will not
  be notified by the server.

  The maximum size of the asynchronous task queue can be controlled using the new
  option `--scheduler.maximal-queue-size`. If the queue contains this many number of
  tasks and a new asynchronous request comes in, the server will reject it with an
  HTTP 500 (internal server error) response.

  Results of incoming requests marked with header `x-arango-async: true` will be
  discarded by the server immediately. Clients have no way of accessing the result
  of such asynchronously executed request. This is just _fire and forget_.

  To later retrieve the result of an asynchronously executed request, clients can
  mark a request with the header `x-arango-async: keep`. This makes the server
  store the result of the request in memory until explicitly fetched by a client
  via the `/_api/job` API. The `/_api/job` API also provides methods for basic
  inspection of which pending or already finished requests there are on the server,
  plus ways for garbage collecting unneeded results.

* Added new option `--scheduler.maximal-queue-size`.

* issue #590: Manifest Lint

* added data dump and restore tools, arangodump and arangorestore.

  arangodump can be used to create a logical dump of an ArangoDB database, or
  just dedicated collections. It can be used to dump both a collection's structure
  (properties and indexes) and data (documents).

  arangorestore can be used to restore data from a dump created with arangodump.
  arangorestore currently does not re-create any indexes, and doesn't yet handle
  referenced documents in edges properly when doing just partial restores.
  This will be fixed until 1.4 stable.

* introduced `--server.database` option for arangosh, arangoimp, and arangob.

  The option allows these client tools to use a certain database for their actions.
  In arangosh, the current database can be switched at any time using the command

      db._useDatabase(<name>);

  When no database is specified, all client tools will assume they should use the
  default database `_system`. This is done for downwards-compatibility reasons.

* added basic multi database support (alpha)

  New databases can be created using the REST API POST `/_api/database` and the
  shell command `db._createDatabase(<name>)`.

  The default database in ArangoDB is called `_system`. This database is always
  present and cannot be deleted by the user. When an older version of ArangoDB is
  upgraded to 1.4, the previously only database will automatically become the
  `_system` database.

  New databases can be created with the above commands, and can be deleted with the
  REST API DELETE `/_api/database/<name>` or the shell command `db._dropDatabase(<name>);`.

  Deleting databases is still unstable in ArangoDB 1.4 alpha and might crash the
  server. This will be fixed until 1.4 stable.

  To access a specific database via the HTTP REST API, the `/_db/<name>/` prefix
  can be used in all URLs. ArangoDB will check if an incoming request starts with
  this prefix, and will automatically pick the database name from it. If the prefix
  is not there, ArangoDB will assume the request is made for the default database
  (`_system`). This is done for downwards-compatibility reasons.

  That means, the following URL pathnames are logically identical:

      /_api/document/mycollection/1234
      /_db/_system/document/mycollection/1234

  To access a different database (e.g. `test`), the URL pathname would look like this:

      /_db/test/document/mycollection/1234

  New databases can also be created and existing databases can only be dropped from
  within the default database (`_system`). It is not possible to drop the `_system`
  database itself.

  Cross-database operations are unintended and unsupported. The intention of the
  multi-database feature is to have the possibility to have a few databases managed
  by ArangoDB in parallel, but to only access one database at a time from a connection
  or a request.

  When accessing the web interface via the URL pathname `/_admin/html/` or `/_admin/aardvark`,
  the web interface for the default database (`_system`) will be displayed.
  To access the web interface for a different database, the database name can be
  put into the URLs as a prefix, e.g. `/_db/test/_admin/html` or
  `/_db/test/_admin/aardvark`.

  All internal request handlers and also all user-defined request handlers and actions
  (including Foxx) will only get to see the unprefixed URL pathnames (i.e. excluding
  any database name prefix). This is to ensure downwards-compatibility.

  To access the name of the requested database from any action (including Foxx), use
  use `req.database`.

  For example, when calling the URL `/myapp/myaction`, the content of `req.database`
  will be `_system` (the default database because no database got specified) and the
  content of `req.url` will be `/myapp/myaction`.

  When calling the URL `/_db/test/myapp/myaction`, the content of `req.database` will be
  `test`, and the content of `req.url` will still be `/myapp/myaction`.

* Foxx now excludes files starting with . (dot) when bundling assets

  This mitigates problems with editor swap files etc.

* made the web interface a Foxx application

  This change caused the files for the web interface to be moved from `html/admin` to
  `js/apps/aardvark` in the file system.

  The base URL for the admin interface changed from `_admin/html/index.html` to
  `_admin/aardvark/index.html`.

  The "old" redirection to `_admin/html/index.html` will now produce a 404 error.

  When starting ArangoDB with the `--upgrade` option, this will automatically be remedied
  by putting in a redirection from `/` to `/_admin/aardvark/index.html`, and from
  `/_admin/html/index.html` to `/_admin/aardvark/index.html`.

  This also obsoletes the following configuration (command-line) options:
  - `--server.admin-directory`
  - `--server.disable-admin-interface`

  when using these now obsolete options when the server is started, no error is produced
  for downwards-compatibility.

* changed User-Agent value sent by arangoimp, arangosh, and arangod from "VOC-Agent" to
  "ArangoDB"

* changed journal file creation behavior as follows:

  Previously, a journal file for a collection was always created when a collection was
  created. When a journal filled up and became full, the current journal was made a
  datafile, and a new (empty) journal was created automatically. There weren't many
  intended situations when a collection did not have at least one journal.

  This is changed now as follows:
  - when a collection is created, no journal file will be created automatically
  - when there is a write into a collection without a journal, the journal will be
    created lazily
  - when there is a write into a collection with a full journal, a new journal will
    be created automatically

  From the end user perspective, nothing should have changed, except that there is now
  less disk usage for empty collections. Disk usage of infrequently updated collections
  might also be reduced significantly by running the `rotate()` method of a collection,
  and not writing into a collection subsequently.

* added method `collection.rotate()`

  This allows premature rotation of a collection's current journal file into a (read-only)
  datafile. The purpose of using `rotate()` is to prematurely allow compaction (which is
  performed on datafiles only) on data, even if the journal was not filled up completely.

  Using `rotate()` may make sense in the following scenario:

      c = db._create("test");
      for (i = 0; i < 1000; ++i) {
        c.save(...); // insert lots of data here
      }

      ...
      c.truncate(); // collection is now empty
      // only data in datafiles will be compacted by following compaction runs
      // all data in the current journal would not be compacted

      // calling rotate will make the current journal a datafile, and thus make it
      // eligible for compaction
      c.rotate();

  Using `rotate()` may also be useful when data in a collection is known to not change
  in the immediate future. After having completed all write operations on a collection,
  performing a `rotate()` will reduce the size of the current journal to the actually
  required size (remember that journals are pre-allocated with a specific size) before
  making the journal a datafile. Thus `rotate()` may cause disk space savings, even if
  the datafiles does not qualify for compaction after rotation.

  Note: rotating the journal is asynchronous, so that the actual rotation may be executed
  after `rotate()` returns to the caller.

* changed compaction to merge small datafiles together (up to 3 datafiles are merged in
  a compaction run)

  In the regular case, this should leave less small datafiles stay around on disk and allow
  using less file descriptors in total.

* added AQL MINUS function

* added AQL UNION_DISTINCT function (more efficient than combination of `UNIQUE(UNION())`)

* updated mruby to 2013-08-22

* issue #587: Add db._create() in help for startup arangosh

* issue #586: Share a link on installation instructions in the User Manual

* issue #585: Bison 2.4 missing on Mac for custom build

* issue #584: Web interface images broken in devel

* issue #583: Small documentation update

* issue #581: Parameter binding for attributes

* issue #580: Small improvements (by @guidoreina)

* issue #577: Missing documentation for collection figures in implementor manual

* issue #576: Get disk usage for collections and graphs

  This extends the result of the REST API for /_api/collection/figures with
  the attributes `compactors.count`, `compactors.fileSize`, `shapefiles.count`,
  and `shapefiles.fileSize`.

* issue #575: installing devel version on mac (low prio)

* issue #574: Documentation (POST /_admin/routing/reload)

* issue #558: HTTP cursors, allow count to ignore LIMIT


v1.4.0-alpha1 (2013-08-02)
--------------------------

* added replication. check online manual for details.

* added server startup options `--server.disable-replication-logger` and
  `--server.disable-replication-applier`

* removed action deployment tool, this now handled with Foxx and its manager or
  by kaerus node utility

* fixed a server crash when using byExample / firstExample inside a transaction
  and the collection contained a usable hash/skiplist index for the example

* defineHttp now only expects a single context

* added collection detail dialog (web interface)

  Shows collection properties, figures (datafiles, journals, attributes, etc.)
  and indexes.

* added documents filter (web interface)

  Allows searching for documents based on attribute values. One or many filter
  conditions can be defined, using comparison operators such as '==', '<=', etc.

* improved AQL editor (web interface)

  Editor supports keyboard shortcuts (Submit, Undo, Redo, Select).
  Editor allows saving and reusing of user-defined queries.
  Added example queries to AQL editor.
  Added comment button.

* added document import (web interface)

  Allows upload of JSON-data from files. Files must have an extension of .json.

* added dashboard (web interface)

  Shows the status of replication and multiple system charts, e.g.
  Virtual Memory Size, Request Time, HTTP Connections etc.

* added API method `/_api/graph` to query all graphs with all properties.

* added example queries in web interface AQL editor

* added arango.reconnect(<host>) method for arangosh to dynamically switch server or
  user name

* added AQL range operator `..`

  The `..` operator can be used to easily iterate over a sequence of numeric
  values. It will produce a list of values in the defined range, with both bounding
  values included.

  Example:

      2010..2013

  will produce the following result:

      [ 2010, 2011, 2012, 2013 ]

* added AQL RANGE function

* added collection.first(count) and collection.last(count) document access functions

  These functions allow accessing the first or last n documents in a collection. The order
  is determined by document insertion/update time.

* added AQL INTERSECTION function

* INCOMPATIBLE CHANGE: changed AQL user function namespace resolution operator from `:` to `::`

  AQL user-defined functions were introduced in ArangoDB 1.3, and the namespace resolution
  operator for them was the single colon (`:`). A function call looked like this:

      RETURN mygroup:myfunc()

  The single colon caused an ambiguity in the AQL grammar, making it indistinguishable from
  named attributes or the ternary operator in some cases, e.g.

      { mygroup:myfunc ? mygroup:myfunc }

  The change of the namespace resolution operator from `:` to `::` fixes this ambiguity.

  Existing user functions in the database will be automatically fixed when starting ArangoDB
  1.4 with the `--upgrade` option. However, queries using user-defined functions need to be
  adjusted on the client side to use the new operator.

* allow multiple AQL LET declarations separated by comma, e.g.
  LET a = 1, b = 2, c = 3

* more useful AQL error messages

  The error position (line/column) is more clearly indicated for parse errors.
  Additionally, if a query references a collection that cannot be found, the error
  message will give a hint on the collection name

* changed return value for AQL `DOCUMENT` function in case document is not found

  Previously, when the AQL `DOCUMENT` function was called with the id of a document and
  the document could not be found, it returned `undefined`. This value is not part of the
  JSON type system and this has caused some problems.
  Starting with ArangoDB 1.4, the `DOCUMENT` function will return `null` if the document
  looked for cannot be found.

  In case the function is called with a list of documents, it will continue to return all
  found documents, and will not return `null` for non-found documents. This has not changed.

* added single line comments for AQL

  Single line comments can be started with a double forward slash: `//`.
  They end at the end of the line, or the end of the query string, whichever is first.

* fixed documentation issues #567, #568, #571.

* added collection.checksum(<withData>) method to calculate CRC checksums for
  collections

  This can be used to
  - check if data in a collection has changed
  - compare the contents of two collections on different ArangoDB instances

* issue #565: add description line to aal.listAvailable()

* fixed several out-of-memory situations when double freeing or invalid memory
  accesses could happen

* less msyncing during the creation of collections

  This is achieved by not syncing the initial (standard) markers in shapes collections.
  After all standard markers are written, the shapes collection will get synced.

* renamed command-line option `--log.filter` to `--log.source-filter` to avoid
  misunderstandings

* introduced new command-line option `--log.content-filter` to optionally restrict
  logging to just specific log messages (containing the filter string, case-sensitive).

  For example, to filter on just log entries which contain `ArangoDB`, use:

      --log.content-filter "ArangoDB"

* added optional command-line option `--log.requests-file` to log incoming HTTP
  requests to a file.

  When used, all HTTP requests will be logged to the specified file, containing the
  client IP address, HTTP method, requests URL, HTTP response code, and size of the
  response body.

* added a signal handler for SIGUSR1 signal:

  when ArangoDB receives this signal, it will respond all further incoming requests
  with an HTTP 503 (Service Unavailable) error. This will be the case until another
  SIGUSR1 signal is caught. This will make ArangoDB start serving requests regularly
  again. Note: this is not implemented on Windows.

* limited maximum request URI length to 16384 bytes:

  Incoming requests with longer request URIs will be responded to with an HTTP
  414 (Request-URI Too Long) error.

* require version 1.0 or 1.1 in HTTP version signature of requests sent by clients:

  Clients sending requests with a non-HTTP 1.0 or non-HTTP 1.1 version number will
  be served with an HTTP 505 (HTTP Version Not Supported) error.

* updated manual on indexes:

  using system attributes such as `_id`, `_key`, `_from`, `_to`, `_rev` in indexes is
  disallowed and will be rejected by the server. This was the case since ArangoDB 1.3,
  but was not properly documented.

* issue #563: can aal become a default object?

  aal is now a prefab object in arangosh

* prevent certain system collections from being renamed, dropped, or even unloaded.

  Which restrictions there are for which system collections may vary from release to
  release, but users should in general not try to modify system collections directly
  anyway.

  Note: there are no such restrictions for user-created collections.

* issue #559: added Foxx documentation to user manual

* added server startup option `--server.authenticate-system-only`. This option can be
  used to restrict the need for HTTP authentication to internal functionality and APIs,
  such as `/_api/*` and `/_admin/*`.
  Setting this option to `true` will thus force authentication for the ArangoDB APIs
  and the web interface, but allow unauthenticated requests for other URLs (including
  user defined actions and Foxx applications).
  The default value of this option is `false`, meaning that if authentication is turned
  on, authentication is still required for *all* incoming requests. Only by setting the
  option to `true` this restriction is lifted and authentication becomes required for
  URLs starting with `/_` only.

  Please note that authentication still needs to be enabled regularly by setting the
  `--server.disable-authentication` parameter to `false`. Otherwise no authentication
  will be required for any URLs as before.

* protect collections against unloading when there are still document barriers around.

* extended cap constraints to optionally limit the active data size in a collection to
  a specific number of bytes.

  The arguments for creating a cap constraint are now:
  `collection.ensureCapConstraint(<count>, <byteSize>);`

  It is supported to specify just a count as in ArangoDB 1.3 and before, to specify
  just a fileSize, or both. The first met constraint will trigger the automated
  document removal.

* added `db._exists(doc)` and `collection.exists(doc)` for easy document existence checks

* added API `/_api/current-database` to retrieve information about the database the
  client is currently connected to (note: the API `/_api/current-database` has been
  removed in the meantime. The functionality is accessible via `/_api/database/current`
  now).

* ensure a proper order of tick values in datafiles/journals/compactors.
  any new files written will have the _tick values of their markers in order. for
  older files, there are edge cases at the beginning and end of the datafiles when
  _tick values are not properly in order.

* prevent caching of static pages in PathHandler.
  whenever a static page is requested that is served by the general PathHandler, the
  server will respond to HTTP GET requests with a "Cache-Control: max-age=86400" header.

* added "doCompact" attribute when creating collections and to collection.properties().
  The attribute controls whether collection datafiles are compacted.

* changed the HTTP return code from 400 to 404 for some cases when there is a referral
  to a non-existing collection or document.

* introduced error code 1909 `too many iterations` that is thrown when graph traversals
  hit the `maxIterations` threshold.

* optionally limit traversals to a certain number of iterations
  the limitation can be achieved via the traversal API by setting the `maxIterations`
  attribute, and also via the AQL `TRAVERSAL` and `TRAVERSAL_TREE` functions by setting
  the same attribute. If traversals are not limited by the end user, a server-defined
  limit for `maxIterations` may be used to prevent server-side traversals from running
  endlessly.

* added graph traversal API at `/_api/traversal`

* added "API" link in web interface, pointing to REST API generated with Swagger

* moved "About" link in web interface into "links" menu

* allow incremental access to the documents in a collection from out of AQL
  this allows reading documents from a collection chunks when a full collection scan
  is required. memory usage might be must lower in this case and queries might finish
  earlier if there is an additional LIMIT statement

* changed AQL COLLECT to use a stable sort, so any previous SORT order is preserved

* issue #547: Javascript error in the web interface

* issue #550: Make AQL graph functions support key in addition to id

* issue #526: Unable to escape when an errorneous command is entered into the js shell

* issue #523: Graph and vertex methods for the javascript api

* issue #517: Foxx: Route parameters with capital letters fail

* issue #512: Binded Parameters for LIMIT


v1.3.3 (2013-08-01)
-------------------

* issue #570: updateFishbowl() fails once

* updated and fixed generated examples

* issue #559: added Foxx documentation to user manual

* added missing error reporting for errors that happened during import of edges


v1.3.2 (2013-06-21)
-------------------

* fixed memleak in internal.download()

* made the shape-collection journal size adaptive:
  if too big shapes come in, a shape journal will be created with a big-enough size
  automatically. the maximum size of a shape journal is still restricted, but to a
  very big value that should never be reached in practice.

* fixed a segfault that occurred when inserting documents with a shape size bigger
  than the default shape journal size (2MB)

* fixed a locking issue in collection.truncate()

* fixed value overflow in accumulated filesizes reported by collection.figures()

* issue #545: AQL FILTER unnecessary (?) loop

* issue #549: wrong return code with --daemon


v1.3.1 (2013-05-24)
-------------------

* removed currently unused _ids collection

* fixed usage of --temp-path in aranogd and arangosh

* issue #540: suppress return of temporary internal variables in AQL

* issue #530: ReferenceError: ArangoError is not a constructor

* issue #535: Problem with AQL user functions javascript API

* set --javascript.app-path for test execution to prevent startup error

* issue #532: Graph _edgesCache returns invalid data?

* issue #531: Arangod errors

* issue #529: Really weird transaction issue

* fixed usage of --temp-path in aranogd and arangosh


v1.3.0 (2013-05-10)
-------------------

* fixed problem on restart ("datafile-xxx is not sealed") when server was killed
  during a compaction run

* fixed leak when using cursors with very small batchSize

* issue #508: `unregistergroup` function not mentioned in http interface docs

* issue #507: GET /_api/aqlfunction returns code inside parentheses

* fixed issue #489: Bug in aal.install

* fixed issue 505: statistics not populated on MacOS


v1.3.0-rc1 (2013-04-24)
-----------------------

* updated documentation for 1.3.0

* added node modules and npm packages

* changed compaction to only compact datafiles with more at least 10% of dead
  documents (byte size-wise)

* issue #498: fixed reload of authentication info when using
  `require("org/arangodb/users").reload()`

* issue #495: Passing an empty array to create a document results in a
  "phantom" document

* added more precision for requests statistics figures

* added "sum" attribute for individual statistics results in statistics API
  at /_admin/statistics

* made "limit" an optional parameter in AQL function NEAR().
  limit can now be either omitted completely, or set to 0. If so, an internal
  default value (currently 100) will be applied for the limit.

* issue #481

* added "attributes.count" to output of `collection.figures()`
  this also affects the REST API /_api/collection/<name>/figures

* added IndexedPropertyGetter for ShapedJson objects

* added API for user-defined AQL functions

* issue #475: A better error message for deleting a non-existent graph

* issue #474: Web interface problems with the JS Shell

* added missing documentation for AQL UNION function

* added transaction support.
  This provides ACID transactions for ArangoDB. Transactions can be invoked
  using the `db._executeTransaction()` function, or the `/_api/transaction`
  REST API.

* switched to semantic versioning (at least for alpha & alpha naming)

* added saveOrReplace() for server-side JS

v1.3.alpha1 (2013-04-05)
------------------------

* cleanup of Module, Package, ArangoApp and modules "internal", "fs", "console"

* use Error instead of string in throw to allow stack-trace

* issue #454: error while creation of Collection

* make `collection.count()` not recalculate the number of documents on the fly, but
  use some internal document counters.

* issue #457: invalid string value in web interface

* make datafile id (datafile->_fid) identical to the numeric part of the filename.
  E.g. the datafile `journal-123456.db` will now have a datafile marker with the same
  fid (i.e. `123456`) instead of a different value. This change will only affect
  datafiles that are created with 1.3 and not any older files.
  The intention behind this change is to make datafile debugging easier.

* consistently discard document attributes with reserved names (system attributes)
  but without any known meaning, for example `_test`, `_foo`, ...

  Previously, these attributes were saved with the document regularly in some cases,
  but were discarded in other cases.
  Now these attributes are discarded consistently. "Real" system attributes such as
  `_key`, `_from`, `_to` are not affected and will work as before.

  Additionally, attributes with an empty name (``) are discarded when documents are
  saved.

  Though using reserved or empty attribute names in documents was not really and
  consistently supported in previous versions of ArangoDB, this change might cause
  an incompatibility for clients that rely on this feature.

* added server startup flag `--database.force-sync-properties` to force syncing of
  collection properties on collection creation, deletion and on property update.
  The default value is true to mimic the behavior of previous versions of ArangoDB.
  If set to false, collection properties are written to disk but no call to sync()
  is made.

* added detailed output of server version and components for REST APIs
  `/_admin/version` and `/_api/version`. To retrieve this extended information,
  call the REST APIs with URL parameter `details=true`.

* issue #443: For git-based builds include commit hash in version

* adjust startup log output to be more compact, less verbose

* set the required minimum number of file descriptors to 256.
  On server start, this number is enforced on systems that have rlimit. If the limit
  cannot be enforced, starting the server will fail.
  Note: 256 is considered to be the absolute minimum value. Depending on the use case
  for ArangoDB, a much higher number of file descriptors should be used.

  To avoid checking & potentially changing the number of maximum open files, use the
  startup option `--server.descriptors-minimum 0`

* fixed shapedjson to json conversion for special numeric values (NaN, +inf, -inf).
  Before, "NaN", "inf", or "-inf" were written into the JSONified output, but these
  values are not allowed in JSON. Now, "null" is written to the JSONified output as
  required.

* added AQL functions VARIANCE_POPULATION(), VARIANCE_SAMPLE(), STDDEV_POPULATION(),
  STDDEV_SAMPLE(), AVERAGE(), MEDIAN() to calculate statistical values for lists

* added AQL SQRT() function

* added AQL TRIM(), LEFT() and RIGHT() string functions

* fixed issue #436: GET /_api/document on edge

* make AQL REVERSE() and LENGTH() functions work on strings, too

* disabled DOT generation in `make doxygen`. this speeds up docs generation

* renamed startup option `--dispatcher.report-intervall` to `--dispatcher.report-interval`

* renamed startup option `--scheduler.report-intervall` to `--scheduler.report-interval`

* slightly changed output of REST API method /_admin/log.
  Previously, the log messages returned also contained the date and log level, now
  they will only contain the log message, and no date and log level information.
  This information can be re-created by API users from the `timestamp` and `level`
  attributes of the result.

* removed configure option `--enable-zone-debug`
  memory zone debugging is now automatically turned on when compiling with ArangoDB
  `--enable-maintainer-mode`

* removed configure option `--enable-arangob`
  arangob is now always included in the build


v1.2.3 (XXXX-XX-XX)
-------------------

* added optional parameter `edgexamples` for AQL function EDGES() and NEIGHBORS()

* added AQL function NEIGHBORS()

* added freebsd support

* fixed firstExample() query with `_id` and `_key` attributes

* issue triAGENS/ArangoDB-PHP#55: AQL optimizer may have mis-optimized duplicate
  filter statements with limit


v1.2.2 (2013-03-26)
-------------------

* fixed save of objects with common sub-objects

* issue #459: fulltext internal memory allocation didn't scale well
  This fix improves loading times for collections with fulltext indexes that have
  lots of equal words indexed.

* issue #212: auto-increment support

  The feature can be used by creating a collection with the extra `keyOptions`
  attribute as follows:

      db._create("mycollection", { keyOptions: { type: "autoincrement", offset: 1, increment: 10, allowUserKeys: true } });

  The `type` attribute will make sure the keys will be auto-generated if no
  `_key` attribute is specified for a document.

  The `allowUserKeys` attribute determines whether users might still supply own
  `_key` values with documents or if this is considered an error.

  The `increment` value determines the actual increment value, whereas the `offset`
  value can be used to seed to value sequence with a specific starting value.
  This will be useful later in a multi-master setup, when multiple servers can use
  different auto-increment seed values and thus generate non-conflicting auto-increment values.

  The default values currently are:

  - `allowUserKeys`: `true`
  - `offset`: `0`
  - `increment`: `1`

  The only other available key generator type currently is `traditional`.
  The `traditional` key generator will auto-generate keys in a fashion as ArangoDB
  always did (some increasing integer value, with a more or less unpredictable
  increment value).

  Note that for the `traditional` key generator there is only the option to disallow
  user-supplied keys and give the server the sole responsibility for key generation.
  This can be achieved by setting the `allowUserKeys` property to `false`.

  This change also introduces the following errors that API implementors may want to check
  the return values for:

  - 1222: `document key unexpected`: will be raised when a document is created with
    a `_key` attribute, but the underlying collection was set up with the `keyOptions`
    attribute `allowUserKeys: false`.

  - 1225: `out of keys`: will be raised when the auto-increment key generator runs
    out of keys. This may happen when the next key to be generated is 2^64 or higher.
    In practice, this will only happen if the values for `increment` or `offset` are
    not set appropriately, or if users are allowed to supply own keys, those keys
    are near the 2^64 threshold, and later the auto-increment feature kicks in and
    generates keys that cross that threshold.

    In practice it should not occur with proper configuration and proper usage of the
    collections.

  This change may also affect the following REST APIs:
  - POST `/_api/collection`: the server does now accept the optional `keyOptions`
    attribute in the second parameter
  - GET `/_api/collection/properties`: will return the `keyOptions` attribute as part
    of the collection's properties. The previous optional attribute `createOptions`
    is now gone.

* fixed `ArangoStatement.explain()` method with bind variables

* fixed misleading "cursor not found" error message in arangosh that occurred when
  `count()` was called for client-side cursors

* fixed handling of empty attribute names, which may have crashed the server under
  certain circumstances before

* fixed usage of invalid pointer in error message output when index description could
  not be opened


v1.2.1 (2013-03-14)
-------------------

* issue #444: please darken light color in arangosh

* issue #442: pls update post install info on osx

* fixed conversion of special double values (NaN, -inf, +inf) when converting from
  shapedjson to JSON

* fixed compaction of markers (location of _key was not updated correctly in memory,
  leading to _keys pointing to undefined memory after datafile rotation)

* fixed edge index key pointers to use document master pointer plus offset instead
  of direct _key address

* fixed case when server could not create any more journal or compactor files.
  Previously a wrong status code may have been returned, and not being able to create
  a new compactor file may have led to an infinite loop with error message
  "could not create compactor".

* fixed value truncation for numeric filename parts when renaming datafiles/journals


v1.2.0 (2013-03-01)
-------------------

* by default statistics are now switch off; in order to enable comment out
  the "disable-statistics = yes" line in "arangod.conf"

* fixed issue #435: csv parser skips data at buffer border

* added server startup option `--server.disable-statistics` to turn off statistics
  gathering without recompilation of ArangoDB.
  This partly addresses issue #432.

* fixed dropping of indexes without collection name, e.g.
  `db.xxx.dropIndex("123456");`
  Dropping an index like this failed with an assertion error.

* fixed issue #426: arangoimp should be able to import edges into edge collections

* fixed issue #425: In case of conflict ArangoDB returns HTTP 400 Bad request
  (with 1207 Error) instead of HTTP 409 Conflict

* fixed too greedy token consumption in AQL for negative values:
  e.g. in the statement `RETURN { a: 1 -2 }` the minus token was consumed as part
  of the value `-2`, and not interpreted as the binary arithmetic operator


v1.2.beta3 (2013-02-22)
-----------------------

* issue #427: ArangoDB Importer Manual has no navigation links (previous|home|next)

* issue #319: Documentation missing for Emergency console and incomplete for datafile debugger.

* issue #370: add documentation for reloadRouting and flushServerModules

* issue #393: added REST API for user management at /_api/user

* issue #393, #128: added simple cryptographic functions for user actions in module "crypto":
  * require("org/arangodb/crypto").md5()
  * require("org/arangodb/crypto").sha256()
  * require("org/arangodb/crypto").rand()

* added replaceByExample() Javascript and REST API method

* added updateByExample() Javascript and REST API method

* added optional "limit" parameter for removeByExample() Javascript and REST API method

* fixed issue #413

* updated bundled V8 version from 3.9.4 to 3.16.14.1
  Note: the Windows version used a more recent version (3.14.0.1) and was not updated.

* fixed issue #404: keep original request url in request object


v1.2.beta2 (2013-02-15)
-----------------------

* fixed issue #405: 1.2 compile warnings

* fixed issue #333: [debian] Group "arangodb" is not used when starting vie init.d script

* added optional parameter 'excludeSystem' to GET /_api/collection
  This parameter can be used to disable returning system collections in the list
  of all collections.

* added AQL functions KEEP() and UNSET()

* fixed issue #348: "HTTP Interface for Administration and Monitoring"
  documentation errors.

* fix stringification of specific positive int64 values. Stringification of int64
  values with the upper 32 bits cleared and the 33rd bit set were broken.

* issue #395:  Collection properties() function should return 'isSystem' for
  Javascript and REST API

* make server stop after upgrade procedure when invoked with `--upgrade option`.
  When started with the `--upgrade` option, the server will perfom
  the upgrade, and then exit with a status code indicating the result of the
  upgrade (0 = success, 1 = failure). To start the server regularly in either
  daemon or console mode, the `--upgrade` option must not be specified.
  This change was introduced to allow init.d scripts check the result of
  the upgrade procedure, even in case an upgrade was successful.
  this was introduced as part of issue #391.

* added AQL function EDGES()

* added more crash-protection when reading corrupted collections at startup

* added documentation for AQL function CONTAINS()

* added AQL function LIKE()

* replaced redundant error return code 1520 (Unable to open collection) with error code
  1203 (Collection not found). These error codes have the same meanings, but one of
  them was returned from AQL queries only, the other got thrown by other parts of
  ArangoDB. Now, error 1203 (Collection not found) is used in AQL too in case a
  non-existing collection is used.

v1.2.beta1 (2013-02-01)
-----------------------

* fixed issue #382: [Documentation error] Maschine... should be Machine...

* unified history file locations for arangod, arangosh, and arangoirb.
  - The readline history for arangod (emergency console) is now stored in file
    $HOME/.arangod. It was stored in $HOME/.arango before.
  - The readline history for arangosh is still stored in $HOME/.arangosh.
  - The readline history for arangoirb is now stored in $HOME/.arangoirb. It was
    stored in $HOME/.arango-mrb before.

* fixed issue #381: _users user should have a unique constraint

* allow negative list indexes in AQL to access elements from the end of a list,
  e.g. ```RETURN values[-1]``` will return the last element of the `values` list.

* collection ids, index ids, cursor ids, and document revision ids created and
  returned by ArangoDB are now returned as strings with numeric content inside.
  This is done to prevent some value overrun/truncation in any part of the
  complete client/server workflow.
  In ArangoDB 1.1 and before, these values were previously returned as
  (potentially very big) integer values. This may cause problems (clipping, overrun,
  precision loss) for clients that do not support big integers natively and store
  such values in IEEE754 doubles internally. This type loses precision after about
  52 bits and is thus not safe to hold an id.
  Javascript and 32 bit-PHP are examples for clients that may cause such problems.
  Therefore, ids are now returned by ArangoDB as strings, with the string
  content being the integer value as before.

  Example for documents ("_rev" attribute):
  - Document returned by ArangoDB 1.1: { "_rev": 1234, ... }
  - Document returned by ArangoDB 1.2: { "_rev": "1234", ... }

  Example for collections ("id" attribute / "_id" property):
  - Collection returned by ArangoDB 1.1: { "id": 9327643, "name": "test", ... }
  - Collection returned by ArangoDB 1.2: { "id": "9327643", "name": "test", ... }

  Example for cursors ("id" attribute):
  - Collection returned by ArangoDB 1.1: { "id": 11734292, "hasMore": true, ... }
  - Collection returned by ArangoDB 1.2: { "id": "11734292", "hasMore": true, ... }

* global variables are not automatically available anymore when starting the
  arangod Javascript emergency console (i.e. ```arangod --console```).

  Especially, the variables `db`, `edges`, and `internal` are not available
  anymore. `db` and `internal` can be made available in 1.2 by
  ```var db = require("org/arangodb").db;``` and
  ```var internal = require("internal");```, respectively.
  The reason for this change is to get rid of global variables in the server
  because this will allow more specific inclusion of functionality.

  For convenience, the global variable `db` is still available by default in
  arangosh. The global variable `edges`, which since ArangoDB 1.1 was kind of
  a redundant wrapper of `db`, has been removed in 1.2 completely.
  Please use `db` instead, and if creating an edge collection, use the explicit
  ```db._createEdgeCollection()``` command.

* issue #374: prevent endless redirects when calling admin interface with
  unexpected URLs

* issue #373: TRAVERSAL() `trackPaths` option does not work. Instead `paths` does work

* issue #358: added support for CORS

* honor optional waitForSync property for document removal, replace, update, and
  save operations in arangosh. The waitForSync parameter for these operations
  was previously honored by the REST API and on the server-side, but not when
  the waitForSync parameter was specified for a document operation in arangosh.

* calls to db.collection.figures() and /_api/collection/<collection>/figures now
  additionally return the number of shapes used in the collection in the
  extra attribute "shapes.count"

* added AQL TRAVERSAL_TREE() function to return a hierarchical result from a traversal

* added AQL TRAVERSAL() function to return the results from a traversal

* added AQL function ATTRIBUTES() to return the attribute names of a document

* removed internal server-side AQL functions from global scope.

  Now the AQL internal functions can only be accessed via the exports of the
  ahuacatl module, which can be included via ```require("org/arangodb/ahuacatl")```.
  It shouldn't be necessary for clients to access this module at all, but
  internal code may use this module.

  The previously global AQL-related server-side functions were moved to the
  internal namespace. This produced the following function name changes on
  the server:

     old name              new name
     ------------------------------------------------------
     AHUACATL_RUN       => require("internal").AQL_QUERY
     AHUACATL_EXPLAIN   => require("internal").AQL_EXPLAIN
     AHUACATL_PARSE     => require("internal").AQL_PARSE

  Again, clients shouldn't have used these functions at all as there is the
  ArangoStatement object to execute AQL queries.

* fixed issue #366: Edges index returns strange description

* added AQL function MATCHES() to check a document against a list of examples

* added documentation and tests for db.collection.removeByExample

* added --progress option for arangoimp. This will show the percentage of the input
  file that has been processed by arangoimp while the import is still running. It can
  be used as a rough indicator of progress for the entire import.

* make the server log documents that cannot be imported via /_api/import into the
  logfile using the warning log level. This may help finding illegal documents in big
  import runs.

* check on server startup whether the database directory and all collection directories
  are writable. if not, the server startup will be aborted. this prevents serious
  problems with collections being non-writable and this being detected at some pointer
  after the server has been started

* allow the following AQL constructs: FUNC(...)[...], FUNC(...).attribute

* fixed issue #361: Bug in Admin Interface. Header disappears when clicking new collection

* Added in-memory only collections

  Added collection creation parameter "isVolatile":
  if set to true, the collection is created as an in-memory only collection,
  meaning that all document data of that collection will reside in memory only,
  and will not be stored permanently to disk.
  This means that all collection data will be lost when the collection is unloaded
  or the server is shut down.
  As this collection type does not have datafile disk overhead for the regular
  document operations, it may be faster than normal disk-backed collections. The
  actual performance gains strongly depend on the underlying OS, filesystem, and
  settings though.
  This collection type should be used for caches only and not for any sensible data
  that cannot be re-created otherwise.
  Some platforms, namely Windows, currently do not support this collection type.
  When creating an in-memory collection on such platform, an error message will be
  returned by ArangoDB telling the user the platform does not support it.

  Note: in-memory collections are an experimental feature. The feature might
  change drastically or even be removed altogether in a future version of ArangoDB.

* fixed issue #353: Please include "pretty print" in Emergency Console

* fixed issue #352: "pretty print" console.log
  This was achieved by adding the dump() function for the "internal" object

* reduced insertion time for edges index
  Inserting into the edges index now avoids costly comparisons in case of a hash
  collision, reducing the prefilling/loading timer for bigger edge collections

* added fulltext queries to AQL via FULLTEXT() function. This allows search
  fulltext indexes from an AQL query to find matching documents

* added fulltext index type. This index type allows indexing words and prefixes of
  words from a specific document attribute. The index can be queries using a
  SimpleQueryFull object, the HTTP REST API at /_api/simple/fulltext, or via AQL

* added collection.revision() method to determine whether a collection has changed.
  The revision method returns a revision string that can be used by client programs
  for equality/inequality comparisons. The value returned by the revision method
  should be treated by clients as an opaque string and clients should not try to
  figure out the sense of the revision id. This is still useful enough to check
  whether data in a collection has changed.

* issue #346: adaptively determine NUMBER_HEADERS_PER_BLOCK

* issue #338: arangosh cursor positioning problems

* issue #326: use limit optimization with filters

* issue #325: use index to avoid sorting

* issue #324: add limit optimization to AQL

* removed arango-password script and added Javascript functionality to add/delete
  users instead. The functionality is contained in module `users` and can be invoked
  as follows from arangosh and arangod:
  * require("users").save("name", "passwd");
  * require("users").replace("name", "newPasswd");
  * require("users").remove("name");
  * require("users").reload();
  These functions are intentionally not offered via the web interface.
  This also addresses issue #313

* changed print output in arangosh and the web interface for JSON objects.
  Previously, printing a JSON object in arangosh resulted in the attribute values
  being printed as proper JSON, but attribute names were printed unquoted and
  unescaped. This was fine for the purpose of arangosh, but lead to invalid
  JSON being produced. Now, arangosh will produce valid JSON that can be used
  to send it back to ArangoDB or use it with arangoimp etc.

* fixed issue #300: allow importing documents via the REST /_api/import API
  from a JSON list, too.
  So far, the API only supported importing from a format that had one JSON object
  on each line. This is sometimes inconvenient, e.g. when the result of an AQL
  query or any other list is to be imported. This list is a JSON list and does not
  necessary have a document per line if pretty-printed.
  arangoimp now supports the JSON list format, too. However, the format requires
  arangoimp and the server to read the entire dataset at once. If the dataset is
  too big (bigger than --max-upload-size) then the import will be rejected. Even if
  increased, the entire list must fit in memory on both the client and the server,
  and this may be more resource-intensive than importing individual lines in chunks.

* removed unused parameter --reuse-ids for arangoimp. This parameter did not have
  any effect in 1.2, was never publicly announced and did evil (TM) things.

* fixed issue #297 (partly): added whitespace between command line and
  command result in arangosh, added shell colors for better usability

* fixed issue #296: system collections not usable from AQL

* fixed issue #295: deadlock on shutdown

* fixed issue #293: AQL queries should exploit edges index

* fixed issue #292: use index when filtering on _key in AQL

* allow user-definable document keys
  users can now define their own document keys by using the _key attribute
  when creating new documents or edges. Once specified, the value of _key is
  immutable.
  The restrictions for user-defined key values are:
  * the key must be at most 254 bytes long
  * it must consist of the letters a-z (lower or upper case), the digits 0-9,
    the underscore (_) or dash (-) characters only
  * any other characters, especially multi-byte sequences, whitespace or
    punctuation characters cannot be used inside key values

  Specifying a document key is optional when creating new documents. If no
  document key is specified, ArangoDB will create a document key itself.
  There are no guarantees about the format and pattern of auto-generated document
  keys other than the above restrictions.
  Clients should therefore treat auto-generated document keys as opaque values.
  Keys can be used to look up and reference documents, e.g.:
  * saving a document: `db.users.save({ "_key": "fred", ... })`
  * looking up a document: `db.users.document("fred")`
  * referencing other documents: `edges.relations.save("users/fred", "users/john", ...)`

  This change is downwards-compatible to ArangoDB 1.1 because in ArangoDB 1.1
  users were not able to define their own keys. If the user does not supply a _key
  attribute when creating a document, ArangoDB 1.2 will still generate a key of
  its own as ArangoDB 1.1 did. However, all documents returned by ArangoDB 1.2 will
  include a _key attribute and clients should be able to handle that (e.g. by
  ignoring it if not needed). Documents returned will still include the _id attribute
  as in ArangoDB 1.1.

* require collection names everywhere where a collection id was allowed in
  ArangoDB 1.1 & 1.0
  This change requires clients to use a collection name in place of a collection id
  at all places the client deals with collections.
  Examples:
  * creating edges: the _from and _to attributes must now contain collection names instead
    of collection ids: `edges.relations.save("test/my-key1", "test/my-key2", ...)`
  * retrieving edges: the returned _from and _to attributes now will contain collection
    names instead of ids, too: _from: `test/fred` instead of `1234/3455`
  * looking up documents: db.users.document("fred") or db._document("users/fred")

  Collection names must be used in REST API calls instead of collection ids, too.
  This change is thus not completely downwards-compatible to ArangoDB 1.1. ArangoDB 1.1
  required users to use collection ids in many places instead of collection names.
  This was unintuitive and caused overhead in cases when just the collection name was
  known on client-side but not its id. This overhead can now be avoided so clients can
  work with the collection names directly. There is no need to work with collection ids
  on the client side anymore.
  This change will likely require adjustments to API calls issued by clients, and also
  requires a change in how clients handle the _id value of returned documents. Previously,
  the _id value of returned documents contained the collection id, a slash separator and
  the document number. Since 1.2, _id will contain the collection name, a slash separator
  and the document key. The same applies to the _from and _to attribute values of edges
  that are returned by ArangoDB.

  Also removed (now unnecessary) location header in responses of the collections REST API.
  The location header was previously returned because it was necessary for clients.
  When clients created a collection, they specified the collection name. The collection
  id was generated on the server, but the client needed to use the server-generated
  collection id for further API calls, e.g. when creating edges etc. Therefore, the
  full collection URL, also containing the collection id, was returned by the server in
  responses to the collection API, in the HTTP location header.
  Returning the location header has become unnecessary in ArangoDB 1.2 because users
  can access collections by name and do not need to care about collection ids.


v1.1.3 (2013-XX-XX)
-------------------

* fix case when an error message was looked up for an error code but no error
  message was found. In this case a NULL ptr was returned and not checked everywhere.
  The place this error popped up was when inserting into a non-unique hash index
  failed with a specific, invalid error code.

* fixed issue #381:  db._collection("_users").getIndexes();

* fixed issue #379: arango-password fatal issue javscript.startup-directory

* fixed issue #372: Command-Line Options for the Authentication and Authorization


v1.1.2 (2013-01-20)
-------------------

* upgraded to mruby 2013-01-20 583983385b81c21f82704b116eab52d606a609f4

* fixed issue #357: Some spelling and grammar errors

* fixed issue #355: fix quotes in pdf manual

* fixed issue #351: Strange arangosh error message for long running query

* fixed randomly hanging connections in arangosh on MacOS

* added "any" query method: this returns a random document from a collection. It
  is also available via REST HTTP at /_api/simple/any.

* added deployment tool

* added getPeerVertex

* small fix for logging of long messages: the last character of log messages longer
  than 256 bytes was not logged.

* fixed truncation of human-readable log messages for web interface: the trailing \0
  byte was not appended for messages longer than 256 bytes

* fixed issue #341: ArangoDB crashes when stressed with Batch jobs
  Contrary to the issue title, this did not have anything to do with batch jobs but
  with too high memory usage. The memory usage of ArangoDB is now reduced for cases
   when there are lots of small collections with few documents each

* started with issue #317: Feature Request (from Google Groups): DATE handling

* backported issue #300: Extend arangoImp to Allow importing resultset-like
  (list of documents) formatted files

* fixed issue #337: "WaitForSync" on new collection does not work on Win/X64

* fixed issue #336: Collections REST API docs

* fixed issue #335: mmap errors due to wrong memory address calculation

* fixed issue #332: arangoimp --use-ids parameter seems to have no impact

* added option '--server.disable-authentication' for arangosh as well. No more passwd
  prompts if not needed

* fixed issue #330: session logging for arangosh

* fixed issue #329: Allow passing script file(s) as parameters for arangosh to run

* fixed issue #328: 1.1 compile warnings

* fixed issue #327: Javascript parse errors in front end


v1.1.1 (2012-12-18)
-------------------

* fixed issue #339: DELETE /_api/cursor/cursor-identifier return incollect errorNum

  The fix for this has led to a signature change of the function actions.resultNotFound().
  The meaning of parameter #3 for This function has changed from the error message string
  to the error code. The error message string is now parameter #4.
  Any client code that uses this function in custom actions must be adjusted.

* fixed issue #321: Problem upgrading arangodb 1.0.4 to 1.1.0 with Homebrew (OSX 10.8.2)

* fixed issue #230: add navigation and search for online documentation

* fixed issue #315: Strange result in PATH

* fixed issue #323: Wrong function returned in error message of AQL CHAR_LENGTH()

* fixed some log errors on startup / shutdown due to pid file handling and changing
  of directories


v1.1.0 (2012-12-05)
-------------------

* WARNING:
  arangod now performs a database version check at startup. It will look for a file
  named "VERSION" in its database directory. If the file is not present, arangod will
  perform an automatic upgrade of the database directory. This should be the normal
  case when upgrading from ArangoDB 1.0 to ArangoDB 1.1.

  If the VERSION file is present but is from an older version of ArangoDB, arangod
  will refuse to start and ask the user to run a manual upgrade first. A manual upgrade
  can be performed by starting arangod with the option `--upgrade`.

  This upgrade procedure shall ensure that users have full control over when they
  perform any updates/upgrades of their data, and can plan backups accordingly. The
  procedure also guarantees that the server is not run without any required system
  collections or with in incompatible data state.

* added AQL function DOCUMENT() to retrieve a document by its _id value

* fixed issue #311: fixed segfault on unload

* fixed issue #309: renamed stub "import" button from web interface

* fixed issue #307: added WaitForSync column in collections list in in web interface

* fixed issue #306: naming in web interface

* fixed issue #304: do not clear AQL query text input when switching tabs in
  web interface

* fixed issue #303: added documentation about usage of var keyword in web interface

* fixed issue #301: PATCH does not work in web interface

# fixed issue #269: fix make distclean & clean

* fixed issue #296: system collections not usable from AQL

* fixed issue #295: deadlock on shutdown

* added collection type label to web interface

* fixed issue #290: the web interface now disallows creating non-edges in edge collections
  when creating collections via the web interface, the collection type must also be
  specified (default is document collection)

* fixed issue #289: tab-completion does not insert any spaces

* fixed issue #282: fix escaping in web interface

* made AQL function NOT_NULL take any number of arguments. Will now return its
  first argument that is not null, or null if all arguments are null. This is downwards
  compatible.

* changed misleading AQL function name NOT_LIST() to FIRST_LIST() and slightly changed
  the behavior. The function will now return its first argument that is a list, or null
  if none of the arguments are lists.
  This is mostly downwards-compatible. The only change to the previous implementation in
  1.1-beta will happen if two arguments were passed and the 1st and 2nd arguments were
  both no lists. In previous 1.1, the 2nd argument was returned as is, but now null
  will be returned.

* add AQL function FIRST_DOCUMENT(), with same behavior as FIRST_LIST(), but working
  with documents instead of lists.

* added UPGRADING help text

* fixed issue #284: fixed Javascript errors when adding edges/vertices without own
  attributes

* fixed issue #283: AQL LENGTH() now works on documents, too

* fixed issue #281: documentation for skip lists shows wrong example

* fixed AQL optimizer bug, related to OR-combined conditions that filtered on the
  same attribute but with different conditions

* fixed issue #277: allow usage of collection names when creating edges
  the fix of this issue also implies validation of collection names / ids passed to
  the REST edge create method. edges with invalid collection ids or names in the
  "from" or "to" values will be rejected and not saved


v1.1.beta2 (2012-11-13)
-----------------------

* fixed arangoirb compilation

* fixed doxygen


v1.1.beta1 (2012-10-24)
-----------------------

* fixed AQL optimizer bug

* WARNING:
  - the user has changed from "arango" to "arangodb", the start script has changed from
    "arangod" to "arangodb", the database directory has changed from "/var/arangodb" to
    "/var/lib/arangodb" to be compliant with various Linux policies

  - In 1.1, we have introduced types for collections: regular documents go into document
    collections, and edges go into edge collections. The prefixing (db.xxx vs. edges.xxx)
    works slightly different in 1.1: edges.xxx can still be used to access collections,
    however, it will not determine the type of existing collections anymore. To create an
    edge collection 1.1, you can use db._createEdgeCollection() or edges._create().
    And there's of course also db._createDocumentCollection().
    db._create() is also still there and will create a document collection by default,
    whereas edges._create() will create an edge collection.

  - the admin web interface that was previously available via the simple URL suffix /
    is now available via a dedicated URL suffix only: /_admin/html
    The reason for this is that routing and URLs are now subject to changes by the end user,
    and only URLs parts prefixed with underscores (e.g. /_admin or /_api) are reserved
    for ArangoDB's internal usage.

* the server now handles requests with invalid Content-Length header values as follows:
  - if Content-Length is negative, the server will respond instantly with HTTP 411
    (length required)

  - if Content-Length is positive but shorter than the supplied body, the server will
    respond with HTTP 400 (bad request)

  - if Content-Length is positive but longer than the supplied body, the server will
    wait for the client to send the missing bytes. The server allows 90 seconds for this
    and will close the connection if the client does not send the remaining data

  - if Content-Length is bigger than the maximum allowed size (512 MB), the server will
    fail with HTTP 413 (request entity too large).

  - if the length of the HTTP headers is greater than the maximum allowed size (1 MB),
    the server will fail with HTTP 431 (request header fields too large)

* issue #265: allow optional base64 encoding/decoding of action response data

* issue #252: create _modules collection using arango-upgrade (note: arango-upgrade was
  finally replaced by the `--upgrade` option for arangod)

* issue #251: allow passing arbitrary options to V8 engine using new command line option:
  --javascript.v8-options. Using this option, the Harmony features or other settings in
  v8 can be enabled if the end user requires them

* issue #248: allow AQL optimizer to pull out completely uncorrelated subqueries to the
  top level, resulting in less repeated evaluation of the subquery

* upgraded to Doxygen 1.8.0

* issue #247: added AQL function MERGE_RECURSIVE

* issue #246: added clear() function in arangosh

* issue #245: Documentation: Central place for naming rules/limits inside ArangoDB

* reduced size of hash index elements by 50 %, allowing more index elements to fit in
  memory

* issue #235: GUI Shell throws Error:ReferenceError: db is not defined

* issue #229: methods marked as "under construction"

* issue #228: remove unfinished APIs (/_admin/config/*)

* having the OpenSSL library installed is now a prerequisite to compiling ArangoDB
  Also removed the --enable-ssl configure option because ssl is always required.

* added AQL functions TO_LIST, NOT_LIST

* issue #224: add optional Content-Id for batch requests

* issue #221: more documentation on AQL explain functionality. Also added
  ArangoStatement.explain() client method

* added db._createStatement() method on server as well (was previously available
  on the client only)

* issue #219: continue in case of "document not found" error in PATHS() function

* issue #213: make waitForSync overridable on specific actions

* changed AQL optimizer to use indexes in more cases. Previously, indexes might
  not have been used when in a reference expression the inner collection was
  specified last. Example: FOR u1 IN users FOR u2 IN users FILTER u1._id == u2._id
  Previously, this only checked whether an index could be used for u2._id (not
  possible). It was not checked whether an index on u1._id could be used (possible).
  Now, for expressions that have references/attribute names on both sides of the
  above as above, indexes are checked for both sides.

* issue #204: extend the CSV import by TSV and by user configurable
  separator character(s)

* issue #180: added support for batch operations

* added startup option --server.backlog-size
  this allows setting the value of the backlog for the listen() system call.
  the default value is 10, the maximum value is platform-dependent

* introduced new configure option "--enable-maintainer-mode" for
  ArangoDB maintainers. this option replaces the previous compile switches
  --with-boost-test, --enable-bison, --enable-flex and --enable-errors-dependency
  the individual configure options have been removed. --enable-maintainer-mode
  turns them all on.

* removed potentially unused configure option --enable-memfail

* fixed issue #197: HTML web interface calls /_admin/user-manager/session

* fixed issue #195: VERSION file in database directory

* fixed issue #193: REST API HEAD request returns a message body on 404

* fixed issue #188: intermittent issues with 1.0.0
  (server-side cursors not cleaned up in all cases, pthreads deadlock issue)

* issue #189: key store should use ISO datetime format bug

* issue #187: run arango-upgrade on server start (note: arango-upgrade was finally
  replaced by the `--upgrade` option for arangod)n

* fixed issue #183: strange unittest error

* fixed issue #182: manual pages

* fixed issue #181: use getaddrinfo

* moved default database directory to "/var/lib/arangodb" in accordance with
  http://www.pathname.com/fhs/pub/fhs-2.3.html

* fixed issue #179: strange text in import manual

* fixed issue #178: test for aragoimp is missing

* fixed issue #177: a misleading error message was returned if unknown variables
  were used in certain positions in an AQL query.

* fixed issue #176: explain how to use AQL from the arangosh

* issue #175: re-added hidden (and deprecated) option --server.http-port. This
  option is only there to be downwards-compatible to Arango 1.0.

* fixed issue #174: missing Documentation for `within`

* fixed issue #170: add db.<coll_name>.all().toArray() to arangosh help screen

* fixed issue #169: missing argument in Simple Queries

* added program arango-upgrade. This program must be run after installing ArangoDB
  and after upgrading from a previous version of ArangoDB. The arango-upgrade script
  will ensure all system collections are created and present in the correct state.
  It will also perform any necessary data updates.
  Note: arango-upgrade was finally replaced by the `--upgrade` option for arangod.

* issue #153: edge collection should be a flag for a collection
  collections now have a type so that the distinction between document and edge
  collections can now be done at runtime using a collection's type value.
  A collection's type can be queried in Javascript using the <collection>.type() method.

  When new collections are created using db._create(), they will be document
  collections by default. When edge._create() is called, an edge collection will be created.
  To explicitly create a collection of a specific/different type, use the methods
  _createDocumentCollection() or _createEdgeCollection(), which are available for
  both the db and the edges object.
  The Javascript objects ArangoEdges and ArangoEdgesCollection have been removed
  completely.
  All internal and test code has been adjusted for this, and client code
  that uses edges.* should also still work because edges is still there and creates
  edge collections when _create() is called.

  INCOMPATIBLE CHANGE: Client code might still need to be changed in the following aspect:
  Previously, collections did not have a type so documents and edges could be inserted
  in the same collection. This is now disallowed. Edges can only be inserted into
  edge collections now. As there were no collection types in 1.0, ArangoDB will perform
  an automatic upgrade when migrating from 1.0 to 1.1.
  The automatic upgrade will check every collection and determine its type as follows:
  - if among the first 50 documents in the collection there are documents with
    attributes "_from" and "_to", the collection is typed as an edge collection
  - if among the first 50 documents in the collection there are no documents with
    attributes "_from" and "_to", the collection is made as a document collection

* issue #150: call V8 garbage collection on server periodically

* issue #110: added support for partial updates

  The REST API for documents now offers an HTTP PATCH method to partially update
  documents. Overwriting/replacing documents is still available via the HTTP PUT method
  as before. The Javascript API in the shell also offers a new update() method in extension to
  the previously existing replace() method.


v1.0.4 (2012-11-12)
-------------------

* issue #275: strange error message in arangosh 1.0.3 at startup


v1.0.3 (2012-11-08)
-------------------

* fixed AQL optimizer bug

* issue #273: fixed segfault in arangosh on HTTP 40x

* issue #265: allow optional base64 encoding/decoding of action response data

* issue #252: _modules collection not created automatically


v1.0.2 (2012-10-22)
-------------------

* repository CentOS-X.Y moved to CentOS-X, same for Debian

* bugfix for rollback from edges

* bugfix for hash indexes

* bugfix for StringBuffer::erase_front

* added autoload for modules

* added AQL function TO_LIST


v1.0.1 (2012-09-30)
-------------------

* draft for issue #165: front-end application howto

* updated mruby to cf8fdea4a6598aa470e698e8cbc9b9b492319d

* fix for issue #190: install doesn't create log directory

* fix for issue #194: potential race condition between creating and dropping collections

* fix for issue #193: REST API HEAD request returns a message body on 404

* fix for issue #188: intermittent issues with 1.0.0

* fix for issue #163: server cannot create collection because of abandoned files

* fix for issue #150: call V8 garbage collection on server periodically


v1.0.0 (2012-08-17)
-------------------

* fix for issue #157: check for readline and ncurses headers, not only libraries


v1.0.beta4 (2012-08-15)
-----------------------

* fix for issue #152: fix memleak for barriers


v1.0.beta3 (2012-08-10)
-----------------------

* fix for issue #151: Memleak, collection data not removed

* fix for issue #149: Inconsistent port for admin interface

* fix for issue #163: server cannot create collection because of abandoned files

* fix for issue #157: check for readline and ncurses headers, not only libraries

* fix for issue #108: db.<collection>.truncate() inefficient

* fix for issue #109: added startup note about cached collection names and how to
  refresh them

* fix for issue #156: fixed memleaks in /_api/import

* fix for issue #59: added tests for /_api/import

* modified return value for calls to /_api/import: now, the attribute "empty" is
  returned as well, stating the number of empty lines in the input. Also changed the
  return value of the error code attribute ("errorNum") from 1100 ("corrupted datafile")
  to 400 ("bad request") in case invalid/unexpected JSON data was sent to the server.
  This error code is more appropriate as no datafile is broken but just input data is
  incorrect.

* fix for issue #152: Memleak for barriers

* fix for issue #151: Memleak, collection data not removed

* value of --database.maximal-journal-size parameter is now validated on startup. If
  value is smaller than the minimum value (currently 1048576), an error is thrown and
  the server will not start. Before this change, the global value of maximal journal
  size was not validated at server start, but only on collection level

* increased sleep value in statistics creation loop from 10 to 500 microseconds. This
  reduces accuracy of statistics values somewhere after the decimal points but saves
  CPU time.

* avoid additional sync() calls when writing partial shape data (attribute name data)
  to disk. sync() will still be called when the shape marker (will be written after
  the attributes) is written to disk

* issue #147: added flag --database.force-sync-shapes to force synching of shape data
  to disk. The default value is true so it is the same behavior as in version 1.0.
  if set to false, shape data is synched to disk if waitForSync for the collection is
  set to true, otherwise, shape data is not synched.

* fix for issue #145: strange issue on Travis: added epsilon for numeric comparison in
  geo index

* fix for issue #136: adjusted message during indexing

* issue #131: added timeout for HTTP keep-alive connections. The default value is 300
  seconds. There is a startup parameter server.keep-alive-timeout to configure the value.
  Setting it to 0 will disable keep-alive entirely on the server.

* fix for issue #137: AQL optimizer should use indexes for ref accesses with
  2 named attributes


v1.0.beta2 (2012-08-03)
-----------------------

* fix for issue #134: improvements for centos RPM

* fixed problem with disable-admin-interface in config file


v1.0.beta1 (2012-07-29)
-----------------------

* fixed issue #118: We need a collection "debugger"

* fixed issue #126: Access-Shaper must be cached

* INCOMPATIBLE CHANGE: renamed parameters "connect-timeout" and "request-timeout"
  for arangosh and arangoimp to "--server.connect-timeout" and "--server.request-timeout"

* INCOMPATIBLE CHANGE: authorization is now required on the server side
  Clients sending requests without HTTP authorization will be rejected with HTTP 401
  To allow backwards compatibility, the server can be started with the option
  "--server.disable-authentication"

* added options "--server.username" and "--server.password" for arangosh and arangoimp
  These parameters must be used to specify the user and password to be used when
  connecting to the server. If no password is given on the command line, arangosh/
  arangoimp will interactively prompt for a password.
  If no user name is specified on the command line, the default user "root" will be
  used.

* added startup option "--server.ssl-cipher-list" to determine which ciphers to
  use in SSL context. also added SSL_OP_CIPHER_SERVER_PREFERENCE to SSL default
  options so ciphers are tried in server and not in client order

* changed default SSL protocol to TLSv1 instead of SSLv2

* changed log-level of SSL-related messages

* added SSL connections if server is compiled with OpenSSL support. Use --help-ssl

* INCOMPATIBLE CHANGE: removed startup option "--server.admin-port".
  The new endpoints feature (see --server.endpoint) allows opening multiple endpoints
  anyway, and the distinction between admin and "other" endpoints can be emulated
  later using privileges.

* INCOMPATIBLE CHANGE: removed startup options "--port", "--server.port", and
  "--server.http-port" for arangod.
  These options have been replaced by the new "--server.endpoint" parameter

* INCOMPATIBLE CHANGE: removed startup option "--server" for arangosh and arangoimp.
  These options have been replaced by the new "--server.endpoint" parameter

* Added "--server.endpoint" option to arangod, arangosh, and arangoimp.
  For arangod, this option allows specifying the bind endpoints for the server
  The server can be bound to one or multiple endpoints at once. For arangosh
  and arangoimp, the option specifies the server endpoint to connect to.
  The following endpoint syntax is currently supported:
  - tcp://host:port or http@tcp://host:port (HTTP over IPv4)
  - tcp://[host]:port or http@tcp://[host]:port (HTTP over IPv6)
  - ssl://host:port or http@tcp://host:port (HTTP over SSL-encrypted IPv4)
  - ssl://[host]:port or http@tcp://[host]:port (HTTP over SSL-encrypted IPv6)
  - unix:///path/to/socket or http@unix:///path/to/socket (HTTP over UNIX socket)

  If no port is specified, the default port of 8529 will be used.

* INCOMPATIBLE CHANGE: removed startup options "--server.require-keep-alive" and
  "--server.secure-require-keep-alive".
  The server will now behave as follows which should be more conforming to the
  HTTP standard:
  * if a client sends a "Connection: close" header, the server will close the
    connection
  * if a client sends a "Connection: keep-alive" header, the server will not
    close the connection
  * if a client does not send any "Connection" header, the server will assume
    "keep-alive" if the request was an HTTP/1.1 request, and "close" if the
    request was an HTTP/1.0 request

* (minimal) internal optimizations for HTTP request parsing and response header
  handling

* fixed Unicode unescaping bugs for \f and surrogate pairs in BasicsC/strings.c

* changed implementation of TRI_BlockCrc32 algorithm to use 8 bytes at a time

* fixed issue #122: arangod doesn't start if <log.file> cannot be created

* fixed issue #121: wrong collection size reported

* fixed issue #98: Unable to change journalSize

* fixed issue #88: fds not closed

* fixed escaping of document data in HTML admin front end

* added HTTP basic authentication, this is always turned on

* added server startup option --server.disable-admin-interface to turn off the
  HTML admin interface

* honor server startup option --database.maximal-journal-size when creating new
  collections without specific journalsize setting. Previously, these
  collections were always created with journal file sizes of 32 MB and the
  --database.maximal-journal-size setting was ignored

* added server startup option --database.wait-for-sync to control the default
  behavior

* renamed "--unit-tests" to "--javascript.unit-tests"


v1.0.alpha3 (2012-06-30)
------------------------

* fixed issue #116: createCollection=create option doesn't work

* fixed issue #115: Compilation issue under OSX 10.7 Lion & 10.8 Mountain Lion
  (homebrew)

* fixed issue #114: image not found

* fixed issue #111: crash during "make unittests"

* fixed issue #104: client.js -> ARANGO_QUIET is not defined


v1.0.alpha2 (2012-06-24)
------------------------

* fixed issue #112: do not accept document with duplicate attribute names

* fixed issue #103: Should we cleanup the directory structure

* fixed issue #100: "count" attribute exists in cursor response with "count:
  false"

* fixed issue #84 explain command

* added new MRuby version (2012-06-02)

* added --log.filter

* cleanup of command line options:
** --startup.directory => --javascript.startup-directory
** --quite => --quiet
** --gc.interval => --javascript.gc-interval
** --startup.modules-path => --javascript.modules-path
** --action.system-directory => --javascript.action-directory
** --javascript.action-threads => removed (is now the same pool as --server.threads)

* various bug-fixes

* support for import

* added option SKIP_RANGES=1 for make unittests

* fixed several range-related assertion failures in the AQL query optimizer

* fixed AQL query optimizations for some edge cases (e.g. nested subqueries with
  invalid constant filter expressions)


v1.0.alpha1 (2012-05-28)
------------------------

Alpha Release of ArangoDB 1.0<|MERGE_RESOLUTION|>--- conflicted
+++ resolved
@@ -1,20 +1,16 @@
-<<<<<<< HEAD
 v3.3.rc7 (2017-XX-XX)
 ---------------------
 
 * UI: the graph viewer now displays updated label values correctly.
   Additionally the included node/edge editor now closes automatically
 	after a successful node/edge update.
-
-=======
-devel
------
-
+  
 * fixed issue #3917: traversals with high maximal depth take extremely long
   in planning phase.
->>>>>>> f986a5f0
+
 
 v3.3.rc4 (2017-11-28)
+---------------------
 
 * minor bug-fixes
 
