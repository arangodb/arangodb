devel
-----

<<<<<<< HEAD
=======
* fix internal issue #2785: web ui's sort dialog sometimes got rendered, even
  if it should not.

* fix internal issue #2764: the waitForSync property of a satellite collection
  could not be changed via the Web UI

* fix internal issue #2957: the Web UI was not able to display more than 1000
  documents, even when it was set to a higher amount.

>>>>>>> c7cd0262
* dynamically manage libcurl's number of open connections to increase performance
  by reducing the number of socket close and then reopen cycles

* disable in-memory cache for edge and traversal data on agency nodes, as it
  is not needed there

* removed bundled Valgrind headers, removed JavaScript variable `valgrind`
  from the `internal` module

* upgraded JEMalloc version to 5.1.0

* use `-std=c++14` for ArangoDB compilation


v3.4.0-rc.3 (XXXX-XX-XX)
------------------------
* dynamically manage libcurl's number of open connections to increase performance
  by reducing the number of socket close and then reopen cycles

* recover short server id from agency after a restart of a cluster node

  this fixes problems with short server ids being set to 0 after a node restart,
  which then prevented cursor result load-forwarding between multiple coordinators
  to work properly

  this should fix arangojs#573

* include forward-ported diagnostic options for debugging LDAP connections

* fixed internal issue #3065: fix variable replacements by the AQL query
  optimizer in arangosearch view search conditions

  The consequence of the missing replacements was that some queries using view
  search conditions could have failed with error messages such as

  "missing variable #3 (a) for node #7 (EnumerateViewNode) while planning registers"

* fixed internal issue #1983: the Web UI was showing a deletion confirmation
  multiple times.

* Restricted usage of views in AQL, they will throw an error now
  (e.g. "FOR v, e, p IN 1 OUTBOUND @start edgeCollection, view")
  instead of failing the server.

* Allow VIEWs within the AQL "WITH" statement in cluster environment.
  This will now prepare the query for all collections linked within a view.
  (e.g. "WITH view FOR v, e, p IN OUTBOUND 'collectionInView/123' edgeCollection"
  will now be executed properly and not fail with unregistered collection any more)

* Properly check permissions for all collections linked to a view when
  instantiating an AQL query in cluster environment

* support installation of ArangoDB on Windows into directories with multibyte
  character filenames on Windows platforms that used a non-UTF8-codepage

  This was supported on other platforms before, but never worked for ArangoDB's
  Windows version

* display shard synchronization progress for collections outside of the
  `_system` database

* change memory protection settings for memory given back to by the bundled
  JEMalloc memory allocator. This avoids splitting of existing memory mappings
  due to changes of the protection settings

* added missing implementation for `DeleteRangeCF` in RocksDB WAL tailing handler


v3.4.0-rc.2 (2018-09-30)
------------------------

* upgraded arangosync version to 0.6.0

* upgraded arangodb starter version to 0.13.3

* fixed issue #6611: Properly display JSON properties of user defined foxx services
  configuration within the web UI

* improved shards display in web UI: included arrows to better visualize that
  collection name sections can be expanded and collapsed

* added nesting support for `aql` template strings

* added support for `undefined` and AQL literals to `aql.literal`

* added `aql.join` function

* fixed issue #6583: Agency node segfaults if sent an authenticated HTTP
  request is sent to its port

* fixed issue #6601: Context cancelled (never ending query)

* added more AQL query results cache inspection and control functionality

* fixed undefined behavior in AQL query result cache

* the query editor within the web UI is now catching HTTP 501 responses
  properly

* added AQL VERSION function to return the server version as a string

* added startup parameter `--cluster.advertised-endpoints`

* AQL query optimizer now makes better choices regarding indexes to use in a
  query when there are multiple competing indexes and some of them are prefixes
  of others

  In this case, the optimizer could have preferred indexes that covered less
  attributes, but it should rather pick the indexes that covered more attributes.

  For example, if there was an index on ["a"] and another index on ["a", "b"], then
  previously the optimizer may have picked the index on just ["a"] instead the
  index on ["a", "b"] for queries that used all index attributes but did range
  queries on them (e.g. `FILTER doc.a == @val1 && doc.b >= @val2`).

* Added compression for the AQL intermediate results transfer in the cluster,
  leading to less data being transferred between coordinator and database servers
  in many cases

* forward-ported a bugfix from RocksDB (https://github.com/facebook/rocksdb/pull/4386)
  that fixes range deletions (used internally in ArangoDB when dropping or truncating
  collections)

  The non-working range deletes could have triggered errors such as
  `deletion check in index drop failed - not all documents in the index have been deleted.`
  when dropping or truncating collections

* improve error messages in Windows installer

* allow retrying installation in Windows installer in case an existing database is still
  running and needs to be manually shut down before continuing with the installation

* fix database backup functionality in Windows installer

* fixed memory leak in `/_api/batch` REST handler

* `db._profileQuery()` now also tracks operations triggered when using `LIMIT`
  clauses in a query

* added proper error messages when using views as an argument to AQL functions
  (doing so triggered an `internal error` before)

* fixed return value encoding for collection ids ("cid" attribute") in REST API
  `/_api/replication/logger-follow`

* fixed dumping and restoring of views with arangodump and arangorestore

* fix replication from 3.3 to 3.4

* fixed some TLS errors that occurred when combining HTTPS/TLS transport with the
  VelocyStream protocol (VST)

  That combination could have led to spurious errors such as "TLS padding error"
  or "Tag mismatch" and connections being closed

* make synchronous replication detect more error cases when followers cannot
  apply the changes from the leader

* fixed issue #6379: RocksDB arangorestore time degeneration on dead documents

* fixed issue #6495: Document not found when removing records

* fixed undefined behavior in cluster plan-loading procedure that may have
  unintentionally modified a shared structure

* reduce overhead of function initialization in AQL COLLECT aggregate functions,
  for functions COUNT/LENGTH, SUM and AVG

  this optimization will only be noticable when the COLLECT produces many groups
  and the "hash" COLLECT variant is used

* fixed potential out-of-bounds access in admin log REST handler `/_admin/log`,
  which could have led to the server returning an HTTP 500 error

* catch more exceptions in replication and handle them appropriately

* agency endpoint updates now go through RAFT

* fixed a cleanup issue in Current when a follower was removed from Plan

* catch exceptions in MaintenanceWorker thread

* fixed a bug in cleanOutServer which could lead to a cleaned out server
  still being a follower for some shard


v3.4.0-rc.1 (2018-09-06)
------------------------

* Release Candidate for 3.4.0, please check the `ReleaseNotes/KnownIssues34.md`
  file for a list of known issues

* upgraded bundled RocksDB version to 5.16.0

* upgraded bundled Snappy compression library to 1.1.7

* fixed issue #5941 if using breadth first search in traversals uniqueness checks
  on path (vertices and edges) have not been applied. In SmartGraphs the checks
  have been executed properly.

* added more detailed progress output to arangorestore, showing the percentage of
  how much data is restored for bigger collections plus a set of overview statistics
  after each processed collection

* added option `--rocksdb.use-file-logging` to enable writing of RocksDB's own
  informational LOG files into RocksDB's database directory.

  This option is turned off by default, but can be enabled for debugging RocksDB
  internals and performance.

* improved error messages when managing Foxx services

  Install/replace/upgrade will now provide additional information when an error
  is encountered during setup. Errors encountered during a `require` call will
  also include information about the underlying cause in the error message.

* fixed some Foxx script names being displayed incorrectly in web UI and Foxx CLI

* major revision of the maintenance feature

* added `uuidv4` and `genRandomBytes` methods to crypto module

* added `hexSlice` methods `hexWrite` to JS Buffer type

* added `Buffer.from`, `Buffer.of`, `Buffer.alloc` and `Buffer.allocUnsafe`
  for improved compatibility with Node.js

* Foxx HTTP API errors now log stacktraces

* fixed issue #5831: custom queries in the ui could not be loaded if the user
  only has read access to the _system database.

* fixed issue #6128: ArangoDb Cluster: Task moved from DBS to Coordinator

* fixed some web ui action events related to Running Queries view and Slow
  Queries History view

* fixed internal issue #2566: corrected web UI alignment of the nodes table

* fixed issue #5736: Foxx HTTP API responds with 500 error when request body
  is too short

* fixed issue #6106: Arithmetic operator type casting documentation incorrect

* The arangosh now supports the velocystream transport protocol via the schemas
  "vst+tcp://", "vst+ssl://", "vst+unix://" schemes.

* The server will no longer lowercase the input in --server.endpoint. This means
  Unix domain socket paths will now  be treated as specified, previously they were lowercased

* fixed logging of requests. A wrong log level was used

* fixed issue #5943: misplaced database ui icon and wrong cursor type were used

* fixed issue #5354: updated the web UI JSON editor, improved usability

* fixed issue #5648: fixed error message when saving unsupported document types

* fixed internal issue #2812: Cluster fails to create many indexes in parallel

* Added C++ implementation, load balancer support, and user restriction to Pregel API.

  If an execution is accessed on a different coordinator than where it was
  created, the request(s) will be forwarded to the correct coordinator. If an
  execution is accessed by a different user than the one who created it, the
  request will be denied.

* the AQL editor in the web UI now supports detailed AQL query profiling

* fixed issue #5884: Subquery nodes are no longer created on DBServers

* intermediate commits in the RocksDB engine are now only enabled in standalone AQL queries

  (not within a JS transaction), standalone truncate as well as for the "import" API

* the AQL editor in the web UI now supports GeoJSON types and is able to render them.

* fixed issue #5035: fixed a vulnerability issue within the web ui's index view

* PR #5552: add "--latency true" option to arangoimport.  Lists microsecond latency

* added `"pbkdf2"` method to `@arangodb/foxx/auth` module

* the `@arangodb/foxx/auth` module now uses a different method to generate salts,
  so salts are no longer guaranteed to be alphanumeric

* fixed internal issue #2567: the Web UI was showing the possibility to move a shard
  from a follower to the current leader

* Renamed RocksDB engine-specific statistics figure `rocksdb.block-cache-used`
  to `rocksdb.block-cache-usage` in output of `db._engineStats()`

  The new figure name is in line with the statistics that the RocksDB library
  provides in its new versions.

* Added RocksDB engine-specific statistics figures `rocksdb.block-cache-capacity`,
  `rocksdb.block-cache-pinned-usage` as well as level-specific figures
  `rocksdb.num-files-at-level` and `rocksdb.compression-ratio-at-level` in
  output of `db._engineStats()`

* Added RocksDB-engine configuration option `--rocksdb.block-align-data-blocks`

  If set to true, data blocks are aligned on lesser of page size and block size,
  which may waste some memory but may reduce the number of cross-page I/Os operations.

* Usage RocksDB format version 3 for new block-based tables

* Bugfix: The AQL syntax variants `UPDATE/REPLACE k WITH d` now correctly take
  _rev from k instead of d (when ignoreRevs is false) and ignore d._rev.

* Added C++ implementation, load balancer support, and user restriction to tasks API

  If a task is accessed on a different coordinator than where it was created,
  the request(s) will be forwarded to the correct coordinator. If a
  task is accessed by a different user than the one who created it, the request
  will be denied.

* Added load balancer support and user-restriction to async jobs API.

  If an async job is accessed on a different coordinator than where it was
  created, the request(s) will be forwarded to the correct coordinator. If a
  job is accessed by a different user than the one who created it, the request
  will be denied.

* switch default storage engine from MMFiles to RocksDB

  In ArangoDB 3.4, the default storage engine for new installations is the RocksDB
  engine. This differs to previous versions (3.2 and 3.3), in which the default
  storage engine was the MMFiles engine.

  The MMFiles engine can still be explicitly selected as the storage engine for
  all new installations. It's only that the "auto" setting for selecting the storage
  engine will now use the RocksDB engine instead of MMFiles engine.

  In the following scenarios, the effectively selected storage engine for new
  installations will be RocksDB:

  * `--server.storage-engine rocksdb`
  * `--server.storage-engine auto`
  * `--server.storage-engine` option not specified

  The MMFiles storage engine will be selected for new installations only when
  explicitly selected:

  * `--server.storage-engine mmfiles`

  On upgrade, any existing ArangoDB installation will keep its previously selected
  storage engine. The change of the default storage engine is thus only relevant
  for new ArangoDB installations and/or existing cluster setups for which new server
  nodes get added later. All server nodes in a cluster setup should use the same
  storage engine to work reliably. Using different storage engines in a cluster is
  unsupported.

* added collection.indexes() as an alias for collection.getIndexes()

* disable V8 engine and JavaScript APIs for agency nodes

* renamed MMFiles engine compactor thread from "Compactor" to "MMFilesCompactor".

  This change will be visible only on systems which allow assigning names to
  threads.

* added configuration option `--rocksdb.sync-interval`

  This option specifies interval (in milliseconds) that ArangoDB will use to
  automatically synchronize data in RocksDB's write-ahead log (WAL) files to
  disk. Automatic syncs will only be performed for not-yet synchronized data,
  and only for operations that have been executed without the *waitForSync*
  attribute.

  Automatic synchronization is performed by a background thread. The default
  sync interval is 100 milliseconds.

  Note: this option is not supported on Windows platforms. Setting the sync
  interval to a value greater 0 will produce a startup warning.

* added AQL functions `TO_BASE64`, `TO_HEX`, `ENCODE_URI_COMPONENT` and `SOUNDEX`

* PR #5857: RocksDB engine would frequently request a new DelayToken.  This caused
  excessive write delay on the next Put() call.  Alternate approach taken.

* changed the thread handling in the scheduler. `--server.maximal-threads` will be
  the maximum number of threads for the scheduler.

* The option `--server.threads` is now obsolete.

* use sparse indexes in more cases now, when it is clear that the index attribute
  value cannot be null

* introduce SingleRemoteOperationNode via "optimize-cluster-single-document-operations"
  optimizer rule, which triggers single document operations directly from the coordinator
  instead of using a full-featured AQL setup. This saves cluster roundtrips.

  Queries directly referencing the document key benefit from this:

      UPDATE {_key: '1'} WITH {foo: 'bar'} IN collection RETURN OLD

* Added load balancer support and user-restriction to cursor API.

  If a cursor is accessed on a different coordinator than where it was created,
  the requests will be forwarded to the correct coordinator. If a cursor is
  accessed by a different user than the one who created it, the request will
  be denied.

* if authentication is turned on requests to databases by users with insufficient rights
 will be answered with the HTTP forbidden (401) response.

* upgraded bundled RocksDB library version to 5.15

* added key generators `uuid` and `padded`

  The `uuid` key generator generates universally unique 128 bit keys, which are
  stored in hexadecimal human-readable format.
  The `padded` key generator generates keys of a fixed length (16 bytes) in
  ascending lexicographical sort order.

* The REST API of `/_admin/status` added: "operationMode" filed with same meaning as
  the "mode" field and field "readOnly" that has the inverted meaning of the field
  "writeOpsEnabled". The old field names will be deprecated in upcoming versions.

* added `COUNT_DISTINCT` AQL function

* make AQL optimizer rule `collect-in-cluster` optimize aggregation functions
  `AVERAGE`, `VARIANCE`, `STDDEV`, `UNIQUE`, `SORTED_UNIQUE` and `COUNT_DISTINCT`
  in a cluster by pushing parts of the aggregation onto the DB servers and only
  doing the total aggregation on the coordinator

* replace JavaScript functions FULLTEXT, NEAR, WITHIN and WITHIN_RECTANGLE with
  regular AQL subqueries via a new optimizer rule "replace-function-with-index".

* the existing "fulltext-index-optimizer" optimizer rule has been removed because its
  duty is now handled by the "replace-function-with-index" rule.

* added option "--latency true" option to arangoimport. Lists microsecond latency
  statistics on 10 second intervals.

* fixed internal issue #2256: ui, document id not showing up when deleting a document

* fixed internal issue #2163: wrong labels within foxx validation of service
  input parameters

* fixed internal issue #2160: fixed misplaced tooltips in indices view

* Added exclusive option for rocksdb collections. Modifying AQL queries can
  now set the exclusive option as well as it can be set on JavaScript transactions.

* added optimizer rule "optimize-subqueries", which makes qualifying subqueries
  return less data

  The rule fires in the following situations:
  * in case only a few results are used from a non-modifying subquery, the rule
    will add a LIMIT statement into the subquery. For example

        LET docs = (
          FOR doc IN collection
            FILTER ...
            RETURN doc
        )
        RETURN docs[0]

    will be turned into

        LET docs = (
          FOR doc IN collection
            FILTER ...
            LIMIT 1
            RETURN doc
        )
        RETURN docs[0]

    Another optimization performed by this rule is to modify the result value
    of subqueries in case only the number of results is checked later. For example

        RETURN LENGTH(
          FOR doc IN collection
            FILTER ...
            RETURN doc
        )

    will be turned into

        RETURN LENGTH(
          FOR doc IN collection
            FILTER ...
            RETURN true
        )

  This saves copying the document data from the subquery to the outer scope and may
  enable follow-up optimizations.

* fixed Foxx queues bug when queues are created in a request handler with an
  ArangoDB authentication header

* abort startup when using SSLv2 for a server endpoint, or when connecting with
  a client tool via an SSLv2 connection.

  SSLv2 has been disabled in the OpenSSL library by default in recent versions
  because of security vulnerabilities inherent in this protocol.

  As it is not safe at all to use this protocol, the support for it has also
  been stopped in ArangoDB. End users that use SSLv2 for connecting to ArangoDB
  should change the protocol from SSLv2 to TLSv12 if possible, by adjusting
  the value of the `--ssl.protocol` startup option.

* added `overwrite` option to document insert operations to allow for easier syncing.

  This implements almost the much inquired UPSERT. In reality it is a REPSERT
  (replace/insert) because only replacement and not modification of documents
  is possible. The option does not work in cluster collections with custom
  sharding.

* added startup option `--log.escape`

  This option toggles the escaping of log output.

  If set to `true` (which is the default value), then the logging will work
  as before, and the following characters in the log output are escaped:

  * the carriage return character (hex 0d)
  * the newline character (hex 0a)
  * the tabstop character (hex 09)
  * any other characters with an ordinal value less than hex 20

  If the option is set to `false`, no characters are escaped. Characters with
  an ordinal value less than hex 20 will not be printed in this mode but will
  be replaced with a space character (hex 20).

  A side effect of turning off the escaping is that it will reduce the CPU
  overhead for the logging. However, this will only be noticable when logging
  is set to a very verbose level (e.g. debug or trace).

* increased the default values for the startup options `--javascript.gc-interval`
  from every 1000 to every 2000 requests, and for `--javascript.gc-frequency` from
  30 to 60 seconds

  This will make the V8 garbage collection run less often by default than in previous
  versions, reducing CPU load a bit and leaving more contexts available on average.

* added `/_admin/repair/distributeShardsLike` that repairs collections with
  distributeShardsLike where the shards aren't actually distributed like in the
  prototype collection, as could happen due to internal issue #1770

* Fixed issue #4271: Change the behavior of the `fullCount` option for AQL query
  cursors so that it will only take into account `LIMIT` statements on the top level
  of the query.

  `LIMIT` statements in subqueries will not have any effect on the `fullCount` results
  any more.

* We added a new geo-spatial index implementation. On the RocksDB storage engine all
  installations will need to be upgraded with `--database.auto-upgrade true`. New geo
  indexes will now only report with the type `geo` instead of `geo1` or `geo2`.
  The index types `geo1` and `geo2` are now deprecated.
  Additionally we removed the deprecated flags `constraint` and `ignoreNull` from geo
  index definitions, these fields were initially deprecated in ArangoDB 2.5

* Add revision id to RocksDB values in primary indexes to speed up replication (~10x).

* PR #5238: Create a default pacing algorithm for arangoimport to avoid TimeoutErrors
  on VMs with limited disk throughput

* Starting a cluster with coordinators and DB servers using different storage engines
  is unsupported. Doing it anyway will now produce a warning on startup

* fixed issue #4919: C++ implementation of LIKE function now matches the old and correct
  behaviour of the javascript implementation.

* added `--json` option to arangovpack, allowing to treat its input as plain JSON data
  make arangovpack work without any configuration file

* added experimental arangodb startup option `--javascript.enabled` to enable/disable the
  initialization of the V8 JavaScript engine. Only expected to work on single-servers and
  agency deployments

* pull request #5201: eliminate race scenario where handlePlanChange could run infinite times
  after an execution exceeded 7.4 second time span

* UI: fixed an unreasonable event bug within the modal view engine

* pull request #5114: detect shutdown more quickly on heartbeat thread of coordinator and
  DB servers

* fixed issue #3811: gharial api is now checking existence of `_from` and `_to` vertices
  during edge creation

* There is a new method `_profileQuery` on the database object to execute a query and
  print an explain with annotated runtime information.

* Query cursors can now be created with option `profile`, with a value of 0, 1 or 2.
  This will cause queries to include more statistics in their results and will allow tracing
  of queries.

* fixed internal issue #2147: fixed database filter in UI

* fixed internal issue #2149: number of documents in the UI is not adjusted after moving them

* fixed internal issue #2150: UI - loading a saved query does not update the list of bind
  parameters

* removed option `--cluster.my-local-info` in favor of persisted server UUIDs

  The option `--cluster.my-local-info` was deprecated since ArangoDB 3.3.

* added new collection property `cacheEnabled` which enables in-memory caching for
  documents and primary index entries. Available only when using RocksDB

* arangodump now supports `--threads` option to dump collections in parallel

* arangorestore now supports `--threads` option to restore collections in parallel

* Improvement: The AQL query planner in cluster is now a bit more clever and
  can prepare AQL queries with less network overhead.

  This should speed up simple queries in cluster mode, on complex queries it
  will most likely not show any performance effect.
  It will especially show effects on collections with a very high amount of Shards.

* removed remainders of dysfunctional `/_admin/cluster-test` and `/_admin/clusterCheckPort`
  API endpoints and removed them from documentation

* added new query option `stream` to enable streaming query execution via the
  `POST /_api/cursor` rest interface.

* fixed issue #4698: databases within the UI are now displayed in a sorted order.

* Behavior of permissions for databases and collections changed:
  The new fallback rule for databases for which an access level is not explicitly specified:
  Choose the higher access level of:
    * A wildcard database grant
    * A database grant on the `_system` database
  The new fallback rule for collections for which an access level is not explicitly specified:
  Choose the higher access level of:
    * Any wildcard access grant in the same database, or on "*/*"
    * The access level for the current database
    * The access level for the `_system` database

* fixed issue #4583: add AQL ASSERT and AQL WARN

* renamed startup option `--replication.automatic-failover` to
  `--replication.active-failover`
  using the old option name will still work in ArangoDB 3.4, but the old option
  will be removed afterwards

* index selectivity estimates for RocksDB engine are now eventually consistent

  This change addresses a previous issue where some index updates could be
  "lost" from the view of the internal selectivity estimate, leading to
  inaccurate estimates. The issue is solved now, but there can be up to a second
  or so delay before updates are reflected in the estimates.

* support `returnOld` and `returnNew` attributes for in the following HTTP REST
  APIs:

  * /_api/gharial/<graph>/vertex/<collection>
  * /_api/gharial/<graph>/edge/<collection>

  The exception from this is that the HTTP DELETE verb for these APIs does not
  support `returnOld` because that would make the existing API incompatible

* fixed internal issue #478: remove unused and undocumented REST API endpoints
  _admin/statistics/short and _admin/statistics/long

  These APIs were available in ArangoDB's REST API, but have not been called by
  ArangoDB itself nor have they been part of the documented API. They have been
  superseded by other REST APIs and were partially dysfunctional. Therefore
  these two endpoints have been removed entirely.

* fixed issue #1532: reload users on restore

* fixed internal issue #1475: when restoring a cluster dump to a single server
  ignore indexes of type primary and edge since we mustn't create them here.

* fixed internal issue #1439: improve performance of any-iterator for RocksDB

* issue #1190: added option `--create-database` for arangoimport

* UI: updated dygraph js library to version 2.1.0

* renamed arangoimp to arangoimport for consistency
  Release packages will still install arangoimp as a symlink so user scripts
  invoking arangoimp do not need to be changed

* UI: Shard distribution view now has an accordion view instead of displaying
  all shards of all collections at once.

* fixed issue #4393: broken handling of unix domain sockets in JS_Download

* added AQL function `IS_KEY`
  this function checks if the value passed to it can be used as a document key,
  i.e. as the value of the `_key` attribute

* added AQL functions `SORTED` and `SORTED_UNIQUE`

  `SORTED` will return a sorted version of the input array using AQL's internal
  comparison order
  `SORTED_UNIQUE` will do the same, but additionally removes duplicates.

* added C++ implementation for AQL functions `DATE_NOW`, `DATE_ISO8601`,
  `DATE_TIMESTAMP`, `IS_DATESTRING`, `DATE_DAYOFWEEK`, `DATE_YEAR`,
  `DATE_MONTH`, `DATE_DAY`, `DATE_HOUR`, `DATE_MINUTE`, `DATE_SECOND`,
  `DATE_MILLISECOND`, `DATE_DAYOFYEAR`, `DATE_ISOWEEK`, `DATE_LEAPYEAR`,
  `DATE_QUARTER`, `DATE_DAYS_IN_MONTH`, `DATE_ADD`, `DATE_SUBTRACT`,
  `DATE_DIFF`, `DATE_COMPARE`, `TRANSLATE` and `SHA512`

* fixed a bug where clusterinfo missed changes to plan after agency
  callback is registred for create collection

* Foxx manifest.json files can now contain a $schema key with the value
  of "http://json.schemastore.org/foxx-manifest" to improve tooling support.

* fixed agency restart from compaction without data

* fixed agency's log compaction for internal issue #2249

* only load Plan and Current from agency when actually needed


v3.3.18 (XXXX-XX-XX)
--------------------

* improved logging in case of replication errors

* recover short server id from agency after a restart of a cluster node

  this fixes problems with short server ids being set to 0 after a node restart,
  which then prevented cursor result load-forwarding between multiple coordinators
  to work properly

  this should fix arangojs#573

* increased default timeouts in replication

  this decreases the chances of followers not getting in sync with leaders because
  of replication operations timing out

* fixed internal issue #1983: the Web UI was showing a deletion confirmation
  multiple times.

* handle missing `_frontend` collections gracefully

  the `_frontend` system collection is not required for normal ArangoDB operations,
  so if it is missing for whatever reason, ensure that normal operations can go
  on.


v3.3.17 (2018-10-04)
--------------------

* upgraded arangosync version to 0.6.0

* added several advanced options for configuring and debugging LDAP connections.
  Please note that some of the following options are platform-specific and may not 
  work on all platforms or with all LDAP servers reliably:

  - `--ldap.serialized`: whether or not calls into the underlying LDAP library 
    should be serialized.
    This option can be used to work around thread-unsafe LDAP library functionality.
  - `--ldap.serialize-timeout`: sets the timeout value that is used when waiting to 
    enter the LDAP library call serialization lock. This is only meaningful when 
    `--ldap.serialized` has been set to `true`. 
  - `--ldap.retries`: number of tries to attempt a connection. Setting this to values 
    greater than one will make ArangoDB retry to contact the LDAP server in case no 
    connection can be made initially.
  - `--ldap.restart`: whether or not the LDAP library should implicitly restart 
    connections
  - `--ldap.referrals`: whether or not the LDAP library should implicitly chase 
    referrals
  - `--ldap.debug`: turn on internal OpenLDAP library output (warning: will print 
    to stdout).
  - `--ldap.timeout`: timeout value (in seconds) for synchronous LDAP API calls 
    (a value of 0 means default timeout).
  - `--ldap.network-timeout`: timeout value (in seconds) after which network operations 
    following the initial connection return in case of no activity (a value of 0 means 
    default timeout).
  - `--ldap.async-connect`: whether or not the connection to the LDAP library will 
    be done asynchronously.

* fixed a shutdown race in ArangoDB's logger, which could have led to some buffered
  log messages being discarded on shutdown

* display shard synchronization progress for collections outside of the
  `_system` database

* fixed issue #6611: Properly display JSON properties of user defined foxx services
  configuration within the web UI

* fixed issue #6583: Agency node segfaults if sent an authenticated HTTP request is sent to its port

* when cleaning out a leader it could happen that it became follower instead of 
  being removed completely

* make synchronous replication detect more error cases when followers cannot
  apply the changes from the leader

* fix some TLS errors that occurred when combining HTTPS/TLS transport with the
  VelocyStream protocol (VST)

  That combination could have led to spurious errors such as "TLS padding error"
  or "Tag mismatch" and connections being closed 

* agency endpoint updates now go through RAFT


v3.3.16 (2018-09-19)
--------------------

* fix undefined behavior in AQL query result cache

* the query editor within the web ui is now catching http 501 responses
  properly

* fixed issue #6495 (Document not found when removing records)

* fixed undefined behavior in cluster plan-loading procedure that may have 
  unintentionally modified a shared structure

* reduce overhead of function initialization in AQL COLLECT aggregate functions,
  for functions COUNT/LENGTH, SUM and AVG

  this optimization will only be noticable when the COLLECT produces many groups
  and the "hash" COLLECT variant is used

* fixed potential out-of-bounds access in admin log REST handler /_admin/log,
  which could have led to the server returning an HTTP 500 error

* catch more exceptions in replication and handle them appropriately


v3.3.15 (2018-09-10)
--------------------

* fixed an issue in the "sorted" AQL COLLECT variant, that may have led to producing
  an incorrect number of results

* upgraded arangodb starter version to 0.13.3

* fixed issue #5941 if using breadth-first search in traversals uniqueness checks
  on path (vertices and edges) have not been applied. In SmartGraphs the checks
  have been executed properly.

* added more detailed progress output to arangorestore, showing the percentage of
  how much data is restored for bigger collections plus a set of overview statistics
  after each processed collection

* added option `--rocksdb.use-file-logging` to enable writing of RocksDB's own
  informational LOG files into RocksDB's database directory.

  This option is turned off by default, but can be enabled for debugging RocksDB
  internals and performance.

* improved error messages when managing Foxx services

  Install/replace/upgrade will now provide additional information when an error
  is encountered during setup. Errors encountered during a `require` call will
  also include information about the underlying cause in the error message.

* fixed some Foxx script names being displayed incorrectly in web UI and Foxx CLI

* added startup option `--query.optimizer-max-plans value`

  This option allows limiting the number of query execution plans created by the 
  AQL optimizer for any incoming queries. The default value is `128`.

  By adjusting this value it can be controlled how many different query execution 
  plans the AQL query optimizer will generate at most for any given AQL query. 
  Normally the AQL query optimizer will generate a single execution plan per AQL query, 
  but there are some cases in which it creates multiple competing plans. More plans
  can lead to better optimized queries, however, plan creation has its costs. The
  more plans are created and shipped through the optimization pipeline, the more time 
  will be spent in the optimizer.

  Lowering this option's value will make the optimizer stop creating additional plans 
  when it has already created enough plans.

  Note that this setting controls the default maximum number of plans to create. The
  value can still be adjusted on a per-query basis by setting the *maxNumberOfPlans*
  attribute when running a query.

  This change also lowers the default maximum number of query plans from 192 to 128.

* bug fix: facilitate faster shutdown of coordinators and db servers

* cluster nodes should retry registering in agency until successful

* fixed some web ui action events related to Running Queries view and Slow
  Queries History view

* Create a default pacing algorithm for arangoimport to avoid TimeoutErrors
  on VMs with limited disk throughput

* backport PR 6150: establish unique function to indicate when
  application is terminating and therefore network retries should not occur

* backport PR #5201: eliminate race scenario where handlePlanChange
  could run infinite times after an execution exceeded 7.4 second time span


v3.3.14 (2018-08-15)
--------------------

* upgraded arangodb starter version to 0.13.1

* Foxx HTTP API errors now log stacktraces

* fixed issue #5736: Foxx HTTP API responds with 500 error when request body
  is too short

* fixed issue #5831: custom queries in the ui could not be loaded if the user
  only has read access to the _system database.

* fixed internal issue #2566: corrected web UI alignment of the nodes table

* fixed internal issue #2869: when attaching a follower with global applier to an
  authenticated leader already existing users have not been replicated, all users
  created/modified later are replicated.

* fixed internal issue #2865: dumping from an authenticated arangodb the users have
  not been included

* fixed issue #5943: misplaced database ui icon and wrong cursor type were used

* fixed issue #5354: updated the web UI JSON editor, improved usability

* fixed issue #5648: fixed error message when saving unsupported document types

* fixed issue #6076: Segmentation fault after AQL query

  This also fixes issues #6131 and #6174

* fixed issue #5884: Subquery nodes are no longer created on DBServers

* fixed issue #6031: Broken LIMIT in nested list iterations

* fixed internal issue #2812: Cluster fails to create many indexes in parallel

* intermediate commits in the RocksDB engine are now only enabled in standalone AQL
  queries (not within a JS transaction), standalone truncate as well as for the
  "import" API

* Bug fix: race condition could request data from Agency registry that did not
  exist yet.  This caused a throw that would end the Supervision thread.
  All registry query APIs no longer throw exceptions.


v3.3.13 (2018-07-26)
--------------------

* fixed internal issue #2567: the Web UI was showing the possibility to move a
  shard from a follower to the current leader

* fixed issue #5977: Unexpected execution plan when subquery contains COLLECT

* Bugfix: The AQL syntax variants `UPDATE/REPLACE k WITH d` now correctly take
  _rev from k instead of d (when ignoreRevs is false) and ignore d._rev.

* put an upper bound on the number of documents to be scanned when using
  `db.<collection>.any()` in the RocksDB storage engine

  previous versions of ArangoDB did a scan of a random amount of documents in
  the collection, up to the total number of documents available. this produced
  a random selection with a good quality, but needed to scan half the number
  of documents in the collection on average.

  The new version will only scan up to 500 documents, so it produces a less
  random result, but will be a lot faster especially for large collections.

  The implementation of `any()` for the MMFiles engine remains unchanged. The
  MMFiles engine will pick a random document from the entire range of the
  in-memory primary index without performing scans.

* return an empty result set instead of an "out of memory" exception when
  querying the geo index with invalid (out of range) coordinates

* added load balancer support and user-restriction to cursor API.

  If a cursor is accessed on a different coordinator than where it was created,
  the requests will be forwarded to the correct coordinator. If a cursor is
  accessed by a different user than the one who created it, the request will
  be denied.

* keep failed follower in followers list in Plan.

  This increases the changes of a failed follower getting back into sync if the
  follower comes back after a short time. In this case the follower can try to
  get in sync again, which normally takes less time than seeding a completely
  new follower.

* fix assertion failure and undefined behavior in Unix domain socket connections,
  introduced by 3.3.12

* added configuration option `--rocksdb.sync-interval`

  This option specifies interval (in milliseconds) that ArangoDB will use to
  automatically synchronize data in RocksDB's write-ahead log (WAL) files to
  disk. Automatic syncs will only be performed for not-yet synchronized data,
  and only for operations that have been executed without the *waitForSync*
  attribute.

  Automatic synchronization is performed by a background thread. The default
  sync interval is 0, meaning the automatic background syncing is turned off.
  Background syncing in 3.3 is opt-in, whereas in ArangoDB 3.4 the default sync
  interval will be 100 milliseconds.

  Note: this option is not supported on Windows platforms. Setting the sync
  interval to a value greater 0 will produce a startup warning.

* fixed graph creation sometimes failing with 'edge collection
  already used in edge def' when the edge definition contained multiple vertex
  collections, despite the edge definitions being identical

* inception could get caught in a trap, where agent configuration
  version and timeout multiplier lead to incapacitated agency

* fixed issue #5827: Batch request handling incompatible with .NET's default
  ContentType format

* fixed agency's log compaction for internal issue #2249

* inspector collects additionally disk data size and storage engine statistics


v3.3.12 (2018-07-12)
--------------------

* issue #5854: RocksDB engine would frequently request a new DelayToken.  This caused
  excessive write delay on the next Put() call.  Alternate approach taken.

* fixed graph creation under some circumstances failing with 'edge collection
  already used in edge def' despite the edge definitions being identical

* fixed issue #5727: Edge document with user provided key is inserted as many
  times as the number of shards, violating the primary index

* fixed internal issue #2658: AQL modification queries did not allow `_rev`
  checking. There is now a new option `ignoreRevs` which can be set to `false`
  in order to force AQL modification queries to match revision ids before
  doing any modifications

* fixed issue #5679: Replication applier restrictions will crash synchronisation
  after initial sync

* fixed potential issue in RETURN DISTINCT CollectBlock implementation
  that led to the block producing an empty result

* changed communication tasks to use boost strands instead of locks,
  this fixes a race condition with parallel VST communication over
  SSL

* fixed agency restart from compaction without data

* fixed for agent coming back to agency with changed endpoint and
  total data loss

* more patient agency tests to allow for ASAN tests to successfully finish


v3.3.11 (2018-06-26)
--------------------

* upgraded arangosync version to 0.5.3

* upgraded arangodb starter version to 0.12.0

* fixed internal issue #2559: "unexpected document key" error when custom
  shard keys are used and the "allowUserKeys" key generator option is set
  to false

* fixed AQL DOCUMENT lookup function for documents for sharded collections with
  more than a single shard and using a custom shard key (i.e. some shard
  key attribute other than `_key`).
  The previous implementation of DOCUMENT restricted to lookup to a single
  shard in all cases, though this restriction was invalid. That lead to
  `DOCUMENT` not finding documents in cases the wrong shard was contacted. The
  fixed implementation in 3.3.11 will reach out to all shards to find the
  document, meaning it will produce the correct result, but will cause more
  cluster-internal traffic. This increase in traffic may be high if the number
  of shards is also high, because each invocation of `DOCUMENT` will have to
  contact all shards.
  There will be no performance difference for non-sharded collections or
  collections that are sharded by `_key` or that only have a single shard.

* reimplemented replication view in web UI

* fixed internal issue #2256: ui, document id not showing up when deleting a document

* fixed internal issue #2163: wrong labels within foxx validation of service
  input parameters

* fixed internal issue #2160: fixed misplaced tooltips in indices view

* added new arangoinspect client tool, to help users and customers easily collect
  information of any ArangoDB server setup, and facilitate troubleshooting for the
  ArangoDB Support Team


v3.3.10 (2018-06-04)
--------------------

* make optimizer rule "remove-filter-covered-by-index" not stop after removing
  a sub-condition from a FILTER statement, but pass the optimized FILTER
  statement again into the optimizer rule for further optimizations.
  This allows optimizing away some more FILTER conditions than before.

* allow accessing /_admin/status URL on followers too in active failover setup

* fix cluster COLLECT optimization for attributes that were in "sorted" variant of
  COLLECT and that were provided by a sorted index on the collected attribute

* apply fulltext index optimization rule for multiple fulltext searches in
  the same query

  this fixes https://stackoverflow.com/questions/50496274/two-fulltext-searches-on-arangodb-cluster-v8-is-involved

* validate `_from` and `_to` values of edges on updates consistently

* fixed issue #5400: Unexpected AQL Result

* fixed issue #5429: Frequent 'updated local foxx repository' messages

* fixed issue #5252: Empty result if FULLTEXT() is used together with LIMIT offset

* fixed issue #5035: fixed a vulnerability issue within the web ui's index view

* inception was ignoring leader's configuration


v3.3.9 (2018-05-17)
-------------------

* added `/_admin/repair/distributeShardsLike` that repairs collections with
  distributeShardsLike where the shards aren't actually distributed like in the
  prototype collection, as could happen due to internal issue #1770

* fixed Foxx queues bug when queues are created in a request handler with an
  ArangoDB authentication header

* upgraded arangosync version to 0.5.1

* upgraded arangodb starter version to 0.11.3

* fix cluster upgrading issue introduced in 3.3.8

  the issue made arangod crash when starting a DB server with option
  `--database.auto-upgrade true`

* fix C++ implementation of AQL ZIP function to return each distinct attribute
  name only once. The previous implementation added non-unique attribute names
  multiple times, which led to follow-up issues.
  Now if an attribute name occurs multiple times in the input list of attribute
  names, it will only be incorporated once into the result object, with the
  value that corresponds to the first occurrence.
  This fix also changes the V8 implementation of the ZIP function, which now
  will always return the first value for non-unique attribute names and not the
  last occurring value.

* self heal during a Foxx service install, upgrade or replace no longer breaks
  the respective operation

* make /_api/index, /_api/database and /_api/user REST handlers use the scheduler's
  internal queue, so they do not run in an I/O handling thread

* fixed issue #4919: C++ implementation of LIKE function now matches the old and
  correct behavior of the JavaScript implementation.

* added REST API endpoint /_admin/server/availability for monitoring purposes

* UI: fixed an unreasonable event bug within the modal view engine

* fixed issue #3811: gharial api is now checking existence of _from and _to vertices
  during edge creation

* fixed internal issue #2149: number of documents in the UI is not adjusted after
  moving them

* fixed internal issue #2150: UI - loading a saved query does not update the list
  of bind parameters

* fixed internal issue #2147 - fixed database filter in UI

* fixed issue #4934: Wrong used GeoIndex depending on FILTER order

* added `query` and `aql.literal` helpers to `@arangodb` module.

* remove post-sort from GatherNode in cluster AQL queries that do use indexes
  for filtering but that do not require a sorted result

  This optimization can speed up gathering data from multiple shards, because
  it allows to remove a merge sort of the individual shards' results.

* extend the already existing "reduce-extraction-to-projection" AQL optimizer
  rule for RocksDB to provide projections of up to 5 document attributes. The
  previous implementation only supported a projection for a single document
  attribute. The new implementation will extract up to 5 document attributes from
  a document while scanning a collection via an EnumerateCollectionNode.
  Additionally the new version of the optimizer rule can also produce projections
  when scanning an index via an IndexNode.
  The optimization is benefial especially for huge documents because it will copy
  out only the projected attributes from the document instead of copying the entire
  document data from the storage engine.

  When applied, the explainer will show the projected attributes in a `projections`
  remark for an EnumerateCollectionNode or IndexNode. The optimization is limited
  to the RocksDB storage engine.

* added index-only optimization for AQL queries that can satisfy the retrieval of
  all required document attributes directly from an index.

  This optimization will be triggered for the RocksDB engine if an index is used
  that covers all required attributes of the document used later on in the query.
  If applied, it will save retrieving the actual document data (which would require
  an extra lookup in RocksDB), but will instead build the document data solely
  from the index values found. It will only be applied when using up to 5 attributes
  from the document, and only if the rest of the document data is not used later
  on in the query.

  The optimization is currently available for the RocksDB engine for the index types
  primary, edge, hash, skiplist and persistent.

  If the optimization is applied, it will show up as "index only" in an AQL
  query's execution plan for an IndexNode.

* added scan-only optimization for AQL queries that iterate over collections or
  indexes and that do not need to return the actual document values.

  Not fetching the document values from the storage engine will provide a
  considerable speedup when using the RocksDB engine, but may also help a bit
  in case of the MMFiles engine. The optimization will only be applied when
  full-scanning or index-scanning a collection without refering to any of its
  documents later on, and, for an IndexNode, if all filter conditions for the
  documents of the collection are covered by the index.

  If the optimization is applied, it will show up as "scan only" in an AQL
  query's execution plan for an EnumerateCollectionNode or an IndexNode.

* extend existing "collect-in-cluster" optimizer rule to run grouping, counting
  and deduplication on the DB servers in several cases, so that the coordinator
  will only need to sum up the potentially smaller results from the individual shards.

  The following types of COLLECT queries are covered now:
  - RETURN DISTINCT expr
  - COLLECT WITH COUNT INTO ...
  - COLLECT var1 = expr1, ..., varn = exprn (WITH COUNT INTO ...), without INTO or KEEP
  - COLLECT var1 = expr1, ..., varn = exprn AGGREGATE ..., without INTO or KEEP, for
    aggregate functions COUNT/LENGTH, SUM, MIN and MAX.

* honor specified COLLECT method in AQL COLLECT options

  for example, when the user explicitly asks for the COLLECT method
  to be `sorted`, the optimizer will now not produce an alternative
  version of the plan using the hash method.

  additionally, if the user explcitly asks for the COLLECT method to
  be `hash`, the optimizer will now change the existing plan to use
  the hash method if possible instead of just creating an alternative
  plan.

  `COLLECT ... OPTIONS { method: 'sorted' }` => always use sorted method
  `COLLECT ... OPTIONS { method: 'hash' }`   => use hash if this is technically possible
  `COLLECT ...` (no options)                 => create a plan using sorted, and another plan using hash method

* added bulk document lookups for MMFiles engine, which will improve the performance
  of document lookups from an inside an index in case the index lookup produces many
  documents


v3.3.8 (2018-04-24)
-------------------

* included version of ArangoDB Starter (`arangodb` binary) updated to v0.10.11,
  see [Starter changelog](https://github.com/arangodb-helper/arangodb/blob/master/CHANGELOG.md)

* added arangod startup option `--dump-options` to print all configuration parameters
  as a JSON object

* fixed: (Enterprise only) If you restore a SmartGraph where the collections
  are still existing and are supposed to be dropped on restore we ended up in
  duplicate name error. This is now gone and the SmartGraph is correctly restored.

* fix lookups by `_id` in smart graph edge collections

* improve startup resilience in case there are datafile errors (MMFiles)

  also allow repairing broken VERSION files automatically on startup by
  specifying the option `--database.ignore-datafile-errors true`

* fix issue #4582: UI query editor now supports usage of empty string as bind parameter value

* fixed internal issue #2148: Number of documents found by filter is misleading in web UI

* added startup option `--database.required-directory-state`

  using this option it is possible to require the database directory to be
  in a specific state on startup. the options for this value are:

  - non-existing: database directory must not exist
  - existing: database directory must exist
  - empty: database directory must exist but be empty
  - populated: database directory must exist and contain specific files already
  - any: any state allowed

* field "$schema" in Foxx manifest.json files no longer produce warnings

* added `@arangodb/locals` module to expose the Foxx service context as an
  alternative to using `module.context` directly.

* `db._executeTransaction` now accepts collection objects as collections.

* supervision can be put into maintenance mode


v3.3.7 (2018-04-11)
-------------------

* added hidden option `--query.registry-ttl` to control the lifetime of cluster AQL
  query parts

* fixed internal issue #2237: AQL queries on collections with replicationFactor:
  "satellite" crashed arangod in single server mode

* fixed restore of satellite collections: replicationFactor was set to 1 during
  restore

* fixed dump and restore of smart graphs:
  a) The dump will not include the hidden shadow collections anymore, they were dumped
     accidentially and only contain duplicated data.
  b) Restore will now ignore hidden shadow collections as all data is contained
     in the smart-edge collection. You can manually include these collections from an
     old dump (3.3.5 or earlier) by using `--force`.
  c) Restore of a smart-graph will now create smart collections properly instead
     of getting into `TIMEOUT_IN_CLUSTER_OPERATION`

* fixed issue in AQL query optimizer rule "restrict-to-single-shard", which
  may have sent documents to a wrong shard in AQL INSERT queries that specified
  the value for `_key` using an expression (and not a constant value)
  Important: if you were affected by this bug in v3.3.5 it is required that you
  recreate your dataset in v3.3.6 (i.e. dumping and restoring) instead of doing
  a simple binary upgrade

* added /_admin/status HTTP API for debugging purposes

* added ArangoShell helper function for packaging all information about an
  AQL query so it can be run and analyzed elsewhere:

  query = "FOR doc IN mycollection FILTER doc.value > 42 RETURN doc";
  require("@arangodb/aql/explainer").debugDump("/tmp/query-debug-info", query);

  Entitled users can send the generated file to the ArangoDB support to facilitate
  reproduction and debugging.

* added hidden option `--server.ask-jwt-secret`. This is an internal option
  for debugging and should not be exposed to end-users.

* fix for internal issue #2215. supervision will now wait for agent to
  fully prepare before adding 10 second grace period after leadership change

* fixed internal issue #2215's FailedLeader timeout bug

v3.3.5 (2018-03-28)
-------------------

* fixed issue #4934: Wrong used GeoIndex depending on FILTER order

* make build id appear in startup log message alongside with other version info

* make AQL data modification operations that are sent to all shards and that are
  supposed to return values (i.e. `RETURN OLD` or `RETURN NEW`) not return fake
  empty result rows if the document to be updated/replaced/removed was not present
  on the target shard

* added AQL optimizer rule `restrict-to-single-shard`

  This rule will kick in if a collection operation (index lookup or data
  modification operation) will only affect a single shard, and the operation can be
  restricted to the single shard and is not applied for all shards. This optimization
  can be applied for queries that access a collection only once in the query, and that
  do not use traversals, shortest path queries and that do not access collection data
  dynamically using the `DOCUMENT`, `FULLTEXT`, `NEAR` or `WITHIN` AQL functions.
  Additionally, the optimizer will only pull off this optimization if can safely
  determine the values of all the collection's shard keys from the query, and when the
  shard keys are covered by a single index (this is always true if the shard key is
  the default `_key`)

* display missing attributes of GatherNodes in AQL explain output

* make AQL optimizer rule `undistribute-remove-after-enum-coll` fire in a few
  more cases in which it is possible

* slightly improve index selection for the RocksDB engine when there are multiple
  competing indexes with the same attribute prefixes, but different amount of
  attributes covered. In this case, the more specialized index will be preferred
  now

* fix issue #4924: removeFollower now prefers to remove the last follower(s)

* added "collect-in-cluster" optimizer rule to have COLLECT WITH COUNT queries
  without grouping being executed on the DB servers and the coordinator only summing
  up the counts from the individual shards

* fixed issue #4900: Nested FOR query uses index but ignores other filters

* properly exit v8::Context in one place where it was missing before

* added hidden option `--cluster.index-create-timeout` for controlling the
  default value of the index creation timeout in cluster
  under normal circumstances, this option does not need to be adjusted

* increase default timeout for index creation in cluster to 3600s

* fixed issue #4843: Query-Result has more Docs than the Collection itself

* fixed the behavior of ClusterInfo when waiting for current to catch
  up with plan in create collection.

* fixed issue #4827: COLLECT on edge _to field doesn't group distinct values as expected (MMFiles)


v3.3.4 (2018-03-01)
-------------------

* fix AQL `fullCount` result value in some cluster cases when it was off a bit

* fix issue #4651: Simple query taking forever until a request timeout error

* fix issue #4657: fixed incomplete content type header

* Vastly improved the Foxx Store UI

* fix issue #4677: AQL WITH with bind parameters results in "access after data-modification"
  for two independent UPSERTs

* remove unused startup option `--ldap.permissions-attribute-name`

* fix issue #4457: create /var/tmp/arangod with correct user in supervisor mode

* remove long disfunctional admin/long_echo handler

* fixed Foxx API:

  * PUT /_api/foxx/service: Respect force flag
  * PATCH /_api/foxx/service: Check whether a service under given mount exists

* internal issue #1726: supervision failed to remove multiple servers
  from health monitoring at once.

* more information from inception, why agent is activated

* fixed a bug where supervision tried to deal with shards of virtual collections

* fix internal issue #1770: collection creation using distributeShardsLike yields
  errors and did not distribute shards correctly in the following cases:
  1. If numberOfShards * replicationFactor % nrDBServers != 0
     (shards * replication is not divisible by DBServers).
  2. If there was failover / move shard case on the leading collection
     and creating the follower collection afterwards.

* fix timeout issues in replication client expiration

* added missing edge filter to neighbors-only traversals
  in case a filter condition was moved into the traverser and the traversal was
  executed in breadth-first mode and was returning each visited vertex exactly
  once, and there was a filter on the edges of the path and the resulting vertices
  and edges were not used later, the edge filter was not applied

* fixed issue #4160: Run arangod with "--database.auto-upgrade" option always crash silently without error log

* fix internal issue #1848: AQL optimizer was trying to resolve attribute accesses
  to attributes of constant object values at query compile time, but only did so far
  the very first attribute in each object

  this fixes https://stackoverflow.com/questions/48648737/beginner-bug-in-for-loops-from-objects

* fix inconvenience: If we want to start server with a non-existing
  --javascript.app-path it will now be created (if possible)

* fixed: REST API `POST _api/foxx` now returns HTTP code 201 on success, as documented.
         returned 200 before.

* fixed: REST API `PATCH _api/foxx/dependencies` now updates the existing dependencies
         instead of replacing them.

* fixed: Foxx upload of single javascript file. You now can upload via http-url pointing
         to a javascript file.

* fixed issue #4395: If your foxx app includes an `APP` folder it got
         accidently removed by selfhealing this is not the case anymore.

* fixed internal issue #1969 - command apt-get purge/remove arangodb3e was failing


v3.3.3 (2018-01-16)
-------------------

* fix issue #4272: VERSION file keeps disappearing

* fix internal issue #81: quotation marks disappeared when switching table/json
  editor in the query editor ui

* added option `--rocksdb.throttle` to control whether write-throttling is enabled
  Write-throttling is turned on by default, to reduce chances of compactions getting
  too far behind and blocking incoming writes.

* fixed issue #4308: Crash when getter for error.name throws an error (on Windows)

* UI: fixed a query editor caching and parsing issue

* Fixed internal issue #1683: fixes an UI issue where a collection name gets wrongly cached
  within the documents overview of a collection.

* Fixed an issue with the index estimates in RocksDB in the case a transaction is aborted.
  Former the index estimates were modified if the transaction commited or not.
  Now they will only be modified if the transaction commited successfully.

* UI: optimized login view for very small screen sizes

* Truncate in RocksDB will now do intermediate commits every 10.000 documents
  if truncate fails or the server crashes during this operation all deletes
  that have been commited so far are persisted.

* make the default value of `--rocksdb.block-cache-shard-bits` use the RocksDB
  default value. This will mostly mean the default number block cache shard
  bits is lower than before, allowing each shard to store more data and cause
  less evictions from block cache

* issue #4222: Permission error preventing AQL query import / export on webui

* UI: optimized error messages for invalid query bind parameter

* UI: upgraded swagger ui to version 3.9.0

* issue #3504: added option `--force-same-database` for arangorestore

  with this option set to true, it is possible to make any arangorestore attempt
  fail if the specified target database does not match the database name
  specified in the source dump's "dump.json" file. it can thus be used to
  prevent restoring data into the "wrong" database

  The option is set to `false` by default to ensure backwards-compatibility

* make the default value of `--rocksdb.block-cache-shard-bits` use the RocksDB
  default value. This will mostly mean the default number block cache shard
  bits is lower than before, allowing each shard to store more data and cause
  less evictions from block cache

* fixed issue #4255: AQL SORT consuming too much memory

* fixed incorrect persistence of RAFT vote and term


v3.3.2 (2018-01-04)
-------------------

* fixed issue #4199: Internal failure: JavaScript exception in file 'arangosh.js'
  at 98,7: ArangoError 4: Expecting type String

* fixed issue in agency supervision with a good server being left in
  failedServers

* distinguish isReady and allInSync in clusterInventory

* fixed issue #4197: AQL statement not working in 3.3.1 when upgraded from 3.2.10

* do not reuse collection ids when restoring collections from a dump, but assign new collection ids, this should prevent collection id conflicts


v3.3.1 (2017-12-28)
-------------------

* UI: displayed wrong wfs property for a collection when using RocksDB as
  storage engine

* added `--ignore-missing` option to arangoimp
  this option allows importing lines with less fields than specified in the CSV
  header line

* changed misleading error message from "no leader" to "not a leader"

* optimize usage of AQL FULLTEXT index function to a FOR loop with index
  usage in some cases
  When the optimization is applied, this especially speeds up fulltext index
  queries in the cluster

* UI: improved the behavior during collection creation in a cluster environment

* Agency lockup fixes for very small machines.

* Agency performance improvement by finer grained locking.

* Use steady_clock in agency whereever possible.

* Agency prevent Supervision thread crash.

* Fix agency integer overflow in timeout calculation.


v3.3.0 (2017-12-14)
-------------------

* release version

* added a missing try/catch block in the supervision thread


v3.3.rc8 (2017-12-12)
---------------------

* UI: fixed broken Foxx configuration keys. Some valid configuration values
  could not be edited via the ui.

* UI: pressing the return key inside a select2 box no longer triggers the modal's
  success function

* UI: coordinators and db servers are now in sorted order (ascending)


v3.3.rc7 (2017-12-07)
---------------------

* fixed issue #3741: fix terminal color output in Windows

* UI: fixed issue #3822: disabled name input field for system collections

* fixed issue #3640: limit in subquery

* fixed issue #3745: Invalid result when using OLD object with array attribute in UPSERT statement

* UI: edge collections were wrongly added to from and to vertices select box during graph creation

* UI: added not found views for documents and collections

* UI: using default user database api during database creation now

* UI: the graph viewer backend now picks one random start vertex of the
  first 1000 documents instead of calling any(). The implementation of
  "any" is known to scale bad on huge collections with RocksDB.

* UI: fixed disappearing of the navigation label in some case special case

* UI: the graph viewer now displays updated label values correctly.
  Additionally the included node/edge editor now closes automatically
  after a successful node/edge update.

* fixed issue #3917: traversals with high maximal depth take extremely long
  in planning phase.


v3.3.rc4 (2017-11-28)
---------------------

* minor bug-fixes


v3.3.rc3 (2017-11-24)
---------------------

* bug-fixes


v3.3.rc2 (2017-11-22)
---------------------

* UI: document/edge editor now remembering their modes (e.g. code or tree)

* UI: optimized error messages for invalid graph definitions. Also fixed a
  graph renderer cleanup error.

* UI: added a delay within the graph viewer while changing the colors of the
  graph. Necessary due different browser behaviour.

* added options `--encryption.keyfile` and `--encryption.key-generator` to arangodump
  and arangorestore

* UI: the graph viewer now displays updated label values correctly.
  Additionally the included node/edge editor now closes automatically
  after a successful node/edge update.

* removed `--recycle-ids` option for arangorestore

  using that option could have led to problems on the restore, with potential
  id conflicts between the originating server (the source dump server) and the
  target server (the restore server)


v3.3.rc1 (2017-11-17)
---------------------

* add readonly mode REST API

* allow compilation of ArangoDB source code with g++ 7

* upgrade minimum required g++ compiler version to g++ 5.4
  That means ArangoDB source code will not compile with g++ 4.x or g++ < 5.4 anymore.

* AQL: during a traversal if a vertex is not found. It will not print an ERROR to the log and continue
  with a NULL value, but will register a warning at the query and continue with a NULL value.
  The situation is not desired as an ERROR as ArangoDB can store edges pointing to non-existing
  vertex which is perfectly valid, but it may be a n issue on the data model, so users
  can directly see it on the query now and do not "by accident" have to check the LOG output.

* introduce `enforceReplicationFactor` attribute for creating collections:
  this optional parameter controls if the coordinator should bail out during collection
  creation if there are not enough DBServers available for the desired `replicationFactor`.

* fixed issue #3516: Show execution time in arangosh

  this change adds more dynamic prompt components for arangosh
  The following components are now available for dynamic prompts,
  settable via the `--console.prompt` option in arangosh:

  - '%t': current time as timestamp
  - '%a': elpased time since ArangoShell start in seconds
  - '%p': duration of last command in seconds
  - '%d': name of current database
  - '%e': current endpoint
  - '%E': current endpoint without protocol
  - '%u': current user

  The time a command takes can be displayed easily by starting arangosh with `--console.prompt "%p> "`.

* make the ArangoShell refill its collection cache when a yet-unknown collection
  is first accessed. This fixes the following problem:

      arangosh1> db._collections();  // shell1 lists all collections
      arangosh2> db._create("test"); // shell2 now creates a new collection 'test'
      arangosh1> db.test.insert({}); // shell1 is not aware of the collection created
                                     // in shell2, so the insert will fail

* make AQL `DISTINCT` not change the order of the results it is applied on

* incremental transfer of initial collection data now can handle partial
  responses for a chunk, allowing the leader/master to send smaller chunks
  (in terms of HTTP response size) and limit memory usage

  this optimization is only active if client applications send the "offset" parameter
  in their requests to PUT `/_api/replication/keys/<id>?type=docs`

* initial creation of shards for cluster collections is now faster with
  `replicationFactor` values bigger than 1. this is achieved by an optimization
  for the case when the collection on the leader is still empty

* potential fix for issue #3517: several "filesystem full" errors in logs
  while there's a lot of disk space

* added C++ implementations for AQL function `SUBSTRING()`, `LEFT()`, `RIGHT()` and `TRIM()`

* show C++ function name of call site in ArangoDB log output

  this requires option `--log.line-number` to be set to *true*

* UI: added word wrapping to query editor

* UI: fixed wrong user attribute name validation, issue #3228

* make AQL return a proper error message in case of a unique key constraint
  violation. previously it only returned the generic "unique constraint violated"
  error message but omitted the details about which index caused the problem.

  This addresses https://stackoverflow.com/questions/46427126/arangodb-3-2-unique-constraint-violation-id-or-key

* added option `--server.local-authentication`

* UI: added user roles

* added config option `--log.color` to toggle colorful logging to terminal

* added config option `--log.thread-name` to additionally log thread names

* usernames must not start with `:role:`, added new options:
    --server.authentication-timeout
    --ldap.roles-attribute-name
    --ldap.roles-transformation
    --ldap.roles-search
    --ldap.superuser-role
    --ldap.roles-include
    --ldap.roles-exclude

* performance improvements for full collection scans and a few other operations
  in MMFiles engine

* added `--rocksdb.encryption-key-generator` for enterprise

* removed `--compat28` parameter from arangodump and replication API

  older ArangoDB versions will no longer be supported by these tools.

* increase the recommended value for `/proc/sys/vm/max_map_count` to a value
  eight times as high as the previous recommended value. Increasing the
  values helps to prevent an ArangoDB server from running out of memory mappings.

  The raised minimum recommended value may lead to ArangoDB showing some startup
  warnings as follows:

      WARNING {memory} maximum number of memory mappings per process is 65530, which seems too low. it is recommended to set it to at least 512000
      WARNING {memory} execute 'sudo sysctl -w "vm.max_map_count=512000"'

* Foxx now warns about malformed configuration/dependency names and aliases in the manifest.


v3.2.17 (XXXX-XX-XX)
--------------------

* added missing virtual destructor for MMFiles transaction data context object

* make synchronous replication detect more error cases when followers cannot
  apply the changes from the leader

* fixed undefined behavior in cluster plan-loading procedure that may have 
  unintentionally modified a shared structure

* cluster nodes should retry registering in agency until successful

* fixed issue #5354: updated the ui json editor, improved usability

* fixed issue #5648: fixed error message when saving unsupported document
  types

* fixed issue #5943: misplaced database ui icon and wrong cursor type were used


v3.2.16 (2018-07-12)
--------------------

* upgraded arangodb starter version to 0.12.0

* make edge cache initialization and invalidation more portable by avoiding memset
  on non-POD types

* fixed internal issue #2256: ui, document id not showing up when deleting a document

* fixed issue #5400: Unexpected AQL Result

* Fixed issue #5035: fixed a vulnerability issue within the web ui's index view

* issue one HTTP call less per cluster AQL query

* self heal during a Foxx service install, upgrade or replace no longer breaks
  the respective operation

* inception was ignoring leader's configuration

* inception could get caught in a trap, where agent configuration
  version and timeout multiplier lead to incapacitated agency

* more patient agency tests to allow for ASAN tests to successfully finish

* fixed for agent coming back to agency with changed endpoint and
  total data loss

* fixed agency restart from compaction without data


v3.2.15 (2018-05-13)
--------------------

* upgraded arangodb starter version to 0.11.2

* make /_api/index and /_api/database REST handlers use the scheduler's internal
  queue, so they do not run in an I/O handling thread

* fixed issue #3811: gharial api is now checking existence of _from and _to vertices
  during edge creation


v3.2.14 (2018-04-20)
--------------------

* field "$schema" in Foxx manifest.json files no longer produce warnings

* added `@arangodb/locals` module to expose the Foxx service context as an
  alternative to using `module.context` directly.

* the internal implementation of REST API `/_api/simple/by-example` now uses
  C++ instead of JavaScript

* supervision can be switched to maintenance mode f.e. for rolling upgrades


v3.2.13 (2018-04-13)
--------------------

* improve startup resilience in case there are datafile errors (MMFiles)

  also allow repairing broken VERSION files automatically on startup by
  specifying the option `--database.ignore-datafile-errors true`

* fix issue #4582: UI query editor now supports usage of empty string as bind parameter value

* fix issue #4924: removeFollower now prefers to remove the last follower(s)

* fixed issue #4934: Wrong used GeoIndex depending on FILTER order

* fixed the behavior of clusterinfo when waiting for current to catch
  up with plan in create collection.

* fix for internal issue #2215. supervision will now wait for agent to
  fully prepare before adding 10 second grace period after leadership change

* fixed interal issue #2215 FailedLeader timeout bug


v3.2.12 (2018-02-27)
--------------------

* remove long disfunctional admin/long_echo handler

* fixed Foxx API:

  * PUT /_api/foxx/service: Respect force flag
  * PATCH /_api/foxx/service: Check whether a service under given mount exists

* fix issue #4457: create /var/tmp/arangod with correct user in supervisor mode

* fix internal issue #1848

  AQL optimizer was trying to resolve attribute accesses
  to attributes of constant object values at query compile time, but only did so far
  the very first attribute in each object

  this fixes https://stackoverflow.com/questions/48648737/beginner-bug-in-for-loops-from-objects

* fix inconvenience: If we want to start server with a non-existing
  --javascript.app-path it will now be created (if possible)

* fixed: REST API `POST _api/foxx` now returns HTTP code 201 on success, as documented.
         returned 200 before.

* fixed: REST API `PATCH _api/foxx/dependencies` now updates the existing dependencies
         instead of replacing them.

* fixed: Foxx upload of single javascript file. You now can upload via http-url pointing
         to a javascript file.

* fixed issue #4395: If your foxx app includes an `APP` folder it got accidently removed by selfhealing
         this is not the case anymore.

* fix internal issue 1770: collection creation using distributeShardsLike yields
  errors and did not distribute shards correctly in the following cases:
  1. If numberOfShards * replicationFactor % nrDBServers != 0
     (shards * replication is not divisible by DBServers).
  2. If there was failover / move shard case on the leading collection
     and creating the follower collection afterwards.

* fix timeout issues in replication client expiration

+ fix some inconsistencies in replication for RocksDB engine that could have led
  to some operations not being shipped from master to slave servers

* fix issue #4272: VERSION file keeps disappearing

* fix internal issue #81: quotation marks disappeared when switching table/json
  editor in the query editor ui

* make the default value of `--rocksdb.block-cache-shard-bits` use the RocksDB
  default value. This will mostly mean the default number block cache shard
  bits is lower than before, allowing each shard to store more data and cause
  less evictions from block cache

* fix issue #4393: broken handling of unix domain sockets in
  JS_Download

* fix internal bug #1726: supervision failed to remove multiple
  removed servers from health UI

* fixed internal issue #1969 - command apt-get purge/remove arangodb3e was failing

* fixed a bug where supervision tried to deal with shards of virtual collections


v3.2.11 (2018-01-17)
--------------------

* Fixed an issue with the index estimates in RocksDB in the case a transaction is aborted.
  Former the index estimates were modified if the transaction commited or not.
  Now they will only be modified if the transaction commited successfully.

* Truncate in RocksDB will now do intermediate commits every 10.000 documents
  if truncate fails or the server crashes during this operation all deletes
  that have been commited so far are persisted.

* fixed issue #4308: Crash when getter for error.name throws an error (on Windows)

* UI: fixed a query editor caching and parsing issue for arrays and objects

* Fixed internal issue #1684: Web UI: saving arrays/objects as bind parameters faulty

* Fixed internal issue #1683: fixes an UI issue where a collection name gets wrongly cached
  within the documents overview of a collection.

* issue #4222: Permission error preventing AQL query import / export on webui

* UI: optimized login view for very small screen sizes

* UI: Shard distribution view now has an accordion view instead of displaying
  all shards of all collections at once.

* UI: optimized error messages for invalid query bind parameter

* fixed missing transaction events in RocksDB asynchronous replication

* fixed issue #4255: AQL SORT consuming too much memory

* fixed issue #4199: Internal failure: JavaScript exception in file 'arangosh.js'
  at 98,7: ArangoError 4: Expecting type String

* fixed issue #3818: Foxx configuration keys cannot contain spaces (will not save)

* UI: displayed wrong "waitForSync" property for a collection when
  using RocksDB as storage engine

* prevent binding to the same combination of IP and port on Windows

* fixed incorrect persistence of RAFT vote and term


v3.2.10 (2017-12-22)
--------------------

* replication: more robust initial sync

* fixed a bug in the RocksDB engine that would prevent recalculated
  collection counts to be actually stored

* fixed issue #4095: Inconsistent query execution plan

* fixed issue #4056: Executing empty query causes crash

* fixed issue #4045: Out of memory in `arangorestore` when no access
  rights to dump files

* fixed issue #3031: New Graph: Edge definitions with edges in
  fromCollections and toCollections

* fixed issue #2668: UI: when following wrong link from edge to vertex in
  nonexisting collection misleading error is printed

* UI: improved the behavior during collection creation in a cluster environment

* UI: the graph viewer backend now picks one random start vertex of the
  first 1000 documents instead of calling any(). The implementation of
  any is known to scale bad on huge collections with rocksdb.

* fixed snapshots becoming potentially invalid after intermediate commits in
  the RocksDB engine

* backport agency inquire API changes

* fixed issue #3822: Field validation error in ArangoDB UI - Minor

* UI: fixed disappearing of the navigation label in some cases

* UI: fixed broken foxx configuration keys. Some valid configuration values
  could not be edited via the ui.

* fixed issue #3640: limit in subquery

* UI: edge collections were wrongly added to from and to vertices select
  box during graph creation

* fixed issue #3741: fix terminal color output in Windows

* fixed issue #3917: traversals with high maximal depth take extremely long
  in planning phase.

* fix equality comparison for MMFiles documents in AQL functions UNIQUE
  and UNION_DISTINCT


v3.2.9 (2017-12-04)
-------------------

* under certain conditions, replication could stop. Now fixed by adding an
  equality check for requireFromPresent tick value

* fixed locking for replication context info in RocksDB engine
  this fixes undefined behavior when parallel requests are made to the
  same replication context

* UI: added not found views for documents and collections

* fixed issue #3858: Foxx queues stuck in 'progress' status

* allow compilation of ArangoDB source code with g++ 7

* fixed issue #3224: Issue in the Foxx microservices examples

* fixed a deadlock in user privilege/permission change routine

* fixed a deadlock on server shutdown

* fixed some collection locking issues in MMFiles engine

* properly report commit errors in AQL write queries to the caller for the
  RocksDB engine

* UI: optimized error messages for invalid graph definitions. Also fixed a
  graph renderer cleanrenderer cleanup error.

* UI: document/edge editor now remembering their modes (e.g. code or tree)

* UI: added a delay within the graph viewer while changing the colors of the
  graph. Necessary due different browser behaviour.

* fix removal of failed cluster nodes via web interface

* back port of ClusterComm::wait fix in devel
  among other things this fixes too eager dropping of other followers in case
  one of the followers does not respond in time

* transact interface in agency should not be inquired as of now

* inquiry tests and blocking of inquiry on AgencyGeneralTransaction

v3.2.8 (2017-11-18)
-------------------

* fixed a race condition occuring when upgrading via linux package manager

* fixed authentication issue during replication


v3.2.7 (2017-11-13)
-------------------

* Cluster customers, which have upgraded from 3.1 to 3.2 need to upgrade
  to 3.2.7. The cluster supervision is otherwise not operational.

* Fixed issue #3597: AQL with path filters returns unexpected results
  In some cases breadth first search in combination with vertex filters
  yields wrong result, the filter was not applied correctly.

* fixed some undefined behavior in some internal value caches for AQL GatherNodes
  and SortNodes, which could have led to sorted results being effectively not
  correctly sorted.

* make the replication applier for the RocksDB engine start automatically after a
  restart of the server if the applier was configured with its `autoStart` property
  set to `true`. previously the replication appliers were only automatically restarted
  at server start for the MMFiles engine.

* fixed arangodump batch size adaptivity in cluster mode and upped default batch size
  for arangodump

  these changes speed up arangodump in cluster context

* smart graphs now return a proper inventory in response to replication inventory
  requests

* fixed issue #3618: Inconsistent behavior of OR statement with object bind parameters

* only users with read/write rights on the "_system" database can now execute
  "_admin/shutdown" as well as modify properties of the write-ahead log (WAL)

* increase default maximum number of V8 contexts to at least 16 if not explicitly
  configured otherwise.
  the procedure for determining the actual maximum value of V8 contexts is unchanged
  apart from the value `16` and works as follows:
  - if explicitly set, the value of the configuration option `--javascript.v8-contexts`
    is used as the maximum number of V8 contexts
  - when the option is not set, the maximum number of V8 contexts is determined
    by the configuration option `--server.threads` if that option is set. if
    `--server.threads` is not set, then the maximum number of V8 contexts is the
    server's reported hardware concurrency (number of processors visible
    to the arangod process). if that would result in a maximum value of less than 16
    in any of these two cases, then the maximum value will be increased to 16.

* fixed issue #3447: ArangoError 1202: AQL: NotFound: (while executing) when
  updating collection

* potential fix for issue #3581: Unexpected "rocksdb unique constraint
  violated" with unique hash index

* fixed geo index optimizer rule for geo indexes with a single (array of coordinates)
  attribute.

* improved the speed of the shards overview in cluster (API endpoint /_api/cluster/shardDistribution API)
  It is now guaranteed to return after ~2 seconds even if the entire cluster is unresponsive.

* fix agency precondition check for complex objects
  this fixes issues with several CAS operations in the agency

* several fixes for agency restart and shutdown

* the cluster-internal representation of planned collection objects is now more
  lightweight than before, using less memory and not allocating any cache for indexes
  etc.

* fixed issue #3403: How to kill long running AQL queries with the browser console's
  AQL (display issue)

* fixed issue #3549: server reading ENGINE config file fails on common standard
  newline character

* UI: fixed error notifications for collection modifications

* several improvements for the truncate operation on collections:

  * the timeout for the truncate operation was increased in cluster mode in
    order to prevent too frequent "could not truncate collection" errors

  * after a truncate operation, collections in MMFiles still used disk space.
    to reclaim disk space used by truncated collection, the truncate actions
    in the web interface and from the ArangoShell now issue an extra WAL flush
    command (in cluster mode, this command is also propagated to all servers).
    the WAL flush allows all servers to write out any pending operations into the
    datafiles of the truncated collection. afterwards, a final journal rotate
    command is sent, which enables the compaction to entirely remove all datafiles
    and journals for the truncated collection, so that all disk space can be
    reclaimed

  * for MMFiles a special method will be called after a truncate operation so that
    all indexes of the collection can free most of their memory. previously some
    indexes (hash and skiplist indexes) partially kept already allocated memory
    in order to avoid future memory allocations

  * after a truncate operation in the RocksDB engine, an additional compaction
    will be triggered for the truncated collection. this compaction removes all
    deletions from the key space so that follow-up scans over the collection's key
    range do not have to filter out lots of already-removed values

  These changes make truncate operations potentially more time-consuming than before,
  but allow for memory/disk space savings afterwards.

* enable JEMalloc background threads for purging and returning unused memory
  back to the operating system (Linux only)

  JEMalloc will create its background threads on demand. The number of background
  threads is capped by the number of CPUs or active arenas. The background threads run
  periodically and purge unused memory pages, allowing memory to be returned to the
  operating system.

  This change will make the arangod process create several additional threads.
  It is accompanied by an increased `TasksMax` value in the systemd service configuration
  file for the arangodb3 service.

* upgraded bundled V8 engine to bugfix version v5.7.492.77

  this upgrade fixes a memory leak in upstream V8 described in
  https://bugs.chromium.org/p/v8/issues/detail?id=5945 that will result in memory
  chunks only getting uncommitted but not unmapped


v3.2.6 (2017-10-26)
-------------------

* UI: fixed event cleanup in cluster shards view

* UI: reduced cluster dashboard api calls

* fixed a permission problem that prevented collection contents to be displayed
  in the web interface

* removed posix_fadvise call from RocksDB's PosixSequentialFile::Read(). This is
  consistent with Facebook PR 2573 (#3505)

  this fix should improve the performance of the replication with the RocksDB
  storage engine

* allow changing of collection replication factor for existing collections

* UI: replicationFactor of a collection is now changeable in a cluster
  environment

* several fixes for the cluster agency

* fixed undefined behavior in the RocksDB-based geo index

* fixed Foxxmaster failover

* purging or removing the Debian/Ubuntu arangodb3 packages now properly stops
  the arangod instance before actuallying purging or removing


v3.2.5 (2017-10-16)
-------------------

* general-graph module and _api/gharial now accept cluster options
  for collection creation. It is now possible to set replicationFactor and
  numberOfShards for all collections created via this graph object.
  So adding a new collection will not result in a singleShard and
  no replication anymore.

* fixed issue #3408: Hard crash in query for pagination

* minimum number of V8 contexts in console mode must be 2, not 1. this is
  required to ensure the console gets one dedicated V8 context and all other
  operations have at least one extra context. This requirement was not enforced
  anymore.

* fixed issue #3395: AQL: cannot instantiate CollectBlock with undetermined
  aggregation method

* UI: fixed wrong user attribute name validation, issue #3228

* fix potential overflow in CRC marker check when a corrupted CRC marker
  is found at the very beginning of an MMFiles datafile

* UI: fixed unresponsive events in cluster shards view

* Add statistics about the V8 context counts and number of available/active/busy
  threads we expose through the server statistics interface.


v3.2.4 (2017-09-26)
-------------------

* UI: no default index selected during index creation

* UI: added replicationFactor option during SmartGraph creation

* make the MMFiles compactor perform less writes during normal compaction
  operation

  This partially fixes issue #3144

* make the MMFiles compactor configurable

  The following options have been added:

* `--compaction.db-sleep-time`: sleep interval between two compaction runs
    (in s)
  * `--compaction.min-interval"`: minimum sleep time between two compaction
     runs (in s)
  * `--compaction.min-small-data-file-size`: minimal filesize threshold
    original datafiles have to be below for a compaction
  * `--compaction.dead-documents-threshold`: minimum unused count of documents
    in a datafile
  * `--compaction.dead-size-threshold`: how many bytes of the source data file
    are allowed to be unused at most
  * `--compaction.dead-size-percent-threshold`: how many percent of the source
    datafile should be unused at least
  * `--compaction.max-files`: Maximum number of files to merge to one file
  * `--compaction.max-result-file-size`: how large may the compaction result
    file become (in bytes)
  * `--compaction.max-file-size-factor`: how large the resulting file may
    be in comparison to the collection's `--database.maximal-journal-size' setting`

* fix downwards-incompatibility in /_api/explain REST handler

* fix Windows implementation for fs.getTempPath() to also create a
  sub-directory as we do on linux

* fixed a multi-threading issue in cluster-internal communication

* performance improvements for traversals and edge lookups

* removed internal memory zone handling code. the memory zones were a leftover
  from the early ArangoDB days and did not provide any value in the current
  implementation.

* (Enterprise only) added `skipInaccessibleCollections` option for AQL queries:
  if set, AQL queries (especially graph traversals) will treat collections to
  which a user has no access rights to as if these collections were empty.

* adjusted scheduler thread handling to start and stop less threads in
  normal operations

* leader-follower replication catchup code has been rewritten in C++

* early stage AQL optimization now also uses the C++ implementations of
  AQL functions if present. Previously it always referred to the JavaScript
  implementations and ignored the C++ implementations. This change gives
  more flexibility to the AQL optimizer.

* ArangoDB tty log output is now colored for log messages with levels
  FATAL, ERR and WARN.

* changed the return values of AQL functions `REGEX_TEST` and `REGEX_REPLACE`
  to `null` when the input regex is invalid. Previous versions of ArangoDB
  partly returned `false` for invalid regexes and partly `null`.

* added `--log.role` option for arangod

  When set to `true`, this option will make the ArangoDB logger print a single
  character with the server's role into each logged message. The roles are:

  - U: undefined/unclear (used at startup)
  - S: single server
  - C: coordinator
  - P: primary
  - A: agent

  The default value for this option is `false`, so no roles will be logged.


v3.2.3 (2017-09-07)
-------------------

* fixed issue #3106: orphan collections could not be registered in general-graph module

* fixed wrong selection of the database inside the internal cluster js api

* added startup option `--server.check-max-memory-mappings` to make arangod check
  the number of memory mappings currently used by the process and compare it with
  the maximum number of allowed mappings as determined by /proc/sys/vm/max_map_count

  The default value is `true`, so the checks will be performed. When the current
  number of mappings exceeds 90% of the maximum number of mappings, the creation
  of further V8 contexts will be deferred.

  Note that this option is effective on Linux systems only.

* arangoimp now has a `--remove-attribute` option

* added V8 context lifetime control options
  `--javascript.v8-contexts-max-invocations` and `--javascript.v8-contexts-max-age`

  These options allow specifying after how many invocations a used V8 context is
  disposed, or after what time a V8 context is disposed automatically after its
  creation. If either of the two thresholds is reached, an idl V8 context will be
  disposed.

  The default value of `--javascript.v8-contexts-max-invocations` is 0, meaning that
  the maximum number of invocations per context is unlimited. The default value
  for `--javascript.v8-contexts-max-age` is 60 seconds.

* fixed wrong UI cluster health information

* fixed issue #3070: Add index in _jobs collection

* fixed issue #3125: HTTP Foxx API JSON parsing

* fixed issue #3120: Foxx queue: job isn't running when server.authentication = true

* fixed supervision failure detection and handling, which happened with simultaneous
  agency leadership change


v3.2.2 (2017-08-23)
-------------------

* make "Rebalance shards" button work in selected database only, and not make
  it rebalance the shards of all databases

* fixed issue #2847: adjust the response of the DELETE `/_api/users/database/*` calls

* fixed issue #3075: Error when upgrading arangoDB on linux ubuntu 16.04

* fixed a buffer overrun in linenoise console input library for long input strings

* increase size of the linenoise input buffer to 8 KB

* abort compilation if the detected GCC or CLANG isn't in the range of compilers
  we support

* fixed spurious cluster hangups by always sending AQL-query related requests
  to the correct servers, even after failover or when a follower drops

  The problem with the previous shard-based approach was that responsibilities
  for shards may change from one server to another at runtime, after the query
  was already instanciated. The coordinator and other parts of the query then
  sent further requests for the query to the servers now responsible for the
  shards.
  However, an AQL query must send all further requests to the same servers on
  which the query was originally instanciated, even in case of failover.
  Otherwise this would potentially send requests to servers that do not know
  about the query, and would also send query shutdown requests to the wrong
  servers, leading to abandoned queries piling up and using resources until
  they automatically time out.

* fixed issue with RocksDB engine acquiring the collection count values too
  early, leading to the collection count values potentially being slightly off
  even in exclusive transactions (for which the exclusive access should provide
  an always-correct count value)

* fixed some issues in leader-follower catch-up code, specifically for the
  RocksDB engine

* make V8 log fatal errors to syslog before it terminates the process.
  This change is effective on Linux only.

* fixed issue with MMFiles engine creating superfluous collection journals
  on shutdown

* fixed issue #3067: Upgrade from 3.2 to 3.2.1 reset autoincrement keys

* fixed issue #3044: ArangoDB server shutdown unexpectedly

* fixed issue #3039: Incorrect filter interpretation

* fixed issue #3037: Foxx, internal server error when I try to add a new service

* improved MMFiles fulltext index document removal performance
  and fulltext index query performance for bigger result sets

* ui: fixed a display bug within the slow and running queries view

* ui: fixed a bug when success event triggers twice in a modal

* ui: fixed the appearance of the documents filter

* ui: graph vertex collections not restricted to 10 anymore

* fixed issue #2835: UI detection of JWT token in case of server restart or upgrade

* upgrade jemalloc version to 5.0.1

  This fixes problems with the memory allocator returing "out of memory" when
  calling munmap to free memory in order to return it to the OS.

  It seems that calling munmap on Linux can increase the number of mappings, at least
  when a region is partially unmapped. This can lead to the process exceeding its
  maximum number of mappings, and munmap and future calls to mmap returning errors.

  jemalloc version 5.0.1 does not have the `--enable-munmap` configure option anymore,
  so the problem is avoided. To return memory to the OS eventually, jemalloc 5's
  background purge threads are used on Linux.

* fixed issue #2978: log something more obvious when you log a Buffer

* fixed issue #2982: AQL parse error?

* fixed issue #3125: HTTP Foxx API Json parsing

v3.2.1 (2017-08-09)
-------------------

* added C++ implementations for AQL functions `LEFT()`, `RIGHT()` and `TRIM()`

* fixed docs for issue #2968: Collection _key autoincrement value increases on error

* fixed issue #3011: Optimizer rule reduce-extraction-to-projection breaks queries

* Now allowing to restore users in a sharded environment as well
  It is still not possible to restore collections that are sharded
  differently than by _key.

* fixed an issue with restoring of system collections and user rights.
  It was not possible to restore users into an authenticated server.

* fixed issue #2977: Documentation for db._createDatabase is wrong

* ui: added bind parameters to slow query history view

* fixed issue #1751: Slow Query API should provide bind parameters, webui should display them

* ui: fixed a bug when moving multiple documents was not possible

* fixed docs for issue #2968: Collection _key autoincrement value increases on error

* AQL CHAR_LENGTH(null) returns now 0. Since AQL TO_STRING(null) is '' (string of length 0)

* ui: now supports single js file upload for Foxx services in addition to zip files

* fixed a multi-threading issue in the agency when callElection was called
  while the Supervision was calling updateSnapshot

* added startup option `--query.tracking-with-bindvars`

  This option controls whether the list of currently running queries
  and the list of slow queries should contain the bind variables used
  in the queries or not.

  The option can be changed at runtime using the commands

      // enables tracking of bind variables
      // set to false to turn tracking of bind variables off
      var value = true;
      require("@arangodb/aql/queries").properties({
        trackBindVars: value
      });

* index selectivity estimates are now available in the cluster as well

* fixed issue #2943: loadIndexesIntoMemory not returning the same structure
  as the rest of the collection APIs

* fixed issue #2949: ArangoError 1208: illegal name

* fixed issue #2874: Collection properties do not return `isVolatile`
  attribute

* potential fix for issue #2939: Segmentation fault when starting
  coordinator node

* fixed issue #2810: out of memory error when running UPDATE/REPLACE
  on medium-size collection

* fix potential deadlock errors in collector thread

* disallow the usage of volatile collections in the RocksDB engine
  by throwing an error when a collection is created with attribute
  `isVolatile` set to `true`.
  Volatile collections are unsupported by the RocksDB engine, so
  creating them should not succeed and silently create a non-volatile
  collection

* prevent V8 from issuing SIGILL instructions when it runs out of memory

  Now arangod will attempt to log a FATAL error into its logfile in case V8
  runs out of memory. In case V8 runs out of memory, it will still terminate the
  entire process. But at least there should be something in the ArangoDB logs
  indicating what the problem was. Apart from that, the arangod process should
  now be exited with SIGABRT rather than SIGILL as it shouldn't return into the
  V8 code that aborted the process with `__builtin_trap`.

  this potentially fixes issue #2920: DBServer crashing automatically post upgrade to 3.2

* Foxx queues and tasks now ensure that the scripts in them run with the same
  permissions as the Foxx code who started the task / queue

* fixed issue #2928: Offset problems

* fixed issue #2876: wrong skiplist index usage in edge collection

* fixed issue #2868: cname missing from logger-follow results in rocksdb

* fixed issue #2889: Traversal query using incorrect collection id

* fixed issue #2884: AQL traversal uniqueness constraints "propagating" to other traversals? Weird results

* arangoexport: added `--query` option for passing an AQL query to export the result

* fixed issue #2879: No result when querying for the last record of a query

* ui: allows now to edit default access level for collections in database
  _system for all users except the root user.

* The _users collection is no longer accessible outside the arngod process, _queues is always read-only

* added new option "--rocksdb.max-background-jobs"

* removed options "--rocksdb.max-background-compactions", "--rocksdb.base-background-compactions" and "--rocksdb.max-background-flushes"

* option "--rocksdb.compaction-read-ahead-size" now defaults to 2MB

* change Windows build so that RocksDB doesn't enforce AVX optimizations by default
  This fixes startup crashes on servers that do not have AVX CPU extensions

* speed up RocksDB secondary index creation and dropping

* removed RocksDB note in Geo index docs


v3.2.0 (2017-07-20)
-------------------

* fixed UI issues

* fixed multi-threading issues in Pregel

* fixed Foxx resilience

* added command-line option `--javascript.allow-admin-execute`

  This option can be used to control whether user-defined JavaScript code
  is allowed to be executed on server by sending via HTTP to the API endpoint
  `/_admin/execute`  with an authenticated user account.
  The default value is `false`, which disables the execution of user-defined
  code. This is also the recommended setting for production. In test environments,
  it may be convenient to turn the option on in order to send arbitrary setup
  or teardown commands for execution on the server.


v3.2.beta6 (2017-07-18)
-----------------------

* various bugfixes


v3.2.beta5 (2017-07-16)
-----------------------

* numerous bugfixes


v3.2.beta4 (2017-07-04)
-----------------------

* ui: fixed document view _from and _to linking issue for special characters

* added function `db._parse(query)` for parsing an AQL query and returning information about it

* fixed one medium priority and two low priority security user interface
  issues found by owasp zap.

* ui: added index deduplicate options

* ui: fixed renaming of collections for the rocksdb storage engine

* documentation and js fixes for secondaries

* RocksDB storage format was changed, users of the previous beta/alpha versions
  must delete the database directory and re-import their data

* enabled permissions on database and collection level

* added and changed some user related REST APIs
    * added `PUT /_api/user/{user}/database/{database}/{collection}` to change collection permission
    * added `GET /_api/user/{user}/database/{database}/{collection}`
    * added optional `full` parameter to the `GET /_api/user/{user}/database/` REST call

* added user functions in the arangoshell `@arangodb/users` module
    * added `grantCollection` and `revokeCollection` functions
    * added `permission(user, database, collection)` to retrieve collection specific rights

* added "deduplicate" attribute for array indexes, which controls whether inserting
  duplicate index values from the same document into a unique array index will lead to
  an error or not:

      // with deduplicate = true, which is the default value:
      db._create("test");
      db.test.ensureIndex({ type: "hash", fields: ["tags[*]"], deduplicate: true });
      db.test.insert({ tags: ["a", "b"] });
      db.test.insert({ tags: ["c", "d", "c"] }); // will work, because deduplicate = true
      db.test.insert({ tags: ["a"] }); // will fail

      // with deduplicate = false
      db._create("test");
      db.test.ensureIndex({ type: "hash", fields: ["tags[*]"], deduplicate: false });
      db.test.insert({ tags: ["a", "b"] });
      db.test.insert({ tags: ["c", "d", "c"] }); // will not work, because deduplicate = false
      db.test.insert({ tags: ["a"] }); // will fail

  The "deduplicate" attribute is now also accepted by the index creation HTTP
  API endpoint POST /_api/index and is returned by GET /_api/index.

* added optimizer rule "remove-filters-covered-by-traversal"

* Debian/Ubuntu installer: make messages about future package upgrades more clear

* fix a hangup in VST

  The problem happened when the two first chunks of a VST message arrived
  together on a connection that was newly switched to VST.

* fix deletion of outdated WAL files in RocksDB engine

* make use of selectivity estimates in hash, skiplist and persistent indexes
  in RocksDB engine

* changed VM overcommit recommendation for user-friendliness

* fix a shutdown bug in the cluster: a destroyed query could still be active

* do not terminate the entire server process if a temp file cannot be created
  (Windows only)

* fix log output in the front-end, it stopped in case of too many messages


v3.2.beta3 (2017-06-27)
-----------------------

* numerous bugfixes


v3.2.beta2 (2017-06-20)
-----------------------

* potentially fixed issue #2559: Duplicate _key generated on insertion

* fix invalid results (too many) when a skipping LIMIT was used for a
  traversal. `LIMIT x` or `LIMIT 0, x` were not affected, but `LIMIT s, x`
  may have returned too many results

* fix races in SSL communication code

* fix invalid locking in JWT authentication cache, which could have
  crashed the server

* fix invalid first group results for sorted AQL COLLECT when LIMIT
  was used

* fix potential race, which could make arangod hang on startup

* removed `exception` field from transaction error result; users should throw
  explicit `Error` instances to return custom exceptions (addresses issue #2561)

* fixed issue #2613: Reduce log level when Foxx manager tries to self heal missing database

* add a read only mode for users and collection level authorization

* removed `exception` field from transaction error result; users should throw
  explicit `Error` instances to return custom exceptions (addresses issue #2561)

* fixed issue #2677: Foxx disabling development mode creates non-deterministic service bundle

* fixed issue #2684: Legacy service UI not working


v3.2.beta1 (2017-06-12)
-----------------------

* provide more context for index errors (addresses issue #342)

* arangod now validates several OS/environment settings on startup and warns if
  the settings are non-ideal. Most of the checks are executed on Linux systems only.

* fixed issue #2515: The replace-or-with-in optimization rule might prevent use of indexes

* added `REGEX_REPLACE` AQL function

* the RocksDB storage format was changed, users of the previous alpha versions
  must delete the database directory and re-import their data

* added server startup option `--query.fail-on-warning`

  setting this option to `true` will abort any AQL query with an exception if
  it causes a warning at runtime. The value can be overridden per query by
  setting the `failOnWarning` attribute in a query's options.

* added --rocksdb.num-uncompressed-levels to adjust number of non-compressed levels

* added checks for memory managment and warn (i. e. if hugepages are enabled)

* set default SSL cipher suite string to "HIGH:!EXPORT:!aNULL@STRENGTH"

* fixed issue #2469: Authentication = true does not protect foxx-routes

* fixed issue #2459: compile success but can not run with rocksdb

* `--server.maximal-queue-size` is now an absolute maximum. If the queue is
  full, then 503 is returned. Setting it to 0 means "no limit".

* (Enterprise only) added authentication against an LDAP server

* fixed issue #2083: Foxx services aren't distributed to all coordinators

* fixed issue #2384: new coordinators don't pick up existing Foxx services

* fixed issue #2408: Foxx service validation causes unintended side-effects

* extended HTTP API with routes for managing Foxx services

* added distinction between hasUser and authorized within Foxx
  (cluster internal requests are authorized requests but don't have a user)

* arangoimp now has a `--threads` option to enable parallel imports of data

* PR #2514: Foxx services that can't be fixed by self-healing now serve a 503 error

* added `time` function to `@arangodb` module


v3.2.alpha4 (2017-04-25)
------------------------

* fixed issue #2450: Bad optimization plan on simple query

* fixed issue #2448: ArangoDB Web UI takes no action when Delete button is clicked

* fixed issue #2442: Frontend shows already deleted databases during login

* added 'x-content-type-options: nosniff' to avoid MSIE bug

* set default value for `--ssl.protocol` from TLSv1 to TLSv1.2.

* AQL breaking change in cluster:
  The SHORTEST_PATH statement using edge-collection names instead
  of a graph name now requires to explicitly name the vertex-collection names
  within the AQL query in the cluster. It can be done by adding `WITH <name>`
  at the beginning of the query.

  Example:
  ```
  FOR v,e IN OUTBOUND SHORTEST_PATH @start TO @target edges [...]
  ```

  Now has to be:

  ```
  WITH vertices
  FOR v,e IN OUTBOUND SHORTEST_PATH @start TO @target edges [...]
  ```

  This change is due to avoid dead-lock sitations in clustered case.
  An error stating the above is included.

* add implicit use of geo indexes when using SORT/FILTER in AQL, without
  the need to use the special-purpose geo AQL functions `NEAR` or `WITHIN`.

  the special purpose `NEAR` AQL function can now be substituted with the
  following AQL (provided there is a geo index present on the `doc.latitude`
  and `doc.longitude` attributes):

      FOR doc in geoSort
        SORT DISTANCE(doc.latitude, doc.longitude, 0, 0)
        LIMIT 5
        RETURN doc

  `WITHIN` can be substituted with the following AQL:

      FOR doc in geoFilter
        FILTER DISTANCE(doc.latitude, doc.longitude, 0, 0) < 2000
        RETURN doc

  Compared to using the special purpose AQL functions this approach has the
  advantage that it is more composable, and will also honor any `LIMIT` values
  used in the AQL query.

* potential fix for shutdown hangs on OSX

* added KB, MB, GB prefix for integer parameters, % for integer parameters
  with a base value

* added JEMALLOC 4.5.0

* added `--vm.resident-limit` and `--vm.path` for file-backed memory mapping
  after reaching a configurable maximum RAM size

* try recommended limit for file descriptors in case of unlimited
  hard limit

* issue #2413: improve logging in case of lock timeout and deadlocks

* added log topic attribute to /_admin/log api

* removed internal build option `USE_DEV_TIMERS`

  Enabling this option activated some proprietary timers for only selected
  events in arangod. Instead better use `perf` to gather timings.


v3.2.alpha3 (2017-03-22)
------------------------

* increase default collection lock timeout from 30 to 900 seconds

* added function `db._engine()` for retrieval of storage engine information at
  server runtime

  There is also an HTTP REST handler at GET /_api/engine that returns engine
  information.

* require at least cmake 3.2 for building ArangoDB

* make arangod start with less V8 JavaScript contexts

  This speeds up the server start (a little bit) and makes it use less memory.
  Whenever a V8 context is needed by a Foxx action or some other operation and
  there is no usable V8 context, a new one will be created dynamically now.

  Up to `--javascript.v8-contexts` V8 contexts will be created, so this option
  will change its meaning. Previously as many V8 contexts as specified by this
  option were created at server start, and the number of V8 contexts did not
  change at runtime. Now up to this number of V8 contexts will be in use at the
  same time, but the actual number of V8 contexts is dynamic.

  The garbage collector thread will automatically delete unused V8 contexts after
  a while. The number of spare contexts will go down to as few as configured in
  the new option `--javascript.v8-contexts-minimum`. Actually that many V8 contexts
  are also created at server start.

  The first few requests in new V8 contexts will take longer than in contexts
  that have been there already. Performance may therefore suffer a bit for the
  initial requests sent to ArangoDB or when there are only few but performance-
  critical situations in which new V8 contexts will be created. If this is a
  concern, it can easily be fixed by setting `--javascipt.v8-contexts-minimum`
  and `--javascript.v8-contexts` to a relatively high value, which will guarantee
  that many number of V8 contexts to be created at startup and kept around even
  when unused.

  Waiting for an unused V8 context will now also abort if no V8 context can be
  acquired/created after 120 seconds.

* improved diagnostic messages written to logfiles by supervisor process

* fixed issue #2367

* added "bindVars" to attributes of currently running and slow queries

* added "jsonl" as input file type for arangoimp

* upgraded version of bundled zlib library from 1.2.8 to 1.2.11

* added input file type `auto` for arangoimp so it can automatically detect the
  type of the input file from the filename extension

* fixed variables parsing in GraphQL

* added `--translate` option for arangoimp to translate attribute names from
  the input files to attriubte names expected by ArangoDB

  The `--translate` option can be specified multiple times (once per translation
  to be executed). The following example renames the "id" column from the input
  file to "_key", and the "from" column to "_from", and the "to" column to "_to":

      arangoimp --type csv --file data.csv --translate "id=_key" --translate "from=_from" --translate "to=_to"

  `--translate` works for CSV and TSV inputs only.

* changed default value for `--server.max-packet-size` from 128 MB to 256 MB

* fixed issue #2350

* fixed issue #2349

* fixed issue #2346

* fixed issue #2342

* change default string truncation length from 80 characters to 256 characters for
  `print`/`printShell` functions in ArangoShell and arangod. This will emit longer
  prefixes of string values before truncating them with `...`, which is helpful
  for debugging.

* always validate incoming JSON HTTP requests for duplicate attribute names

  Incoming JSON data with duplicate attribute names will now be rejected as
  invalid. Previous versions of ArangoDB only validated the uniqueness of
  attribute names inside incoming JSON for some API endpoints, but not
  consistently for all APIs.

* don't let read-only transactions block the WAL collector

* allow passing own `graphql-sync` module instance to Foxx GraphQL router

* arangoexport can now export to csv format

* arangoimp: fixed issue #2214

* Foxx: automatically add CORS response headers

* added "OPTIONS" to CORS `access-control-allow-methods` header

* Foxx: Fix arangoUser sometimes not being set correctly

* fixed issue #1974


v3.2.alpha2 (2017-02-20)
------------------------

* ui: fixed issue #2065

* ui: fixed a dashboard related memory issue

* Internal javascript rest actions will now hide their stack traces to the client
  unless maintainer mode is activated. Instead they will always log to the logfile

* Removed undocumented internal HTTP API:
  * PUT _api/edges

  The documented GET _api/edges and the undocumented POST _api/edges remains unmodified.

* updated V8 version to 5.7.0.0

* change undocumented behaviour in case of invalid revision ids in
  If-Match and If-None-Match headers from 400 (BAD) to 412 (PRECONDITION
  FAILED).

* change undocumented behaviour in case of invalid revision ids in
  JavaScript document operations from 1239 ("illegal document revision")
  to 1200 ("conflict").

* added data export tool, arangoexport.

  arangoexport can be used to export collections to json, jsonl or xml
  and export a graph or collections to xgmml.

* fixed a race condition when closing a connection

* raised default hard limit on threads for very small to 64

* fixed negative counting of http connection in UI


v3.2.alpha1 (2017-02-05)
------------------------

* added figure `httpRequests` to AQL query statistics

* removed revisions cache intermediate layer implementation

* obsoleted startup options `--database.revision-cache-chunk-size` and
  `--database.revision-cache-target-size`

* fix potential port number over-/underruns

* added startup option `--log.shorten-filenames` for controlling whether filenames
  in log messages should be shortened to just the filename with the absolute path

* removed IndexThreadFeature, made `--database.index-threads` option obsolete

* changed index filling to make it more parallel, dispatch tasks to boost::asio

* more detailed stacktraces in Foxx apps

* generated Foxx services now use swagger tags


v3.1.24 (XXXX-XX-XX)
--------------------

* fixed one more LIMIT issue in traversals


v3.1.23 (2017-06-19)
--------------------

* potentially fixed issue #2559: Duplicate _key generated on insertion

* fix races in SSL communication code

* fix invalid results (too many) when a skipping LIMIT was used for a
  traversal. `LIMIT x` or `LIMIT 0, x` were not affected, but `LIMIT s, x`
  may have returned too many results

* fix invalid first group results for sorted AQL COLLECT when LIMIT
  was used

* fix invalid locking in JWT authentication cache, which could have
  crashed the server

* fix undefined behavior in traverser when traversals were used inside
  a FOR loop


v3.1.22 (2017-06-07)
--------------------

* fixed issue #2505: Problem with export + report of a bug

* documented changed behavior of WITH

* fixed ui glitch in aardvark

* avoid agency compaction bug

* fixed issue #2283: disabled proxy communication internally


v3.1.21 (2017-05-22)
--------------------

* fixed issue #2488:  AQL operator IN error when data use base64 chars

* more randomness in seeding RNG

v3.1.20 (2016-05-16)
--------------------

* fixed incorrect sorting for distributeShardsLike

* improve reliability of AgencyComm communication with Agency

* fixed shard numbering bug, where ids were erouneously incremented by 1

* remove an unnecessary precondition in createCollectionCoordinator

* funny fail rotation fix

* fix in SimpleHttpClient for correct advancement of readBufferOffset

* forward SIG_HUP in supervisor process to the server process to fix logrotaion
  You need to stop the remaining arangod server process manually for the upgrade to work.


v3.1.19 (2017-04-28)
--------------------

* Fixed a StackOverflow issue in Traversal and ShortestPath. Occured if many (>1000) input
  values in a row do not return any result. Fixes issue: #2445

* fixed issue #2448

* fixed issue #2442

* added 'x-content-type-options: nosniff' to avoid MSIE bug

* fixed issue #2441

* fixed issue #2440

* Fixed a StackOverflow issue in Traversal and ShortestPath. Occured if many (>1000) input
  values in a row do not return any result. Fixes issue: #2445

* fix occasional hanging shutdowns on OS X


v3.1.18 (2017-04-18)
--------------------

* fixed error in continuous synchronization of collections

* fixed spurious hangs on server shutdown

* better error messages during restore collection

* completely overhaul supervision. More detailed tests

* Fixed a dead-lock situation in cluster traversers, it could happen in
  rare cases if the computation on one DBServer could be completed much earlier
  than the other server. It could also be restricted to SmartGraphs only.

* (Enterprise only) Fixed a bug in SmartGraph DepthFirstSearch. In some
  more complicated queries, the maxDepth limit of 1 was not considered strictly
  enough, causing the traverser to do unlimited depth searches.

* fixed issue #2415

* fixed issue #2422

* fixed issue #1974


v3.1.17 (2017-04-04)
--------------------

* (Enterprise only) fixed a bug where replicationFactor was not correctly
  forwarded in SmartGraph creation.

* fixed issue #2404

* fixed issue #2397

* ui - fixed smart graph option not appearing

* fixed issue #2389

* fixed issue #2400


v3.1.16 (2017-03-27)
--------------------

* fixed issue #2392

* try to raise file descriptors to at least 8192, warn otherwise

* ui - aql editor improvements + updated ace editor version (memory leak)

* fixed lost HTTP requests

* ui - fixed some event issues

* avoid name resolution when given connection string is a valid ip address

* helps with issue #1842, bug in COLLECT statement in connection with LIMIT.

* fix locking bug in cluster traversals

* increase lock timeout defaults

* increase various cluster timeouts

* limit default target size for revision cache to 1GB, which is better for
  tight RAM situations (used to be 40% of (totalRAM - 1GB), use
  --database.revision-cache-target-size <VALUEINBYTES> to get back the
  old behaviour

* fixed a bug with restarted servers indicating status as "STARTUP"
  rather that "SERVING" in Nodes UI.


v3.1.15 (2017-03-20)
--------------------

* add logrotate configuration as requested in #2355

* fixed issue #2376

* ui - changed document api due a chrome bug

* ui - fixed a submenu bug

* added endpoint /_api/cluster/endpoints in cluster case to get all
  coordinator endpoints

* fix documentation of /_api/endpoint, declaring this API obsolete.

* Foxx response objects now have a `type` method for manipulating the content-type header

* Foxx tests now support `xunit` and `tap` reporters


v3.1.14 (2017-03-13)
--------------------

* ui - added feature request (multiple start nodes within graph viewer) #2317

* added missing locks to authentication cache methods

* ui - added feature request (multiple start nodes within graph viewer) #2317

* ui - fixed wrong merge of statistics information from different coordinators

* ui - fixed issue #2316

* ui - fixed wrong protocol usage within encrypted environment

* fixed compile error on Mac Yosemite

* minor UI fixes


v3.1.13 (2017-03-06)
--------------------

* fixed variables parsing in GraphQL

* fixed issue #2214

* fixed issue #2342

* changed thread handling to queue only user requests on coordinator

* use exponential backoff when waiting for collection locks

* repair short name server lookup in cluster in the case of a removed
  server


v3.1.12 (2017-02-28)
--------------------

* disable shell color escape sequences on Windows

* fixed issue #2326

* fixed issue #2320

* fixed issue #2315

* fixed a race condition when closing a connection

* raised default hard limit on threads for very small to 64

* fixed negative counting of http connection in UI

* fixed a race when renaming collections

* fixed a race when dropping databases


v3.1.11 (2017-02-17)
--------------------

* fixed a race between connection closing and sending out last chunks of data to clients
  when the "Connection: close" HTTP header was set in requests

* ui: optimized smart graph creation usability

* ui: fixed #2308

* fixed a race in async task cancellation via `require("@arangodb/tasks").unregisterTask()`

* fixed spuriously hanging threads in cluster AQL that could sit idle for a few minutes

* fixed potential numeric overflow for big index ids in index deletion API

* fixed sort issue in cluster, occurring when one of the local sort buffers of a
  GatherNode was empty

* reduce number of HTTP requests made for certain kinds of join queries in cluster,
  leading to speedup of some join queries

* supervision deals with demised coordinators correctly again

* implement a timeout in TraverserEngineRegistry

* agent communication reduced in large batches of append entries RPCs

* inception no longer estimates RAFT timings

* compaction in agents has been moved to a separate thread

* replicated logs hold local timestamps

* supervision jobs failed leader and failed follower revisited for
  function in precarious stability situations

* fixed bug in random number generator for 64bit int


v3.1.10 (2017-02-02)
--------------------

* updated versions of bundled node modules:
  - joi: from 8.4.2 to 9.2.0
  - joi-to-json-schema: from 2.2.0 to 2.3.0
  - sinon: from 1.17.4 to 1.17.6
  - lodash: from 4.13.1 to 4.16.6

* added shortcut for AQL ternary operator
  instead of `condition ? true-part : false-part` it is now possible to also use a
  shortcut variant `condition ? : false-part`, e.g.

      FOR doc IN docs RETURN doc.value ?: 'not present'

  instead of

      FOR doc IN docs RETURN doc.value ? doc.value : 'not present'

* fixed wrong sorting order in cluster, if an index was used to sort with many
  shards.

* added --replication-factor, --number-of-shards and --wait-for-sync to arangobench

* turn on UTF-8 string validation for VelocyPack values received via VST connections

* fixed issue #2257

* upgraded Boost version to 1.62.0

* added optional detail flag for db.<collection>.count()
  setting the flag to `true` will make the count operation returned the per-shard
  counts for the collection:

      db._create("test", { numberOfShards: 10 });
      for (i = 0; i < 1000; ++i) {
        db.test.insert({value: i});
      }
      db.test.count(true);

      {
        "s100058" : 99,
        "s100057" : 103,
        "s100056" : 100,
        "s100050" : 94,
        "s100055" : 90,
        "s100054" : 122,
        "s100051" : 109,
        "s100059" : 99,
        "s100053" : 95,
        "s100052" : 89
      }

* added optional memory limit for AQL queries:

      db._query("FOR i IN 1..100000 SORT i RETURN i", {}, { options: { memoryLimit: 100000 } });

  This option limits the default maximum amount of memory (in bytes) that a single
  AQL query can use.
  When a single AQL query reaches the specified limit value, the query will be
  aborted with a *resource limit exceeded* exception. In a cluster, the memory
  accounting is done per shard, so the limit value is effectively a memory limit per
  query per shard.

  The global limit value can be overriden per query by setting the *memoryLimit*
  option value for individual queries when running an AQL query.

* added server startup option `--query.memory-limit`

* added convenience function to create vertex-centric indexes.

  Usage: `db.collection.ensureVertexCentricIndex("label", {type: "hash", direction: "outbound"})`
  That will create an index that can be used on OUTBOUND with filtering on the
  edge attribute `label`.

* change default log output for tools to stdout (instead of stderr)

* added option -D to define a configuration file environment key=value

* changed encoding behavior for URLs encoded in the C++ code of ArangoDB:
  previously the special characters `-`, `_`, `~` and `.` were returned as-is
  after URL-encoding, now `.` will be encoded to be `%2e`.
  This also changes the behavior of how incoming URIs are processed: previously
  occurrences of `..` in incoming request URIs were collapsed (e.g. `a/../b/` was
  collapsed to a plain `b/`). Now `..` in incoming request URIs are not collapsed.

* Foxx request URL suffix is no longer unescaped

* @arangodb/request option json now defaults to `true` if the response body is not empty and encoding is not explicitly set to `null` (binary).
  The option can still be set to `false` to avoid unnecessary attempts at parsing the response as JSON.

* Foxx configuration values for unknown options will be discarded when saving the configuration in production mode using the web interface

* module.context.dependencies is now immutable

* process.stdout.isTTY now returns `true` in arangosh and when running arangod with the `--console` flag

* add support for Swagger tags in Foxx


v3.1.9 (XXXX-XX-XX)
-------------------

* macos CLI package: store databases and apps in the users home directory

* ui: fixed re-login issue within a non system db, when tab was closed

* fixed a race in the VelocyStream Commtask implementation

* fixed issue #2256


v3.1.8 (2017-01-09)
-------------------

* add Windows silent installer

* add handling of debug symbols during Linux & windows release builds.

* fixed issue #2181

* fixed issue #2248: reduce V8 max old space size from 3 GB to 1 GB on 32 bit systems

* upgraded Boost version to 1.62.0

* fixed issue #2238

* fixed issue #2234

* agents announce new endpoints in inception phase to leader

* agency leadership accepts updatet endpoints to given uuid

* unified endpoints replace localhost with 127.0.0.1

* fix several problems within an authenticated cluster


v3.1.7 (2016-12-29)
-------------------

* fixed one too many elections in RAFT

* new agency comm backported from devel


v3.1.6 (2016-12-20)
-------------------

* fixed issue #2227

* fixed issue #2220

* agency constituent/agent bug fixes in race conditions picking up
  leadership

* supervision does not need waking up anymore as it is running
  regardless

* agents challenge their leadership more rigorously


v3.1.5 (2016-12-16)
-------------------

* lowered default value of `--database.revision-cache-target-size` from 75% of
  RAM to less than 40% of RAM

* fixed issue #2218

* fixed issue #2217

* Foxx router.get/post/etc handler argument can no longer accidentally omitted

* fixed issue #2223


v3.1.4 (2016-12-08)
-------------------

* fixed issue #2211

* fixed issue #2204

* at cluster start, coordinators wait until at least one DBserver is there,
  and either at least two DBservers are there or 15s have passed, before they
  initiate the bootstrap of system collections.

* more robust agency startup from devel

* supervision's AddFollower adds many followers at once

* supervision has new FailedFollower job

* agency's Node has new method getArray

* agency RAFT timing estimates more conservative in waitForSync
  scenario

* agency RAFT timing estimates capped at maximum 2.0/10.0 for low/high


v3.1.3 (2016-12-02)
-------------------

* fix a traversal bug when using skiplist indexes:
  if we have a skiplist of ["a", "unused", "_from"] and a traversal like:
  FOR v,e,p IN OUTBOUND @start @@edges
    FILTER p.edges[0].a == 'foo'
    RETURN v
  And the above index applied on "a" is considered better than EdgeIndex, than
  the executor got into undefined behaviour.

* fix endless loop when trying to create a collection with replicationFactor: -1


v3.1.2 (2016-11-24)
-------------------

* added support for descriptions field in Foxx dependencies

* (Enterprise only) fixed a bug in the statistic report for SmartGraph traversals.
Now they state correctly how many documents were fetched from the index and how many
have been filtered.

* Prevent uniform shard distribution when replicationFactor == numServers

v3.1.1 (2016-11-15)
-------------------

* fixed issue #2176

* fixed issue #2168

* display index usage of traversals in AQL explainer output (previously missing)

* fixed issue #2163

* preserve last-used HLC value across server starts

* allow more control over handling of pre-3.1 _rev values

  this changes the server startup option `--database.check-30-revisions` from a boolean (true/false)
  parameter to a string parameter with the following possible values:

  - "fail":
    will validate _rev values of 3.0 collections on collection loading and throw an exception when invalid _rev values are found.
    in this case collections with invalid _rev values are marked as corrupted and cannot be used in the ArangoDB 3.1 instance.
    the fix procedure for such collections is to export the collections from 3.0 database with arangodump and restore them in 3.1 with arangorestore.
    collections that do not contain invalid _rev values are marked as ok and will not be re-checked on following loads.
    collections that contain invalid _rev values will be re-checked on following loads.

  - "true":
    will validate _rev values of 3.0 collections on collection loading and print a warning when invalid _rev values are found.
    in this case collections with invalid _rev values can be used in the ArangoDB 3.1 instance.
    however, subsequent operations on documents with invalid _rev values may silently fail or fail with explicit errors.
    the fix procedure for such collections is to export the collections from 3.0 database with arangodump and restore them in 3.1 with arangorestore.
    collections that do not contain invalid _rev values are marked as ok and will not be re-checked on following loads.
    collections that contain invalid _rev values will be re-checked on following loads.

  - "false":
    will not validate _rev values on collection loading and not print warnings.
    no hint is given when invalid _rev values are found.
    subsequent operations on documents with invalid _rev values may silently fail or fail with explicit errors.
    this setting does not affect whether collections are re-checked later.
    collections will be re-checked on following loads if `--database.check-30-revisions` is later set to either `true` or `fail`.

  The change also suppresses warnings that were printed when collections were restored using arangorestore, and the restore
  data contained invalid _rev values. Now these warnings are suppressed, and new HLC _rev values are generated for these documents
  as before.

* added missing functions to AQL syntax highlighter in web interface

* fixed display of `ANY` direction in traversal explainer output (direction `ANY` was shown as either
  `INBOUND` or `OUTBOUND`)

* changed behavior of toJSON() function when serializing an object before saving it in the database

  if an object provides a toJSON() function, this function is still called for serializing it.
  the change is that the result of toJSON() is not stringified anymore, but saved as is. previous
  versions of ArangoDB called toJSON() and after that additionally stringified its result.

  This change will affect the saving of JS Buffer objects, which will now be saved as arrays of
  bytes instead of a comma-separated string of the Buffer's byte contents.

* allow creating unique indexes on more attributes than present in shardKeys

  The following combinations of shardKeys and indexKeys are allowed/not allowed:

  shardKeys     indexKeys
      a             a        ok
      a             b    not ok
      a           a b        ok
    a b             a    not ok
    a b             b    not ok
    a b           a b        ok
    a b         a b c        ok
  a b c           a b    not ok
  a b c         a b c        ok

* fixed wrong version in web interface login screen (EE only)

* make web interface not display an exclamation mark next to ArangoDB version number 3.1

* fixed search for arbitrary document attributes in web interface in case multiple
  search values were used on different attribute names. in this case, the search always
  produced an empty result

* disallow updating `_from` and `_to` values of edges in Smart Graphs. Updating these
  attributes would lead to potential redistribution of edges to other shards, which must be
  avoided.

* fixed issue #2148

* updated graphql-sync dependency to 0.6.2

* fixed issue #2156

* fixed CRC4 assembly linkage


v3.1.0 (2016-10-29)
-------------------

* AQL breaking change in cluster:

  from ArangoDB 3.1 onwards `WITH` is required for traversals in a
  clustered environment in order to avoid deadlocks.

  Note that for queries that access only a single collection or that have all
  collection names specified somewhere else in the query string, there is no
  need to use *WITH*. *WITH* is only useful when the AQL query parser cannot
  automatically figure out which collections are going to be used by the query.
  *WITH* is only useful for queries that dynamically access collections, e.g.
  via traversals, shortest path operations or the *DOCUMENT()* function.

  more info can be found [here](https://github.com/arangodb/arangodb/blob/devel/Documentation/Books/AQL/Operations/With.md)

* added AQL function `DISTANCE` to calculate the distance between two arbitrary
  coordinates (haversine formula)

* fixed issue #2110

* added Auto-aptation of RAFT timings as calculations only


v3.1.rc2 (2016-10-10)
---------------------

* second release candidate


v3.1.rc1 (2016-09-30)
---------------------

* first release candidate


v3.1.alpha2 (2016-09-01)
------------------------

* added module.context.createDocumentationRouter to replace module.context.apiDocumentation

* bug in RAFT implementation of reads. dethroned leader still answered requests in isolation

* ui: added new graph viewer

* ui: aql-editor added tabular & graph display

* ui: aql-editor improved usability

* ui: aql-editor: query profiling support

* fixed issue #2109

* fixed issue #2111

* fixed issue #2075

* added AQL function `DISTANCE` to calculate the distance between two arbitrary
  coordinates (haversine formula)

* rewrote scheduler and dispatcher based on boost::asio

  parameters changed:
    `--scheduler.threads` and `--server.threads` are now merged into a single one: `--server.threads`

    hidden `--server.extra-threads` has been removed

    hidden `--server.aql-threads` has been removed

    hidden `--server.backend` has been removed

    hidden `--server.show-backends` has been removed

    hidden `--server.thread-affinity` has been removed

* fixed issue #2086

* fixed issue #2079

* fixed issue #2071

  make the AQL query optimizer inject filter condition expressions referred to
  by variables during filter condition aggregation.
  For example, in the following query

      FOR doc IN collection
        LET cond1 = (doc.value == 1)
        LET cond2 = (doc.value == 2)
        FILTER cond1 || cond2
        RETURN { doc, cond1, cond2 }

  the optimizer will now inject the conditions for `cond1` and `cond2` into the filter
  condition `cond1 || cond2`, expanding it to `(doc.value == 1) || (doc.value == 2)`
  and making these conditions available for index searching.

  Note that the optimizer previously already injected some conditions into other
  conditions, but only if the variable that defined the condition was not used
  elsewhere. For example, the filter condition in the query

      FOR doc IN collection
        LET cond = (doc.value == 1)
        FILTER cond
        RETURN { doc }

  already got optimized before because `cond` was only used once in the query and
  the optimizer decided to inject it into the place where it was used.

  This only worked for variables that were referred to once in the query.
  When a variable was used multiple times, the condition was not injected as
  in the following query:

      FOR doc IN collection
        LET cond = (doc.value == 1)
        FILTER cond
        RETURN { doc, cond }

  The fix for #2070 now will enable this optimization so that the query can
  use an index on `doc.value` if available.

* changed behavior of AQL array comparison operators for empty arrays:
  * `ALL` and `ANY` now always return `false` when the left-hand operand is an
    empty array. The behavior for non-empty arrays does not change:
    * `[] ALL == 1` will return `false`
    * `[1] ALL == 1` will return `true`
    * `[1, 2] ALL == 1` will return `false`
    * `[2, 2] ALL == 1` will return `false`
    * `[] ANY == 1` will return `false`
    * `[1] ANY == 1` will return `true`
    * `[1, 2] ANY == 1` will return `true`
    * `[2, 2] ANY == 1` will return `false`
  * `NONE` now always returns `true` when the left-hand operand is an empty array.
    The behavior for non-empty arrays does not change:
    * `[] NONE == 1` will return `true`
    * `[1] NONE == 1` will return `false`
    * `[1, 2] NONE == 1` will return `false`
    * `[2, 2] NONE == 1` will return `true`

* added experimental AQL functions `JSON_STRINGIFY` and `JSON_PARSE`

* added experimental support for incoming gzip-compressed requests

* added HTTP REST APIs for online log level adjustments:

  - GET `/_admin/log/level` returns the current log level settings
  - PUT `/_admin/log/level` modifies the current log level settings

* PATCH /_api/gharial/{graph-name}/vertex/{collection-name}/{vertex-key}
  - changed default value for keepNull to true

* PATCH /_api/gharial/{graph-name}/edge/{collection-name}/{edge-key}
  - changed default value for keepNull to true

* renamed `maximalSize` attribute in parameter.json files to `journalSize`

  The `maximalSize` attribute will still be picked up from collections that
  have not been adjusted. Responses from the replication API will now also use
  `journalSize` instead of `maximalSize`.

* added `--cluster.system-replication-factor` in order to adjust the
  replication factor for new system collections

* fixed issue #2012

* added a memory expection in case V8 memory gets too low

* added Optimizer Rule for other indexes in Traversals
  this allows AQL traversals to use other indexes than the edge index.
  So traversals with filters on edges can now make use of more specific
  indexes, e.g.

      FOR v, e, p IN 2 OUTBOUND @start @@edge FILTER p.edges[0].foo == "bar"

  will prefer a Hash Index on [_from, foo] above the EdgeIndex.

* fixed epoch computation in hybrid logical clock

* fixed thread affinity

* replaced require("internal").db by require("@arangodb").db

* added option `--skip-lines` for arangoimp
  this allows skipping the first few lines from the import file in case the
  CSV or TSV import are used

* fixed periodic jobs: there should be only one instance running - even if it
  runs longer than the period

* improved performance of primary index and edge index lookups

* optimizations for AQL `[*]` operator in case no filter, no projection and
  no offset/limit are used

* added AQL function `OUTERSECTION` to return the symmetric difference of its
  input arguments

* Foxx manifests of installed services are now saved to disk with indentation

* Foxx tests and scripts in development mode should now always respect updated
  files instead of loading stale modules

* When disabling Foxx development mode the setup script is now re-run

* Foxx now provides an easy way to directly serve GraphQL requests using the
  `@arangodb/foxx/graphql` module and the bundled `graphql-sync` dependency

* Foxx OAuth2 module now correctly passes the `access_token` to the OAuth2 server

* added iconv-lite and timezone modules

* web interface now allows installing GitHub and zip services in legacy mode

* added module.context.createDocumentationRouter to replace module.context.apiDocumentation

* bug in RAFT implementation of reads. dethroned leader still answered
  requests in isolation

* all lambdas in ClusterInfo might have been left with dangling references.

* Agency bug fix for handling of empty json objects as values.

* Foxx tests no longer support the Mocha QUnit interface as this resulted in weird
  inconsistencies in the BDD and TDD interfaces. This fixes the TDD interface
  as well as out-of-sequence problems when using the BDD before/after functions.

* updated bundled JavaScript modules to latest versions; joi has been updated from 8.4 to 9.2
  (see [joi 9.0.0 release notes](https://github.com/hapijs/joi/issues/920) for information on
  breaking changes and new features)

* fixed issue #2139

* updated graphql-sync dependency to 0.6.2

* fixed issue #2156


v3.0.13 (XXXX-XX-XX)
--------------------

* fixed issue #2315

* fixed issue #2210


v3.0.12 (2016-11-23)
--------------------

* fixed issue #2176

* fixed issue #2168

* fixed issues #2149, #2159

* fixed error reporting for issue #2158

* fixed assembly linkage bug in CRC4 module

* added support for descriptions field in Foxx dependencies


v3.0.11 (2016-11-08)
--------------------

* fixed issue #2140: supervisor dies instead of respawning child

* fixed issue #2131: use shard key value entered by user in web interface

* fixed issue #2129: cannot kill a long-run query

* fixed issue #2110

* fixed issue #2081

* fixed issue #2038

* changes to Foxx service configuration or dependencies should now be
  stored correctly when options are cleared or omitted

* Foxx tests no longer support the Mocha QUnit interface as this resulted in weird
  inconsistencies in the BDD and TDD interfaces. This fixes the TDD interface
  as well as out-of-sequence problems when using the BDD before/after functions.

* fixed issue #2148


v3.0.10 (2016-09-26)
--------------------

* fixed issue #2072

* fixed issue #2070

* fixed slow cluster starup issues. supervision will demonstrate more
  patience with db servers


v3.0.9 (2016-09-21)
-------------------

* fixed issue #2064

* fixed issue #2060

* speed up `collection.any()` and skiplist index creation

* fixed multiple issues where ClusterInfo bug hung agency in limbo
  timeouting on multiple collection and database callbacks


v3.0.8 (2016-09-14)
-------------------

* fixed issue #2052

* fixed issue #2005

* fixed issue #2039

* fixed multiple issues where ClusterInfo bug hung agency in limbo
  timeouting on multiple collection and database callbacks


v3.0.7 (2016-09-05)
-------------------

* new supervision job handles db server failure during collection creation.


v3.0.6 (2016-09-02)
-------------------

* fixed issue #2026

* slightly better error diagnostics for AQL query compilation and replication

* fixed issue #2018

* fixed issue #2015

* fixed issue #2012

* fixed wrong default value for arangoimp's `--on-duplicate` value

* fix execution of AQL traversal expressions when there are multiple
  conditions that refer to variables set outside the traversal

* properly return HTTP 503 in JS actions when backend is gone

* supervision creates new key in agency for failed servers

* new shards will not be allocated on failed or cleaned servers


v3.0.5 (2016-08-18)
-------------------

* execute AQL ternary operator via C++ if possible

* fixed issue #1977

* fixed extraction of _id attribute in AQL traversal conditions

* fix SSL agency endpoint

* Minimum RAFT timeout was one order of magnitude to short.

* Optimized RAFT RPCs from leader to followers for efficiency.

* Optimized RAFT RPC handling on followers with respect to compaction.

* Fixed bug in handling of duplicates and overlapping logs

* Fixed bug in supervision take over after leadership change.

v3.0.4 (2016-08-01)
-------------------

* added missing lock for periodic jobs access

* fix multiple Foxx related cluster issues

* fix handling of empty AQL query strings

* fixed issue in `INTERSECTION` AQL function with duplicate elements
  in the source arrays

* fixed issue #1970

* fixed issue #1968

* fixed issue #1967

* fixed issue #1962

* fixed issue #1959

* replaced require("internal").db by require("@arangodb").db

* fixed issue #1954

* fixed issue #1953

* fixed issue #1950

* fixed issue #1949

* fixed issue #1943

* fixed segfault in V8, by backporting https://bugs.chromium.org/p/v8/issues/detail?id=5033

* Foxx OAuth2 module now correctly passes the `access_token` to the OAuth2 server

* fixed credentialed CORS requests properly respecting --http.trusted-origin

* fixed a crash in V8Periodic task (forgotten lock)

* fixed two bugs in synchronous replication (syncCollectionFinalize)


v3.0.3 (2016-07-17)
-------------------

* fixed issue #1942

* fixed issue #1941

* fixed array index batch insertion issues for hash indexes that caused problems when
  no elements remained for insertion

* fixed AQL MERGE() function with External objects originating from traversals

* fixed some logfile recovery errors with error message "document not found"

* fixed issue #1937

* fixed issue #1936

* improved performance of arangorestore in clusters with synchronous
  replication

* Foxx tests and scripts in development mode should now always respect updated
  files instead of loading stale modules

* When disabling Foxx development mode the setup script is now re-run

* Foxx manifests of installed services are now saved to disk with indentation


v3.0.2 (2016-07-09)
-------------------

* fixed assertion failure in case multiple remove operations were used in the same query

* fixed upsert behavior in case upsert was used in a loop with the same document example

* fixed issue #1930

* don't expose local file paths in Foxx error messages.

* fixed issue #1929

* make arangodump dump the attribute `isSystem` when dumping the structure
  of a collection, additionally make arangorestore not fail when the attribute
  is missing

* fixed "Could not extract custom attribute" issue when using COLLECT with
  MIN/MAX functions in some contexts

* honor presence of persistent index for sorting

* make AQL query optimizer not skip "use-indexes-rule", even if enough
  plans have been created already

* make AQL optimizer not skip "use-indexes-rule", even if enough execution plans
  have been created already

* fix double precision value loss in VelocyPack JSON parser

* added missing SSL support for arangorestore

* improved cluster import performance

* fix Foxx thumbnails on DC/OS

* fix Foxx configuration not being saved

* fix Foxx app access from within the frontend on DC/OS

* add option --default-replication-factor to arangorestore and simplify
  the control over the number of shards when restoring

* fix a bug in the VPack -> V8 conversion if special attributes _key,
  _id, _rev, _from and _to had non-string values, which is allowed
  below the top level

* fix malloc_usable_size for darwin


v3.0.1 (2016-06-30)
-------------------

* fixed periodic jobs: there should be only one instance running - even if it
  runs longer than the period

* increase max. number of collections in AQL queries from 32 to 256

* fixed issue #1916: header "authorization" is required" when opening
  services page

* fixed issue #1915: Explain: member out of range

* fixed issue #1914: fix unterminated buffer

* don't remove lockfile if we are the same (now stale) pid
  fixes docker setups (our pid will always be 1)

* do not use revision id comparisons in compaction for determining whether a
  revision is obsolete, but marker memory addresses
  this ensures revision ids don't matter when compacting documents

* escape Unicode characters in JSON HTTP responses
  this converts UTF-8 characters in HTTP responses of arangod into `\uXXXX`
  escape sequences. This makes the HTTP responses fit into the 7 bit ASCII
  character range, which speeds up HTTP response parsing for some clients,
  namely node.js/v8

* add write before read collections when starting a user transaction
  this allows specifying the same collection in both read and write mode without
  unintended side effects

* fixed buffer overrun that occurred when building very large result sets

* index lookup optimizations for primary index and edge index

* fixed "collection is a nullptr" issue when starting a traversal from a transaction

* enable /_api/import on coordinator servers


v3.0.0 (2016-06-22)
-------------------

* minor GUI fixxes

* fix for replication and nonces


v3.0.0-rc3 (2016-06-19)
-----------------------

* renamed various Foxx errors to no longer refer to Foxx services as apps

* adjusted various error messages in Foxx to be more informative

* specifying "files" in a Foxx manifest to be mounted at the service root
  no longer results in 404s when trying to access non-file routes

* undeclared path parameters in Foxx no longer break the service

* trusted reverse proxy support is now handled more consistently

* ArangoDB request compatibility and user are now exposed in Foxx

* all bundled NPM modules have been upgraded to their latest versions


v3.0.0-rc2 (2016-06-12)
-----------------------

* added option `--server.max-packet-size` for client tools

* renamed option `--server.ssl-protocol` to `--ssl.protocol` in client tools
  (was already done for arangod, but overlooked for client tools)

* fix handling of `--ssl.protocol` value 5 (TLS v1.2) in client tools, which
  claimed to support it but didn't

* config file can use '@include' to include a different config file as base


v3.0.0-rc1 (2016-06-10)
-----------------------

* the user management has changed: it now has users that are independent of
  databases. A user can have one or more database assigned to the user.

* forward ported V8 Comparator bugfix for inline heuristics from
  https://github.com/v8/v8/commit/5ff7901e24c2c6029114567de5a08ed0f1494c81

* changed to-string conversion for AQL objects and arrays, used by the AQL
  function `TO_STRING()` and implicit to-string casts in AQL

  - arrays are now converted into their JSON-stringify equivalents, e.g.

    - `[ ]` is now converted to `[]`
    - `[ 1, 2, 3 ]` is now converted to `[1,2,3]`
    - `[ "test", 1, 2 ] is now converted to `["test",1,2]`

    Previous versions of ArangoDB converted arrays with no members into the
    empty string, and non-empty arrays into a comma-separated list of member
    values, without the surrounding angular brackets. Additionally, string
    array members were not enclosed in quotes in the result string:

    - `[ ]` was converted to ``
    - `[ 1, 2, 3 ]` was converted to `1,2,3`
    - `[ "test", 1, 2 ] was converted to `test,1,2`

  - objects are now converted to their JSON-stringify equivalents, e.g.

    - `{ }` is converted to `{}`
    - `{ a: 1, b: 2 }` is converted to `{"a":1,"b":2}`
    - `{ "test" : "foobar" }` is converted to `{"test":"foobar"}`

    Previous versions of ArangoDB always converted objects into the string
    `[object Object]`

  This change affects also the AQL functions `CONCAT()` and `CONCAT_SEPARATOR()`
  which treated array values differently in previous versions. Previous versions
  of ArangoDB automatically flattened array values on the first level of the array,
  e.g. `CONCAT([1, 2, 3, [ 4, 5, 6 ]])` produced `1,2,3,4,5,6`. Now this will produce
  `[1,2,3,[4,5,6]]`. To flatten array members on the top level, you can now use
  the more explicit `CONCAT(FLATTEN([1, 2, 3, [4, 5, 6]], 1))`.

* added C++ implementations for AQL functions `SLICE()`, `CONTAINS()` and
  `RANDOM_TOKEN()`

* as a consequence of the upgrade to V8 version 5, the implementation of the
  JavaScript `Buffer` object had to be changed. JavaScript `Buffer` objects in
  ArangoDB now always store their data on the heap. There is no shared pool
  for small Buffer values, and no pointing into existing Buffer data when
  extracting slices. This change may increase the cost of creating Buffers with
  short contents or when peeking into existing Buffers, but was required for
  safer memory management and to prevent leaks.

* the `db` object's function `_listDatabases()` was renamed to just `_databases()`
  in order to make it more consistent with the existing `_collections()` function.
  Additionally the `db` object's `_listEndpoints()` function was renamed to just
  `_endpoints()`.

* changed default value of `--server.authentication` from `false` to `true` in
  configuration files etc/relative/arangod.conf and etc/arangodb/arangod.conf.in.
  This means the server will be started with authentication enabled by default,
  requiring all client connections to provide authentication data when connecting
  to ArangoDB. Authentication can still be turned off via setting the value of
  `--server.authentication` to `false` in ArangoDB's configuration files or by
  specifying the option on the command-line.

* Changed result format for querying all collections via the API GET `/_api/collection`.

  Previous versions of ArangoDB returned an object with an attribute named `collections`
  and an attribute named `names`. Both contained all available collections, but
  `collections` contained the collections as an array, and `names` contained the
  collections again, contained in an object in which the attribute names were the
  collection names, e.g.

  ```
  {
    "collections": [
      {"id":"5874437","name":"test","isSystem":false,"status":3,"type":2},
      {"id":"17343237","name":"something","isSystem":false,"status":3,"type":2},
      ...
    ],
    "names": {
      "test": {"id":"5874437","name":"test","isSystem":false,"status":3,"type":2},
      "something": {"id":"17343237","name":"something","isSystem":false,"status":3,"type":2},
      ...
    }
  }
  ```
  This result structure was redundant, and therefore has been simplified to just

  ```
  {
    "result": [
      {"id":"5874437","name":"test","isSystem":false,"status":3,"type":2},
      {"id":"17343237","name":"something","isSystem":false,"status":3,"type":2},
      ...
    ]
  }
  ```

  in ArangoDB 3.0.

* added AQL functions `TYPENAME()` and `HASH()`

* renamed arangob tool to arangobench

* added AQL string comparison operator `LIKE`

  The operator can be used to compare strings like this:

      value LIKE search

  The operator is currently implemented by calling the already existing AQL
  function `LIKE`.

  This change also makes `LIKE` an AQL keyword. Using `LIKE` in either case as
  an attribute or collection name in AQL thus requires quoting.

* make AQL optimizer rule "remove-unnecessary-calculations" fire in more cases

  The rule will now remove calculations that are used exactly once in other
  expressions (e.g. `LET a = doc RETURN a.value`) and calculations,
  or calculations that are just references (e.g. `LET a = b`).

* renamed AQL optimizer rule "merge-traversal-filter" to "optimize-traversals"
  Additionally, the optimizer rule will remove unused edge and path result variables
  from the traversal in case they are specified in the `FOR` section of the traversal,
  but not referenced later in the query. This saves constructing edges and paths
  results.

* added AQL optimizer rule "inline-subqueries"

  This rule can pull out certain subqueries that are used as an operand to a `FOR`
  loop one level higher, eliminating the subquery completely. For example, the query

      FOR i IN (FOR j IN [1,2,3] RETURN j) RETURN i

  will be transformed by the rule to:

      FOR i IN [1,2,3] RETURN i

  The query

      FOR name IN (FOR doc IN _users FILTER doc.status == 1 RETURN doc.name) LIMIT 2 RETURN name

  will be transformed into

      FOR tmp IN _users FILTER tmp.status == 1 LIMIT 2 RETURN tmp.name

  The rule will only fire when the subquery is used as an operand to a `FOR` loop, and
  if the subquery does not contain a `COLLECT` with an `INTO` variable.

* added new endpoint "srv://" for DNS service records

* The result order of the AQL functions VALUES and ATTRIBUTES has never been
  guaranteed and it only had the "correct" ordering by accident when iterating
  over objects that were not loaded from the database. This accidental behavior
  is now changed by introduction of VelocyPack. No ordering is guaranteed unless
  you specify the sort parameter.

* removed configure option `--enable-logger`

* added AQL array comparison operators

  All AQL comparison operators now also exist in an array variant. In the
  array variant, the operator is preceded with one of the keywords *ALL*, *ANY*
  or *NONE*. Using one of these keywords changes the operator behavior to
  execute the comparison operation for all, any, or none of its left hand
  argument values. It is therefore expected that the left hand argument
  of an array operator is an array.

  Examples:

      [ 1, 2, 3 ] ALL IN [ 2, 3, 4 ]   // false
      [ 1, 2, 3 ] ALL IN [ 1, 2, 3 ]   // true
      [ 1, 2, 3 ] NONE IN [ 3 ]        // false
      [ 1, 2, 3 ] NONE IN [ 23, 42 ]   // true
      [ 1, 2, 3 ] ANY IN [ 4, 5, 6 ]   // false
      [ 1, 2, 3 ] ANY IN [ 1, 42 ]     // true
      [ 1, 2, 3 ] ANY == 2             // true
      [ 1, 2, 3 ] ANY == 4             // false
      [ 1, 2, 3 ] ANY > 0              // true
      [ 1, 2, 3 ] ANY <= 1             // true
      [ 1, 2, 3 ] NONE < 99            // false
      [ 1, 2, 3 ] NONE > 10            // true
      [ 1, 2, 3 ] ALL > 2              // false
      [ 1, 2, 3 ] ALL > 0              // true
      [ 1, 2, 3 ] ALL >= 3             // false
      ["foo", "bar"] ALL != "moo"      // true
      ["foo", "bar"] NONE == "bar"     // false
      ["foo", "bar"] ANY == "foo"      // true

* improved AQL optimizer to remove unnecessary sort operations in more cases

* allow enclosing AQL identifiers in forward ticks in addition to using
  backward ticks

  This allows for convenient writing of AQL queries in JavaScript template strings
  (which are delimited with backticks themselves), e.g.

      var q = `FOR doc IN ´collection´ RETURN doc.´name´`;

* allow to set `print.limitString` to configure the number of characters
  to output before truncating

* make logging configurable per log "topic"

  `--log.level <level>` sets the global log level to <level>, e.g. `info`,
  `debug`, `trace`.

  `--log.level topic=<level>` sets the log level for a specific topic.
  Currently, the following topics exist: `collector`, `compactor`, `mmap`,
  `performance`, `queries`, and `requests`. `performance` and `requests` are
  set to FATAL by default. `queries` is set to info. All others are
  set to the global level by default.

  The new log option `--log.output <definition>` allows directing the global
  or per-topic log output to different outputs. The output definition
  "<definition>" can be one of

    "-" for stdin
    "+" for stderr
    "syslog://<syslog-facility>"
    "syslog://<syslog-facility>/<application-name>"
    "file://<relative-path>"

  The option can be specified multiple times in order to configure the output
  for different log topics. To set up a per-topic output configuration, use
  `--log.output <topic>=<definition>`, e.g.

    queries=file://queries.txt

  logs all queries to the file "queries.txt".

* the option `--log.requests-file` is now deprecated. Instead use

    `--log.level requests=info`
    `--log.output requests=file://requests.txt`

* the option `--log.facility` is now deprecated. Instead use

    `--log.output requests=syslog://facility`

* the option `--log.performance` is now deprecated. Instead use

    `--log.level performance=trace`

* removed option `--log.source-filter`

* removed configure option `--enable-logger`

* change collection directory names to include a random id component at the end

  The new pattern is `collection-<id>-<random>`, where `<id>` is the collection
  id and `<random>` is a random number. Previous versions of ArangoDB used a
  pattern `collection-<id>` without the random number.

  ArangoDB 3.0 understands both the old and name directory name patterns.

* removed mostly unused internal spin-lock implementation

* removed support for pre-Windows 7-style locks. This removes compatibility for
  Windows versions older than Windows 7 (e.g. Windows Vista, Windows XP) and
  Windows 2008R2 (e.g. Windows 2008).

* changed names of sub-threads started by arangod

* added option `--default-number-of-shards` to arangorestore, allowing creating
  collections with a specifiable number of shards from a non-cluster dump

* removed support for CoffeeScript source files

* removed undocumented SleepAndRequeue

* added WorkMonitor to inspect server threads

* when downloading a Foxx service from the web interface the suggested filename
  is now based on the service's mount path instead of simply "app.zip"

* the `@arangodb/request` response object now stores the parsed JSON response
  body in a property `json` instead of `body` when the request was made using the
  `json` option. The `body` instead contains the response body as a string.

* the Foxx API has changed significantly, 2.8 services are still supported
  using a backwards-compatible "legacy mode"


v2.8.12 (XXXX-XX-XX)
--------------------

* issue #2091: decrease connect timeout to 5 seconds on startup

* fixed issue #2072

* slightly better error diagnostics for some replication errors

* fixed issue #1977

* fixed issue in `INTERSECTION` AQL function with duplicate elements
  in the source arrays

* fixed issue #1962

* fixed issue #1959

* export aqlQuery template handler as require('org/arangodb').aql for forwards-compatibility


v2.8.11 (2016-07-13)
--------------------

* fixed array index batch insertion issues for hash indexes that caused problems when
  no elements remained for insertion

* fixed issue #1937


v2.8.10 (2016-07-01)
--------------------

* make sure next local _rev value used for a document is at least as high as the
  _rev value supplied by external sources such as replication

* make adding a collection in both read- and write-mode to a transaction behave as
  expected (write includes read). This prevents the `unregister collection used in
  transaction` error

* fixed sometimes invalid result for `byExample(...).count()` when an index plus
  post-filtering was used

* fixed "collection is a nullptr" issue when starting a traversal from a transaction

* honor the value of startup option `--database.wait-for-sync` (that is used to control
  whether new collections are created with `waitForSync` set to `true` by default) also
  when creating collections via the HTTP API (and thus the ArangoShell). When creating
  a collection via these mechanisms, the option was ignored so far, which was inconsistent.

* fixed issue #1826: arangosh --javascript.execute: internal error (geo index issue)

* fixed issue #1823: Arango crashed hard executing very simple query on windows


v2.8.9 (2016-05-13)
-------------------

* fixed escaping and quoting of extra parameters for executables in Mac OS X App

* added "waiting for" status variable to web interface collection figures view

* fixed undefined behavior in query cache invaldation

* fixed access to /_admin/statistics API in case statistics are disable via option
  `--server.disable-statistics`

* Foxx manager will no longer fail hard when Foxx store is unreachable unless installing
  a service from the Foxx store (e.g. when behind a firewall or GitHub is unreachable).


v2.8.8 (2016-04-19)
-------------------

* fixed issue #1805: Query: internal error (location: arangod/Aql/AqlValue.cpp:182).
  Please report this error to arangodb.com (while executing)

* allow specifying collection name prefixes for `_from` and `_to` in arangoimp:

  To avoid specifying complete document ids (consisting of collection names and document
  keys) for *_from* and *_to* values when importing edges with arangoimp, there are now
  the options *--from-collection-prefix* and *--to-collection-prefix*.

  If specified, these values will be automatically prepended to each value in *_from*
  (or *_to* resp.). This allows specifying only document keys inside *_from* and/or *_to*.

  *Example*

      > arangoimp --from-collection-prefix users --to-collection-prefix products ...

  Importing the following document will then create an edge between *users/1234* and
  *products/4321*:

  ```js
  { "_from" : "1234", "_to" : "4321", "desc" : "users/1234 is connected to products/4321" }
  ```

* requests made with the interactive system API documentation in the web interface
  (Swagger) will now respect the active database instead of always using `_system`


v2.8.7 (2016-04-07)
-------------------

* optimized primary=>secondary failover

* fix to-boolean conversion for documents in AQL

* expose the User-Agent HTTP header from the ArangoShell since Github seems to
  require it now, and we use the ArangoShell for fetching Foxx repositories from Github

* work with http servers that only send

* fixed potential race condition between compactor and collector threads

* fix removal of temporary directories on arangosh exit

* javadoc-style comments in Foxx services are no longer interpreted as
  Foxx comments outside of controller/script/exports files (#1748)

* removed remaining references to class syntax for Foxx Model and Repository
  from the documentation

* added a safe-guard for corrupted master-pointer


v2.8.6 (2016-03-23)
-------------------

* arangosh can now execute JavaScript script files that contain a shebang
  in the first line of the file. This allows executing script files directly.

  Provided there is a script file `/path/to/script.js` with the shebang
  `#!arangosh --javascript.execute`:

      > cat /path/to/script.js
      #!arangosh --javascript.execute
      print("hello from script.js");

  If the script file is made executable

      > chmod a+x /path/to/script.js

  it can be invoked on the shell directly and use arangosh for its execution:

      > /path/to/script.js
      hello from script.js

  This did not work in previous versions of ArangoDB, as the whole script contents
  (including the shebang) were treated as JavaScript code.
  Now shebangs in script files will now be ignored for all files passed to arangosh's
  `--javascript.execute` parameter.

  The alternative way of executing a JavaScript file with arangosh still works:

      > arangosh --javascript.execute /path/to/script.js
      hello from script.js

* added missing reset of traversal state for nested traversals.
  The state of nested traversals (a traversal in an AQL query that was
  located in a repeatedly executed subquery or inside another FOR loop)
  was not reset properly, so that multiple invocations of the same nested
  traversal with different start vertices led to the nested traversal
  always using the start vertex provided on the first invocation.

* fixed issue #1781: ArangoDB startup time increased tremendously

* fixed issue #1783: SIGHUP should rotate the log


v2.8.5 (2016-03-11)
-------------------

* Add OpenSSL handler for TLS V1.2 as sugested by kurtkincaid in #1771

* fixed issue #1765 (The webinterface should display the correct query time)
  and #1770 (Display ACTUAL query time in aardvark's AQL editor)

* Windows: the unhandled exception handler now calls the windows logging
  facilities directly without locks.
  This fixes lockups on crashes from the logging framework.

* improve nullptr handling in logger.

* added new endpoint "srv://" for DNS service records

* `org/arangodb/request` no longer sets the content-type header to the
  string "undefined" when no content-type header should be sent (issue #1776)


v2.8.4 (2016-03-01)
-------------------

* global modules are no longer incorrectly resolved outside the ArangoDB
  JavaScript directory or the Foxx service's root directory (issue #1577)

* improved error messages from Foxx and JavaScript (issues #1564, #1565, #1744)


v2.8.3 (2016-02-22)
-------------------

* fixed AQL filter condition collapsing for deeply-nested cases, potentially
  enabling usage of indexes in some dedicated cases

* added parentheses in AQL explain command output to correctly display precedence
  of logical and arithmetic operators

* Foxx Model event listeners defined on the model are now correctly invoked by
  the Repository methods (issue #1665)

* Deleting a Foxx service in the frontend should now always succeed even if the
  files no longer exist on the file system (issue #1358)

* Routing actions loaded from the database no longer throw exceptions when
  trying to load other modules using "require"

* The `org/arangodb/request` response object now sets a property `json` to the
  parsed JSON response body in addition to overwriting the `body` property when
  the request was made using the `json` option.

* Improved Windows stability

* Fixed a bug in the interactive API documentation that would escape slashes
  in document-handle fields. Document handles are now provided as separate
  fields for collection name and document key.


v2.8.2 (2016-02-09)
-------------------

* the continuous replication applier will now prevent the master's WAL logfiles
  from being removed if they are still needed by the applier on the slave. This
  should help slaves that suffered from masters garbage collection WAL logfiles
  which would have been needed by the slave later.

  The initial synchronization will block removal of still needed WAL logfiles
  on the master for 10 minutes initially, and will extend this period when further
  requests are made to the master. Initial synchronization hands over its handle
  for blocking logfile removal to the continuous replication when started via
  the *setupReplication* function. In this case, continuous replication will
  extend the logfile removal blocking period for the required WAL logfiles when
  the slave makes additional requests.

  All handles that block logfile removal will time out automatically after at
  most 5 minutes should a master not be contacted by the slave anymore (e.g. in
  case the slave's replication is turned off, the slaves loses the connection
  to the master or the slave goes down).

* added all-in-one function *setupReplication* to synchronize data from master
  to slave and start the continuous replication:

      require("@arangodb/replication").setupReplication(configuration);

  The command will return when the initial synchronization is finished and the
  continuous replication has been started, or in case the initial synchronization
  has failed.

  If the initial synchronization is successful, the command will store the given
  configuration on the slave. It also configures the continuous replication to start
  automatically if the slave is restarted, i.e. *autoStart* is set to *true*.

  If the command is run while the slave's replication applier is already running,
  it will first stop the running applier, drop its configuration and do a
  resynchronization of data with the master. It will then use the provided configration,
  overwriting any previously existing replication configuration on the slave.

  The following example demonstrates how to use the command for setting up replication
  for the *_system* database. Note that it should be run on the slave and not the
  master:

      db._useDatabase("_system");
      require("@arangodb/replication").setupReplication({
        endpoint: "tcp://master.domain.org:8529",
        username: "myuser",
        password: "mypasswd",
        verbose: false,
        includeSystem: false,
        incremental: true,
        autoResync: true
      });

* the *sync* and *syncCollection* functions now always start the data synchronization
  as an asynchronous server job. The call to *sync* or *syncCollection* will block
  until synchronization is either complete or has failed with an error. The functions
  will automatically poll the slave periodically for status updates.

  The main benefit is that the connection to the slave does not need to stay open
  permanently and is thus not affected by timeout issues. Additionally the caller does
  not need to query the synchronization status from the slave manually as this is
  now performed automatically by these functions.

* fixed undefined behavior when explaining some types of AQL traversals, fixed
  display of some types of traversals in AQL explain output


v2.8.1 (2016-01-29)
-------------------

* Improved AQL Pattern matching by allowing to specify a different traversal
  direction for one or many of the edge collections.

      FOR v, e, p IN OUTBOUND @start @@ec1, INBOUND @@ec2, @@ec3

  will traverse *ec1* and *ec3* in the OUTBOUND direction and for *ec2* it will use
  the INBOUND direction. These directions can be combined in arbitrary ways, the
  direction defined after *IN [steps]* will we used as default direction and can
  be overriden for specific collections.
  This feature is only available for collection lists, it is not possible to
  combine it with graph names.

* detect more types of transaction deadlocks early

* fixed display of relational operators in traversal explain output

* fixed undefined behavior in AQL function `PARSE_IDENTIFIER`

* added "engines" field to Foxx services generated in the admin interface

* added AQL function `IS_SAME_COLLECTION`:

  *IS_SAME_COLLECTION(collection, document)*: Return true if *document* has the same
  collection id as the collection specified in *collection*. *document* can either be
  a [document handle](../Glossary/README.md#document-handle) string, or a document with
  an *_id* attribute. The function does not validate whether the collection actually
  contains the specified document, but only compares the name of the specified collection
  with the collection name part of the specified document.
  If *document* is neither an object with an *id* attribute nor a *string* value,
  the function will return *null* and raise a warning.

      /* true */
      IS_SAME_COLLECTION('_users', '_users/my-user')
      IS_SAME_COLLECTION('_users', { _id: '_users/my-user' })

      /* false */
      IS_SAME_COLLECTION('_users', 'foobar/baz')
      IS_SAME_COLLECTION('_users', { _id: 'something/else' })


v2.8.0 (2016-01-25)
-------------------

* avoid recursive locking


v2.8.0-beta8 (2016-01-19)
-------------------------

* improved internal datafile statistics for compaction and compaction triggering
  conditions, preventing excessive growth of collection datafiles under some
  workloads. This should also fix issue #1596.

* renamed AQL optimizer rule `remove-collect-into` to `remove-collect-variables`

* fixed primary and edge index lookups prematurely aborting searches when the
  specified id search value contained a different collection than the collection
  the index was created for


v2.8.0-beta7 (2016-01-06)
-------------------------

* added vm.runInThisContext

* added AQL keyword `AGGREGATE` for use in AQL `COLLECT` statement

  Using `AGGREGATE` allows more efficient aggregation (incrementally while building
  the groups) than previous versions of AQL, which built group aggregates afterwards
  from the total of all group values.

  `AGGREGATE` can be used inside a `COLLECT` statement only. If used, it must follow
  the declaration of grouping keys:

      FOR doc IN collection
        COLLECT gender = doc.gender AGGREGATE minAge = MIN(doc.age), maxAge = MAX(doc.age)
        RETURN { gender, minAge, maxAge }

  or, if no grouping keys are used, it can follow the `COLLECT` keyword:

      FOR doc IN collection
        COLLECT AGGREGATE minAge = MIN(doc.age), maxAge = MAX(doc.age)
        RETURN {
  minAge, maxAge
}

  Only specific expressions are allowed on the right-hand side of each `AGGREGATE`
  assignment:

  - on the top level the expression must be a call to one of the supported aggregation
    functions `LENGTH`, `MIN`, `MAX`, `SUM`, `AVERAGE`, `STDDEV_POPULATION`, `STDDEV_SAMPLE`,
    `VARIANCE_POPULATION`, or `VARIANCE_SAMPLE`

  - the expression must not refer to variables introduced in the `COLLECT` itself

* Foxx: mocha test paths with wildcard characters (asterisks) now work on Windows

* reserved AQL keyword `NONE` for future use

* web interface: fixed a graph display bug concerning dashboard view

* web interface: fixed several bugs during the dashboard initialize process

* web interface: included several bugfixes: #1597, #1611, #1623

* AQL query optimizer now converts `LENGTH(collection-name)` to an optimized
  expression that returns the number of documents in a collection

* adjusted the behavior of the expansion (`[*]`) operator in AQL for non-array values

  In ArangoDB 2.8, calling the expansion operator on a non-array value will always
  return an empty array. Previous versions of ArangoDB expanded non-array values by
  calling the `TO_ARRAY()` function for the value, which for example returned an
  array with a single value for boolean, numeric and string input values, and an array
  with the object's values for an object input value. This behavior was inconsistent
  with how the expansion operator works for the array indexes in 2.8, so the behavior
  is now unified:

  - if the left-hand side operand of `[*]` is an array, the array will be returned as
    is when calling `[*]` on it
  - if the left-hand side operand of `[*]` is not an array, an empty array will be
    returned by `[*]`

  AQL queries that rely on the old behavior can be changed by either calling `TO_ARRAY`
  explicitly or by using the `[*]` at the correct position.

  The following example query will change its result in 2.8 compared to 2.7:

      LET values = "foo" RETURN values[*]

  In 2.7 the query has returned the array `[ "foo" ]`, but in 2.8 it will return an
  empty array `[ ]`. To make it return the array `[ "foo" ]` again, an explicit
  `TO_ARRAY` function call is needed in 2.8 (which in this case allows the removal
  of the `[*]` operator altogether). This also works in 2.7:

      LET values = "foo" RETURN TO_ARRAY(values)

  Another example:

      LET values = [ { name: "foo" }, { name: "bar" } ]
      RETURN values[*].name[*]

  The above returned `[ [ "foo" ], [ "bar" ] ] in 2.7. In 2.8 it will return
  `[ [ ], [ ] ]`, because the value of `name` is not an array. To change the results
  to the 2.7 style, the query can be changed to

      LET values = [ { name: "foo" }, { name: "bar" } ]
      RETURN values[* RETURN TO_ARRAY(CURRENT.name)]

  The above also works in 2.7.
  The following types of queries won't change:

      LET values = [ 1, 2, 3 ] RETURN values[*]
      LET values = [ { name: "foo" }, { name: "bar" } ] RETURN values[*].name
      LET values = [ { names: [ "foo", "bar" ] }, { names: [ "baz" ] } ] RETURN values[*].names[*]
      LET values = [ { names: [ "foo", "bar" ] }, { names: [ "baz" ] } ] RETURN values[*].names[**]

* slightly adjusted V8 garbage collection strategy so that collection eventually
  happens in all contexts that hold V8 external references to documents and
  collections.

  also adjusted default value of `--javascript.gc-frequency` from 10 seconds to
  15 seconds, as less internal operations are carried out in JavaScript.

* fixes for AQL optimizer and traversal

* added `--create-collection-type` option to arangoimp

  This allows specifying the type of the collection to be created when
  `--create-collection` is set to `true`.

* Foxx export cache should no longer break if a broken app is loaded in the
  web admin interface.


v2.8.0-beta2 (2015-12-16)
-------------------------

* added AQL query optimizer rule "sort-in-values"

  This rule pre-sorts the right-hand side operand of the `IN` and `NOT IN`
  operators so the operation can use a binary search with logarithmic complexity
  instead of a linear search. The rule is applied when the right-hand side
  operand of an `IN` or `NOT IN` operator in a filter condition is a variable that
  is defined in a different loop/scope than the operator itself. Additionally,
  the filter condition must consist of solely the `IN` or `NOT IN` operation
  in order to avoid any side-effects.

* changed collection status terminology in web interface for collections for
  which an unload request has been issued from `in the process of being unloaded`
  to `will be unloaded`.

* unloading a collection via the web interface will now trigger garbage collection
  in all v8 contexts and force a WAL flush. This increases the chances of perfoming
  the unload faster.

* added the following attributes to the result of `collection.figures()` and the
  corresponding HTTP API at `PUT /_api/collection/<name>/figures`:

  - `documentReferences`: The number of references to documents in datafiles
    that JavaScript code currently holds. This information can be used for
    debugging compaction and unload issues.
  - `waitingFor`: An optional string value that contains information about
    which object type is at the head of the collection's cleanup queue. This
    information can be used for debugging compaction and unload issues.
  - `compactionStatus.time`: The point in time the compaction for the collection
    was last executed. This information can be used for debugging compaction
    issues.
  - `compactionStatus.message`: The action that was performed when the compaction
    was last run for the collection. This information can be used for debugging
    compaction issues.

  Note: `waitingFor` and `compactionStatus` may be empty when called on a coordinator
  in a cluster.

* the compaction will now provide queryable status info that can be used to track
  its progress. The compaction status is displayed in the web interface, too.

* better error reporting for arangodump and arangorestore

* arangodump will now fail by default when trying to dump edges that
  refer to already dropped collections. This can be circumvented by
  specifying the option `--force true` when invoking arangodump

* fixed cluster upgrade procedure

* the AQL functions `NEAR` and `WITHIN` now have stricter validations
  for their input parameters `limit`, `radius` and `distance`. They may now throw
  exceptions when invalid parameters are passed that may have not led
  to exceptions in previous versions.

* deprecation warnings now log stack traces

* Foxx: improved backwards compatibility with 2.5 and 2.6

  - reverted Model and Repository back to non-ES6 "classes" because of
    compatibility issues when using the extend method with a constructor

  - removed deprecation warnings for extend and controller.del

  - restored deprecated method Model.toJSONSchema

  - restored deprecated `type`, `jwt` and `sessionStorageApp` options
    in Controller#activateSessions

* Fixed a deadlock problem in the cluster


v2.8.0-beta1 (2015-12-06)
-------------------------

* added AQL function `IS_DATESTRING(value)`

  Returns true if *value* is a string that can be used in a date function.
  This includes partial dates such as *2015* or *2015-10* and strings containing
  invalid dates such as *2015-02-31*. The function will return false for all
  non-string values, even if some of them may be usable in date functions.


v2.8.0-alpha1 (2015-12-03)
--------------------------

* added AQL keywords `GRAPH`, `OUTBOUND`, `INBOUND` and `ANY` for use in graph
  traversals, reserved AQL keyword `ALL` for future use

  Usage of these keywords as collection names, variable names or attribute names
  in AQL queries will not be possible without quoting. For example, the following
  AQL query will still work as it uses a quoted collection name and a quoted
  attribute name:

      FOR doc IN `OUTBOUND`
        RETURN doc.`any`

* issue #1593: added AQL `POW` function for exponentation

* added cluster execution site info in explain output for AQL queries

* replication improvements:

  - added `autoResync` configuration parameter for continuous replication.

    When set to `true`, a replication slave will automatically trigger a full data
    re-synchronization with the master when the master cannot provide the log data
    the slave had asked for. Note that `autoResync` will only work when the option
    `requireFromPresent` is also set to `true` for the continuous replication, or
    when the continuous syncer is started and detects that no start tick is present.

    Automatic re-synchronization may transfer a lot of data from the master to the
    slave and may be expensive. It is therefore turned off by default.
    When turned off, the slave will never perform an automatic re-synchronization
    with the master.

  - added `idleMinWaitTime` and `idleMaxWaitTime` configuration parameters for
    continuous replication.

    These parameters can be used to control the minimum and maximum wait time the
    slave will (intentionally) idle and not poll for master log changes in case the
    master had sent the full logs already.
    The `idleMaxWaitTime` value will only be used when `adapativePolling` is set
    to `true`. When `adaptivePolling` is disable, only `idleMinWaitTime` will be
    used as a constant time span in which the slave will not poll the master for
    further changes. The default values are 0.5 seconds for `idleMinWaitTime` and
    2.5 seconds for `idleMaxWaitTime`, which correspond to the hard-coded values
    used in previous versions of ArangoDB.

  - added `initialSyncMaxWaitTime` configuration parameter for initial and continuous
    replication

    This option controls the maximum wait time (in seconds) that the initial
    synchronization will wait for a response from the master when fetching initial
    collection data. If no response is received within this time period, the initial
    synchronization will give up and fail. This option is also relevant for
    continuous replication in case *autoResync* is set to *true*, as then the
    continuous replication may trigger a full data re-synchronization in case
    the master cannot the log data the slave had asked for.

  - HTTP requests sent from the slave to the master during initial synchronization
    will now be retried if they fail with connection problems.

  - the initial synchronization now logs its progress so it can be queried using
    the regular replication status check APIs.

  - added `async` attribute for `sync` and `syncCollection` operations called from
    the ArangoShell. Setthing this attribute to `true` will make the synchronization
    job on the server go into the background, so that the shell does not block. The
    status of the started asynchronous synchronization job can be queried from the
    ArangoShell like this:

        /* starts initial synchronization */
        var replication = require("@arangodb/replication");
        var id = replication.sync({
          endpoint: "tcp://master.domain.org:8529",
          username: "myuser",
          password: "mypasswd",
          async: true
       });

       /* now query the id of the returned async job and print the status */
       print(replication.getSyncResult(id));

    The result of `getSyncResult()` will be `false` while the server-side job
    has not completed, and different to `false` if it has completed. When it has
    completed, all job result details will be returned by the call to `getSyncResult()`.


* fixed non-deterministic query results in some cluster queries

* fixed issue #1589

* return HTTP status code 410 (gone) instead of HTTP 408 (request timeout) for
  server-side operations that are canceled / killed. Sending 410 instead of 408
  prevents clients from re-starting the same (canceled) operation. Google Chrome
  for example sends the HTTP request again in case it is responded with an HTTP
  408, and this is exactly the opposite of the desired behavior when an operation
  is canceled / killed by the user.

* web interface: queries in AQL editor now cancelable

* web interface: dashboard - added replication information

* web interface: AQL editor now supports bind parameters

* added startup option `--server.hide-product-header` to make the server not send
  the HTTP response header `"Server: ArangoDB"` in its HTTP responses. By default,
  the option is turned off so the header is still sent as usual.

* added new AQL function `UNSET_RECURSIVE` to recursively unset attritutes from
  objects/documents

* switched command-line editor in ArangoShell and arangod to linenoise-ng

* added automatic deadlock detection for transactions

  In case a deadlock is detected, a multi-collection operation may be rolled back
  automatically and fail with error 29 (`deadlock detected`). Client code for
  operations containing more than one collection should be aware of this potential
  error and handle it accordingly, either by giving up or retrying the transaction.

* Added C++ implementations for the AQL arithmetic operations and the following
  AQL functions:
  - ABS
  - APPEND
  - COLLECTIONS
  - CURRENT_DATABASE
  - DOCUMENT
  - EDGES
  - FIRST
  - FIRST_DOCUMENT
  - FIRST_LIST
  - FLATTEN
  - FLOOR
  - FULLTEXT
  - LAST
  - MEDIAN
  - MERGE_RECURSIVE
  - MINUS
  - NEAR
  - NOT_NULL
  - NTH
  - PARSE_IDENTIFIER
  - PERCENTILE
  - POP
  - POSITION
  - PUSH
  - RAND
  - RANGE
  - REMOVE_NTH
  - REMOVE_VALUE
  - REMOVE_VALUES
  - ROUND
  - SHIFT
  - SQRT
  - STDDEV_POPULATION
  - STDDEV_SAMPLE
  - UNSHIFT
  - VARIANCE_POPULATION
  - VARIANCE_SAMPLE
  - WITHIN
  - ZIP

* improved performance of skipping over many documents in an AQL query when no
  indexes and no filters are used, e.g.

      FOR doc IN collection
        LIMIT 1000000, 10
        RETURN doc

* Added array indexes

  Hash indexes and skiplist indexes can now optionally be defined for array values
  so they index individual array members.

  To define an index for array values, the attribute name is extended with the
  expansion operator `[*]` in the index definition:

      arangosh> db.colName.ensureHashIndex("tags[*]");

  When given the following document

      { tags: [ "AQL", "ArangoDB", "Index" ] }

  the index will now contain the individual values `"AQL"`, `"ArangoDB"` and `"Index"`.

  Now the index can be used for finding all documents having `"ArangoDB"` somewhere in their
  tags array using the following AQL query:

      FOR doc IN colName
        FILTER "ArangoDB" IN doc.tags[*]
        RETURN doc

* rewrote AQL query optimizer rule `use-index-range` and renamed it to `use-indexes`.
  The name change affects rule names in the optimizer's output.

* rewrote AQL execution node `IndexRangeNode` and renamed it to `IndexNode`. The name
  change affects node names in the optimizer's explain output.

* added convenience function `db._explain(query)` for human-readable explanation
  of AQL queries

* module resolution as used by `require` now behaves more like in node.js

* the `org/arangodb/request` module now returns response bodies for error responses
  by default. The old behavior of not returning bodies for error responses can be
  re-enabled by explicitly setting the option `returnBodyOnError` to `false` (#1437)


v2.7.6 (2016-01-30)
-------------------

* detect more types of transaction deadlocks early


v2.7.5 (2016-01-22)
-------------------

* backported added automatic deadlock detection for transactions

  In case a deadlock is detected, a multi-collection operation may be rolled back
  automatically and fail with error 29 (`deadlock detected`). Client code for
  operations containing more than one collection should be aware of this potential
  error and handle it accordingly, either by giving up or retrying the transaction.

* improved internal datafile statistics for compaction and compaction triggering
  conditions, preventing excessive growth of collection datafiles under some
  workloads. This should also fix issue #1596.

* Foxx export cache should no longer break if a broken app is loaded in the
  web admin interface.

* Foxx: removed some incorrect deprecation warnings.

* Foxx: mocha test paths with wildcard characters (asterisks) now work on Windows


v2.7.4 (2015-12-21)
-------------------

* slightly adjusted V8 garbage collection strategy so that collection eventually
  happens in all contexts that hold V8 external references to documents and
  collections.

* added the following attributes to the result of `collection.figures()` and the
  corresponding HTTP API at `PUT /_api/collection/<name>/figures`:

  - `documentReferences`: The number of references to documents in datafiles
    that JavaScript code currently holds. This information can be used for
    debugging compaction and unload issues.
  - `waitingFor`: An optional string value that contains information about
    which object type is at the head of the collection's cleanup queue. This
    information can be used for debugging compaction and unload issues.
  - `compactionStatus.time`: The point in time the compaction for the collection
    was last executed. This information can be used for debugging compaction
    issues.
  - `compactionStatus.message`: The action that was performed when the compaction
    was last run for the collection. This information can be used for debugging
    compaction issues.

  Note: `waitingFor` and `compactionStatus` may be empty when called on a coordinator
  in a cluster.

* the compaction will now provide queryable status info that can be used to track
  its progress. The compaction status is displayed in the web interface, too.


v2.7.3 (2015-12-17)
-------------------

* fixed some replication value conversion issues when replication applier properties
  were set via ArangoShell

* fixed disappearing of documents for collections transferred via `sync` or
  `syncCollection` if the collection was dropped right before synchronization
  and drop and (re-)create collection markers were located in the same WAL file

* fixed an issue where overwriting the system sessions collection would break
  the web interface when authentication is enabled


v2.7.2 (2015-12-01)
-------------------

* replication improvements:

  - added `autoResync` configuration parameter for continuous replication.

    When set to `true`, a replication slave will automatically trigger a full data
    re-synchronization with the master when the master cannot provide the log data
    the slave had asked for. Note that `autoResync` will only work when the option
    `requireFromPresent` is also set to `true` for the continuous replication, or
    when the continuous syncer is started and detects that no start tick is present.

    Automatic re-synchronization may transfer a lot of data from the master to the
    slave and may be expensive. It is therefore turned off by default.
    When turned off, the slave will never perform an automatic re-synchronization
    with the master.

  - added `idleMinWaitTime` and `idleMaxWaitTime` configuration parameters for
    continuous replication.

    These parameters can be used to control the minimum and maximum wait time the
    slave will (intentionally) idle and not poll for master log changes in case the
    master had sent the full logs already.
    The `idleMaxWaitTime` value will only be used when `adapativePolling` is set
    to `true`. When `adaptivePolling` is disable, only `idleMinWaitTime` will be
    used as a constant time span in which the slave will not poll the master for
    further changes. The default values are 0.5 seconds for `idleMinWaitTime` and
    2.5 seconds for `idleMaxWaitTime`, which correspond to the hard-coded values
    used in previous versions of ArangoDB.

  - added `initialSyncMaxWaitTime` configuration parameter for initial and continuous
    replication

    This option controls the maximum wait time (in seconds) that the initial
    synchronization will wait for a response from the master when fetching initial
    collection data. If no response is received within this time period, the initial
    synchronization will give up and fail. This option is also relevant for
    continuous replication in case *autoResync* is set to *true*, as then the
    continuous replication may trigger a full data re-synchronization in case
    the master cannot the log data the slave had asked for.

  - HTTP requests sent from the slave to the master during initial synchronization
    will now be retried if they fail with connection problems.

  - the initial synchronization now logs its progress so it can be queried using
    the regular replication status check APIs.

* fixed non-deterministic query results in some cluster queries

* added missing lock instruction for primary index in compactor size calculation

* fixed issue #1589

* fixed issue #1583

* fixed undefined behavior when accessing the top level of a document with the `[*]`
  operator

* fixed potentially invalid pointer access in shaper when the currently accessed
  document got re-located by the WAL collector at the very same time

* Foxx: optional configuration options no longer log validation errors when assigned
  empty values (#1495)

* Foxx: constructors provided to Repository and Model sub-classes via extend are
  now correctly called (#1592)


v2.7.1 (2015-11-07)
-------------------

* switch to linenoise next generation

* exclude `_apps` collection from replication

  The slave has its own `_apps` collection which it populates on server start.
  When replicating data from the master to the slave, the data from the master may
  clash with the slave's own data in the `_apps` collection. Excluding the `_apps`
  collection from replication avoids this.

* disable replication appliers when starting in modes `--upgrade`, `--no-server`
  and `--check-upgrade`

* more detailed output in arango-dfdb

* fixed "no start tick" issue in replication applier

  This error could occur after restarting a slave server after a shutdown
  when no data was ever transferred from the master to the slave via the
  continuous replication

* fixed problem during SSL client connection abort that led to scheduler thread
  staying at 100% CPU saturation

* fixed potential segfault in AQL `NEIGHBORS` function implementation when C++ function
  variant was used and collection names were passed as strings

* removed duplicate target for some frontend JavaScript files from the Makefile

* make AQL function `MERGE()` work on a single array parameter, too.
  This allows combining the attributes of multiple objects from an array into
  a single object, e.g.

      RETURN MERGE([
        { foo: 'bar' },
        { quux: 'quetzalcoatl', ruled: true },
        { bar: 'baz', foo: 'done' }
      ])

  will now return:

      {
        "foo": "done",
        "quux": "quetzalcoatl",
        "ruled": true,
        "bar": "baz"
      }

* fixed potential deadlock in collection status changing on Windows

* fixed hard-coded `incremental` parameter in shell implementation of
  `syncCollection` function in replication module

* fix for GCC5: added check for '-stdlib' option


v2.7.0 (2015-10-09)
-------------------

* fixed request statistics aggregation
  When arangod was started in supervisor mode, the request statistics always showed
  0 requests, as the statistics aggregation thread did not run then.

* read server configuration files before dropping privileges. this ensures that
  the SSL keyfile specified in the configuration can be read with the server's start
  privileges (i.e. root when using a standard ArangoDB package).

* fixed replication with a 2.6 replication configuration and issues with a 2.6 master

* raised default value of `--server.descriptors-minimum` to 1024

* allow Foxx apps to be installed underneath URL path `/_open/`, so they can be
  (intentionally) accessed without authentication.

* added *allowImplicit* sub-attribute in collections declaration of transactions.
  The *allowImplicit* attributes allows making transactions fail should they
  read-access a collection that was not explicitly declared in the *collections*
  array of the transaction.

* added "special" password ARANGODB_DEFAULT_ROOT_PASSWORD. If you pass
  ARANGODB_DEFAULT_ROOT_PASSWORD as password, it will read the password
  from the environment variable ARANGODB_DEFAULT_ROOT_PASSWORD


v2.7.0-rc2 (2015-09-22)
-----------------------

* fix over-eager datafile compaction

  This should reduce the need to compact directly after loading a collection when a
  collection datafile contained many insertions and updates for the same documents. It
  should also prevent from re-compacting already merged datafiles in case not many
  changes were made. Compaction will also make fewer index lookups than before.

* added `syncCollection()` function in module `org/arangodb/replication`

  This allows synchronizing the data of a single collection from a master to a slave
  server. Synchronization can either restore the whole collection by transferring all
  documents from the master to the slave, or incrementally by only transferring documents
  that differ. This is done by partitioning the collection's entire key space into smaller
  chunks and comparing the data chunk-wise between master and slave. Only chunks that are
  different will be re-transferred.

  The `syncCollection()` function can be used as follows:

      require("org/arangodb/replication").syncCollection(collectionName, options);

  e.g.

      require("org/arangodb/replication").syncCollection("myCollection", {
        endpoint: "tcp://127.0.0.1:8529",  /* master */
        username: "root",                  /* username for master */
        password: "secret",                /* password for master */
        incremental: true                  /* use incremental mode */
      });


* additionally allow the following characters in document keys:

  `(` `)` `+` `,` `=` `;` `$` `!` `*` `'` `%`


v2.7.0-rc1 (2015-09-17)
-----------------------

* removed undocumented server-side-only collection functions:
  * collection.OFFSET()
  * collection.NTH()
  * collection.NTH2()
  * collection.NTH3()

* upgraded Swagger to version 2.0 for the Documentation

  This gives the user better prepared test request structures.
  More conversions will follow so finally client libraries can be auto-generated.

* added extra AQL functions for date and time calculation and manipulation.
  These functions were contributed by GitHub users @CoDEmanX and @friday.
  A big thanks for their work!

  The following extra date functions are available from 2.7 on:

  * `DATE_DAYOFYEAR(date)`: Returns the day of year number of *date*.
    The return values range from 1 to 365, or 366 in a leap year respectively.

  * `DATE_ISOWEEK(date)`: Returns the ISO week date of *date*.
    The return values range from 1 to 53. Monday is considered the first day of the week.
    There are no fractional weeks, thus the last days in December may belong to the first
    week of the next year, and the first days in January may be part of the previous year's
    last week.

  * `DATE_LEAPYEAR(date)`: Returns whether the year of *date* is a leap year.

  * `DATE_QUARTER(date)`: Returns the quarter of the given date (1-based):
    * 1: January, February, March
    * 2: April, May, June
    * 3: July, August, September
    * 4: October, November, December

  - *DATE_DAYS_IN_MONTH(date)*: Returns the number of days in *date*'s month (28..31).

  * `DATE_ADD(date, amount, unit)`: Adds *amount* given in *unit* to *date* and
    returns the calculated date.

    *unit* can be either of the following to specify the time unit to add or
    subtract (case-insensitive):
    - y, year, years
    - m, month, months
    - w, week, weeks
    - d, day, days
    - h, hour, hours
    - i, minute, minutes
    - s, second, seconds
    - f, millisecond, milliseconds

    *amount* is the number of *unit*s to add (positive value) or subtract
    (negative value).

  * `DATE_SUBTRACT(date, amount, unit)`: Subtracts *amount* given in *unit* from
    *date* and returns the calculated date.

    It works the same as `DATE_ADD()`, except that it subtracts. It is equivalent
    to calling `DATE_ADD()` with a negative amount, except that `DATE_SUBTRACT()`
    can also subtract ISO durations. Note that negative ISO durations are not
    supported (i.e. starting with `-P`, like `-P1Y`).

  * `DATE_DIFF(date1, date2, unit, asFloat)`: Calculate the difference
    between two dates in given time *unit*, optionally with decimal places.
    Returns a negative value if *date1* is greater than *date2*.

  * `DATE_COMPARE(date1, date2, unitRangeStart, unitRangeEnd)`: Compare two
    partial dates and return true if they match, false otherwise. The parts to
    compare are defined by a range of time units.

    The full range is: years, months, days, hours, minutes, seconds, milliseconds.
    Pass the unit to start from as *unitRangeStart*, and the unit to end with as
    *unitRangeEnd*. All units in between will be compared. Leave out *unitRangeEnd*
    to only compare *unitRangeStart*.

  * `DATE_FORMAT(date, format)`: Format a date according to the given format string.
    It supports the following placeholders (case-insensitive):
    - %t: timestamp, in milliseconds since midnight 1970-01-01
    - %z: ISO date (0000-00-00T00:00:00.000Z)
    - %w: day of week (0..6)
    - %y: year (0..9999)
    - %yy: year (00..99), abbreviated (last two digits)
    - %yyyy: year (0000..9999), padded to length of 4
    - %yyyyyy: year (-009999 .. +009999), with sign prefix and padded to length of 6
    - %m: month (1..12)
    - %mm: month (01..12), padded to length of 2
    - %d: day (1..31)
    - %dd: day (01..31), padded to length of 2
    - %h: hour (0..23)
    - %hh: hour (00..23), padded to length of 2
    - %i: minute (0..59)
    - %ii: minute (00..59), padded to length of 2
    - %s: second (0..59)
    - %ss: second (00..59), padded to length of 2
    - %f: millisecond (0..999)
    - %fff: millisecond (000..999), padded to length of 3
    - %x: day of year (1..366)
    - %xxx: day of year (001..366), padded to length of 3
    - %k: ISO week date (1..53)
    - %kk: ISO week date (01..53), padded to length of 2
    - %l: leap year (0 or 1)
    - %q: quarter (1..4)
    - %a: days in month (28..31)
    - %mmm: abbreviated English name of month (Jan..Dec)
    - %mmmm: English name of month (January..December)
    - %www: abbreviated English name of weekday (Sun..Sat)
    - %wwww: English name of weekday (Sunday..Saturday)
    - %&: special escape sequence for rare occasions
    - %%: literal %
    - %: ignored

* new WAL logfiles and datafiles are now created non-sparse

  This prevents SIGBUS signals being raised when memory of a sparse datafile is accessed
  and the disk is full and the accessed file part is not actually disk-backed. In
  this case the mapped memory region is not necessarily backed by physical memory, and
  accessing the memory may raise SIGBUS and crash arangod.

* the `internal.download()` function and the module `org/arangodb/request` used some
  internal library function that handled the sending of HTTP requests from inside of
  ArangoDB. This library unconditionally set an HTTP header `Accept-Encoding: gzip`
  in all outgoing HTTP requests.

  This has been fixed in 2.7, so `Accept-Encoding: gzip` is not set automatically anymore.
  Additionally, the header `User-Agent: ArangoDB` is not set automatically either. If
  client applications desire to send these headers, they are free to add it when
  constructing the requests using the `download` function or the request module.

* fixed issue #1436: org/arangodb/request advertises deflate without supporting it

* added template string generator function `aqlQuery` for generating AQL queries

  This can be used to generate safe AQL queries with JavaScript parameter
  variables or expressions easily:

      var name = 'test';
      var attributeName = '_key';
      var query = aqlQuery`FOR u IN users FILTER u.name == ${name} RETURN u.${attributeName}`;
      db._query(query);

* report memory usage for document header data (revision id, pointer to data etc.)
  in `db.collection.figures()`. The memory used for document headers will now
  show up in the already existing attribute `indexes.size`. Due to that, the index
  sizes reported by `figures()` in 2.7 will be higher than those reported by 2.6,
  but the 2.7 values are more accurate.

* IMPORTANT CHANGE: the filenames in dumps created by arangodump now contain
  not only the name of the dumped collection, but also an additional 32-digit hash
  value. This is done to prevent overwriting dump files in case-insensitive file
  systems when there exist multiple collections with the same name (but with
  different cases).

  For example, if a database has two collections: `test` and `Test`, previous
  versions of ArangoDB created the files

  * `test.structure.json` and `test.data.json` for collection `test`
  * `Test.structure.json` and `Test.data.json` for collection `Test`

  This did not work for case-insensitive filesystems, because the files for the
  second collection would have overwritten the files of the first. arangodump in
  2.7 will create the following filenames instead:

  * `test_098f6bcd4621d373cade4e832627b4f6.structure.json` and `test_098f6bcd4621d373cade4e832627b4f6.data.json`
  * `Test_0cbc6611f5540bd0809a388dc95a615b.structure.json` and `Test_0cbc6611f5540bd0809a388dc95a615b.data.json`

  These filenames will be unambiguous even in case-insensitive filesystems.

* IMPORTANT CHANGE: make arangod actually close lingering client connections
  when idle for at least the duration specified via `--server.keep-alive-timeout`.
  In previous versions of ArangoDB, connections were not closed by the server
  when the timeout was reached and the client was still connected. Now the
  connection is properly closed by the server in case of timeout. Client
  applications relying on the old behavior may now need to reconnect to the
  server when their idle connections time out and get closed (note: connections
  being idle for a long time may be closed by the OS or firewalls anyway -
  client applications should be aware of that and try to reconnect).

* IMPORTANT CHANGE: when starting arangod, the server will drop the process
  privileges to the specified values in options `--server.uid` and `--server.gid`
  instantly after parsing the startup options.

  That means when either `--server.uid` or `--server.gid` are set, the privilege
  change will happen earlier. This may prevent binding the server to an endpoint
  with a port number lower than 1024 if the arangodb user has no privileges
  for that. Previous versions of ArangoDB changed the privileges later, so some
  startup actions were still carried out under the invoking user (i.e. likely
  *root* when started via init.d or system scripts) and especially binding to
  low port numbers was still possible there.

  The default privileges for user *arangodb* will not be sufficient for binding
  to port numbers lower than 1024. To have an ArangoDB 2.7 bind to a port number
  lower than 1024, it needs to be started with either a different privileged user,
  or the privileges of the *arangodb* user have to raised manually beforehand.

* added AQL optimizer rule `patch-update-statements`

* Linux startup scripts and systemd configuration for arangod now try to
  adjust the NOFILE (number of open files) limits for the process. The limit
  value is set to 131072 (128k) when ArangoDB is started via start/stop
  commands

* When ArangoDB is started/stopped manually via the start/stop commands, the
  main process will wait for up to 10 seconds after it forks the supervisor
  and arangod child processes. If the startup fails within that period, the
  start/stop script will fail with an exit code other than zero. If the
  startup of the supervisor or arangod is still ongoing after 10 seconds,
  the main program will still return with exit code 0. The limit of 10 seconds
  is arbitrary because the time required for a startup is not known in advance.

* added startup option `--database.throw-collection-not-loaded-error`

  Accessing a not-yet loaded collection will automatically load a collection
  on first access. This flag controls what happens in case an operation
  would need to wait for another thread to finalize loading a collection. If
  set to *true*, then the first operation that accesses an unloaded collection
  will load it. Further threads that try to access the same collection while
  it is still loading immediately fail with an error (1238, *collection not loaded*).
  This is to prevent all server threads from being blocked while waiting on the
  same collection to finish loading. When the first thread has completed loading
  the collection, the collection becomes regularly available, and all operations
  from that point on can be carried out normally, and error 1238 will not be
  thrown anymore for that collection.

  If set to *false*, the first thread that accesses a not-yet loaded collection
  will still load it. Other threads that try to access the collection while
  loading will not fail with error 1238 but instead block until the collection
  is fully loaded. This configuration might lead to all server threads being
  blocked because they are all waiting for the same collection to complete
  loading. Setting the option to *true* will prevent this from happening, but
  requires clients to catch error 1238 and react on it (maybe by scheduling
  a retry for later).

  The default value is *false*.

* added better control-C support in arangosh

  When CTRL-C is pressed in arangosh, it will now print a `^C` first. Pressing
  CTRL-C again will reset the prompt if something was entered before, or quit
  arangosh if no command was entered directly before.

  This affects the arangosh version build with Readline-support only (Linux
  and MacOS).

  The MacOS version of ArangoDB for Homebrew now depends on Readline, too. The
  Homebrew formula has been changed accordingly.
  When self-compiling ArangoDB on MacOS without Homebrew, Readline now is a
  prerequisite.

* increased default value for collection-specific `indexBuckets` value from 1 to 8

  Collections created from 2.7 on will use the new default value of `8` if not
  overridden on collection creation or later using
  `collection.properties({ indexBuckets: ... })`.

  The `indexBuckets` value determines the number of buckets to use for indexes of
  type `primary`, `hash` and `edge`. Having multiple index buckets allows splitting
  an index into smaller components, which can be filled in parallel when a collection
  is loading. Additionally, resizing and reallocation of indexes are faster and
  less intrusive if the index uses multiple buckets, because resize and reallocation
  will affect only data in a single bucket instead of all index values.

  The index buckets will be filled in parallel when loading a collection if the collection
  has an `indexBuckets` value greater than 1 and the collection contains a significant
  amount of documents/edges (the current threshold is 256K documents but this value
  may change in future versions of ArangoDB).

* changed HTTP client to use poll instead of select on Linux and MacOS

  This affects the ArangoShell and user-defined JavaScript code running inside
  arangod that initiates its own HTTP calls.

  Using poll instead of select allows using arbitrary high file descriptors
  (bigger than the compiled in FD_SETSIZE). Server connections are still handled using
  epoll, which has never been affected by FD_SETSIZE.

* implemented AQL `LIKE` function using ICU regexes

* added `RETURN DISTINCT` for AQL queries to return unique results:

      FOR doc IN collection
        RETURN DISTINCT doc.status

  This change also introduces `DISTINCT` as an AQL keyword.

* removed `createNamedQueue()` and `addJob()` functions from org/arangodb/tasks

* use less locks and more atomic variables in the internal dispatcher
  and V8 context handling implementations. This leads to improved throughput in
  some ArangoDB internals and allows for higher HTTP request throughput for
  many operations.

  A short overview of the improvements can be found here:

  https://www.arangodb.com/2015/08/throughput-enhancements/

* added shorthand notation for attribute names in AQL object literals:

      LET name = "Peter"
      LET age = 42
      RETURN { name, age }

  The above is the shorthand equivalent of the generic form

      LET name = "Peter"
      LET age = 42
      RETURN { name : name, age : age }

* removed configure option `--enable-timings`

  This option did not have any effect.

* removed configure option `--enable-figures`

  This option previously controlled whether HTTP request statistics code was
  compiled into ArangoDB or not. The previous default value was `true` so
  statistics code was available in official packages. Setting the option to
  `false` led to compile errors so it is doubtful the default value was
  ever changed. By removing the option some internal statistics code was also
  simplified.

* removed run-time manipulation methods for server endpoints:

  * `db._removeEndpoint()`
  * `db._configureEndpoint()`
  * HTTP POST `/_api/endpoint`
  * HTTP DELETE `/_api/endpoint`

* AQL query result cache

  The query result cache can optionally cache the complete results of all or selected AQL queries.
  It can be operated in the following modes:

  * `off`: the cache is disabled. No query results will be stored
  * `on`: the cache will store the results of all AQL queries unless their `cache`
    attribute flag is set to `false`
  * `demand`: the cache will store the results of AQL queries that have their
    `cache` attribute set to `true`, but will ignore all others

  The mode can be set at server startup using the `--database.query-cache-mode` configuration
  option and later changed at runtime.

  The following HTTP REST APIs have been added for controlling the query cache:

  * HTTP GET `/_api/query-cache/properties`: returns the global query cache configuration
  * HTTP PUT `/_api/query-cache/properties`: modifies the global query cache configuration
  * HTTP DELETE `/_api/query-cache`: invalidates all results in the query cache

  The following JavaScript functions have been added for controlling the query cache:

  * `require("org/arangodb/aql/cache").properties()`: returns the global query cache configuration
  * `require("org/arangodb/aql/cache").properties(properties)`: modifies the global query cache configuration
  * `require("org/arangodb/aql/cache").clear()`: invalidates all results in the query cache

* do not link arangoimp against V8

* AQL function call arguments optimization

  This will lead to arguments in function calls inside AQL queries not being copied but passed
  by reference. This may speed up calls to functions with bigger argument values or queries that
  call functions a lot of times.

* upgraded V8 version to 4.3.61

* removed deprecated AQL `SKIPLIST` function.

  This function was introduced in older versions of ArangoDB with a less powerful query optimizer to
  retrieve data from a skiplist index using a `LIMIT` clause. It was marked as deprecated in ArangoDB
  2.6.

  Since ArangoDB 2.3 the behavior of the `SKIPLIST` function can be emulated using regular AQL
  constructs, e.g.

      FOR doc IN @@collection
        FILTER doc.value >= @value
        SORT doc.value DESC
        LIMIT 1
        RETURN doc

* the `skip()` function for simple queries does not accept negative input any longer.
  This feature was deprecated in 2.6.0.

* fix exception handling

  In some cases JavaScript exceptions would re-throw without information of the original problem.
  Now the original exception is logged for failure analysis.

* based REST API method PUT `/_api/simple/all` on the cursor API and make it use AQL internally.

  The change speeds up this REST API method and will lead to additional query information being
  returned by the REST API. Clients can use this extra information or ignore it.

* Foxx Queue job success/failure handlers arguments have changed from `(jobId, jobData, result, jobFailures)` to `(result, jobData, job)`.

* added Foxx Queue job options `repeatTimes`, `repeatUntil` and `repeatDelay` to automatically re-schedule jobs when they are completed.

* added Foxx manifest configuration type `password` to mask values in the web interface.

* fixed default values in Foxx manifest configurations sometimes not being used as defaults.

* fixed optional parameters in Foxx manifest configurations sometimes not being cleared correctly.

* Foxx dependencies can now be marked as optional using a slightly more verbose syntax in your manifest file.

* converted Foxx constructors to ES6 classes so you can extend them using class syntax.

* updated aqb to 2.0.

* updated chai to 3.0.

* Use more madvise calls to speed up things when memory is tight, in particular
  at load time but also for random accesses later.

* Overhauled web interface

  The web interface now has a new design.

  The API documentation for ArangoDB has been moved from "Tools" to "Links" in the web interface.

  The "Applications" tab in the web interfaces has been renamed to "Services".


v2.6.12 (2015-12-02)
--------------------

* fixed disappearing of documents for collections transferred via `sync` if the
  the collection was dropped right before synchronization and drop and (re-)create
  collection markers were located in the same WAL file

* added missing lock instruction for primary index in compactor size calculation

* fixed issue #1589

* fixed issue #1583

* Foxx: optional configuration options no longer log validation errors when assigned
  empty values (#1495)


v2.6.11 (2015-11-18)
--------------------

* fixed potentially invalid pointer access in shaper when the currently accessed
  document got re-located by the WAL collector at the very same time


v2.6.10 (2015-11-10)
--------------------

* disable replication appliers when starting in modes `--upgrade`, `--no-server`
  and `--check-upgrade`

* more detailed output in arango-dfdb

* fixed potential deadlock in collection status changing on Windows

* issue #1521: Can't dump/restore with user and password


v2.6.9 (2015-09-29)
-------------------

* added "special" password ARANGODB_DEFAULT_ROOT_PASSWORD. If you pass
  ARANGODB_DEFAULT_ROOT_PASSWORD as password, it will read the password
  from the environment variable ARANGODB_DEFAULT_ROOT_PASSWORD

* fixed failing AQL skiplist, sort and limit combination

  When using a Skiplist index on an attribute (say "a") and then using sort
  and skip on this attribute caused the result to be empty e.g.:

    require("internal").db.test.ensureSkiplist("a");
    require("internal").db._query("FOR x IN test SORT x.a LIMIT 10, 10");

  Was always empty no matter how many documents are stored in test.
  This is now fixed.

v2.6.8 (2015-09-09)
-------------------

* ARM only:

  The ArangoDB packages for ARM require the kernel to allow unaligned memory access.
  How the kernel handles unaligned memory access is configurable at runtime by
  checking and adjusting the contents `/proc/cpu/alignment`.

  In order to operate on ARM, ArangoDB requires the bit 1 to be set. This will
  make the kernel trap and adjust unaligned memory accesses. If this bit is not
  set, the kernel may send a SIGBUS signal to ArangoDB and terminate it.

  To set bit 1 in `/proc/cpu/alignment` use the following command as a privileged
  user (e.g. root):

      echo "2" > /proc/cpu/alignment

  Note that this setting affects all user processes and not just ArangoDB. Setting
  the alignment with the above command will also not make the setting permanent,
  so it will be lost after a restart of the system. In order to make the setting
  permanent, it should be executed during system startup or before starting arangod.

  The ArangoDB start/stop scripts do not adjust the alignment setting, but rely on
  the environment to have the correct alignment setting already. The reason for this
  is that the alignment settings also affect all other user processes (which ArangoDB
  is not aware of) and thus may have side-effects outside of ArangoDB. It is therefore
  more reasonable to have the system administrator carry out the change.


v2.6.7 (2015-08-25)
-------------------

* improved AssocMulti index performance when resizing.

  This makes the edge index perform less I/O when under memory pressure.


v2.6.6 (2015-08-23)
-------------------

* added startup option `--server.additional-threads` to create separate queues
  for slow requests.


v2.6.5 (2015-08-17)
-------------------

* added startup option `--database.throw-collection-not-loaded-error`

  Accessing a not-yet loaded collection will automatically load a collection
  on first access. This flag controls what happens in case an operation
  would need to wait for another thread to finalize loading a collection. If
  set to *true*, then the first operation that accesses an unloaded collection
  will load it. Further threads that try to access the same collection while
  it is still loading immediately fail with an error (1238, *collection not loaded*).
  This is to prevent all server threads from being blocked while waiting on the
  same collection to finish loading. When the first thread has completed loading
  the collection, the collection becomes regularly available, and all operations
  from that point on can be carried out normally, and error 1238 will not be
  thrown anymore for that collection.

  If set to *false*, the first thread that accesses a not-yet loaded collection
  will still load it. Other threads that try to access the collection while
  loading will not fail with error 1238 but instead block until the collection
  is fully loaded. This configuration might lead to all server threads being
  blocked because they are all waiting for the same collection to complete
  loading. Setting the option to *true* will prevent this from happening, but
  requires clients to catch error 1238 and react on it (maybe by scheduling
  a retry for later).

  The default value is *false*.

* fixed busy wait loop in scheduler threads that sometimes consumed 100% CPU while
  waiting for events on connections closed unexpectedly by the client side

* handle attribute `indexBuckets` when restoring collections via arangorestore.
  Previously the `indexBuckets` attribute value from the dump was ignored, and the
   server default value for `indexBuckets` was used when restoring a collection.

* fixed "EscapeValue already set error" crash in V8 actions that might have occurred when
  canceling V8-based operations.


v2.6.4 (2015-08-01)
-------------------

* V8: Upgrade to version 4.1.0.27 - this is intended to be the stable V8 version.

* fixed issue #1424: Arango shell should not processing arrows pushing on keyboard


v2.6.3 (2015-07-21)
-------------------

* issue #1409: Document values with null character truncated


v2.6.2 (2015-07-04)
-------------------

* fixed issue #1383: bindVars for HTTP API doesn't work with empty string

* fixed handling of default values in Foxx manifest configurations

* fixed handling of optional parameters in Foxx manifest configurations

* fixed a reference error being thrown in Foxx queues when a function-based job type is used that is not available and no options object is passed to queue.push


v2.6.1 (2015-06-24)
-------------------

* Add missing swagger files to cmake build. fixes #1368

* fixed documentation errors


v2.6.0 (2015-06-20)
-------------------

* using negative values for `SimpleQuery.skip()` is deprecated.
  This functionality will be removed in future versions of ArangoDB.

* The following simple query functions are now deprecated:

  * collection.near
  * collection.within
  * collection.geo
  * collection.fulltext
  * collection.range
  * collection.closedRange

  This also lead to the following REST API methods being deprecated from now on:

  * PUT /_api/simple/near
  * PUT /_api/simple/within
  * PUT /_api/simple/fulltext
  * PUT /_api/simple/range

  It is recommended to replace calls to these functions or APIs with equivalent AQL queries,
  which are more flexible because they can be combined with other operations:

      FOR doc IN NEAR(@@collection, @latitude, @longitude, @limit)
        RETURN doc

      FOR doc IN WITHIN(@@collection, @latitude, @longitude, @radius, @distanceAttributeName)
        RETURN doc

      FOR doc IN FULLTEXT(@@collection, @attributeName, @queryString, @limit)
        RETURN doc

      FOR doc IN @@collection
        FILTER doc.value >= @left && doc.value < @right
        LIMIT @skip, @limit
        RETURN doc`

  The above simple query functions and REST API methods may be removed in future versions
  of ArangoDB.

* deprecated now-obsolete AQL `SKIPLIST` function

  The function was introduced in older versions of ArangoDB with a less powerful query optimizer to
  retrieve data from a skiplist index using a `LIMIT` clause.

  Since 2.3 the same goal can be achieved by using regular AQL constructs, e.g.

      FOR doc IN collection FILTER doc.value >= @value SORT doc.value DESC LIMIT 1 RETURN doc

* fixed issues when switching the database inside tasks and during shutdown of database cursors

  These features were added during 2.6 alpha stage so the fixes affect devel/2.6-alpha builds only

* issue #1360: improved foxx-manager help

* added `--enable-tcmalloc` configure option.

  When this option is set, arangod and the client tools will be linked against tcmalloc, which replaces
  the system allocator. When the option is set, a tcmalloc library must be present on the system under
  one of the names `libtcmalloc`, `libtcmalloc_minimal` or `libtcmalloc_debug`.

  As this is a configure option, it is supported for manual builds on Linux-like systems only. tcmalloc
  support is currently experimental.

* issue #1353: Windows: HTTP API - incorrect path in errorMessage

* issue #1347: added option `--create-database` for arangorestore.

  Setting this option to `true` will now create the target database if it does not exist. When creating
  the target database, the username and passwords passed to arangorestore will be used to create an
  initial user for the new database.

* issue #1345: advanced debug information for User Functions

* issue #1341: Can't use bindvars in UPSERT

* fixed vulnerability in JWT implementation.

* changed default value of option `--database.ignore-datafile-errors` from `true` to `false`

  If the new default value of `false` is used, then arangod will refuse loading collections that contain
  datafiles with CRC mismatches or other errors. A collection with datafile errors will then become
  unavailable. This prevents follow up errors from happening.

  The only way to access such collection is to use the datafile debugger (arango-dfdb) and try to repair
  or truncate the datafile with it.

  If `--database.ignore-datafile-errors` is set to `true`, then collections will become available
  even if parts of their data cannot be loaded. This helps availability, but may cause (partial) data
  loss and follow up errors.

* added server startup option `--server.session-timeout` for controlling the timeout of user sessions
  in the web interface

* add sessions and cookie authentication for ArangoDB's web interface

  ArangoDB's built-in web interface now uses sessions. Session information ids are stored in cookies,
  so clients using the web interface must accept cookies in order to use it

* web interface: display query execution time in AQL editor

* web interface: renamed AQL query *submit* button to *execute*

* web interface: added query explain feature in AQL editor

* web interface: demo page added. only working if demo data is available, hidden otherwise

* web interface: added support for custom app scripts with optional arguments and results

* web interface: mounted apps that need to be configured are now indicated in the app overview

* web interface: added button for running tests to app details

* web interface: added button for configuring app dependencies to app details

* web interface: upgraded API documentation to use Swagger 2

* INCOMPATIBLE CHANGE

  removed startup option `--log.severity`

  The docs for `--log.severity` mentioned lots of severities (e.g. `exception`, `technical`, `functional`, `development`)
  but only a few severities (e.g. `all`, `human`) were actually used, with `human` being the default and `all` enabling the
  additional logging of requests. So the option pretended to control a lot of things which it actually didn't. Additionally,
  the option `--log.requests-file` was around for a long time already, also controlling request logging.

  Because the `--log.severity` option effectively did not control that much, it was removed. A side effect of removing the
  option is that 2.5 installations which used `--log.severity all` will not log requests after the upgrade to 2.6. This can
  be adjusted by setting the `--log.requests-file` option.

* add backtrace to fatal log events

* added optional `limit` parameter for AQL function `FULLTEXT`

* make fulltext index also index text values contained in direct sub-objects of the indexed
  attribute.

  Previous versions of ArangoDB only indexed the attribute value if it was a string. Sub-attributes
  of the index attribute were ignored when fulltext indexing.

  Now, if the index attribute value is an object, the object's values will each be included in the
  fulltext index if they are strings. If the index attribute value is an array, the array's values
  will each be included in the fulltext index if they are strings.

  For example, with a fulltext index present on the `translations` attribute, the following text
  values will now be indexed:

      var c = db._create("example");
      c.ensureFulltextIndex("translations");
      c.insert({ translations: { en: "fox", de: "Fuchs", fr: "renard", ru: "лиса" } });
      c.insert({ translations: "Fox is the English translation of the German word Fuchs" });
      c.insert({ translations: [ "ArangoDB", "document", "database", "Foxx" ] });

      c.fulltext("translations", "лиса").toArray();       // returns only first document
      c.fulltext("translations", "Fox").toArray();        // returns first and second documents
      c.fulltext("translations", "prefix:Fox").toArray(); // returns all three documents

* added batch document removal and lookup commands:

      collection.lookupByKeys(keys)
      collection.removeByKeys(keys)

  These commands can be used to perform multi-document lookup and removal operations efficiently
  from the ArangoShell. The argument to these operations is an array of document keys.

  Also added HTTP APIs for batch document commands:

  * PUT /_api/simple/lookup-by-keys
  * PUT /_api/simple/remove-by-keys

* properly prefix document address URLs with the current database name for calls to the REST
  API method GET `/_api/document?collection=...` (that method will return partial URLs to all
  documents in the collection).

  Previous versions of ArangoDB returned the URLs starting with `/_api/` but without the current
  database name, e.g. `/_api/document/mycollection/mykey`. Starting with 2.6, the response URLs
  will include the database name as well, e.g. `/_db/_system/_api/document/mycollection/mykey`.

* added dedicated collection export HTTP REST API

  ArangoDB now provides a dedicated collection export API, which can take snapshots of entire
  collections more efficiently than the general-purpose cursor API. The export API is useful
  to transfer the contents of an entire collection to a client application. It provides optional
  filtering on specific attributes.

  The export API is available at endpoint `POST /_api/export?collection=...`. The API has the
  same return value structure as the already established cursor API (`POST /_api/cursor`).

  An introduction to the export API is given in this blog post:
  http://jsteemann.github.io/blog/2015/04/04/more-efficient-data-exports/

* subquery optimizations for AQL queries

  This optimization avoids copying intermediate results into subqueries that are not required
  by the subquery.

  A brief description can be found here:
  http://jsteemann.github.io/blog/2015/05/04/subquery-optimizations/

* return value optimization for AQL queries

  This optimization avoids copying the final query result inside the query's main `ReturnNode`.

  A brief description can be found here:
  http://jsteemann.github.io/blog/2015/05/04/return-value-optimization-for-aql/

* speed up AQL queries containing big `IN` lists for index lookups

  `IN` lists used for index lookups had performance issues in previous versions of ArangoDB.
  These issues have been addressed in 2.6 so using bigger `IN` lists for filtering is much
  faster.

  A brief description can be found here:
  http://jsteemann.github.io/blog/2015/05/07/in-list-improvements/

* allow `@` and `.` characters in document keys, too

  This change also leads to document keys being URL-encoded when returned in HTTP `location`
  response headers.

* added alternative implementation for AQL COLLECT

  The alternative method uses a hash table for grouping and does not require its input elements
  to be sorted. It will be taken into account by the optimizer for `COLLECT` statements that do
  not use an `INTO` clause.

  In case a `COLLECT` statement can use the hash table variant, the optimizer will create an extra
  plan for it at the beginning of the planning phase. In this plan, no extra `SORT` node will be
  added in front of the `COLLECT` because the hash table variant of `COLLECT` does not require
  sorted input. Instead, a `SORT` node will be added after it to sort its output. This `SORT` node
  may be optimized away again in later stages. If the sort order of the result is irrelevant to
  the user, adding an extra `SORT null` after a hash `COLLECT` operation will allow the optimizer to
  remove the sorts altogether.

  In addition to the hash table variant of `COLLECT`, the optimizer will modify the original plan
  to use the regular `COLLECT` implementation. As this implementation requires sorted input, the
  optimizer will insert a `SORT` node in front of the `COLLECT`. This `SORT` node may be optimized
  away in later stages.

  The created plans will then be shipped through the regular optimization pipeline. In the end,
  the optimizer will pick the plan with the lowest estimated total cost as usual. The hash table
  variant does not require an up-front sort of the input, and will thus be preferred over the
  regular `COLLECT` if the optimizer estimates many input elements for the `COLLECT` node and
  cannot use an index to sort them.

  The optimizer can be explicitly told to use the regular *sorted* variant of `COLLECT` by
  suffixing a `COLLECT` statement with `OPTIONS { "method" : "sorted" }`. This will override the
  optimizer guesswork and only produce the *sorted* variant of `COLLECT`.

  A blog post on the new `COLLECT` implementation can be found here:
  http://jsteemann.github.io/blog/2015/04/22/collecting-with-a-hash-table/

* refactored HTTP REST API for cursors

  The HTTP REST API for cursors (`/_api/cursor`) has been refactored to improve its performance
  and use less memory.

  A post showing some of the performance improvements can be found here:
  http://jsteemann.github.io/blog/2015/04/01/improvements-for-the-cursor-api/

* simplified return value syntax for data-modification AQL queries

  ArangoDB 2.4 since version allows to return results from data-modification AQL queries. The
  syntax for this was quite limited and verbose:

      FOR i IN 1..10
        INSERT { value: i } IN test
        LET inserted = NEW
        RETURN inserted

  The `LET inserted = NEW RETURN inserted` was required literally to return the inserted
  documents. No calculations could be made using the inserted documents.

  This is now more flexible. After a data-modification clause (e.g. `INSERT`, `UPDATE`, `REPLACE`,
  `REMOVE`, `UPSERT`) there can follow any number of `LET` calculations. These calculations can
  refer to the pseudo-values `OLD` and `NEW` that are created by the data-modification statements.

  This allows returning projections of inserted or updated documents, e.g.:

      FOR i IN 1..10
        INSERT { value: i } IN test
        RETURN { _key: NEW._key, value: i }

  Still not every construct is allowed after a data-modification clause. For example, no functions
  can be called that may access documents.

  More information can be found here:
  http://jsteemann.github.io/blog/2015/03/27/improvements-for-data-modification-queries/

* added AQL `UPSERT` statement

  This adds an `UPSERT` statement to AQL that is a combination of both `INSERT` and `UPDATE` /
  `REPLACE`. The `UPSERT` will search for a matching document using a user-provided example.
  If no document matches the example, the *insert* part of the `UPSERT` statement will be
  executed. If there is a match, the *update* / *replace* part will be carried out:

      UPSERT { page: 'index.html' }                 /* search example */
        INSERT { page: 'index.html', pageViews: 1 } /* insert part */
        UPDATE { pageViews: OLD.pageViews + 1 }     /* update part */
        IN pageViews

  `UPSERT` can be used with an `UPDATE` or `REPLACE` clause. The `UPDATE` clause will perform
  a partial update of the found document, whereas the `REPLACE` clause will replace the found
  document entirely. The `UPDATE` or `REPLACE` parts can refer to the pseudo-value `OLD`, which
  contains all attributes of the found document.

  `UPSERT` statements can optionally return values. In the following query, the return
  attribute `found` will return the found document before the `UPDATE` was applied. If no
  document was found, `found` will contain a value of `null`. The `updated` result attribute will
  contain the inserted / updated document:

      UPSERT { page: 'index.html' }                 /* search example */
        INSERT { page: 'index.html', pageViews: 1 } /* insert part */
        UPDATE { pageViews: OLD.pageViews + 1 }     /* update part */
        IN pageViews
        RETURN { found: OLD, updated: NEW }

  A more detailed description of `UPSERT` can be found here:
  http://jsteemann.github.io/blog/2015/03/27/preview-of-the-upsert-command/

* adjusted default configuration value for `--server.backlog-size` from 10 to 64.

* issue #1231: bug xor feature in AQL: LENGTH(null) == 4

  This changes the behavior of the AQL `LENGTH` function as follows:

  - if the single argument to `LENGTH()` is `null`, then the result will now be `0`. In previous
    versions of ArangoDB, the result of `LENGTH(null)` was `4`.

  - if the single argument to `LENGTH()` is `true`, then the result will now be `1`. In previous
    versions of ArangoDB, the result of `LENGTH(true)` was `4`.

  - if the single argument to `LENGTH()` is `false`, then the result will now be `0`. In previous
    versions of ArangoDB, the result of `LENGTH(false)` was `5`.

  The results of `LENGTH()` with string, numeric, array object argument values do not change.

* issue #1298: Bulk import if data already exists (#1298)

  This change extends the HTTP REST API for bulk imports as follows:

  When documents are imported and the `_key` attribute is specified for them, the import can be
  used for inserting and updating/replacing documents. Previously, the import could be used for
  inserting new documents only, and re-inserting a document with an existing key would have failed
  with a *unique key constraint violated* error.

  The above behavior is still the default. However, the API now allows controlling the behavior
  in case of a unique key constraint error via the optional URL parameter `onDuplicate`.

  This parameter can have one of the following values:

  - `error`: when a unique key constraint error occurs, do not import or update the document but
    report an error. This is the default.

  - `update`: when a unique key constraint error occurs, try to (partially) update the existing
    document with the data specified in the import. This may still fail if the document would
    violate secondary unique indexes. Only the attributes present in the import data will be
    updated and other attributes already present will be preserved. The number of updated documents
    will be reported in the `updated` attribute of the HTTP API result.

  - `replace`: when a unique key constraint error occurs, try to fully replace the existing
    document with the data specified in the import. This may still fail if the document would
    violate secondary unique indexes. The number of replaced documents will be reported in the
    `updated` attribute of the HTTP API result.

  - `ignore`: when a unique key constraint error occurs, ignore this error. There will be no
    insert, update or replace for the particular document. Ignored documents will be reported
    separately in the `ignored` attribute of the HTTP API result.

  The result of the HTTP import API will now contain the attributes `ignored` and `updated`, which
  contain the number of ignored and updated documents respectively. These attributes will contain a
  value of zero unless the `onDuplicate` URL parameter is set to either `update` or `replace`
  (in this case the `updated` attribute may contain non-zero values) or `ignore` (in this case the
  `ignored` attribute may contain a non-zero value).

  To support the feature, arangoimp also has a new command line option `--on-duplicate` which can
  have one of the values `error`, `update`, `replace`, `ignore`. The default value is `error`.

  A few examples for using arangoimp with the `--on-duplicate` option can be found here:
  http://jsteemann.github.io/blog/2015/04/14/updating-documents-with-arangoimp/

* changed behavior of `db._query()` in the ArangoShell:

  if the command's result is printed in the shell, the first 10 results will be printed. Previously
  only a basic description of the underlying query result cursor was printed. Additionally, if the
  cursor result contains more than 10 results, the cursor is assigned to a global variable `more`,
  which can be used to iterate over the cursor result.

  Example:

      arangosh [_system]> db._query("FOR i IN 1..15 RETURN i")
      [object ArangoQueryCursor, count: 15, hasMore: true]

      [
        1,
        2,
        3,
        4,
        5,
        6,
        7,
        8,
        9,
        10
      ]

      type 'more' to show more documents


      arangosh [_system]> more
      [object ArangoQueryCursor, count: 15, hasMore: false]

      [
        11,
        12,
        13,
        14,
        15
      ]

* Disallow batchSize value 0 in HTTP `POST /_api/cursor`:

  The HTTP REST API `POST /_api/cursor` does not accept a `batchSize` parameter value of
  `0` any longer. A batch size of 0 never made much sense, but previous versions of ArangoDB
  did not check for this value. Now creating a cursor using a `batchSize` value 0 will
  result in an HTTP 400 error response

* REST Server: fix memory leaks when failing to add jobs

* 'EDGES' AQL Function

  The AQL function `EDGES` got a new fifth option parameter.
  Right now only one option is available: 'includeVertices'. This is a boolean parameter
  that allows to modify the result of the `EDGES` function.
  Default is 'includeVertices: false' which does not have any effect.
  'includeVertices: true' modifies the result, such that
  {vertex: <vertexDocument>, edge: <edgeDocument>} is returned.

* INCOMPATIBLE CHANGE:

  The result format of the AQL function `NEIGHBORS` has been changed.
  Before it has returned an array of objects containing 'vertex' and 'edge'.
  Now it will only contain the vertex directly.
  Also an additional option 'includeData' has been added.
  This is used to define if only the 'vertex._id' value should be returned (false, default),
  or if the vertex should be looked up in the collection and the complete JSON should be returned
  (true).
  Using only the id values can lead to significantly improved performance if this is the only information
  required.

  In order to get the old result format prior to ArangoDB 2.6, please use the function EDGES instead.
  Edges allows for a new option 'includeVertices' which, set to true, returns exactly the format of NEIGHBORS.
  Example:

      NEIGHBORS(<vertexCollection>, <edgeCollection>, <vertex>, <direction>, <example>)

  This can now be achieved by:

      EDGES(<edgeCollection>, <vertex>, <direction>, <example>, {includeVertices: true})

  If you are nesting several NEIGHBORS steps you can speed up their performance in the following way:

  Old Example:

  FOR va IN NEIGHBORS(Users, relations, 'Users/123', 'outbound') FOR vc IN NEIGHBORS(Products, relations, va.vertex._id, 'outbound') RETURN vc

  This can now be achieved by:

  FOR va IN NEIGHBORS(Users, relations, 'Users/123', 'outbound') FOR vc IN NEIGHBORS(Products, relations, va, 'outbound', null, {includeData: true}) RETURN vc
                                                                                                          ^^^^                  ^^^^^^^^^^^^^^^^^^^
                                                                                                  Use intermediate directly     include Data for final

* INCOMPATIBLE CHANGE:

  The AQL function `GRAPH_NEIGHBORS` now provides an additional option `includeData`.
  This option allows controlling whether the function should return the complete vertices
  or just their IDs. Returning only the IDs instead of the full vertices can lead to
  improved performance .

  If provided, `includeData` is set to `true`, all vertices in the result will be returned
  with all their attributes. The default value of `includeData` is `false`.
  This makes the default function results incompatible with previous versions of ArangoDB.

  To get the old result style in ArangoDB 2.6, please set the options as follows in calls
  to `GRAPH_NEIGHBORS`:

      GRAPH_NEIGHBORS(<graph>, <vertex>, { includeData: true })

* INCOMPATIBLE CHANGE:

  The AQL function `GRAPH_COMMON_NEIGHBORS` now provides an additional option `includeData`.
  This option allows controlling whether the function should return the complete vertices
  or just their IDs. Returning only the IDs instead of the full vertices can lead to
  improved performance .

  If provided, `includeData` is set to `true`, all vertices in the result will be returned
  with all their attributes. The default value of `includeData` is `false`.
  This makes the default function results incompatible with previous versions of ArangoDB.

  To get the old result style in ArangoDB 2.6, please set the options as follows in calls
  to `GRAPH_COMMON_NEIGHBORS`:

      GRAPH_COMMON_NEIGHBORS(<graph>, <vertexExamples1>, <vertexExamples2>, { includeData: true }, { includeData: true })

* INCOMPATIBLE CHANGE:

  The AQL function `GRAPH_SHORTEST_PATH` now provides an additional option `includeData`.
  This option allows controlling whether the function should return the complete vertices
  and edges or just their IDs. Returning only the IDs instead of full vertices and edges
  can lead to improved performance .

  If provided, `includeData` is set to `true`, all vertices and edges in the result will
  be returned with all their attributes. There is also an optional parameter `includePath` of
  type object.
  It has two optional sub-attributes `vertices` and `edges`, both of type boolean.
  Both can be set individually and the result will include all vertices on the path if
  `includePath.vertices == true` and all edges if `includePath.edges == true` respectively.

  The default value of `includeData` is `false`, and paths are now excluded by default.
  This makes the default function results incompatible with previous versions of ArangoDB.

  To get the old result style in ArangoDB 2.6, please set the options as follows in calls
  to `GRAPH_SHORTEST_PATH`:

      GRAPH_SHORTEST_PATH(<graph>, <source>, <target>, { includeData: true, includePath: { edges: true, vertices: true } })

  The attributes `startVertex` and `vertex` that were present in the results of `GRAPH_SHORTEST_PATH`
  in previous versions of ArangoDB will not be produced in 2.6. To calculate these attributes in 2.6,
  please extract the first and last elements from the `vertices` result attribute.

* INCOMPATIBLE CHANGE:

  The AQL function `GRAPH_DISTANCE_TO` will now return only the id the destination vertex
  in the `vertex` attribute, and not the full vertex data with all vertex attributes.

* INCOMPATIBLE CHANGE:

  All graph measurements functions in JavaScript module `general-graph` that calculated a
  single figure previously returned an array containing just the figure. Now these functions
  will return the figure directly and not put it inside an array.

  The affected functions are:

  * `graph._absoluteEccentricity`
  * `graph._eccentricity`
  * `graph._absoluteCloseness`
  * `graph._closeness`
  * `graph._absoluteBetweenness`
  * `graph._betweenness`
  * `graph._radius`
  * `graph._diameter`

* Create the `_graphs` collection in new databases with `waitForSync` attribute set to `false`

  The previous `waitForSync` value was `true`, so default the behavior when creating and dropping
  graphs via the HTTP REST API changes as follows if the new settings are in effect:

  * `POST /_api/graph` by default returns `HTTP 202` instead of `HTTP 201`
  * `DELETE /_api/graph/graph-name` by default returns `HTTP 202` instead of `HTTP 201`

  If the `_graphs` collection still has its `waitForSync` value set to `true`, then the HTTP status
  code will not change.

* Upgraded ICU to version 54; this increases performance in many places.
  based on https://code.google.com/p/chromium/issues/detail?id=428145

* added support for HTTP push aka chunked encoding

* issue #1051: add info whether server is running in service or user mode?

  This will add a "mode" attribute to the result of the result of HTTP GET `/_api/version?details=true`

  "mode" can have the following values:

  - `standalone`: server was started manually (e.g. on command-line)
  - `service`: service is running as Windows service, in daemon mode or under the supervisor

* improve system error messages in Windows port

* increased default value of `--server.request-timeout` from 300 to 1200 seconds for client tools
  (arangosh, arangoimp, arangodump, arangorestore)

* increased default value of `--server.connect-timeout` from 3 to 5 seconds for client tools
  (arangosh, arangoimp, arangodump, arangorestore)

* added startup option `--server.foxx-queues-poll-interval`

  This startup option controls the frequency with which the Foxx queues manager is checking
  the queue (or queues) for jobs to be executed.

  The default value is `1` second. Lowering this value will result in the queue manager waking
  up and checking the queues more frequently, which may increase CPU usage of the server.
  When not using Foxx queues, this value can be raised to save some CPU time.

* added startup option `--server.foxx-queues`

  This startup option controls whether the Foxx queue manager will check queue and job entries.
  Disabling this option can reduce server load but will prevent jobs added to Foxx queues from
  being processed at all.

  The default value is `true`, enabling the Foxx queues feature.

* make Foxx queues really database-specific.

  Foxx queues were and are stored in a database-specific collection `_queues`. However, a global
  cache variable for the queues led to the queue names being treated database-independently, which
  was wrong.

  Since 2.6, Foxx queues names are truly database-specific, so the same queue name can be used in
  two different databases for two different queues. Until then, it is advisable to think of queues
  as already being database-specific, and using the database name as a queue name prefix to be
  avoid name conflicts, e.g.:

      var queueName = "myQueue";
      var Foxx = require("org/arangodb/foxx");
      Foxx.queues.create(db._name() + ":" + queueName);

* added support for Foxx queue job types defined as app scripts.

  The old job types introduced in 2.4 are still supported but are known to cause issues in 2.5
  and later when the server is restarted or the job types are not defined in every thread.

  The new job types avoid this issue by storing an explicit mount path and script name rather
  than an assuming the job type is defined globally. It is strongly recommended to convert your
  job types to the new script-based system.

* renamed Foxx sessions option "sessionStorageApp" to "sessionStorage". The option now also accepts session storages directly.

* Added the following JavaScript methods for file access:
  * fs.copyFile() to copy single files
  * fs.copyRecursive() to copy directory trees
  * fs.chmod() to set the file permissions (non-Windows only)

* Added process.env for accessing the process environment from JavaScript code

* Cluster: kickstarter shutdown routines will more precisely follow the shutdown of its nodes.

* Cluster: don't delete agency connection objects that are currently in use.

* Cluster: improve passing along of HTTP errors

* fixed issue #1247: debian init script problems

* multi-threaded index creation on collection load

  When a collection contains more than one secondary index, they can be built in memory in
  parallel when the collection is loaded. How many threads are used for parallel index creation
  is determined by the new configuration parameter `--database.index-threads`. If this is set
  to 0, indexes are built by the opening thread only and sequentially. This is equivalent to
  the behavior in 2.5 and before.

* speed up building up primary index when loading collections

* added `count` attribute to `parameters.json` files of collections. This attribute indicates
  the number of live documents in the collection on unload. It is read when the collection is
  (re)loaded to determine the initial size for the collection's primary index

* removed remainders of MRuby integration, removed arangoirb

* simplified `controllers` property in Foxx manifests. You can now specify a filename directly
  if you only want to use a single file mounted at the base URL of your Foxx app.

* simplified `exports` property in Foxx manifests. You can now specify a filename directly if
  you only want to export variables from a single file in your Foxx app.

* added support for node.js-style exports in Foxx exports. Your Foxx exports file can now export
  arbitrary values using the `module.exports` property instead of adding properties to the
  `exports` object.

* added `scripts` property to Foxx manifests. You should now specify the `setup` and `teardown`
  files as properties of the `scripts` object in your manifests and can define custom,
  app-specific scripts that can be executed from the web interface or the CLI.

* added `tests` property to Foxx manifests. You can now define test cases using the `mocha`
  framework which can then be executed inside ArangoDB.

* updated `joi` package to 6.0.8.

* added `extendible` package.

* added Foxx model lifecycle events to repositories. See #1257.

* speed up resizing of edge index.

* allow to split an edge index into buckets which are resized individually.
  This is controlled by the `indexBuckets` attribute in the `properties`
  of the collection.

* fix a cluster deadlock bug in larger clusters by marking a thread waiting
  for a lock on a DBserver as blocked


v2.5.7 (2015-08-02)
-------------------

* V8: Upgrade to version 4.1.0.27 - this is intended to be the stable V8 version.


v2.5.6 (2015-07-21)
-------------------

* alter Windows build infrastructure so we can properly store pdb files.

* potentially fixed issue #1313: Wrong metric calculation at dashboard

  Escape whitespace in process name when scanning /proc/pid/stats

  This fixes statistics values read from that file

* Fixed variable naming in AQL `COLLECT INTO` results in case the COLLECT is placed
  in a subquery which itself is followed by other constructs that require variables


v2.5.5 (2015-05-29)
-------------------

* fixed vulnerability in JWT implementation.

* fixed format string for reading /proc/pid/stat

* take into account barriers used in different V8 contexts


v2.5.4 (2015-05-14)
-------------------

* added startup option `--log.performance`: specifying this option at startup will log
  performance-related info messages, mainly timings via the regular logging mechanisms

* cluster fixes

* fix for recursive copy under Windows


v2.5.3 (2015-04-29)
-------------------

* Fix fs.move to work across filesystem borders; Fixes Foxx app installation problems;
  issue #1292.

* Fix Foxx app install when installed on a different drive on Windows

* issue #1322: strange AQL result

* issue #1318: Inconsistent db._create() syntax

* issue #1315: queries to a collection fail with an empty response if the
  collection contains specific JSON data

* issue #1300: Make arangodump not fail if target directory exists but is empty

* allow specifying higher values than SOMAXCONN for `--server.backlog-size`

  Previously, arangod would not start when a `--server.backlog-size` value was
  specified that was higher than the platform's SOMAXCONN header value.

  Now, arangod will use the user-provided value for `--server.backlog-size` and
  pass it to the listen system call even if the value is higher than SOMAXCONN.
  If the user-provided value is higher than SOMAXCONN, arangod will log a warning
  on startup.

* Fixed a cluster deadlock bug. Mark a thread that is in a RemoteBlock as
  blocked to allow for additional dispatcher threads to be started.

* Fix locking in cluster by using another ReadWriteLock class for collections.

* Add a second DispatcherQueue for AQL in the cluster. This fixes a
  cluster-AQL thread explosion bug.


v2.5.2 (2015-04-11)
-------------------

* modules stored in _modules are automatically flushed when changed

* added missing query-id parameter in documentation of HTTP DELETE `/_api/query` endpoint

* added iterator for edge index in AQL queries

  this change may lead to less edges being read when used together with a LIMIT clause

* make graph viewer in web interface issue less expensive queries for determining
  a random vertex from the graph, and for determining vertex attributes

* issue #1285: syntax error, unexpected $undefined near '@_to RETURN obj

  this allows AQL bind parameter names to also start with underscores

* moved /_api/query to C++

* issue #1289: Foxx models created from database documents expose an internal method

* added `Foxx.Repository#exists`

* parallelize initialization of V8 context in multiple threads

* fixed a possible crash when the debug-level was TRACE

* cluster: do not initialize statistics collection on each
  coordinator, this fixes a race condition at startup

* cluster: fix a startup race w.r.t. the _configuration collection

* search for db:// JavaScript modules only after all local files have been
  considered, this speeds up the require command in a cluster considerably

* general cluster speedup in certain areas


v2.5.1 (2015-03-19)
-------------------

* fixed bug that caused undefined behavior when an AQL query was killed inside
  a calculation block

* fixed memleaks in AQL query cleanup in case out-of-memory errors are thrown

* by default, Debian and RedHat packages are built with debug symbols

* added option `--database.ignore-logfile-errors`

  This option controls how collection datafiles with a CRC mismatch are treated.

  If set to `false`, CRC mismatch errors in collection datafiles will lead
  to a collection not being loaded at all. If a collection needs to be loaded
  during WAL recovery, the WAL recovery will also abort (if not forced with
  `--wal.ignore-recovery-errors true`). Setting this flag to `false` protects
  users from unintentionally using a collection with corrupted datafiles, from
  which only a subset of the original data can be recovered.

  If set to `true`, CRC mismatch errors in collection datafiles will lead to
  the datafile being partially loaded. All data up to until the mismatch will
  be loaded. This will enable users to continue with collection datafiles
  that are corrupted, but will result in only a partial load of the data.
  The WAL recovery will still abort when encountering a collection with a
  corrupted datafile, at least if `--wal.ignore-recovery-errors` is not set to
  `true`.

  The default value is *true*, so for collections with corrupted datafiles
  there might be partial data loads once the WAL recovery has finished. If
  the WAL recovery will need to load a collection with a corrupted datafile,
  it will still stop when using the default values.

* INCOMPATIBLE CHANGE:

  make the arangod server refuse to start if during startup it finds a non-readable
  `parameter.json` file for a database or a collection.

  Stopping the startup process in this case requires manual intervention (fixing
  the unreadable files), but prevents follow-up errors due to ignored databases or
  collections from happening.

* datafiles and `parameter.json` files written by arangod are now created with read and write
  privileges for the arangod process user, and with read and write privileges for the arangod
  process group.

  Previously, these files were created with user read and write permissions only.

* INCOMPATIBLE CHANGE:

  abort WAL recovery if one of the collection's datafiles cannot be opened

* INCOMPATIBLE CHANGE:

  never try to raise the privileges after dropping them, this can lead to a race condition while
  running the recovery

  If you require to run ArangoDB on a port lower than 1024, you must run ArangoDB as root.

* fixed inefficiencies in `remove` methods of general-graph module

* added option `--database.slow-query-threshold` for controlling the default AQL slow query
  threshold value on server start

* add system error strings for Windows on many places

* rework service startup so we announce 'RUNNING' only when we're finished starting.

* use the Windows eventlog for FATAL and ERROR - log messages

* fix service handling in NSIS Windows installer, specify human readable name

* add the ICU_DATA environment variable to the fatal error messages

* fixed issue #1265: arangod crashed with SIGSEGV

* fixed issue #1241: Wildcards in examples


v2.5.0 (2015-03-09)
-------------------

* installer fixes for Windows

* fix for downloading Foxx

* fixed issue #1258: http pipelining not working?


v2.5.0-beta4 (2015-03-05)
-------------------------

* fixed issue #1247: debian init script problems


v2.5.0-beta3 (2015-02-27)
-------------------------

* fix Windows install path calculation in arango

* fix Windows logging of long strings

* fix possible undefinedness of const strings in Windows


v2.5.0-beta2 (2015-02-23)
-------------------------

* fixed issue #1256: agency binary not found #1256

* fixed issue #1230: API: document/col-name/_key and cursor return different floats

* front-end: dashboard tries not to (re)load statistics if user has no access

* V8: Upgrade to version 3.31.74.1

* etcd: Upgrade to version 2.0 - This requires go 1.3 to compile at least.

* refuse to startup if ICU wasn't initialized, this will i.e. prevent errors from being printed,
  and libraries from being loaded.

* front-end: unwanted removal of index table header after creating new index

* fixed issue #1248: chrome: applications filtering not working

* fixed issue #1198: queries remain in aql editor (front-end) if you navigate through different tabs

* Simplify usage of Foxx

  Thanks to our user feedback we learned that Foxx is a powerful, yet rather complicated concept.
  With this release we tried to make it less complicated while keeping all its strength.
  That includes a rewrite of the documentation as well as some code changes as listed below:

  * Moved Foxx applications to a different folder.

    The naming convention now is: <app-path>/_db/<dbname>/<mountpoint>/APP
    Before it was: <app-path>/databases/<dbname>/<appname>:<appversion>
    This caused some trouble as apps where cached based on name and version and updates did not apply.
    Hence the path on filesystem and the app's access URL had no relation to one another.
    Now the path on filesystem is identical to the URL (except for slashes and the appended APP)

  * Rewrite of Foxx routing

    The routing of Foxx has been exposed to major internal changes we adjusted because of user feedback.
    This allows us to set the development mode per mount point without having to change paths and hold
    apps at separate locations.

  * Foxx Development mode

    The development mode used until 2.4 is gone. It has been replaced by a much more mature version.
    This includes the deprecation of the javascript.dev-app-path parameter, which is useless since 2.5.
    Instead of having two separate app directories for production and development, apps now reside in
    one place, which is used for production as well as for development.
    Apps can still be put into development mode, changing their behavior compared to production mode.
    Development mode apps are still reread from disk at every request, and still they ship more debug
    output.

    This change has also made the startup options `--javascript.frontend-development-mode` and
    `--javascript.dev-app-path` obsolete. The former option will not have any effect when set, and the
    latter option is only read and used during the upgrade to 2.5 and does not have any effects later.

  * Foxx install process

    Installing Foxx apps has been a two step process: import them into ArangoDB and mount them at a
    specific mount point. These operations have been joined together. You can install an app at one
    mount point, that's it. No fetch, mount, unmount, purge cycle anymore. The commands have been
    simplified to just:

    * install: get your Foxx app up and running
    * uninstall: shut it down and erase it from disk

  * Foxx error output

    Until 2.4 the errors produced by Foxx were not optimal. Often, the error message was just
    `unable to parse manifest` and contained only an internal stack trace.
    In 2.5 we made major improvements there, including a much more fine-grained error output that
    helps you debug your Foxx apps. The error message printed is now much closer to its source and
    should help you track it down.

    Also we added the default handlers for unhandled errors in Foxx apps:

    * You will get a nice internal error page whenever your Foxx app is called but was not installed
      due to any error
    * You will get a proper error message when having an uncaught error appears in any app route

    In production mode the messages above will NOT contain any information about your Foxx internals
    and are safe to be exposed to third party users.
    In development mode the messages above will contain the stacktrace (if available), making it easier for
    your in-house devs to track down errors in the application.

* added `console` object to Foxx apps. All Foxx apps now have a console object implementing
  the familiar Console API in their global scope, which can be used to log diagnostic
  messages to the database.

* added `org/arangodb/request` module, which provides a simple API for making HTTP requests
  to external services.

* added optimizer rule `propagate-constant-attributes`

  This rule will look inside `FILTER` conditions for constant value equality comparisons,
  and insert the constant values in other places in `FILTER`s. For example, the rule will
  insert `42` instead of `i.value` in the second `FILTER` of the following query:

      FOR i IN c1 FOR j IN c2 FILTER i.value == 42 FILTER j.value == i.value RETURN 1

* added `filtered` value to AQL query execution statistics

  This value indicates how many documents were filtered by `FilterNode`s in the AQL query.
  Note that `IndexRangeNode`s can also filter documents by selecting only the required ranges
  from the index. The `filtered` value will not include the work done by `IndexRangeNode`s,
  but only the work performed by `FilterNode`s.

* added support for sparse hash and skiplist indexes

  Hash and skiplist indexes can optionally be made sparse. Sparse indexes exclude documents
  in which at least one of the index attributes is either not set or has a value of `null`.

  As such documents are excluded from sparse indexes, they may contain fewer documents than
  their non-sparse counterparts. This enables faster indexing and can lead to reduced memory
  usage in case the indexed attribute does occur only in some, but not all documents of the
  collection. Sparse indexes will also reduce the number of collisions in non-unique hash
  indexes in case non-existing or optional attributes are indexed.

  In order to create a sparse index, an object with the attribute `sparse` can be added to
  the index creation commands:

      db.collection.ensureHashIndex(attributeName, { sparse: true });
      db.collection.ensureHashIndex(attributeName1, attributeName2, { sparse: true });
      db.collection.ensureUniqueConstraint(attributeName, { sparse: true });
      db.collection.ensureUniqueConstraint(attributeName1, attributeName2, { sparse: true });

      db.collection.ensureSkiplist(attributeName, { sparse: true });
      db.collection.ensureSkiplist(attributeName1, attributeName2, { sparse: true });
      db.collection.ensureUniqueSkiplist(attributeName, { sparse: true });
      db.collection.ensureUniqueSkiplist(attributeName1, attributeName2, { sparse: true });

  Note that in place of the above specialized index creation commands, it is recommended to use
  the more general index creation command `ensureIndex`:

  ```js
  db.collection.ensureIndex({ type: "hash", sparse: true, unique: true, fields: [ attributeName ] });
  db.collection.ensureIndex({ type: "skiplist", sparse: false, unique: false, fields: [ "a", "b" ] });
  ```

  When not explicitly set, the `sparse` attribute defaults to `false` for new indexes.

  This causes a change in behavior when creating a unique hash index without specifying the
  sparse flag: in 2.4, unique hash indexes were implicitly sparse, always excluding `null` values.
  There was no option to control this behavior, and sparsity was neither supported for non-unique
  hash indexes nor skiplists in 2.4. This implicit sparsity of unique hash indexes was considered
  an inconsistency, and therefore the behavior was cleaned up in 2.5. As of 2.5, indexes will
  only be created sparse if sparsity is explicitly requested. Existing unique hash indexes from 2.4
  or before will automatically be migrated so they are still sparse after the upgrade to 2.5.

  Geo indexes are implicitly sparse, meaning documents without the indexed location attribute or
  containing invalid location coordinate values will be excluded from the index automatically. This
  is also a change when compared to pre-2.5 behavior, when documents with missing or invalid
  coordinate values may have caused errors on insertion when the geo index' `unique` flag was set
  and its `ignoreNull` flag was not.

  This was confusing and has been rectified in 2.5. The method `ensureGeoConstaint()` now does the
  same as `ensureGeoIndex()`. Furthermore, the attributes `constraint`, `unique`, `ignoreNull` and
  `sparse` flags are now completely ignored when creating geo indexes.

  The same is true for fulltext indexes. There is no need to specify non-uniqueness or sparsity for
  geo or fulltext indexes. They will always be non-unique and sparse.

  As sparse indexes may exclude some documents, they cannot be used for every type of query.
  Sparse hash indexes cannot be used to find documents for which at least one of the indexed
  attributes has a value of `null`. For example, the following AQL query cannot use a sparse
  index, even if one was created on attribute `attr`:

      FOR doc In collection
        FILTER doc.attr == null
        RETURN doc

  If the lookup value is non-constant, a sparse index may or may not be used, depending on
  the other types of conditions in the query. If the optimizer can safely determine that
  the lookup value cannot be `null`, a sparse index may be used. When uncertain, the optimizer
  will not make use of a sparse index in a query in order to produce correct results.

  For example, the following queries cannot use a sparse index on `attr` because the optimizer
  will not know beforehand whether the comparison values for `doc.attr` will include `null`:

      FOR doc In collection
        FILTER doc.attr == SOME_FUNCTION(...)
        RETURN doc

      FOR other IN otherCollection
        FOR doc In collection
          FILTER doc.attr == other.attr
          RETURN doc

  Sparse skiplist indexes can be used for sorting if the optimizer can safely detect that the
  index range does not include `null` for any of the index attributes.

* inspection of AQL data-modification queries will now detect if the data-modification part
  of the query can run in lockstep with the data retrieval part of the query, or if the data
  retrieval part must be executed before the data modification can start.

  Executing the two in lockstep allows using much smaller buffers for intermediate results
  and starts the actual data-modification operations much earlier than if the two phases
  were executed separately.

* Allow dynamic attribute names in AQL object literals

  This allows using arbitrary expressions to construct attribute names in object
  literals specified in AQL queries. To disambiguate expressions and other unquoted
  attribute names, dynamic attribute names need to be enclosed in brackets (`[` and `]`).
  Example:

      FOR i IN 1..100
        RETURN { [ CONCAT('value-of-', i) ] : i }

* make AQL optimizer rule "use-index-for-sort" remove sort also in case a non-sorted
  index (e.g. a hash index) is used for only equality lookups and all sort attributes
  are covered by the index.

  Example that does not require an extra sort (needs hash index on `value`):

      FOR doc IN collection FILTER doc.value == 1 SORT doc.value RETURN doc

  Another example that does not require an extra sort (with hash index on `value1`, `value2`):

      FOR doc IN collection FILTER doc.value1 == 1 && doc.value2 == 2 SORT doc.value1, doc.value2 RETURN doc

* make AQL optimizer rule "use-index-for-sort" remove sort also in case the sort criteria
  excludes the left-most index attributes, but the left-most index attributes are used
  by the index for equality-only lookups.

  Example that can use the index for sorting (needs skiplist index on `value1`, `value2`):

      FOR doc IN collection FILTER doc.value1 == 1 SORT doc.value2 RETURN doc

* added selectivity estimates for primary index, edge index, and hash index

  The selectivity estimates are returned by the `GET /_api/index` REST API method
  in a sub-attribute `selectivityEstimate` for each index that supports it. This
  attribute will be omitted for indexes that do not provide selectivity estimates.
  If provided, the selectivity estimate will be a numeric value between 0 and 1.

  Selectivity estimates will also be reported in the result of `collection.getIndexes()`
  for all indexes that support this. If no selectivity estimate can be determined for
  an index, the attribute `selectivityEstimate` will be omitted here, too.

  The web interface also shows selectivity estimates for each index that supports this.

  Currently the following index types can provide selectivity estimates:
  - primary index
  - edge index
  - hash index (unique and non-unique)

  No selectivity estimates will be provided when running in cluster mode.

* fixed issue #1226: arangod log issues

* added additional logger if arangod is started in foreground mode on a tty

* added AQL optimizer rule "move-calculations-down"

* use exclusive native SRWLocks on Windows instead of native mutexes

* added AQL functions `MD5`, `SHA1`, and `RANDOM_TOKEN`.

* reduced number of string allocations when parsing certain AQL queries

  parsing numbers (integers or doubles) does not require a string allocation
  per number anymore

* RequestContext#bodyParam now accepts arbitrary joi schemas and rejects invalid (but well-formed) request bodies.

* enforce that AQL user functions are wrapped inside JavaScript function () declarations

  AQL user functions were always expected to be wrapped inside a JavaScript function, but previously
  this was not enforced when registering a user function. Enforcing the AQL user functions to be contained
  inside functions prevents functions from doing some unexpected things that may have led to undefined
  behavior.

* Windows service uninstalling: only remove service if it points to the currently running binary,
  or --force was specified.

* Windows (debug only): print stacktraces on crash and run minidump

* Windows (cygwin): if you run arangosh in a cygwin shell or via ssh we will detect this and use
  the appropriate output functions.

* Windows: improve process management

* fix IPv6 reverse ip lookups - so far we only did IPv4 addresses.

* improve join documentation, add outer join example

* run jslint for unit tests too, to prevent "memory leaks" by global js objects with native code.

* fix error logging for exceptions - we wouldn't log the exception message itself so far.

* improve error reporting in the http client (Windows & *nix)

* improve error reports in cluster

* Standard errors can now contain custom messages.


v2.4.7 (XXXX-XX-XX)
-------------------

* fixed issue #1282: Geo WITHIN_RECTANGLE for nested lat/lng


v2.4.6 (2015-03-18)
-------------------

* added option `--database.ignore-logfile-errors`

  This option controls how collection datafiles with a CRC mismatch are treated.

  If set to `false`, CRC mismatch errors in collection datafiles will lead
  to a collection not being loaded at all. If a collection needs to be loaded
  during WAL recovery, the WAL recovery will also abort (if not forced with
  `--wal.ignore-recovery-errors true`). Setting this flag to `false` protects
  users from unintentionally using a collection with corrupted datafiles, from
  which only a subset of the original data can be recovered.

  If set to `true`, CRC mismatch errors in collection datafiles will lead to
  the datafile being partially loaded. All data up to until the mismatch will
  be loaded. This will enable users to continue with a collection datafiles
  that are corrupted, but will result in only a partial load of the data.
  The WAL recovery will still abort when encountering a collection with a
  corrupted datafile, at least if `--wal.ignore-recovery-errors` is not set to
  `true`.

  The default value is *true*, so for collections with corrupted datafiles
  there might be partial data loads once the WAL recovery has finished. If
  the WAL recovery will need to load a collection with a corrupted datafile,
  it will still stop when using the default values.

* INCOMPATIBLE CHANGE:

  make the arangod server refuse to start if during startup it finds a non-readable
  `parameter.json` file for a database or a collection.

  Stopping the startup process in this case requires manual intervention (fixing
  the unreadable files), but prevents follow-up errors due to ignored databases or
  collections from happening.

* datafiles and `parameter.json` files written by arangod are now created with read and write
  privileges for the arangod process user, and with read and write privileges for the arangod
  process group.

  Previously, these files were created with user read and write permissions only.

* INCOMPATIBLE CHANGE:

  abort WAL recovery if one of the collection's datafiles cannot be opened

* INCOMPATIBLE CHANGE:

  never try to raise the privileges after dropping them, this can lead to a race condition while
  running the recovery

  If you require to run ArangoDB on a port lower than 1024, you must run ArangoDB as root.

* fixed inefficiencies in `remove` methods of general-graph module

* added option `--database.slow-query-threshold` for controlling the default AQL slow query
  threshold value on server start


v2.4.5 (2015-03-16)
-------------------

* added elapsed time to HTTP request logging output (`--log.requests-file`)

* added AQL current and slow query tracking, killing of AQL queries

  This change enables retrieving the list of currently running AQL queries inside the selected database.
  AQL queries with an execution time beyond a certain threshold can be moved to a "slow query" facility
  and retrieved from there. Queries can also be killed by specifying the query id.

  This change adds the following HTTP REST APIs:

  - `GET /_api/query/current`: for retrieving the list of currently running queries
  - `GET /_api/query/slow`: for retrieving the list of slow queries
  - `DELETE /_api/query/slow`: for clearing the list of slow queries
  - `GET /_api/query/properties`: for retrieving the properties for query tracking
  - `PUT /_api/query/properties`: for adjusting the properties for query tracking
  - `DELETE /_api/query/<id>`: for killing an AQL query

  The following JavaScript APIs have been added:

  - require("org/arangodb/aql/queries").current();
  - require("org/arangodb/aql/queries").slow();
  - require("org/arangodb/aql/queries").clearSlow();
  - require("org/arangodb/aql/queries").properties();
  - require("org/arangodb/aql/queries").kill();

* fixed issue #1265: arangod crashed with SIGSEGV

* fixed issue #1241: Wildcards in examples

* fixed comment parsing in Foxx controllers


v2.4.4 (2015-02-24)
-------------------

* fixed the generation template for foxx apps. It now does not create deprecated functions anymore

* add custom visitor functionality for `GRAPH_NEIGHBORS` function, too

* increased default value of traversal option *maxIterations* to 100 times of its previous
  default value


v2.4.3 (2015-02-06)
-------------------

* fix multi-threading with openssl when running under Windows

* fix timeout on socket operations when running under Windows

* Fixed an error in Foxx routing which caused some apps that worked in 2.4.1 to fail with status 500: `undefined is not a function` errors in 2.4.2
  This error was occurring due to seldom internal rerouting introduced by the malformed application handler.


v2.4.2 (2015-01-30)
-------------------

* added custom visitor functionality for AQL traversals

  This allows more complex result processing in traversals triggered by AQL. A few examples
  are shown in [this article](http://jsteemann.github.io/blog/2015/01/28/using-custom-visitors-in-aql-graph-traversals/).

* improved number of results estimated for nodes of type EnumerateListNode and SubqueryNode
  in AQL explain output

* added AQL explain helper to explain arbitrary AQL queries

  The helper function prints the query execution plan and the indexes to be used in the
  query. It can be invoked from the ArangoShell or the web interface as follows:

      require("org/arangodb/aql/explainer").explain(query);

* enable use of indexes for certain AQL conditions with non-equality predicates, in
  case the condition(s) also refer to indexed attributes

  The following queries will now be able to use indexes:

      FILTER a.indexed == ... && a.indexed != ...
      FILTER a.indexed == ... && a.nonIndexed != ...
      FILTER a.indexed == ... && ! (a.indexed == ...)
      FILTER a.indexed == ... && ! (a.nonIndexed == ...)
      FILTER a.indexed == ... && ! (a.indexed != ...)
      FILTER a.indexed == ... && ! (a.nonIndexed != ...)
      FILTER (a.indexed == ... && a.nonIndexed == ...) || (a.indexed == ... && a.nonIndexed == ...)
      FILTER (a.indexed == ... && a.nonIndexed != ...) || (a.indexed == ... && a.nonIndexed != ...)

* Fixed spuriously occurring "collection not found" errors when running queries on local
  collections on a cluster DB server

* Fixed upload of Foxx applications to the server for apps exceeding approx. 1 MB zipped.

* Malformed Foxx applications will now return a more useful error when any route is requested.

  In Production a Foxx app mounted on /app will display an html page on /app/* stating a 503 Service temporarily not available.
  It will not state any information about your Application.
  Before it was a 404 Not Found without any information and not distinguishable from a correct not found on your route.

  In Development Mode the html page also contains information about the error occurred.

* Unhandled errors thrown in Foxx routes are now handled by the Foxx framework itself.

  In Production the route will return a status 500 with a body {error: "Error statement"}.
  In Development the route will return a status 500 with a body {error: "Error statement", stack: "..."}

  Before, it was status 500 with a plain text stack including ArangoDB internal routing information.

* The Applications tab in web interface will now request development apps more often.
  So if you have a fixed a syntax error in your app it should always be visible after reload.


v2.4.1 (2015-01-19)
-------------------

* improved WAL recovery output

* fixed certain OR optimizations in AQL optimizer

* better diagnostics for arangoimp

* fixed invalid result of HTTP REST API method `/_admin/foxx/rescan`

* fixed possible segmentation fault when passing a Buffer object into a V8 function
  as a parameter

* updated AQB module to 1.8.0.


v2.4.0 (2015-01-13)
-------------------

* updated AQB module to 1.7.0.

* fixed V8 integration-related crashes

* make `fs.move(src, dest)` also fail when both `src` and `dest` are
  existing directories. This ensures the same behavior of the move operation
  on different platforms.

* fixed AQL insert operation for multi-shard collections in cluster

* added optional return value for AQL data-modification queries.
  This allows returning the documents inserted, removed or updated with the query, e.g.

      FOR doc IN docs REMOVE doc._key IN docs LET removed = OLD RETURN removed
      FOR doc IN docs INSERT { } IN docs LET inserted = NEW RETURN inserted
      FOR doc IN docs UPDATE doc._key WITH { } IN docs LET previous = OLD RETURN previous
      FOR doc IN docs UPDATE doc._key WITH { } IN docs LET updated = NEW RETURN updated

  The variables `OLD` and `NEW` are automatically available when a `REMOVE`, `INSERT`,
  `UPDATE` or `REPLACE` statement is immediately followed by a `LET` statement.
  Note that the `LET` and `RETURN` statements in data-modification queries are not as
  flexible as the general versions of `LET` and `RETURN`. When returning documents from
  data-modification operations, only a single variable can be assigned using `LET`, and
  the assignment can only be either `OLD` or `NEW`, but not an arbitrary expression. The
  `RETURN` statement also allows using the just-created variable only, and no arbitrary
  expressions.


v2.4.0-beta1 (2014-12-26)
--------------------------

* fixed superstates in FoxxGenerator

* fixed issue #1065: Aardvark: added creation of documents and edges with _key property

* fixed issue #1198: Aardvark: current AQL editor query is now cached

* Upgraded V8 version from 3.16.14 to 3.29.59

  The built-in version of V8 has been upgraded from 3.16.14 to 3.29.59.
  This activates several ES6 (also dubbed *Harmony* or *ES.next*) features in
  ArangoDB, both in the ArangoShell and the ArangoDB server. They can be
  used for scripting and in server-side actions such as Foxx routes, traversals
  etc.

  The following ES6 features are available in ArangoDB 2.4 by default:

  * iterators
  * the `of` operator
  * symbols
  * predefined collections types (Map, Set etc.)
  * typed arrays

  Many other ES6 features are disabled by default, but can be made available by
  starting arangod or arangosh with the appropriate options:

  * arrow functions
  * proxies
  * generators
  * String, Array, and Number enhancements
  * constants
  * enhanced object and numeric literals

  To activate all these ES6 features in arangod or arangosh, start it with
  the following options:

      arangosh --javascript.v8-options="--harmony --harmony_generators"

  More details on the available ES6 features can be found in
  [this blog](https://jsteemann.github.io/blog/2014/12/19/using-es6-features-in-arangodb/).

* Added Foxx generator for building Hypermedia APIs

  A more detailed description is [here](https://www.arangodb.com/2014/12/08/building-hypermedia-apis-foxxgenerator)

* New `Applications` tab in web interface:

  The `applications` tab got a complete redesign.
  It will now only show applications that are currently running on ArangoDB.
  For a selected application, a new detailed view has been created.
  This view provides a better overview of the app:
  * author
  * license
  * version
  * contributors
  * download links
  * API documentation

  To install a new application, a new dialog is now available.
  It provides the features already available in the console application `foxx-manager` plus some more:
  * install an application from Github
  * install an application from a zip file
  * install an application from ArangoDB's application store
  * create a new application from scratch: this feature uses a generator to
    create a Foxx application with pre-defined CRUD methods for a given list
    of collections. The generated Foxx app can either be downloaded as a zip file or
    be installed on the server. Starting with a new Foxx app has never been easier.

* fixed issue #1102: Aardvark: Layout bug in documents overview

  The documents overview was entirely destroyed in some situations on Firefox.
  We replaced the plugin we used there.

* fixed issue #1168: Aardvark: pagination buttons jumping

* fixed issue #1161: Aardvark: Click on Import JSON imports previously uploaded file

* removed configure options `--enable-all-in-one-v8`, `--enable-all-in-one-icu`,
  and `--enable-all-in-one-libev`.

* global internal rename to fix naming incompatibilities with JSON:

  Internal functions with names containing `array` have been renamed to `object`,
  internal functions with names containing `list` have been renamed to `array`.
  The renaming was mainly done in the C++ parts. The documentation has also been
  adjusted so that the correct JSON type names are used in most places.

  The change also led to the addition of a few function aliases in AQL:

  * `TO_LIST` now is an alias of the new `TO_ARRAY`
  * `IS_LIST` now is an alias of the new `IS_ARRAY`
  * `IS_DOCUMENT` now is an alias of the new `IS_OBJECT`

  The changed also renamed the option `mergeArrays` to `mergeObjects` for AQL
  data-modification query options and HTTP document modification API

* AQL: added optimizer rule "remove-filter-covered-by-index"

  This rule removes FilterNodes and CalculationNodes from an execution plan if the
  filter is already covered by a previous IndexRangeNode. Removing the CalculationNode
  and the FilterNode will speed up query execution because the query requires less
  computation.

* AQL: added optimizer rule "remove-sort-rand"

  This rule removes a `SORT RAND()` expression from a query and moves the random
  iteration into the appropriate `EnumerateCollectionNode`. This is more efficient
  than individually enumerating and then sorting randomly.

* AQL: range optimizations for IN and OR

  This change enables usage of indexes for several additional cases. Filters containing
  the `IN` operator can now make use of indexes, and multiple OR- or AND-combined filter
  conditions can now also use indexes if the filters are accessing the same indexed
  attribute.

  Here are a few examples of queries that can now use indexes but couldn't before:

    FOR doc IN collection
      FILTER doc.indexedAttribute == 1 || doc.indexedAttribute > 99
      RETURN doc

    FOR doc IN collection
      FILTER doc.indexedAttribute IN [ 3, 42 ] || doc.indexedAttribute > 99
      RETURN doc

    FOR doc IN collection
      FILTER (doc.indexedAttribute > 2 && doc.indexedAttribute < 10) ||
             (doc.indexedAttribute > 23 && doc.indexedAttribute < 42)
      RETURN doc

* fixed issue #500: AQL parentheses issue

  This change allows passing subqueries as AQL function parameters without using
  duplicate brackets (e.g. `FUNC(query)` instead of `FUNC((query))`

* added optional `COUNT` clause to AQL `COLLECT`

  This allows more efficient group count calculation queries, e.g.

      FOR doc IN collection
        COLLECT age = doc.age WITH COUNT INTO length
        RETURN { age: age, count: length }

  A count-only query is also possible:

      FOR doc IN collection
        COLLECT WITH COUNT INTO length
        RETURN length

* fixed missing makeDirectory when fetching a Foxx application from a zip file

* fixed issue #1134: Change the default endpoint to localhost

  This change will modify the IP address ArangoDB listens on to 127.0.0.1 by default.
  This will make new ArangoDB installations unaccessible from clients other than
  localhost unless changed. This is a security feature.

  To make ArangoDB accessible from any client, change the server's configuration
  (`--server.endpoint`) to either `tcp://0.0.0.0:8529` or the server's publicly
  visible IP address.

* deprecated `Repository#modelPrototype`. Use `Repository#model` instead.

* IMPORTANT CHANGE: by default, system collections are included in replication and all
  replication API return values. This will lead to user accounts and credentials
  data being replicated from master to slave servers. This may overwrite
  slave-specific database users.

  If this is undesired, the `_users` collection can be excluded from replication
  easily by setting the `includeSystem` attribute to `false` in the following commands:

  * replication.sync({ includeSystem: false });
  * replication.applier.properties({ includeSystem: false });

  This will exclude all system collections (including `_aqlfunctions`, `_graphs` etc.)
  from the initial synchronization and the continuous replication.

  If this is also undesired, it is also possible to specify a list of collections to
  exclude from the initial synchronization and the continuous replication using the
  `restrictCollections` attribute, e.g.:

      replication.applier.properties({
        includeSystem: true,
        restrictType: "exclude",
        restrictCollections: [ "_users", "_graphs", "foo" ]
      });

  The HTTP API methods for fetching the replication inventory and for dumping collections
  also support the `includeSystem` control flag via a URL parameter.

* removed DEPRECATED replication methods:
  * `replication.logger.start()`
  * `replication.logger.stop()`
  * `replication.logger.properties()`
  * HTTP PUT `/_api/replication/logger-start`
  * HTTP PUT `/_api/replication/logger-stop`
  * HTTP GET `/_api/replication/logger-config`
  * HTTP PUT `/_api/replication/logger-config`

* fixed issue #1174, which was due to locking problems in distributed
  AQL execution

* improved cluster locking for AQL avoiding deadlocks

* use DistributeNode for modifying queries with REPLACE and UPDATE, if
  possible


v2.3.6 (2015-XX-XX)
-------------------

* fixed AQL subquery optimization that produced wrong result when multiple subqueries
  directly followed each other and and a directly following `LET` statement did refer
  to any but the first subquery.


v2.3.5 (2015-01-16)
-------------------

* fixed intermittent 404 errors in Foxx apps after mounting or unmounting apps

* fixed issue #1200: Expansion operator results in "Cannot call method 'forEach' of null"

* fixed issue #1199: Cannot unlink root node of plan


v2.3.4 (2014-12-23)
-------------------

* fixed cerberus path for MyArangoDB


v2.3.3 (2014-12-17)
-------------------

* fixed error handling in instantiation of distributed AQL queries, this
  also fixes a bug in cluster startup with many servers

* issue #1185: parse non-fractional JSON numbers with exponent (e.g. `4e-261`)

* issue #1159: allow --server.request-timeout and --server.connect-timeout of 0


v2.3.2 (2014-12-09)
-------------------

* fixed issue #1177: Fix bug in the user app's storage

* fixed issue #1173: AQL Editor "Save current query" resets user password

* fixed missing makeDirectory when fetching a Foxx application from a zip file

* put in warning about default changed: fixed issue #1134: Change the default endpoint to localhost

* fixed issue #1163: invalid fullCount value returned from AQL

* fixed range operator precedence

* limit default maximum number of plans created by AQL optimizer to 256 (from 1024)

* make AQL optimizer not generate an extra plan if an index can be used, but modify
  existing plans in place

* fixed AQL cursor ttl (time-to-live) issue

  Any user-specified cursor ttl value was not honored since 2.3.0.

* fixed segfault in AQL query hash index setup with unknown shapes

* fixed memleaks

* added AQL optimizer rule for removing `INTO` from a `COLLECT` statement if not needed

* fixed issue #1131

  This change provides the `KEEP` clause for `COLLECT ... INTO`. The `KEEP` clause
  allows controlling which variables will be kept in the variable created by `INTO`.

* fixed issue #1147, must protect dispatcher ID for etcd

v2.3.1 (2014-11-28)
-------------------

* recreate password if missing during upgrade

* fixed issue #1126

* fixed non-working subquery index optimizations

* do not restrict summary of Foxx applications to 60 characters

* fixed display of "required" path parameters in Foxx application documentation

* added more optimizations of constants values in AQL FILTER conditions

* fixed invalid or-to-in optimization for FILTERs containing comparisons
  with boolean values

* fixed replication of `_graphs` collection

* added AQL list functions `PUSH`, `POP`, `UNSHIFT`, `SHIFT`, `REMOVE_VALUES`,
  `REMOVE_VALUE`, `REMOVE_NTH` and `APPEND`

* added AQL functions `CALL` and `APPLY` to dynamically call other functions

* fixed AQL optimizer cost estimation for LIMIT node

* prevent Foxx queues from permanently writing to the journal even when
  server is idle

* fixed AQL COLLECT statement with INTO clause, which copied more variables
  than v2.2 and thus lead to too much memory consumption.
  This deals with #1107.

* fixed AQL COLLECT statement, this concerned every COLLECT statement,
  only the first group had access to the values of the variables before
  the COLLECT statement. This deals with #1127.

* fixed some AQL internals, where sometimes too many items were
  fetched from upstream in the presence of a LIMIT clause. This should
  generally improve performance.


v2.3.0 (2014-11-18)
-------------------

* fixed syslog flags. `--log.syslog` is deprecated and setting it has no effect,
  `--log.facility` now works as described. Application name has been changed from
  `triagens` to `arangod`. It can be changed using `--log.application`. The syslog
  will only contain the actual log message. The datetime prefix is omitted.

* fixed deflate in SimpleHttpClient

* fixed issue #1104: edgeExamples broken or changed

* fixed issue #1103: Error while importing user queries

* fixed issue #1100: AQL: HAS() fails on doc[attribute_name]

* fixed issue #1098: runtime error when creating graph vertex

* hide system applications in **Applications** tab by default

  Display of system applications can be toggled by using the *system applications*
  toggle in the UI.

* added HTTP REST API for managing tasks (`/_api/tasks`)

* allow passing character lists as optional parameter to AQL functions `TRIM`,
  `LTRIM` and `RTRIM`

  These functions now support trimming using custom character lists. If no character
  lists are specified, all whitespace characters will be removed as previously:

      TRIM("  foobar\t \r\n ")         // "foobar"
      TRIM(";foo;bar;baz, ", "; ")     // "foo;bar;baz"

* added AQL string functions `LTRIM`, `RTRIM`, `FIND_FIRST`, `FIND_LAST`, `SPLIT`,
  `SUBSTITUTE`

* added AQL functions `ZIP`, `VALUES` and `PERCENTILE`

* made AQL functions `CONCAT` and `CONCAT_SEPARATOR` work with list arguments

* dynamically create extra dispatcher threads if required

* fixed issue #1097: schemas in the API docs no longer show required properties as optional


v2.3.0-beta2 (2014-11-08)
-------------------------

* front-end: new icons for uploading and downloading JSON documents into a collection

* front-end: fixed documents pagination css display error

* front-end: fixed flickering of the progress view

* front-end: fixed missing event for documents filter function

* front-end: jsoneditor: added CMD+Return (Mac) CTRL+Return (Linux/Win) shortkey for
  saving a document

* front-end: added information tooltip for uploading json documents.

* front-end: added database management view to the collapsed navigation menu

* front-end: added collection truncation feature

* fixed issue #1086: arangoimp: Odd errors if arguments are not given properly

* performance improvements for AQL queries that use JavaScript-based expressions
  internally

* added AQL geo functions `WITHIN_RECTANGLE` and `IS_IN_POLYGON`

* fixed non-working query results download in AQL editor of web interface

* removed debug print message in AQL editor query export routine

* fixed issue #1075: Aardvark: user name required even if auth is off #1075

  The fix for this prefills the username input field with the current user's
  account name if any and `root` (the default username) otherwise. Additionally,
  the tooltip text has been slightly adjusted.

* fixed issue #1069: Add 'raw' link to swagger ui so that the raw swagger
  json can easily be retrieved

  This adds a link to the Swagger API docs to an application's detail view in
  the **Applications** tab of the web interface. The link produces the Swagger
  JSON directly. If authentication is turned on, the link requires authentication,
  too.

* documentation updates


v2.3.0-beta1 (2014-11-01)
-------------------------

* added dedicated `NOT IN` operator for AQL

  Previously, a `NOT IN` was only achievable by writing a negated `IN` condition:

      FOR i IN ... FILTER ! (i IN [ 23, 42 ]) ...

  This can now alternatively be expressed more intuitively as follows:

      FOR i IN ... FILTER i NOT IN [ 23, 42 ] ...

* added alternative logical operator syntax for AQL

  Previously, the logical operators in AQL could only be written as:
  - `&&`: logical and
  - `||`: logical or
  - `!`: negation

  ArangoDB 2.3 introduces the alternative variants for these operators:
  - `AND`: logical and
  - `OR`: logical or
  - `NOT`: negation

  The new syntax is just an alternative to the old syntax, allowing easier
  migration from SQL. The old syntax is still fully supported and will be.

* improved output of `ArangoStatement.parse()` and POST `/_api/query`

  If an AQL query can be parsed without problems, The return value of
  `ArangoStatement.parse()` now contains an attribute `ast` with the abstract
  syntax tree of the query (before optimizations). Though this is an internal
  representation of the query and is subject to change, it can be used to inspect
  how ArangoDB interprets a given query.

* improved `ArangoStatement.explain()` and POST `/_api/explain`

  The commands for explaining AQL queries have been improved.

* added command-line option `--javascript.v8-contexts` to control the number of
  V8 contexts created in arangod.

  Previously, the number of V8 contexts was equal to the number of server threads
  (as specified by option `--server.threads`).

  However, it may be sensible to create different amounts of threads and V8
  contexts. If the option is not specified, the number of V8 contexts created
  will be equal to the number of server threads. Thus no change in configuration
  is required to keep the old behavior.

  If you are using the default config files or merge them with your local config
  files, please review if the default number of server threads is okay in your
  environment. Additionally you should verify that the number of V8 contexts
  created (as specified in option `--javascript.v8-contexts`) is okay.

* the number of server.threads specified is now the minimum of threads
  started. There are situation in which threads are waiting for results of
  distributed database servers. In this case the number of threads is
  dynamically increased.

* removed index type "bitarray"

  Bitarray indexes were only half-way documented and integrated in previous versions
  of ArangoDB so their benefit was limited. The support for bitarray indexes has
  thus been removed in ArangoDB 2.3. It is not possible to create indexes of type
  "bitarray" with ArangoDB 2.3.

  When a collection is opened that contains a bitarray index definition created
  with a previous version of ArangoDB, ArangoDB will ignore it and log the following
  warning:

      index type 'bitarray' is not supported in this version of ArangoDB and is ignored

  Future versions of ArangoDB may automatically remove such index definitions so the
  warnings will eventually disappear.

* removed internal "_admin/modules/flush" in order to fix requireApp

* added basic support for handling binary data in Foxx

  Requests with binary payload can be processed in Foxx applications by
  using the new method `res.rawBodyBuffer()`. This will return the unparsed request
  body as a Buffer object.

  There is now also the method `req.requestParts()` available in Foxx to retrieve
  the individual components of a multipart HTTP request.

  Buffer objects can now be used when setting the response body of any Foxx action.
  Additionally, `res.send()` has been added as a convenience method for returning
  strings, JSON objects or buffers from a Foxx action:

      res.send("<p>some HTML</p>");
      res.send({ success: true });
      res.send(new Buffer("some binary data"));

  The convenience method `res.sendFile()` can now be used to easily return the
  contents of a file from a Foxx action:

      res.sendFile(applicationContext.foxxFilename("image.png"));

  `fs.write` now accepts not only strings but also Buffer objects as second parameter:

      fs.write(filename, "some data");
      fs.write(filename, new Buffer("some binary data"));

  `fs.readBuffer` can be used to return the contents of a file in a Buffer object.

* improved performance of insertion into non-unique hash indexes significantly in case
  many duplicate keys are used in the index

* issue #1042: set time zone in log output

  the command-line option `--log.use-local-time` was added to print dates and times in
  the server-local timezone instead of UTC

* command-line options that require a boolean value now validate the
  value given on the command-line

  This prevents issues if no value is specified for an option that
  requires a boolean value. For example, the following command-line would
  have caused trouble in 2.2, because `--server.endpoint` would have been
  used as the value for the `--server.disable-authentication` options
  (which requires a boolean value):

      arangod --server.disable-authentication --server.endpoint tcp://127.0.0.1:8529 data

  In 2.3, running this command will fail with an error and requires to
  be modified to:

      arangod --server.disable-authentication true --server.endpoint tcp://127.0.0.1:8529 data

* improved performance of CSV import in arangoimp

* fixed issue #1027: Stack traces are off-by-one

* fixed issue #1026: Modules loaded in different files within the same app
  should refer to the same module

* fixed issue #1025: Traversal not as expected in undirected graph

* added a _relation function in the general-graph module.

  This deprecated _directedRelation and _undirectedRelation.
  ArangoDB does not offer any constraints for undirected edges
  which caused some confusion of users how undirected relations
  have to be handled. Relation now only supports directed relations
  and the user can actively simulate undirected relations.

* changed return value of Foxx.applicationContext#collectionName:

  Previously, the function could return invalid collection names because
  invalid characters were not replaced in the application name prefix, only
  in the collection name passed.

  Now, the function replaces invalid characters also in the application name
  prefix, which might to slightly different results for application names that
  contained any characters outside the ranges [a-z], [A-Z] and [0-9].

* prevent XSS in AQL editor and logs view

* integrated tutorial into ArangoShell and web interface

* added option `--backslash-escape` for arangoimp when running CSV file imports

* front-end: added download feature for (filtered) documents

* front-end: added download feature for the results of a user query

* front-end: added function to move documents to another collection

* front-end: added sort-by attribute to the documents filter

* front-end: added sorting feature to database, graph management and user management view.

* issue #989: front-end: Databases view not refreshing after deleting a database

* issue #991: front-end: Database search broken

* front-end: added infobox which shows more information about a document (_id, _rev, _key) or
  an edge (_id, _rev, _key, _from, _to). The from and to attributes are clickable and redirect
  to their document location.

* front-end: added edit-mode for deleting multiple documents at the same time.

* front-end: added delete button to the detailed document/edge view.

* front-end: added visual feedback for saving documents/edges inside the editor (error/success).

* front-end: added auto-focusing for the first input field in a modal.

* front-end: added validation for user input in a modal.

* front-end: user defined queries are now stored inside the database and are bound to the current
  user, instead of using the local storage functionality of the browsers. The outcome of this is
  that user defined queries are now independently usable from any device. Also queries can now be
  edited through the standard document editor of the front-end through the _users collection.

* front-end: added import and export functionality for user defined queries.

* front-end: added new keywords and functions to the aql-editor theme

* front-end: applied tile-style to the graph view

* front-end: now using the new graph api including multi-collection support

* front-end: foxx apps are now deletable

* front-end: foxx apps are now installable and updateable through github, if github is their
  origin.

* front-end: added foxx app version control. Multiple versions of a single foxx app are now
  installable and easy to manage and are also arranged in groups.

* front-end: the user-set filter of a collection is now stored until the user navigates to
  another collection.

* front-end: fetching and filtering of documents, statistics, and query operations are now
  handled with asynchronous ajax calls.

* front-end: added progress indicator if the front-end is waiting for a server operation.

* front-end: fixed wrong count of documents in the documents view of a collection.

* front-end: fixed unexpected styling of the manage db view and navigation.

* front-end: fixed wrong handling of select fields in a modal view.

* front-end: fixed wrong positioning of some tooltips.

* automatically call `toJSON` function of JavaScript objects (if present)
  when serializing them into database documents. This change allows
  storing JavaScript date objects in the database in a sensible manner.


v2.2.7 (2014-11-19)
-------------------

* fixed issue #998: Incorrect application URL for non-system Foxx apps

* fixed issue #1079: AQL editor: keyword WITH in UPDATE query is not highlighted

* fix memory leak in cluster nodes

* fixed registration of AQL user-defined functions in Web UI (JS shell)

* fixed error display in Web UI for certain errors
  (now error message is printed instead of 'undefined')

* fixed issue #1059: bug in js module console

* fixed issue #1056: "fs": zip functions fail with passwords

* fixed issue #1063: Docs: measuring unit of --wal.logfile-size?

* fixed issue #1062: Docs: typo in 14.2 Example data


v2.2.6 (2014-10-20)
-------------------

* fixed issue #972: Compilation Issue

* fixed issue #743: temporary directories are now unique and one can read
  off the tool that created them, if empty, they are removed atexit

* Highly improved performance of all AQL GRAPH_* functions.

* Orphan collections in general graphs can now be found via GRAPH_VERTICES
  if either "any" or no direction is defined

* Fixed documentation for AQL function GRAPH_NEIGHBORS.
  The option "vertexCollectionRestriction" is meant to filter the target
  vertices only, and should not filter the path.

* Fixed a bug in GRAPH_NEIGHBORS which enforced only empty results
  under certain conditions


v2.2.5 (2014-10-09)
-------------------

* fixed issue #961: allow non-JSON values in undocument request bodies

* fixed issue 1028: libicu is now statically linked

* fixed cached lookups of collections on the server, which may have caused spurious
  problems after collection rename operations


v2.2.4 (2014-10-01)
-------------------

* fixed accessing `_from` and `_to` attributes in `collection.byExample` and
  `collection.firstExample`

  These internal attributes were not handled properly in the mentioned functions, so
  searching for them did not always produce documents

* fixed issue #1030: arangoimp 2.2.3 crashing, not logging on large Windows CSV file

* fixed issue #1025: Traversal not as expected in undirected graph

* fixed issue #1020

  This requires re-introducing the startup option `--database.force-sync-properties`.

  This option can again be used to force fsyncs of collection, index and database properties
  stored as JSON strings on disk in files named `parameter.json`. Syncing these files after
  a write may be necessary if the underlying storage does not sync file contents by itself
  in a "sensible" amount of time after a file has been written and closed.

  The default value is `true` so collection, index and database properties will always be
  synced to disk immediately. This affects creating, renaming and dropping collections as
  well as creating and dropping databases and indexes. Each of these operations will perform
  an additional fsync on the `parameter.json` file if the option is set to `true`.

  It might be sensible to set this option to `false` for workloads that create and drop a
  lot of collections (e.g. test runs).

  Document operations such as creating, updating and dropping documents are not affected
  by this option.

* fixed issue #1016: AQL editor bug

* fixed issue #1014: WITHIN function returns wrong distance

* fixed AQL shortest path calculation in function `GRAPH_SHORTEST_PATH` to return
  complete vertex objects instead of just vertex ids

* allow changing of attributes of documents stored in server-side JavaScript variables

  Previously, the following did not work:

      var doc = db.collection.document(key);
      doc._key = "abc"; // overwriting internal attributes not supported
      doc.value = 123;  // overwriting existing attributes not supported

  Now, modifying documents stored in server-side variables (e.g. `doc` in the above case)
  is supported. Modifying the variables will not update the documents in the database,
  but will modify the JavaScript object (which can be written back to the database using
  `db.collection.update` or `db.collection.replace`)

* fixed issue #997: arangoimp apparently doesn't support files >2gig on Windows

  large file support (requires using `_stat64` instead of `stat`) is now supported on
  Windows


v2.2.3 (2014-09-02)
-------------------

* added `around` for Foxx controller

* added `type` option for HTTP API `GET /_api/document?collection=...`

  This allows controlling the type of results to be returned. By default, paths to
  documents will be returned, e.g.

      [
        `/_api/document/test/mykey1`,
        `/_api/document/test/mykey2`,
        ...
      ]

  To return a list of document ids instead of paths, the `type` URL parameter can be
  set to `id`:

      [
        `test/mykey1`,
        `test/mykey2`,
        ...
      ]

  To return a list of document keys only, the `type` URL parameter can be set to `key`:

      [
        `mykey1`,
        `mykey2`,
        ...
      ]


* properly capitalize HTTP response header field names in case the `x-arango-async`
  HTTP header was used in a request.

* fixed several documentation issues

* speedup for several general-graph functions, AQL functions starting with `GRAPH_`
  and traversals


v2.2.2 (2014-08-08)
-------------------

* allow storing non-reserved attribute names starting with an underscore

  Previous versions of ArangoDB parsed away all attribute names that started with an
  underscore (e.g. `_test', '_foo', `_bar`) on all levels of a document (root level
  and sub-attribute levels). While this behavior was documented, it was unintuitive and
  prevented storing documents inside other documents, e.g.:

      {
        "_key" : "foo",
        "_type" : "mydoc",
        "references" : [
          {
            "_key" : "something",
            "_rev" : "...",
            "value" : 1
          },
          {
            "_key" : "something else",
            "_rev" : "...",
            "value" : 2
          }
        ]
      }

  In the above example, previous versions of ArangoDB removed all attributes and
  sub-attributes that started with underscores, meaning the embedded documents would lose
  some of their attributes. 2.2.2 should preserve such attributes, and will also allow
  storing user-defined attribute names on the top-level even if they start with underscores
  (such as `_type` in the above example).

* fix conversion of JavaScript String, Number and Boolean objects to JSON.

  Objects created in JavaScript using `new Number(...)`, `new String(...)`, or
  `new Boolean(...)` were not converted to JSON correctly.

* fixed a race condition on task registration (i.e. `require("org/arangodb/tasks").register()`)

  this race condition led to undefined behavior when a just-created task with no offset and
  no period was instantly executed and deleted by the task scheduler, before the `register`
  function returned to the caller.

* changed run-tests.sh to execute all suitable tests.

* switch to new version of gyp

* fixed upgrade button


v2.2.1 (2014-07-24)
-------------------

* fixed hanging write-ahead log recovery for certain cases that involved dropping
  databases

* fixed issue with --check-version: when creating a new database the check failed

* issue #947 Foxx applicationContext missing some properties

* fixed issue with --check-version: when creating a new database the check failed

* added startup option `--wal.suppress-shape-information`

  Setting this option to `true` will reduce memory and disk space usage and require
  less CPU time when modifying documents or edges. It should therefore be turned on
  for standalone ArangoDB servers. However, for servers that are used as replication
  masters, setting this option to `true` will effectively disable the usage of the
  write-ahead log for replication, so it should be set to `false` for any replication
  master servers.

  The default value for this option is `false`.

* added optional `ttl` attribute to specify result cursor expiration for HTTP API method
  `POST /_api/cursor`

  The `ttl` attribute can be used to prevent cursor results from timing out too early.

* issue #947: Foxx applicationContext missing some properties

* (reported by Christian Neubauer):

  The problem was that in Google's V8, signed and unsigned chars are not always declared cleanly.
  so we need to force v8 to compile with forced signed chars which is done by the Flag:
    -fsigned-char
  at least it is enough to follow the instructions of compiling arango on rasperry
  and add "CFLAGS='-fsigned-char'" to the make command of V8 and remove the armv7=0

* Fixed a bug with the replication client. In the case of single document
  transactions the collection was not write locked.


v2.2.0 (2014-07-10)
-------------------

* The replication methods `logger.start`, `logger.stop` and `logger.properties` are
  no-ops in ArangoDB 2.2 as there is no separate replication logger anymore. Data changes
  are logged into the write-ahead log in ArangoDB 2.2, and not separately by the
  replication logger. The replication logger object is still there in ArangoDB 2.2 to
  ensure backwards-compatibility, however, logging cannot be started, stopped or
  configured anymore. Using any of these methods will do nothing.

  This also affects the following HTTP API methods:
  - `PUT /_api/replication/logger-start`
  - `PUT /_api/replication/logger-stop`
  - `GET /_api/replication/logger-config`
  - `PUT /_api/replication/logger-config`

  Using any of these methods is discouraged from now on as they will be removed in
  future versions of ArangoDB.

* INCOMPATIBLE CHANGE: replication of transactions has changed. Previously, transactions
  were logged on a master in one big block and shipped to a slave in one block, too.
  Now transactions will be logged and replicated as separate entries, allowing transactions
  to be bigger and also ensure replication progress.

  This change also affects the behavior of the `stop` method of the replication applier.
  If the replication applier is now stopped manually using the `stop` method and later
  restarted using the `start` method, any transactions that were unfinished at the
  point of stopping will be aborted on a slave, even if they later commit on the master.

  In ArangoDB 2.2, stopping the replication applier manually should be avoided unless the
  goal is to stop replication permanently or to do a full resync with the master anyway.
  If the replication applier still must be stopped, it should be made sure that the
  slave has fetched and applied all pending operations from a master, and that no
  extra transactions are started on the master before the `stop` command on the slave
  is executed.

  Replication of transactions in ArangoDB 2.2 might also lock the involved collections on
  the slave while a transaction is either committed or aborted on the master and the
  change has been replicated to the slave. This change in behavior may be important for
  slave servers that are used for read-scaling. In order to avoid long lasting collection
  locks on the slave, transactions should be kept small.

  The `_replication` system collection is not used anymore in ArangoDB 2.2 and its usage is
  discouraged.

* INCOMPATIBLE CHANGE: the figures reported by the `collection.figures` method
  now only reflect documents and data contained in the journals and datafiles of
  collections. Documents or deletions contained only in the write-ahead log will
  not influence collection figures until the write-ahead log garbage collection
  kicks in. The figures for a collection might therefore underreport the total
  resource usage of a collection.

  Additionally, the attributes `lastTick` and `uncollectedLogfileEntries` have been
  added to the result of the `figures` operation and the HTTP API method
  `PUT /_api/collection/figures`

* added `insert` method as an alias for `save`. Documents can now be inserted into
  a collection using either method:

      db.test.save({ foo: "bar" });
      db.test.insert({ foo: "bar" });

* added support for data-modification AQL queries

* added AQL keywords `INSERT`, `UPDATE`, `REPLACE` and `REMOVE` (and `WITH`) to
  support data-modification AQL queries.

  Unquoted usage of these keywords for attribute names in AQL queries will likely
  fail in ArangoDB 2.2. If any such attribute name needs to be used in a query, it
  should be enclosed in backticks to indicate the usage of a literal attribute
  name.

  For example, the following query will fail in ArangoDB 2.2 with a parse error:

      FOR i IN foo RETURN i.remove

  and needs to be rewritten like this:

      FOR i IN foo RETURN i.`remove`

* disallow storing of JavaScript objects that contain JavaScript native objects
  of type `Date`, `Function`, `RegExp` or `External`, e.g.

      db.test.save({ foo: /bar/ });
      db.test.save({ foo: new Date() });

  will now print

      Error: <data> cannot be converted into JSON shape: could not shape document

  Previously, objects of these types were silently converted into an empty object
  (i.e. `{ }`).

  To store such objects in a collection, explicitly convert them into strings
  like this:

      db.test.save({ foo: String(/bar/) });
      db.test.save({ foo: String(new Date()) });

* The replication methods `logger.start`, `logger.stop` and `logger.properties` are
  no-ops in ArangoDB 2.2 as there is no separate replication logger anymore. Data changes
  are logged into the write-ahead log in ArangoDB 2.2, and not separately by the
  replication logger. The replication logger object is still there in ArangoDB 2.2 to
  ensure backwards-compatibility, however, logging cannot be started, stopped or
  configured anymore. Using any of these methods will do nothing.

  This also affects the following HTTP API methods:
  - `PUT /_api/replication/logger-start`
  - `PUT /_api/replication/logger-stop`
  - `GET /_api/replication/logger-config`
  - `PUT /_api/replication/logger-config`

  Using any of these methods is discouraged from now on as they will be removed in
  future versions of ArangoDB.

* INCOMPATIBLE CHANGE: replication of transactions has changed. Previously, transactions
  were logged on a master in one big block and shipped to a slave in one block, too.
  Now transactions will be logged and replicated as separate entries, allowing transactions
  to be bigger and also ensure replication progress.

  This change also affects the behavior of the `stop` method of the replication applier.
  If the replication applier is now stopped manually using the `stop` method and later
  restarted using the `start` method, any transactions that were unfinished at the
  point of stopping will be aborted on a slave, even if they later commit on the master.

  In ArangoDB 2.2, stopping the replication applier manually should be avoided unless the
  goal is to stop replication permanently or to do a full resync with the master anyway.
  If the replication applier still must be stopped, it should be made sure that the
  slave has fetched and applied all pending operations from a master, and that no
  extra transactions are started on the master before the `stop` command on the slave
  is executed.

  Replication of transactions in ArangoDB 2.2 might also lock the involved collections on
  the slave while a transaction is either committed or aborted on the master and the
  change has been replicated to the slave. This change in behavior may be important for
  slave servers that are used for read-scaling. In order to avoid long lasting collection
  locks on the slave, transactions should be kept small.

  The `_replication` system collection is not used anymore in ArangoDB 2.2 and its usage is
  discouraged.

* INCOMPATIBLE CHANGE: the figures reported by the `collection.figures` method
  now only reflect documents and data contained in the journals and datafiles of
  collections. Documents or deletions contained only in the write-ahead log will
  not influence collection figures until the write-ahead log garbage collection
  kicks in. The figures for a collection might therefore underreport the total
  resource usage of a collection.

  Additionally, the attributes `lastTick` and `uncollectedLogfileEntries` have been
  added to the result of the `figures` operation and the HTTP API method
  `PUT /_api/collection/figures`

* added `insert` method as an alias for `save`. Documents can now be inserted into
  a collection using either method:

      db.test.save({ foo: "bar" });
      db.test.insert({ foo: "bar" });

* added support for data-modification AQL queries

* added AQL keywords `INSERT`, `UPDATE`, `REPLACE` and `REMOVE` (and `WITH`) to
  support data-modification AQL queries.

  Unquoted usage of these keywords for attribute names in AQL queries will likely
  fail in ArangoDB 2.2. If any such attribute name needs to be used in a query, it
  should be enclosed in backticks to indicate the usage of a literal attribute
  name.

  For example, the following query will fail in ArangoDB 2.2 with a parse error:

      FOR i IN foo RETURN i.remove

  and needs to be rewritten like this:

      FOR i IN foo RETURN i.`remove`

* disallow storing of JavaScript objects that contain JavaScript native objects
  of type `Date`, `Function`, `RegExp` or `External`, e.g.

      db.test.save({ foo: /bar/ });
      db.test.save({ foo: new Date() });

  will now print

      Error: <data> cannot be converted into JSON shape: could not shape document

  Previously, objects of these types were silently converted into an empty object
  (i.e. `{ }`).

  To store such objects in a collection, explicitly convert them into strings
  like this:

      db.test.save({ foo: String(/bar/) });
      db.test.save({ foo: String(new Date()) });

* honor startup option `--server.disable-statistics` when deciding whether or not
  to start periodic statistics collection jobs

  Previously, the statistics collection jobs were started even if the server was
  started with the `--server.disable-statistics` flag being set to `true`

* removed startup option `--random.no-seed`

  This option had no effect in previous versions of ArangoDB and was thus removed.

* removed startup option `--database.remove-on-drop`

  This option was used for debugging only.

* removed startup option `--database.force-sync-properties`

  This option is now superfluous as collection properties are now stored in the
  write-ahead log.

* introduced write-ahead log

  All write operations in an ArangoDB server instance are automatically logged
  to the server's write-ahead log. The write-ahead log is a set of append-only
  logfiles, and it is used in case of a crash recovery and for replication.
  Data from the write-ahead log will eventually be moved into the journals or
  datafiles of collections, allowing the server to remove older write-ahead log
  logfiles. Figures of collections will be updated when data are moved from the
  write-ahead log into the journals or datafiles of collections.

  Cross-collection transactions in ArangoDB should benefit considerably by this
  change, as less writes than in previous versions are required to ensure the data
  of multiple collections are atomically and durably committed. All data-modifying
  operations inside transactions (insert, update, remove) will write their
  operations into the write-ahead log directly, making transactions with multiple
  operations also require less physical memory than in previous versions of ArangoDB,
  that required all transaction data to fit into RAM.

  The `_trx` system collection is not used anymore in ArangoDB 2.2 and its usage is
  discouraged.

  The data in the write-ahead log can also be used in the replication context.
  The `_replication` collection that was used in previous versions of ArangoDB to
  store all changes on the server is not used anymore in ArangoDB 2.2. Instead,
  slaves can read from a master's write-ahead log to get informed about most
  recent changes. This removes the need to store data-modifying operations in
  both the actual place and the `_replication` collection.

* removed startup option `--server.disable-replication-logger`

  This option is superfluous in ArangoDB 2.2. There is no dedicated replication
  logger in ArangoDB 2.2. There is now always the write-ahead log, and it is also
  used as the server's replication log. Specifying the startup option
  `--server.disable-replication-logger` will do nothing in ArangoDB 2.2, but the
  option should not be used anymore as it might be removed in a future version.

* changed behavior of replication logger

  There is no dedicated replication logger in ArangoDB 2.2 as there is the
  write-ahead log now. The existing APIs for starting and stopping the replication
  logger still exist in ArangoDB 2.2 for downwards-compatibility, but calling
  the start or stop operations are no-ops in ArangoDB 2.2. When querying the
  replication logger status via the API, the server will always report that the
  replication logger is running. Configuring the replication logger is a no-op
  in ArangoDB 2.2, too. Changing the replication logger configuration has no
  effect. Instead, the write-ahead log configuration can be changed.

* removed MRuby integration for arangod

  ArangoDB had an experimental MRuby integration in some of the publish builds.
  This wasn't continuously developed, and so it has been removed in ArangoDB 2.2.

  This change has led to the following startup options being superfluous:

  - `--ruby.gc-interval`
  - `--ruby.action-directory`
  - `--ruby.modules-path`
  - `--ruby.startup-directory`

  Specifying these startup options will do nothing in ArangoDB 2.2, but the
  options should be avoided from now on as they might be removed in future versions.

* reclaim index memory when last document in collection is deleted

  Previously, deleting documents from a collection did not lead to index sizes being
  reduced. Instead, the already allocated index memory was re-used when a collection
  was refilled.

  Now, index memory for primary indexes and hash indexes is reclaimed instantly when
  the last document from a collection is removed.

* inlined and optimized functions in hash indexes

* added AQL TRANSLATE function

  This function can be used to perform lookups from static lists, e.g.

      LET countryNames = { US: "United States", UK: "United Kingdom", FR: "France" }
      RETURN TRANSLATE("FR", countryNames)

* fixed datafile debugger

* fixed check-version for empty directory

* moved try/catch block to the top of routing chain

* added mountedApp function for foxx-manager

* fixed issue #883: arango 2.1 - when starting multi-machine cluster, UI web
  does not change to cluster overview

* fixed dfdb: should not start any other V8 threads

* cleanup of version-check, added module org/arangodb/database-version,
  added --check-version option

* fixed issue #881: [2.1.0] Bombarded (every 10 sec or so) with
  "WARNING format string is corrupt" when in non-system DB Dashboard

* specialized primary index implementation to allow faster hash table
  rebuilding and reduce lookups in datafiles for the actual value of `_key`.

* issue #862: added `--overwrite` option to arangoimp

* removed number of property lookups for documents during AQL queries that
  access documents

* prevent buffering of long print results in arangosh's and arangod's print
  command

  this change will emit buffered intermediate print results and discard the
  output buffer to quickly deliver print results to the user, and to prevent
  constructing very large buffers for large results

* removed sorting of attribute names for use in a collection's shaper

  sorting attribute names was done on document insert to keep attributes
  of a collection in sorted order for faster comparisons. The sort order
  of attributes was only used in one particular and unlikely case, so it
  was removed. Collections with many different attribute names should
  benefit from this change by faster inserts and slightly less memory usage.

* fixed a bug in arangodump which got the collection name in _from and _to
  attributes of edges wrong (all were "_unknown")

* fixed a bug in arangorestore which did not recognize wrong _from and _to
  attributes of edges

* improved error detection and reporting in arangorestore


v2.1.1 (2014-06-06)
-------------------

* fixed dfdb: should not start any other V8 threads

* signature for collection functions was modified

  The basic change was the substitution of the input parameter of the
  function by an generic options object which can contain multiple
  option parameter of the function.
  Following functions were modified
  remove
  removeBySample
  replace
  replaceBySample
  update
  updateBySample

  Old signature is yet supported but it will be removed in future versions

v2.1.0 (2014-05-29)
-------------------

* implemented upgrade procedure for clusters

* fixed communication issue with agency which prevented reconnect
  after an agent failure

* fixed cluster dashboard in the case that one but not all servers
  in the cluster are down

* fixed a bug with coordinators creating local database objects
  in the wrong order (_system needs to be done first)

* improved cluster dashboard


v2.1.0-rc2 (2014-05-25)
-----------------------

* fixed issue #864: Inconsistent behavior of AQL REVERSE(list) function


v2.1.0-rc1 (XXXX-XX-XX)
-----------------------

* added server-side periodic task management functions:

  - require("org/arangodb/tasks").register(): registers a periodic task
  - require("org/arangodb/tasks").unregister(): unregisters and removes a
    periodic task
  - require("org/arangodb/tasks").get(): retrieves a specific tasks or all
    existing tasks

  the previous undocumented function `internal.definePeriodic` is now
  deprecated and will be removed in a future release.

* decrease the size of some seldom used system collections on creation.

  This will make these collections use less disk space and mapped memory.

* added AQL date functions

* added AQL FLATTEN() list function

* added index memory statistics to `db.<collection>.figures()` function

  The `figures` function will now return a sub-document `indexes`, which lists
  the number of indexes in the `count` sub-attribute, and the total memory
  usage of the indexes in bytes in the `size` sub-attribute.

* added AQL CURRENT_DATABASE() function

  This function returns the current database's name.

* added AQL CURRENT_USER() function

  This function returns the current user from an AQL query. The current user is the
  username that was specified in the `Authorization` HTTP header of the request. If
  authentication is turned off or the query was executed outside a request context,
  the function will return `null`.

* fixed issue #796: Searching with newline chars broken?

  fixed slightly different handling of backslash escape characters in a few
  AQL functions. Now handling of escape sequences should be consistent, and
  searching for newline characters should work the same everywhere

* added OpenSSL version check for configure

  It will report all OpenSSL versions < 1.0.1g as being too old.
  `configure` will only complain about an outdated OpenSSL version but not stop.

* require C++ compiler support (requires g++ 4.8, clang++ 3.4 or Visual Studio 13)

* less string copying returning JSONified documents from ArangoDB, e.g. via
  HTTP GET `/_api/document/<collection>/<document>`

* issue #798: Lower case http headers from arango

  This change allows returning capitalized HTTP headers, e.g.
  `Content-Length` instead of `content-length`.
  The HTTP spec says that headers are case-insensitive, but
  in fact several clients rely on a specific case in response
  headers.
  This change will capitalize HTTP headers if the `X-Arango-Version`
  request header is sent by the client and contains a value of at
  least `20100` (for version 2.1). The default value for the
  compatibility can also be set at server start, using the
  `--server.default-api-compatibility` option.

* simplified usage of `db._createStatement()`

  Previously, the function could not be called with a query string parameter as
  follows:

      db._createStatement(queryString);

  Calling it as above resulted in an error because the function expected an
  object as its parameter. From now on, it's possible to call the function with
  just the query string.

* make ArangoDB not send back a `WWW-Authenticate` header to a client in case the
  client sends the `X-Omit-WWW-Authenticate` HTTP header.

  This is done to prevent browsers from showing their built-in HTTP authentication
  dialog for AJAX requests that require authentication.
  ArangoDB will still return an HTTP 401 (Unauthorized) if the request doesn't
  contain valid credentials, but it will omit the `WWW-Authenticate` header,
  allowing clients to bypass the browser's authentication dialog.

* added REST API method HTTP GET `/_api/job/job-id` to query the status of an
  async job without potentially fetching it from the list of done jobs

* fixed non-intuitive behavior in jobs API: previously, querying the status
  of an async job via the API HTTP PUT `/_api/job/job-id` removed a currently
  executing async job from the list of queryable jobs on the server.
  Now, when querying the result of an async job that is still executing,
  the job is kept in the list of queryable jobs so its result can be fetched
  by a subsequent request.

* use a new data structure for the edge index of an edge collection. This
  improves the performance for the creation of the edge index and in
  particular speeds up removal of edges in graphs. Note however that
  this change might change the order in which edges starting at
  or ending in a vertex are returned. However, this order was never
  guaranteed anyway and it is not sensible to guarantee any particular
  order.

* provide a size hint to edge and hash indexes when initially filling them
  this will lead to less re-allocations when populating these indexes

  this may speed up building indexes when opening an existing collection

* don't requeue identical context methods in V8 threads in case a method is
  already registered

* removed arangod command line option `--database.remove-on-compacted`

* export the sort attribute for graph traversals to the HTTP interface

* add support for arangodump/arangorestore for clusters


v2.0.8 (XXXX-XX-XX)
-------------------

* fixed too-busy iteration over skiplists

  Even when a skiplist query was restricted by a limit clause, the skiplist
  index was queried without the limit. this led to slower-than-necessary
  execution times.

* fixed timeout overflows on 32 bit systems

  this bug has led to problems when select was called with a high timeout
  value (2000+ seconds) on 32bit systems that don't have a forgiving select
  implementation. when the call was made on these systems, select failed
  so no data would be read or sent over the connection

  this might have affected some cluster-internal operations.

* fixed ETCD issues on 32 bit systems

  ETCD was non-functional on 32 bit systems at all. The first call to the
  watch API crashed it. This was because atomic operations worked on data
  structures that were not properly aligned on 32 bit systems.

* fixed issue #848: db.someEdgeCollection.inEdge does not return correct
  value when called the 2nd time after a .save to the edge collection


v2.0.7 (2014-05-05)
-------------------

* issue #839: Foxx Manager missing "unfetch"

* fixed a race condition at startup

  this fixes undefined behavior in case the logger was involved directly at
  startup, before the logger initialization code was called. This should have
  occurred only for code that was executed before the invocation of main(),
  e.g. during ctor calls of statically defined objects.


v2.0.6 (2014-04-22)
-------------------

* fixed issue #835: arangosh doesn't show correct database name



v2.0.5 (2014-04-21)
-------------------

* Fixed a caching problem in IE JS Shell

* added cancelation for async jobs

* upgraded to new gyp for V8

* new Windows installer


v2.0.4 (2014-04-14)
-------------------

* fixed cluster authentication front-end issues for Firefox and IE, there are
  still problems with Chrome


v2.0.3 (2014-04-14)
-------------------

* fixed AQL optimizer bug

* fixed front-end issues

* added password change dialog


v2.0.2 (2014-04-06)
-------------------

* during cluster startup, do not log (somewhat expected) connection errors with
  log level error, but with log level info

* fixed dashboard modals

* fixed connection check for cluster planning front end: firefox does
  not support async:false

* document how to persist a cluster plan in order to relaunch an existing
  cluster later


v2.0.1 (2014-03-31)
-------------------

* make ArangoDB not send back a `WWW-Authenticate` header to a client in case the
  client sends the `X-Omit-WWW-Authenticate` HTTP header.

  This is done to prevent browsers from showing their built-in HTTP authentication
  dialog for AJAX requests that require authentication.
  ArangoDB will still return an HTTP 401 (Unauthorized) if the request doesn't
  contain valid credentials, but it will omit the `WWW-Authenticate` header,
  allowing clients to bypass the browser's authentication dialog.

* fixed isses in arango-dfdb:

  the dfdb was not able to unload certain system collections, so these couldn't be
  inspected with the dfdb sometimes. Additionally, it did not truncate corrupt
  markers from datafiles under some circumstances

* added `changePassword` attribute for users

* fixed non-working "save" button in collection edit view of web interface
  clicking the save button did nothing. one had to press enter in one of the input
  fields to send modified form data

* fixed V8 compile error on MacOS X

* prevent `body length: -9223372036854775808` being logged in development mode for
  some Foxx HTTP responses

* fixed several bugs in web interface dashboard

* fixed issue #783: coffee script not working in manifest file

* fixed issue #783: coffee script not working in manifest file

* fixed issue #781: Cant save current query from AQL editor ui

* bumped version in `X-Arango-Version` compatibility header sent by arangosh and other
  client tools from `1.5` to `2.0`.

* fixed startup options for arango-dfdb, added details option for arango-dfdb

* fixed display of missing error messages and codes in arangosh

* when creating a collection via the web interface, the collection type was always
  "document", regardless of the user's choice


v2.0.0 (2014-03-10)
-------------------

* first 2.0 release


v2.0.0-rc2 (2014-03-07)
-----------------------

* fixed cluster authorization


v2.0.0-rc1 (2014-02-28)
-----------------------

* added sharding :-)

* added collection._dbName attribute to query the name of the database from a collection

  more detailed documentation on the sharding and cluster features can be found in the user
  manual, section **Sharding**

* INCOMPATIBLE CHANGE: using complex values in AQL filter conditions with operators other
  than equality (e.g. >=, >, <=, <) will disable usage of skiplist indexes for filter
  evaluation.

  For example, the following queries will be affected by change:

      FOR doc IN docs FILTER doc.value < { foo: "bar" } RETURN doc
      FOR doc IN docs FILTER doc.value >= [ 1, 2, 3 ] RETURN doc

  The following queries will not be affected by the change:

      FOR doc IN docs FILTER doc.value == 1 RETURN doc
      FOR doc IN docs FILTER doc.value == "foo" RETURN doc
      FOR doc IN docs FILTER doc.value == [ 1, 2, 3 ] RETURN doc
      FOR doc IN docs FILTER doc.value == { foo: "bar" } RETURN doc

* INCOMPATIBLE CHANGE: removed undocumented method `collection.saveOrReplace`

  this feature was never advertised nor documented nor tested.

* INCOMPATIBLE CHANGE: removed undocumented REST API method `/_api/simple/BY-EXAMPLE-HASH`

  this feature was never advertised nor documented nor tested.

* added explicit startup parameter `--server.reuse-address`

  This flag can be used to control whether sockets should be acquired with the SO_REUSEADDR
  flag.

  Regardless of this setting, sockets on Windows are always acquired using the
  SO_EXCLUSIVEADDRUSE flag.

* removed undocumented REST API method GET `/_admin/database-name`

* added user validation API at POST `/_api/user/<username>`

* slightly improved users management API in `/_api/user`:

  Previously, when creating a new user via HTTP POST, the username needed to be
  passed in an attribute `username`. When users were returned via this API,
  the usernames were returned in an attribute named `user`. This was slightly
  confusing and was changed in 2.0 as follows:

  - when adding a user via HTTP POST, the username can be specified in an attribute
  `user`. If this attribute is not used, the API will look into the attribute `username`
  as before and use that value.
  - when users are returned via HTTP GET, the usernames are still returned in an
    attribute `user`.

  This change should be fully downwards-compatible with the previous version of the API.

* added AQL SLICE function to extract slices from lists

* made module loader more node compatible

* the startup option `--javascript.package-path` for arangosh is now deprecated and does
  nothing. Using it will not cause an error, but the option is ignored.

* added coffee script support

* Several UI improvements.

* Exchanged icons in the graphviewer toolbar

* always start networking and HTTP listeners when starting the server (even in
  console mode)

* allow vertex and edge filtering with user-defined functions in TRAVERSAL,
  TRAVERSAL_TREE and SHORTEST_PATH AQL functions:

      // using user-defined AQL functions for edge and vertex filtering
      RETURN TRAVERSAL(friends, friendrelations, "friends/john", "outbound", {
        followEdges: "myfunctions::checkedge",
        filterVertices: "myfunctions::checkvertex"
      })

      // using the following custom filter functions
      var aqlfunctions = require("org/arangodb/aql/functions");
      aqlfunctions.register("myfunctions::checkedge", function (config, vertex, edge, path) {
        return (edge.type !== 'dislikes'); // don't follow these edges
      }, false);

      aqlfunctions.register("myfunctions::checkvertex", function (config, vertex, path) {
        if (vertex.isDeleted || ! vertex.isActive) {
          return [ "prune", "exclude" ]; // exclude these and don't follow them
        }
        return [ ]; // include everything else
      }, false);

* fail if invalid `strategy`, `order` or `itemOrder` attribute values
  are passed to the AQL TRAVERSAL function. Omitting these attributes
  is not considered an error, but specifying an invalid value for any
  of these attributes will make an AQL query fail.

* issue #751: Create database through API should return HTTP status code 201

  By default, the server now returns HTTP 201 (created) when creating a new
  database successfully. To keep compatibility with older ArangoDB versions, the
  startup parameter `--server.default-api-compatibility` can be set to a value
  of `10400` to indicate API compatibility with ArangoDB 1.4. The compatibility
  can also be enforced by setting the `X-Arango-Version` HTTP header in a
  client request to this API on a per-request basis.

* allow direct access from the `db` object to collections whose names start
  with an underscore (e.g. db._users).

  Previously, access to such collections via the `db` object was possible from
  arangosh, but not from arangod (and thus Foxx and actions). The only way
  to access such collections from these places was via the `db._collection(<name>)`
  workaround.

* allow `\n` (as well as `\r\n`) as line terminator in batch requests sent to
  `/_api/batch` HTTP API.

* use `--data-binary` instead of `--data` parameter in generated cURL examples

* issue #703: Also show path of logfile for fm.config()

* issue #675: Dropping a collection used in "graph" module breaks the graph

* added "static" Graph.drop() method for graphs API

* fixed issue #695: arangosh server.password error

* use pretty-printing in `--console` mode by default

* simplified ArangoDB startup options

  Some startup options are now superfluous or their usage is simplified. The
  following options have been changed:

  * `--javascript.modules-path`: this option has been removed. The modules paths
    are determined by arangod and arangosh automatically based on the value of
    `--javascript.startup-directory`.

    If the option is set on startup, it is ignored so startup will not abort with
    an error `unrecognized option`.

  * `--javascript.action-directory`: this option has been removed. The actions
    directory is determined by arangod automatically based on the value of
    `--javascript.startup-directory`.

    If the option is set on startup, it is ignored so startup will not abort with
    an error `unrecognized option`.

  * `--javascript.package-path`: this option is still available but it is not
    required anymore to set the standard package paths (e.g. `js/npm`). arangod
    will automatically use this standard package path regardless of whether it
    was specified via the options.

    It is possible to use this option to add additional package paths to the
    standard value.

  Configuration files included with arangod are adjusted accordingly.

* layout of the graphs tab adapted to better fit with the other tabs

* database selection is moved to the bottom right corner of the web interface

* removed priority queue index type

  this feature was never advertised nor documented nor tested.

* display internal attributes in document source view of web interface

* removed separate shape collections

  When upgrading to ArangoDB 2.0, existing collections will be converted to include
  shapes and attribute markers in the datafiles instead of using separate files for
  shapes.

  When a collection is converted, existing shapes from the SHAPES directory will
  be written to a new datafile in the collection directory, and the SHAPES directory
  will be removed afterwards.

  This saves up to 2 MB of memory and disk space for each collection
  (savings are higher, the less different shapes there are in a collection).
  Additionally, one less file descriptor per opened collection will be used.

  When creating a new collection, the amount of sync calls may be reduced. The same
  may be true for documents with yet-unknown shapes. This may help performance
  in these cases.

* added AQL functions `NTH` and `POSITION`

* added signal handler for arangosh to save last command in more cases

* added extra prompt placeholders for arangosh:
  - `%e`: current endpoint
  - `%u`: current user

* added arangosh option `--javascript.gc-interval` to control amount of
  garbage collection performed by arangosh

* fixed issue #651: Allow addEdge() to take vertex ids in the JS library

* removed command-line option `--log.format`

  In previous versions, this option did not have an effect for most log messages, so
  it got removed.

* removed C++ logger implementation

  Logging inside ArangoDB is now done using the LOG_XXX() macros. The LOGGER_XXX()
  macros are gone.

* added collection status "loading"


v1.4.16 (XXXX-XX-XX)
--------------------

* fixed too eager datafile deletion

  this issue could have caused a crash when the compaction had marked datafiles as obsolete
  and they were removed while "old" temporary query results still pointed to the old datafile
  positions

* fixed issue #826: Replication fails when a collection's configuration changes


v1.4.15 (2014-04-19)
--------------------

* bugfix for AQL query optimizer

  the following type of query was too eagerly optimized, leading to errors in code-generation:

      LET a = (FOR i IN [] RETURN i) LET b = (FOR i IN [] RETURN i) RETURN 1

  the problem occurred when both lists in the subqueries were empty. In this case invalid code
  was generated and the query couldn't be executed.


v1.4.14 (2014-04-05)
--------------------

* fixed race conditions during shape / attribute insertion

  A race condition could have led to spurious `cannot find attribute #xx` or
  `cannot find shape #xx` (where xx is a number) warning messages being logged
  by the server. This happened when a new attribute was inserted and at the same
  time was queried by another thread.

  Also fixed a race condition that may have occurred when a thread tried to
  access the shapes / attributes hash tables while they were resized. In this
  cases, the shape / attribute may have been hashed to a wrong slot.

* fixed a memory barrier / cpu synchronization problem with libev, affecting
  Windows with Visual Studio 2013 (probably earlier versions are affected, too)

  The issue is described in detail here:
  http://lists.schmorp.de/pipermail/libev/2014q1/002318.html


v1.4.13 (2014-03-14)
--------------------

* added diagnostic output for Foxx application upload

* allow dump & restore from ArangoDB 1.4 with an ArangoDB 2.0 server

* allow startup options `temp-path` and `default-language` to be specified from the arangod
  configuration file and not only from the command line

* fixed too eager compaction

  The compaction will now wait for several seconds before trying to re-compact the same
  collection. Additionally, some other limits have been introduced for the compaction.


v1.4.12 (2014-03-05)
--------------------

* fixed display bug in web interface which caused the following problems:
  - documents were displayed in web interface as being empty
  - document attributes view displayed many attributes with content "undefined"
  - document source view displayed many attributes with name "TYPEOF" and value "undefined"
  - an alert popping up in the browser with message "Datatables warning..."

* re-introduced old-style read-write locks to supports Windows versions older than
  Windows 2008R2 and Windows 7. This should re-enable support for Windows Vista and
  Windows 2008.


v1.4.11 (2014-02-27)
--------------------

* added SHORTEST_PATH AQL function

  this calculates the shortest paths between two vertices, using the Dijkstra
  algorithm, employing a min-heap

  By default, ArangoDB does not know the distance between any two vertices and
  will use a default distance of 1. A custom distance function can be registered
  as an AQL user function to make the distance calculation use any document
  attributes or custom logic:

      RETURN SHORTEST_PATH(cities, motorways, "cities/CGN", "cities/MUC", "outbound", {
        paths: true,
        distance: "myfunctions::citydistance"
      })

      // using the following custom distance function
      var aqlfunctions = require("org/arangodb/aql/functions");
      aqlfunctions.register("myfunctions::distance", function (config, vertex1, vertex2, edge) {
        return Math.sqrt(Math.pow(vertex1.x - vertex2.x) + Math.pow(vertex1.y - vertex2.y));
      }, false);

* fixed bug in Graph.pathTo function

* fixed small memleak in AQL optimizer

* fixed access to potentially uninitialized variable when collection had a cap constraint


v1.4.10 (2014-02-21)
--------------------

* fixed graph constructor to allow graph with some parameter to be used

* added node.js "events" and "stream"

* updated npm packages

* added loading of .json file

* Fixed http return code in graph api with waitForSync parameter.

* Fixed documentation in graph, simple and index api.

* removed 2 tests due to change in ruby library.

* issue #756: set access-control-expose-headers on CORS response

  the following headers are now whitelisted by ArangoDB in CORS responses:
  - etag
  - content-encoding
  - content-length
  - location
  - server
  - x-arango-errors
  - x-arango-async-id


v1.4.9 (2014-02-07)
-------------------

* return a document's current etag in response header for HTTP HEAD requests on
  documents that return an HTTP 412 (precondition failed) error. This allows
  retrieving the document's current revision easily.

* added AQL function `SKIPLIST` to directly access skiplist indexes from AQL

  This is a shortcut method to use a skiplist index for retrieving specific documents in
  indexed order. The function capability is rather limited, but it may be used
  for several cases to speed up queries. The documents are returned in index order if
  only one condition is used.

      /* return all documents with mycollection.created > 12345678 */
      FOR doc IN SKIPLIST(mycollection, { created: [[ '>', 12345678 ]] })
        RETURN doc

      /* return first document with mycollection.created > 12345678 */
      FOR doc IN SKIPLIST(mycollection, { created: [[ '>', 12345678 ]] }, 0, 1)
        RETURN doc

      /* return all documents with mycollection.created between 12345678 and 123456790 */
      FOR doc IN SKIPLIST(mycollection, { created: [[ '>', 12345678 ], [ '<=', 123456790 ]] })
        RETURN doc

      /* return all documents with mycollection.a equal 1 and .b equal 2 */
      FOR doc IN SKIPLIST(mycollection, { a: [[ '==', 1 ]], b: [[ '==', 2 ]] })
        RETURN doc

  The function requires a skiplist index with the exact same attributes to
  be present on the specified collection. All attributes present in the skiplist
  index must be specified in the conditions specified for the `SKIPLIST` function.
  Attribute declaration order is important, too: attributes must be specified in the
  same order in the condition as they have been declared in the skiplist index.

* added command-line option `--server.disable-authentication-unix-sockets`

  with this option, authentication can be disabled for all requests coming
  in via UNIX domain sockets, enabling clients located on the same host as
  the ArangoDB server to connect without authentication.
  Other connections (e.g. TCP/IP) are not affected by this option.

  The default value for this option is `false`.
  Note: this option is only supported on platforms that support Unix domain
  sockets.

* call global arangod instance destructor on shutdown

* issue #755: TRAVERSAL does not use strategy, order and itemOrder options

  these options were not honored when configuring a traversal via the AQL
  TRAVERSAL function. Now, these options are used if specified.

* allow vertex and edge filtering with user-defined functions in TRAVERSAL,
  TRAVERSAL_TREE and SHORTEST_PATH AQL functions:

      // using user-defined AQL functions for edge and vertex filtering
      RETURN TRAVERSAL(friends, friendrelations, "friends/john", "outbound", {
        followEdges: "myfunctions::checkedge",
        filterVertices: "myfunctions::checkvertex"
      })

      // using the following custom filter functions
      var aqlfunctions = require("org/arangodb/aql/functions");
      aqlfunctions.register("myfunctions::checkedge", function (config, vertex, edge, path) {
        return (edge.type !== 'dislikes'); // don't follow these edges
      }, false);

      aqlfunctions.register("myfunctions::checkvertex", function (config, vertex, path) {
        if (vertex.isDeleted || ! vertex.isActive) {
          return [ "prune", "exclude" ]; // exclude these and don't follow them
        }
        return [ ]; // include everything else
      }, false);

* issue #748: add vertex filtering to AQL's TRAVERSAL[_TREE]() function


v1.4.8 (2014-01-31)
-------------------

* install foxx apps in the web interface

* fixed a segfault in the import API


v1.4.7 (2014-01-23)
-------------------

* issue #744: Add usage example arangoimp from Command line

* issue #738: added __dirname, __filename pseudo-globals. Fixes #733. (@by pluma)

* mount all Foxx applications in system apps directory on startup


v1.4.6 (2014-01-20)
-------------------

* issue #736: AQL function to parse collection and key from document handle

* added fm.rescan() method for Foxx-Manager

* fixed issue #734: foxx cookie and route problem

* added method `fm.configJson` for arangosh

* include `startupPath` in result of API `/_api/foxx/config`


v1.4.5 (2014-01-15)
-------------------

* fixed issue #726: Alternate Windows Install Method

* fixed issue #716: dpkg -P doesn't remove everything

* fixed bugs in description of HTTP API `_api/index`

* fixed issue #732: Rest API GET revision number

* added missing documentation for several methods in HTTP API `/_api/edge/...`

* fixed typos in description of HTTP API `_api/document`

* defer evaluation of AQL subqueries and logical operators (lazy evaluation)

* Updated font in WebFrontend, it now contains a version that renders properly on Windows

* generally allow function return values as call parameters to AQL functions

* fixed potential deadlock in global context method execution

* added override file "arangod.conf.local" (and co)


v1.4.4 (2013-12-24)
-------------------

* uid and gid are now set in the scripts, there is no longer a separate config file for
  arangod when started from a script

* foxx-manager is now an alias for arangosh

* arango-dfdb is now an alias for arangod, moved from bin to sbin

* changed from readline to linenoise for Windows

* added --install-service and --uninstall-service for Windows

* removed --daemon and --supervisor for Windows

* arangosh and arangod now uses the config-file which maps the binary name, i. e. if you
  rename arangosh to foxx-manager it will use the config file foxx-manager.conf

* fixed lock file for Windows

* fixed issue #711, #687: foxx-manager throws internal errors

* added `--server.ssl-protocol` option for client tools
  this allows connecting from arangosh, arangoimp, arangoimp etc. to an ArangoDB
  server that uses a non-default value for `--server.ssl-protocol`. The default
  value for the SSL protocol is 4 (TLSv1). If the server is configured to use a
  different protocol, it was not possible to connect to it with the client tools.

* added more detailed request statistics

  This adds the number of async-executed HTTP requests plus the number of HTTP
  requests per individual HTTP method type.

* added `--force` option for arangorestore
  this option allows continuing a restore operation even if the server reports errors
  in the middle of the restore operation

* better error reporting for arangorestore
  in case the server returned an HTTP error, arangorestore previously reported this
  error as `internal error` without any details only. Now server-side errors are
  reported by arangorestore with the server's error message

* include more system collections in dumps produced by arangodump
  previously some system collections were intentionally excluded from dumps, even if the
  dump was run with `--include-system-collections`. for example, the collections `_aal`,
  `_modules`, `_routing`, and `_users` were excluded. This makes sense in a replication
  context but not always in a dump context.
  When specifying `--include-system-collections`, arangodump will now include the above-
  mentioned collections in the dump, too. Some other system collections are still excluded
  even when the dump is run with `--include-system-collections`, for example `_replication`
  and `_trx`.

* fixed issue #701: ArangoStatement undefined in arangosh

* fixed typos in configuration files


v1.4.3 (2013-11-25)
-------------------

* fixed a segfault in the AQL optimizer, occurring when a constant non-list value was
  used on the right-hand side of an IN operator that had a collection attribute on the
  left-hand side

* issue #662:

  Fixed access violation errors (crashes) in the Windows version, occurring under some
  circumstances when accessing databases with multiple clients in parallel

* fixed issue #681: Problem with ArchLinux PKGBUILD configuration


v1.4.2 (2013-11-20)
-------------------

* fixed issue #669: Tiny documentation update

* ported Windows version to use native Windows API SRWLocks (slim read-write locks)
  and condition variables instead of homemade versions

  MSDN states the following about the compatibility of SRWLocks and Condition Variables:

      Minimum supported client:
      Windows Server 2008 [desktop apps | Windows Store apps]

      Minimum supported server:
      Windows Vista [desktop apps | Windows Store apps]

* fixed issue #662: ArangoDB on Windows hanging

  This fixes a deadlock issue that occurred on Windows when documents were written to
  a collection at the same time when some other thread tried to drop the collection.

* fixed file-based logging in Windows

  the logger complained on startup if the specified log file already existed

* fixed startup of server in daemon mode (`--daemon` startup option)

* fixed a segfault in the AQL optimizer

* issue #671: Method graph.measurement does not exist

* changed Windows condition variable implementation to use Windows native
  condition variables

  This is an attempt to fix spurious Windows hangs as described in issue #662.

* added documentation for JavaScript traversals

* added --code-page command-line option for Windows version of arangosh

* fixed a problem when creating edges via the web interface.

  The problem only occurred if a collection was created with type "document
  collection" via the web interface, and afterwards was dropped and re-created
  with type "edge collection". If the web interface page was not reloaded,
  the old collection type (document) was cached, making the subsequent creation
  of edges into the (seeming-to-be-document) collection fail.

  The fix is to not cache the collection type in the web interface. Users of
  an older version of the web interface can reload the collections page if they
  are affected.

* fixed a caching problem in arangosh: if a collection was created using the web
  interface, and then removed via arangosh, arangosh did not actually drop the
  collection due to caching.

  Because the `drop` operation was not carried out, this caused misleading error
  messages when trying to re-create the collection (e.g. `cannot create collection:
  duplicate name`).

* fixed ALT-introduced characters for arangosh console input on Windows

  The Windows readline port was not able to handle characters that are built
  using CTRL or ALT keys. Regular characters entered using the CTRL or ALT keys
  were silently swallowed and not passed to the terminal input handler.

  This did not seem to cause problems for the US keyboard layout, but was a
  severe issue for keyboard layouts that require the ALT (or ALT-GR) key to
  construct characters. For example, entering the character `{` with a German
  keyboard layout requires pressing ALT-GR + 9.

* fixed issue #665: Hash/skiplist combo madness bit my ass

  this fixes a problem with missing/non-deterministic rollbacks of inserts in
  case of a unique constraint violation into a collection with multiple secondary
  indexes (with at least one of them unique)

* fixed issue #664: ArangoDB installer on Windows requires drive c:

* partly fixed issue #662: ArangoDB on Windows hanging

  This fixes dropping databases on Windows. In previous 1.4 versions on Windows,
  one shape collection file was not unloaded and removed when dropping a database,
  leaving one directory and one shape collection file in the otherwise-dropped
  database directory.

* fixed issue #660: updated documentation on indexes


v1.4.1 (2013-11-08)
-------------------

* performance improvements for skip-list deletes


v1.4.1-rc1 (2013-11-07)
-----------------------

* fixed issue #635: Web-Interface should have a "Databases" Menu for Management

* fixed issue #624: Web-Interface is missing a Database selector

* fixed segfault in bitarray query

* fixed issue #656: Cannot create unique index through web interface

* fixed issue #654: bitarray index makes server down

* fixed issue #653: Slow query

* fixed issue #650: Randomness of any() should be improved

* made AQL `DOCUMENT()` function polymorphic and work with just one parameter.

  This allows using the `DOCUMENT` function like this:

      DOCUMENT('users/john')
      DOCUMENT([ 'users/john', 'users/amy' ])

  in addition to the existing use cases:

      DOCUMENT(users, 'users/john')
      DOCUMENT(users, 'john')
      DOCUMENT(users, [ 'users/john' ])
      DOCUMENT(users, [ 'users/john', 'users/amy' ])
      DOCUMENT(users, [ 'john', 'amy' ])

* simplified usage of ArangoDB batch API

  It is not necessary anymore to send the batch boundary in the HTTP `Content-Type`
  header. Previously, the batch API expected the client to send a Content-Type header
  of`multipart/form-data; boundary=<some boundary value>`. This is still supported in
  ArangoDB 2.0, but clients can now also omit this header. If the header is not
  present in a client request, ArangoDB will ignore the request content type and
  read the MIME boundary from the beginning of the request body.

  This also allows using the batch API with the Swagger "Try it out" feature (which is
  not too good at sending a different or even dynamic content-type request header).

* added API method GET `/_api/database/user`

  This returns the list of databases a specific user can see without changing the
  username/passwd.

* issue #424: Documentation about IDs needs to be upgraded


v1.4.0 (2013-10-29)
-------------------

* fixed issue #648: /batch API is missing from Web Interface API Documentation (Swagger)

* fixed issue #647: Icon tooltips missing

* fixed issue #646: index creation in web interface

* fixed issue #645: Allow jumping from edge to linked vertices

* merged PR for issue #643: Some minor corrections and a link to "Downloads"

* fixed issue #642: Completion of error handling

* fixed issue #639: compiling v1.4 on maverick produces warnings on -Wstrict-null-sentinel

* fixed issue #634: Web interface bug: Escape does not always propagate

* fixed issue #620: added startup option `--server.default-api-compatibility`

  This adds the following changes to the ArangoDB server and clients:
  - the server provides a new startup option `--server.default-api-compatibility`.
    This option can be used to determine the compatibility of (some) server API
    return values. The value for this parameter is a server version number,
    calculated as follows: `10000 * major + 100 * minor` (e.g. `10400` for ArangoDB
    1.3). The default value is `10400` (1.4), the minimum allowed value is `10300`
    (1.3).

    When setting this option to a value lower than the current server version,
    the server might respond with old-style results to "old" clients, increasing
    compatibility with "old" (non-up-to-date) clients.

  - the server will on each incoming request check for an HTTP header
    `x-arango-version`. Clients can optionally set this header to the API
    version number they support. For example, if a client sends the HTTP header
    `x-arango-version: 10300`, the server will pick this up and might send ArangoDB
    1.3-style responses in some situations.

    Setting either the startup parameter or using the HTTP header (or both) allows
    running "old" clients with newer versions of ArangoDB, without having to adjust
    the clients too much.

  - the `location` headers returned by the server for the APIs `/_api/document/...`
    and `/_api/collection/...` will have different values depending on the used API
    version. If the API compatibility is `10300`, the `location` headers returned
    will look like this:

        location: /_api/document/....

    whereas when an API compatibility of `10400` or higher is used, the `location`
    headers will look like this:

        location: /_db/<database name>/_api/document/...

  Please note that even in the presence of this, old API versions still may not
  be supported forever by the server.

* fixed issue #643: Some minor corrections and a link to "Downloads" by @frankmayer

* started issue #642: Completion of error handling

* fixed issue #639: compiling v1.4 on maverick produces warnings on
  -Wstrict-null-sentinel

* fixed issue #621: Standard Config needs to be fixed

* added function to manage indexes (web interface)

* improved server shutdown time by signaling shutdown to applicationserver,
  logging, cleanup and compactor threads

* added foxx-manager `replace` command

* added foxx-manager `installed` command (a more intuitive alias for `list`)

* fixed issue #617: Swagger API is missing '/_api/version'

* fixed issue #615: Swagger API: Some commands have no parameter entry forms

* fixed issue #614: API : Typo in : Request URL /_api/database/current

* fixed issue #609: Graph viz tool - different background color

* fixed issue #608: arangosh config files - eventually missing in the manual

* fixed issue #607: Admin interface: no core documentation

* fixed issue #603: Aardvark Foxx App Manager

* fixed a bug in type-mapping between AQL user functions and the AQL layer

  The bug caused errors like the following when working with collection documents
  in an AQL user function:

      TypeError: Cannot assign to read only property '_id' of #<ShapedJson>

* create less system collections when creating a new database

  This is achieved by deferring collection creation until the collections are actually
  needed by ArangoDB. The following collections are affected by the change:
  - `_fishbowl`
  - `_structures`


v1.4.0-beta2 (2013-10-14)
-------------------------

* fixed compaction on Windows

  The compaction on Windows did not ftruncate the cleaned datafiles to a smaller size.
  This has been fixed so not only the content of the files is cleaned but also files
  are re-created with potentially smaller sizes.

* only the following system collections will be excluded from replication from now on:
  - `_replication`
  - `_trx`
  - `_users`
  - `_aal`
  - `_fishbowl`
  - `_modules`
  - `_routing`

  Especially the following system collections will now be included in replication:
  - `_aqlfunctions`
  - `_graphs`

  In previous versions of ArangoDB, all system collections were excluded from the
  replication.

  The change also caused a change in the replication logger and applier:
  in previous versions of ArangoDB, only a collection's id was logged for an operation.
  This has not caused problems for non-system collections but for system collections
  there ids might differ. In addition to a collection id ArangoDB will now also log the
  name of a collection for each replication event.

  The replication applier will now look for the collection name attribute in logged
  events preferably.

* added database selection to arango-dfdb

* provide foxx-manager, arangodump, and arangorestore in Windows build

* ArangoDB 1.4 will refuse to start if option `--javascript.app-path` is not set.

* added startup option `--server.allow-method-override`

  This option can be set to allow overriding the HTTP request method in a request using
  one of the following custom headers:

  - x-http-method-override
  - x-http-method
  - x-method-override

  This allows bypassing proxies and tools that would otherwise just let certain types of
  requests pass. Enabling this option may impose a security risk, so it should only be
  used in very controlled environments.

  The default value for this option is `false` (no method overriding allowed).

* added "details" URL parameter for bulk import API

  Setting the `details` URL parameter to `true` in a call to POST `/_api/import` will make
  the import return details about non-imported documents in the `details` attribute. If
  `details` is `false` or omitted, no `details` attribute will be present in the response.
  This is the same behavior that previous ArangoDB versions exposed.

* added "complete" option for bulk import API

  Setting the `complete` URL parameter to `true` in a call to POST `/_api/import` will make
  the import completely fail if at least one of documents cannot be imported successfully.

  It defaults to `false`, which will make ArangoDB continue importing the other documents
  from the import even if some documents cannot be imported. This is the same behavior that
  previous ArangoDB versions exposed.

* added missing swagger documentation for `/_api/log`

* calling `/_api/logs` (or `/_admin/logs`) is only permitted from the `_system` database now.

  Calling this API method for/from other database will result in an HTTP 400.

' ported fix from https://github.com/novus/nvd3/commit/0894152def263b8dee60192f75f66700cea532cc

  This prevents JavaScript errors from occurring in Chrome when in the admin interface,
  section "Dashboard".

* show current database name in web interface (bottom right corner)

* added missing documentation for /_api/import in swagger API docs

* allow specification of database name for replication sync command replication applier

  This allows syncing from a master database with a different name than the slave database.

* issue #601: Show DB in prompt

  arangosh now displays the database name as part of the prompt by default.

  Can change the prompt by using the `--prompt` option, e.g.

      > arangosh --prompt "my db is named \"%d\"> "


v1.4.0-beta1 (2013-10-01)
-------------------------

* make the Foxx manager use per-database app directories

  Each database now has its own subdirectory for Foxx applications. Each database
  can thus use different Foxx applications if required. A Foxx app for a specific
  database resides in `<app-path>/databases/<database-name>/<app-name>`.

  System apps are shared between all databases. They reside in `<app-path>/system/<app-name>`.

* only trigger an engine reset in development mode for URLs starting with `/dev/`

  This prevents ArangoDB from reloading all Foxx applications when it is not
  actually necessary.

* changed error code from 10 (bad parameter) to 1232 (invalid key generator) for
  errors that are due to an invalid key generator specification when creating a new
  collection

* automatic detection of content-type / mime-type for Foxx assets based on filenames,
  added possibility to override auto detection

* added endpoint management API at `/_api/endpoint`

* changed HTTP return code of PUT `/_api/cursor` from 400 to 404 in case a
  non-existing cursor is referred to

* issue #360: added support for asynchronous requests

  Incoming HTTP requests with the headers `x-arango-async: true` or
  `x-arango-async: store` will be answered by the server instantly with a generic
  HTTP 202 (Accepted) response.

  The actual requests will be queued and processed by the server asynchronously,
  allowing the client to continue sending other requests without waiting for the
  server to process the actually requested operation.

  The exact point in time when a queued request is executed is undefined. If an
  error occurs during execution of an asynchronous request, the client will not
  be notified by the server.

  The maximum size of the asynchronous task queue can be controlled using the new
  option `--scheduler.maximal-queue-size`. If the queue contains this many number of
  tasks and a new asynchronous request comes in, the server will reject it with an
  HTTP 500 (internal server error) response.

  Results of incoming requests marked with header `x-arango-async: true` will be
  discarded by the server immediately. Clients have no way of accessing the result
  of such asynchronously executed request. This is just _fire and forget_.

  To later retrieve the result of an asynchronously executed request, clients can
  mark a request with the header `x-arango-async: keep`. This makes the server
  store the result of the request in memory until explicitly fetched by a client
  via the `/_api/job` API. The `/_api/job` API also provides methods for basic
  inspection of which pending or already finished requests there are on the server,
  plus ways for garbage collecting unneeded results.

* Added new option `--scheduler.maximal-queue-size`.

* issue #590: Manifest Lint

* added data dump and restore tools, arangodump and arangorestore.

  arangodump can be used to create a logical dump of an ArangoDB database, or
  just dedicated collections. It can be used to dump both a collection's structure
  (properties and indexes) and data (documents).

  arangorestore can be used to restore data from a dump created with arangodump.
  arangorestore currently does not re-create any indexes, and doesn't yet handle
  referenced documents in edges properly when doing just partial restores.
  This will be fixed until 1.4 stable.

* introduced `--server.database` option for arangosh, arangoimp, and arangob.

  The option allows these client tools to use a certain database for their actions.
  In arangosh, the current database can be switched at any time using the command

      db._useDatabase(<name>);

  When no database is specified, all client tools will assume they should use the
  default database `_system`. This is done for downwards-compatibility reasons.

* added basic multi database support (alpha)

  New databases can be created using the REST API POST `/_api/database` and the
  shell command `db._createDatabase(<name>)`.

  The default database in ArangoDB is called `_system`. This database is always
  present and cannot be deleted by the user. When an older version of ArangoDB is
  upgraded to 1.4, the previously only database will automatically become the
  `_system` database.

  New databases can be created with the above commands, and can be deleted with the
  REST API DELETE `/_api/database/<name>` or the shell command `db._dropDatabase(<name>);`.

  Deleting databases is still unstable in ArangoDB 1.4 alpha and might crash the
  server. This will be fixed until 1.4 stable.

  To access a specific database via the HTTP REST API, the `/_db/<name>/` prefix
  can be used in all URLs. ArangoDB will check if an incoming request starts with
  this prefix, and will automatically pick the database name from it. If the prefix
  is not there, ArangoDB will assume the request is made for the default database
  (`_system`). This is done for downwards-compatibility reasons.

  That means, the following URL pathnames are logically identical:

      /_api/document/mycollection/1234
      /_db/_system/document/mycollection/1234

  To access a different database (e.g. `test`), the URL pathname would look like this:

      /_db/test/document/mycollection/1234

  New databases can also be created and existing databases can only be dropped from
  within the default database (`_system`). It is not possible to drop the `_system`
  database itself.

  Cross-database operations are unintended and unsupported. The intention of the
  multi-database feature is to have the possibility to have a few databases managed
  by ArangoDB in parallel, but to only access one database at a time from a connection
  or a request.

  When accessing the web interface via the URL pathname `/_admin/html/` or `/_admin/aardvark`,
  the web interface for the default database (`_system`) will be displayed.
  To access the web interface for a different database, the database name can be
  put into the URLs as a prefix, e.g. `/_db/test/_admin/html` or
  `/_db/test/_admin/aardvark`.

  All internal request handlers and also all user-defined request handlers and actions
  (including Foxx) will only get to see the unprefixed URL pathnames (i.e. excluding
  any database name prefix). This is to ensure downwards-compatibility.

  To access the name of the requested database from any action (including Foxx), use
  use `req.database`.

  For example, when calling the URL `/myapp/myaction`, the content of `req.database`
  will be `_system` (the default database because no database got specified) and the
  content of `req.url` will be `/myapp/myaction`.

  When calling the URL `/_db/test/myapp/myaction`, the content of `req.database` will be
  `test`, and the content of `req.url` will still be `/myapp/myaction`.

* Foxx now excludes files starting with . (dot) when bundling assets

  This mitigates problems with editor swap files etc.

* made the web interface a Foxx application

  This change caused the files for the web interface to be moved from `html/admin` to
  `js/apps/aardvark` in the file system.

  The base URL for the admin interface changed from `_admin/html/index.html` to
  `_admin/aardvark/index.html`.

  The "old" redirection to `_admin/html/index.html` will now produce a 404 error.

  When starting ArangoDB with the `--upgrade` option, this will automatically be remedied
  by putting in a redirection from `/` to `/_admin/aardvark/index.html`, and from
  `/_admin/html/index.html` to `/_admin/aardvark/index.html`.

  This also obsoletes the following configuration (command-line) options:
  - `--server.admin-directory`
  - `--server.disable-admin-interface`

  when using these now obsolete options when the server is started, no error is produced
  for downwards-compatibility.

* changed User-Agent value sent by arangoimp, arangosh, and arangod from "VOC-Agent" to
  "ArangoDB"

* changed journal file creation behavior as follows:

  Previously, a journal file for a collection was always created when a collection was
  created. When a journal filled up and became full, the current journal was made a
  datafile, and a new (empty) journal was created automatically. There weren't many
  intended situations when a collection did not have at least one journal.

  This is changed now as follows:
  - when a collection is created, no journal file will be created automatically
  - when there is a write into a collection without a journal, the journal will be
    created lazily
  - when there is a write into a collection with a full journal, a new journal will
    be created automatically

  From the end user perspective, nothing should have changed, except that there is now
  less disk usage for empty collections. Disk usage of infrequently updated collections
  might also be reduced significantly by running the `rotate()` method of a collection,
  and not writing into a collection subsequently.

* added method `collection.rotate()`

  This allows premature rotation of a collection's current journal file into a (read-only)
  datafile. The purpose of using `rotate()` is to prematurely allow compaction (which is
  performed on datafiles only) on data, even if the journal was not filled up completely.

  Using `rotate()` may make sense in the following scenario:

      c = db._create("test");
      for (i = 0; i < 1000; ++i) {
        c.save(...); // insert lots of data here
      }

      ...
      c.truncate(); // collection is now empty
      // only data in datafiles will be compacted by following compaction runs
      // all data in the current journal would not be compacted

      // calling rotate will make the current journal a datafile, and thus make it
      // eligible for compaction
      c.rotate();

  Using `rotate()` may also be useful when data in a collection is known to not change
  in the immediate future. After having completed all write operations on a collection,
  performing a `rotate()` will reduce the size of the current journal to the actually
  required size (remember that journals are pre-allocated with a specific size) before
  making the journal a datafile. Thus `rotate()` may cause disk space savings, even if
  the datafiles does not qualify for compaction after rotation.

  Note: rotating the journal is asynchronous, so that the actual rotation may be executed
  after `rotate()` returns to the caller.

* changed compaction to merge small datafiles together (up to 3 datafiles are merged in
  a compaction run)

  In the regular case, this should leave less small datafiles stay around on disk and allow
  using less file descriptors in total.

* added AQL MINUS function

* added AQL UNION_DISTINCT function (more efficient than combination of `UNIQUE(UNION())`)

* updated mruby to 2013-08-22

* issue #587: Add db._create() in help for startup arangosh

* issue #586: Share a link on installation instructions in the User Manual

* issue #585: Bison 2.4 missing on Mac for custom build

* issue #584: Web interface images broken in devel

* issue #583: Small documentation update

* issue #581: Parameter binding for attributes

* issue #580: Small improvements (by @guidoreina)

* issue #577: Missing documentation for collection figures in implementor manual

* issue #576: Get disk usage for collections and graphs

  This extends the result of the REST API for /_api/collection/figures with
  the attributes `compactors.count`, `compactors.fileSize`, `shapefiles.count`,
  and `shapefiles.fileSize`.

* issue #575: installing devel version on mac (low prio)

* issue #574: Documentation (POST /_admin/routing/reload)

* issue #558: HTTP cursors, allow count to ignore LIMIT


v1.4.0-alpha1 (2013-08-02)
--------------------------

* added replication. check online manual for details.

* added server startup options `--server.disable-replication-logger` and
  `--server.disable-replication-applier`

* removed action deployment tool, this now handled with Foxx and its manager or
  by kaerus node utility

* fixed a server crash when using byExample / firstExample inside a transaction
  and the collection contained a usable hash/skiplist index for the example

* defineHttp now only expects a single context

* added collection detail dialog (web interface)

  Shows collection properties, figures (datafiles, journals, attributes, etc.)
  and indexes.

* added documents filter (web interface)

  Allows searching for documents based on attribute values. One or many filter
  conditions can be defined, using comparison operators such as '==', '<=', etc.

* improved AQL editor (web interface)

  Editor supports keyboard shortcuts (Submit, Undo, Redo, Select).
  Editor allows saving and reusing of user-defined queries.
  Added example queries to AQL editor.
  Added comment button.

* added document import (web interface)

  Allows upload of JSON-data from files. Files must have an extension of .json.

* added dashboard (web interface)

  Shows the status of replication and multiple system charts, e.g.
  Virtual Memory Size, Request Time, HTTP Connections etc.

* added API method `/_api/graph` to query all graphs with all properties.

* added example queries in web interface AQL editor

* added arango.reconnect(<host>) method for arangosh to dynamically switch server or
  user name

* added AQL range operator `..`

  The `..` operator can be used to easily iterate over a sequence of numeric
  values. It will produce a list of values in the defined range, with both bounding
  values included.

  Example:

      2010..2013

  will produce the following result:

      [ 2010, 2011, 2012, 2013 ]

* added AQL RANGE function

* added collection.first(count) and collection.last(count) document access functions

  These functions allow accessing the first or last n documents in a collection. The order
  is determined by document insertion/update time.

* added AQL INTERSECTION function

* INCOMPATIBLE CHANGE: changed AQL user function namespace resolution operator from `:` to `::`

  AQL user-defined functions were introduced in ArangoDB 1.3, and the namespace resolution
  operator for them was the single colon (`:`). A function call looked like this:

      RETURN mygroup:myfunc()

  The single colon caused an ambiguity in the AQL grammar, making it indistinguishable from
  named attributes or the ternary operator in some cases, e.g.

      { mygroup:myfunc ? mygroup:myfunc }

  The change of the namespace resolution operator from `:` to `::` fixes this ambiguity.

  Existing user functions in the database will be automatically fixed when starting ArangoDB
  1.4 with the `--upgrade` option. However, queries using user-defined functions need to be
  adjusted on the client side to use the new operator.

* allow multiple AQL LET declarations separated by comma, e.g.
  LET a = 1, b = 2, c = 3

* more useful AQL error messages

  The error position (line/column) is more clearly indicated for parse errors.
  Additionally, if a query references a collection that cannot be found, the error
  message will give a hint on the collection name

* changed return value for AQL `DOCUMENT` function in case document is not found

  Previously, when the AQL `DOCUMENT` function was called with the id of a document and
  the document could not be found, it returned `undefined`. This value is not part of the
  JSON type system and this has caused some problems.
  Starting with ArangoDB 1.4, the `DOCUMENT` function will return `null` if the document
  looked for cannot be found.

  In case the function is called with a list of documents, it will continue to return all
  found documents, and will not return `null` for non-found documents. This has not changed.

* added single line comments for AQL

  Single line comments can be started with a double forward slash: `//`.
  They end at the end of the line, or the end of the query string, whichever is first.

* fixed documentation issues #567, #568, #571.

* added collection.checksum(<withData>) method to calculate CRC checksums for
  collections

  This can be used to
  - check if data in a collection has changed
  - compare the contents of two collections on different ArangoDB instances

* issue #565: add description line to aal.listAvailable()

* fixed several out-of-memory situations when double freeing or invalid memory
  accesses could happen

* less msyncing during the creation of collections

  This is achieved by not syncing the initial (standard) markers in shapes collections.
  After all standard markers are written, the shapes collection will get synced.

* renamed command-line option `--log.filter` to `--log.source-filter` to avoid
  misunderstandings

* introduced new command-line option `--log.content-filter` to optionally restrict
  logging to just specific log messages (containing the filter string, case-sensitive).

  For example, to filter on just log entries which contain `ArangoDB`, use:

      --log.content-filter "ArangoDB"

* added optional command-line option `--log.requests-file` to log incoming HTTP
  requests to a file.

  When used, all HTTP requests will be logged to the specified file, containing the
  client IP address, HTTP method, requests URL, HTTP response code, and size of the
  response body.

* added a signal handler for SIGUSR1 signal:

  when ArangoDB receives this signal, it will respond all further incoming requests
  with an HTTP 503 (Service Unavailable) error. This will be the case until another
  SIGUSR1 signal is caught. This will make ArangoDB start serving requests regularly
  again. Note: this is not implemented on Windows.

* limited maximum request URI length to 16384 bytes:

  Incoming requests with longer request URIs will be responded to with an HTTP
  414 (Request-URI Too Long) error.

* require version 1.0 or 1.1 in HTTP version signature of requests sent by clients:

  Clients sending requests with a non-HTTP 1.0 or non-HTTP 1.1 version number will
  be served with an HTTP 505 (HTTP Version Not Supported) error.

* updated manual on indexes:

  using system attributes such as `_id`, `_key`, `_from`, `_to`, `_rev` in indexes is
  disallowed and will be rejected by the server. This was the case since ArangoDB 1.3,
  but was not properly documented.

* issue #563: can aal become a default object?

  aal is now a prefab object in arangosh

* prevent certain system collections from being renamed, dropped, or even unloaded.

  Which restrictions there are for which system collections may vary from release to
  release, but users should in general not try to modify system collections directly
  anyway.

  Note: there are no such restrictions for user-created collections.

* issue #559: added Foxx documentation to user manual

* added server startup option `--server.authenticate-system-only`. This option can be
  used to restrict the need for HTTP authentication to internal functionality and APIs,
  such as `/_api/*` and `/_admin/*`.
  Setting this option to `true` will thus force authentication for the ArangoDB APIs
  and the web interface, but allow unauthenticated requests for other URLs (including
  user defined actions and Foxx applications).
  The default value of this option is `false`, meaning that if authentication is turned
  on, authentication is still required for *all* incoming requests. Only by setting the
  option to `true` this restriction is lifted and authentication becomes required for
  URLs starting with `/_` only.

  Please note that authentication still needs to be enabled regularly by setting the
  `--server.disable-authentication` parameter to `false`. Otherwise no authentication
  will be required for any URLs as before.

* protect collections against unloading when there are still document barriers around.

* extended cap constraints to optionally limit the active data size in a collection to
  a specific number of bytes.

  The arguments for creating a cap constraint are now:
  `collection.ensureCapConstraint(<count>, <byteSize>);`

  It is supported to specify just a count as in ArangoDB 1.3 and before, to specify
  just a fileSize, or both. The first met constraint will trigger the automated
  document removal.

* added `db._exists(doc)` and `collection.exists(doc)` for easy document existence checks

* added API `/_api/current-database` to retrieve information about the database the
  client is currently connected to (note: the API `/_api/current-database` has been
  removed in the meantime. The functionality is accessible via `/_api/database/current`
  now).

* ensure a proper order of tick values in datafiles/journals/compactors.
  any new files written will have the _tick values of their markers in order. for
  older files, there are edge cases at the beginning and end of the datafiles when
  _tick values are not properly in order.

* prevent caching of static pages in PathHandler.
  whenever a static page is requested that is served by the general PathHandler, the
  server will respond to HTTP GET requests with a "Cache-Control: max-age=86400" header.

* added "doCompact" attribute when creating collections and to collection.properties().
  The attribute controls whether collection datafiles are compacted.

* changed the HTTP return code from 400 to 404 for some cases when there is a referral
  to a non-existing collection or document.

* introduced error code 1909 `too many iterations` that is thrown when graph traversals
  hit the `maxIterations` threshold.

* optionally limit traversals to a certain number of iterations
  the limitation can be achieved via the traversal API by setting the `maxIterations`
  attribute, and also via the AQL `TRAVERSAL` and `TRAVERSAL_TREE` functions by setting
  the same attribute. If traversals are not limited by the end user, a server-defined
  limit for `maxIterations` may be used to prevent server-side traversals from running
  endlessly.

* added graph traversal API at `/_api/traversal`

* added "API" link in web interface, pointing to REST API generated with Swagger

* moved "About" link in web interface into "links" menu

* allow incremental access to the documents in a collection from out of AQL
  this allows reading documents from a collection chunks when a full collection scan
  is required. memory usage might be must lower in this case and queries might finish
  earlier if there is an additional LIMIT statement

* changed AQL COLLECT to use a stable sort, so any previous SORT order is preserved

* issue #547: Javascript error in the web interface

* issue #550: Make AQL graph functions support key in addition to id

* issue #526: Unable to escape when an errorneous command is entered into the js shell

* issue #523: Graph and vertex methods for the javascript api

* issue #517: Foxx: Route parameters with capital letters fail

* issue #512: Binded Parameters for LIMIT


v1.3.3 (2013-08-01)
-------------------

* issue #570: updateFishbowl() fails once

* updated and fixed generated examples

* issue #559: added Foxx documentation to user manual

* added missing error reporting for errors that happened during import of edges


v1.3.2 (2013-06-21)
-------------------

* fixed memleak in internal.download()

* made the shape-collection journal size adaptive:
  if too big shapes come in, a shape journal will be created with a big-enough size
  automatically. the maximum size of a shape journal is still restricted, but to a
  very big value that should never be reached in practice.

* fixed a segfault that occurred when inserting documents with a shape size bigger
  than the default shape journal size (2MB)

* fixed a locking issue in collection.truncate()

* fixed value overflow in accumulated filesizes reported by collection.figures()

* issue #545: AQL FILTER unnecessary (?) loop

* issue #549: wrong return code with --daemon


v1.3.1 (2013-05-24)
-------------------

* removed currently unused _ids collection

* fixed usage of --temp-path in aranogd and arangosh

* issue #540: suppress return of temporary internal variables in AQL

* issue #530: ReferenceError: ArangoError is not a constructor

* issue #535: Problem with AQL user functions javascript API

* set --javascript.app-path for test execution to prevent startup error

* issue #532: Graph _edgesCache returns invalid data?

* issue #531: Arangod errors

* issue #529: Really weird transaction issue

* fixed usage of --temp-path in aranogd and arangosh


v1.3.0 (2013-05-10)
-------------------

* fixed problem on restart ("datafile-xxx is not sealed") when server was killed
  during a compaction run

* fixed leak when using cursors with very small batchSize

* issue #508: `unregistergroup` function not mentioned in http interface docs

* issue #507: GET /_api/aqlfunction returns code inside parentheses

* fixed issue #489: Bug in aal.install

* fixed issue 505: statistics not populated on MacOS


v1.3.0-rc1 (2013-04-24)
-----------------------

* updated documentation for 1.3.0

* added node modules and npm packages

* changed compaction to only compact datafiles with more at least 10% of dead
  documents (byte size-wise)

* issue #498: fixed reload of authentication info when using
  `require("org/arangodb/users").reload()`

* issue #495: Passing an empty array to create a document results in a
  "phantom" document

* added more precision for requests statistics figures

* added "sum" attribute for individual statistics results in statistics API
  at /_admin/statistics

* made "limit" an optional parameter in AQL function NEAR().
  limit can now be either omitted completely, or set to 0. If so, an internal
  default value (currently 100) will be applied for the limit.

* issue #481

* added "attributes.count" to output of `collection.figures()`
  this also affects the REST API /_api/collection/<name>/figures

* added IndexedPropertyGetter for ShapedJson objects

* added API for user-defined AQL functions

* issue #475: A better error message for deleting a non-existent graph

* issue #474: Web interface problems with the JS Shell

* added missing documentation for AQL UNION function

* added transaction support.
  This provides ACID transactions for ArangoDB. Transactions can be invoked
  using the `db._executeTransaction()` function, or the `/_api/transaction`
  REST API.

* switched to semantic versioning (at least for alpha & alpha naming)

* added saveOrReplace() for server-side JS

v1.3.alpha1 (2013-04-05)
------------------------

* cleanup of Module, Package, ArangoApp and modules "internal", "fs", "console"

* use Error instead of string in throw to allow stack-trace

* issue #454: error while creation of Collection

* make `collection.count()` not recalculate the number of documents on the fly, but
  use some internal document counters.

* issue #457: invalid string value in web interface

* make datafile id (datafile->_fid) identical to the numeric part of the filename.
  E.g. the datafile `journal-123456.db` will now have a datafile marker with the same
  fid (i.e. `123456`) instead of a different value. This change will only affect
  datafiles that are created with 1.3 and not any older files.
  The intention behind this change is to make datafile debugging easier.

* consistently discard document attributes with reserved names (system attributes)
  but without any known meaning, for example `_test`, `_foo`, ...

  Previously, these attributes were saved with the document regularly in some cases,
  but were discarded in other cases.
  Now these attributes are discarded consistently. "Real" system attributes such as
  `_key`, `_from`, `_to` are not affected and will work as before.

  Additionally, attributes with an empty name (``) are discarded when documents are
  saved.

  Though using reserved or empty attribute names in documents was not really and
  consistently supported in previous versions of ArangoDB, this change might cause
  an incompatibility for clients that rely on this feature.

* added server startup flag `--database.force-sync-properties` to force syncing of
  collection properties on collection creation, deletion and on property update.
  The default value is true to mimic the behavior of previous versions of ArangoDB.
  If set to false, collection properties are written to disk but no call to sync()
  is made.

* added detailed output of server version and components for REST APIs
  `/_admin/version` and `/_api/version`. To retrieve this extended information,
  call the REST APIs with URL parameter `details=true`.

* issue #443: For git-based builds include commit hash in version

* adjust startup log output to be more compact, less verbose

* set the required minimum number of file descriptors to 256.
  On server start, this number is enforced on systems that have rlimit. If the limit
  cannot be enforced, starting the server will fail.
  Note: 256 is considered to be the absolute minimum value. Depending on the use case
  for ArangoDB, a much higher number of file descriptors should be used.

  To avoid checking & potentially changing the number of maximum open files, use the
  startup option `--server.descriptors-minimum 0`

* fixed shapedjson to json conversion for special numeric values (NaN, +inf, -inf).
  Before, "NaN", "inf", or "-inf" were written into the JSONified output, but these
  values are not allowed in JSON. Now, "null" is written to the JSONified output as
  required.

* added AQL functions VARIANCE_POPULATION(), VARIANCE_SAMPLE(), STDDEV_POPULATION(),
  STDDEV_SAMPLE(), AVERAGE(), MEDIAN() to calculate statistical values for lists

* added AQL SQRT() function

* added AQL TRIM(), LEFT() and RIGHT() string functions

* fixed issue #436: GET /_api/document on edge

* make AQL REVERSE() and LENGTH() functions work on strings, too

* disabled DOT generation in `make doxygen`. this speeds up docs generation

* renamed startup option `--dispatcher.report-intervall` to `--dispatcher.report-interval`

* renamed startup option `--scheduler.report-intervall` to `--scheduler.report-interval`

* slightly changed output of REST API method /_admin/log.
  Previously, the log messages returned also contained the date and log level, now
  they will only contain the log message, and no date and log level information.
  This information can be re-created by API users from the `timestamp` and `level`
  attributes of the result.

* removed configure option `--enable-zone-debug`
  memory zone debugging is now automatically turned on when compiling with ArangoDB
  `--enable-maintainer-mode`

* removed configure option `--enable-arangob`
  arangob is now always included in the build


v1.2.3 (XXXX-XX-XX)
-------------------

* added optional parameter `edgexamples` for AQL function EDGES() and NEIGHBORS()

* added AQL function NEIGHBORS()

* added freebsd support

* fixed firstExample() query with `_id` and `_key` attributes

* issue triAGENS/ArangoDB-PHP#55: AQL optimizer may have mis-optimized duplicate
  filter statements with limit


v1.2.2 (2013-03-26)
-------------------

* fixed save of objects with common sub-objects

* issue #459: fulltext internal memory allocation didn't scale well
  This fix improves loading times for collections with fulltext indexes that have
  lots of equal words indexed.

* issue #212: auto-increment support

  The feature can be used by creating a collection with the extra `keyOptions`
  attribute as follows:

      db._create("mycollection", { keyOptions: { type: "autoincrement", offset: 1, increment: 10, allowUserKeys: true } });

  The `type` attribute will make sure the keys will be auto-generated if no
  `_key` attribute is specified for a document.

  The `allowUserKeys` attribute determines whether users might still supply own
  `_key` values with documents or if this is considered an error.

  The `increment` value determines the actual increment value, whereas the `offset`
  value can be used to seed to value sequence with a specific starting value.
  This will be useful later in a multi-master setup, when multiple servers can use
  different auto-increment seed values and thus generate non-conflicting auto-increment values.

  The default values currently are:

  - `allowUserKeys`: `true`
  - `offset`: `0`
  - `increment`: `1`

  The only other available key generator type currently is `traditional`.
  The `traditional` key generator will auto-generate keys in a fashion as ArangoDB
  always did (some increasing integer value, with a more or less unpredictable
  increment value).

  Note that for the `traditional` key generator there is only the option to disallow
  user-supplied keys and give the server the sole responsibility for key generation.
  This can be achieved by setting the `allowUserKeys` property to `false`.

  This change also introduces the following errors that API implementors may want to check
  the return values for:

  - 1222: `document key unexpected`: will be raised when a document is created with
    a `_key` attribute, but the underlying collection was set up with the `keyOptions`
    attribute `allowUserKeys: false`.

  - 1225: `out of keys`: will be raised when the auto-increment key generator runs
    out of keys. This may happen when the next key to be generated is 2^64 or higher.
    In practice, this will only happen if the values for `increment` or `offset` are
    not set appropriately, or if users are allowed to supply own keys, those keys
    are near the 2^64 threshold, and later the auto-increment feature kicks in and
    generates keys that cross that threshold.

    In practice it should not occur with proper configuration and proper usage of the
    collections.

  This change may also affect the following REST APIs:
  - POST `/_api/collection`: the server does now accept the optional `keyOptions`
    attribute in the second parameter
  - GET `/_api/collection/properties`: will return the `keyOptions` attribute as part
    of the collection's properties. The previous optional attribute `createOptions`
    is now gone.

* fixed `ArangoStatement.explain()` method with bind variables

* fixed misleading "cursor not found" error message in arangosh that occurred when
  `count()` was called for client-side cursors

* fixed handling of empty attribute names, which may have crashed the server under
  certain circumstances before

* fixed usage of invalid pointer in error message output when index description could
  not be opened


v1.2.1 (2013-03-14)
-------------------

* issue #444: please darken light color in arangosh

* issue #442: pls update post install info on osx

* fixed conversion of special double values (NaN, -inf, +inf) when converting from
  shapedjson to JSON

* fixed compaction of markers (location of _key was not updated correctly in memory,
  leading to _keys pointing to undefined memory after datafile rotation)

* fixed edge index key pointers to use document master pointer plus offset instead
  of direct _key address

* fixed case when server could not create any more journal or compactor files.
  Previously a wrong status code may have been returned, and not being able to create
  a new compactor file may have led to an infinite loop with error message
  "could not create compactor".

* fixed value truncation for numeric filename parts when renaming datafiles/journals


v1.2.0 (2013-03-01)
-------------------

* by default statistics are now switch off; in order to enable comment out
  the "disable-statistics = yes" line in "arangod.conf"

* fixed issue #435: csv parser skips data at buffer border

* added server startup option `--server.disable-statistics` to turn off statistics
  gathering without recompilation of ArangoDB.
  This partly addresses issue #432.

* fixed dropping of indexes without collection name, e.g.
  `db.xxx.dropIndex("123456");`
  Dropping an index like this failed with an assertion error.

* fixed issue #426: arangoimp should be able to import edges into edge collections

* fixed issue #425: In case of conflict ArangoDB returns HTTP 400 Bad request
  (with 1207 Error) instead of HTTP 409 Conflict

* fixed too greedy token consumption in AQL for negative values:
  e.g. in the statement `RETURN { a: 1 -2 }` the minus token was consumed as part
  of the value `-2`, and not interpreted as the binary arithmetic operator


v1.2.beta3 (2013-02-22)
-----------------------

* issue #427: ArangoDB Importer Manual has no navigation links (previous|home|next)

* issue #319: Documentation missing for Emergency console and incomplete for datafile debugger.

* issue #370: add documentation for reloadRouting and flushServerModules

* issue #393: added REST API for user management at /_api/user

* issue #393, #128: added simple cryptographic functions for user actions in module "crypto":
  * require("org/arangodb/crypto").md5()
  * require("org/arangodb/crypto").sha256()
  * require("org/arangodb/crypto").rand()

* added replaceByExample() Javascript and REST API method

* added updateByExample() Javascript and REST API method

* added optional "limit" parameter for removeByExample() Javascript and REST API method

* fixed issue #413

* updated bundled V8 version from 3.9.4 to 3.16.14.1
  Note: the Windows version used a more recent version (3.14.0.1) and was not updated.

* fixed issue #404: keep original request url in request object


v1.2.beta2 (2013-02-15)
-----------------------

* fixed issue #405: 1.2 compile warnings

* fixed issue #333: [debian] Group "arangodb" is not used when starting vie init.d script

* added optional parameter 'excludeSystem' to GET /_api/collection
  This parameter can be used to disable returning system collections in the list
  of all collections.

* added AQL functions KEEP() and UNSET()

* fixed issue #348: "HTTP Interface for Administration and Monitoring"
  documentation errors.

* fix stringification of specific positive int64 values. Stringification of int64
  values with the upper 32 bits cleared and the 33rd bit set were broken.

* issue #395:  Collection properties() function should return 'isSystem' for
  Javascript and REST API

* make server stop after upgrade procedure when invoked with `--upgrade option`.
  When started with the `--upgrade` option, the server will perfom
  the upgrade, and then exit with a status code indicating the result of the
  upgrade (0 = success, 1 = failure). To start the server regularly in either
  daemon or console mode, the `--upgrade` option must not be specified.
  This change was introduced to allow init.d scripts check the result of
  the upgrade procedure, even in case an upgrade was successful.
  this was introduced as part of issue #391.

* added AQL function EDGES()

* added more crash-protection when reading corrupted collections at startup

* added documentation for AQL function CONTAINS()

* added AQL function LIKE()

* replaced redundant error return code 1520 (Unable to open collection) with error code
  1203 (Collection not found). These error codes have the same meanings, but one of
  them was returned from AQL queries only, the other got thrown by other parts of
  ArangoDB. Now, error 1203 (Collection not found) is used in AQL too in case a
  non-existing collection is used.

v1.2.beta1 (2013-02-01)
-----------------------

* fixed issue #382: [Documentation error] Maschine... should be Machine...

* unified history file locations for arangod, arangosh, and arangoirb.
  - The readline history for arangod (emergency console) is now stored in file
    $HOME/.arangod. It was stored in $HOME/.arango before.
  - The readline history for arangosh is still stored in $HOME/.arangosh.
  - The readline history for arangoirb is now stored in $HOME/.arangoirb. It was
    stored in $HOME/.arango-mrb before.

* fixed issue #381: _users user should have a unique constraint

* allow negative list indexes in AQL to access elements from the end of a list,
  e.g. ```RETURN values[-1]``` will return the last element of the `values` list.

* collection ids, index ids, cursor ids, and document revision ids created and
  returned by ArangoDB are now returned as strings with numeric content inside.
  This is done to prevent some value overrun/truncation in any part of the
  complete client/server workflow.
  In ArangoDB 1.1 and before, these values were previously returned as
  (potentially very big) integer values. This may cause problems (clipping, overrun,
  precision loss) for clients that do not support big integers natively and store
  such values in IEEE754 doubles internally. This type loses precision after about
  52 bits and is thus not safe to hold an id.
  Javascript and 32 bit-PHP are examples for clients that may cause such problems.
  Therefore, ids are now returned by ArangoDB as strings, with the string
  content being the integer value as before.

  Example for documents ("_rev" attribute):
  - Document returned by ArangoDB 1.1: { "_rev": 1234, ... }
  - Document returned by ArangoDB 1.2: { "_rev": "1234", ... }

  Example for collections ("id" attribute / "_id" property):
  - Collection returned by ArangoDB 1.1: { "id": 9327643, "name": "test", ... }
  - Collection returned by ArangoDB 1.2: { "id": "9327643", "name": "test", ... }

  Example for cursors ("id" attribute):
  - Collection returned by ArangoDB 1.1: { "id": 11734292, "hasMore": true, ... }
  - Collection returned by ArangoDB 1.2: { "id": "11734292", "hasMore": true, ... }

* global variables are not automatically available anymore when starting the
  arangod Javascript emergency console (i.e. ```arangod --console```).

  Especially, the variables `db`, `edges`, and `internal` are not available
  anymore. `db` and `internal` can be made available in 1.2 by
  ```var db = require("org/arangodb").db;``` and
  ```var internal = require("internal");```, respectively.
  The reason for this change is to get rid of global variables in the server
  because this will allow more specific inclusion of functionality.

  For convenience, the global variable `db` is still available by default in
  arangosh. The global variable `edges`, which since ArangoDB 1.1 was kind of
  a redundant wrapper of `db`, has been removed in 1.2 completely.
  Please use `db` instead, and if creating an edge collection, use the explicit
  ```db._createEdgeCollection()``` command.

* issue #374: prevent endless redirects when calling admin interface with
  unexpected URLs

* issue #373: TRAVERSAL() `trackPaths` option does not work. Instead `paths` does work

* issue #358: added support for CORS

* honor optional waitForSync property for document removal, replace, update, and
  save operations in arangosh. The waitForSync parameter for these operations
  was previously honored by the REST API and on the server-side, but not when
  the waitForSync parameter was specified for a document operation in arangosh.

* calls to db.collection.figures() and /_api/collection/<collection>/figures now
  additionally return the number of shapes used in the collection in the
  extra attribute "shapes.count"

* added AQL TRAVERSAL_TREE() function to return a hierarchical result from a traversal

* added AQL TRAVERSAL() function to return the results from a traversal

* added AQL function ATTRIBUTES() to return the attribute names of a document

* removed internal server-side AQL functions from global scope.

  Now the AQL internal functions can only be accessed via the exports of the
  ahuacatl module, which can be included via ```require("org/arangodb/ahuacatl")```.
  It shouldn't be necessary for clients to access this module at all, but
  internal code may use this module.

  The previously global AQL-related server-side functions were moved to the
  internal namespace. This produced the following function name changes on
  the server:

     old name              new name
     ------------------------------------------------------
     AHUACATL_RUN       => require("internal").AQL_QUERY
     AHUACATL_EXPLAIN   => require("internal").AQL_EXPLAIN
     AHUACATL_PARSE     => require("internal").AQL_PARSE

  Again, clients shouldn't have used these functions at all as there is the
  ArangoStatement object to execute AQL queries.

* fixed issue #366: Edges index returns strange description

* added AQL function MATCHES() to check a document against a list of examples

* added documentation and tests for db.collection.removeByExample

* added --progress option for arangoimp. This will show the percentage of the input
  file that has been processed by arangoimp while the import is still running. It can
  be used as a rough indicator of progress for the entire import.

* make the server log documents that cannot be imported via /_api/import into the
  logfile using the warning log level. This may help finding illegal documents in big
  import runs.

* check on server startup whether the database directory and all collection directories
  are writable. if not, the server startup will be aborted. this prevents serious
  problems with collections being non-writable and this being detected at some pointer
  after the server has been started

* allow the following AQL constructs: FUNC(...)[...], FUNC(...).attribute

* fixed issue #361: Bug in Admin Interface. Header disappears when clicking new collection

* Added in-memory only collections

  Added collection creation parameter "isVolatile":
  if set to true, the collection is created as an in-memory only collection,
  meaning that all document data of that collection will reside in memory only,
  and will not be stored permanently to disk.
  This means that all collection data will be lost when the collection is unloaded
  or the server is shut down.
  As this collection type does not have datafile disk overhead for the regular
  document operations, it may be faster than normal disk-backed collections. The
  actual performance gains strongly depend on the underlying OS, filesystem, and
  settings though.
  This collection type should be used for caches only and not for any sensible data
  that cannot be re-created otherwise.
  Some platforms, namely Windows, currently do not support this collection type.
  When creating an in-memory collection on such platform, an error message will be
  returned by ArangoDB telling the user the platform does not support it.

  Note: in-memory collections are an experimental feature. The feature might
  change drastically or even be removed altogether in a future version of ArangoDB.

* fixed issue #353: Please include "pretty print" in Emergency Console

* fixed issue #352: "pretty print" console.log
  This was achieved by adding the dump() function for the "internal" object

* reduced insertion time for edges index
  Inserting into the edges index now avoids costly comparisons in case of a hash
  collision, reducing the prefilling/loading timer for bigger edge collections

* added fulltext queries to AQL via FULLTEXT() function. This allows search
  fulltext indexes from an AQL query to find matching documents

* added fulltext index type. This index type allows indexing words and prefixes of
  words from a specific document attribute. The index can be queries using a
  SimpleQueryFull object, the HTTP REST API at /_api/simple/fulltext, or via AQL

* added collection.revision() method to determine whether a collection has changed.
  The revision method returns a revision string that can be used by client programs
  for equality/inequality comparisons. The value returned by the revision method
  should be treated by clients as an opaque string and clients should not try to
  figure out the sense of the revision id. This is still useful enough to check
  whether data in a collection has changed.

* issue #346: adaptively determine NUMBER_HEADERS_PER_BLOCK

* issue #338: arangosh cursor positioning problems

* issue #326: use limit optimization with filters

* issue #325: use index to avoid sorting

* issue #324: add limit optimization to AQL

* removed arango-password script and added Javascript functionality to add/delete
  users instead. The functionality is contained in module `users` and can be invoked
  as follows from arangosh and arangod:
  * require("users").save("name", "passwd");
  * require("users").replace("name", "newPasswd");
  * require("users").remove("name");
  * require("users").reload();
  These functions are intentionally not offered via the web interface.
  This also addresses issue #313

* changed print output in arangosh and the web interface for JSON objects.
  Previously, printing a JSON object in arangosh resulted in the attribute values
  being printed as proper JSON, but attribute names were printed unquoted and
  unescaped. This was fine for the purpose of arangosh, but lead to invalid
  JSON being produced. Now, arangosh will produce valid JSON that can be used
  to send it back to ArangoDB or use it with arangoimp etc.

* fixed issue #300: allow importing documents via the REST /_api/import API
  from a JSON list, too.
  So far, the API only supported importing from a format that had one JSON object
  on each line. This is sometimes inconvenient, e.g. when the result of an AQL
  query or any other list is to be imported. This list is a JSON list and does not
  necessary have a document per line if pretty-printed.
  arangoimp now supports the JSON list format, too. However, the format requires
  arangoimp and the server to read the entire dataset at once. If the dataset is
  too big (bigger than --max-upload-size) then the import will be rejected. Even if
  increased, the entire list must fit in memory on both the client and the server,
  and this may be more resource-intensive than importing individual lines in chunks.

* removed unused parameter --reuse-ids for arangoimp. This parameter did not have
  any effect in 1.2, was never publicly announced and did evil (TM) things.

* fixed issue #297 (partly): added whitespace between command line and
  command result in arangosh, added shell colors for better usability

* fixed issue #296: system collections not usable from AQL

* fixed issue #295: deadlock on shutdown

* fixed issue #293: AQL queries should exploit edges index

* fixed issue #292: use index when filtering on _key in AQL

* allow user-definable document keys
  users can now define their own document keys by using the _key attribute
  when creating new documents or edges. Once specified, the value of _key is
  immutable.
  The restrictions for user-defined key values are:
  * the key must be at most 254 bytes long
  * it must consist of the letters a-z (lower or upper case), the digits 0-9,
    the underscore (_) or dash (-) characters only
  * any other characters, especially multi-byte sequences, whitespace or
    punctuation characters cannot be used inside key values

  Specifying a document key is optional when creating new documents. If no
  document key is specified, ArangoDB will create a document key itself.
  There are no guarantees about the format and pattern of auto-generated document
  keys other than the above restrictions.
  Clients should therefore treat auto-generated document keys as opaque values.
  Keys can be used to look up and reference documents, e.g.:
  * saving a document: `db.users.save({ "_key": "fred", ... })`
  * looking up a document: `db.users.document("fred")`
  * referencing other documents: `edges.relations.save("users/fred", "users/john", ...)`

  This change is downwards-compatible to ArangoDB 1.1 because in ArangoDB 1.1
  users were not able to define their own keys. If the user does not supply a _key
  attribute when creating a document, ArangoDB 1.2 will still generate a key of
  its own as ArangoDB 1.1 did. However, all documents returned by ArangoDB 1.2 will
  include a _key attribute and clients should be able to handle that (e.g. by
  ignoring it if not needed). Documents returned will still include the _id attribute
  as in ArangoDB 1.1.

* require collection names everywhere where a collection id was allowed in
  ArangoDB 1.1 & 1.0
  This change requires clients to use a collection name in place of a collection id
  at all places the client deals with collections.
  Examples:
  * creating edges: the _from and _to attributes must now contain collection names instead
    of collection ids: `edges.relations.save("test/my-key1", "test/my-key2", ...)`
  * retrieving edges: the returned _from and _to attributes now will contain collection
    names instead of ids, too: _from: `test/fred` instead of `1234/3455`
  * looking up documents: db.users.document("fred") or db._document("users/fred")

  Collection names must be used in REST API calls instead of collection ids, too.
  This change is thus not completely downwards-compatible to ArangoDB 1.1. ArangoDB 1.1
  required users to use collection ids in many places instead of collection names.
  This was unintuitive and caused overhead in cases when just the collection name was
  known on client-side but not its id. This overhead can now be avoided so clients can
  work with the collection names directly. There is no need to work with collection ids
  on the client side anymore.
  This change will likely require adjustments to API calls issued by clients, and also
  requires a change in how clients handle the _id value of returned documents. Previously,
  the _id value of returned documents contained the collection id, a slash separator and
  the document number. Since 1.2, _id will contain the collection name, a slash separator
  and the document key. The same applies to the _from and _to attribute values of edges
  that are returned by ArangoDB.

  Also removed (now unnecessary) location header in responses of the collections REST API.
  The location header was previously returned because it was necessary for clients.
  When clients created a collection, they specified the collection name. The collection
  id was generated on the server, but the client needed to use the server-generated
  collection id for further API calls, e.g. when creating edges etc. Therefore, the
  full collection URL, also containing the collection id, was returned by the server in
  responses to the collection API, in the HTTP location header.
  Returning the location header has become unnecessary in ArangoDB 1.2 because users
  can access collections by name and do not need to care about collection ids.


v1.1.3 (2013-XX-XX)
-------------------

* fix case when an error message was looked up for an error code but no error
  message was found. In this case a NULL ptr was returned and not checked everywhere.
  The place this error popped up was when inserting into a non-unique hash index
  failed with a specific, invalid error code.

* fixed issue #381:  db._collection("_users").getIndexes();

* fixed issue #379: arango-password fatal issue javscript.startup-directory

* fixed issue #372: Command-Line Options for the Authentication and Authorization


v1.1.2 (2013-01-20)
-------------------

* upgraded to mruby 2013-01-20 583983385b81c21f82704b116eab52d606a609f4

* fixed issue #357: Some spelling and grammar errors

* fixed issue #355: fix quotes in pdf manual

* fixed issue #351: Strange arangosh error message for long running query

* fixed randomly hanging connections in arangosh on MacOS

* added "any" query method: this returns a random document from a collection. It
  is also available via REST HTTP at /_api/simple/any.

* added deployment tool

* added getPeerVertex

* small fix for logging of long messages: the last character of log messages longer
  than 256 bytes was not logged.

* fixed truncation of human-readable log messages for web interface: the trailing \0
  byte was not appended for messages longer than 256 bytes

* fixed issue #341: ArangoDB crashes when stressed with Batch jobs
  Contrary to the issue title, this did not have anything to do with batch jobs but
  with too high memory usage. The memory usage of ArangoDB is now reduced for cases
   when there are lots of small collections with few documents each

* started with issue #317: Feature Request (from Google Groups): DATE handling

* backported issue #300: Extend arangoImp to Allow importing result set-like
  (list of documents) formatted files

* fixed issue #337: "WaitForSync" on new collection does not work on Win/X64

* fixed issue #336: Collections REST API docs

* fixed issue #335: mmap errors due to wrong memory address calculation

* fixed issue #332: arangoimp --use-ids parameter seems to have no impact

* added option '--server.disable-authentication' for arangosh as well. No more passwd
  prompts if not needed

* fixed issue #330: session logging for arangosh

* fixed issue #329: Allow passing script file(s) as parameters for arangosh to run

* fixed issue #328: 1.1 compile warnings

* fixed issue #327: Javascript parse errors in front end


v1.1.1 (2012-12-18)
-------------------

* fixed issue #339: DELETE /_api/cursor/cursor-identifier return incollect errorNum

  The fix for this has led to a signature change of the function actions.resultNotFound().
  The meaning of parameter #3 for This function has changed from the error message string
  to the error code. The error message string is now parameter #4.
  Any client code that uses this function in custom actions must be adjusted.

* fixed issue #321: Problem upgrading arangodb 1.0.4 to 1.1.0 with Homebrew (OSX 10.8.2)

* fixed issue #230: add navigation and search for online documentation

* fixed issue #315: Strange result in PATH

* fixed issue #323: Wrong function returned in error message of AQL CHAR_LENGTH()

* fixed some log errors on startup / shutdown due to pid file handling and changing
  of directories


v1.1.0 (2012-12-05)
-------------------

* WARNING:
  arangod now performs a database version check at startup. It will look for a file
  named "VERSION" in its database directory. If the file is not present, arangod will
  perform an automatic upgrade of the database directory. This should be the normal
  case when upgrading from ArangoDB 1.0 to ArangoDB 1.1.

  If the VERSION file is present but is from an older version of ArangoDB, arangod
  will refuse to start and ask the user to run a manual upgrade first. A manual upgrade
  can be performed by starting arangod with the option `--upgrade`.

  This upgrade procedure shall ensure that users have full control over when they
  perform any updates/upgrades of their data, and can plan backups accordingly. The
  procedure also guarantees that the server is not run without any required system
  collections or with in incompatible data state.

* added AQL function DOCUMENT() to retrieve a document by its _id value

* fixed issue #311: fixed segfault on unload

* fixed issue #309: renamed stub "import" button from web interface

* fixed issue #307: added WaitForSync column in collections list in in web interface

* fixed issue #306: naming in web interface

* fixed issue #304: do not clear AQL query text input when switching tabs in
  web interface

* fixed issue #303: added documentation about usage of var keyword in web interface

* fixed issue #301: PATCH does not work in web interface

# fixed issue #269: fix make distclean & clean

* fixed issue #296: system collections not usable from AQL

* fixed issue #295: deadlock on shutdown

* added collection type label to web interface

* fixed issue #290: the web interface now disallows creating non-edges in edge collections
  when creating collections via the web interface, the collection type must also be
  specified (default is document collection)

* fixed issue #289: tab-completion does not insert any spaces

* fixed issue #282: fix escaping in web interface

* made AQL function NOT_NULL take any number of arguments. Will now return its
  first argument that is not null, or null if all arguments are null. This is downwards
  compatible.

* changed misleading AQL function name NOT_LIST() to FIRST_LIST() and slightly changed
  the behavior. The function will now return its first argument that is a list, or null
  if none of the arguments are lists.
  This is mostly downwards-compatible. The only change to the previous implementation in
  1.1-beta will happen if two arguments were passed and the 1st and 2nd arguments were
  both no lists. In previous 1.1, the 2nd argument was returned as is, but now null
  will be returned.

* add AQL function FIRST_DOCUMENT(), with same behavior as FIRST_LIST(), but working
  with documents instead of lists.

* added UPGRADING help text

* fixed issue #284: fixed Javascript errors when adding edges/vertices without own
  attributes

* fixed issue #283: AQL LENGTH() now works on documents, too

* fixed issue #281: documentation for skip lists shows wrong example

* fixed AQL optimizer bug, related to OR-combined conditions that filtered on the
  same attribute but with different conditions

* fixed issue #277: allow usage of collection names when creating edges
  the fix of this issue also implies validation of collection names / ids passed to
  the REST edge create method. edges with invalid collection ids or names in the
  "from" or "to" values will be rejected and not saved


v1.1.beta2 (2012-11-13)
-----------------------

* fixed arangoirb compilation

* fixed doxygen


v1.1.beta1 (2012-10-24)
-----------------------

* fixed AQL optimizer bug

* WARNING:
  - the user has changed from "arango" to "arangodb", the start script has changed from
    "arangod" to "arangodb", the database directory has changed from "/var/arangodb" to
    "/var/lib/arangodb" to be compliant with various Linux policies

  - In 1.1, we have introduced types for collections: regular documents go into document
    collections, and edges go into edge collections. The prefixing (db.xxx vs. edges.xxx)
    works slightly different in 1.1: edges.xxx can still be used to access collections,
    however, it will not determine the type of existing collections anymore. To create an
    edge collection 1.1, you can use db._createEdgeCollection() or edges._create().
    And there's of course also db._createDocumentCollection().
    db._create() is also still there and will create a document collection by default,
    whereas edges._create() will create an edge collection.

  - the admin web interface that was previously available via the simple URL suffix /
    is now available via a dedicated URL suffix only: /_admin/html
    The reason for this is that routing and URLs are now subject to changes by the end user,
    and only URLs parts prefixed with underscores (e.g. /_admin or /_api) are reserved
    for ArangoDB's internal usage.

* the server now handles requests with invalid Content-Length header values as follows:
  - if Content-Length is negative, the server will respond instantly with HTTP 411
    (length required)

  - if Content-Length is positive but shorter than the supplied body, the server will
    respond with HTTP 400 (bad request)

  - if Content-Length is positive but longer than the supplied body, the server will
    wait for the client to send the missing bytes. The server allows 90 seconds for this
    and will close the connection if the client does not send the remaining data

  - if Content-Length is bigger than the maximum allowed size (512 MB), the server will
    fail with HTTP 413 (request entity too large).

  - if the length of the HTTP headers is greater than the maximum allowed size (1 MB),
    the server will fail with HTTP 431 (request header fields too large)

* issue #265: allow optional base64 encoding/decoding of action response data

* issue #252: create _modules collection using arango-upgrade (note: arango-upgrade was
  finally replaced by the `--upgrade` option for arangod)

* issue #251: allow passing arbitrary options to V8 engine using new command line option:
  --javascript.v8-options. Using this option, the Harmony features or other settings in
  v8 can be enabled if the end user requires them

* issue #248: allow AQL optimizer to pull out completely uncorrelated subqueries to the
  top level, resulting in less repeated evaluation of the subquery

* upgraded to Doxygen 1.8.0

* issue #247: added AQL function MERGE_RECURSIVE

* issue #246: added clear() function in arangosh

* issue #245: Documentation: Central place for naming rules/limits inside ArangoDB

* reduced size of hash index elements by 50 %, allowing more index elements to fit in
  memory

* issue #235: GUI Shell throws Error:ReferenceError: db is not defined

* issue #229: methods marked as "under construction"

* issue #228: remove unfinished APIs (/_admin/config/*)

* having the OpenSSL library installed is now a prerequisite to compiling ArangoDB
  Also removed the --enable-ssl configure option because ssl is always required.

* added AQL functions TO_LIST, NOT_LIST

* issue #224: add optional Content-Id for batch requests

* issue #221: more documentation on AQL explain functionality. Also added
  ArangoStatement.explain() client method

* added db._createStatement() method on server as well (was previously available
  on the client only)

* issue #219: continue in case of "document not found" error in PATHS() function

* issue #213: make waitForSync overridable on specific actions

* changed AQL optimizer to use indexes in more cases. Previously, indexes might
  not have been used when in a reference expression the inner collection was
  specified last. Example: FOR u1 IN users FOR u2 IN users FILTER u1._id == u2._id
  Previously, this only checked whether an index could be used for u2._id (not
  possible). It was not checked whether an index on u1._id could be used (possible).
  Now, for expressions that have references/attribute names on both sides of the
  above as above, indexes are checked for both sides.

* issue #204: extend the CSV import by TSV and by user configurable
  separator character(s)

* issue #180: added support for batch operations

* added startup option --server.backlog-size
  this allows setting the value of the backlog for the listen() system call.
  the default value is 10, the maximum value is platform-dependent

* introduced new configure option "--enable-maintainer-mode" for
  ArangoDB maintainers. this option replaces the previous compile switches
  --with-boost-test, --enable-bison, --enable-flex and --enable-errors-dependency
  the individual configure options have been removed. --enable-maintainer-mode
  turns them all on.

* removed potentially unused configure option --enable-memfail

* fixed issue #197: HTML web interface calls /_admin/user-manager/session

* fixed issue #195: VERSION file in database directory

* fixed issue #193: REST API HEAD request returns a message body on 404

* fixed issue #188: intermittent issues with 1.0.0
  (server-side cursors not cleaned up in all cases, pthreads deadlock issue)

* issue #189: key store should use ISO datetime format bug

* issue #187: run arango-upgrade on server start (note: arango-upgrade was finally
  replaced by the `--upgrade` option for arangod)n

* fixed issue #183: strange unittest error

* fixed issue #182: manual pages

* fixed issue #181: use getaddrinfo

* moved default database directory to "/var/lib/arangodb" in accordance with
  http://www.pathname.com/fhs/pub/fhs-2.3.html

* fixed issue #179: strange text in import manual

* fixed issue #178: test for aragoimp is missing

* fixed issue #177: a misleading error message was returned if unknown variables
  were used in certain positions in an AQL query.

* fixed issue #176: explain how to use AQL from the arangosh

* issue #175: re-added hidden (and deprecated) option --server.http-port. This
  option is only there to be downwards-compatible to Arango 1.0.

* fixed issue #174: missing Documentation for `within`

* fixed issue #170: add db.<coll_name>.all().toArray() to arangosh help screen

* fixed issue #169: missing argument in Simple Queries

* added program arango-upgrade. This program must be run after installing ArangoDB
  and after upgrading from a previous version of ArangoDB. The arango-upgrade script
  will ensure all system collections are created and present in the correct state.
  It will also perform any necessary data updates.
  Note: arango-upgrade was finally replaced by the `--upgrade` option for arangod.

* issue #153: edge collection should be a flag for a collection
  collections now have a type so that the distinction between document and edge
  collections can now be done at runtime using a collection's type value.
  A collection's type can be queried in Javascript using the <collection>.type() method.

  When new collections are created using db._create(), they will be document
  collections by default. When edge._create() is called, an edge collection will be created.
  To explicitly create a collection of a specific/different type, use the methods
  _createDocumentCollection() or _createEdgeCollection(), which are available for
  both the db and the edges object.
  The Javascript objects ArangoEdges and ArangoEdgesCollection have been removed
  completely.
  All internal and test code has been adjusted for this, and client code
  that uses edges.* should also still work because edges is still there and creates
  edge collections when _create() is called.

  INCOMPATIBLE CHANGE: Client code might still need to be changed in the following aspect:
  Previously, collections did not have a type so documents and edges could be inserted
  in the same collection. This is now disallowed. Edges can only be inserted into
  edge collections now. As there were no collection types in 1.0, ArangoDB will perform
  an automatic upgrade when migrating from 1.0 to 1.1.
  The automatic upgrade will check every collection and determine its type as follows:
  - if among the first 50 documents in the collection there are documents with
    attributes "_from" and "_to", the collection is typed as an edge collection
  - if among the first 50 documents in the collection there are no documents with
    attributes "_from" and "_to", the collection is made as a document collection

* issue #150: call V8 garbage collection on server periodically

* issue #110: added support for partial updates

  The REST API for documents now offers an HTTP PATCH method to partially update
  documents. Overwriting/replacing documents is still available via the HTTP PUT method
  as before. The Javascript API in the shell also offers a new update() method in extension to
  the previously existing replace() method.


v1.0.4 (2012-11-12)
-------------------

* issue #275: strange error message in arangosh 1.0.3 at startup


v1.0.3 (2012-11-08)
-------------------

* fixed AQL optimizer bug

* issue #273: fixed segfault in arangosh on HTTP 40x

* issue #265: allow optional base64 encoding/decoding of action response data

* issue #252: _modules collection not created automatically


v1.0.2 (2012-10-22)
-------------------

* repository CentOS-X.Y moved to CentOS-X, same for Debian

* bugfix for rollback from edges

* bugfix for hash indexes

* bugfix for StringBuffer::erase_front

* added autoload for modules

* added AQL function TO_LIST


v1.0.1 (2012-09-30)
-------------------

* draft for issue #165: front-end application howto

* updated mruby to cf8fdea4a6598aa470e698e8cbc9b9b492319d

* fix for issue #190: install doesn't create log directory

* fix for issue #194: potential race condition between creating and dropping collections

* fix for issue #193: REST API HEAD request returns a message body on 404

* fix for issue #188: intermittent issues with 1.0.0

* fix for issue #163: server cannot create collection because of abandoned files

* fix for issue #150: call V8 garbage collection on server periodically


v1.0.0 (2012-08-17)
-------------------

* fix for issue #157: check for readline and ncurses headers, not only libraries


v1.0.beta4 (2012-08-15)
-----------------------

* fix for issue #152: fix memleak for barriers


v1.0.beta3 (2012-08-10)
-----------------------

* fix for issue #151: Memleak, collection data not removed

* fix for issue #149: Inconsistent port for admin interface

* fix for issue #163: server cannot create collection because of abandoned files

* fix for issue #157: check for readline and ncurses headers, not only libraries

* fix for issue #108: db.<collection>.truncate() inefficient

* fix for issue #109: added startup note about cached collection names and how to
  refresh them

* fix for issue #156: fixed memleaks in /_api/import

* fix for issue #59: added tests for /_api/import

* modified return value for calls to /_api/import: now, the attribute "empty" is
  returned as well, stating the number of empty lines in the input. Also changed the
  return value of the error code attribute ("errorNum") from 1100 ("corrupted datafile")
  to 400 ("bad request") in case invalid/unexpected JSON data was sent to the server.
  This error code is more appropriate as no datafile is broken but just input data is
  incorrect.

* fix for issue #152: Memleak for barriers

* fix for issue #151: Memleak, collection data not removed

* value of --database.maximal-journal-size parameter is now validated on startup. If
  value is smaller than the minimum value (currently 1048576), an error is thrown and
  the server will not start. Before this change, the global value of maximal journal
  size was not validated at server start, but only on collection level

* increased sleep value in statistics creation loop from 10 to 500 microseconds. This
  reduces accuracy of statistics values somewhere after the decimal points but saves
  CPU time.

* avoid additional sync() calls when writing partial shape data (attribute name data)
  to disk. sync() will still be called when the shape marker (will be written after
  the attributes) is written to disk

* issue #147: added flag --database.force-sync-shapes to force synching of shape data
  to disk. The default value is true so it is the same behavior as in version 1.0.
  if set to false, shape data is synched to disk if waitForSync for the collection is
  set to true, otherwise, shape data is not synched.

* fix for issue #145: strange issue on Travis: added epsilon for numeric comparison in
  geo index

* fix for issue #136: adjusted message during indexing

* issue #131: added timeout for HTTP keep-alive connections. The default value is 300
  seconds. There is a startup parameter server.keep-alive-timeout to configure the value.
  Setting it to 0 will disable keep-alive entirely on the server.

* fix for issue #137: AQL optimizer should use indexes for ref accesses with
  2 named attributes


v1.0.beta2 (2012-08-03)
-----------------------

* fix for issue #134: improvements for centos RPM

* fixed problem with disable-admin-interface in config file


v1.0.beta1 (2012-07-29)
-----------------------

* fixed issue #118: We need a collection "debugger"

* fixed issue #126: Access-Shaper must be cached

* INCOMPATIBLE CHANGE: renamed parameters "connect-timeout" and "request-timeout"
  for arangosh and arangoimp to "--server.connect-timeout" and "--server.request-timeout"

* INCOMPATIBLE CHANGE: authorization is now required on the server side
  Clients sending requests without HTTP authorization will be rejected with HTTP 401
  To allow backwards compatibility, the server can be started with the option
  "--server.disable-authentication"

* added options "--server.username" and "--server.password" for arangosh and arangoimp
  These parameters must be used to specify the user and password to be used when
  connecting to the server. If no password is given on the command line, arangosh/
  arangoimp will interactively prompt for a password.
  If no user name is specified on the command line, the default user "root" will be
  used.

* added startup option "--server.ssl-cipher-list" to determine which ciphers to
  use in SSL context. also added SSL_OP_CIPHER_SERVER_PREFERENCE to SSL default
  options so ciphers are tried in server and not in client order

* changed default SSL protocol to TLSv1 instead of SSLv2

* changed log-level of SSL-related messages

* added SSL connections if server is compiled with OpenSSL support. Use --help-ssl

* INCOMPATIBLE CHANGE: removed startup option "--server.admin-port".
  The new endpoints feature (see --server.endpoint) allows opening multiple endpoints
  anyway, and the distinction between admin and "other" endpoints can be emulated
  later using privileges.

* INCOMPATIBLE CHANGE: removed startup options "--port", "--server.port", and
  "--server.http-port" for arangod.
  These options have been replaced by the new "--server.endpoint" parameter

* INCOMPATIBLE CHANGE: removed startup option "--server" for arangosh and arangoimp.
  These options have been replaced by the new "--server.endpoint" parameter

* Added "--server.endpoint" option to arangod, arangosh, and arangoimp.
  For arangod, this option allows specifying the bind endpoints for the server
  The server can be bound to one or multiple endpoints at once. For arangosh
  and arangoimp, the option specifies the server endpoint to connect to.
  The following endpoint syntax is currently supported:
  - tcp://host:port or http@tcp://host:port (HTTP over IPv4)
  - tcp://[host]:port or http@tcp://[host]:port (HTTP over IPv6)
  - ssl://host:port or http@tcp://host:port (HTTP over SSL-encrypted IPv4)
  - ssl://[host]:port or http@tcp://[host]:port (HTTP over SSL-encrypted IPv6)
  - unix:///path/to/socket or http@unix:///path/to/socket (HTTP over UNIX socket)

  If no port is specified, the default port of 8529 will be used.

* INCOMPATIBLE CHANGE: removed startup options "--server.require-keep-alive" and
  "--server.secure-require-keep-alive".
  The server will now behave as follows which should be more conforming to the
  HTTP standard:
  * if a client sends a "Connection: close" header, the server will close the
    connection
  * if a client sends a "Connection: keep-alive" header, the server will not
    close the connection
  * if a client does not send any "Connection" header, the server will assume
    "keep-alive" if the request was an HTTP/1.1 request, and "close" if the
    request was an HTTP/1.0 request

* (minimal) internal optimizations for HTTP request parsing and response header
  handling

* fixed Unicode unescaping bugs for \f and surrogate pairs in BasicsC/strings.c

* changed implementation of TRI_BlockCrc32 algorithm to use 8 bytes at a time

* fixed issue #122: arangod doesn't start if <log.file> cannot be created

* fixed issue #121: wrong collection size reported

* fixed issue #98: Unable to change journalSize

* fixed issue #88: fds not closed

* fixed escaping of document data in HTML admin front end

* added HTTP basic authentication, this is always turned on

* added server startup option --server.disable-admin-interface to turn off the
  HTML admin interface

* honor server startup option --database.maximal-journal-size when creating new
  collections without specific journalsize setting. Previously, these
  collections were always created with journal file sizes of 32 MB and the
  --database.maximal-journal-size setting was ignored

* added server startup option --database.wait-for-sync to control the default
  behavior

* renamed "--unit-tests" to "--javascript.unit-tests"


v1.0.alpha3 (2012-06-30)
------------------------

* fixed issue #116: createCollection=create option doesn't work

* fixed issue #115: Compilation issue under OSX 10.7 Lion & 10.8 Mountain Lion
  (homebrew)

* fixed issue #114: image not found

* fixed issue #111: crash during "make unittests"

* fixed issue #104: client.js -> ARANGO_QUIET is not defined


v1.0.alpha2 (2012-06-24)
------------------------

* fixed issue #112: do not accept document with duplicate attribute names

* fixed issue #103: Should we cleanup the directory structure

* fixed issue #100: "count" attribute exists in cursor response with "count:
  false"

* fixed issue #84 explain command

* added new MRuby version (2012-06-02)

* added --log.filter

* cleanup of command line options:
** --startup.directory => --javascript.startup-directory
** --quite => --quiet
** --gc.interval => --javascript.gc-interval
** --startup.modules-path => --javascript.modules-path
** --action.system-directory => --javascript.action-directory
** --javascript.action-threads => removed (is now the same pool as --server.threads)

* various bug-fixes

* support for import

* added option SKIP_RANGES=1 for make unittests

* fixed several range-related assertion failures in the AQL query optimizer

* fixed AQL query optimizations for some edge cases (e.g. nested subqueries with
  invalid constant filter expressions)


v1.0.alpha1 (2012-05-28)
------------------------

Alpha Release of ArangoDB 1.0<|MERGE_RESOLUTION|>--- conflicted
+++ resolved
@@ -1,8 +1,6 @@
 devel
 -----
 
-<<<<<<< HEAD
-=======
 * fix internal issue #2785: web ui's sort dialog sometimes got rendered, even
   if it should not.
 
@@ -12,7 +10,6 @@
 * fix internal issue #2957: the Web UI was not able to display more than 1000
   documents, even when it was set to a higher amount.
 
->>>>>>> c7cd0262
 * dynamically manage libcurl's number of open connections to increase performance
   by reducing the number of socket close and then reopen cycles
 
