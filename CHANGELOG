--- conflicted
+++ resolved
@@ -1,7 +1,6 @@
 devel
 -----
 
-<<<<<<< HEAD
 * honor specified COLLECT method in AQL COLLECT options
   
   for example, when the user explicitly asks for the COLLECT method
@@ -16,11 +15,10 @@
   `COLLECT ... OPTIONS { method: 'sorted' }` => always use sorted method
   `COLLECT ... OPTIONS { method: 'hash' }`   => use hash if this is technically possible
   `COLLECT ...` (no options)                 => create a plan using sorted, and another plan using hash method
-=======
+
 * renamed arangoimp to arangoimport for consistency
   Release packages will still install arangoimp as a symlink so user scripts 
   invoking arangoimp do not need to be changed
->>>>>>> 92702769
 
 * UI: improved the behavior during collection creation in a cluster environment
 
