v3.1.19 (XXXX-XX-XX)
--------------------

* fixed issue #2441

* fixed issue #2440

<<<<<<< HEAD
v3.1.19 (XXXX-XX-XX)
--------------------


* Fixed a StackOverflow issue in Traversal and ShortestPath. Occured if many (>1000) input
  values in a row do not return any result. Fixes issue: #2445
=======
* fix occasional hanging shutdowns on OS X
>>>>>>> 84257a1c

v3.1.18 (2017-04-18)
--------------------

* fixed error in continuous synchronization of collections

* fixed spurious hangs on server shutdown

* better error messages during restore collection

* completely overhaul supervision. More detailed tests

* fixed a dead-lock situation in cluster traversers, it could happen in
  rare cases if the computation on one DBServer could be completed much earlier
  than the other server. It could also be restricted to SmartGraphs only.

* (Enterprise only) fixed a bug in SmartGraph DepthFirstSearch. In some
  more complicated queries, the maxDepth limit of 1 was not considered strictly
  enough, causing the traverser to do unlimited depth searches.

* fixed issue #2415

* fixed issue #2422

* fixed issue #1974

v3.1.17 (2017-04-04)
--------------------

* (Enterprise only) fixed a bug where replicationFactor was not correctly
  forwarded in SmartGraph creation

* fixed issue #2404

* fixed issue #2403

  this restores the default read-cache size value for RAM sizes of less than 
  4 GB to the default size the read cache had in 3.1.15 and before. 3.1.16
  decreased the default value too much for small RAM sizes.

* fixed issue #2397

* ui - fixed smart graph option not appearing

* fixed issue #2389

* fixed issue #2400


v3.1.16 (2017-03-27)
--------------------

* fixed issue #2392

* try to raise file descriptors to at least 8192, warn otherwise

* ui - aql editor improvements + updated ace editor version (memory leak)

* fixed lost HTTP requests

* ui - fixed some event issues

* avoid name resolution when given connection string is a valid ip address

* helps with issue #1842, bug in COLLECT statement in connection with LIMIT.

* fix locking bug in cluster traversals

* increase lock timeout defaults

* increase various cluster timeouts

* limit default target size for revision cache to 1GB, which is better for
  tight RAM situations (used to be 40% of (totalRAM - 1GB), use
  --database.revision-cache-target-size <VALUEINBYTES> to get back the
  old behaviour

* fixed a bug with restarted servers indicating status as "STARTUP"
  rather that "SERVING" in Nodes UI.

v3.1.15 (2017-03-20)
--------------------

* add logrotate configuration as requested in #2355

* fixed issue #2376

* ui - changed document api due a chrome bug

* ui - fixed a submenu bug

* added endpoint /_api/cluster/endpoints in cluster case to get all
  coordinator endpoints

* fix documentation of /_api/endpoint, declaring this API obsolete.

* Foxx response objects now have a `type` method for manipulating the content-type header

* Foxx tests now support `xunit` and `tap` reporters


v3.1.14 (2017-03-13)
--------------------

* ui - added feature request (multiple start nodes within graph viewer) #2317

* added missing locks to authentication cache methods

* ui - fixed wrong merge of statistics information from different coordinators

* ui - fixed issue #2316

* ui - fixed wrong protocol usage within encrypted environment

* fixed compile error on Mac Yosemite

* minor UI fixes

* FailedServer job with breaking bug

v3.1.13 (2017-03-06)
--------------------

* fixed issue #2350

* fixed issue #2349

* fixed issue #2346

* fixed variables parsing in GraphQL

* fixed issue #2214

* fixed issue #2342

* changed thread handling to queue only user requests on coordinator

* use exponential backoff when waiting for collection locks

* repair short name server lookup in cluster in the case of a removed
  server


v3.1.12 (2017-02-28)
--------------------

* disable shell color escape sequences on Windows

* fixed issue #2326

* fixed issue #2320

* fixed issue #2315

* fixed a race condition when closing a connection

* raised default hard limit on threads for very small to 64

* fixed negative counting of http connection in UI

* fixed a race when renaming collections

* fixed a race when dropping databases

* fixed a rare race in agency compaction


v3.1.11 (2017-02-17)
--------------------

* fixed a race between connection closing and sending out last chunks of data to clients
  when the "Connection: close" HTTP header was set in requests

* ui: optimized smart graph creation usability

* ui: fixed #2308

* fixed a race in async task cancellation via `require("@arangodb/tasks").unregisterTask()`

* fixed spuriously hanging threads in cluster AQL that could sit idle for a few minutes

* fixed potential numeric overflow for big index ids in index deletion API

* fixed sort issue in cluster, occurring when one of the local sort buffers of a
  GatherNode was empty

* reduce number of HTTP requests made for certain kinds of join queries in cluster,
  leading to speedup of some join queries

* supervision deals with demised coordinators correctly again

* implement a timeout in TraverserEngineRegistry

* agent communication reduced in large batches of append entries RPCs

* inception no longer estimates RAFT timings

* compaction in agents has been moved to a separate thread

* replicated logs hold local timestamps

* supervision jobs failed leader and failed follower revisited for
  function in precarious stability situations

* fixed bug in random number generator for 64bit int


v3.1.10 (2017-02-02)
--------------------

* updated versions of bundled node modules:
  - joi: from 8.4.2 to 9.2.0
  - joi-to-json-schema: from 2.2.0 to 2.3.0
  - sinon: from 1.17.4 to 1.17.6
  - lodash: from 4.13.1 to 4.16.6

* added shortcut for AQL ternary operator
  instead of `condition ? true-part : false-part` it is now possible to also use a
  shortcut variant `condition ? : false-part`, e.g.

      FOR doc IN docs RETURN doc.value ?: 'not present'

  instead of

      FOR doc IN docs RETURN doc.value ? doc.value : 'not present'

* fixed wrong sorting order in cluster, if an index was used to sort with many
shards.

* added --replication-factor, --number-of-shards and --wait-for-sync to arangobench

* turn on UTF-8 string validation for VelocyPack values received via VST connections

* fixed issue #2257

* added optional detail flag for db.<collection>.count()
  setting the flag to `true` will make the count operation returned the per-shard
  counts for the collection:

      db._create("test", { numberOfShards: 10 });
      for (i = 0; i < 1000; ++i) {
	db.test.insert({value: i});
      }
      db.test.count(true);

      {
	"s100058" : 99,
	"s100057" : 103,
	"s100056" : 100,
	"s100050" : 94,
	"s100055" : 90,
	"s100054" : 122,
	"s100051" : 109,
	"s100059" : 99,
	"s100053" : 95,
	"s100052" : 89
      }

* added optional memory limit for AQL queries:

      db._query("FOR i IN 1..100000 SORT i RETURN i", {}, { options: { memoryLimit: 100000 } });

  This option limits the default maximum amount of memory (in bytes) that a single 
  AQL query can use.
  When a single AQL query reaches the specified limit value, the query will be
  aborted with a *resource limit exceeded* exception. In a cluster, the memory
  accounting is done per shard, so the limit value is effectively a memory limit per
  query per shard.

  The global limit value can be overriden per query by setting the *memoryLimit* 
  option value for individual queries when running an AQL query. 

* added server startup option `--query.memory-limit`

* added convenience function to create vertex-centric indexes.

  Usage: `db.collection.ensureVertexCentricIndex("label", {type: "hash", direction: "outbound"})`
  That will create an index that can be used on OUTBOUND with filtering on the
  edge attribute `label`.

* added option -D to define a configuration file environment key=value

* changed encoding behavior for URLs encoded in the C++ code of ArangoDB:
  previously the special characters `-`, `_`, `~` and `.` were returned as-is 
  after URL-encoding, now `.` will be encoded to be `%2e`. 
  This also changes the behavior of how incoming URIs are processed: previously
  occurrences of `..` in incoming request URIs were collapsed (e.g. `a/../b/` was 
  collapsed to a plain `b/`). Now `..` in incoming request URIs are not collapsed.

* improve cluster stability in various ways

* add support for Swagger tags in Foxx


v3.1.9 (2017-01-23)
-------------------

* MacOS CLI package: store databases and apps in the users home directory

* ui: fixed re-login issue within a non system db, when tab was closed

* fixed a race in the VelocyStream Commtask implementation

* fixed issue #2256


v3.1.8 (2017-01-09)
-------------------

* add Windows silent installer

* add handling of debug symbols during Linux & windows release builds.

* fixed issue #2181

* fixed issue #2248: reduce V8 max old space size from 3 GB to 1 GB on 32 bit systems

* upgraded Boost version to 1.62.0

* fixed issue #2238

* fixed issue #2234

* agents announce new endpoints in inception phase to leader

* agency leadership accepts updatet endpoints to given uuid

* unified endpoints replace localhost with 127.0.0.1

* fix several problems within an authenticated cluster


v3.1.7 (2016-12-29)
-------------------

* fixed one too many elections in RAFT

* new agency comm backported from devel


v3.1.6 (2016-12-20)
-------------------

* fixed issue #2227

* fixed issue #2220

* agency constituent/agent bug fixes in race conditions picking up
  leadership

* supervision does not need waking up anymore as it is running
  regardless

* agents challenge their leadership more rigorously


v3.1.5 (2016-12-16)
-------------------

* lowered default value of `--database.revision-cache-target-size` from 75% of
  RAM to less than 40% of RAM

* fixed issue #2218

* fixed issue #2217

* Foxx router.get/post/etc handler argument can no longer accidentally omitted

* fixed issue #2223


v3.1.4 (2016-12-08)
-------------------

* fixed issue #2211

* fixed issue #2204

* at cluster start, coordinators wait until at least one DBserver is there,
  and either at least two DBservers are there or 15s have passed, before they
  initiate the bootstrap of system collections.

* more robust agency startup from devel

* supervision's AddFollower adds many followers at once

* supervision has new FailedFollower job

* agency's Node has new method getArray

* agency RAFT timing estimates more conservative in waitForSync
  scenario
  
* agency RAFT timing estimates capped at maximum 2.0/10.0 for low/high


v3.1.3 (2016-12-02)
-------------------

* fix a traversal bug when using skiplist indexes:
  if we have a skiplist of ["a", "unused", "_from"] and a traversal like:
  FOR v,e,p IN OUTBOUND @start @@edges
    FILTER p.edges[0].a == 'foo'
    RETURN v
  And the above index applied on "a" is considered better than EdgeIndex, than
  the executor got into undefined behaviour.

* fix endless loop when trying to create a collection with replicationFactor: -1


v3.1.2 (2016-11-24)
-------------------

* added support for descriptions field in Foxx dependencies

* (Enterprise only) fixed a bug in the statistic report for SmartGraph traversals.
Now they state correctly how many documents were fetched from the index and how many
have been filtered.

* Prevent uniform shard distribution when replicationFactor == numServers

v3.1.1 (2016-11-15)
-------------------

* fixed issue #2176

* fixed issue #2168

* display index usage of traversals in AQL explainer output (previously missing)

* fixed isuse #2163

* preserve last-used HLC value across server starts

* allow more control over handling of pre-3.1 _rev values

  this changes the server startup option `--database.check-30-revisions` from a boolean (true/false)
  parameter to a string parameter with the following possible values:

  - "fail":
    will validate _rev values of 3.0 collections on collection loading and throw an exception when invalid _rev values are found.
    in this case collections with invalid _rev values are marked as corrupted and cannot be used in the ArangoDB 3.1 instance.
    the fix procedure for such collections is to export the collections from 3.0 database with arangodump and restore them in 3.1 with arangorestore.
    collections that do not contain invalid _rev values are marked as ok and will not be re-checked on following loads.
    collections that contain invalid _rev values will be re-checked on following loads.

  - "true":
    will validate _rev values of 3.0 collections on collection loading and print a warning when invalid _rev values are found.
    in this case collections with invalid _rev values can be used in the ArangoDB 3.1 instance.
    however, subsequent operations on documents with invalid _rev values may silently fail or fail with explicit errors.
    the fix procedure for such collections is to export the collections from 3.0 database with arangodump and restore them in 3.1 with arangorestore.
    collections that do not contain invalid _rev values are marked as ok and will not be re-checked on following loads.
    collections that contain invalid _rev values will be re-checked on following loads.

  - "false":
    will not validate _rev values on collection loading and not print warnings.
    no hint is given when invalid _rev values are found.
    subsequent operations on documents with invalid _rev values may silently fail or fail with explicit errors.
    this setting does not affect whether collections are re-checked later.
    collections will be re-checked on following loads if `--database.check-30-revisions` is later set to either `true` or `fail`.

  The change also suppresses warnings that were printed when collections were restored using arangorestore, and the restore
  data contained invalid _rev values. Now these warnings are suppressed, and new HLC _rev values are generated for these documents
  as before.

* added missing functions to AQL syntax highlighter in web interface

* fixed display of `ANY` direction in traversal explainer output (direction `ANY` was shown as either
  `INBOUND` or `OUTBOUND`)

* changed behavior of toJSON() function when serializing an object before saving it in the database

  if an object provides a toJSON() function, this function is still called for serializing it.
  the change is that the result of toJSON() is not stringified anymore, but saved as is. previous
  versions of ArangoDB called toJSON() and after that additionally stringified its result.

  This change will affect the saving of JS Buffer objects, which will now be saved as arrays of
  bytes instead of a comma-separated string of the Buffer's byte contents.

* allow creating unique indexes on more attributes than present in shardKeys

  The following combinations of shardKeys and indexKeys are allowed/not allowed:

  shardKeys     indexKeys
      a             a        ok
      a             b    not ok
      a           a b        ok
    a b             a    not ok
    a b             b    not ok
    a b           a b        ok
    a b         a b c        ok
  a b c           a b    not ok
  a b c         a b c        ok

* fixed wrong version in web interface login screen (EE only)

* make web interface not display an exclamation mark next to ArangoDB version number 3.1

* fixed search for arbitrary document attributes in web interface in case multiple
  search values were used on different attribute names. in this case, the search always
  produced an empty result

* disallow updating `_from` and `_to` values of edges in Smart Graphs. Updating these
  attributes would lead to potential redistribution of edges to other shards, which must be 
  avoided.

* fixed issue #2148

* updated graphql-sync dependency to 0.6.2

* fixed issue #2156

* fixed CRC4 assembly linkage


v3.1.0 (2016-10-29)
-------------------

* added AQL function `DISTANCE` to calculate the distance between two arbitrary
  coordinates (haversine formula)

* fixed issue #2110

* added Auto-aptation of RAFT timings as calculations only


v3.1.rc2 (2016-10-10)
---------------------

* second release candidate


v3.1.rc1 (2016-09-30)
---------------------

* first release candidate


v3.1.alpha2 (2016-09-01)
------------------------

* added module.context.createDocumentationRouter to replace module.context.apiDocumentation

* bug in RAFT implementation of reads. dethroned leader still answered requests in isolation

* ui: added new graph viewer

* ui: aql-editor added tabular & graph display

* ui: aql-editor improved usability

* ui: aql-editor: query profiling support

* fixed issue #2109

* fixed issue #2111

* fixed issue #2075

* added AQL function `DISTANCE` to calculate the distance between two arbitrary
  coordinates (haversine formula)

* rewrote scheduler and dispatcher based on boost::asio

  parameters changed:
    `--scheduler.threads` and `--server.threads` are now merged into a single one: `--server.threads`

    hidden `--server.extra-threads` has been removed

    hidden `--server.aql-threads` has been removed

    hidden `--server.backend` has been removed

    hidden `--server.show-backends` has been removed

    hidden `--server.thread-affinity` has been removed

* fixed issue #2086

* fixed issue #2079

* fixed issue #2071

  make the AQL query optimizer inject filter condition expressions referred to
  by variables during filter condition aggregation.
  For example, in the following query

      FOR doc IN collection
        LET cond1 = (doc.value == 1)
        LET cond2 = (doc.value == 2)
        FILTER cond1 || cond2
        RETURN { doc, cond1, cond2 }

  the optimizer will now inject the conditions for `cond1` and `cond2` into the filter
  condition `cond1 || cond2`, expanding it to `(doc.value == 1) || (doc.value == 2)`
  and making these conditions available for index searching.

  Note that the optimizer previously already injected some conditions into other
  conditions, but only if the variable that defined the condition was not used
  elsewhere. For example, the filter condition in the query

      FOR doc IN collection
        LET cond = (doc.value == 1)
        FILTER cond
        RETURN { doc }

  already got optimized before because `cond` was only used once in the query and
  the optimizer decided to inject it into the place where it was used.

  This only worked for variables that were referred to once in the query.
  When a variable was used multiple times, the condition was not injected as
  in the following query:

      FOR doc IN collection
        LET cond = (doc.value == 1)
        FILTER cond
        RETURN { doc, cond }

  The fix for #2070 now will enable this optimization so that the query can
  use an index on `doc.value` if available.

* changed behavior of AQL array comparison operators for empty arrays:
  * `ALL` and `ANY` now always return `false` when the left-hand operand is an
    empty array. The behavior for non-empty arrays does not change:
    * `[] ALL == 1` will return `false`
    * `[1] ALL == 1` will return `true`
    * `[1, 2] ALL == 1` will return `false`
    * `[2, 2] ALL == 1` will return `false`
    * `[] ANY == 1` will return `false`
    * `[1] ANY == 1` will return `true`
    * `[1, 2] ANY == 1` will return `true`
    * `[2, 2] ANY == 1` will return `false`
  * `NONE` now always returns `true` when the left-hand operand is an empty array.
    The behavior for non-empty arrays does not change:
    * `[] NONE == 1` will return `true`
    * `[1] NONE == 1` will return `false`
    * `[1, 2] NONE == 1` will return `false`
    * `[2, 2] NONE == 1` will return `true`

* added experimental AQL functions `JSON_STRINGIFY` and `JSON_PARSE`

* added experimental support for incoming gzip-compressed requests

* added HTTP REST APIs for online loglevel adjustments:

  - GET `/_admin/log/level` returns the current loglevel settings
  - PUT `/_admin/log/level` modifies the current loglevel settings

* PATCH /_api/gharial/{graph-name}/vertex/{collection-name}/{vertex-key}
  - changed default value for keepNull to true

* PATCH /_api/gharial/{graph-name}/edge/{collection-name}/{edge-key}
  - changed default value for keepNull to true

* renamed `maximalSize` attribute in parameter.json files to `journalSize`

  The `maximalSize` attribute will still be picked up from collections that
  have not been adjusted. Responses from the replication API will now also use
  `journalSize` instead of `maximalSize`.

* added `--cluster.system-replication-factor` in order to adjust the
  replication factor for new system collections

* fixed issue #2012

* added a memory expection in case V8 memory gets too low

* added Optimizer Rule for other indexes in Traversals
  this allows AQL traversals to use other indexes than the edge index.
  So traversals with filters on edges can now make use of more specific
  indexes, e.g.

      FOR v, e, p IN 2 OUTBOUND @start @@edge FILTER p.edges[0].foo == "bar"

  will prefer a Hash Index on [_from, foo] above the EdgeIndex.

* fixed epoch computation in hybrid logical clock

* fixed thread affinity

* replaced require("internal").db by require("@arangodb").db

* added option `--skip-lines` for arangoimp
  this allows skipping the first few lines from the import file in case the
  CSV or TSV import are used

* fixed periodic jobs: there should be only one instance running - even if it
  runs longer than the period

* improved performance of primary index and edge index lookups

* optimizations for AQL `[*]` operator in case no filter, no projection and
  no offset/limit are used

* added AQL function `OUTERSECTION` to return the symmetric difference of its
  input arguments

* Foxx manifests of installed services are now saved to disk with indentation

* Foxx tests and scripts in development mode should now always respect updated
  files instead of loading stale modules

* When disabling Foxx development mode the setup script is now re-run

* Foxx now provides an easy way to directly serve GraphQL requests using the
  `@arangodb/foxx/graphql` module and the bundled `graphql-sync` dependency

* Foxx OAuth2 module now correctly passes the `access_token` to the OAuth2 server

* added iconv-lite and timezone modules

* web interface now allows installing GitHub and zip services in legacy mode

* added module.context.createDocumentationRouter to replace module.context.apiDocumentation

* bug in RAFT implementation of reads. dethroned leader still answered
  requests in isolation

* all lambdas in ClusterInfo might have been left with dangling references.

* Agency bug fix for handling of empty json objects as values.

* Foxx tests no longer support the Mocha QUnit interface as this resulted in weird
  inconsistencies in the BDD and TDD interfaces. This fixes the TDD interface
  as well as out-of-sequence problems when using the BDD before/after functions.

* updated bundled JavaScript modules to latest versions; joi has been updated from 8.4 to 9.2
  (see [joi 9.0.0 release notes](https://github.com/hapijs/joi/issues/920) for information on
  breaking changes and new features)

* fixed issue #2139

* updated graphql-sync dependency to 0.6.2

* fixed issue #2156


v3.0.13 (XXXX-XX-XX)
--------------------

* fixed issue #2315

* fixed issue #2210


v3.0.12 (2016-11-23)
--------------------

* fixed issue #2176

* fixed issue #2168

* fixed issues #2149, #2159

* fixed error reporting for issue #2158

* fixed assembly linkage bug in CRC4 module

* added support for descriptions field in Foxx dependencies


v3.0.11 (2016-11-08)
--------------------

* fixed issue #2140: supervisor dies instead of respawning child

* fixed issue #2131: use shard key value entered by user in web interface

* fixed issue #2129: cannot kill a long-run query

* fixed issue #2110

* fixed issue #2081

* fixed issue #2038

* changes to Foxx service configuration or dependencies should now be
  stored correctly when options are cleared or omitted

* Foxx tests no longer support the Mocha QUnit interface as this resulted in weird
  inconsistencies in the BDD and TDD interfaces. This fixes the TDD interface
  as well as out-of-sequence problems when using the BDD before/after functions.

* fixed issue #2148


v3.0.10 (2016-09-26)
--------------------

* fixed issue #2072

* fixed issue #2070

* fixed slow cluster starup issues. supervision will demonstrate more
  patience with db servers


v3.0.9 (2016-09-21)
-------------------

* fixed issue #2064

* fixed issue #2060

* speed up `collection.any()` and skiplist index creation

* fixed multiple issues where ClusterInfo bug hung agency in limbo
  timeouting on multiple collection and database callbacks


v3.0.8 (2016-09-14)
-------------------

* fixed issue #2052

* fixed issue #2005

* fixed issue #2039

* fixed multiple issues where ClusterInfo bug hung agency in limbo
  timeouting on multiple collection and database callbacks


v3.0.7 (2016-09-05)
-------------------

* new supervision job handles db server failure during collection creation.


v3.0.6 (2016-09-02)
-------------------

* fixed issue #2026

* slightly better error diagnostics for AQL query compilation and replication

* fixed issue #2018

* fixed issue #2015

* fixed issue #2012

* fixed wrong default value for arangoimp's `--on-duplicate` value

* fix execution of AQL traversal expressions when there are multiple
  conditions that refer to variables set outside the traversal

* properly return HTTP 503 in JS actions when backend is gone

* supervision creates new key in agency for failed servers

* new shards will not be allocated on failed or cleaned servers


v3.0.5 (2016-08-18)
-------------------

* execute AQL ternary operator via C++ if possible

* fixed issue #1977

* fixed extraction of _id attribute in AQL traversal conditions

* fix SSL agency endpoint

* Minimum RAFT timeout was one order of magnitude to short.

* Optimized RAFT RPCs from leader to followers for efficiency.

* Optimized RAFT RPC handling on followers with respect to compaction.

* Fixed bug in handling of duplicates and overlapping logs

* Fixed bug in supervision take over after leadership change.

v3.0.4 (2016-08-01)
-------------------

* added missing lock for periodic jobs access

* fix multiple foxx related cluster issues

* fix handling of empty AQL query strings

* fixed issue in `INTERSECTION` AQL function with duplicate elements
  in the source arrays

* fixed issue #1970

* fixed issue #1968

* fixed issue #1967

* fixed issue #1962

* fixed issue #1959

* replaced require("internal").db by require("@arangodb").db

* fixed issue #1954

* fixed issue #1953

* fixed issue #1950

* fixed issue #1949

* fixed issue #1943

* fixed segfault in V8, by backporting https://bugs.chromium.org/p/v8/issues/detail?id=5033

* Foxx OAuth2 module now correctly passes the `access_token` to the OAuth2 server

* fixed credentialed CORS requests properly respecting --http.trusted-origin

* fixed a crash in V8Periodic task (forgotten lock)

* fixed two bugs in synchronous replication (syncCollectionFinalize)


v3.0.3 (2016-07-17)
-------------------

* fixed issue #1942

* fixed issue #1941

* fixed array index batch insertion issues for hash indexes that caused problems when
  no elements remained for insertion

* fixed AQL MERGE() function with External objects originating from traversals

* fixed some logfile recovery errors with error message "document not found"

* fixed issue #1937

* fixed issue #1936

* improved performance of arangorestore in clusters with synchronous
  replication

* Foxx tests and scripts in development mode should now always respect updated
  files instead of loading stale modules

* When disabling Foxx development mode the setup script is now re-run

* Foxx manifests of installed services are now saved to disk with indentation


v3.0.2 (2016-07-09)
-------------------

* fixed assertion failure in case multiple remove operations were used in the same query

* fixed upsert behavior in case upsert was used in a loop with the same document example

* fixed issue #1930

* don't expose local file paths in Foxx error messages.

* fixed issue #1929

* make arangodump dump the attribute `isSystem` when dumping the structure
  of a collection, additionally make arangorestore not fail when the attribute
  is missing

* fixed "Could not extract custom attribute" issue when using COLLECT with
  MIN/MAX functions in some contexts

* honor presence of persistent index for sorting

* make AQL query optimizer not skip "use-indexes-rule", even if enough
  plans have been created already

* make AQL optimizer not skip "use-indexes-rule", even if enough execution plans
  have been created already

* fix double precision value loss in VelocyPack JSON parser

* added missing SSL support for arangorestore

* improved cluster import performance

* fix Foxx thumbnails on DC/OS

* fix Foxx configuration not being saved

* fix Foxx app access from within the frontend on DC/OS

* add option --default-replication-factor to arangorestore and simplify
  the control over the number of shards when restoring

* fix a bug in the VPack -> V8 conversion if special attributes _key,
  _id, _rev, _from and _to had non-string values, which is allowed
  below the top level

* fix malloc_usable_size for darwin


v3.0.1 (2016-06-30)
-------------------

* fixed periodic jobs: there should be only one instance running - even if it
  runs longer than the period

* increase max. number of collections in AQL queries from 32 to 256

* fixed issue #1916: header "authorization" is required" when opening
  services page

* fixed issue #1915: Explain: member out of range

* fixed issue #1914: fix unterminated buffer

* don't remove lockfile if we are the same (now stale) pid
  fixes docker setups (our pid will always be 1)

* do not use revision id comparisons in compaction for determining whether a
  revision is obsolete, but marker memory addresses
  this ensures revision ids don't matter when compacting documents

* escape Unicode characters in JSON HTTP responses
  this converts UTF-8 characters in HTTP responses of arangod into `\uXXXX`
  escape sequences. This makes the HTTP responses fit into the 7 bit ASCII
  character range, which speeds up HTTP response parsing for some clients,
  namely node.js/v8

* add write before read collections when starting a user transaction
  this allows specifying the same collection in both read and write mode without
  unintended side effects

* fixed buffer overrun that occurred when building very large result sets

* index lookup optimizations for primary index and edge index

* fixed "collection is a nullptr" issue when starting a traversal from a transaction

* enable /_api/import on coordinator servers


v3.0.0 (2016-06-22)
-------------------

* minor GUI fixxes

* fix for replication and nonces


v3.0.0-rc3 (2016-06-19)
-----------------------

* renamed various Foxx errors to no longer refer to Foxx services as apps

* adjusted various error messages in Foxx to be more informative

* specifying "files" in a Foxx manifest to be mounted at the service root
  no longer results in 404s when trying to access non-file routes

* undeclared path parameters in Foxx no longer break the service

* trusted reverse proxy support is now handled more consistently

* ArangoDB request compatibility and user are now exposed in Foxx

* all bundled NPM modules have been upgraded to their latest versions


v3.0.0-rc2 (2016-06-12)
-----------------------

* added option `--server.max-packet-size` for client tools

* renamed option `--server.ssl-protocol` to `--ssl.protocol` in client tools
  (was already done for arangod, but overlooked for client tools)

* fix handling of `--ssl.protocol` value 5 (TLS v1.2) in client tools, which
  claimed to support it but didn't

* config file can use '@include' to include a different config file as base


v3.0.0-rc1 (2016-06-10)
-----------------------

* the user management has changed: it now has users that are independent of
  databases. A user can have one or more database assigned to the user.

* forward ported V8 Comparator bugfix for inline heuristics from
  https://github.com/v8/v8/commit/5ff7901e24c2c6029114567de5a08ed0f1494c81

* changed to-string conversion for AQL objects and arrays, used by the AQL
  function `TO_STRING()` and implicit to-string casts in AQL

  - arrays are now converted into their JSON-stringify equivalents, e.g.

    - `[ ]` is now converted to `[]`
    - `[ 1, 2, 3 ]` is now converted to `[1,2,3]`
    - `[ "test", 1, 2 ] is now converted to `["test",1,2]`

    Previous versions of ArangoDB converted arrays with no members into the
    empty string, and non-empty arrays into a comma-separated list of member
    values, without the surrounding angular brackets. Additionally, string
    array members were not enclosed in quotes in the result string:

    - `[ ]` was converted to ``
    - `[ 1, 2, 3 ]` was converted to `1,2,3`
    - `[ "test", 1, 2 ] was converted to `test,1,2`

  - objects are now converted to their JSON-stringify equivalents, e.g.

    - `{ }` is converted to `{}`
    - `{ a: 1, b: 2 }` is converted to `{"a":1,"b":2}`
    - `{ "test" : "foobar" }` is converted to `{"test":"foobar"}`

    Previous versions of ArangoDB always converted objects into the string
    `[object Object]`

  This change affects also the AQL functions `CONCAT()` and `CONCAT_SEPARATOR()`
  which treated array values differently in previous versions. Previous versions
  of ArangoDB automatically flattened array values on the first level of the array,
  e.g. `CONCAT([1, 2, 3, [ 4, 5, 6 ]])` produced `1,2,3,4,5,6`. Now this will produce
  `[1,2,3,[4,5,6]]`. To flatten array members on the top level, you can now use
  the more explicit `CONCAT(FLATTEN([1, 2, 3, [4, 5, 6]], 1))`.

* added C++ implementations for AQL functions `SLICE()`, `CONTAINS()` and
  `RANDOM_TOKEN()`

* as a consequence of the upgrade to V8 version 5, the implementation of the
  JavaScript `Buffer` object had to be changed. JavaScript `Buffer` objects in
  ArangoDB now always store their data on the heap. There is no shared pool
  for small Buffer values, and no pointing into existing Buffer data when
  extracting slices. This change may increase the cost of creating Buffers with
  short contents or when peeking into existing Buffers, but was required for
  safer memory management and to prevent leaks.

* the `db` object's function `_listDatabases()` was renamed to just `_databases()`
  in order to make it more consistent with the existing `_collections()` function.
  Additionally the `db` object's `_listEndpoints()` function was renamed to just
  `_endpoints()`.

* changed default value of `--server.authentication` from `false` to `true` in
  configuration files etc/relative/arangod.conf and etc/arangodb/arangod.conf.in.
  This means the server will be started with authentication enabled by default,
  requiring all client connections to provide authentication data when connecting
  to ArangoDB. Authentication can still be turned off via setting the value of
  `--server.authentication` to `false` in ArangoDB's configuration files or by
  specifying the option on the command-line.

* Changed result format for querying all collections via the API GET `/_api/collection`.

  Previous versions of ArangoDB returned an object with an attribute named `collections`
  and an attribute named `names`. Both contained all available collections, but
  `collections` contained the collections as an array, and `names` contained the
  collections again, contained in an object in which the attribute names were the
  collection names, e.g.

  ```
  {
    "collections": [
      {"id":"5874437","name":"test","isSystem":false,"status":3,"type":2},
      {"id":"17343237","name":"something","isSystem":false,"status":3,"type":2},
      ...
    ],
    "names": {
      "test": {"id":"5874437","name":"test","isSystem":false,"status":3,"type":2},
      "something": {"id":"17343237","name":"something","isSystem":false,"status":3,"type":2},
      ...
    }
  }
  ```
  This result structure was redundant, and therefore has been simplified to just

  ```
  {
    "result": [
      {"id":"5874437","name":"test","isSystem":false,"status":3,"type":2},
      {"id":"17343237","name":"something","isSystem":false,"status":3,"type":2},
      ...
    ]
  }
  ```

  in ArangoDB 3.0.

* added AQL functions `TYPENAME()` and `HASH()`

* renamed arangob tool to arangobench

* added AQL string comparison operator `LIKE`

  The operator can be used to compare strings like this:

      value LIKE search

  The operator is currently implemented by calling the already existing AQL
  function `LIKE`.

  This change also makes `LIKE` an AQL keyword. Using `LIKE` in either case as
  an attribute or collection name in AQL thus requires quoting.

* make AQL optimizer rule "remove-unnecessary-calculations" fire in more cases

  The rule will now remove calculations that are used exactly once in other
  expressions (e.g. `LET a = doc RETURN a.value`) and calculations,
  or calculations that are just references (e.g. `LET a = b`).

* renamed AQL optimizer rule "merge-traversal-filter" to "optimize-traversals"
  Additionally, the optimizer rule will remove unused edge and path result variables
  from the traversal in case they are specified in the `FOR` section of the traversal,
  but not referenced later in the query. This saves constructing edges and paths
  results.

* added AQL optimizer rule "inline-subqueries"

  This rule can pull out certain subqueries that are used as an operand to a `FOR`
  loop one level higher, eliminating the subquery completely. For example, the query

      FOR i IN (FOR j IN [1,2,3] RETURN j) RETURN i

  will be transformed by the rule to:

      FOR i IN [1,2,3] RETURN i

  The query

      FOR name IN (FOR doc IN _users FILTER doc.status == 1 RETURN doc.name) LIMIT 2 RETURN name

  will be transformed into

      FOR tmp IN _users FILTER tmp.status == 1 LIMIT 2 RETURN tmp.name

  The rule will only fire when the subquery is used as an operand to a `FOR` loop, and
  if the subquery does not contain a `COLLECT` with an `INTO` variable.

* added new endpoint "srv://" for DNS service records

* The result order of the AQL functions VALUES and ATTRIBUTES has never been
  guaranteed and it only had the "correct" ordering by accident when iterating
  over objects that were not loaded from the database. This accidental behavior
  is now changed by introduction of VelocyPack. No ordering is guaranteed unless
  you specify the sort parameter.

* removed configure option `--enable-logger`

* added AQL array comparison operators

  All AQL comparison operators now also exist in an array variant. In the
  array variant, the operator is preceded with one of the keywords *ALL*, *ANY*
  or *NONE*. Using one of these keywords changes the operator behavior to
  execute the comparison operation for all, any, or none of its left hand
  argument values. It is therefore expected that the left hand argument
  of an array operator is an array.

  Examples:

      [ 1, 2, 3 ] ALL IN [ 2, 3, 4 ]   // false
      [ 1, 2, 3 ] ALL IN [ 1, 2, 3 ]   // true
      [ 1, 2, 3 ] NONE IN [ 3 ]        // false
      [ 1, 2, 3 ] NONE IN [ 23, 42 ]   // true
      [ 1, 2, 3 ] ANY IN [ 4, 5, 6 ]   // false
      [ 1, 2, 3 ] ANY IN [ 1, 42 ]     // true
      [ 1, 2, 3 ] ANY == 2             // true
      [ 1, 2, 3 ] ANY == 4             // false
      [ 1, 2, 3 ] ANY > 0              // true
      [ 1, 2, 3 ] ANY <= 1             // true
      [ 1, 2, 3 ] NONE < 99            // false
      [ 1, 2, 3 ] NONE > 10            // true
      [ 1, 2, 3 ] ALL > 2              // false
      [ 1, 2, 3 ] ALL > 0              // true
      [ 1, 2, 3 ] ALL >= 3             // false
      ["foo", "bar"] ALL != "moo"      // true
      ["foo", "bar"] NONE == "bar"     // false
      ["foo", "bar"] ANY == "foo"      // true

* improved AQL optimizer to remove unnecessary sort operations in more cases

* allow enclosing AQL identifiers in forward ticks in addition to using
  backward ticks

  This allows for convenient writing of AQL queries in JavaScript template strings
  (which are delimited with backticks themselves), e.g.

      var q = `FOR doc IN ´collection´ RETURN doc.´name´`;

* allow to set `print.limitString` to configure the number of characters
  to output before truncating

* make logging configurable per log "topic"

  `--log.level <level>` sets the global log level to <level>, e.g. `info`,
  `debug`, `trace`.

  `--log.level topic=<level>` sets the log level for a specific topic.
  Currently, the following topics exist: `collector`, `compactor`, `mmap`,
  `performance`, `queries`, and `requests`. `performance` and `requests` are
  set to FATAL by default. `queries` is set to info. All others are
  set to the global level by default.

  The new log option `--log.output <definition>` allows directing the global
  or per-topic log output to different outputs. The output definition
  "<definition>" can be one of

    "-" for stdin
    "+" for stderr
    "syslog://<syslog-facility>"
    "syslog://<syslog-facility>/<application-name>"
    "file://<relative-path>"

  The option can be specified multiple times in order to configure the output
  for different log topics. To set up a per-topic output configuration, use
  `--log.output <topic>=<definition>`, e.g.

    queries=file://queries.txt

  logs all queries to the file "queries.txt".

* the option `--log.requests-file` is now deprecated. Instead use

    `--log.level requests=info`
    `--log.output requests=file://requests.txt`

* the option `--log.facility` is now deprecated. Instead use

    `--log.output requests=syslog://facility`

* the option `--log.performance` is now deprecated. Instead use

    `--log.level performance=trace`

* removed option `--log.source-filter`

* removed configure option `--enable-logger`

* change collection directory names to include a random id component at the end

  The new pattern is `collection-<id>-<random>`, where `<id>` is the collection
  id and `<random>` is a random number. Previous versions of ArangoDB used a
  pattern `collection-<id>` without the random number.

  ArangoDB 3.0 understands both the old and name directory name patterns.

* removed mostly unused internal spin-lock implementation

* removed support for pre-Windows 7-style locks. This removes compatibility for
  Windows versions older than Windows 7 (e.g. Windows Vista, Windows XP) and
  Windows 2008R2 (e.g. Windows 2008).

* changed names of sub-threads started by arangod

* added option `--default-number-of-shards` to arangorestore, allowing creating
  collections with a specifiable number of shards from a non-cluster dump

* removed support for CoffeeScript source files

* removed undocumented SleepAndRequeue

* added WorkMonitor to inspect server threads

* when downloading a Foxx service from the web interface the suggested filename
  is now based on the service's mount path instead of simply "app.zip"

* the `@arangodb/request` response object now stores the parsed JSON response
  body in a property `json` instead of `body` when the request was made using the
  `json` option. The `body` instead contains the response body as a string.

* the Foxx API has changed significantly, 2.8 services are still supported
  using a backwards-compatible "legacy mode"


v2.8.12 (XXXX-XX-XX)
--------------------

* issue #2091: decrease connect timeout to 5 seconds on startup

* fixed issue #2072

* slightly better error diagnostics for some replication errors

* fixed issue #1977

* fixed issue in `INTERSECTION` AQL function with duplicate elements
  in the source arrays

* fixed issue #1962

* fixed issue #1959

* export aqlQuery template handler as require('org/arangodb').aql for forwards-compatibility


v2.8.11 (2016-07-13)
--------------------

* fixed array index batch insertion issues for hash indexes that caused problems when 
  no elements remained for insertion

* fixed issue #1937


v2.8.10 (2016-07-01)
--------------------

* make sure next local _rev value used for a document is at least as high as the
  _rev value supplied by external sources such as replication

* make adding a collection in both read- and write-mode to a transaction behave as
  expected (write includes read). This prevents the `unregister collection used in
  transaction` error

* fixed sometimes invalid result for `byExample(...).count()` when an index plus
  post-filtering was used

* fixed "collection is a nullptr" issue when starting a traversal from a transaction

* honor the value of startup option `--database.wait-for-sync` (that is used to control
  whether new collections are created with `waitForSync` set to `true` by default) also
  when creating collections via the HTTP API (and thus the ArangoShell). When creating
  a collection via these mechanisms, the option was ignored so far, which was inconsistent.

* fixed issue #1826: arangosh --javascript.execute: internal error (geo index issue)

* fixed issue #1823: Arango crashed hard executing very simple query on windows


v2.8.9 (2016-05-13)
-------------------

* fixed escaping and quoting of extra parameters for executables in Mac OS X App

* added "waiting for" status variable to web interface collection figures view

* fixed undefined behavior in query cache invaldation

* fixed access to /_admin/statistics API in case statistics are disable via option
  `--server.disable-statistics`

* Foxx manager will no longer fail hard when Foxx store is unreachable unless installing
  a service from the Foxx store (e.g. when behind a firewall or GitHub is unreachable).


v2.8.8 (2016-04-19)
-------------------

* fixed issue #1805: Query: internal error (location: arangod/Aql/AqlValue.cpp:182).
  Please report this error to arangodb.com (while executing)

* allow specifying collection name prefixes for `_from` and `_to` in arangoimp:

  To avoid specifying complete document ids (consisting of collection names and document
  keys) for *_from* and *_to* values when importing edges with arangoimp, there are now
  the options *--from-collection-prefix* and *--to-collection-prefix*.

  If specified, these values will be automatically prepended to each value in *_from*
  (or *_to* resp.). This allows specifying only document keys inside *_from* and/or *_to*.

  *Example*

      > arangoimp --from-collection-prefix users --to-collection-prefix products ...

  Importing the following document will then create an edge between *users/1234* and
  *products/4321*:

  ```js
  { "_from" : "1234", "_to" : "4321", "desc" : "users/1234 is connected to products/4321" }
  ```

* requests made with the interactive system API documentation in the web interface
  (Swagger) will now respect the active database instead of always using `_system`


v2.8.7 (2016-04-07)
-------------------

* optimized primary=>secondary failover

* fix to-boolean conversion for documents in AQL

* expose the User-Agent HTTP header from the ArangoShell since Github seems to
  require it now, and we use the ArangoShell for fetching Foxx repositories from Github

* work with http servers that only send

* fixed potential race condition between compactor and collector threads

* fix removal of temporary directories on arangosh exit

* javadoc-style comments in Foxx services are no longer interpreted as
  Foxx comments outside of controller/script/exports files (#1748)

* removed remaining references to class syntax for Foxx Model and Repository
  from the documentation

* added a safe-guard for corrupted master-pointer


v2.8.6 (2016-03-23)
-------------------

* arangosh can now execute JavaScript script files that contain a shebang
  in the first line of the file. This allows executing script files directly.

  Provided there is a script file `/path/to/script.js` with the shebang
  `#!arangosh --javascript.execute`:

      > cat /path/to/script.js
      #!arangosh --javascript.execute
      print("hello from script.js");

  If the script file is made executable

      > chmod a+x /path/to/script.js

  it can be invoked on the shell directly and use arangosh for its execution:

      > /path/to/script.js
      hello from script.js

  This did not work in previous versions of ArangoDB, as the whole script contents
  (including the shebang) were treated as JavaScript code.
  Now shebangs in script files will now be ignored for all files passed to arangosh's
  `--javascript.execute` parameter.

  The alternative way of executing a JavaScript file with arangosh still works:

      > arangosh --javascript.execute /path/to/script.js
      hello from script.js

* added missing reset of traversal state for nested traversals.
  The state of nested traversals (a traversal in an AQL query that was
  located in a repeatedly executed subquery or inside another FOR loop)
  was not reset properly, so that multiple invocations of the same nested
  traversal with different start vertices led to the nested traversal
  always using the start vertex provided on the first invocation.

* fixed issue #1781: ArangoDB startup time increased tremendously

* fixed issue #1783: SIGHUP should rotate the log


v2.8.5 (2016-03-11)
-------------------

* Add OpenSSL handler for TLS V1.2 as sugested by kurtkincaid in #1771

* fixed issue #1765 (The webinterface should display the correct query time)
  and #1770 (Display ACTUAL query time in aardvark's AQL editor)

* Windows: the unhandled exception handler now calls the windows logging
  facilities directly without locks.
  This fixes lockups on crashes from the logging framework.

* improve nullptr handling in logger.

* added new endpoint "srv://" for DNS service records

* `org/arangodb/request` no longer sets the content-type header to the
  string "undefined" when no content-type header should be sent (issue #1776)


v2.8.4 (2016-03-01)
-------------------

* global modules are no longer incorrectly resolved outside the ArangoDB
  JavaScript directory or the Foxx service's root directory (issue #1577)

* improved error messages from Foxx and JavaScript (issues #1564, #1565, #1744)


v2.8.3 (2016-02-22)
-------------------

* fixed AQL filter condition collapsing for deeply-nested cases, potentially
  enabling usage of indexes in some dedicated cases

* added parentheses in AQL explain command output to correctly display precedence
  of logical and arithmetic operators

* Foxx Model event listeners defined on the model are now correctly invoked by
  the Repository methods (issue #1665)

* Deleting a Foxx service in the frontend should now always succeed even if the
  files no longer exist on the file system (issue #1358)

* Routing actions loaded from the database no longer throw exceptions when
  trying to load other modules using "require"

* The `org/arangodb/request` response object now sets a property `json` to the
  parsed JSON response body in addition to overwriting the `body` property when
  the request was made using the `json` option.

* Improved Windows stability

* Fixed a bug in the interactive API documentation that would escape slashes
  in document-handle fields. Document handles are now provided as separate
  fields for collection name and document key.


v2.8.2 (2016-02-09)
-------------------

* the continuous replication applier will now prevent the master's WAL logfiles
  from being removed if they are still needed by the applier on the slave. This
  should help slaves that suffered from masters garbage collection WAL logfiles
  which would have been needed by the slave later.

  The initial synchronization will block removal of still needed WAL logfiles
  on the master for 10 minutes initially, and will extend this period when further
  requests are made to the master. Initial synchronization hands over its handle
  for blocking logfile removal to the continuous replication when started via
  the *setupReplication* function. In this case, continuous replication will
  extend the logfile removal blocking period for the required WAL logfiles when
  the slave makes additional requests.

  All handles that block logfile removal will time out automatically after at
  most 5 minutes should a master not be contacted by the slave anymore (e.g. in
  case the slave's replication is turned off, the slaves loses the connection
  to the master or the slave goes down).

* added all-in-one function *setupReplication* to synchronize data from master
  to slave and start the continuous replication:

      require("@arangodb/replication").setupReplication(configuration);

  The command will return when the initial synchronization is finished and the
  continuous replication has been started, or in case the initial synchronization
  has failed.

  If the initial synchronization is successful, the command will store the given
  configuration on the slave. It also configures the continuous replication to start
  automatically if the slave is restarted, i.e. *autoStart* is set to *true*.

  If the command is run while the slave's replication applier is already running,
  it will first stop the running applier, drop its configuration and do a
  resynchronization of data with the master. It will then use the provided configration,
  overwriting any previously existing replication configuration on the slave.

  The following example demonstrates how to use the command for setting up replication
  for the *_system* database. Note that it should be run on the slave and not the
  master:

      db._useDatabase("_system");
      require("@arangodb/replication").setupReplication({
        endpoint: "tcp://master.domain.org:8529",
        username: "myuser",
        password: "mypasswd",
        verbose: false,
        includeSystem: false,
        incremental: true,
        autoResync: true
      });

* the *sync* and *syncCollection* functions now always start the data synchronization
  as an asynchronous server job. The call to *sync* or *syncCollection* will block
  until synchronization is either complete or has failed with an error. The functions
  will automatically poll the slave periodically for status updates.

  The main benefit is that the connection to the slave does not need to stay open
  permanently and is thus not affected by timeout issues. Additionally the caller does
  not need to query the synchronization status from the slave manually as this is
  now performed automatically by these functions.

* fixed undefined behavior when explaining some types of AQL traversals, fixed
  display of some types of traversals in AQL explain output


v2.8.1 (2016-01-29)
-------------------

* Improved AQL Pattern matching by allowing to specify a different traversal
  direction for one or many of the edge collections.

      FOR v, e, p IN OUTBOUND @start @@ec1, INBOUND @@ec2, @@ec3

  will traverse *ec1* and *ec3* in the OUTBOUND direction and for *ec2* it will use
  the INBOUND direction. These directions can be combined in arbitrary ways, the
  direction defined after *IN [steps]* will we used as default direction and can
  be overriden for specific collections.
  This feature is only available for collection lists, it is not possible to
  combine it with graph names.

* detect more types of transaction deadlocks early

* fixed display of relational operators in traversal explain output

* fixed undefined behavior in AQL function `PARSE_IDENTIFIER`

* added "engines" field to Foxx services generated in the admin interface

* added AQL function `IS_SAME_COLLECTION`:

  *IS_SAME_COLLECTION(collection, document)*: Return true if *document* has the same
  collection id as the collection specified in *collection*. *document* can either be
  a [document handle](../Glossary/README.md#document-handle) string, or a document with
  an *_id* attribute. The function does not validate whether the collection actually
  contains the specified document, but only compares the name of the specified collection
  with the collection name part of the specified document.
  If *document* is neither an object with an *id* attribute nor a *string* value,
  the function will return *null* and raise a warning.

      /* true */
      IS_SAME_COLLECTION('_users', '_users/my-user')
      IS_SAME_COLLECTION('_users', { _id: '_users/my-user' })

      /* false */
      IS_SAME_COLLECTION('_users', 'foobar/baz')
      IS_SAME_COLLECTION('_users', { _id: 'something/else' })


v2.8.0 (2016-01-25)
-------------------

* avoid recursive locking


v2.8.0-beta8 (2016-01-19)
-------------------------

* improved internal datafile statistics for compaction and compaction triggering
  conditions, preventing excessive growth of collection datafiles under some
  workloads. This should also fix issue #1596.

* renamed AQL optimizer rule `remove-collect-into` to `remove-collect-variables`

* fixed primary and edge index lookups prematurely aborting searches when the
  specified id search value contained a different collection than the collection
  the index was created for


v2.8.0-beta7 (2016-01-06)
-------------------------

* added vm.runInThisContext

* added AQL keyword `AGGREGATE` for use in AQL `COLLECT` statement

  Using `AGGREGATE` allows more efficient aggregation (incrementally while building
  the groups) than previous versions of AQL, which built group aggregates afterwards
  from the total of all group values.

  `AGGREGATE` can be used inside a `COLLECT` statement only. If used, it must follow
  the declaration of grouping keys:

      FOR doc IN collection
        COLLECT gender = doc.gender AGGREGATE minAge = MIN(doc.age), maxAge = MAX(doc.age)
        RETURN { gender, minAge, maxAge }

  or, if no grouping keys are used, it can follow the `COLLECT` keyword:

      FOR doc IN collection
        COLLECT AGGREGATE minAge = MIN(doc.age), maxAge = MAX(doc.age)
        RETURN {
  minAge, maxAge
}

  Only specific expressions are allowed on the right-hand side of each `AGGREGATE`
  assignment:

  - on the top level the expression must be a call to one of the supported aggregation
    functions `LENGTH`, `MIN`, `MAX`, `SUM`, `AVERAGE`, `STDDEV_POPULATION`, `STDDEV_SAMPLE`,
    `VARIANCE_POPULATION`, or `VARIANCE_SAMPLE`

  - the expression must not refer to variables introduced in the `COLLECT` itself

* Foxx: mocha test paths with wildcard characters (asterisks) now work on Windows

* reserved AQL keyword `NONE` for future use

* web interface: fixed a graph display bug concerning dashboard view

* web interface: fixed several bugs during the dashboard initialize process

* web interface: included several bugfixes: #1597, #1611, #1623

* AQL query optimizer now converts `LENGTH(collection-name)` to an optimized
  expression that returns the number of documents in a collection

* adjusted the behavior of the expansion (`[*]`) operator in AQL for non-array values

  In ArangoDB 2.8, calling the expansion operator on a non-array value will always
  return an empty array. Previous versions of ArangoDB expanded non-array values by
  calling the `TO_ARRAY()` function for the value, which for example returned an
  array with a single value for boolean, numeric and string input values, and an array
  with the object's values for an object input value. This behavior was inconsistent
  with how the expansion operator works for the array indexes in 2.8, so the behavior
  is now unified:

  - if the left-hand side operand of `[*]` is an array, the array will be returned as
    is when calling `[*]` on it
  - if the left-hand side operand of `[*]` is not an array, an empty array will be
    returned by `[*]`

  AQL queries that rely on the old behavior can be changed by either calling `TO_ARRAY`
  explicitly or by using the `[*]` at the correct position.

  The following example query will change its result in 2.8 compared to 2.7:

      LET values = "foo" RETURN values[*]

  In 2.7 the query has returned the array `[ "foo" ]`, but in 2.8 it will return an
  empty array `[ ]`. To make it return the array `[ "foo" ]` again, an explicit
  `TO_ARRAY` function call is needed in 2.8 (which in this case allows the removal
  of the `[*]` operator altogether). This also works in 2.7:

      LET values = "foo" RETURN TO_ARRAY(values)

  Another example:

      LET values = [ { name: "foo" }, { name: "bar" } ]
      RETURN values[*].name[*]

  The above returned `[ [ "foo" ], [ "bar" ] ] in 2.7. In 2.8 it will return
  `[ [ ], [ ] ]`, because the value of `name` is not an array. To change the results
  to the 2.7 style, the query can be changed to

      LET values = [ { name: "foo" }, { name: "bar" } ]
      RETURN values[* RETURN TO_ARRAY(CURRENT.name)]

  The above also works in 2.7.
  The following types of queries won't change:

      LET values = [ 1, 2, 3 ] RETURN values[*]
      LET values = [ { name: "foo" }, { name: "bar" } ] RETURN values[*].name
      LET values = [ { names: [ "foo", "bar" ] }, { names: [ "baz" ] } ] RETURN values[*].names[*]
      LET values = [ { names: [ "foo", "bar" ] }, { names: [ "baz" ] } ] RETURN values[*].names[**]

* slightly adjusted V8 garbage collection strategy so that collection eventually
  happens in all contexts that hold V8 external references to documents and
  collections.

  also adjusted default value of `--javascript.gc-frequency` from 10 seconds to
  15 seconds, as less internal operations are carried out in JavaScript.

* fixes for AQL optimizer and traversal

* added `--create-collection-type` option to arangoimp
 
  This allows specifying the type of the collection to be created when 
  `--create-collection` is set to `true`. 

* Foxx export cache should no longer break if a broken app is loaded in the
  web admin interface.


v2.8.0-beta2 (2015-12-16)
-------------------------

* added AQL query optimizer rule "sort-in-values"

  This rule pre-sorts the right-hand side operand of the `IN` and `NOT IN`
  operators so the operation can use a binary search with logarithmic complexity
  instead of a linear search. The rule is applied when the right-hand side
  operand of an `IN` or `NOT IN` operator in a filter condition is a variable that
  is defined in a different loop/scope than the operator itself. Additionally,
  the filter condition must consist of solely the `IN` or `NOT IN` operation
  in order to avoid any side-effects.

* changed collection status terminology in web interface for collections for
  which an unload request has been issued from `in the process of being unloaded`
  to `will be unloaded`.

* unloading a collection via the web interface will now trigger garbage collection
  in all v8 contexts and force a WAL flush. This increases the chances of perfoming
  the unload faster.

* added the following attributes to the result of `collection.figures()` and the
  corresponding HTTP API at `PUT /_api/collection/<name>/figures`:

  - `documentReferences`: The number of references to documents in datafiles
    that JavaScript code currently holds. This information can be used for
    debugging compaction and unload issues.
  - `waitingFor`: An optional string value that contains information about
    which object type is at the head of the collection's cleanup queue. This
    information can be used for debugging compaction and unload issues.
  - `compactionStatus.time`: The point in time the compaction for the collection
    was last executed. This information can be used for debugging compaction
    issues.
  - `compactionStatus.message`: The action that was performed when the compaction
    was last run for the collection. This information can be used for debugging
    compaction issues.

  Note: `waitingFor` and `compactionStatus` may be empty when called on a coordinator
  in a cluster.

* the compaction will now provide queryable status info that can be used to track
  its progress. The compaction status is displayed in the web interface, too.

* better error reporting for arangodump and arangorestore

* arangodump will now fail by default when trying to dump edges that
  refer to already dropped collections. This can be circumvented by
  specifying the option `--force true` when invoking arangodump

* fixed cluster upgrade procedure

* the AQL functions `NEAR` and `WITHIN` now have stricter validations
  for their input parameters `limit`, `radius` and `distance`. They may now throw
  exceptions when invalid parameters are passed that may have not led
  to exceptions in previous versions.

* deprecation warnings now log stack traces

* Foxx: improved backwards compatibility with 2.5 and 2.6

  - reverted Model and Repository back to non-ES6 "classes" because of
    compatibility issues when using the extend method with a constructor

  - removed deprecation warnings for extend and controller.del

  - restored deprecated method Model.toJSONSchema

  - restored deprecated `type`, `jwt` and `sessionStorageApp` options
    in Controller#activateSessions

* Fixed a deadlock problem in the cluster


v2.8.0-beta1 (2015-12-06)
-------------------------

* added AQL function `IS_DATESTRING(value)`

  Returns true if *value* is a string that can be used in a date function.
  This includes partial dates such as *2015* or *2015-10* and strings containing
  invalid dates such as *2015-02-31*. The function will return false for all
  non-string values, even if some of them may be usable in date functions.


v2.8.0-alpha1 (2015-12-03)
--------------------------

* added AQL keywords `GRAPH`, `OUTBOUND`, `INBOUND` and `ANY` for use in graph
  traversals, reserved AQL keyword `ALL` for future use

  Usage of these keywords as collection names, variable names or attribute names
  in AQL queries will not be possible without quoting. For example, the following
  AQL query will still work as it uses a quoted collection name and a quoted
  attribute name:

      FOR doc IN `OUTBOUND`
        RETURN doc.`any`

* issue #1593: added AQL `POW` function for exponentation

* added cluster execution site info in explain output for AQL queries

* replication improvements:

  - added `autoResync` configuration parameter for continuous replication.

    When set to `true`, a replication slave will automatically trigger a full data
    re-synchronization with the master when the master cannot provide the log data
    the slave had asked for. Note that `autoResync` will only work when the option
    `requireFromPresent` is also set to `true` for the continuous replication, or
    when the continuous syncer is started and detects that no start tick is present.

    Automatic re-synchronization may transfer a lot of data from the master to the
    slave and may be expensive. It is therefore turned off by default.
    When turned off, the slave will never perform an automatic re-synchronization
    with the master.

  - added `idleMinWaitTime` and `idleMaxWaitTime` configuration parameters for
    continuous replication.

    These parameters can be used to control the minimum and maximum wait time the
    slave will (intentionally) idle and not poll for master log changes in case the
    master had sent the full logs already.
    The `idleMaxWaitTime` value will only be used when `adapativePolling` is set
    to `true`. When `adaptivePolling` is disable, only `idleMinWaitTime` will be
    used as a constant time span in which the slave will not poll the master for
    further changes. The default values are 0.5 seconds for `idleMinWaitTime` and
    2.5 seconds for `idleMaxWaitTime`, which correspond to the hard-coded values
    used in previous versions of ArangoDB.

  - added `initialSyncMaxWaitTime` configuration parameter for initial and continuous
    replication

    This option controls the maximum wait time (in seconds) that the initial
    synchronization will wait for a response from the master when fetching initial
    collection data. If no response is received within this time period, the initial
    synchronization will give up and fail. This option is also relevant for
    continuous replication in case *autoResync* is set to *true*, as then the
    continuous replication may trigger a full data re-synchronization in case
    the master cannot the log data the slave had asked for.

  - HTTP requests sent from the slave to the master during initial synchronization
    will now be retried if they fail with connection problems.

  - the initial synchronization now logs its progress so it can be queried using
    the regular replication status check APIs.

  - added `async` attribute for `sync` and `syncCollection` operations called from
    the ArangoShell. Setthing this attribute to `true` will make the synchronization
    job on the server go into the background, so that the shell does not block. The
    status of the started asynchronous synchronization job can be queried from the
    ArangoShell like this:

        /* starts initial synchronization */
        var replication = require("@arangodb/replication");
        var id = replication.sync({
          endpoint: "tcp://master.domain.org:8529",
          username: "myuser",
          password: "mypasswd",
          async: true
       });

       /* now query the id of the returned async job and print the status */
       print(replication.getSyncResult(id));

    The result of `getSyncResult()` will be `false` while the server-side job
    has not completed, and different to `false` if it has completed. When it has
    completed, all job result details will be returned by the call to `getSyncResult()`.


* fixed non-deterministic query results in some cluster queries

* fixed issue #1589

* return HTTP status code 410 (gone) instead of HTTP 408 (request timeout) for
  server-side operations that are canceled / killed. Sending 410 instead of 408
  prevents clients from re-starting the same (canceled) operation. Google Chrome
  for example sends the HTTP request again in case it is responded with an HTTP
  408, and this is exactly the opposite of the desired behavior when an operation
  is canceled / killed by the user.

* web interface: queries in AQL editor now cancelable

* web interface: dashboard - added replication information

* web interface: AQL editor now supports bind parameters

* added startup option `--server.hide-product-header` to make the server not send
  the HTTP response header `"Server: ArangoDB"` in its HTTP responses. By default,
  the option is turned off so the header is still sent as usual.

* added new AQL function `UNSET_RECURSIVE` to recursively unset attritutes from
  objects/documents

* switched command-line editor in ArangoShell and arangod to linenoise-ng

* added automatic deadlock detection for transactions

  In case a deadlock is detected, a multi-collection operation may be rolled back
  automatically and fail with error 29 (`deadlock detected`). Client code for
  operations containing more than one collection should be aware of this potential
  error and handle it accordingly, either by giving up or retrying the transaction.

* Added C++ implementations for the AQL arithmetic operations and the following
  AQL functions:
  - ABS
  - APPEND
  - COLLECTIONS
  - CURRENT_DATABASE
  - DOCUMENT
  - EDGES
  - FIRST
  - FIRST_DOCUMENT
  - FIRST_LIST
  - FLATTEN
  - FLOOR
  - FULLTEXT
  - LAST
  - MEDIAN
  - MERGE_RECURSIVE
  - MINUS
  - NEAR
  - NOT_NULL
  - NTH
  - PARSE_IDENTIFIER
  - PERCENTILE
  - POP
  - POSITION
  - PUSH
  - RAND
  - RANGE
  - REMOVE_NTH
  - REMOVE_VALUE
  - REMOVE_VALUES
  - ROUND
  - SHIFT
  - SQRT
  - STDDEV_POPULATION
  - STDDEV_SAMPLE
  - UNSHIFT
  - VARIANCE_POPULATION
  - VARIANCE_SAMPLE
  - WITHIN
  - ZIP

* improved performance of skipping over many documents in an AQL query when no
  indexes and no filters are used, e.g.

      FOR doc IN collection
        LIMIT 1000000, 10
        RETURN doc

* Added array indexes

  Hash indexes and skiplist indexes can now optionally be defined for array values
  so they index individual array members.

  To define an index for array values, the attribute name is extended with the
  expansion operator `[*]` in the index definition:

      arangosh> db.colName.ensureHashIndex("tags[*]");

  When given the following document

      { tags: [ "AQL", "ArangoDB", "Index" ] }

  the index will now contain the individual values `"AQL"`, `"ArangoDB"` and `"Index"`.

  Now the index can be used for finding all documents having `"ArangoDB"` somewhere in their
  tags array using the following AQL query:

      FOR doc IN colName
        FILTER "ArangoDB" IN doc.tags[*]
        RETURN doc

* rewrote AQL query optimizer rule `use-index-range` and renamed it to `use-indexes`.
  The name change affects rule names in the optimizer's output.

* rewrote AQL execution node `IndexRangeNode` and renamed it to `IndexNode`. The name
  change affects node names in the optimizer's explain output.

* added convenience function `db._explain(query)` for human-readable explanation
  of AQL queries

* module resolution as used by `require` now behaves more like in node.js

* the `org/arangodb/request` module now returns response bodies for error responses
  by default. The old behavior of not returning bodies for error responses can be
  re-enabled by explicitly setting the option `returnBodyOnError` to `false` (#1437)


v2.7.6 (2016-01-30)
-------------------

* detect more types of transaction deadlocks early


v2.7.5 (2016-01-22)
-------------------

* backported added automatic deadlock detection for transactions

  In case a deadlock is detected, a multi-collection operation may be rolled back
  automatically and fail with error 29 (`deadlock detected`). Client code for
  operations containing more than one collection should be aware of this potential
  error and handle it accordingly, either by giving up or retrying the transaction.

* improved internal datafile statistics for compaction and compaction triggering
  conditions, preventing excessive growth of collection datafiles under some
  workloads. This should also fix issue #1596.

* Foxx export cache should no longer break if a broken app is loaded in the
  web admin interface.

* Foxx: removed some incorrect deprecation warnings.

* Foxx: mocha test paths with wildcard characters (asterisks) now work on Windows


v2.7.4 (2015-12-21)
-------------------

* slightly adjusted V8 garbage collection strategy so that collection eventually
  happens in all contexts that hold V8 external references to documents and
  collections.

* added the following attributes to the result of `collection.figures()` and the
  corresponding HTTP API at `PUT /_api/collection/<name>/figures`:

  - `documentReferences`: The number of references to documents in datafiles
    that JavaScript code currently holds. This information can be used for
    debugging compaction and unload issues.
  - `waitingFor`: An optional string value that contains information about
    which object type is at the head of the collection's cleanup queue. This
    information can be used for debugging compaction and unload issues.
  - `compactionStatus.time`: The point in time the compaction for the collection
    was last executed. This information can be used for debugging compaction
    issues.
  - `compactionStatus.message`: The action that was performed when the compaction
    was last run for the collection. This information can be used for debugging
    compaction issues.

  Note: `waitingFor` and `compactionStatus` may be empty when called on a coordinator
  in a cluster.

* the compaction will now provide queryable status info that can be used to track
  its progress. The compaction status is displayed in the web interface, too.


v2.7.3 (2015-12-17)
-------------------

* fixed some replication value conversion issues when replication applier properties
  were set via ArangoShell

* fixed disappearing of documents for collections transferred via `sync` or
  `syncCollection` if the collection was dropped right before synchronization
  and drop and (re-)create collection markers were located in the same WAL file


* fixed an issue where overwriting the system sessions collection would break
  the web interface when authentication is enabled

v2.7.2 (2015-12-01)
-------------------

* replication improvements:

  - added `autoResync` configuration parameter for continuous replication.

    When set to `true`, a replication slave will automatically trigger a full data
    re-synchronization with the master when the master cannot provide the log data
    the slave had asked for. Note that `autoResync` will only work when the option
    `requireFromPresent` is also set to `true` for the continuous replication, or
    when the continuous syncer is started and detects that no start tick is present.

    Automatic re-synchronization may transfer a lot of data from the master to the
    slave and may be expensive. It is therefore turned off by default.
    When turned off, the slave will never perform an automatic re-synchronization
    with the master.

  - added `idleMinWaitTime` and `idleMaxWaitTime` configuration parameters for
    continuous replication.

    These parameters can be used to control the minimum and maximum wait time the
    slave will (intentionally) idle and not poll for master log changes in case the
    master had sent the full logs already.
    The `idleMaxWaitTime` value will only be used when `adapativePolling` is set
    to `true`. When `adaptivePolling` is disable, only `idleMinWaitTime` will be
    used as a constant time span in which the slave will not poll the master for
    further changes. The default values are 0.5 seconds for `idleMinWaitTime` and
    2.5 seconds for `idleMaxWaitTime`, which correspond to the hard-coded values
    used in previous versions of ArangoDB.

  - added `initialSyncMaxWaitTime` configuration parameter for initial and continuous
    replication

    This option controls the maximum wait time (in seconds) that the initial
    synchronization will wait for a response from the master when fetching initial
    collection data. If no response is received within this time period, the initial
    synchronization will give up and fail. This option is also relevant for
    continuous replication in case *autoResync* is set to *true*, as then the
    continuous replication may trigger a full data re-synchronization in case
    the master cannot the log data the slave had asked for.

  - HTTP requests sent from the slave to the master during initial synchronization
    will now be retried if they fail with connection problems.

  - the initial synchronization now logs its progress so it can be queried using
    the regular replication status check APIs.

* fixed non-deterministic query results in some cluster queries

* added missing lock instruction for primary index in compactor size calculation

* fixed issue #1589

* fixed issue #1583

* fixed undefined behavior when accessing the top level of a document with the `[*]`
  operator

* fixed potentially invalid pointer access in shaper when the currently accessed
  document got re-located by the WAL collector at the very same time

* Foxx: optional configuration options no longer log validation errors when assigned
  empty values (#1495)

* Foxx: constructors provided to Repository and Model sub-classes via extend are
  now correctly called (#1592)


v2.7.1 (2015-11-07)
-------------------

* switch to linenoise next generation

* exclude `_apps` collection from replication

  The slave has its own `_apps` collection which it populates on server start.
  When replicating data from the master to the slave, the data from the master may
  clash with the slave's own data in the `_apps` collection. Excluding the `_apps`
  collection from replication avoids this.

* disable replication appliers when starting in modes `--upgrade`, `--no-server`
  and `--check-upgrade`

* more detailed output in arango-dfdb

* fixed "no start tick" issue in replication applier

  This error could occur after restarting a slave server after a shutdown
  when no data was ever transferred from the master to the slave via the
  continuous replication

* fixed problem during SSL client connection abort that led to scheduler thread
  staying at 100% CPU saturation

* fixed potential segfault in AQL `NEIGHBORS` function implementation when C++ function
  variant was used and collection names were passed as strings

* removed duplicate target for some frontend JavaScript files from the Makefile

* make AQL function `MERGE()` work on a single array parameter, too.
  This allows combining the attributes of multiple objects from an array into
  a single object, e.g.

      RETURN MERGE([
        { foo: 'bar' },
        { quux: 'quetzalcoatl', ruled: true },
        { bar: 'baz', foo: 'done' }
      ])

  will now return:

      {
        "foo": "done",
        "quux": "quetzalcoatl",
        "ruled": true,
        "bar": "baz"
      }

* fixed potential deadlock in collection status changing on Windows

* fixed hard-coded `incremental` parameter in shell implementation of
  `syncCollection` function in replication module

* fix for GCC5: added check for '-stdlib' option


v2.7.0 (2015-10-09)
-------------------

* fixed request statistics aggregation
  When arangod was started in supervisor mode, the request statistics always showed
  0 requests, as the statistics aggregation thread did not run then.

* read server configuration files before dropping privileges. this ensures that
  the SSL keyfile specified in the configuration can be read with the server's start
  privileges (i.e. root when using a standard ArangoDB package).

* fixed replication with a 2.6 replication configuration and issues with a 2.6 master

* raised default value of `--server.descriptors-minimum` to 1024

* allow Foxx apps to be installed underneath URL path `/_open/`, so they can be
  (intentionally) accessed without authentication.

* added *allowImplicit* sub-attribute in collections declaration of transactions.
  The *allowImplicit* attributes allows making transactions fail should they
  read-access a collection that was not explicitly declared in the *collections*
  array of the transaction.

* added "special" password ARANGODB_DEFAULT_ROOT_PASSWORD. If you pass
  ARANGODB_DEFAULT_ROOT_PASSWORD as password, it will read the password
  from the environment variable ARANGODB_DEFAULT_ROOT_PASSWORD


v2.7.0-rc2 (2015-09-22)
-----------------------

* fix over-eager datafile compaction

  This should reduce the need to compact directly after loading a collection when a
  collection datafile contained many insertions and updates for the same documents. It
  should also prevent from re-compacting already merged datafiles in case not many
  changes were made. Compaction will also make fewer index lookups than before.

* added `syncCollection()` function in module `org/arangodb/replication`

  This allows synchronizing the data of a single collection from a master to a slave
  server. Synchronization can either restore the whole collection by transferring all
  documents from the master to the slave, or incrementally by only transferring documents
  that differ. This is done by partitioning the collection's entire key space into smaller
  chunks and comparing the data chunk-wise between master and slave. Only chunks that are
  different will be re-transferred.

  The `syncCollection()` function can be used as follows:

      require("org/arangodb/replication").syncCollection(collectionName, options);

  e.g.

      require("org/arangodb/replication").syncCollection("myCollection", {
        endpoint: "tcp://127.0.0.1:8529",  /* master */
        username: "root",                  /* username for master */
        password: "secret",                /* password for master */
        incremental: true                  /* use incremental mode */
      });


* additionally allow the following characters in document keys:

  `(` `)` `+` `,` `=` `;` `$` `!` `*` `'` `%`


v2.7.0-rc1 (2015-09-17)
-----------------------

* removed undocumented server-side-only collection functions:
  * collection.OFFSET()
  * collection.NTH()
  * collection.NTH2()
  * collection.NTH3()

* upgraded Swagger to version 2.0 for the Documentation

  This gives the user better prepared test request structures.
  More conversions will follow so finally client libraries can be auto-generated.

* added extra AQL functions for date and time calculation and manipulation.
  These functions were contributed by GitHub users @CoDEmanX and @friday.
  A big thanks for their work!

  The following extra date functions are available from 2.7 on:

  * `DATE_DAYOFYEAR(date)`: Returns the day of year number of *date*.
    The return values range from 1 to 365, or 366 in a leap year respectively.

  * `DATE_ISOWEEK(date)`: Returns the ISO week date of *date*.
    The return values range from 1 to 53. Monday is considered the first day of the week.
    There are no fractional weeks, thus the last days in December may belong to the first
    week of the next year, and the first days in January may be part of the previous year's
    last week.

  * `DATE_LEAPYEAR(date)`: Returns whether the year of *date* is a leap year.

  * `DATE_QUARTER(date)`: Returns the quarter of the given date (1-based):
    * 1: January, February, March
    * 2: April, May, June
    * 3: July, August, September
    * 4: October, November, December

  - *DATE_DAYS_IN_MONTH(date)*: Returns the number of days in *date*'s month (28..31).

  * `DATE_ADD(date, amount, unit)`: Adds *amount* given in *unit* to *date* and
    returns the calculated date.

    *unit* can be either of the following to specify the time unit to add or
    subtract (case-insensitive):
    - y, year, years
    - m, month, months
    - w, week, weeks
    - d, day, days
    - h, hour, hours
    - i, minute, minutes
    - s, second, seconds
    - f, millisecond, milliseconds

    *amount* is the number of *unit*s to add (positive value) or subtract
    (negative value).

  * `DATE_SUBTRACT(date, amount, unit)`: Subtracts *amount* given in *unit* from
    *date* and returns the calculated date.

    It works the same as `DATE_ADD()`, except that it subtracts. It is equivalent
    to calling `DATE_ADD()` with a negative amount, except that `DATE_SUBTRACT()`
    can also subtract ISO durations. Note that negative ISO durations are not
    supported (i.e. starting with `-P`, like `-P1Y`).

  * `DATE_DIFF(date1, date2, unit, asFloat)`: Calculate the difference
    between two dates in given time *unit*, optionally with decimal places.
    Returns a negative value if *date1* is greater than *date2*.

  * `DATE_COMPARE(date1, date2, unitRangeStart, unitRangeEnd)`: Compare two
    partial dates and return true if they match, false otherwise. The parts to
    compare are defined by a range of time units.

    The full range is: years, months, days, hours, minutes, seconds, milliseconds.
    Pass the unit to start from as *unitRangeStart*, and the unit to end with as
    *unitRangeEnd*. All units in between will be compared. Leave out *unitRangeEnd*
    to only compare *unitRangeStart*.

  * `DATE_FORMAT(date, format)`: Format a date according to the given format string.
    It supports the following placeholders (case-insensitive):
    - %t: timestamp, in milliseconds since midnight 1970-01-01
    - %z: ISO date (0000-00-00T00:00:00.000Z)
    - %w: day of week (0..6)
    - %y: year (0..9999)
    - %yy: year (00..99), abbreviated (last two digits)
    - %yyyy: year (0000..9999), padded to length of 4
    - %yyyyyy: year (-009999 .. +009999), with sign prefix and padded to length of 6
    - %m: month (1..12)
    - %mm: month (01..12), padded to length of 2
    - %d: day (1..31)
    - %dd: day (01..31), padded to length of 2
    - %h: hour (0..23)
    - %hh: hour (00..23), padded to length of 2
    - %i: minute (0..59)
    - %ii: minute (00..59), padded to length of 2
    - %s: second (0..59)
    - %ss: second (00..59), padded to length of 2
    - %f: millisecond (0..999)
    - %fff: millisecond (000..999), padded to length of 3
    - %x: day of year (1..366)
    - %xxx: day of year (001..366), padded to length of 3
    - %k: ISO week date (1..53)
    - %kk: ISO week date (01..53), padded to length of 2
    - %l: leap year (0 or 1)
    - %q: quarter (1..4)
    - %a: days in month (28..31)
    - %mmm: abbreviated English name of month (Jan..Dec)
    - %mmmm: English name of month (January..December)
    - %www: abbreviated English name of weekday (Sun..Sat)
    - %wwww: English name of weekday (Sunday..Saturday)
    - %&: special escape sequence for rare occasions
    - %%: literal %
    - %: ignored

* new WAL logfiles and datafiles are now created non-sparse

  This prevents SIGBUS signals being raised when memory of a sparse datafile is accessed
  and the disk is full and the accessed file part is not actually disk-backed. In
  this case the mapped memory region is not necessarily backed by physical memory, and
  accessing the memory may raise SIGBUS and crash arangod.

* the `internal.download()` function and the module `org/arangodb/request` used some
  internal library function that handled the sending of HTTP requests from inside of
  ArangoDB. This library unconditionally set an HTTP header `Accept-Encoding: gzip`
  in all outgoing HTTP requests.

  This has been fixed in 2.7, so `Accept-Encoding: gzip` is not set automatically anymore.
  Additionally, the header `User-Agent: ArangoDB` is not set automatically either. If
  client applications desire to send these headers, they are free to add it when
  constructing the requests using the `download` function or the request module.

* fixed issue #1436: org/arangodb/request advertises deflate without supporting it

* added template string generator function `aqlQuery` for generating AQL queries

  This can be used to generate safe AQL queries with JavaScript parameter
  variables or expressions easily:

      var name = 'test';
      var attributeName = '_key';
      var query = aqlQuery`FOR u IN users FILTER u.name == ${name} RETURN u.${attributeName}`;
      db._query(query);

* report memory usage for document header data (revision id, pointer to data etc.)
  in `db.collection.figures()`. The memory used for document headers will now
  show up in the already existing attribute `indexes.size`. Due to that, the index
  sizes reported by `figures()` in 2.7 will be higher than those reported by 2.6,
  but the 2.7 values are more accurate.

* IMPORTANT CHANGE: the filenames in dumps created by arangodump now contain
  not only the name of the dumped collection, but also an additional 32-digit hash
  value. This is done to prevent overwriting dump files in case-insensitive file
  systems when there exist multiple collections with the same name (but with
  different cases).

  For example, if a database has two collections: `test` and `Test`, previous
  versions of ArangoDB created the files

  * `test.structure.json` and `test.data.json` for collection `test`
  * `Test.structure.json` and `Test.data.json` for collection `Test`

  This did not work for case-insensitive filesystems, because the files for the
  second collection would have overwritten the files of the first. arangodump in
  2.7 will create the following filenames instead:

  * `test_098f6bcd4621d373cade4e832627b4f6.structure.json` and `test_098f6bcd4621d373cade4e832627b4f6.data.json`
  * `Test_0cbc6611f5540bd0809a388dc95a615b.structure.json` and `Test_0cbc6611f5540bd0809a388dc95a615b.data.json`

  These filenames will be unambiguous even in case-insensitive filesystems.

* IMPORTANT CHANGE: make arangod actually close lingering client connections
  when idle for at least the duration specified via `--server.keep-alive-timeout`.
  In previous versions of ArangoDB, connections were not closed by the server
  when the timeout was reached and the client was still connected. Now the
  connection is properly closed by the server in case of timeout. Client
  applications relying on the old behavior may now need to reconnect to the
  server when their idle connections time out and get closed (note: connections
  being idle for a long time may be closed by the OS or firewalls anyway -
  client applications should be aware of that and try to reconnect).

* IMPORTANT CHANGE: when starting arangod, the server will drop the process
  privileges to the specified values in options `--server.uid` and `--server.gid`
  instantly after parsing the startup options.

  That means when either `--server.uid` or `--server.gid` are set, the privilege
  change will happen earlier. This may prevent binding the server to an endpoint
  with a port number lower than 1024 if the arangodb user has no privileges
  for that. Previous versions of ArangoDB changed the privileges later, so some
  startup actions were still carried out under the invoking user (i.e. likely
  *root* when started via init.d or system scripts) and especially binding to
  low port numbers was still possible there.

  The default privileges for user *arangodb* will not be sufficient for binding
  to port numbers lower than 1024. To have an ArangoDB 2.7 bind to a port number
  lower than 1024, it needs to be started with either a different privileged user,
  or the privileges of the *arangodb* user have to raised manually beforehand.

* added AQL optimizer rule `patch-update-statements`

* Linux startup scripts and systemd configuration for arangod now try to
  adjust the NOFILE (number of open files) limits for the process. The limit
  value is set to 131072 (128k) when ArangoDB is started via start/stop
  commands

* When ArangoDB is started/stopped manually via the start/stop commands, the
  main process will wait for up to 10 seconds after it forks the supervisor
  and arangod child processes. If the startup fails within that period, the
  start/stop script will fail with an exit code other than zero. If the
  startup of the supervisor or arangod is still ongoing after 10 seconds,
  the main program will still return with exit code 0. The limit of 10 seconds
  is arbitrary because the time required for a startup is not known in advance.

* added startup option `--database.throw-collection-not-loaded-error`

  Accessing a not-yet loaded collection will automatically load a collection
  on first access. This flag controls what happens in case an operation
  would need to wait for another thread to finalize loading a collection. If
  set to *true*, then the first operation that accesses an unloaded collection
  will load it. Further threads that try to access the same collection while
  it is still loading immediately fail with an error (1238, *collection not loaded*).
  This is to prevent all server threads from being blocked while waiting on the
  same collection to finish loading. When the first thread has completed loading
  the collection, the collection becomes regularly available, and all operations
  from that point on can be carried out normally, and error 1238 will not be
  thrown anymore for that collection.

  If set to *false*, the first thread that accesses a not-yet loaded collection
  will still load it. Other threads that try to access the collection while
  loading will not fail with error 1238 but instead block until the collection
  is fully loaded. This configuration might lead to all server threads being
  blocked because they are all waiting for the same collection to complete
  loading. Setting the option to *true* will prevent this from happening, but
  requires clients to catch error 1238 and react on it (maybe by scheduling
  a retry for later).

  The default value is *false*.

* added better control-C support in arangosh

  When CTRL-C is pressed in arangosh, it will now print a `^C` first. Pressing
  CTRL-C again will reset the prompt if something was entered before, or quit
  arangosh if no command was entered directly before.

  This affects the arangosh version build with Readline-support only (Linux
  and MacOS).

  The MacOS version of ArangoDB for Homebrew now depends on Readline, too. The
  Homebrew formula has been changed accordingly.
  When self-compiling ArangoDB on MacOS without Homebrew, Readline now is a
  prerequisite.

* increased default value for collection-specific `indexBuckets` value from 1 to 8

  Collections created from 2.7 on will use the new default value of `8` if not
  overridden on collection creation or later using
  `collection.properties({ indexBuckets: ... })`.

  The `indexBuckets` value determines the number of buckets to use for indexes of
  type `primary`, `hash` and `edge`. Having multiple index buckets allows splitting
  an index into smaller components, which can be filled in parallel when a collection
  is loading. Additionally, resizing and reallocation of indexes are faster and
  less intrusive if the index uses multiple buckets, because resize and reallocation
  will affect only data in a single bucket instead of all index values.

  The index buckets will be filled in parallel when loading a collection if the collection
  has an `indexBuckets` value greater than 1 and the collection contains a significant
  amount of documents/edges (the current threshold is 256K documents but this value
  may change in future versions of ArangoDB).

* changed HTTP client to use poll instead of select on Linux and MacOS

  This affects the ArangoShell and user-defined JavaScript code running inside
  arangod that initiates its own HTTP calls.

  Using poll instead of select allows using arbitrary high file descriptors
  (bigger than the compiled in FD_SETSIZE). Server connections are still handled using
  epoll, which has never been affected by FD_SETSIZE.

* implemented AQL `LIKE` function using ICU regexes

* added `RETURN DISTINCT` for AQL queries to return unique results:

      FOR doc IN collection
        RETURN DISTINCT doc.status

  This change also introduces `DISTINCT` as an AQL keyword.

* removed `createNamedQueue()` and `addJob()` functions from org/arangodb/tasks

* use less locks and more atomic variables in the internal dispatcher
  and V8 context handling implementations. This leads to improved throughput in
  some ArangoDB internals and allows for higher HTTP request throughput for
  many operations.

  A short overview of the improvements can be found here:

  https://www.arangodb.com/2015/08/throughput-enhancements/

* added shorthand notation for attribute names in AQL object literals:

      LET name = "Peter"
      LET age = 42
      RETURN { name, age }

  The above is the shorthand equivalent of the generic form

      LET name = "Peter"
      LET age = 42
      RETURN { name : name, age : age }

* removed configure option `--enable-timings`

  This option did not have any effect.

* removed configure option `--enable-figures`

  This option previously controlled whether HTTP request statistics code was
  compiled into ArangoDB or not. The previous default value was `true` so
  statistics code was available in official packages. Setting the option to
  `false` led to compile errors so it is doubtful the default value was
  ever changed. By removing the option some internal statistics code was also
  simplified.

* removed run-time manipulation methods for server endpoints:

  * `db._removeEndpoint()`
  * `db._configureEndpoint()`
  * HTTP POST `/_api/endpoint`
  * HTTP DELETE `/_api/endpoint`

* AQL query result cache

  The query result cache can optionally cache the complete results of all or selected AQL queries.
  It can be operated in the following modes:

  * `off`: the cache is disabled. No query results will be stored
  * `on`: the cache will store the results of all AQL queries unless their `cache`
    attribute flag is set to `false`
  * `demand`: the cache will store the results of AQL queries that have their
    `cache` attribute set to `true`, but will ignore all others

  The mode can be set at server startup using the `--database.query-cache-mode` configuration
  option and later changed at runtime.

  The following HTTP REST APIs have been added for controlling the query cache:

  * HTTP GET `/_api/query-cache/properties`: returns the global query cache configuration
  * HTTP PUT `/_api/query-cache/properties`: modifies the global query cache configuration
  * HTTP DELETE `/_api/query-cache`: invalidates all results in the query cache

  The following JavaScript functions have been added for controlling the query cache:

  * `require("org/arangodb/aql/cache").properties()`: returns the global query cache configuration
  * `require("org/arangodb/aql/cache").properties(properties)`: modifies the global query cache configuration
  * `require("org/arangodb/aql/cache").clear()`: invalidates all results in the query cache

* do not link arangoimp against V8

* AQL function call arguments optimization

  This will lead to arguments in function calls inside AQL queries not being copied but passed
  by reference. This may speed up calls to functions with bigger argument values or queries that
  call functions a lot of times.

* upgraded V8 version to 4.3.61

* removed deprecated AQL `SKIPLIST` function.

  This function was introduced in older versions of ArangoDB with a less powerful query optimizer to
  retrieve data from a skiplist index using a `LIMIT` clause. It was marked as deprecated in ArangoDB
  2.6.

  Since ArangoDB 2.3 the behavior of the `SKIPLIST` function can be emulated using regular AQL
  constructs, e.g.

      FOR doc IN @@collection
        FILTER doc.value >= @value
        SORT doc.value DESC
        LIMIT 1
        RETURN doc

* the `skip()` function for simple queries does not accept negative input any longer.
  This feature was deprecated in 2.6.0.

* fix exception handling

  In some cases JavaScript exceptions would re-throw without information of the original problem.
  Now the original exception is logged for failure analysis.

* based REST API method PUT `/_api/simple/all` on the cursor API and make it use AQL internally.

  The change speeds up this REST API method and will lead to additional query information being
  returned by the REST API. Clients can use this extra information or ignore it.

* Foxx Queue job success/failure handlers arguments have changed from `(jobId, jobData, result, jobFailures)` to `(result, jobData, job)`.

* added Foxx Queue job options `repeatTimes`, `repeatUntil` and `repeatDelay` to automatically re-schedule jobs when they are completed.

* added Foxx manifest configuration type `password` to mask values in the web interface.

* fixed default values in Foxx manifest configurations sometimes not being used as defaults.

* fixed optional parameters in Foxx manifest configurations sometimes not being cleared correctly.

* Foxx dependencies can now be marked as optional using a slightly more verbose syntax in your manifest file.

* converted Foxx constructors to ES6 classes so you can extend them using class syntax.

* updated aqb to 2.0.

* updated chai to 3.0.

* Use more madvise calls to speed up things when memory is tight, in particular
  at load time but also for random accesses later.

* Overhauled web interface

  The web interface now has a new design.

  The API documentation for ArangoDB has been moved from "Tools" to "Links" in the web interface.

  The "Applications" tab in the web interfaces has been renamed to "Services".


v2.6.12 (2015-12-02)
--------------------

* fixed disappearing of documents for collections transferred via `sync` if the
  the collection was dropped right before synchronization and drop and (re-)create
  collection markers were located in the same WAL file

* added missing lock instruction for primary index in compactor size calculation

* fixed issue #1589

* fixed issue #1583

* Foxx: optional configuration options no longer log validation errors when assigned
  empty values (#1495)


v2.6.11 (2015-11-18)
--------------------

* fixed potentially invalid pointer access in shaper when the currently accessed
  document got re-located by the WAL collector at the very same time


v2.6.10 (2015-11-10)
--------------------

* disable replication appliers when starting in modes `--upgrade`, `--no-server`
  and `--check-upgrade`

* more detailed output in arango-dfdb

* fixed potential deadlock in collection status changing on Windows

* issue #1521: Can't dump/restore with user and password


v2.6.9 (2015-09-29)
-------------------

* added "special" password ARANGODB_DEFAULT_ROOT_PASSWORD. If you pass
  ARANGODB_DEFAULT_ROOT_PASSWORD as password, it will read the password
  from the environment variable ARANGODB_DEFAULT_ROOT_PASSWORD

* fixed failing AQL skiplist, sort and limit combination

  When using a Skiplist index on an attribute (say "a") and then using sort
  and skip on this attribute caused the result to be empty e.g.:

    require("internal").db.test.ensureSkiplist("a");
    require("internal").db._query("FOR x IN test SORT x.a LIMIT 10, 10");

  Was always empty no matter how many documents are stored in test.
  This is now fixed.

v2.6.8 (2015-09-09)
-------------------

* ARM only:

  The ArangoDB packages for ARM require the kernel to allow unaligned memory access.
  How the kernel handles unaligned memory access is configurable at runtime by
  checking and adjusting the contents `/proc/cpu/alignment`.

  In order to operate on ARM, ArangoDB requires the bit 1 to be set. This will
  make the kernel trap and adjust unaligned memory accesses. If this bit is not
  set, the kernel may send a SIGBUS signal to ArangoDB and terminate it.

  To set bit 1 in `/proc/cpu/alignment` use the following command as a privileged
  user (e.g. root):

      echo "2" > /proc/cpu/alignment

  Note that this setting affects all user processes and not just ArangoDB. Setting
  the alignment with the above command will also not make the setting permanent,
  so it will be lost after a restart of the system. In order to make the setting
  permanent, it should be executed during system startup or before starting arangod.

  The ArangoDB start/stop scripts do not adjust the alignment setting, but rely on
  the environment to have the correct alignment setting already. The reason for this
  is that the alignment settings also affect all other user processes (which ArangoDB
  is not aware of) and thus may have side-effects outside of ArangoDB. It is therefore
  more reasonable to have the system administrator carry out the change.


v2.6.7 (2015-08-25)
-------------------

* improved AssocMulti index performance when resizing.

  This makes the edge index perform less I/O when under memory pressure.


v2.6.6 (2015-08-23)
-------------------

* added startup option `--server.additional-threads` to create separate queues
  for slow requests.


v2.6.5 (2015-08-17)
-------------------

* added startup option `--database.throw-collection-not-loaded-error`

  Accessing a not-yet loaded collection will automatically load a collection
  on first access. This flag controls what happens in case an operation
  would need to wait for another thread to finalize loading a collection. If
  set to *true*, then the first operation that accesses an unloaded collection
  will load it. Further threads that try to access the same collection while
  it is still loading immediately fail with an error (1238, *collection not loaded*).
  This is to prevent all server threads from being blocked while waiting on the
  same collection to finish loading. When the first thread has completed loading
  the collection, the collection becomes regularly available, and all operations
  from that point on can be carried out normally, and error 1238 will not be
  thrown anymore for that collection.

  If set to *false*, the first thread that accesses a not-yet loaded collection
  will still load it. Other threads that try to access the collection while
  loading will not fail with error 1238 but instead block until the collection
  is fully loaded. This configuration might lead to all server threads being
  blocked because they are all waiting for the same collection to complete
  loading. Setting the option to *true* will prevent this from happening, but
  requires clients to catch error 1238 and react on it (maybe by scheduling
  a retry for later).

  The default value is *false*.

* fixed busy wait loop in scheduler threads that sometimes consumed 100% CPU while
  waiting for events on connections closed unexpectedly by the client side

* handle attribute `indexBuckets` when restoring collections via arangorestore.
  Previously the `indexBuckets` attribute value from the dump was ignored, and the
   server default value for `indexBuckets` was used when restoring a collection.

* fixed "EscapeValue already set error" crash in V8 actions that might have occurred when
  canceling V8-based operations.


v2.6.4 (2015-08-01)
-------------------

* V8: Upgrade to version 4.1.0.27 - this is intended to be the stable V8 version.

* fixed issue #1424: Arango shell should not processing arrows pushing on keyboard


v2.6.3 (2015-07-21)
-------------------

* issue #1409: Document values with null character truncated


v2.6.2 (2015-07-04)
-------------------

* fixed issue #1383: bindVars for HTTP API doesn't work with empty string

* fixed handling of default values in Foxx manifest configurations

* fixed handling of optional parameters in Foxx manifest configurations

* fixed a reference error being thrown in Foxx queues when a function-based job type is used that is not available and no options object is passed to queue.push


v2.6.1 (2015-06-24)
-------------------

* Add missing swagger files to cmake build. fixes #1368

* fixed documentation errors


v2.6.0 (2015-06-20)
-------------------

* using negative values for `SimpleQuery.skip()` is deprecated.
  This functionality will be removed in future versions of ArangoDB.

* The following simple query functions are now deprecated:

  * collection.near
  * collection.within
  * collection.geo
  * collection.fulltext
  * collection.range
  * collection.closedRange

  This also lead to the following REST API methods being deprecated from now on:

  * PUT /_api/simple/near
  * PUT /_api/simple/within
  * PUT /_api/simple/fulltext
  * PUT /_api/simple/range

  It is recommended to replace calls to these functions or APIs with equivalent AQL queries,
  which are more flexible because they can be combined with other operations:

      FOR doc IN NEAR(@@collection, @latitude, @longitude, @limit)
        RETURN doc

      FOR doc IN WITHIN(@@collection, @latitude, @longitude, @radius, @distanceAttributeName)
        RETURN doc

      FOR doc IN FULLTEXT(@@collection, @attributeName, @queryString, @limit)
        RETURN doc

      FOR doc IN @@collection
        FILTER doc.value >= @left && doc.value < @right
        LIMIT @skip, @limit
        RETURN doc`

  The above simple query functions and REST API methods may be removed in future versions
  of ArangoDB.

* deprecated now-obsolete AQL `SKIPLIST` function

  The function was introduced in older versions of ArangoDB with a less powerful query optimizer to
  retrieve data from a skiplist index using a `LIMIT` clause.

  Since 2.3 the same goal can be achieved by using regular AQL constructs, e.g.

      FOR doc IN collection FILTER doc.value >= @value SORT doc.value DESC LIMIT 1 RETURN doc

* fixed issues when switching the database inside tasks and during shutdown of database cursors

  These features were added during 2.6 alpha stage so the fixes affect devel/2.6-alpha builds only

* issue #1360: improved foxx-manager help

* added `--enable-tcmalloc` configure option.

  When this option is set, arangod and the client tools will be linked against tcmalloc, which replaces
  the system allocator. When the option is set, a tcmalloc library must be present on the system under
  one of the names `libtcmalloc`, `libtcmalloc_minimal` or `libtcmalloc_debug`.

  As this is a configure option, it is supported for manual builds on Linux-like systems only. tcmalloc
  support is currently experimental.

* issue #1353: Windows: HTTP API - incorrect path in errorMessage

* issue #1347: added option `--create-database` for arangorestore.

  Setting this option to `true` will now create the target database if it does not exist. When creating
  the target database, the username and passwords passed to arangorestore will be used to create an
  initial user for the new database.

* issue #1345: advanced debug information for User Functions

* issue #1341: Can't use bindvars in UPSERT

* fixed vulnerability in JWT implementation.

* changed default value of option `--database.ignore-datafile-errors` from `true` to `false`

  If the new default value of `false` is used, then arangod will refuse loading collections that contain
  datafiles with CRC mismatches or other errors. A collection with datafile errors will then become
  unavailable. This prevents follow up errors from happening.

  The only way to access such collection is to use the datafile debugger (arango-dfdb) and try to repair
  or truncate the datafile with it.

  If `--database.ignore-datafile-errors` is set to `true`, then collections will become available
  even if parts of their data cannot be loaded. This helps availability, but may cause (partial) data
  loss and follow up errors.

* added server startup option `--server.session-timeout` for controlling the timeout of user sessions
  in the web interface

* add sessions and cookie authentication for ArangoDB's web interface

  ArangoDB's built-in web interface now uses sessions. Session information ids are stored in cookies,
  so clients using the web interface must accept cookies in order to use it

* web interface: display query execution time in AQL editor

* web interface: renamed AQL query *submit* button to *execute*

* web interface: added query explain feature in AQL editor

* web interface: demo page added. only working if demo data is available, hidden otherwise

* web interface: added support for custom app scripts with optional arguments and results

* web interface: mounted apps that need to be configured are now indicated in the app overview

* web interface: added button for running tests to app details

* web interface: added button for configuring app dependencies to app details

* web interface: upgraded API documentation to use Swagger 2

* INCOMPATIBLE CHANGE

  removed startup option `--log.severity`

  The docs for `--log.severity` mentioned lots of severities (e.g. `exception`, `technical`, `functional`, `development`)
  but only a few severities (e.g. `all`, `human`) were actually used, with `human` being the default and `all` enabling the
  additional logging of requests. So the option pretended to control a lot of things which it actually didn't. Additionally,
  the option `--log.requests-file` was around for a long time already, also controlling request logging.

  Because the `--log.severity` option effectively did not control that much, it was removed. A side effect of removing the
  option is that 2.5 installations which used `--log.severity all` will not log requests after the upgrade to 2.6. This can
  be adjusted by setting the `--log.requests-file` option.

* add backtrace to fatal log events

* added optional `limit` parameter for AQL function `FULLTEXT`

* make fulltext index also index text values contained in direct sub-objects of the indexed
  attribute.

  Previous versions of ArangoDB only indexed the attribute value if it was a string. Sub-attributes
  of the index attribute were ignored when fulltext indexing.

  Now, if the index attribute value is an object, the object's values will each be included in the
  fulltext index if they are strings. If the index attribute value is an array, the array's values
  will each be included in the fulltext index if they are strings.

  For example, with a fulltext index present on the `translations` attribute, the following text
  values will now be indexed:

      var c = db._create("example");
      c.ensureFulltextIndex("translations");
      c.insert({ translations: { en: "fox", de: "Fuchs", fr: "renard", ru: "лиса" } });
      c.insert({ translations: "Fox is the English translation of the German word Fuchs" });
      c.insert({ translations: [ "ArangoDB", "document", "database", "Foxx" ] });

      c.fulltext("translations", "лиса").toArray();       // returns only first document
      c.fulltext("translations", "Fox").toArray();        // returns first and second documents
      c.fulltext("translations", "prefix:Fox").toArray(); // returns all three documents

* added batch document removal and lookup commands:

      collection.lookupByKeys(keys)
      collection.removeByKeys(keys)

  These commands can be used to perform multi-document lookup and removal operations efficiently
  from the ArangoShell. The argument to these operations is an array of document keys.

  Also added HTTP APIs for batch document commands:

  * PUT /_api/simple/lookup-by-keys
  * PUT /_api/simple/remove-by-keys

* properly prefix document address URLs with the current database name for calls to the REST
  API method GET `/_api/document?collection=...` (that method will return partial URLs to all
  documents in the collection).

  Previous versions of ArangoDB returned the URLs starting with `/_api/` but without the current
  database name, e.g. `/_api/document/mycollection/mykey`. Starting with 2.6, the response URLs
  will include the database name as well, e.g. `/_db/_system/_api/document/mycollection/mykey`.

* added dedicated collection export HTTP REST API

  ArangoDB now provides a dedicated collection export API, which can take snapshots of entire
  collections more efficiently than the general-purpose cursor API. The export API is useful
  to transfer the contents of an entire collection to a client application. It provides optional
  filtering on specific attributes.

  The export API is available at endpoint `POST /_api/export?collection=...`. The API has the
  same return value structure as the already established cursor API (`POST /_api/cursor`).

  An introduction to the export API is given in this blog post:
  http://jsteemann.github.io/blog/2015/04/04/more-efficient-data-exports/

* subquery optimizations for AQL queries

  This optimization avoids copying intermediate results into subqueries that are not required
  by the subquery.

  A brief description can be found here:
  http://jsteemann.github.io/blog/2015/05/04/subquery-optimizations/

* return value optimization for AQL queries

  This optimization avoids copying the final query result inside the query's main `ReturnNode`.

  A brief description can be found here:
  http://jsteemann.github.io/blog/2015/05/04/return-value-optimization-for-aql/

* speed up AQL queries containing big `IN` lists for index lookups

  `IN` lists used for index lookups had performance issues in previous versions of ArangoDB.
  These issues have been addressed in 2.6 so using bigger `IN` lists for filtering is much
  faster.

  A brief description can be found here:
  http://jsteemann.github.io/blog/2015/05/07/in-list-improvements/

* allow `@` and `.` characters in document keys, too

  This change also leads to document keys being URL-encoded when returned in HTTP `location`
  response headers.

* added alternative implementation for AQL COLLECT

  The alternative method uses a hash table for grouping and does not require its input elements
  to be sorted. It will be taken into account by the optimizer for `COLLECT` statements that do
  not use an `INTO` clause.

  In case a `COLLECT` statement can use the hash table variant, the optimizer will create an extra
  plan for it at the beginning of the planning phase. In this plan, no extra `SORT` node will be
  added in front of the `COLLECT` because the hash table variant of `COLLECT` does not require
  sorted input. Instead, a `SORT` node will be added after it to sort its output. This `SORT` node
  may be optimized away again in later stages. If the sort order of the result is irrelevant to
  the user, adding an extra `SORT null` after a hash `COLLECT` operation will allow the optimizer to
  remove the sorts altogether.

  In addition to the hash table variant of `COLLECT`, the optimizer will modify the original plan
  to use the regular `COLLECT` implementation. As this implementation requires sorted input, the
  optimizer will insert a `SORT` node in front of the `COLLECT`. This `SORT` node may be optimized
  away in later stages.

  The created plans will then be shipped through the regular optimization pipeline. In the end,
  the optimizer will pick the plan with the lowest estimated total cost as usual. The hash table
  variant does not require an up-front sort of the input, and will thus be preferred over the
  regular `COLLECT` if the optimizer estimates many input elements for the `COLLECT` node and
  cannot use an index to sort them.

  The optimizer can be explicitly told to use the regular *sorted* variant of `COLLECT` by
  suffixing a `COLLECT` statement with `OPTIONS { "method" : "sorted" }`. This will override the
  optimizer guesswork and only produce the *sorted* variant of `COLLECT`.

  A blog post on the new `COLLECT` implementation can be found here:
  http://jsteemann.github.io/blog/2015/04/22/collecting-with-a-hash-table/

* refactored HTTP REST API for cursors

  The HTTP REST API for cursors (`/_api/cursor`) has been refactored to improve its performance
  and use less memory.

  A post showing some of the performance improvements can be found here:
  http://jsteemann.github.io/blog/2015/04/01/improvements-for-the-cursor-api/

* simplified return value syntax for data-modification AQL queries

  ArangoDB 2.4 since version allows to return results from data-modification AQL queries. The
  syntax for this was quite limited and verbose:

      FOR i IN 1..10
        INSERT { value: i } IN test
        LET inserted = NEW
        RETURN inserted

  The `LET inserted = NEW RETURN inserted` was required literally to return the inserted
  documents. No calculations could be made using the inserted documents.

  This is now more flexible. After a data-modification clause (e.g. `INSERT`, `UPDATE`, `REPLACE`,
  `REMOVE`, `UPSERT`) there can follow any number of `LET` calculations. These calculations can
  refer to the pseudo-values `OLD` and `NEW` that are created by the data-modification statements.

  This allows returning projections of inserted or updated documents, e.g.:

      FOR i IN 1..10
        INSERT { value: i } IN test
        RETURN { _key: NEW._key, value: i }

  Still not every construct is allowed after a data-modification clause. For example, no functions
  can be called that may access documents.

  More information can be found here:
  http://jsteemann.github.io/blog/2015/03/27/improvements-for-data-modification-queries/

* added AQL `UPSERT` statement

  This adds an `UPSERT` statement to AQL that is a combination of both `INSERT` and `UPDATE` /
  `REPLACE`. The `UPSERT` will search for a matching document using a user-provided example.
  If no document matches the example, the *insert* part of the `UPSERT` statement will be
  executed. If there is a match, the *update* / *replace* part will be carried out:

      UPSERT { page: 'index.html' }                 /* search example */
        INSERT { page: 'index.html', pageViews: 1 } /* insert part */
        UPDATE { pageViews: OLD.pageViews + 1 }     /* update part */
        IN pageViews

  `UPSERT` can be used with an `UPDATE` or `REPLACE` clause. The `UPDATE` clause will perform
  a partial update of the found document, whereas the `REPLACE` clause will replace the found
  document entirely. The `UPDATE` or `REPLACE` parts can refer to the pseudo-value `OLD`, which
  contains all attributes of the found document.

  `UPSERT` statements can optionally return values. In the following query, the return
  attribute `found` will return the found document before the `UPDATE` was applied. If no
  document was found, `found` will contain a value of `null`. The `updated` result attribute will
  contain the inserted / updated document:

      UPSERT { page: 'index.html' }                 /* search example */
        INSERT { page: 'index.html', pageViews: 1 } /* insert part */
        UPDATE { pageViews: OLD.pageViews + 1 }     /* update part */
        IN pageViews
        RETURN { found: OLD, updated: NEW }

  A more detailed description of `UPSERT` can be found here:
  http://jsteemann.github.io/blog/2015/03/27/preview-of-the-upsert-command/

* adjusted default configuration value for `--server.backlog-size` from 10 to 64.

* issue #1231: bug xor feature in AQL: LENGTH(null) == 4

  This changes the behavior of the AQL `LENGTH` function as follows:

  - if the single argument to `LENGTH()` is `null`, then the result will now be `0`. In previous
    versions of ArangoDB, the result of `LENGTH(null)` was `4`.

  - if the single argument to `LENGTH()` is `true`, then the result will now be `1`. In previous
    versions of ArangoDB, the result of `LENGTH(true)` was `4`.

  - if the single argument to `LENGTH()` is `false`, then the result will now be `0`. In previous
    versions of ArangoDB, the result of `LENGTH(false)` was `5`.

  The results of `LENGTH()` with string, numeric, array object argument values do not change.

* issue #1298: Bulk import if data already exists (#1298)

  This change extends the HTTP REST API for bulk imports as follows:

  When documents are imported and the `_key` attribute is specified for them, the import can be
  used for inserting and updating/replacing documents. Previously, the import could be used for
  inserting new documents only, and re-inserting a document with an existing key would have failed
  with a *unique key constraint violated* error.

  The above behavior is still the default. However, the API now allows controlling the behavior
  in case of a unique key constraint error via the optional URL parameter `onDuplicate`.

  This parameter can have one of the following values:

  - `error`: when a unique key constraint error occurs, do not import or update the document but
    report an error. This is the default.

  - `update`: when a unique key constraint error occurs, try to (partially) update the existing
    document with the data specified in the import. This may still fail if the document would
    violate secondary unique indexes. Only the attributes present in the import data will be
    updated and other attributes already present will be preserved. The number of updated documents
    will be reported in the `updated` attribute of the HTTP API result.

  - `replace`: when a unique key constraint error occurs, try to fully replace the existing
    document with the data specified in the import. This may still fail if the document would
    violate secondary unique indexes. The number of replaced documents will be reported in the
    `updated` attribute of the HTTP API result.

  - `ignore`: when a unique key constraint error occurs, ignore this error. There will be no
    insert, update or replace for the particular document. Ignored documents will be reported
    separately in the `ignored` attribute of the HTTP API result.

  The result of the HTTP import API will now contain the attributes `ignored` and `updated`, which
  contain the number of ignored and updated documents respectively. These attributes will contain a
  value of zero unless the `onDuplicate` URL parameter is set to either `update` or `replace`
  (in this case the `updated` attribute may contain non-zero values) or `ignore` (in this case the
  `ignored` attribute may contain a non-zero value).

  To support the feature, arangoimp also has a new command line option `--on-duplicate` which can
  have one of the values `error`, `update`, `replace`, `ignore`. The default value is `error`.

  A few examples for using arangoimp with the `--on-duplicate` option can be found here:
  http://jsteemann.github.io/blog/2015/04/14/updating-documents-with-arangoimp/

* changed behavior of `db._query()` in the ArangoShell:

  if the command's result is printed in the shell, the first 10 results will be printed. Previously
  only a basic description of the underlying query result cursor was printed. Additionally, if the
  cursor result contains more than 10 results, the cursor is assigned to a global variable `more`,
  which can be used to iterate over the cursor result.

  Example:

      arangosh [_system]> db._query("FOR i IN 1..15 RETURN i")
      [object ArangoQueryCursor, count: 15, hasMore: true]

      [
        1,
        2,
        3,
        4,
        5,
        6,
        7,
        8,
        9,
        10
      ]

      type 'more' to show more documents


      arangosh [_system]> more
      [object ArangoQueryCursor, count: 15, hasMore: false]

      [
        11,
        12,
        13,
        14,
        15
      ]

* Disallow batchSize value 0 in HTTP `POST /_api/cursor`:

  The HTTP REST API `POST /_api/cursor` does not accept a `batchSize` parameter value of
  `0` any longer. A batch size of 0 never made much sense, but previous versions of ArangoDB
  did not check for this value. Now creating a cursor using a `batchSize` value 0 will
  result in an HTTP 400 error response

* REST Server: fix memory leaks when failing to add jobs

* 'EDGES' AQL Function

  The AQL function `EDGES` got a new fifth option parameter.
  Right now only one option is available: 'includeVertices'. This is a boolean parameter
  that allows to modify the result of the `EDGES` function.
  Default is 'includeVertices: false' which does not have any effect.
  'includeVertices: true' modifies the result, such that
  {vertex: <vertexDocument>, edge: <edgeDocument>} is returned.

* INCOMPATIBLE CHANGE:

  The result format of the AQL function `NEIGHBORS` has been changed.
  Before it has returned an array of objects containing 'vertex' and 'edge'.
  Now it will only contain the vertex directly.
  Also an additional option 'includeData' has been added.
  This is used to define if only the 'vertex._id' value should be returned (false, default),
  or if the vertex should be looked up in the collection and the complete JSON should be returned
  (true).
  Using only the id values can lead to significantly improved performance if this is the only information
  required.

  In order to get the old result format prior to ArangoDB 2.6, please use the function EDGES instead.
  Edges allows for a new option 'includeVertices' which, set to true, returns exactly the format of NEIGHBORS.
  Example:

      NEIGHBORS(<vertexCollection>, <edgeCollection>, <vertex>, <direction>, <example>)

  This can now be achieved by:

      EDGES(<edgeCollection>, <vertex>, <direction>, <example>, {includeVertices: true})

  If you are nesting several NEIGHBORS steps you can speed up their performance in the following way:

  Old Example:

  FOR va IN NEIGHBORS(Users, relations, 'Users/123', 'outbound') FOR vc IN NEIGHBORS(Products, relations, va.vertex._id, 'outbound') RETURN vc

  This can now be achieved by:

  FOR va IN NEIGHBORS(Users, relations, 'Users/123', 'outbound') FOR vc IN NEIGHBORS(Products, relations, va, 'outbound', null, {includeData: true}) RETURN vc
                                                                                                          ^^^^                  ^^^^^^^^^^^^^^^^^^^
                                                                                                  Use intermediate directly     include Data for final

* INCOMPATIBLE CHANGE:

  The AQL function `GRAPH_NEIGHBORS` now provides an additional option `includeData`.
  This option allows controlling whether the function should return the complete vertices
  or just their IDs. Returning only the IDs instead of the full vertices can lead to
  improved performance .

  If provided, `includeData` is set to `true`, all vertices in the result will be returned
  with all their attributes. The default value of `includeData` is `false`.
  This makes the default function results incompatible with previous versions of ArangoDB.

  To get the old result style in ArangoDB 2.6, please set the options as follows in calls
  to `GRAPH_NEIGHBORS`:

      GRAPH_NEIGHBORS(<graph>, <vertex>, { includeData: true })

* INCOMPATIBLE CHANGE:

  The AQL function `GRAPH_COMMON_NEIGHBORS` now provides an additional option `includeData`.
  This option allows controlling whether the function should return the complete vertices
  or just their IDs. Returning only the IDs instead of the full vertices can lead to
  improved performance .

  If provided, `includeData` is set to `true`, all vertices in the result will be returned
  with all their attributes. The default value of `includeData` is `false`.
  This makes the default function results incompatible with previous versions of ArangoDB.

  To get the old result style in ArangoDB 2.6, please set the options as follows in calls
  to `GRAPH_COMMON_NEIGHBORS`:

      GRAPH_COMMON_NEIGHBORS(<graph>, <vertexExamples1>, <vertexExamples2>, { includeData: true }, { includeData: true })

* INCOMPATIBLE CHANGE:

  The AQL function `GRAPH_SHORTEST_PATH` now provides an additional option `includeData`.
  This option allows controlling whether the function should return the complete vertices
  and edges or just their IDs. Returning only the IDs instead of full vertices and edges
  can lead to improved performance .

  If provided, `includeData` is set to `true`, all vertices and edges in the result will
  be returned with all their attributes. There is also an optional parameter `includePath` of
  type object.
  It has two optional sub-attributes `vertices` and `edges`, both of type boolean.
  Both can be set individually and the result will include all vertices on the path if
  `includePath.vertices == true` and all edges if `includePath.edges == true` respectively.

  The default value of `includeData` is `false`, and paths are now excluded by default.
  This makes the default function results incompatible with previous versions of ArangoDB.

  To get the old result style in ArangoDB 2.6, please set the options as follows in calls
  to `GRAPH_SHORTEST_PATH`:

      GRAPH_SHORTEST_PATH(<graph>, <source>, <target>, { includeData: true, includePath: { edges: true, vertices: true } })

  The attributes `startVertex` and `vertex` that were present in the results of `GRAPH_SHORTEST_PATH`
  in previous versions of ArangoDB will not be produced in 2.6. To calculate these attributes in 2.6,
  please extract the first and last elements from the `vertices` result attribute.

* INCOMPATIBLE CHANGE:

  The AQL function `GRAPH_DISTANCE_TO` will now return only the id the destination vertex
  in the `vertex` attribute, and not the full vertex data with all vertex attributes.

* INCOMPATIBLE CHANGE:

  All graph measurements functions in JavaScript module `general-graph` that calculated a
  single figure previously returned an array containing just the figure. Now these functions
  will return the figure directly and not put it inside an array.

  The affected functions are:

  * `graph._absoluteEccentricity`
  * `graph._eccentricity`
  * `graph._absoluteCloseness`
  * `graph._closeness`
  * `graph._absoluteBetweenness`
  * `graph._betweenness`
  * `graph._radius`
  * `graph._diameter`

* Create the `_graphs` collection in new databases with `waitForSync` attribute set to `false`

  The previous `waitForSync` value was `true`, so default the behavior when creating and dropping
  graphs via the HTTP REST API changes as follows if the new settings are in effect:

  * `POST /_api/graph` by default returns `HTTP 202` instead of `HTTP 201`
  * `DELETE /_api/graph/graph-name` by default returns `HTTP 202` instead of `HTTP 201`

  If the `_graphs` collection still has its `waitForSync` value set to `true`, then the HTTP status
  code will not change.

* Upgraded ICU to version 54; this increases performance in many places.
  based on https://code.google.com/p/chromium/issues/detail?id=428145

* added support for HTTP push aka chunked encoding

* issue #1051: add info whether server is running in service or user mode?

  This will add a "mode" attribute to the result of the result of HTTP GET `/_api/version?details=true`

  "mode" can have the following values:

  - `standalone`: server was started manually (e.g. on command-line)
  - `service`: service is running as Windows service, in daemon mode or under the supervisor

* improve system error messages in Windows port

* increased default value of `--server.request-timeout` from 300 to 1200 seconds for client tools
  (arangosh, arangoimp, arangodump, arangorestore)

* increased default value of `--server.connect-timeout` from 3 to 5 seconds for client tools
  (arangosh, arangoimp, arangodump, arangorestore)

* added startup option `--server.foxx-queues-poll-interval`

  This startup option controls the frequency with which the Foxx queues manager is checking
  the queue (or queues) for jobs to be executed.

  The default value is `1` second. Lowering this value will result in the queue manager waking
  up and checking the queues more frequently, which may increase CPU usage of the server.
  When not using Foxx queues, this value can be raised to save some CPU time.

* added startup option `--server.foxx-queues`

  This startup option controls whether the Foxx queue manager will check queue and job entries.
  Disabling this option can reduce server load but will prevent jobs added to Foxx queues from
  being processed at all.

  The default value is `true`, enabling the Foxx queues feature.

* make Foxx queues really database-specific.

  Foxx queues were and are stored in a database-specific collection `_queues`. However, a global
  cache variable for the queues led to the queue names being treated database-independently, which
  was wrong.

  Since 2.6, Foxx queues names are truly database-specific, so the same queue name can be used in
  two different databases for two different queues. Until then, it is advisable to think of queues
  as already being database-specific, and using the database name as a queue name prefix to be
  avoid name conflicts, e.g.:

      var queueName = "myQueue";
      var Foxx = require("org/arangodb/foxx");
      Foxx.queues.create(db._name() + ":" + queueName);

* added support for Foxx queue job types defined as app scripts.

  The old job types introduced in 2.4 are still supported but are known to cause issues in 2.5
  and later when the server is restarted or the job types are not defined in every thread.

  The new job types avoid this issue by storing an explicit mount path and script name rather
  than an assuming the job type is defined globally. It is strongly recommended to convert your
  job types to the new script-based system.

* renamed Foxx sessions option "sessionStorageApp" to "sessionStorage". The option now also accepts session storages directly.

* Added the following JavaScript methods for file access:
  * fs.copyFile() to copy single files
  * fs.copyRecursive() to copy directory trees
  * fs.chmod() to set the file permissions (non-Windows only)

* Added process.env for accessing the process environment from JavaScript code

* Cluster: kickstarter shutdown routines will more precisely follow the shutdown of its nodes.

* Cluster: don't delete agency connection objects that are currently in use.

* Cluster: improve passing along of HTTP errors

* fixed issue #1247: debian init script problems

* multi-threaded index creation on collection load

  When a collection contains more than one secondary index, they can be built in memory in
  parallel when the collection is loaded. How many threads are used for parallel index creation
  is determined by the new configuration parameter `--database.index-threads`. If this is set
  to 0, indexes are built by the opening thread only and sequentially. This is equivalent to
  the behavior in 2.5 and before.

* speed up building up primary index when loading collections

* added `count` attribute to `parameters.json` files of collections. This attribute indicates
  the number of live documents in the collection on unload. It is read when the collection is
  (re)loaded to determine the initial size for the collection's primary index

* removed remainders of MRuby integration, removed arangoirb

* simplified `controllers` property in Foxx manifests. You can now specify a filename directly
  if you only want to use a single file mounted at the base URL of your Foxx app.

* simplified `exports` property in Foxx manifests. You can now specify a filename directly if
  you only want to export variables from a single file in your Foxx app.

* added support for node.js-style exports in Foxx exports. Your Foxx exports file can now export
  arbitrary values using the `module.exports` property instead of adding properties to the
  `exports` object.

* added `scripts` property to Foxx manifests. You should now specify the `setup` and `teardown`
  files as properties of the `scripts` object in your manifests and can define custom,
  app-specific scripts that can be executed from the web interface or the CLI.

* added `tests` property to Foxx manifests. You can now define test cases using the `mocha`
  framework which can then be executed inside ArangoDB.

* updated `joi` package to 6.0.8.

* added `extendible` package.

* added Foxx model lifecycle events to repositories. See #1257.

* speed up resizing of edge index.

* allow to split an edge index into buckets which are resized individually.
  This is controlled by the `indexBuckets` attribute in the `properties`
  of the collection.

* fix a cluster deadlock bug in larger clusters by marking a thread waiting
  for a lock on a DBserver as blocked


v2.5.7 (2015-08-02)
-------------------

* V8: Upgrade to version 4.1.0.27 - this is intended to be the stable V8 version.


v2.5.6 (2015-07-21)
-------------------

* alter Windows build infrastructure so we can properly store pdb files.

* potentially fixed issue #1313: Wrong metric calculation at dashboard

  Escape whitespace in process name when scanning /proc/pid/stats

  This fixes statistics values read from that file

* Fixed variable naming in AQL `COLLECT INTO` results in case the COLLECT is placed
  in a subquery which itself is followed by other constructs that require variables


v2.5.5 (2015-05-29)
-------------------

* fixed vulnerability in JWT implementation.

* fixed format string for reading /proc/pid/stat

* take into account barriers used in different V8 contexts


v2.5.4 (2015-05-14)
-------------------

* added startup option `--log.performance`: specifying this option at startup will log
  performance-related info messages, mainly timings via the regular logging mechanisms

* cluster fixes

* fix for recursive copy under Windows


v2.5.3 (2015-04-29)
-------------------

* Fix fs.move to work across filesystem borders; Fixes Foxx app installation problems;
  issue #1292.

* Fix Foxx app install when installed on a different drive on Windows

* issue #1322: strange AQL result

* issue #1318: Inconsistent db._create() syntax

* issue #1315: queries to a collection fail with an empty response if the
  collection contains specific JSON data

* issue #1300: Make arangodump not fail if target directory exists but is empty

* allow specifying higher values than SOMAXCONN for `--server.backlog-size`

  Previously, arangod would not start when a `--server.backlog-size` value was
  specified that was higher than the platform's SOMAXCONN header value.

  Now, arangod will use the user-provided value for `--server.backlog-size` and
  pass it to the listen system call even if the value is higher than SOMAXCONN.
  If the user-provided value is higher than SOMAXCONN, arangod will log a warning
  on startup.

* Fixed a cluster deadlock bug. Mark a thread that is in a RemoteBlock as
  blocked to allow for additional dispatcher threads to be started.

* Fix locking in cluster by using another ReadWriteLock class for collections.

* Add a second DispatcherQueue for AQL in the cluster. This fixes a
  cluster-AQL thread explosion bug.


v2.5.2 (2015-04-11)
-------------------

* modules stored in _modules are automatically flushed when changed

* added missing query-id parameter in documentation of HTTP DELETE `/_api/query` endpoint

* added iterator for edge index in AQL queries

  this change may lead to less edges being read when used together with a LIMIT clause

* make graph viewer in web interface issue less expensive queries for determining
  a random vertex from the graph, and for determining vertex attributes

* issue #1285: syntax error, unexpected $undefined near '@_to RETURN obj

  this allows AQL bind parameter names to also start with underscores

* moved /_api/query to C++

* issue #1289: Foxx models created from database documents expose an internal method

* added `Foxx.Repository#exists`

* parallelize initialization of V8 context in multiple threads

* fixed a possible crash when the debug-level was TRACE

* cluster: do not initialize statistics collection on each
  coordinator, this fixes a race condition at startup

* cluster: fix a startup race w.r.t. the _configuration collection

* search for db:// JavaScript modules only after all local files have been
  considered, this speeds up the require command in a cluster considerably

* general cluster speedup in certain areas


v2.5.1 (2015-03-19)
-------------------

* fixed bug that caused undefined behavior when an AQL query was killed inside
  a calculation block

* fixed memleaks in AQL query cleanup in case out-of-memory errors are thrown

* by default, Debian and RedHat packages are built with debug symbols

* added option `--database.ignore-logfile-errors`

  This option controls how collection datafiles with a CRC mismatch are treated.

  If set to `false`, CRC mismatch errors in collection datafiles will lead
  to a collection not being loaded at all. If a collection needs to be loaded
  during WAL recovery, the WAL recovery will also abort (if not forced with
  `--wal.ignore-recovery-errors true`). Setting this flag to `false` protects
  users from unintentionally using a collection with corrupted datafiles, from
  which only a subset of the original data can be recovered.

  If set to `true`, CRC mismatch errors in collection datafiles will lead to
  the datafile being partially loaded. All data up to until the mismatch will
  be loaded. This will enable users to continue with collection datafiles
  that are corrupted, but will result in only a partial load of the data.
  The WAL recovery will still abort when encountering a collection with a
  corrupted datafile, at least if `--wal.ignore-recovery-errors` is not set to
  `true`.

  The default value is *true*, so for collections with corrupted datafiles
  there might be partial data loads once the WAL recovery has finished. If
  the WAL recovery will need to load a collection with a corrupted datafile,
  it will still stop when using the default values.

* INCOMPATIBLE CHANGE:

  make the arangod server refuse to start if during startup it finds a non-readable
  `parameter.json` file for a database or a collection.

  Stopping the startup process in this case requires manual intervention (fixing
  the unreadable files), but prevents follow-up errors due to ignored databases or
  collections from happening.

* datafiles and `parameter.json` files written by arangod are now created with read and write
  privileges for the arangod process user, and with read and write privileges for the arangod
  process group.

  Previously, these files were created with user read and write permissions only.

* INCOMPATIBLE CHANGE:

  abort WAL recovery if one of the collection's datafiles cannot be opened

* INCOMPATIBLE CHANGE:

  never try to raise the privileges after dropping them, this can lead to a race condition while
  running the recovery

  If you require to run ArangoDB on a port lower than 1024, you must run ArangoDB as root.

* fixed inefficiencies in `remove` methods of general-graph module

* added option `--database.slow-query-threshold` for controlling the default AQL slow query
  threshold value on server start

* add system error strings for Windows on many places

* rework service startup so we announce 'RUNNING' only when we're finished starting.

* use the Windows eventlog for FATAL and ERROR - log messages

* fix service handling in NSIS Windows installer, specify human readable name

* add the ICU_DATA environment variable to the fatal error messages

* fixed issue #1265: arangod crashed with SIGSEGV

* fixed issue #1241: Wildcards in examples


v2.5.0 (2015-03-09)
-------------------

* installer fixes for Windows

* fix for downloading Foxx

* fixed issue #1258: http pipelining not working?


v2.5.0-beta4 (2015-03-05)
-------------------------

* fixed issue #1247: debian init script problems


v2.5.0-beta3 (2015-02-27)
-------------------------

* fix Windows install path calculation in arango

* fix Windows logging of long strings

* fix possible undefinedness of const strings in Windows


v2.5.0-beta2 (2015-02-23)
-------------------------

* fixed issue #1256: agency binary not found #1256

* fixed issue #1230: API: document/col-name/_key and cursor return different floats

* front-end: dashboard tries not to (re)load statistics if user has no access

* V8: Upgrade to version 3.31.74.1

* etcd: Upgrade to version 2.0 - This requires go 1.3 to compile at least.

* refuse to startup if ICU wasn't initialized, this will i.e. prevent errors from being printed,
  and libraries from being loaded.

* front-end: unwanted removal of index table header after creating new index

* fixed issue #1248: chrome: applications filtering not working

* fixed issue #1198: queries remain in aql editor (front-end) if you navigate through different tabs

* Simplify usage of Foxx

  Thanks to our user feedback we learned that Foxx is a powerful, yet rather complicated concept.
  With this release we tried to make it less complicated while keeping all its strength.
  That includes a rewrite of the documentation as well as some code changes as listed below:

  * Moved Foxx applications to a different folder.

    The naming convention now is: <app-path>/_db/<dbname>/<mountpoint>/APP
    Before it was: <app-path>/databases/<dbname>/<appname>:<appversion>
    This caused some trouble as apps where cached based on name and version and updates did not apply.
    Hence the path on filesystem and the app's access URL had no relation to one another.
    Now the path on filesystem is identical to the URL (except for slashes and the appended APP)

  * Rewrite of Foxx routing

    The routing of Foxx has been exposed to major internal changes we adjusted because of user feedback.
    This allows us to set the development mode per mountpoint without having to change paths and hold
    apps at separate locations.

  * Foxx Development mode

    The development mode used until 2.4 is gone. It has been replaced by a much more mature version.
    This includes the deprecation of the javascript.dev-app-path parameter, which is useless since 2.5.
    Instead of having two separate app directories for production and development, apps now reside in
    one place, which is used for production as well as for development.
    Apps can still be put into development mode, changing their behavior compared to production mode.
    Development mode apps are still reread from disk at every request, and still they ship more debug
    output.

    This change has also made the startup options `--javascript.frontend-development-mode` and
    `--javascript.dev-app-path` obsolete. The former option will not have any effect when set, and the
    latter option is only read and used during the upgrade to 2.5 and does not have any effects later.

  * Foxx install process

    Installing Foxx apps has been a two step process: import them into ArangoDB and mount them at a
    specific mountpoint. These operations have been joined together. You can install an app at one
    mountpoint, that's it. No fetch, mount, unmount, purge cycle anymore. The commands have been
    simplified to just:

    * install: get your Foxx app up and running
    * uninstall: shut it down and erase it from disk

  * Foxx error output

    Until 2.4 the errors produced by Foxx were not optimal. Often, the error message was just
    `unable to parse manifest` and contained only an internal stack trace.
    In 2.5 we made major improvements there, including a much more fine-grained error output that
    helps you debug your Foxx apps. The error message printed is now much closer to its source and
    should help you track it down.

    Also we added the default handlers for unhandled errors in Foxx apps:

    * You will get a nice internal error page whenever your Foxx app is called but was not installed
      due to any error
    * You will get a proper error message when having an uncaught error appears in any app route

    In production mode the messages above will NOT contain any information about your Foxx internals
    and are safe to be exposed to third party users.
    In development mode the messages above will contain the stacktrace (if available), making it easier for
    your in-house devs to track down errors in the application.

* added `console` object to Foxx apps. All Foxx apps now have a console object implementing
  the familiar Console API in their global scope, which can be used to log diagnostic
  messages to the database.

* added `org/arangodb/request` module, which provides a simple API for making HTTP requests
  to external services.

* added optimizer rule `propagate-constant-attributes`

  This rule will look inside `FILTER` conditions for constant value equality comparisons,
  and insert the constant values in other places in `FILTER`s. For example, the rule will
  insert `42` instead of `i.value` in the second `FILTER` of the following query:

      FOR i IN c1 FOR j IN c2 FILTER i.value == 42 FILTER j.value == i.value RETURN 1

* added `filtered` value to AQL query execution statistics

  This value indicates how many documents were filtered by `FilterNode`s in the AQL query.
  Note that `IndexRangeNode`s can also filter documents by selecting only the required ranges
  from the index. The `filtered` value will not include the work done by `IndexRangeNode`s,
  but only the work performed by `FilterNode`s.

* added support for sparse hash and skiplist indexes

  Hash and skiplist indexes can optionally be made sparse. Sparse indexes exclude documents
  in which at least one of the index attributes is either not set or has a value of `null`.

  As such documents are excluded from sparse indexes, they may contain fewer documents than
  their non-sparse counterparts. This enables faster indexing and can lead to reduced memory
  usage in case the indexed attribute does occur only in some, but not all documents of the
  collection. Sparse indexes will also reduce the number of collisions in non-unique hash
  indexes in case non-existing or optional attributes are indexed.

  In order to create a sparse index, an object with the attribute `sparse` can be added to
  the index creation commands:

      db.collection.ensureHashIndex(attributeName, { sparse: true });
      db.collection.ensureHashIndex(attributeName1, attributeName2, { sparse: true });
      db.collection.ensureUniqueConstraint(attributeName, { sparse: true });
      db.collection.ensureUniqueConstraint(attributeName1, attributeName2, { sparse: true });

      db.collection.ensureSkiplist(attributeName, { sparse: true });
      db.collection.ensureSkiplist(attributeName1, attributeName2, { sparse: true });
      db.collection.ensureUniqueSkiplist(attributeName, { sparse: true });
      db.collection.ensureUniqueSkiplist(attributeName1, attributeName2, { sparse: true });

  Note that in place of the above specialized index creation commands, it is recommended to use
  the more general index creation command `ensureIndex`:

  ```js
  db.collection.ensureIndex({ type: "hash", sparse: true, unique: true, fields: [ attributeName ] });
  db.collection.ensureIndex({ type: "skiplist", sparse: false, unique: false, fields: [ "a", "b" ] });
  ```

  When not explicitly set, the `sparse` attribute defaults to `false` for new indexes.

  This causes a change in behavior when creating a unique hash index without specifying the
  sparse flag: in 2.4, unique hash indexes were implicitly sparse, always excluding `null` values.
  There was no option to control this behavior, and sparsity was neither supported for non-unique
  hash indexes nor skiplists in 2.4. This implicit sparsity of unique hash indexes was considered
  an inconsistency, and therefore the behavior was cleaned up in 2.5. As of 2.5, indexes will
  only be created sparse if sparsity is explicitly requested. Existing unique hash indexes from 2.4
  or before will automatically be migrated so they are still sparse after the upgrade to 2.5.

  Geo indexes are implicitly sparse, meaning documents without the indexed location attribute or
  containing invalid location coordinate values will be excluded from the index automatically. This
  is also a change when compared to pre-2.5 behavior, when documents with missing or invalid
  coordinate values may have caused errors on insertion when the geo index' `unique` flag was set
  and its `ignoreNull` flag was not.

  This was confusing and has been rectified in 2.5. The method `ensureGeoConstaint()` now does the
  same as `ensureGeoIndex()`. Furthermore, the attributes `constraint`, `unique`, `ignoreNull` and
  `sparse` flags are now completely ignored when creating geo indexes.

  The same is true for fulltext indexes. There is no need to specify non-uniqueness or sparsity for
  geo or fulltext indexes. They will always be non-unique and sparse.

  As sparse indexes may exclude some documents, they cannot be used for every type of query.
  Sparse hash indexes cannot be used to find documents for which at least one of the indexed
  attributes has a value of `null`. For example, the following AQL query cannot use a sparse
  index, even if one was created on attribute `attr`:

      FOR doc In collection
        FILTER doc.attr == null
        RETURN doc

  If the lookup value is non-constant, a sparse index may or may not be used, depending on
  the other types of conditions in the query. If the optimizer can safely determine that
  the lookup value cannot be `null`, a sparse index may be used. When uncertain, the optimizer
  will not make use of a sparse index in a query in order to produce correct results.

  For example, the following queries cannot use a sparse index on `attr` because the optimizer
  will not know beforehand whether the comparison values for `doc.attr` will include `null`:

      FOR doc In collection
        FILTER doc.attr == SOME_FUNCTION(...)
        RETURN doc

      FOR other IN otherCollection
        FOR doc In collection
          FILTER doc.attr == other.attr
          RETURN doc

  Sparse skiplist indexes can be used for sorting if the optimizer can safely detect that the
  index range does not include `null` for any of the index attributes.

* inspection of AQL data-modification queries will now detect if the data-modification part
  of the query can run in lockstep with the data retrieval part of the query, or if the data
  retrieval part must be executed before the data modification can start.

  Executing the two in lockstep allows using much smaller buffers for intermediate results
  and starts the actual data-modification operations much earlier than if the two phases
  were executed separately.

* Allow dynamic attribute names in AQL object literals

  This allows using arbitrary expressions to construct attribute names in object
  literals specified in AQL queries. To disambiguate expressions and other unquoted
  attribute names, dynamic attribute names need to be enclosed in brackets (`[` and `]`).
  Example:

      FOR i IN 1..100
        RETURN { [ CONCAT('value-of-', i) ] : i }

* make AQL optimizer rule "use-index-for-sort" remove sort also in case a non-sorted
  index (e.g. a hash index) is used for only equality lookups and all sort attributes
  are covered by the index.

  Example that does not require an extra sort (needs hash index on `value`):

      FOR doc IN collection FILTER doc.value == 1 SORT doc.value RETURN doc

  Another example that does not require an extra sort (with hash index on `value1`, `value2`):

      FOR doc IN collection FILTER doc.value1 == 1 && doc.value2 == 2 SORT doc.value1, doc.value2 RETURN doc

* make AQL optimizer rule "use-index-for-sort" remove sort also in case the sort criteria
  excludes the left-most index attributes, but the left-most index attributes are used
  by the index for equality-only lookups.

  Example that can use the index for sorting (needs skiplist index on `value1`, `value2`):

      FOR doc IN collection FILTER doc.value1 == 1 SORT doc.value2 RETURN doc

* added selectivity estimates for primary index, edge index, and hash index

  The selectivity estimates are returned by the `GET /_api/index` REST API method
  in a sub-attribute `selectivityEstimate` for each index that supports it. This
  attribute will be omitted for indexes that do not provide selectivity estimates.
  If provided, the selectivity estimate will be a numeric value between 0 and 1.

  Selectivity estimates will also be reported in the result of `collection.getIndexes()`
  for all indexes that support this. If no selectivity estimate can be determined for
  an index, the attribute `selectivityEstimate` will be omitted here, too.

  The web interface also shows selectivity estimates for each index that supports this.

  Currently the following index types can provide selectivity estimates:
  - primary index
  - edge index
  - hash index (unique and non-unique)

  No selectivity estimates will be provided when running in cluster mode.

* fixed issue #1226: arangod log issues

* added additional logger if arangod is started in foreground mode on a tty

* added AQL optimizer rule "move-calculations-down"

* use exclusive native SRWLocks on Windows instead of native mutexes

* added AQL functions `MD5`, `SHA1`, and `RANDOM_TOKEN`.

* reduced number of string allocations when parsing certain AQL queries

  parsing numbers (integers or doubles) does not require a string allocation
  per number anymore

* RequestContext#bodyParam now accepts arbitrary joi schemas and rejects invalid (but well-formed) request bodies.

* enforce that AQL user functions are wrapped inside JavaScript function () declarations

  AQL user functions were always expected to be wrapped inside a JavaScript function, but previously
  this was not enforced when registering a user function. Enforcing the AQL user functions to be contained
  inside functions prevents functions from doing some unexpected things that may have led to undefined
  behavior.

* Windows service uninstalling: only remove service if it points to the currently running binary,
  or --force was specified.

* Windows (debug only): print stacktraces on crash and run minidump

* Windows (cygwin): if you run arangosh in a cygwin shell or via ssh we will detect this and use
  the appropriate output functions.

* Windows: improve process management

* fix IPv6 reverse ip lookups - so far we only did IPv4 addresses.

* improve join documentation, add outer join example

* run jslint for unit tests too, to prevent "memory leaks" by global js objects with native code.

* fix error logging for exceptions - we wouldn't log the exception message itself so far.

* improve error reporting in the http client (Windows & *nix)

* improve error reports in cluster

* Standard errors can now contain custom messages.


v2.4.7 (XXXX-XX-XX)
-------------------

* fixed issue #1282: Geo WITHIN_RECTANGLE for nested lat/lng


v2.4.6 (2015-03-18)
-------------------

* added option `--database.ignore-logfile-errors`

  This option controls how collection datafiles with a CRC mismatch are treated.

  If set to `false`, CRC mismatch errors in collection datafiles will lead
  to a collection not being loaded at all. If a collection needs to be loaded
  during WAL recovery, the WAL recovery will also abort (if not forced with
  `--wal.ignore-recovery-errors true`). Setting this flag to `false` protects
  users from unintentionally using a collection with corrupted datafiles, from
  which only a subset of the original data can be recovered.

  If set to `true`, CRC mismatch errors in collection datafiles will lead to
  the datafile being partially loaded. All data up to until the mismatch will
  be loaded. This will enable users to continue with a collection datafiles
  that are corrupted, but will result in only a partial load of the data.
  The WAL recovery will still abort when encountering a collection with a
  corrupted datafile, at least if `--wal.ignore-recovery-errors` is not set to
  `true`.

  The default value is *true*, so for collections with corrupted datafiles
  there might be partial data loads once the WAL recovery has finished. If
  the WAL recovery will need to load a collection with a corrupted datafile,
  it will still stop when using the default values.

* INCOMPATIBLE CHANGE:

  make the arangod server refuse to start if during startup it finds a non-readable
  `parameter.json` file for a database or a collection.

  Stopping the startup process in this case requires manual intervention (fixing
  the unreadable files), but prevents follow-up errors due to ignored databases or
  collections from happening.

* datafiles and `parameter.json` files written by arangod are now created with read and write
  privileges for the arangod process user, and with read and write privileges for the arangod
  process group.

  Previously, these files were created with user read and write permissions only.

* INCOMPATIBLE CHANGE:

  abort WAL recovery if one of the collection's datafiles cannot be opened

* INCOMPATIBLE CHANGE:

  never try to raise the privileges after dropping them, this can lead to a race condition while
  running the recovery

  If you require to run ArangoDB on a port lower than 1024, you must run ArangoDB as root.

* fixed inefficiencies in `remove` methods of general-graph module

* added option `--database.slow-query-threshold` for controlling the default AQL slow query
  threshold value on server start


v2.4.5 (2015-03-16)
-------------------

* added elapsed time to HTTP request logging output (`--log.requests-file`)

* added AQL current and slow query tracking, killing of AQL queries

  This change enables retrieving the list of currently running AQL queries inside the selected database.
  AQL queries with an execution time beyond a certain threshold can be moved to a "slow query" facility
  and retrieved from there. Queries can also be killed by specifying the query id.

  This change adds the following HTTP REST APIs:

  - `GET /_api/query/current`: for retrieving the list of currently running queries
  - `GET /_api/query/slow`: for retrieving the list of slow queries
  - `DELETE /_api/query/slow`: for clearing the list of slow queries
  - `GET /_api/query/properties`: for retrieving the properties for query tracking
  - `PUT /_api/query/properties`: for adjusting the properties for query tracking
  - `DELETE /_api/query/<id>`: for killing an AQL query

  The following JavaScript APIs have been added:

  - require("org/arangodb/aql/queries").current();
  - require("org/arangodb/aql/queries").slow();
  - require("org/arangodb/aql/queries").clearSlow();
  - require("org/arangodb/aql/queries").properties();
  - require("org/arangodb/aql/queries").kill();

* fixed issue #1265: arangod crashed with SIGSEGV

* fixed issue #1241: Wildcards in examples

* fixed comment parsing in Foxx controllers


v2.4.4 (2015-02-24)
-------------------

* fixed the generation template for foxx apps. It now does not create deprecated functions anymore

* add custom visitor functionality for `GRAPH_NEIGHBORS` function, too

* increased default value of traversal option *maxIterations* to 100 times of its previous
  default value


v2.4.3 (2015-02-06)
-------------------

* fix multi-threading with openssl when running under Windows

* fix timeout on socket operations when running under Windows

* Fixed an error in Foxx routing which caused some apps that worked in 2.4.1 to fail with status 500: `undefined is not a function` errors in 2.4.2
  This error was occurring due to seldom internal rerouting introduced by the malformed application handler.


v2.4.2 (2015-01-30)
-------------------

* added custom visitor functionality for AQL traversals

  This allows more complex result processing in traversals triggered by AQL. A few examples
  are shown in [this article](http://jsteemann.github.io/blog/2015/01/28/using-custom-visitors-in-aql-graph-traversals/).

* improved number of results estimated for nodes of type EnumerateListNode and SubqueryNode
  in AQL explain output

* added AQL explain helper to explain arbitrary AQL queries

  The helper function prints the query execution plan and the indexes to be used in the
  query. It can be invoked from the ArangoShell or the web interface as follows:

      require("org/arangodb/aql/explainer").explain(query);

* enable use of indexes for certain AQL conditions with non-equality predicates, in
  case the condition(s) also refer to indexed attributes

  The following queries will now be able to use indexes:

      FILTER a.indexed == ... && a.indexed != ...
      FILTER a.indexed == ... && a.nonIndexed != ...
      FILTER a.indexed == ... && ! (a.indexed == ...)
      FILTER a.indexed == ... && ! (a.nonIndexed == ...)
      FILTER a.indexed == ... && ! (a.indexed != ...)
      FILTER a.indexed == ... && ! (a.nonIndexed != ...)
      FILTER (a.indexed == ... && a.nonIndexed == ...) || (a.indexed == ... && a.nonIndexed == ...)
      FILTER (a.indexed == ... && a.nonIndexed != ...) || (a.indexed == ... && a.nonIndexed != ...)

* Fixed spuriously occurring "collection not found" errors when running queries on local
  collections on a cluster DB server

* Fixed upload of Foxx applications to the server for apps exceeding approx. 1 MB zipped.

* Malformed Foxx applications will now return a more useful error when any route is requested.

  In Production a Foxx app mounted on /app will display an html page on /app/* stating a 503 Service temporarily not available.
  It will not state any information about your Application.
  Before it was a 404 Not Found without any information and not distinguishable from a correct not found on your route.

  In Development Mode the html page also contains information about the error occurred.

* Unhandled errors thrown in Foxx routes are now handled by the Foxx framework itself.

  In Production the route will return a status 500 with a body {error: "Error statement"}.
  In Development the route will return a status 500 with a body {error: "Error statement", stack: "..."}

  Before, it was status 500 with a plain text stack including ArangoDB internal routing information.

* The Applications tab in web interface will now request development apps more often.
  So if you have a fixed a syntax error in your app it should always be visible after reload.


v2.4.1 (2015-01-19)
-------------------

* improved WAL recovery output

* fixed certain OR optimizations in AQL optimizer

* better diagnostics for arangoimp

* fixed invalid result of HTTP REST API method `/_admin/foxx/rescan`

* fixed possible segmentation fault when passing a Buffer object into a V8 function
  as a parameter

* updated AQB module to 1.8.0.


v2.4.0 (2015-01-13)
-------------------

* updated AQB module to 1.7.0.

* fixed V8 integration-related crashes

* make `fs.move(src, dest)` also fail when both `src` and `dest` are
  existing directories. This ensures the same behavior of the move operation
  on different platforms.

* fixed AQL insert operation for multi-shard collections in cluster

* added optional return value for AQL data-modification queries.
  This allows returning the documents inserted, removed or updated with the query, e.g.

      FOR doc IN docs REMOVE doc._key IN docs LET removed = OLD RETURN removed
      FOR doc IN docs INSERT { } IN docs LET inserted = NEW RETURN inserted
      FOR doc IN docs UPDATE doc._key WITH { } IN docs LET previous = OLD RETURN previous
      FOR doc IN docs UPDATE doc._key WITH { } IN docs LET updated = NEW RETURN updated

  The variables `OLD` and `NEW` are automatically available when a `REMOVE`, `INSERT`,
  `UPDATE` or `REPLACE` statement is immediately followed by a `LET` statement.
  Note that the `LET` and `RETURN` statements in data-modification queries are not as
  flexible as the general versions of `LET` and `RETURN`. When returning documents from
  data-modification operations, only a single variable can be assigned using `LET`, and
  the assignment can only be either `OLD` or `NEW`, but not an arbitrary expression. The
  `RETURN` statement also allows using the just-created variable only, and no arbitrary
  expressions.


v2.4.0-beta1 (2014-12-26)
--------------------------

* fixed superstates in FoxxGenerator

* fixed issue #1065: Aardvark: added creation of documents and edges with _key property

* fixed issue #1198: Aardvark: current AQL editor query is now cached

* Upgraded V8 version from 3.16.14 to 3.29.59

  The built-in version of V8 has been upgraded from 3.16.14 to 3.29.59.
  This activates several ES6 (also dubbed *Harmony* or *ES.next*) features in
  ArangoDB, both in the ArangoShell and the ArangoDB server. They can be
  used for scripting and in server-side actions such as Foxx routes, traversals
  etc.

  The following ES6 features are available in ArangoDB 2.4 by default:

  * iterators
  * the `of` operator
  * symbols
  * predefined collections types (Map, Set etc.)
  * typed arrays

  Many other ES6 features are disabled by default, but can be made available by
  starting arangod or arangosh with the appropriate options:

  * arrow functions
  * proxies
  * generators
  * String, Array, and Number enhancements
  * constants
  * enhanced object and numeric literals

  To activate all these ES6 features in arangod or arangosh, start it with
  the following options:

      arangosh --javascript.v8-options="--harmony --harmony_generators"

  More details on the available ES6 features can be found in
  [this blog](https://jsteemann.github.io/blog/2014/12/19/using-es6-features-in-arangodb/).

* Added Foxx generator for building Hypermedia APIs

  A more detailed description is [here](https://www.arangodb.com/2014/12/08/building-hypermedia-apis-foxxgenerator)

* New `Applications` tab in web interface:

  The `applications` tab got a complete redesign.
  It will now only show applications that are currently running on ArangoDB.
  For a selected application, a new detailed view has been created.
  This view provides a better overview of the app:
  * author
  * license
  * version
  * contributors
  * download links
  * API documentation

  To install a new application, a new dialog is now available.
  It provides the features already available in the console application `foxx-manager` plus some more:
  * install an application from Github
  * install an application from a zip file
  * install an application from ArangoDB's application store
  * create a new application from scratch: this feature uses a generator to
    create a Foxx application with pre-defined CRUD methods for a given list
    of collections. The generated Foxx app can either be downloaded as a zip file or
    be installed on the server. Starting with a new Foxx app has never been easier.

* fixed issue #1102: Aardvark: Layout bug in documents overview

  The documents overview was entirely destroyed in some situations on Firefox.
  We replaced the plugin we used there.

* fixed issue #1168: Aardvark: pagination buttons jumping

* fixed issue #1161: Aardvark: Click on Import JSON imports previously uploaded file

* removed configure options `--enable-all-in-one-v8`, `--enable-all-in-one-icu`,
  and `--enable-all-in-one-libev`.

* global internal rename to fix naming incompatibilities with JSON:

  Internal functions with names containing `array` have been renamed to `object`,
  internal functions with names containing `list` have been renamed to `array`.
  The renaming was mainly done in the C++ parts. The documentation has also been
  adjusted so that the correct JSON type names are used in most places.

  The change also led to the addition of a few function aliases in AQL:

  * `TO_LIST` now is an alias of the new `TO_ARRAY`
  * `IS_LIST` now is an alias of the new `IS_ARRAY`
  * `IS_DOCUMENT` now is an alias of the new `IS_OBJECT`

  The changed also renamed the option `mergeArrays` to `mergeObjects` for AQL
  data-modification query options and HTTP document modification API

* AQL: added optimizer rule "remove-filter-covered-by-index"

  This rule removes FilterNodes and CalculationNodes from an execution plan if the
  filter is already covered by a previous IndexRangeNode. Removing the CalculationNode
  and the FilterNode will speed up query execution because the query requires less
  computation.

* AQL: added optimizer rule "remove-sort-rand"

  This rule removes a `SORT RAND()` expression from a query and moves the random
  iteration into the appropriate `EnumerateCollectionNode`. This is more efficient
  than individually enumerating and then sorting randomly.

* AQL: range optimizations for IN and OR

  This change enables usage of indexes for several additional cases. Filters containing
  the `IN` operator can now make use of indexes, and multiple OR- or AND-combined filter
  conditions can now also use indexes if the filters are accessing the same indexed
  attribute.

  Here are a few examples of queries that can now use indexes but couldn't before:

    FOR doc IN collection
      FILTER doc.indexedAttribute == 1 || doc.indexedAttribute > 99
      RETURN doc

    FOR doc IN collection
      FILTER doc.indexedAttribute IN [ 3, 42 ] || doc.indexedAttribute > 99
      RETURN doc

    FOR doc IN collection
      FILTER (doc.indexedAttribute > 2 && doc.indexedAttribute < 10) ||
             (doc.indexedAttribute > 23 && doc.indexedAttribute < 42)
      RETURN doc

* fixed issue #500: AQL parentheses issue

  This change allows passing subqueries as AQL function parameters without using
  duplicate brackets (e.g. `FUNC(query)` instead of `FUNC((query))`

* added optional `COUNT` clause to AQL `COLLECT`

  This allows more efficient group count calculation queries, e.g.

      FOR doc IN collection
        COLLECT age = doc.age WITH COUNT INTO length
        RETURN { age: age, count: length }

  A count-only query is also possible:

      FOR doc IN collection
        COLLECT WITH COUNT INTO length
        RETURN length

* fixed missing makeDirectory when fetching a Foxx application from a zip file

* fixed issue #1134: Change the default endpoint to localhost

  This change will modify the IP address ArangoDB listens on to 127.0.0.1 by default.
  This will make new ArangoDB installations unaccessible from clients other than
  localhost unless changed. This is a security feature.

  To make ArangoDB accessible from any client, change the server's configuration
  (`--server.endpoint`) to either `tcp://0.0.0.0:8529` or the server's publicly
  visible IP address.

* deprecated `Repository#modelPrototype`. Use `Repository#model` instead.

* IMPORTANT CHANGE: by default, system collections are included in replication and all
  replication API return values. This will lead to user accounts and credentials
  data being replicated from master to slave servers. This may overwrite
  slave-specific database users.

  If this is undesired, the `_users` collection can be excluded from replication
  easily by setting the `includeSystem` attribute to `false` in the following commands:

  * replication.sync({ includeSystem: false });
  * replication.applier.properties({ includeSystem: false });

  This will exclude all system collections (including `_aqlfunctions`, `_graphs` etc.)
  from the initial synchronization and the continuous replication.

  If this is also undesired, it is also possible to specify a list of collections to
  exclude from the initial synchronization and the continuous replication using the
  `restrictCollections` attribute, e.g.:

      replication.applier.properties({
        includeSystem: true,
        restrictType: "exclude",
        restrictCollections: [ "_users", "_graphs", "foo" ]
      });

  The HTTP API methods for fetching the replication inventory and for dumping collections
  also support the `includeSystem` control flag via a URL parameter.

* removed DEPRECATED replication methods:
  * `replication.logger.start()`
  * `replication.logger.stop()`
  * `replication.logger.properties()`
  * HTTP PUT `/_api/replication/logger-start`
  * HTTP PUT `/_api/replication/logger-stop`
  * HTTP GET `/_api/replication/logger-config`
  * HTTP PUT `/_api/replication/logger-config`

* fixed issue #1174, which was due to locking problems in distributed
  AQL execution

* improved cluster locking for AQL avoiding deadlocks

* use DistributeNode for modifying queries with REPLACE and UPDATE, if
  possible


v2.3.6 (2015-XX-XX)
-------------------

* fixed AQL subquery optimization that produced wrong result when multiple subqueries
  directly followed each other and and a directly following `LET` statement did refer
  to any but the first subquery.


v2.3.5 (2015-01-16)
-------------------

* fixed intermittent 404 errors in Foxx apps after mounting or unmounting apps

* fixed issue #1200: Expansion operator results in "Cannot call method 'forEach' of null"

* fixed issue #1199: Cannot unlink root node of plan


v2.3.4 (2014-12-23)
-------------------

* fixed cerberus path for MyArangoDB


v2.3.3 (2014-12-17)
-------------------

* fixed error handling in instantiation of distributed AQL queries, this
  also fixes a bug in cluster startup with many servers

* issue #1185: parse non-fractional JSON numbers with exponent (e.g. `4e-261`)

* issue #1159: allow --server.request-timeout and --server.connect-timeout of 0


v2.3.2 (2014-12-09)
-------------------

* fixed issue #1177: Fix bug in the user app's storage

* fixed issue #1173: AQL Editor "Save current query" resets user password

* fixed missing makeDirectory when fetching a Foxx application from a zip file

* put in warning about default changed: fixed issue #1134: Change the default endpoint to localhost

* fixed issue #1163: invalid fullCount value returned from AQL

* fixed range operator precedence

* limit default maximum number of plans created by AQL optimizer to 256 (from 1024)

* make AQL optimizer not generate an extra plan if an index can be used, but modify
  existing plans in place

* fixed AQL cursor ttl (time-to-live) issue

  Any user-specified cursor ttl value was not honored since 2.3.0.

* fixed segfault in AQL query hash index setup with unknown shapes

* fixed memleaks

* added AQL optimizer rule for removing `INTO` from a `COLLECT` statement if not needed

* fixed issue #1131

  This change provides the `KEEP` clause for `COLLECT ... INTO`. The `KEEP` clause
  allows controlling which variables will be kept in the variable created by `INTO`.

* fixed issue #1147, must protect dispatcher ID for etcd

v2.3.1 (2014-11-28)
-------------------

* recreate password if missing during upgrade

* fixed issue #1126

* fixed non-working subquery index optimizations

* do not restrict summary of Foxx applications to 60 characters

* fixed display of "required" path parameters in Foxx application documentation

* added more optimizations of constants values in AQL FILTER conditions

* fixed invalid or-to-in optimization for FILTERs containing comparisons
  with boolean values

* fixed replication of `_graphs` collection

* added AQL list functions `PUSH`, `POP`, `UNSHIFT`, `SHIFT`, `REMOVE_VALUES`,
  `REMOVE_VALUE`, `REMOVE_NTH` and `APPEND`

* added AQL functions `CALL` and `APPLY` to dynamically call other functions

* fixed AQL optimizer cost estimation for LIMIT node

* prevent Foxx queues from permanently writing to the journal even when
  server is idle

* fixed AQL COLLECT statement with INTO clause, which copied more variables
  than v2.2 and thus lead to too much memory consumption.
  This deals with #1107.

* fixed AQL COLLECT statement, this concerned every COLLECT statement,
  only the first group had access to the values of the variables before
  the COLLECT statement. This deals with #1127.

* fixed some AQL internals, where sometimes too many items were
  fetched from upstream in the presence of a LIMIT clause. This should
  generally improve performance.


v2.3.0 (2014-11-18)
-------------------

* fixed syslog flags. `--log.syslog` is deprecated and setting it has no effect,
  `--log.facility` now works as described. Application name has been changed from
  `triagens` to `arangod`. It can be changed using `--log.application`. The syslog
  will only contain the actual log message. The datetime prefix is omitted.

* fixed deflate in SimpleHttpClient

* fixed issue #1104: edgeExamples broken or changed

* fixed issue #1103: Error while importing user queries

* fixed issue #1100: AQL: HAS() fails on doc[attribute_name]

* fixed issue #1098: runtime error when creating graph vertex

* hide system applications in **Applications** tab by default

  Display of system applications can be toggled by using the *system applications*
  toggle in the UI.

* added HTTP REST API for managing tasks (`/_api/tasks`)

* allow passing character lists as optional parameter to AQL functions `TRIM`,
  `LTRIM` and `RTRIM`

  These functions now support trimming using custom character lists. If no character
  lists are specified, all whitespace characters will be removed as previously:

      TRIM("  foobar\t \r\n ")         // "foobar"
      TRIM(";foo;bar;baz, ", "; ")     // "foo;bar;baz"

* added AQL string functions `LTRIM`, `RTRIM`, `FIND_FIRST`, `FIND_LAST`, `SPLIT`,
  `SUBSTITUTE`

* added AQL functions `ZIP`, `VALUES` and `PERCENTILE`

* made AQL functions `CONCAT` and `CONCAT_SEPARATOR` work with list arguments

* dynamically create extra dispatcher threads if required

* fixed issue #1097: schemas in the API docs no longer show required properties as optional


v2.3.0-beta2 (2014-11-08)
-------------------------

* front-end: new icons for uploading and downloading JSON documents into a collection

* front-end: fixed documents pagination css display error

* front-end: fixed flickering of the progress view

* front-end: fixed missing event for documents filter function

* front-end: jsoneditor: added CMD+Return (Mac) CTRL+Return (Linux/Win) shortkey for
  saving a document

* front-end: added information tooltip for uploading json documents.

* front-end: added database management view to the collapsed navigation menu

* front-end: added collection truncation feature

* fixed issue #1086: arangoimp: Odd errors if arguments are not given properly

* performance improvements for AQL queries that use JavaScript-based expressions
  internally

* added AQL geo functions `WITHIN_RECTANGLE` and `IS_IN_POLYGON`

* fixed non-working query results download in AQL editor of web interface

* removed debug print message in AQL editor query export routine

* fixed issue #1075: Aardvark: user name required even if auth is off #1075

  The fix for this prefills the username input field with the current user's
  account name if any and `root` (the default username) otherwise. Additionally,
  the tooltip text has been slightly adjusted.

* fixed issue #1069: Add 'raw' link to swagger ui so that the raw swagger
  json can easily be retrieved

  This adds a link to the Swagger API docs to an application's detail view in
  the **Applications** tab of the web interface. The link produces the Swagger
  JSON directly. If authentication is turned on, the link requires authentication,
  too.

* documentation updates


v2.3.0-beta1 (2014-11-01)
-------------------------

* added dedicated `NOT IN` operator for AQL

  Previously, a `NOT IN` was only achievable by writing a negated `IN` condition:

      FOR i IN ... FILTER ! (i IN [ 23, 42 ]) ...

  This can now alternatively be expressed more intuitively as follows:

      FOR i IN ... FILTER i NOT IN [ 23, 42 ] ...

* added alternative logical operator syntax for AQL

  Previously, the logical operators in AQL could only be written as:
  - `&&`: logical and
  - `||`: logical or
  - `!`: negation

  ArangoDB 2.3 introduces the alternative variants for these operators:
  - `AND`: logical and
  - `OR`: logical or
  - `NOT`: negation

  The new syntax is just an alternative to the old syntax, allowing easier
  migration from SQL. The old syntax is still fully supported and will be.

* improved output of `ArangoStatement.parse()` and POST `/_api/query`

  If an AQL query can be parsed without problems, The return value of
  `ArangoStatement.parse()` now contains an attribute `ast` with the abstract
  syntax tree of the query (before optimizations). Though this is an internal
  representation of the query and is subject to change, it can be used to inspect
  how ArangoDB interprets a given query.

* improved `ArangoStatement.explain()` and POST `/_api/explain`

  The commands for explaining AQL queries have been improved.

* added command-line option `--javascript.v8-contexts` to control the number of
  V8 contexts created in arangod.

  Previously, the number of V8 contexts was equal to the number of server threads
  (as specified by option `--server.threads`).

  However, it may be sensible to create different amounts of threads and V8
  contexts. If the option is not specified, the number of V8 contexts created
  will be equal to the number of server threads. Thus no change in configuration
  is required to keep the old behavior.

  If you are using the default config files or merge them with your local config
  files, please review if the default number of server threads is okay in your
  environment. Additionally you should verify that the number of V8 contexts
  created (as specified in option `--javascript.v8-contexts`) is okay.

* the number of server.threads specified is now the minimum of threads
  started. There are situation in which threads are waiting for results of
  distributed database servers. In this case the number of threads is
  dynamically increased.

* removed index type "bitarray"

  Bitarray indexes were only half-way documented and integrated in previous versions
  of ArangoDB so their benefit was limited. The support for bitarray indexes has
  thus been removed in ArangoDB 2.3. It is not possible to create indexes of type
  "bitarray" with ArangoDB 2.3.

  When a collection is opened that contains a bitarray index definition created
  with a previous version of ArangoDB, ArangoDB will ignore it and log the following
  warning:

      index type 'bitarray' is not supported in this version of ArangoDB and is ignored

  Future versions of ArangoDB may automatically remove such index definitions so the
  warnings will eventually disappear.

* removed internal "_admin/modules/flush" in order to fix requireApp

* added basic support for handling binary data in Foxx

  Requests with binary payload can be processed in Foxx applications by
  using the new method `res.rawBodyBuffer()`. This will return the unparsed request
  body as a Buffer object.

  There is now also the method `req.requestParts()` available in Foxx to retrieve
  the individual components of a multipart HTTP request.

  Buffer objects can now be used when setting the response body of any Foxx action.
  Additionally, `res.send()` has been added as a convenience method for returning
  strings, JSON objects or buffers from a Foxx action:

      res.send("<p>some HTML</p>");
      res.send({ success: true });
      res.send(new Buffer("some binary data"));

  The convenience method `res.sendFile()` can now be used to easily return the
  contents of a file from a Foxx action:

      res.sendFile(applicationContext.foxxFilename("image.png"));

  `fs.write` now accepts not only strings but also Buffer objects as second parameter:

      fs.write(filename, "some data");
      fs.write(filename, new Buffer("some binary data"));

  `fs.readBuffer` can be used to return the contents of a file in a Buffer object.

* improved performance of insertion into non-unique hash indexes significantly in case
  many duplicate keys are used in the index

* issue #1042: set time zone in log output

  the command-line option `--log.use-local-time` was added to print dates and times in
  the server-local timezone instead of UTC

* command-line options that require a boolean value now validate the
  value given on the command-line

  This prevents issues if no value is specified for an option that
  requires a boolean value. For example, the following command-line would
  have caused trouble in 2.2, because `--server.endpoint` would have been
  used as the value for the `--server.disable-authentication` options
  (which requires a boolean value):

      arangod --server.disable-authentication --server.endpoint tcp://127.0.0.1:8529 data

  In 2.3, running this command will fail with an error and requires to
  be modified to:

      arangod --server.disable-authentication true --server.endpoint tcp://127.0.0.1:8529 data

* improved performance of CSV import in arangoimp

* fixed issue #1027: Stack traces are off-by-one

* fixed issue #1026: Modules loaded in different files within the same app
  should refer to the same module

* fixed issue #1025: Traversal not as expected in undirected graph

* added a _relation function in the general-graph module.

  This deprecated _directedRelation and _undirectedRelation.
  ArangoDB does not offer any constraints for undirected edges
  which caused some confusion of users how undirected relations
  have to be handled. Relation now only supports directed relations
  and the user can actively simulate undirected relations.

* changed return value of Foxx.applicationContext#collectionName:

  Previously, the function could return invalid collection names because
  invalid characters were not replaced in the application name prefix, only
  in the collection name passed.

  Now, the function replaces invalid characters also in the application name
  prefix, which might to slightly different results for application names that
  contained any characters outside the ranges [a-z], [A-Z] and [0-9].

* prevent XSS in AQL editor and logs view

* integrated tutorial into ArangoShell and web interface

* added option `--backslash-escape` for arangoimp when running CSV file imports

* front-end: added download feature for (filtered) documents

* front-end: added download feature for the results of a user query

* front-end: added function to move documents to another collection

* front-end: added sort-by attribute to the documents filter

* front-end: added sorting feature to database, graph management and user management view.

* issue #989: front-end: Databases view not refreshing after deleting a database

* issue #991: front-end: Database search broken

* front-end: added infobox which shows more information about a document (_id, _rev, _key) or
  an edge (_id, _rev, _key, _from, _to). The from and to attributes are clickable and redirect
  to their document location.

* front-end: added edit-mode for deleting multiple documents at the same time.

* front-end: added delete button to the detailed document/edge view.

* front-end: added visual feedback for saving documents/edges inside the editor (error/success).

* front-end: added auto-focusing for the first input field in a modal.

* front-end: added validation for user input in a modal.

* front-end: user defined queries are now stored inside the database and are bound to the current
  user, instead of using the local storage functionality of the browsers. The outcome of this is
  that user defined queries are now independently usable from any device. Also queries can now be
  edited through the standard document editor of the front-end through the _users collection.

* front-end: added import and export functionality for user defined queries.

* front-end: added new keywords and functions to the aql-editor theme

* front-end: applied tile-style to the graph view

* front-end: now using the new graph api including multi-collection support

* front-end: foxx apps are now deletable

* front-end: foxx apps are now installable and updateable through github, if github is their
  origin.

* front-end: added foxx app version control. Multiple versions of a single foxx app are now
  installable and easy to manage and are also arranged in groups.

* front-end: the user-set filter of a collection is now stored until the user navigates to
  another collection.

* front-end: fetching and filtering of documents, statistics, and query operations are now
  handled with asynchronous ajax calls.

* front-end: added progress indicator if the front-end is waiting for a server operation.

* front-end: fixed wrong count of documents in the documents view of a collection.

* front-end: fixed unexpected styling of the manage db view and navigation.

* front-end: fixed wrong handling of select fields in a modal view.

* front-end: fixed wrong positioning of some tooltips.

* automatically call `toJSON` function of JavaScript objects (if present)
  when serializing them into database documents. This change allows
  storing JavaScript date objects in the database in a sensible manner.


v2.2.7 (2014-11-19)
-------------------

* fixed issue #998: Incorrect application URL for non-system Foxx apps

* fixed issue #1079: AQL editor: keyword WITH in UPDATE query is not highlighted

* fix memory leak in cluster nodes

* fixed registration of AQL user-defined functions in Web UI (JS shell)

* fixed error display in Web UI for certain errors
  (now error message is printed instead of 'undefined')

* fixed issue #1059: bug in js module console

* fixed issue #1056: "fs": zip functions fail with passwords

* fixed issue #1063: Docs: measuring unit of --wal.logfile-size?

* fixed issue #1062: Docs: typo in 14.2 Example data


v2.2.6 (2014-10-20)
-------------------

* fixed issue #972: Compilation Issue

* fixed issue #743: temporary directories are now unique and one can read
  off the tool that created them, if empty, they are removed atexit

* Highly improved performance of all AQL GRAPH_* functions.

* Orphan collections in general graphs can now be found via GRAPH_VERTICES
  if either "any" or no direction is defined

* Fixed documentation for AQL function GRAPH_NEIGHBORS.
  The option "vertexCollectionRestriction" is meant to filter the target
  vertices only, and should not filter the path.

* Fixed a bug in GRAPH_NEIGHBORS which enforced only empty results
  under certain conditions


v2.2.5 (2014-10-09)
-------------------

* fixed issue #961: allow non-JSON values in undocument request bodies

* fixed issue 1028: libicu is now statically linked

* fixed cached lookups of collections on the server, which may have caused spurious
  problems after collection rename operations


v2.2.4 (2014-10-01)
-------------------

* fixed accessing `_from` and `_to` attributes in `collection.byExample` and
  `collection.firstExample`

  These internal attributes were not handled properly in the mentioned functions, so
  searching for them did not always produce documents

* fixed issue #1030: arangoimp 2.2.3 crashing, not logging on large Windows CSV file

* fixed issue #1025: Traversal not as expected in undirected graph

* fixed issue #1020

  This requires re-introducing the startup option `--database.force-sync-properties`.

  This option can again be used to force fsyncs of collection, index and database properties
  stored as JSON strings on disk in files named `parameter.json`. Syncing these files after
  a write may be necessary if the underlying storage does not sync file contents by itself
  in a "sensible" amount of time after a file has been written and closed.

  The default value is `true` so collection, index and database properties will always be
  synced to disk immediately. This affects creating, renaming and dropping collections as
  well as creating and dropping databases and indexes. Each of these operations will perform
  an additional fsync on the `parameter.json` file if the option is set to `true`.

  It might be sensible to set this option to `false` for workloads that create and drop a
  lot of collections (e.g. test runs).

  Document operations such as creating, updating and dropping documents are not affected
  by this option.

* fixed issue #1016: AQL editor bug

* fixed issue #1014: WITHIN function returns wrong distance

* fixed AQL shortest path calculation in function `GRAPH_SHORTEST_PATH` to return
  complete vertex objects instead of just vertex ids

* allow changing of attributes of documents stored in server-side JavaScript variables

  Previously, the following did not work:

      var doc = db.collection.document(key);
      doc._key = "abc"; // overwriting internal attributes not supported
      doc.value = 123;  // overwriting existing attributes not supported

  Now, modifying documents stored in server-side variables (e.g. `doc` in the above case)
  is supported. Modifying the variables will not update the documents in the database,
  but will modify the JavaScript object (which can be written back to the database using
  `db.collection.update` or `db.collection.replace`)

* fixed issue #997: arangoimp apparently doesn't support files >2gig on Windows

  large file support (requires using `_stat64` instead of `stat`) is now supported on
  Windows


v2.2.3 (2014-09-02)
-------------------

* added `around` for Foxx controller

* added `type` option for HTTP API `GET /_api/document?collection=...`

  This allows controlling the type of results to be returned. By default, paths to
  documents will be returned, e.g.

      [
        `/_api/document/test/mykey1`,
        `/_api/document/test/mykey2`,
        ...
      ]

  To return a list of document ids instead of paths, the `type` URL parameter can be
  set to `id`:

      [
        `test/mykey1`,
        `test/mykey2`,
        ...
      ]

  To return a list of document keys only, the `type` URL parameter can be set to `key`:

      [
        `mykey1`,
        `mykey2`,
        ...
      ]


* properly capitalize HTTP response header field names in case the `x-arango-async`
  HTTP header was used in a request.

* fixed several documentation issues

* speedup for several general-graph functions, AQL functions starting with `GRAPH_`
  and traversals


v2.2.2 (2014-08-08)
-------------------

* allow storing non-reserved attribute names starting with an underscore

  Previous versions of ArangoDB parsed away all attribute names that started with an
  underscore (e.g. `_test', '_foo', `_bar`) on all levels of a document (root level
  and sub-attribute levels). While this behavior was documented, it was unintuitive and
  prevented storing documents inside other documents, e.g.:

      {
        "_key" : "foo",
        "_type" : "mydoc",
        "references" : [
          {
            "_key" : "something",
            "_rev" : "...",
            "value" : 1
          },
          {
            "_key" : "something else",
            "_rev" : "...",
            "value" : 2
          }
        ]
      }

  In the above example, previous versions of ArangoDB removed all attributes and
  sub-attributes that started with underscores, meaning the embedded documents would lose
  some of their attributes. 2.2.2 should preserve such attributes, and will also allow
  storing user-defined attribute names on the top-level even if they start with underscores
  (such as `_type` in the above example).

* fix conversion of JavaScript String, Number and Boolean objects to JSON.

  Objects created in JavaScript using `new Number(...)`, `new String(...)`, or
  `new Boolean(...)` were not converted to JSON correctly.

* fixed a race condition on task registration (i.e. `require("org/arangodb/tasks").register()`)

  this race condition led to undefined behavior when a just-created task with no offset and
  no period was instantly executed and deleted by the task scheduler, before the `register`
  function returned to the caller.

* changed run-tests.sh to execute all suitable tests.

* switch to new version of gyp

* fixed upgrade button


v2.2.1 (2014-07-24)
-------------------

* fixed hanging write-ahead log recovery for certain cases that involved dropping
  databases

* fixed issue with --check-version: when creating a new database the check failed

* issue #947 Foxx applicationContext missing some properties

* fixed issue with --check-version: when creating a new database the check failed

* added startup option `--wal.suppress-shape-information`

  Setting this option to `true` will reduce memory and disk space usage and require
  less CPU time when modifying documents or edges. It should therefore be turned on
  for standalone ArangoDB servers. However, for servers that are used as replication
  masters, setting this option to `true` will effectively disable the usage of the
  write-ahead log for replication, so it should be set to `false` for any replication
  master servers.

  The default value for this option is `false`.

* added optional `ttl` attribute to specify result cursor expiration for HTTP API method
  `POST /_api/cursor`

  The `ttl` attribute can be used to prevent cursor results from timing out too early.

* issue #947: Foxx applicationContext missing some properties

* (reported by Christian Neubauer):

  The problem was that in Google's V8, signed and unsigned chars are not always declared cleanly.
  so we need to force v8 to compile with forced signed chars which is done by the Flag:
    -fsigned-char
  at least it is enough to follow the instructions of compiling arango on rasperry
  and add "CFLAGS='-fsigned-char'" to the make command of V8 and remove the armv7=0

* Fixed a bug with the replication client. In the case of single document
  transactions the collection was not write locked.


v2.2.0 (2014-07-10)
-------------------

* The replication methods `logger.start`, `logger.stop` and `logger.properties` are
  no-ops in ArangoDB 2.2 as there is no separate replication logger anymore. Data changes
  are logged into the write-ahead log in ArangoDB 2.2, and not separately by the
  replication logger. The replication logger object is still there in ArangoDB 2.2 to
  ensure backwards-compatibility, however, logging cannot be started, stopped or
  configured anymore. Using any of these methods will do nothing.

  This also affects the following HTTP API methods:
  - `PUT /_api/replication/logger-start`
  - `PUT /_api/replication/logger-stop`
  - `GET /_api/replication/logger-config`
  - `PUT /_api/replication/logger-config`

  Using any of these methods is discouraged from now on as they will be removed in
  future versions of ArangoDB.

* INCOMPATIBLE CHANGE: replication of transactions has changed. Previously, transactions
  were logged on a master in one big block and shipped to a slave in one block, too.
  Now transactions will be logged and replicated as separate entries, allowing transactions
  to be bigger and also ensure replication progress.

  This change also affects the behavior of the `stop` method of the replication applier.
  If the replication applier is now stopped manually using the `stop` method and later
  restarted using the `start` method, any transactions that were unfinished at the
  point of stopping will be aborted on a slave, even if they later commit on the master.

  In ArangoDB 2.2, stopping the replication applier manually should be avoided unless the
  goal is to stop replication permanently or to do a full resync with the master anyway.
  If the replication applier still must be stopped, it should be made sure that the
  slave has fetched and applied all pending operations from a master, and that no
  extra transactions are started on the master before the `stop` command on the slave
  is executed.

  Replication of transactions in ArangoDB 2.2 might also lock the involved collections on
  the slave while a transaction is either committed or aborted on the master and the
  change has been replicated to the slave. This change in behavior may be important for
  slave servers that are used for read-scaling. In order to avoid long lasting collection
  locks on the slave, transactions should be kept small.

  The `_replication` system collection is not used anymore in ArangoDB 2.2 and its usage is
  discouraged.

* INCOMPATIBLE CHANGE: the figures reported by the `collection.figures` method
  now only reflect documents and data contained in the journals and datafiles of
  collections. Documents or deletions contained only in the write-ahead log will
  not influence collection figures until the write-ahead log garbage collection
  kicks in. The figures for a collection might therefore underreport the total
  resource usage of a collection.

  Additionally, the attributes `lastTick` and `uncollectedLogfileEntries` have been
  added to the result of the `figures` operation and the HTTP API method
  `PUT /_api/collection/figures`

* added `insert` method as an alias for `save`. Documents can now be inserted into
  a collection using either method:

      db.test.save({ foo: "bar" });
      db.test.insert({ foo: "bar" });

* added support for data-modification AQL queries

* added AQL keywords `INSERT`, `UPDATE`, `REPLACE` and `REMOVE` (and `WITH`) to
  support data-modification AQL queries.

  Unquoted usage of these keywords for attribute names in AQL queries will likely
  fail in ArangoDB 2.2. If any such attribute name needs to be used in a query, it
  should be enclosed in backticks to indicate the usage of a literal attribute
  name.

  For example, the following query will fail in ArangoDB 2.2 with a parse error:

      FOR i IN foo RETURN i.remove

  and needs to be rewritten like this:

      FOR i IN foo RETURN i.`remove`

* disallow storing of JavaScript objects that contain JavaScript native objects
  of type `Date`, `Function`, `RegExp` or `External`, e.g.

      db.test.save({ foo: /bar/ });
      db.test.save({ foo: new Date() });

  will now print

      Error: <data> cannot be converted into JSON shape: could not shape document

  Previously, objects of these types were silently converted into an empty object
  (i.e. `{ }`).

  To store such objects in a collection, explicitly convert them into strings
  like this:

      db.test.save({ foo: String(/bar/) });
      db.test.save({ foo: String(new Date()) });

* The replication methods `logger.start`, `logger.stop` and `logger.properties` are
  no-ops in ArangoDB 2.2 as there is no separate replication logger anymore. Data changes
  are logged into the write-ahead log in ArangoDB 2.2, and not separately by the
  replication logger. The replication logger object is still there in ArangoDB 2.2 to
  ensure backwards-compatibility, however, logging cannot be started, stopped or
  configured anymore. Using any of these methods will do nothing.

  This also affects the following HTTP API methods:
  - `PUT /_api/replication/logger-start`
  - `PUT /_api/replication/logger-stop`
  - `GET /_api/replication/logger-config`
  - `PUT /_api/replication/logger-config`

  Using any of these methods is discouraged from now on as they will be removed in
  future versions of ArangoDB.

* INCOMPATIBLE CHANGE: replication of transactions has changed. Previously, transactions
  were logged on a master in one big block and shipped to a slave in one block, too.
  Now transactions will be logged and replicated as separate entries, allowing transactions
  to be bigger and also ensure replication progress.

  This change also affects the behavior of the `stop` method of the replication applier.
  If the replication applier is now stopped manually using the `stop` method and later
  restarted using the `start` method, any transactions that were unfinished at the
  point of stopping will be aborted on a slave, even if they later commit on the master.

  In ArangoDB 2.2, stopping the replication applier manually should be avoided unless the
  goal is to stop replication permanently or to do a full resync with the master anyway.
  If the replication applier still must be stopped, it should be made sure that the
  slave has fetched and applied all pending operations from a master, and that no
  extra transactions are started on the master before the `stop` command on the slave
  is executed.

  Replication of transactions in ArangoDB 2.2 might also lock the involved collections on
  the slave while a transaction is either committed or aborted on the master and the
  change has been replicated to the slave. This change in behavior may be important for
  slave servers that are used for read-scaling. In order to avoid long lasting collection
  locks on the slave, transactions should be kept small.

  The `_replication` system collection is not used anymore in ArangoDB 2.2 and its usage is
  discouraged.

* INCOMPATIBLE CHANGE: the figures reported by the `collection.figures` method
  now only reflect documents and data contained in the journals and datafiles of
  collections. Documents or deletions contained only in the write-ahead log will
  not influence collection figures until the write-ahead log garbage collection
  kicks in. The figures for a collection might therefore underreport the total
  resource usage of a collection.

  Additionally, the attributes `lastTick` and `uncollectedLogfileEntries` have been
  added to the result of the `figures` operation and the HTTP API method
  `PUT /_api/collection/figures`

* added `insert` method as an alias for `save`. Documents can now be inserted into
  a collection using either method:

      db.test.save({ foo: "bar" });
      db.test.insert({ foo: "bar" });

* added support for data-modification AQL queries

* added AQL keywords `INSERT`, `UPDATE`, `REPLACE` and `REMOVE` (and `WITH`) to
  support data-modification AQL queries.

  Unquoted usage of these keywords for attribute names in AQL queries will likely
  fail in ArangoDB 2.2. If any such attribute name needs to be used in a query, it
  should be enclosed in backticks to indicate the usage of a literal attribute
  name.

  For example, the following query will fail in ArangoDB 2.2 with a parse error:

      FOR i IN foo RETURN i.remove

  and needs to be rewritten like this:

      FOR i IN foo RETURN i.`remove`

* disallow storing of JavaScript objects that contain JavaScript native objects
  of type `Date`, `Function`, `RegExp` or `External`, e.g.

      db.test.save({ foo: /bar/ });
      db.test.save({ foo: new Date() });

  will now print

      Error: <data> cannot be converted into JSON shape: could not shape document

  Previously, objects of these types were silently converted into an empty object
  (i.e. `{ }`).

  To store such objects in a collection, explicitly convert them into strings
  like this:

      db.test.save({ foo: String(/bar/) });
      db.test.save({ foo: String(new Date()) });

* honor startup option `--server.disable-statistics` when deciding whether or not
  to start periodic statistics collection jobs

  Previously, the statistics collection jobs were started even if the server was
  started with the `--server.disable-statistics` flag being set to `true`

* removed startup option `--random.no-seed`

  This option had no effect in previous versions of ArangoDB and was thus removed.

* removed startup option `--database.remove-on-drop`

  This option was used for debugging only.

* removed startup option `--database.force-sync-properties`

  This option is now superfluous as collection properties are now stored in the
  write-ahead log.

* introduced write-ahead log

  All write operations in an ArangoDB server instance are automatically logged
  to the server's write-ahead log. The write-ahead log is a set of append-only
  logfiles, and it is used in case of a crash recovery and for replication.
  Data from the write-ahead log will eventually be moved into the journals or
  datafiles of collections, allowing the server to remove older write-ahead log
  logfiles. Figures of collections will be updated when data are moved from the
  write-ahead log into the journals or datafiles of collections.

  Cross-collection transactions in ArangoDB should benefit considerably by this
  change, as less writes than in previous versions are required to ensure the data
  of multiple collections are atomically and durably committed. All data-modifying
  operations inside transactions (insert, update, remove) will write their
  operations into the write-ahead log directly, making transactions with multiple
  operations also require less physical memory than in previous versions of ArangoDB,
  that required all transaction data to fit into RAM.

  The `_trx` system collection is not used anymore in ArangoDB 2.2 and its usage is
  discouraged.

  The data in the write-ahead log can also be used in the replication context.
  The `_replication` collection that was used in previous versions of ArangoDB to
  store all changes on the server is not used anymore in ArangoDB 2.2. Instead,
  slaves can read from a master's write-ahead log to get informed about most
  recent changes. This removes the need to store data-modifying operations in
  both the actual place and the `_replication` collection.

* removed startup option `--server.disable-replication-logger`

  This option is superfluous in ArangoDB 2.2. There is no dedicated replication
  logger in ArangoDB 2.2. There is now always the write-ahead log, and it is also
  used as the server's replication log. Specifying the startup option
  `--server.disable-replication-logger` will do nothing in ArangoDB 2.2, but the
  option should not be used anymore as it might be removed in a future version.

* changed behavior of replication logger

  There is no dedicated replication logger in ArangoDB 2.2 as there is the
  write-ahead log now. The existing APIs for starting and stopping the replication
  logger still exist in ArangoDB 2.2 for downwards-compatibility, but calling
  the start or stop operations are no-ops in ArangoDB 2.2. When querying the
  replication logger status via the API, the server will always report that the
  replication logger is running. Configuring the replication logger is a no-op
  in ArangoDB 2.2, too. Changing the replication logger configuration has no
  effect. Instead, the write-ahead log configuration can be changed.

* removed MRuby integration for arangod

  ArangoDB had an experimental MRuby integration in some of the publish builds.
  This wasn't continuously developed, and so it has been removed in ArangoDB 2.2.

  This change has led to the following startup options being superfluous:

  - `--ruby.gc-interval`
  - `--ruby.action-directory`
  - `--ruby.modules-path`
  - `--ruby.startup-directory`

  Specifying these startup options will do nothing in ArangoDB 2.2, but the
  options should be avoided from now on as they might be removed in future versions.

* reclaim index memory when last document in collection is deleted

  Previously, deleting documents from a collection did not lead to index sizes being
  reduced. Instead, the already allocated index memory was re-used when a collection
  was refilled.

  Now, index memory for primary indexes and hash indexes is reclaimed instantly when
  the last document from a collection is removed.

* inlined and optimized functions in hash indexes

* added AQL TRANSLATE function

  This function can be used to perform lookups from static lists, e.g.

      LET countryNames = { US: "United States", UK: "United Kingdom", FR: "France" }
      RETURN TRANSLATE("FR", countryNames)

* fixed datafile debugger

* fixed check-version for empty directory

* moved try/catch block to the top of routing chain

* added mountedApp function for foxx-manager

* fixed issue #883: arango 2.1 - when starting multi-machine cluster, UI web
  does not change to cluster overview

* fixed dfdb: should not start any other V8 threads

* cleanup of version-check, added module org/arangodb/database-version,
  added --check-version option

* fixed issue #881: [2.1.0] Bombarded (every 10 sec or so) with
  "WARNING format string is corrupt" when in non-system DB Dashboard

* specialized primary index implementation to allow faster hash table
  rebuilding and reduce lookups in datafiles for the actual value of `_key`.

* issue #862: added `--overwrite` option to arangoimp

* removed number of property lookups for documents during AQL queries that
  access documents

* prevent buffering of long print results in arangosh's and arangod's print
  command

  this change will emit buffered intermediate print results and discard the
  output buffer to quickly deliver print results to the user, and to prevent
  constructing very large buffers for large results

* removed sorting of attribute names for use in a collection's shaper

  sorting attribute names was done on document insert to keep attributes
  of a collection in sorted order for faster comparisons. The sort order
  of attributes was only used in one particular and unlikely case, so it
  was removed. Collections with many different attribute names should
  benefit from this change by faster inserts and slightly less memory usage.

* fixed a bug in arangodump which got the collection name in _from and _to
  attributes of edges wrong (all were "_unknown")

* fixed a bug in arangorestore which did not recognize wrong _from and _to
  attributes of edges

* improved error detection and reporting in arangorestore


v2.1.1 (2014-06-06)
-------------------

* fixed dfdb: should not start any other V8 threads

* signature for collection functions was modified

  The basic change was the substitution of the input parameter of the
  function by an generic options object which can contain multiple
  option parameter of the function.
  Following functions were modified
  remove
  removeBySample
  replace
  replaceBySample
  update
  updateBySample

  Old signature is yet supported but it will be removed in future versions

v2.1.0 (2014-05-29)
-------------------

* implemented upgrade procedure for clusters

* fixed communication issue with agency which prevented reconnect
  after an agent failure

* fixed cluster dashboard in the case that one but not all servers
  in the cluster are down

* fixed a bug with coordinators creating local database objects
  in the wrong order (_system needs to be done first)

* improved cluster dashboard


v2.1.0-rc2 (2014-05-25)
-----------------------

* fixed issue #864: Inconsistent behavior of AQL REVERSE(list) function


v2.1.0-rc1 (XXXX-XX-XX)
-----------------------

* added server-side periodic task management functions:

  - require("org/arangodb/tasks").register(): registers a periodic task
  - require("org/arangodb/tasks").unregister(): unregisters and removes a
    periodic task
  - require("org/arangodb/tasks").get(): retrieves a specific tasks or all
    existing tasks

  the previous undocumented function `internal.definePeriodic` is now
  deprecated and will be removed in a future release.

* decrease the size of some seldom used system collections on creation.

  This will make these collections use less disk space and mapped memory.

* added AQL date functions

* added AQL FLATTEN() list function

* added index memory statistics to `db.<collection>.figures()` function

  The `figures` function will now return a sub-document `indexes`, which lists
  the number of indexes in the `count` sub-attribute, and the total memory
  usage of the indexes in bytes in the `size` sub-attribute.

* added AQL CURRENT_DATABASE() function

  This function returns the current database's name.

* added AQL CURRENT_USER() function

  This function returns the current user from an AQL query. The current user is the
  username that was specified in the `Authorization` HTTP header of the request. If
  authentication is turned off or the query was executed outside a request context,
  the function will return `null`.

* fixed issue #796: Searching with newline chars broken?

  fixed slightly different handling of backslash escape characters in a few
  AQL functions. Now handling of escape sequences should be consistent, and
  searching for newline characters should work the same everywhere

* added OpenSSL version check for configure

  It will report all OpenSSL versions < 1.0.1g as being too old.
  `configure` will only complain about an outdated OpenSSL version but not stop.

* require C++ compiler support (requires g++ 4.8, clang++ 3.4 or Visual Studio 13)

* less string copying returning JSONified documents from ArangoDB, e.g. via
  HTTP GET `/_api/document/<collection>/<document>`

* issue #798: Lower case http headers from arango

  This change allows returning capitalized HTTP headers, e.g.
  `Content-Length` instead of `content-length`.
  The HTTP spec says that headers are case-insensitive, but
  in fact several clients rely on a specific case in response
  headers.
  This change will capitalize HTTP headers if the `X-Arango-Version`
  request header is sent by the client and contains a value of at
  least `20100` (for version 2.1). The default value for the
  compatibility can also be set at server start, using the
  `--server.default-api-compatibility` option.

* simplified usage of `db._createStatement()`

  Previously, the function could not be called with a query string parameter as
  follows:

      db._createStatement(queryString);

  Calling it as above resulted in an error because the function expected an
  object as its parameter. From now on, it's possible to call the function with
  just the query string.

* make ArangoDB not send back a `WWW-Authenticate` header to a client in case the
  client sends the `X-Omit-WWW-Authenticate` HTTP header.

  This is done to prevent browsers from showing their built-in HTTP authentication
  dialog for AJAX requests that require authentication.
  ArangoDB will still return an HTTP 401 (Unauthorized) if the request doesn't
  contain valid credentials, but it will omit the `WWW-Authenticate` header,
  allowing clients to bypass the browser's authentication dialog.

* added REST API method HTTP GET `/_api/job/job-id` to query the status of an
  async job without potentially fetching it from the list of done jobs

* fixed non-intuitive behavior in jobs API: previously, querying the status
  of an async job via the API HTTP PUT `/_api/job/job-id` removed a currently
  executing async job from the list of queryable jobs on the server.
  Now, when querying the result of an async job that is still executing,
  the job is kept in the list of queryable jobs so its result can be fetched
  by a subsequent request.

* use a new data structure for the edge index of an edge collection. This
  improves the performance for the creation of the edge index and in
  particular speeds up removal of edges in graphs. Note however that
  this change might change the order in which edges starting at
  or ending in a vertex are returned. However, this order was never
  guaranteed anyway and it is not sensible to guarantee any particular
  order.

* provide a size hint to edge and hash indexes when initially filling them
  this will lead to less re-allocations when populating these indexes

  this may speed up building indexes when opening an existing collection

* don't requeue identical context methods in V8 threads in case a method is
  already registered

* removed arangod command line option `--database.remove-on-compacted`

* export the sort attribute for graph traversals to the HTTP interface

* add support for arangodump/arangorestore for clusters


v2.0.8 (XXXX-XX-XX)
-------------------

* fixed too-busy iteration over skiplists

  Even when a skiplist query was restricted by a limit clause, the skiplist
  index was queried without the limit. this led to slower-than-necessary
  execution times.

* fixed timeout overflows on 32 bit systems

  this bug has led to problems when select was called with a high timeout
  value (2000+ seconds) on 32bit systems that don't have a forgiving select
  implementation. when the call was made on these systems, select failed
  so no data would be read or sent over the connection

  this might have affected some cluster-internal operations.

* fixed ETCD issues on 32 bit systems

  ETCD was non-functional on 32 bit systems at all. The first call to the
  watch API crashed it. This was because atomic operations worked on data
  structures that were not properly aligned on 32 bit systems.

* fixed issue #848: db.someEdgeCollection.inEdge does not return correct
  value when called the 2nd time after a .save to the edge collection


v2.0.7 (2014-05-05)
-------------------

* issue #839: Foxx Manager missing "unfetch"

* fixed a race condition at startup

  this fixes undefined behavior in case the logger was involved directly at
  startup, before the logger initialization code was called. This should have
  occurred only for code that was executed before the invocation of main(),
  e.g. during ctor calls of statically defined objects.


v2.0.6 (2014-04-22)
-------------------

* fixed issue #835: arangosh doesn't show correct database name



v2.0.5 (2014-04-21)
-------------------

* Fixed a caching problem in IE JS Shell

* added cancelation for async jobs

* upgraded to new gyp for V8

* new Windows installer


v2.0.4 (2014-04-14)
-------------------

* fixed cluster authentication front-end issues for Firefox and IE, there are
  still problems with Chrome


v2.0.3 (2014-04-14)
-------------------

* fixed AQL optimizer bug

* fixed front-end issues

* added password change dialog


v2.0.2 (2014-04-06)
-------------------

* during cluster startup, do not log (somewhat expected) connection errors with
  log level error, but with log level info

* fixed dashboard modals

* fixed connection check for cluster planning front end: firefox does
  not support async:false

* document how to persist a cluster plan in order to relaunch an existing
  cluster later


v2.0.1 (2014-03-31)
-------------------

* make ArangoDB not send back a `WWW-Authenticate` header to a client in case the
  client sends the `X-Omit-WWW-Authenticate` HTTP header.

  This is done to prevent browsers from showing their built-in HTTP authentication
  dialog for AJAX requests that require authentication.
  ArangoDB will still return an HTTP 401 (Unauthorized) if the request doesn't
  contain valid credentials, but it will omit the `WWW-Authenticate` header,
  allowing clients to bypass the browser's authentication dialog.

* fixed isses in arango-dfdb:

  the dfdb was not able to unload certain system collections, so these couldn't be
  inspected with the dfdb sometimes. Additionally, it did not truncate corrupt
  markers from datafiles under some circumstances

* added `changePassword` attribute for users

* fixed non-working "save" button in collection edit view of web interface
  clicking the save button did nothing. one had to press enter in one of the input
  fields to send modified form data

* fixed V8 compile error on MacOS X

* prevent `body length: -9223372036854775808` being logged in development mode for
  some Foxx HTTP responses

* fixed several bugs in web interface dashboard

* fixed issue #783: coffee script not working in manifest file

* fixed issue #783: coffee script not working in manifest file

* fixed issue #781: Cant save current query from AQL editor ui

* bumped version in `X-Arango-Version` compatibility header sent by arangosh and other
  client tools from `1.5` to `2.0`.

* fixed startup options for arango-dfdb, added details option for arango-dfdb

* fixed display of missing error messages and codes in arangosh

* when creating a collection via the web interface, the collection type was always
  "document", regardless of the user's choice


v2.0.0 (2014-03-10)
-------------------

* first 2.0 release


v2.0.0-rc2 (2014-03-07)
-----------------------

* fixed cluster authorization


v2.0.0-rc1 (2014-02-28)
-----------------------

* added sharding :-)

* added collection._dbName attribute to query the name of the database from a collection

  more detailed documentation on the sharding and cluster features can be found in the user
  manual, section **Sharding**

* INCOMPATIBLE CHANGE: using complex values in AQL filter conditions with operators other
  than equality (e.g. >=, >, <=, <) will disable usage of skiplist indexes for filter
  evaluation.

  For example, the following queries will be affected by change:

      FOR doc IN docs FILTER doc.value < { foo: "bar" } RETURN doc
      FOR doc IN docs FILTER doc.value >= [ 1, 2, 3 ] RETURN doc

  The following queries will not be affected by the change:

      FOR doc IN docs FILTER doc.value == 1 RETURN doc
      FOR doc IN docs FILTER doc.value == "foo" RETURN doc
      FOR doc IN docs FILTER doc.value == [ 1, 2, 3 ] RETURN doc
      FOR doc IN docs FILTER doc.value == { foo: "bar" } RETURN doc

* INCOMPATIBLE CHANGE: removed undocumented method `collection.saveOrReplace`

  this feature was never advertised nor documented nor tested.

* INCOMPATIBLE CHANGE: removed undocumented REST API method `/_api/simple/BY-EXAMPLE-HASH`

  this feature was never advertised nor documented nor tested.

* added explicit startup parameter `--server.reuse-address`

  This flag can be used to control whether sockets should be acquired with the SO_REUSEADDR
  flag.

  Regardless of this setting, sockets on Windows are always acquired using the
  SO_EXCLUSIVEADDRUSE flag.

* removed undocumented REST API method GET `/_admin/database-name`

* added user validation API at POST `/_api/user/<username>`

* slightly improved users management API in `/_api/user`:

  Previously, when creating a new user via HTTP POST, the username needed to be
  passed in an attribute `username`. When users were returned via this API,
  the usernames were returned in an attribute named `user`. This was slightly
  confusing and was changed in 2.0 as follows:

  - when adding a user via HTTP POST, the username can be specified in an attribute
  `user`. If this attribute is not used, the API will look into the attribute `username`
  as before and use that value.
  - when users are returned via HTTP GET, the usernames are still returned in an
    attribute `user`.

  This change should be fully downwards-compatible with the previous version of the API.

* added AQL SLICE function to extract slices from lists

* made module loader more node compatible

* the startup option `--javascript.package-path` for arangosh is now deprecated and does
  nothing. Using it will not cause an error, but the option is ignored.

* added coffee script support

* Several UI improvements.

* Exchanged icons in the graphviewer toolbar

* always start networking and HTTP listeners when starting the server (even in
  console mode)

* allow vertex and edge filtering with user-defined functions in TRAVERSAL,
  TRAVERSAL_TREE and SHORTEST_PATH AQL functions:

      // using user-defined AQL functions for edge and vertex filtering
      RETURN TRAVERSAL(friends, friendrelations, "friends/john", "outbound", {
        followEdges: "myfunctions::checkedge",
        filterVertices: "myfunctions::checkvertex"
      })

      // using the following custom filter functions
      var aqlfunctions = require("org/arangodb/aql/functions");
      aqlfunctions.register("myfunctions::checkedge", function (config, vertex, edge, path) {
        return (edge.type !== 'dislikes'); // don't follow these edges
      }, false);

      aqlfunctions.register("myfunctions::checkvertex", function (config, vertex, path) {
        if (vertex.isDeleted || ! vertex.isActive) {
          return [ "prune", "exclude" ]; // exclude these and don't follow them
        }
        return [ ]; // include everything else
      }, false);

* fail if invalid `strategy`, `order` or `itemOrder` attribute values
  are passed to the AQL TRAVERSAL function. Omitting these attributes
  is not considered an error, but specifying an invalid value for any
  of these attributes will make an AQL query fail.

* issue #751: Create database through API should return HTTP status code 201

  By default, the server now returns HTTP 201 (created) when creating a new
  database successfully. To keep compatibility with older ArangoDB versions, the
  startup parameter `--server.default-api-compatibility` can be set to a value
  of `10400` to indicate API compatibility with ArangoDB 1.4. The compatibility
  can also be enforced by setting the `X-Arango-Version` HTTP header in a
  client request to this API on a per-request basis.

* allow direct access from the `db` object to collections whose names start
  with an underscore (e.g. db._users).

  Previously, access to such collections via the `db` object was possible from
  arangosh, but not from arangod (and thus Foxx and actions). The only way
  to access such collections from these places was via the `db._collection(<name>)`
  workaround.

* allow `\n` (as well as `\r\n`) as line terminator in batch requests sent to
  `/_api/batch` HTTP API.

* use `--data-binary` instead of `--data` parameter in generated cURL examples

* issue #703: Also show path of logfile for fm.config()

* issue #675: Dropping a collection used in "graph" module breaks the graph

* added "static" Graph.drop() method for graphs API

* fixed issue #695: arangosh server.password error

* use pretty-printing in `--console` mode by default

* simplified ArangoDB startup options

  Some startup options are now superfluous or their usage is simplified. The
  following options have been changed:

  * `--javascript.modules-path`: this option has been removed. The modules paths
    are determined by arangod and arangosh automatically based on the value of
    `--javascript.startup-directory`.

    If the option is set on startup, it is ignored so startup will not abort with
    an error `unrecognized option`.

  * `--javascript.action-directory`: this option has been removed. The actions
    directory is determined by arangod automatically based on the value of
    `--javascript.startup-directory`.

    If the option is set on startup, it is ignored so startup will not abort with
    an error `unrecognized option`.

  * `--javascript.package-path`: this option is still available but it is not
    required anymore to set the standard package paths (e.g. `js/npm`). arangod
    will automatically use this standard package path regardless of whether it
    was specified via the options.

    It is possible to use this option to add additional package paths to the
    standard value.

  Configuration files included with arangod are adjusted accordingly.

* layout of the graphs tab adapted to better fit with the other tabs

* database selection is moved to the bottom right corner of the web interface

* removed priority queue index type

  this feature was never advertised nor documented nor tested.

* display internal attributes in document source view of web interface

* removed separate shape collections

  When upgrading to ArangoDB 2.0, existing collections will be converted to include
  shapes and attribute markers in the datafiles instead of using separate files for
  shapes.

  When a collection is converted, existing shapes from the SHAPES directory will
  be written to a new datafile in the collection directory, and the SHAPES directory
  will be removed afterwards.

  This saves up to 2 MB of memory and disk space for each collection
  (savings are higher, the less different shapes there are in a collection).
  Additionally, one less file descriptor per opened collection will be used.

  When creating a new collection, the amount of sync calls may be reduced. The same
  may be true for documents with yet-unknown shapes. This may help performance
  in these cases.

* added AQL functions `NTH` and `POSITION`

* added signal handler for arangosh to save last command in more cases

* added extra prompt placeholders for arangosh:
  - `%e`: current endpoint
  - `%u`: current user

* added arangosh option `--javascript.gc-interval` to control amount of
  garbage collection performed by arangosh

* fixed issue #651: Allow addEdge() to take vertex ids in the JS library

* removed command-line option `--log.format`

  In previous versions, this option did not have an effect for most log messages, so
  it got removed.

* removed C++ logger implementation

  Logging inside ArangoDB is now done using the LOG_XXX() macros. The LOGGER_XXX()
  macros are gone.

* added collection status "loading"


v1.4.16 (XXXX-XX-XX)
--------------------

* fixed too eager datafile deletion

  this issue could have caused a crash when the compaction had marked datafiles as obsolete
  and they were removed while "old" temporary query results still pointed to the old datafile
  positions

* fixed issue #826: Replication fails when a collection's configuration changes


v1.4.15 (2014-04-19)
--------------------

* bugfix for AQL query optimizer

  the following type of query was too eagerly optimized, leading to errors in code-generation:

      LET a = (FOR i IN [] RETURN i) LET b = (FOR i IN [] RETURN i) RETURN 1

  the problem occurred when both lists in the subqueries were empty. In this case invalid code
  was generated and the query couldn't be executed.


v1.4.14 (2014-04-05)
--------------------

* fixed race conditions during shape / attribute insertion

  A race condition could have led to spurious `cannot find attribute #xx` or
  `cannot find shape #xx` (where xx is a number) warning messages being logged
  by the server. This happened when a new attribute was inserted and at the same
  time was queried by another thread.

  Also fixed a race condition that may have occurred when a thread tried to
  access the shapes / attributes hash tables while they were resized. In this
  cases, the shape / attribute may have been hashed to a wrong slot.

* fixed a memory barrier / cpu synchronization problem with libev, affecting
  Windows with Visual Studio 2013 (probably earlier versions are affected, too)

  The issue is described in detail here:
  http://lists.schmorp.de/pipermail/libev/2014q1/002318.html


v1.4.13 (2014-03-14)
--------------------

* added diagnostic output for Foxx application upload

* allow dump & restore from ArangoDB 1.4 with an ArangoDB 2.0 server

* allow startup options `temp-path` and `default-language` to be specified from the arangod
  configuration file and not only from the command line

* fixed too eager compaction

  The compaction will now wait for several seconds before trying to re-compact the same
  collection. Additionally, some other limits have been introduced for the compaction.


v1.4.12 (2014-03-05)
--------------------

* fixed display bug in web interface which caused the following problems:
  - documents were displayed in web interface as being empty
  - document attributes view displayed many attributes with content "undefined"
  - document source view displayed many attributes with name "TYPEOF" and value "undefined"
  - an alert popping up in the browser with message "Datatables warning..."

* re-introduced old-style read-write locks to supports Windows versions older than
  Windows 2008R2 and Windows 7. This should re-enable support for Windows Vista and
  Windows 2008.


v1.4.11 (2014-02-27)
--------------------

* added SHORTEST_PATH AQL function

  this calculates the shortest paths between two vertices, using the Dijkstra
  algorithm, employing a min-heap

  By default, ArangoDB does not know the distance between any two vertices and
  will use a default distance of 1. A custom distance function can be registered
  as an AQL user function to make the distance calculation use any document
  attributes or custom logic:

      RETURN SHORTEST_PATH(cities, motorways, "cities/CGN", "cities/MUC", "outbound", {
        paths: true,
        distance: "myfunctions::citydistance"
      })

      // using the following custom distance function
      var aqlfunctions = require("org/arangodb/aql/functions");
      aqlfunctions.register("myfunctions::distance", function (config, vertex1, vertex2, edge) {
        return Math.sqrt(Math.pow(vertex1.x - vertex2.x) + Math.pow(vertex1.y - vertex2.y));
      }, false);

* fixed bug in Graph.pathTo function

* fixed small memleak in AQL optimizer

* fixed access to potentially uninitialized variable when collection had a cap constraint


v1.4.10 (2014-02-21)
--------------------

* fixed graph constructor to allow graph with some parameter to be used

* added node.js "events" and "stream"

* updated npm packages

* added loading of .json file

* Fixed http return code in graph api with waitForSync parameter.

* Fixed documentation in graph, simple and index api.

* removed 2 tests due to change in ruby library.

* issue #756: set access-control-expose-headers on CORS response

  the following headers are now whitelisted by ArangoDB in CORS responses:
  - etag
  - content-encoding
  - content-length
  - location
  - server
  - x-arango-errors
  - x-arango-async-id


v1.4.9 (2014-02-07)
-------------------

* return a document's current etag in response header for HTTP HEAD requests on
  documents that return an HTTP 412 (precondition failed) error. This allows
  retrieving the document's current revision easily.

* added AQL function `SKIPLIST` to directly access skiplist indexes from AQL

  This is a shortcut method to use a skiplist index for retrieving specific documents in
  indexed order. The function capability is rather limited, but it may be used
  for several cases to speed up queries. The documents are returned in index order if
  only one condition is used.

      /* return all documents with mycollection.created > 12345678 */
      FOR doc IN SKIPLIST(mycollection, { created: [[ '>', 12345678 ]] })
        RETURN doc

      /* return first document with mycollection.created > 12345678 */
      FOR doc IN SKIPLIST(mycollection, { created: [[ '>', 12345678 ]] }, 0, 1)
        RETURN doc

      /* return all documents with mycollection.created between 12345678 and 123456790 */
      FOR doc IN SKIPLIST(mycollection, { created: [[ '>', 12345678 ], [ '<=', 123456790 ]] })
        RETURN doc

      /* return all documents with mycollection.a equal 1 and .b equal 2 */
      FOR doc IN SKIPLIST(mycollection, { a: [[ '==', 1 ]], b: [[ '==', 2 ]] })
        RETURN doc

  The function requires a skiplist index with the exact same attributes to
  be present on the specified collection. All attributes present in the skiplist
  index must be specified in the conditions specified for the `SKIPLIST` function.
  Attribute declaration order is important, too: attributes must be specified in the
  same order in the condition as they have been declared in the skiplist index.

* added command-line option `--server.disable-authentication-unix-sockets`

  with this option, authentication can be disabled for all requests coming
  in via UNIX domain sockets, enabling clients located on the same host as
  the ArangoDB server to connect without authentication.
  Other connections (e.g. TCP/IP) are not affected by this option.

  The default value for this option is `false`.
  Note: this option is only supported on platforms that support Unix domain
  sockets.

* call global arangod instance destructor on shutdown

* issue #755: TRAVERSAL does not use strategy, order and itemOrder options

  these options were not honored when configuring a traversal via the AQL
  TRAVERSAL function. Now, these options are used if specified.

* allow vertex and edge filtering with user-defined functions in TRAVERSAL,
  TRAVERSAL_TREE and SHORTEST_PATH AQL functions:

      // using user-defined AQL functions for edge and vertex filtering
      RETURN TRAVERSAL(friends, friendrelations, "friends/john", "outbound", {
        followEdges: "myfunctions::checkedge",
        filterVertices: "myfunctions::checkvertex"
      })

      // using the following custom filter functions
      var aqlfunctions = require("org/arangodb/aql/functions");
      aqlfunctions.register("myfunctions::checkedge", function (config, vertex, edge, path) {
        return (edge.type !== 'dislikes'); // don't follow these edges
      }, false);

      aqlfunctions.register("myfunctions::checkvertex", function (config, vertex, path) {
        if (vertex.isDeleted || ! vertex.isActive) {
          return [ "prune", "exclude" ]; // exclude these and don't follow them
        }
        return [ ]; // include everything else
      }, false);

* issue #748: add vertex filtering to AQL's TRAVERSAL[_TREE]() function


v1.4.8 (2014-01-31)
-------------------

* install foxx apps in the web interface

* fixed a segfault in the import API


v1.4.7 (2014-01-23)
-------------------

* issue #744: Add usage example arangoimp from Command line

* issue #738: added __dirname, __filename pseudo-globals. Fixes #733. (@by pluma)

* mount all Foxx applications in system apps directory on startup


v1.4.6 (2014-01-20)
-------------------

* issue #736: AQL function to parse collection and key from document handle

* added fm.rescan() method for Foxx-Manager

* fixed issue #734: foxx cookie and route problem

* added method `fm.configJson` for arangosh

* include `startupPath` in result of API `/_api/foxx/config`


v1.4.5 (2014-01-15)
-------------------

* fixed issue #726: Alternate Windows Install Method

* fixed issue #716: dpkg -P doesn't remove everything

* fixed bugs in description of HTTP API `_api/index`

* fixed issue #732: Rest API GET revision number

* added missing documentation for several methods in HTTP API `/_api/edge/...`

* fixed typos in description of HTTP API `_api/document`

* defer evaluation of AQL subqueries and logical operators (lazy evaluation)

* Updated font in WebFrontend, it now contains a version that renders properly on Windows

* generally allow function return values as call parameters to AQL functions

* fixed potential deadlock in global context method execution

* added override file "arangod.conf.local" (and co)


v1.4.4 (2013-12-24)
-------------------

* uid and gid are now set in the scripts, there is no longer a separate config file for
  arangod when started from a script

* foxx-manager is now an alias for arangosh

* arango-dfdb is now an alias for arangod, moved from bin to sbin

* changed from readline to linenoise for Windows

* added --install-service and --uninstall-service for Windows

* removed --daemon and --supervisor for Windows

* arangosh and arangod now uses the config-file which maps the binary name, i. e. if you
  rename arangosh to foxx-manager it will use the config file foxx-manager.conf

* fixed lock file for Windows

* fixed issue #711, #687: foxx-manager throws internal errors

* added `--server.ssl-protocol` option for client tools
  this allows connecting from arangosh, arangoimp, arangoimp etc. to an ArangoDB
  server that uses a non-default value for `--server.ssl-protocol`. The default
  value for the SSL protocol is 4 (TLSv1). If the server is configured to use a
  different protocol, it was not possible to connect to it with the client tools.

* added more detailed request statistics

  This adds the number of async-executed HTTP requests plus the number of HTTP
  requests per individual HTTP method type.

* added `--force` option for arangorestore
  this option allows continuing a restore operation even if the server reports errors
  in the middle of the restore operation

* better error reporting for arangorestore
  in case the server returned an HTTP error, arangorestore previously reported this
  error as `internal error` without any details only. Now server-side errors are
  reported by arangorestore with the server's error message

* include more system collections in dumps produced by arangodump
  previously some system collections were intentionally excluded from dumps, even if the
  dump was run with `--include-system-collections`. for example, the collections `_aal`,
  `_modules`, `_routing`, and `_users` were excluded. This makes sense in a replication
  context but not always in a dump context.
  When specifying `--include-system-collections`, arangodump will now include the above-
  mentioned collections in the dump, too. Some other system collections are still excluded
  even when the dump is run with `--include-system-collections`, for example `_replication`
  and `_trx`.

* fixed issue #701: ArangoStatement undefined in arangosh

* fixed typos in configuration files


v1.4.3 (2013-11-25)
-------------------

* fixed a segfault in the AQL optimizer, occurring when a constant non-list value was
  used on the right-hand side of an IN operator that had a collection attribute on the
  left-hand side

* issue #662:

  Fixed access violation errors (crashes) in the Windows version, occurring under some
  circumstances when accessing databases with multiple clients in parallel

* fixed issue #681: Problem with ArchLinux PKGBUILD configuration


v1.4.2 (2013-11-20)
-------------------

* fixed issue #669: Tiny documentation update

* ported Windows version to use native Windows API SRWLocks (slim read-write locks)
  and condition variables instead of homemade versions

  MSDN states the following about the compatibility of SRWLocks and Condition Variables:

      Minimum supported client:
      Windows Server 2008 [desktop apps | Windows Store apps]

      Minimum supported server:
      Windows Vista [desktop apps | Windows Store apps]

* fixed issue #662: ArangoDB on Windows hanging

  This fixes a deadlock issue that occurred on Windows when documents were written to
  a collection at the same time when some other thread tried to drop the collection.

* fixed file-based logging in Windows

  the logger complained on startup if the specified log file already existed

* fixed startup of server in daemon mode (`--daemon` startup option)

* fixed a segfault in the AQL optimizer

* issue #671: Method graph.measurement does not exist

* changed Windows condition variable implementation to use Windows native
  condition variables

  This is an attempt to fix spurious Windows hangs as described in issue #662.

* added documentation for JavaScript traversals

* added --code-page command-line option for Windows version of arangosh

* fixed a problem when creating edges via the web interface.

  The problem only occurred if a collection was created with type "document
  collection" via the web interface, and afterwards was dropped and re-created
  with type "edge collection". If the web interface page was not reloaded,
  the old collection type (document) was cached, making the subsequent creation
  of edges into the (seeming-to-be-document) collection fail.

  The fix is to not cache the collection type in the web interface. Users of
  an older version of the web interface can reload the collections page if they
  are affected.

* fixed a caching problem in arangosh: if a collection was created using the web
  interface, and then removed via arangosh, arangosh did not actually drop the
  collection due to caching.

  Because the `drop` operation was not carried out, this caused misleading error
  messages when trying to re-create the collection (e.g. `cannot create collection:
  duplicate name`).

* fixed ALT-introduced characters for arangosh console input on Windows

  The Windows readline port was not able to handle characters that are built
  using CTRL or ALT keys. Regular characters entered using the CTRL or ALT keys
  were silently swallowed and not passed to the terminal input handler.

  This did not seem to cause problems for the US keyboard layout, but was a
  severe issue for keyboard layouts that require the ALT (or ALT-GR) key to
  construct characters. For example, entering the character `{` with a German
  keyboard layout requires pressing ALT-GR + 9.

* fixed issue #665: Hash/skiplist combo madness bit my ass

  this fixes a problem with missing/non-deterministic rollbacks of inserts in
  case of a unique constraint violation into a collection with multiple secondary
  indexes (with at least one of them unique)

* fixed issue #664: ArangoDB installer on Windows requires drive c:

* partly fixed issue #662: ArangoDB on Windows hanging

  This fixes dropping databases on Windows. In previous 1.4 versions on Windows,
  one shape collection file was not unloaded and removed when dropping a database,
  leaving one directory and one shape collection file in the otherwise-dropped
  database directory.

* fixed issue #660: updated documentation on indexes


v1.4.1 (2013-11-08)
-------------------

* performance improvements for skip-list deletes


v1.4.1-rc1 (2013-11-07)
-----------------------

* fixed issue #635: Web-Interface should have a "Databases" Menu for Management

* fixed issue #624: Web-Interface is missing a Database selector

* fixed segfault in bitarray query

* fixed issue #656: Cannot create unique index through web interface

* fixed issue #654: bitarray index makes server down

* fixed issue #653: Slow query

* fixed issue #650: Randomness of any() should be improved

* made AQL `DOCUMENT()` function polymorphic and work with just one parameter.

  This allows using the `DOCUMENT` function like this:

      DOCUMENT('users/john')
      DOCUMENT([ 'users/john', 'users/amy' ])

  in addition to the existing use cases:

      DOCUMENT(users, 'users/john')
      DOCUMENT(users, 'john')
      DOCUMENT(users, [ 'users/john' ])
      DOCUMENT(users, [ 'users/john', 'users/amy' ])
      DOCUMENT(users, [ 'john', 'amy' ])

* simplified usage of ArangoDB batch API

  It is not necessary anymore to send the batch boundary in the HTTP `Content-Type`
  header. Previously, the batch API expected the client to send a Content-Type header
  of`multipart/form-data; boundary=<some boundary value>`. This is still supported in
  ArangoDB 2.0, but clients can now also omit this header. If the header is not
  present in a client request, ArangoDB will ignore the request content type and
  read the MIME boundary from the beginning of the request body.

  This also allows using the batch API with the Swagger "Try it out" feature (which is
  not too good at sending a different or even dynamic content-type request header).

* added API method GET `/_api/database/user`

  This returns the list of databases a specific user can see without changing the
  username/passwd.

* issue #424: Documentation about IDs needs to be upgraded


v1.4.0 (2013-10-29)
-------------------

* fixed issue #648: /batch API is missing from Web Interface API Documentation (Swagger)

* fixed issue #647: Icon tooltips missing

* fixed issue #646: index creation in web interface

* fixed issue #645: Allow jumping from edge to linked vertices

* merged PR for issue #643: Some minor corrections and a link to "Downloads"

* fixed issue #642: Completion of error handling

* fixed issue #639: compiling v1.4 on maverick produces warnings on -Wstrict-null-sentinel

* fixed issue #634: Web interface bug: Escape does not always propagate

* fixed issue #620: added startup option `--server.default-api-compatibility`

  This adds the following changes to the ArangoDB server and clients:
  - the server provides a new startup option `--server.default-api-compatibility`.
    This option can be used to determine the compatibility of (some) server API
    return values. The value for this parameter is a server version number,
    calculated as follows: `10000 * major + 100 * minor` (e.g. `10400` for ArangoDB
    1.3). The default value is `10400` (1.4), the minimum allowed value is `10300`
    (1.3).

    When setting this option to a value lower than the current server version,
    the server might respond with old-style results to "old" clients, increasing
    compatibility with "old" (non-up-to-date) clients.

  - the server will on each incoming request check for an HTTP header
    `x-arango-version`. Clients can optionally set this header to the API
    version number they support. For example, if a client sends the HTTP header
    `x-arango-version: 10300`, the server will pick this up and might send ArangoDB
    1.3-style responses in some situations.

    Setting either the startup parameter or using the HTTP header (or both) allows
    running "old" clients with newer versions of ArangoDB, without having to adjust
    the clients too much.

  - the `location` headers returned by the server for the APIs `/_api/document/...`
    and `/_api/collection/...` will have different values depending on the used API
    version. If the API compatibility is `10300`, the `location` headers returned
    will look like this:

        location: /_api/document/....

    whereas when an API compatibility of `10400` or higher is used, the `location`
    headers will look like this:

        location: /_db/<database name>/_api/document/...

  Please note that even in the presence of this, old API versions still may not
  be supported forever by the server.

* fixed issue #643: Some minor corrections and a link to "Downloads" by @frankmayer

* started issue #642: Completion of error handling

* fixed issue #639: compiling v1.4 on maverick produces warnings on
  -Wstrict-null-sentinel

* fixed issue #621: Standard Config needs to be fixed

* added function to manage indexes (web interface)

* improved server shutdown time by signaling shutdown to applicationserver,
  logging, cleanup and compactor threads

* added foxx-manager `replace` command

* added foxx-manager `installed` command (a more intuitive alias for `list`)

* fixed issue #617: Swagger API is missing '/_api/version'

* fixed issue #615: Swagger API: Some commands have no parameter entry forms

* fixed issue #614: API : Typo in : Request URL /_api/database/current

* fixed issue #609: Graph viz tool - different background color

* fixed issue #608: arangosh config files - eventually missing in the manual

* fixed issue #607: Admin interface: no core documentation

* fixed issue #603: Aardvark Foxx App Manager

* fixed a bug in type-mapping between AQL user functions and the AQL layer

  The bug caused errors like the following when working with collection documents
  in an AQL user function:

      TypeError: Cannot assign to read only property '_id' of #<ShapedJson>

* create less system collections when creating a new database

  This is achieved by deferring collection creation until the collections are actually
  needed by ArangoDB. The following collections are affected by the change:
  - `_fishbowl`
  - `_structures`


v1.4.0-beta2 (2013-10-14)
-------------------------

* fixed compaction on Windows

  The compaction on Windows did not ftruncate the cleaned datafiles to a smaller size.
  This has been fixed so not only the content of the files is cleaned but also files
  are re-created with potentially smaller sizes.

* only the following system collections will be excluded from replication from now on:
  - `_replication`
  - `_trx`
  - `_users`
  - `_aal`
  - `_fishbowl`
  - `_modules`
  - `_routing`

  Especially the following system collections will now be included in replication:
  - `_aqlfunctions`
  - `_graphs`

  In previous versions of ArangoDB, all system collections were excluded from the
  replication.

  The change also caused a change in the replication logger and applier:
  in previous versions of ArangoDB, only a collection's id was logged for an operation.
  This has not caused problems for non-system collections but for system collections
  there ids might differ. In addition to a collection id ArangoDB will now also log the
  name of a collection for each replication event.

  The replication applier will now look for the collection name attribute in logged
  events preferably.

* added database selection to arango-dfdb

* provide foxx-manager, arangodump, and arangorestore in Windows build

* ArangoDB 1.4 will refuse to start if option `--javascript.app-path` is not set.

* added startup option `--server.allow-method-override`

  This option can be set to allow overriding the HTTP request method in a request using
  one of the following custom headers:

  - x-http-method-override
  - x-http-method
  - x-method-override

  This allows bypassing proxies and tools that would otherwise just let certain types of
  requests pass. Enabling this option may impose a security risk, so it should only be
  used in very controlled environments.

  The default value for this option is `false` (no method overriding allowed).

* added "details" URL parameter for bulk import API

  Setting the `details` URL parameter to `true` in a call to POST `/_api/import` will make
  the import return details about non-imported documents in the `details` attribute. If
  `details` is `false` or omitted, no `details` attribute will be present in the response.
  This is the same behavior that previous ArangoDB versions exposed.

* added "complete" option for bulk import API

  Setting the `complete` URL parameter to `true` in a call to POST `/_api/import` will make
  the import completely fail if at least one of documents cannot be imported successfully.

  It defaults to `false`, which will make ArangoDB continue importing the other documents
  from the import even if some documents cannot be imported. This is the same behavior that
  previous ArangoDB versions exposed.

* added missing swagger documentation for `/_api/log`

* calling `/_api/logs` (or `/_admin/logs`) is only permitted from the `_system` database now.

  Calling this API method for/from other database will result in an HTTP 400.

' ported fix from https://github.com/novus/nvd3/commit/0894152def263b8dee60192f75f66700cea532cc

  This prevents JavaScript errors from occurring in Chrome when in the admin interface,
  section "Dashboard".

* show current database name in web interface (bottom right corner)

* added missing documentation for /_api/import in swagger API docs

* allow specification of database name for replication sync command replication applier

  This allows syncing from a master database with a different name than the slave database.

* issue #601: Show DB in prompt

  arangosh now displays the database name as part of the prompt by default.

  Can change the prompt by using the `--prompt` option, e.g.

      > arangosh --prompt "my db is named \"%d\"> "


v1.4.0-beta1 (2013-10-01)
-------------------------

* make the Foxx manager use per-database app directories

  Each database now has its own subdirectory for Foxx applications. Each database
  can thus use different Foxx applications if required. A Foxx app for a specific
  database resides in `<app-path>/databases/<database-name>/<app-name>`.

  System apps are shared between all databases. They reside in `<app-path>/system/<app-name>`.

* only trigger an engine reset in development mode for URLs starting with `/dev/`

  This prevents ArangoDB from reloading all Foxx applications when it is not
  actually necessary.

* changed error code from 10 (bad parameter) to 1232 (invalid key generator) for
  errors that are due to an invalid key generator specification when creating a new
  collection

* automatic detection of content-type / mime-type for Foxx assets based on filenames,
  added possibility to override auto detection

* added endpoint management API at `/_api/endpoint`

* changed HTTP return code of PUT `/_api/cursor` from 400 to 404 in case a
  non-existing cursor is referred to

* issue #360: added support for asynchronous requests

  Incoming HTTP requests with the headers `x-arango-async: true` or
  `x-arango-async: store` will be answered by the server instantly with a generic
  HTTP 202 (Accepted) response.

  The actual requests will be queued and processed by the server asynchronously,
  allowing the client to continue sending other requests without waiting for the
  server to process the actually requested operation.

  The exact point in time when a queued request is executed is undefined. If an
  error occurs during execution of an asynchronous request, the client will not
  be notified by the server.

  The maximum size of the asynchronous task queue can be controlled using the new
  option `--scheduler.maximal-queue-size`. If the queue contains this many number of
  tasks and a new asynchronous request comes in, the server will reject it with an
  HTTP 500 (internal server error) response.

  Results of incoming requests marked with header `x-arango-async: true` will be
  discarded by the server immediately. Clients have no way of accessing the result
  of such asynchronously executed request. This is just _fire and forget_.

  To later retrieve the result of an asynchronously executed request, clients can
  mark a request with the header `x-arango-async: keep`. This makes the server
  store the result of the request in memory until explicitly fetched by a client
  via the `/_api/job` API. The `/_api/job` API also provides methods for basic
  inspection of which pending or already finished requests there are on the server,
  plus ways for garbage collecting unneeded results.

* Added new option `--scheduler.maximal-queue-size`.

* issue #590: Manifest Lint

* added data dump and restore tools, arangodump and arangorestore.

  arangodump can be used to create a logical dump of an ArangoDB database, or
  just dedicated collections. It can be used to dump both a collection's structure
  (properties and indexes) and data (documents).

  arangorestore can be used to restore data from a dump created with arangodump.
  arangorestore currently does not re-create any indexes, and doesn't yet handle
  referenced documents in edges properly when doing just partial restores.
  This will be fixed until 1.4 stable.

* introduced `--server.database` option for arangosh, arangoimp, and arangob.

  The option allows these client tools to use a certain database for their actions.
  In arangosh, the current database can be switched at any time using the command

      db._useDatabase(<name>);

  When no database is specified, all client tools will assume they should use the
  default database `_system`. This is done for downwards-compatibility reasons.

* added basic multi database support (alpha)

  New databases can be created using the REST API POST `/_api/database` and the
  shell command `db._createDatabase(<name>)`.

  The default database in ArangoDB is called `_system`. This database is always
  present and cannot be deleted by the user. When an older version of ArangoDB is
  upgraded to 1.4, the previously only database will automatically become the
  `_system` database.

  New databases can be created with the above commands, and can be deleted with the
  REST API DELETE `/_api/database/<name>` or the shell command `db._dropDatabase(<name>);`.

  Deleting databases is still unstable in ArangoDB 1.4 alpha and might crash the
  server. This will be fixed until 1.4 stable.

  To access a specific database via the HTTP REST API, the `/_db/<name>/` prefix
  can be used in all URLs. ArangoDB will check if an incoming request starts with
  this prefix, and will automatically pick the database name from it. If the prefix
  is not there, ArangoDB will assume the request is made for the default database
  (`_system`). This is done for downwards-compatibility reasons.

  That means, the following URL pathnames are logically identical:

      /_api/document/mycollection/1234
      /_db/_system/document/mycollection/1234

  To access a different database (e.g. `test`), the URL pathname would look like this:

      /_db/test/document/mycollection/1234

  New databases can also be created and existing databases can only be dropped from
  within the default database (`_system`). It is not possible to drop the `_system`
  database itself.

  Cross-database operations are unintended and unsupported. The intention of the
  multi-database feature is to have the possibility to have a few databases managed
  by ArangoDB in parallel, but to only access one database at a time from a connection
  or a request.

  When accessing the web interface via the URL pathname `/_admin/html/` or `/_admin/aardvark`,
  the web interface for the default database (`_system`) will be displayed.
  To access the web interface for a different database, the database name can be
  put into the URLs as a prefix, e.g. `/_db/test/_admin/html` or
  `/_db/test/_admin/aardvark`.

  All internal request handlers and also all user-defined request handlers and actions
  (including Foxx) will only get to see the unprefixed URL pathnames (i.e. excluding
  any database name prefix). This is to ensure downwards-compatibility.

  To access the name of the requested database from any action (including Foxx), use
  use `req.database`.

  For example, when calling the URL `/myapp/myaction`, the content of `req.database`
  will be `_system` (the default database because no database got specified) and the
  content of `req.url` will be `/myapp/myaction`.

  When calling the URL `/_db/test/myapp/myaction`, the content of `req.database` will be
  `test`, and the content of `req.url` will still be `/myapp/myaction`.

* Foxx now excludes files starting with . (dot) when bundling assets

  This mitigates problems with editor swap files etc.

* made the web interface a Foxx application

  This change caused the files for the web interface to be moved from `html/admin` to
  `js/apps/aardvark` in the file system.

  The base URL for the admin interface changed from `_admin/html/index.html` to
  `_admin/aardvark/index.html`.

  The "old" redirection to `_admin/html/index.html` will now produce a 404 error.

  When starting ArangoDB with the `--upgrade` option, this will automatically be remedied
  by putting in a redirection from `/` to `/_admin/aardvark/index.html`, and from
  `/_admin/html/index.html` to `/_admin/aardvark/index.html`.

  This also obsoletes the following configuration (command-line) options:
  - `--server.admin-directory`
  - `--server.disable-admin-interface`

  when using these now obsolete options when the server is started, no error is produced
  for downwards-compatibility.

* changed User-Agent value sent by arangoimp, arangosh, and arangod from "VOC-Agent" to
  "ArangoDB"

* changed journal file creation behavior as follows:

  Previously, a journal file for a collection was always created when a collection was
  created. When a journal filled up and became full, the current journal was made a
  datafile, and a new (empty) journal was created automatically. There weren't many
  intended situations when a collection did not have at least one journal.

  This is changed now as follows:
  - when a collection is created, no journal file will be created automatically
  - when there is a write into a collection without a journal, the journal will be
    created lazily
  - when there is a write into a collection with a full journal, a new journal will
    be created automatically

  From the end user perspective, nothing should have changed, except that there is now
  less disk usage for empty collections. Disk usage of infrequently updated collections
  might also be reduced significantly by running the `rotate()` method of a collection,
  and not writing into a collection subsequently.

* added method `collection.rotate()`

  This allows premature rotation of a collection's current journal file into a (read-only)
  datafile. The purpose of using `rotate()` is to prematurely allow compaction (which is
  performed on datafiles only) on data, even if the journal was not filled up completely.

  Using `rotate()` may make sense in the following scenario:

      c = db._create("test");
      for (i = 0; i < 1000; ++i) {
        c.save(...); // insert lots of data here
      }

      ...
      c.truncate(); // collection is now empty
      // only data in datafiles will be compacted by following compaction runs
      // all data in the current journal would not be compacted

      // calling rotate will make the current journal a datafile, and thus make it
      // eligible for compaction
      c.rotate();

  Using `rotate()` may also be useful when data in a collection is known to not change
  in the immediate future. After having completed all write operations on a collection,
  performing a `rotate()` will reduce the size of the current journal to the actually
  required size (remember that journals are pre-allocated with a specific size) before
  making the journal a datafile. Thus `rotate()` may cause disk space savings, even if
  the datafiles does not qualify for compaction after rotation.

  Note: rotating the journal is asynchronous, so that the actual rotation may be executed
  after `rotate()` returns to the caller.

* changed compaction to merge small datafiles together (up to 3 datafiles are merged in
  a compaction run)

  In the regular case, this should leave less small datafiles stay around on disk and allow
  using less file descriptors in total.

* added AQL MINUS function

* added AQL UNION_DISTINCT function (more efficient than combination of `UNIQUE(UNION())`)

* updated mruby to 2013-08-22

* issue #587: Add db._create() in help for startup arangosh

* issue #586: Share a link on installation instructions in the User Manual

* issue #585: Bison 2.4 missing on Mac for custom build

* issue #584: Web interface images broken in devel

* issue #583: Small documentation update

* issue #581: Parameter binding for attributes

* issue #580: Small improvements (by @guidoreina)

* issue #577: Missing documentation for collection figures in implementor manual

* issue #576: Get disk usage for collections and graphs

  This extends the result of the REST API for /_api/collection/figures with
  the attributes `compactors.count`, `compactors.fileSize`, `shapefiles.count`,
  and `shapefiles.fileSize`.

* issue #575: installing devel version on mac (low prio)

* issue #574: Documentation (POST /_admin/routing/reload)

* issue #558: HTTP cursors, allow count to ignore LIMIT


v1.4.0-alpha1 (2013-08-02)
--------------------------

* added replication. check online manual for details.

* added server startup options `--server.disable-replication-logger` and
  `--server.disable-replication-applier`

* removed action deployment tool, this now handled with Foxx and its manager or
  by kaerus node utility

* fixed a server crash when using byExample / firstExample inside a transaction
  and the collection contained a usable hash/skiplist index for the example

* defineHttp now only expects a single context

* added collection detail dialog (web interface)

  Shows collection properties, figures (datafiles, journals, attributes, etc.)
  and indexes.

* added documents filter (web interface)

  Allows searching for documents based on attribute values. One or many filter
  conditions can be defined, using comparison operators such as '==', '<=', etc.

* improved AQL editor (web interface)

  Editor supports keyboard shortcuts (Submit, Undo, Redo, Select).
  Editor allows saving and reusing of user-defined queries.
  Added example queries to AQL editor.
  Added comment button.

* added document import (web interface)

  Allows upload of JSON-data from files. Files must have an extension of .json.

* added dashboard (web interface)

  Shows the status of replication and multiple system charts, e.g.
  Virtual Memory Size, Request Time, HTTP Connections etc.

* added API method `/_api/graph` to query all graphs with all properties.

* added example queries in web interface AQL editor

* added arango.reconnect(<host>) method for arangosh to dynamically switch server or
  user name

* added AQL range operator `..`

  The `..` operator can be used to easily iterate over a sequence of numeric
  values. It will produce a list of values in the defined range, with both bounding
  values included.

  Example:

      2010..2013

  will produce the following result:

      [ 2010, 2011, 2012, 2013 ]

* added AQL RANGE function

* added collection.first(count) and collection.last(count) document access functions

  These functions allow accessing the first or last n documents in a collection. The order
  is determined by document insertion/update time.

* added AQL INTERSECTION function

* INCOMPATIBLE CHANGE: changed AQL user function namespace resolution operator from `:` to `::`

  AQL user-defined functions were introduced in ArangoDB 1.3, and the namespace resolution
  operator for them was the single colon (`:`). A function call looked like this:

      RETURN mygroup:myfunc()

  The single colon caused an ambiguity in the AQL grammar, making it indistinguishable from
  named attributes or the ternary operator in some cases, e.g.

      { mygroup:myfunc ? mygroup:myfunc }

  The change of the namespace resolution operator from `:` to `::` fixes this ambiguity.

  Existing user functions in the database will be automatically fixed when starting ArangoDB
  1.4 with the `--upgrade` option. However, queries using user-defined functions need to be
  adjusted on the client side to use the new operator.

* allow multiple AQL LET declarations separated by comma, e.g.
  LET a = 1, b = 2, c = 3

* more useful AQL error messages

  The error position (line/column) is more clearly indicated for parse errors.
  Additionally, if a query references a collection that cannot be found, the error
  message will give a hint on the collection name

* changed return value for AQL `DOCUMENT` function in case document is not found

  Previously, when the AQL `DOCUMENT` function was called with the id of a document and
  the document could not be found, it returned `undefined`. This value is not part of the
  JSON type system and this has caused some problems.
  Starting with ArangoDB 1.4, the `DOCUMENT` function will return `null` if the document
  looked for cannot be found.

  In case the function is called with a list of documents, it will continue to return all
  found documents, and will not return `null` for non-found documents. This has not changed.

* added single line comments for AQL

  Single line comments can be started with a double forward slash: `//`.
  They end at the end of the line, or the end of the query string, whichever is first.

* fixed documentation issues #567, #568, #571.

* added collection.checksum(<withData>) method to calculate CRC checksums for
  collections

  This can be used to
  - check if data in a collection has changed
  - compare the contents of two collections on different ArangoDB instances

* issue #565: add description line to aal.listAvailable()

* fixed several out-of-memory situations when double freeing or invalid memory
  accesses could happen

* less msyncing during the creation of collections

  This is achieved by not syncing the initial (standard) markers in shapes collections.
  After all standard markers are written, the shapes collection will get synced.

* renamed command-line option `--log.filter` to `--log.source-filter` to avoid
  misunderstandings

* introduced new command-line option `--log.content-filter` to optionally restrict
  logging to just specific log messages (containing the filter string, case-sensitive).

  For example, to filter on just log entries which contain `ArangoDB`, use:

      --log.content-filter "ArangoDB"

* added optional command-line option `--log.requests-file` to log incoming HTTP
  requests to a file.

  When used, all HTTP requests will be logged to the specified file, containing the
  client IP address, HTTP method, requests URL, HTTP response code, and size of the
  response body.

* added a signal handler for SIGUSR1 signal:

  when ArangoDB receives this signal, it will respond all further incoming requests
  with an HTTP 503 (Service Unavailable) error. This will be the case until another
  SIGUSR1 signal is caught. This will make ArangoDB start serving requests regularly
  again. Note: this is not implemented on Windows.

* limited maximum request URI length to 16384 bytes:

  Incoming requests with longer request URIs will be responded to with an HTTP
  414 (Request-URI Too Long) error.

* require version 1.0 or 1.1 in HTTP version signature of requests sent by clients:

  Clients sending requests with a non-HTTP 1.0 or non-HTTP 1.1 version number will
  be served with an HTTP 505 (HTTP Version Not Supported) error.

* updated manual on indexes:

  using system attributes such as `_id`, `_key`, `_from`, `_to`, `_rev` in indexes is
  disallowed and will be rejected by the server. This was the case since ArangoDB 1.3,
  but was not properly documented.

* issue #563: can aal become a default object?

  aal is now a prefab object in arangosh

* prevent certain system collections from being renamed, dropped, or even unloaded.

  Which restrictions there are for which system collections may vary from release to
  release, but users should in general not try to modify system collections directly
  anyway.

  Note: there are no such restrictions for user-created collections.

* issue #559: added Foxx documentation to user manual

* added server startup option `--server.authenticate-system-only`. This option can be
  used to restrict the need for HTTP authentication to internal functionality and APIs,
  such as `/_api/*` and `/_admin/*`.
  Setting this option to `true` will thus force authentication for the ArangoDB APIs
  and the web interface, but allow unauthenticated requests for other URLs (including
  user defined actions and Foxx applications).
  The default value of this option is `false`, meaning that if authentication is turned
  on, authentication is still required for *all* incoming requests. Only by setting the
  option to `true` this restriction is lifted and authentication becomes required for
  URLs starting with `/_` only.

  Please note that authentication still needs to be enabled regularly by setting the
  `--server.disable-authentication` parameter to `false`. Otherwise no authentication
  will be required for any URLs as before.

* protect collections against unloading when there are still document barriers around.

* extended cap constraints to optionally limit the active data size in a collection to
  a specific number of bytes.

  The arguments for creating a cap constraint are now:
  `collection.ensureCapConstraint(<count>, <byteSize>);`

  It is supported to specify just a count as in ArangoDB 1.3 and before, to specify
  just a fileSize, or both. The first met constraint will trigger the automated
  document removal.

* added `db._exists(doc)` and `collection.exists(doc)` for easy document existence checks

* added API `/_api/current-database` to retrieve information about the database the
  client is currently connected to (note: the API `/_api/current-database` has been
  removed in the meantime. The functionality is accessible via `/_api/database/current`
  now).

* ensure a proper order of tick values in datafiles/journals/compactors.
  any new files written will have the _tick values of their markers in order. for
  older files, there are edge cases at the beginning and end of the datafiles when
  _tick values are not properly in order.

* prevent caching of static pages in PathHandler.
  whenever a static page is requested that is served by the general PathHandler, the
  server will respond to HTTP GET requests with a "Cache-Control: max-age=86400" header.

* added "doCompact" attribute when creating collections and to collection.properties().
  The attribute controls whether collection datafiles are compacted.

* changed the HTTP return code from 400 to 404 for some cases when there is a referral
  to a non-existing collection or document.

* introduced error code 1909 `too many iterations` that is thrown when graph traversals
  hit the `maxIterations` threshold.

* optionally limit traversals to a certain number of iterations
  the limitation can be achieved via the traversal API by setting the `maxIterations`
  attribute, and also via the AQL `TRAVERSAL` and `TRAVERSAL_TREE` functions by setting
  the same attribute. If traversals are not limited by the end user, a server-defined
  limit for `maxIterations` may be used to prevent server-side traversals from running
  endlessly.

* added graph traversal API at `/_api/traversal`

* added "API" link in web interface, pointing to REST API generated with Swagger

* moved "About" link in web interface into "links" menu

* allow incremental access to the documents in a collection from out of AQL
  this allows reading documents from a collection chunks when a full collection scan
  is required. memory usage might be must lower in this case and queries might finish
  earlier if there is an additional LIMIT statement

* changed AQL COLLECT to use a stable sort, so any previous SORT order is preserved

* issue #547: Javascript error in the web interface

* issue #550: Make AQL graph functions support key in addition to id

* issue #526: Unable to escape when an errorneous command is entered into the js shell

* issue #523: Graph and vertex methods for the javascript api

* issue #517: Foxx: Route parameters with capital letters fail

* issue #512: Binded Parameters for LIMIT


v1.3.3 (2013-08-01)
-------------------

* issue #570: updateFishbowl() fails once

* updated and fixed generated examples

* issue #559: added Foxx documentation to user manual

* added missing error reporting for errors that happened during import of edges


v1.3.2 (2013-06-21)
-------------------

* fixed memleak in internal.download()

* made the shape-collection journal size adaptive:
  if too big shapes come in, a shape journal will be created with a big-enough size
  automatically. the maximum size of a shape journal is still restricted, but to a
  very big value that should never be reached in practice.

* fixed a segfault that occurred when inserting documents with a shape size bigger
  than the default shape journal size (2MB)

* fixed a locking issue in collection.truncate()

* fixed value overflow in accumulated filesizes reported by collection.figures()

* issue #545: AQL FILTER unnecessary (?) loop

* issue #549: wrong return code with --daemon


v1.3.1 (2013-05-24)
-------------------

* removed currently unused _ids collection

* fixed usage of --temp-path in aranogd and arangosh

* issue #540: suppress return of temporary internal variables in AQL

* issue #530: ReferenceError: ArangoError is not a constructor

* issue #535: Problem with AQL user functions javascript API

* set --javascript.app-path for test execution to prevent startup error

* issue #532: Graph _edgesCache returns invalid data?

* issue #531: Arangod errors

* issue #529: Really weird transaction issue

* fixed usage of --temp-path in aranogd and arangosh


v1.3.0 (2013-05-10)
-------------------

* fixed problem on restart ("datafile-xxx is not sealed") when server was killed
  during a compaction run

* fixed leak when using cursors with very small batchSize

* issue #508: `unregistergroup` function not mentioned in http interface docs

* issue #507: GET /_api/aqlfunction returns code inside parentheses

* fixed issue #489: Bug in aal.install

* fixed issue 505: statistics not populated on MacOS


v1.3.0-rc1 (2013-04-24)
-----------------------

* updated documentation for 1.3.0

* added node modules and npm packages

* changed compaction to only compact datafiles with more at least 10% of dead
  documents (byte size-wise)

* issue #498: fixed reload of authentication info when using
  `require("org/arangodb/users").reload()`

* issue #495: Passing an empty array to create a document results in a
  "phantom" document

* added more precision for requests statistics figures

* added "sum" attribute for individual statistics results in statistics API
  at /_admin/statistics

* made "limit" an optional parameter in AQL function NEAR().
  limit can now be either omitted completely, or set to 0. If so, an internal
  default value (currently 100) will be applied for the limit.

* issue #481

* added "attributes.count" to output of `collection.figures()`
  this also affects the REST API /_api/collection/<name>/figures

* added IndexedPropertyGetter for ShapedJson objects

* added API for user-defined AQL functions

* issue #475: A better error message for deleting a non-existent graph

* issue #474: Web interface problems with the JS Shell

* added missing documentation for AQL UNION function

* added transaction support.
  This provides ACID transactions for ArangoDB. Transactions can be invoked
  using the `db._executeTransaction()` function, or the `/_api/transaction`
  REST API.

* switched to semantic versioning (at least for alpha & alpha naming)

* added saveOrReplace() for server-side JS

v1.3.alpha1 (2013-04-05)
------------------------

* cleanup of Module, Package, ArangoApp and modules "internal", "fs", "console"

* use Error instead of string in throw to allow stack-trace

* issue #454: error while creation of Collection

* make `collection.count()` not recalculate the number of documents on the fly, but
  use some internal document counters.

* issue #457: invalid string value in web interface

* make datafile id (datafile->_fid) identical to the numeric part of the filename.
  E.g. the datafile `journal-123456.db` will now have a datafile marker with the same
  fid (i.e. `123456`) instead of a different value. This change will only affect
  datafiles that are created with 1.3 and not any older files.
  The intention behind this change is to make datafile debugging easier.

* consistently discard document attributes with reserved names (system attributes)
  but without any known meaning, for example `_test`, `_foo`, ...

  Previously, these attributes were saved with the document regularly in some cases,
  but were discarded in other cases.
  Now these attributes are discarded consistently. "Real" system attributes such as
  `_key`, `_from`, `_to` are not affected and will work as before.

  Additionally, attributes with an empty name (``) are discarded when documents are
  saved.

  Though using reserved or empty attribute names in documents was not really and
  consistently supported in previous versions of ArangoDB, this change might cause
  an incompatibility for clients that rely on this feature.

* added server startup flag `--database.force-sync-properties` to force syncing of
  collection properties on collection creation, deletion and on property update.
  The default value is true to mimic the behavior of previous versions of ArangoDB.
  If set to false, collection properties are written to disk but no call to sync()
  is made.

* added detailed output of server version and components for REST APIs
  `/_admin/version` and `/_api/version`. To retrieve this extended information,
  call the REST APIs with URL parameter `details=true`.

* issue #443: For git-based builds include commit hash in version

* adjust startup log output to be more compact, less verbose

* set the required minimum number of file descriptors to 256.
  On server start, this number is enforced on systems that have rlimit. If the limit
  cannot be enforced, starting the server will fail.
  Note: 256 is considered to be the absolute minimum value. Depending on the use case
  for ArangoDB, a much higher number of file descriptors should be used.

  To avoid checking & potentially changing the number of maximum open files, use the
  startup option `--server.descriptors-minimum 0`

* fixed shapedjson to json conversion for special numeric values (NaN, +inf, -inf).
  Before, "NaN", "inf", or "-inf" were written into the JSONified output, but these
  values are not allowed in JSON. Now, "null" is written to the JSONified output as
  required.

* added AQL functions VARIANCE_POPULATION(), VARIANCE_SAMPLE(), STDDEV_POPULATION(),
  STDDEV_SAMPLE(), AVERAGE(), MEDIAN() to calculate statistical values for lists

* added AQL SQRT() function

* added AQL TRIM(), LEFT() and RIGHT() string functions

* fixed issue #436: GET /_api/document on edge

* make AQL REVERSE() and LENGTH() functions work on strings, too

* disabled DOT generation in `make doxygen`. this speeds up docs generation

* renamed startup option `--dispatcher.report-intervall` to `--dispatcher.report-interval`

* renamed startup option `--scheduler.report-intervall` to `--scheduler.report-interval`

* slightly changed output of REST API method /_admin/log.
  Previously, the log messages returned also contained the date and log level, now
  they will only contain the log message, and no date and log level information.
  This information can be re-created by API users from the `timestamp` and `level`
  attributes of the result.

* removed configure option `--enable-zone-debug`
  memory zone debugging is now automatically turned on when compiling with ArangoDB
  `--enable-maintainer-mode`

* removed configure option `--enable-arangob`
  arangob is now always included in the build


v1.2.3 (XXXX-XX-XX)
-------------------

* added optional parameter `edgexamples` for AQL function EDGES() and NEIGHBORS()

* added AQL function NEIGHBORS()

* added freebsd support

* fixed firstExample() query with `_id` and `_key` attributes

* issue triAGENS/ArangoDB-PHP#55: AQL optimizer may have mis-optimized duplicate
  filter statements with limit


v1.2.2 (2013-03-26)
-------------------

* fixed save of objects with common sub-objects

* issue #459: fulltext internal memory allocation didn't scale well
  This fix improves loading times for collections with fulltext indexes that have
  lots of equal words indexed.

* issue #212: auto-increment support

  The feature can be used by creating a collection with the extra `keyOptions`
  attribute as follows:

      db._create("mycollection", { keyOptions: { type: "autoincrement", offset: 1, increment: 10, allowUserKeys: true } });

  The `type` attribute will make sure the keys will be auto-generated if no
  `_key` attribute is specified for a document.

  The `allowUserKeys` attribute determines whether users might still supply own
  `_key` values with documents or if this is considered an error.

  The `increment` value determines the actual increment value, whereas the `offset`
  value can be used to seed to value sequence with a specific starting value.
  This will be useful later in a multi-master setup, when multiple servers can use
  different auto-increment seed values and thus generate non-conflicting auto-increment values.

  The default values currently are:

  - `allowUserKeys`: `true`
  - `offset`: `0`
  - `increment`: `1`

  The only other available key generator type currently is `traditional`.
  The `traditional` key generator will auto-generate keys in a fashion as ArangoDB
  always did (some increasing integer value, with a more or less unpredictable
  increment value).

  Note that for the `traditional` key generator there is only the option to disallow
  user-supplied keys and give the server the sole responsibility for key generation.
  This can be achieved by setting the `allowUserKeys` property to `false`.

  This change also introduces the following errors that API implementors may want to check
  the return values for:

  - 1222: `document key unexpected`: will be raised when a document is created with
    a `_key` attribute, but the underlying collection was set up with the `keyOptions`
    attribute `allowUserKeys: false`.

  - 1225: `out of keys`: will be raised when the auto-increment key generator runs
    out of keys. This may happen when the next key to be generated is 2^64 or higher.
    In practice, this will only happen if the values for `increment` or `offset` are
    not set appropriately, or if users are allowed to supply own keys, those keys
    are near the 2^64 threshold, and later the auto-increment feature kicks in and
    generates keys that cross that threshold.

    In practice it should not occur with proper configuration and proper usage of the
    collections.

  This change may also affect the following REST APIs:
  - POST `/_api/collection`: the server does now accept the optional `keyOptions`
    attribute in the second parameter
  - GET `/_api/collection/properties`: will return the `keyOptions` attribute as part
    of the collection's properties. The previous optional attribute `createOptions`
    is now gone.

* fixed `ArangoStatement.explain()` method with bind variables

* fixed misleading "cursor not found" error message in arangosh that occurred when
  `count()` was called for client-side cursors

* fixed handling of empty attribute names, which may have crashed the server under
  certain circumstances before

* fixed usage of invalid pointer in error message output when index description could
  not be opened


v1.2.1 (2013-03-14)
-------------------

* issue #444: please darken light color in arangosh

* issue #442: pls update post install info on osx

* fixed conversion of special double values (NaN, -inf, +inf) when converting from
  shapedjson to JSON

* fixed compaction of markers (location of _key was not updated correctly in memory,
  leading to _keys pointing to undefined memory after datafile rotation)

* fixed edge index key pointers to use document master pointer plus offset instead
  of direct _key address

* fixed case when server could not create any more journal or compactor files.
  Previously a wrong status code may have been returned, and not being able to create
  a new compactor file may have led to an infinite loop with error message
  "could not create compactor".

* fixed value truncation for numeric filename parts when renaming datafiles/journals


v1.2.0 (2013-03-01)
-------------------

* by default statistics are now switch off; in order to enable comment out
  the "disable-statistics = yes" line in "arangod.conf"

* fixed issue #435: csv parser skips data at buffer border

* added server startup option `--server.disable-statistics` to turn off statistics
  gathering without recompilation of ArangoDB.
  This partly addresses issue #432.

* fixed dropping of indexes without collection name, e.g.
  `db.xxx.dropIndex("123456");`
  Dropping an index like this failed with an assertion error.

* fixed issue #426: arangoimp should be able to import edges into edge collections

* fixed issue #425: In case of conflict ArangoDB returns HTTP 400 Bad request
  (with 1207 Error) instead of HTTP 409 Conflict

* fixed too greedy token consumption in AQL for negative values:
  e.g. in the statement `RETURN { a: 1 -2 }` the minus token was consumed as part
  of the value `-2`, and not interpreted as the binary arithmetic operator


v1.2.beta3 (2013-02-22)
-----------------------

* issue #427: ArangoDB Importer Manual has no navigation links (previous|home|next)

* issue #319: Documentation missing for Emergency console and incomplete for datafile debugger.

* issue #370: add documentation for reloadRouting and flushServerModules

* issue #393: added REST API for user management at /_api/user

* issue #393, #128: added simple cryptographic functions for user actions in module "crypto":
  * require("org/arangodb/crypto").md5()
  * require("org/arangodb/crypto").sha256()
  * require("org/arangodb/crypto").rand()

* added replaceByExample() Javascript and REST API method

* added updateByExample() Javascript and REST API method

* added optional "limit" parameter for removeByExample() Javascript and REST API method

* fixed issue #413

* updated bundled V8 version from 3.9.4 to 3.16.14.1
  Note: the Windows version used a more recent version (3.14.0.1) and was not updated.

* fixed issue #404: keep original request url in request object


v1.2.beta2 (2013-02-15)
-----------------------

* fixed issue #405: 1.2 compile warnings

* fixed issue #333: [debian] Group "arangodb" is not used when starting vie init.d script

* added optional parameter 'excludeSystem' to GET /_api/collection
  This parameter can be used to disable returning system collections in the list
  of all collections.

* added AQL functions KEEP() and UNSET()

* fixed issue #348: "HTTP Interface for Administration and Monitoring"
  documentation errors.

* fix stringification of specific positive int64 values. Stringification of int64
  values with the upper 32 bits cleared and the 33rd bit set were broken.

* issue #395:  Collection properties() function should return 'isSystem' for
  Javascript and REST API

* make server stop after upgrade procedure when invoked with `--upgrade option`.
  When started with the `--upgrade` option, the server will perfom
  the upgrade, and then exit with a status code indicating the result of the
  upgrade (0 = success, 1 = failure). To start the server regularly in either
  daemon or console mode, the `--upgrade` option must not be specified.
  This change was introduced to allow init.d scripts check the result of
  the upgrade procedure, even in case an upgrade was successful.
  this was introduced as part of issue #391.

* added AQL function EDGES()

* added more crash-protection when reading corrupted collections at startup

* added documentation for AQL function CONTAINS()

* added AQL function LIKE()

* replaced redundant error return code 1520 (Unable to open collection) with error code
  1203 (Collection not found). These error codes have the same meanings, but one of
  them was returned from AQL queries only, the other got thrown by other parts of
  ArangoDB. Now, error 1203 (Collection not found) is used in AQL too in case a
  non-existing collection is used.

v1.2.beta1 (2013-02-01)
-----------------------

* fixed issue #382: [Documentation error] Maschine... should be Machine...

* unified history file locations for arangod, arangosh, and arangoirb.
  - The readline history for arangod (emergency console) is now stored in file
    $HOME/.arangod. It was stored in $HOME/.arango before.
  - The readline history for arangosh is still stored in $HOME/.arangosh.
  - The readline history for arangoirb is now stored in $HOME/.arangoirb. It was
    stored in $HOME/.arango-mrb before.

* fixed issue #381: _users user should have a unique constraint

* allow negative list indexes in AQL to access elements from the end of a list,
  e.g. ```RETURN values[-1]``` will return the last element of the `values` list.

* collection ids, index ids, cursor ids, and document revision ids created and
  returned by ArangoDB are now returned as strings with numeric content inside.
  This is done to prevent some value overrun/truncation in any part of the
  complete client/server workflow.
  In ArangoDB 1.1 and before, these values were previously returned as
  (potentially very big) integer values. This may cause problems (clipping, overrun,
  precision loss) for clients that do not support big integers natively and store
  such values in IEEE754 doubles internally. This type loses precision after about
  52 bits and is thus not safe to hold an id.
  Javascript and 32 bit-PHP are examples for clients that may cause such problems.
  Therefore, ids are now returned by ArangoDB as strings, with the string
  content being the integer value as before.

  Example for documents ("_rev" attribute):
  - Document returned by ArangoDB 1.1: { "_rev": 1234, ... }
  - Document returned by ArangoDB 1.2: { "_rev": "1234", ... }

  Example for collections ("id" attribute / "_id" property):
  - Collection returned by ArangoDB 1.1: { "id": 9327643, "name": "test", ... }
  - Collection returned by ArangoDB 1.2: { "id": "9327643", "name": "test", ... }

  Example for cursors ("id" attribute):
  - Collection returned by ArangoDB 1.1: { "id": 11734292, "hasMore": true, ... }
  - Collection returned by ArangoDB 1.2: { "id": "11734292", "hasMore": true, ... }

* global variables are not automatically available anymore when starting the
  arangod Javascript emergency console (i.e. ```arangod --console```).

  Especially, the variables `db`, `edges`, and `internal` are not available
  anymore. `db` and `internal` can be made available in 1.2 by
  ```var db = require("org/arangodb").db;``` and
  ```var internal = require("internal");```, respectively.
  The reason for this change is to get rid of global variables in the server
  because this will allow more specific inclusion of functionality.

  For convenience, the global variable `db` is still available by default in
  arangosh. The global variable `edges`, which since ArangoDB 1.1 was kind of
  a redundant wrapper of `db`, has been removed in 1.2 completely.
  Please use `db` instead, and if creating an edge collection, use the explicit
  ```db._createEdgeCollection()``` command.

* issue #374: prevent endless redirects when calling admin interface with
  unexpected URLs

* issue #373: TRAVERSAL() `trackPaths` option does not work. Instead `paths` does work

* issue #358: added support for CORS

* honor optional waitForSync property for document removal, replace, update, and
  save operations in arangosh. The waitForSync parameter for these operations
  was previously honored by the REST API and on the server-side, but not when
  the waitForSync parameter was specified for a document operation in arangosh.

* calls to db.collection.figures() and /_api/collection/<collection>/figures now
  additionally return the number of shapes used in the collection in the
  extra attribute "shapes.count"

* added AQL TRAVERSAL_TREE() function to return a hierarchical result from a traversal

* added AQL TRAVERSAL() function to return the results from a traversal

* added AQL function ATTRIBUTES() to return the attribute names of a document

* removed internal server-side AQL functions from global scope.

  Now the AQL internal functions can only be accessed via the exports of the
  ahuacatl module, which can be included via ```require("org/arangodb/ahuacatl")```.
  It shouldn't be necessary for clients to access this module at all, but
  internal code may use this module.

  The previously global AQL-related server-side functions were moved to the
  internal namespace. This produced the following function name changes on
  the server:

     old name              new name
     ------------------------------------------------------
     AHUACATL_RUN       => require("internal").AQL_QUERY
     AHUACATL_EXPLAIN   => require("internal").AQL_EXPLAIN
     AHUACATL_PARSE     => require("internal").AQL_PARSE

  Again, clients shouldn't have used these functions at all as there is the
  ArangoStatement object to execute AQL queries.

* fixed issue #366: Edges index returns strange description

* added AQL function MATCHES() to check a document against a list of examples

* added documentation and tests for db.collection.removeByExample

* added --progress option for arangoimp. This will show the percentage of the input
  file that has been processed by arangoimp while the import is still running. It can
  be used as a rough indicator of progress for the entire import.

* make the server log documents that cannot be imported via /_api/import into the
  logfile using the warning log level. This may help finding illegal documents in big
  import runs.

* check on server startup whether the database directory and all collection directories
  are writable. if not, the server startup will be aborted. this prevents serious
  problems with collections being non-writable and this being detected at some pointer
  after the server has been started

* allow the following AQL constructs: FUNC(...)[...], FUNC(...).attribute

* fixed issue #361: Bug in Admin Interface. Header disappears when clicking new collection

* Added in-memory only collections

  Added collection creation parameter "isVolatile":
  if set to true, the collection is created as an in-memory only collection,
  meaning that all document data of that collection will reside in memory only,
  and will not be stored permanently to disk.
  This means that all collection data will be lost when the collection is unloaded
  or the server is shut down.
  As this collection type does not have datafile disk overhead for the regular
  document operations, it may be faster than normal disk-backed collections. The
  actual performance gains strongly depend on the underlying OS, filesystem, and
  settings though.
  This collection type should be used for caches only and not for any sensible data
  that cannot be re-created otherwise.
  Some platforms, namely Windows, currently do not support this collection type.
  When creating an in-memory collection on such platform, an error message will be
  returned by ArangoDB telling the user the platform does not support it.

  Note: in-memory collections are an experimental feature. The feature might
  change drastically or even be removed altogether in a future version of ArangoDB.

* fixed issue #353: Please include "pretty print" in Emergency Console

* fixed issue #352: "pretty print" console.log
  This was achieved by adding the dump() function for the "internal" object

* reduced insertion time for edges index
  Inserting into the edges index now avoids costly comparisons in case of a hash
  collision, reducing the prefilling/loading timer for bigger edge collections

* added fulltext queries to AQL via FULLTEXT() function. This allows search
  fulltext indexes from an AQL query to find matching documents

* added fulltext index type. This index type allows indexing words and prefixes of
  words from a specific document attribute. The index can be queries using a
  SimpleQueryFull object, the HTTP REST API at /_api/simple/fulltext, or via AQL

* added collection.revision() method to determine whether a collection has changed.
  The revision method returns a revision string that can be used by client programs
  for equality/inequality comparisons. The value returned by the revision method
  should be treated by clients as an opaque string and clients should not try to
  figure out the sense of the revision id. This is still useful enough to check
  whether data in a collection has changed.

* issue #346: adaptively determine NUMBER_HEADERS_PER_BLOCK

* issue #338: arangosh cursor positioning problems

* issue #326: use limit optimization with filters

* issue #325: use index to avoid sorting

* issue #324: add limit optimization to AQL

* removed arango-password script and added Javascript functionality to add/delete
  users instead. The functionality is contained in module `users` and can be invoked
  as follows from arangosh and arangod:
  * require("users").save("name", "passwd");
  * require("users").replace("name", "newPasswd");
  * require("users").remove("name");
  * require("users").reload();
  These functions are intentionally not offered via the web interface.
  This also addresses issue #313

* changed print output in arangosh and the web interface for JSON objects.
  Previously, printing a JSON object in arangosh resulted in the attribute values
  being printed as proper JSON, but attribute names were printed unquoted and
  unescaped. This was fine for the purpose of arangosh, but lead to invalid
  JSON being produced. Now, arangosh will produce valid JSON that can be used
  to send it back to ArangoDB or use it with arangoimp etc.

* fixed issue #300: allow importing documents via the REST /_api/import API
  from a JSON list, too.
  So far, the API only supported importing from a format that had one JSON object
  on each line. This is sometimes inconvenient, e.g. when the result of an AQL
  query or any other list is to be imported. This list is a JSON list and does not
  necessary have a document per line if pretty-printed.
  arangoimp now supports the JSON list format, too. However, the format requires
  arangoimp and the server to read the entire dataset at once. If the dataset is
  too big (bigger than --max-upload-size) then the import will be rejected. Even if
  increased, the entire list must fit in memory on both the client and the server,
  and this may be more resource-intensive than importing individual lines in chunks.

* removed unused parameter --reuse-ids for arangoimp. This parameter did not have
  any effect in 1.2, was never publicly announced and did evil (TM) things.

* fixed issue #297 (partly): added whitespace between command line and
  command result in arangosh, added shell colors for better usability

* fixed issue #296: system collections not usable from AQL

* fixed issue #295: deadlock on shutdown

* fixed issue #293: AQL queries should exploit edges index

* fixed issue #292: use index when filtering on _key in AQL

* allow user-definable document keys
  users can now define their own document keys by using the _key attribute
  when creating new documents or edges. Once specified, the value of _key is
  immutable.
  The restrictions for user-defined key values are:
  * the key must be at most 254 bytes long
  * it must consist of the letters a-z (lower or upper case), the digits 0-9,
    the underscore (_) or dash (-) characters only
  * any other characters, especially multi-byte sequences, whitespace or
    punctuation characters cannot be used inside key values

  Specifying a document key is optional when creating new documents. If no
  document key is specified, ArangoDB will create a document key itself.
  There are no guarantees about the format and pattern of auto-generated document
  keys other than the above restrictions.
  Clients should therefore treat auto-generated document keys as opaque values.
  Keys can be used to look up and reference documents, e.g.:
  * saving a document: `db.users.save({ "_key": "fred", ... })`
  * looking up a document: `db.users.document("fred")`
  * referencing other documents: `edges.relations.save("users/fred", "users/john", ...)`

  This change is downwards-compatible to ArangoDB 1.1 because in ArangoDB 1.1
  users were not able to define their own keys. If the user does not supply a _key
  attribute when creating a document, ArangoDB 1.2 will still generate a key of
  its own as ArangoDB 1.1 did. However, all documents returned by ArangoDB 1.2 will
  include a _key attribute and clients should be able to handle that (e.g. by
  ignoring it if not needed). Documents returned will still include the _id attribute
  as in ArangoDB 1.1.

* require collection names everywhere where a collection id was allowed in
  ArangoDB 1.1 & 1.0
  This change requires clients to use a collection name in place of a collection id
  at all places the client deals with collections.
  Examples:
  * creating edges: the _from and _to attributes must now contain collection names instead
    of collection ids: `edges.relations.save("test/my-key1", "test/my-key2", ...)`
  * retrieving edges: the returned _from and _to attributes now will contain collection
    names instead of ids, too: _from: `test/fred` instead of `1234/3455`
  * looking up documents: db.users.document("fred") or db._document("users/fred")

  Collection names must be used in REST API calls instead of collection ids, too.
  This change is thus not completely downwards-compatible to ArangoDB 1.1. ArangoDB 1.1
  required users to use collection ids in many places instead of collection names.
  This was unintuitive and caused overhead in cases when just the collection name was
  known on client-side but not its id. This overhead can now be avoided so clients can
  work with the collection names directly. There is no need to work with collection ids
  on the client side anymore.
  This change will likely require adjustments to API calls issued by clients, and also
  requires a change in how clients handle the _id value of returned documents. Previously,
  the _id value of returned documents contained the collection id, a slash separator and
  the document number. Since 1.2, _id will contain the collection name, a slash separator
  and the document key. The same applies to the _from and _to attribute values of edges
  that are returned by ArangoDB.

  Also removed (now unnecessary) location header in responses of the collections REST API.
  The location header was previously returned because it was necessary for clients.
  When clients created a collection, they specified the collection name. The collection
  id was generated on the server, but the client needed to use the server-generated
  collection id for further API calls, e.g. when creating edges etc. Therefore, the
  full collection URL, also containing the collection id, was returned by the server in
  responses to the collection API, in the HTTP location header.
  Returning the location header has become unnecessary in ArangoDB 1.2 because users
  can access collections by name and do not need to care about collection ids.


v1.1.3 (2013-XX-XX)
-------------------

* fix case when an error message was looked up for an error code but no error
  message was found. In this case a NULL ptr was returned and not checked everywhere.
  The place this error popped up was when inserting into a non-unique hash index
  failed with a specific, invalid error code.

* fixed issue #381:  db._collection("_users").getIndexes();

* fixed issue #379: arango-password fatal issue javscript.startup-directory

* fixed issue #372: Command-Line Options for the Authentication and Authorization


v1.1.2 (2013-01-20)
-------------------

* upgraded to mruby 2013-01-20 583983385b81c21f82704b116eab52d606a609f4

* fixed issue #357: Some spelling and grammar errors

* fixed issue #355: fix quotes in pdf manual

* fixed issue #351: Strange arangosh error message for long running query

* fixed randomly hanging connections in arangosh on MacOS

* added "any" query method: this returns a random document from a collection. It
  is also available via REST HTTP at /_api/simple/any.

* added deployment tool

* added getPeerVertex

* small fix for logging of long messages: the last character of log messages longer
  than 256 bytes was not logged.

* fixed truncation of human-readable log messages for web interface: the trailing \0
  byte was not appended for messages longer than 256 bytes

* fixed issue #341: ArangoDB crashes when stressed with Batch jobs
  Contrary to the issue title, this did not have anything to do with batch jobs but
  with too high memory usage. The memory usage of ArangoDB is now reduced for cases
   when there are lots of small collections with few documents each

* started with issue #317: Feature Request (from Google Groups): DATE handling

* backported issue #300: Extend arangoImp to Allow importing resultset-like
  (list of documents) formatted files

* fixed issue #337: "WaitForSync" on new collection does not work on Win/X64

* fixed issue #336: Collections REST API docs

* fixed issue #335: mmap errors due to wrong memory address calculation

* fixed issue #332: arangoimp --use-ids parameter seems to have no impact

* added option '--server.disable-authentication' for arangosh as well. No more passwd
  prompts if not needed

* fixed issue #330: session logging for arangosh

* fixed issue #329: Allow passing script file(s) as parameters for arangosh to run

* fixed issue #328: 1.1 compile warnings

* fixed issue #327: Javascript parse errors in front end


v1.1.1 (2012-12-18)
-------------------

* fixed issue #339: DELETE /_api/cursor/cursor-identifier return incollect errorNum

  The fix for this has led to a signature change of the function actions.resultNotFound().
  The meaning of parameter #3 for This function has changed from the error message string
  to the error code. The error message string is now parameter #4.
  Any client code that uses this function in custom actions must be adjusted.

* fixed issue #321: Problem upgrading arangodb 1.0.4 to 1.1.0 with Homebrew (OSX 10.8.2)

* fixed issue #230: add navigation and search for online documentation

* fixed issue #315: Strange result in PATH

* fixed issue #323: Wrong function returned in error message of AQL CHAR_LENGTH()

* fixed some log errors on startup / shutdown due to pid file handling and changing
  of directories


v1.1.0 (2012-12-05)
-------------------

* WARNING:
  arangod now performs a database version check at startup. It will look for a file
  named "VERSION" in its database directory. If the file is not present, arangod will
  perform an automatic upgrade of the database directory. This should be the normal
  case when upgrading from ArangoDB 1.0 to ArangoDB 1.1.

  If the VERSION file is present but is from an older version of ArangoDB, arangod
  will refuse to start and ask the user to run a manual upgrade first. A manual upgrade
  can be performed by starting arangod with the option `--upgrade`.

  This upgrade procedure shall ensure that users have full control over when they
  perform any updates/upgrades of their data, and can plan backups accordingly. The
  procedure also guarantees that the server is not run without any required system
  collections or with in incompatible data state.

* added AQL function DOCUMENT() to retrieve a document by its _id value

* fixed issue #311: fixed segfault on unload

* fixed issue #309: renamed stub "import" button from web interface

* fixed issue #307: added WaitForSync column in collections list in in web interface

* fixed issue #306: naming in web interface

* fixed issue #304: do not clear AQL query text input when switching tabs in
  web interface

* fixed issue #303: added documentation about usage of var keyword in web interface

* fixed issue #301: PATCH does not work in web interface

# fixed issue #269: fix make distclean & clean

* fixed issue #296: system collections not usable from AQL

* fixed issue #295: deadlock on shutdown

* added collection type label to web interface

* fixed issue #290: the web interface now disallows creating non-edges in edge collections
  when creating collections via the web interface, the collection type must also be
  specified (default is document collection)

* fixed issue #289: tab-completion does not insert any spaces

* fixed issue #282: fix escaping in web interface

* made AQL function NOT_NULL take any number of arguments. Will now return its
  first argument that is not null, or null if all arguments are null. This is downwards
  compatible.

* changed misleading AQL function name NOT_LIST() to FIRST_LIST() and slightly changed
  the behavior. The function will now return its first argument that is a list, or null
  if none of the arguments are lists.
  This is mostly downwards-compatible. The only change to the previous implementation in
  1.1-beta will happen if two arguments were passed and the 1st and 2nd arguments were
  both no lists. In previous 1.1, the 2nd argument was returned as is, but now null
  will be returned.

* add AQL function FIRST_DOCUMENT(), with same behavior as FIRST_LIST(), but working
  with documents instead of lists.

* added UPGRADING help text

* fixed issue #284: fixed Javascript errors when adding edges/vertices without own
  attributes

* fixed issue #283: AQL LENGTH() now works on documents, too

* fixed issue #281: documentation for skip lists shows wrong example

* fixed AQL optimizer bug, related to OR-combined conditions that filtered on the
  same attribute but with different conditions

* fixed issue #277: allow usage of collection names when creating edges
  the fix of this issue also implies validation of collection names / ids passed to
  the REST edge create method. edges with invalid collection ids or names in the
  "from" or "to" values will be rejected and not saved


v1.1.beta2 (2012-11-13)
-----------------------

* fixed arangoirb compilation

* fixed doxygen


v1.1.beta1 (2012-10-24)
-----------------------

* fixed AQL optimizer bug

* WARNING:
  - the user has changed from "arango" to "arangodb", the start script has changed from
    "arangod" to "arangodb", the database directory has changed from "/var/arangodb" to
    "/var/lib/arangodb" to be compliant with various Linux policies

  - In 1.1, we have introduced types for collections: regular documents go into document
    collections, and edges go into edge collections. The prefixing (db.xxx vs. edges.xxx)
    works slightly different in 1.1: edges.xxx can still be used to access collections,
    however, it will not determine the type of existing collections anymore. To create an
    edge collection 1.1, you can use db._createEdgeCollection() or edges._create().
    And there's of course also db._createDocumentCollection().
    db._create() is also still there and will create a document collection by default,
    whereas edges._create() will create an edge collection.

  - the admin web interface that was previously available via the simple URL suffix /
    is now available via a dedicated URL suffix only: /_admin/html
    The reason for this is that routing and URLs are now subject to changes by the end user,
    and only URLs parts prefixed with underscores (e.g. /_admin or /_api) are reserved
    for ArangoDB's internal usage.

* the server now handles requests with invalid Content-Length header values as follows:
  - if Content-Length is negative, the server will respond instantly with HTTP 411
    (length required)

  - if Content-Length is positive but shorter than the supplied body, the server will
    respond with HTTP 400 (bad request)

  - if Content-Length is positive but longer than the supplied body, the server will
    wait for the client to send the missing bytes. The server allows 90 seconds for this
    and will close the connection if the client does not send the remaining data

  - if Content-Length is bigger than the maximum allowed size (512 MB), the server will
    fail with HTTP 413 (request entity too large).

  - if the length of the HTTP headers is greater than the maximum allowed size (1 MB),
    the server will fail with HTTP 431 (request header fields too large)

* issue #265: allow optional base64 encoding/decoding of action response data

* issue #252: create _modules collection using arango-upgrade (note: arango-upgrade was
  finally replaced by the `--upgrade` option for arangod)

* issue #251: allow passing arbitrary options to V8 engine using new command line option:
  --javascript.v8-options. Using this option, the Harmony features or other settings in
  v8 can be enabled if the end user requires them

* issue #248: allow AQL optimizer to pull out completely uncorrelated subqueries to the
  top level, resulting in less repeated evaluation of the subquery

* upgraded to Doxygen 1.8.0

* issue #247: added AQL function MERGE_RECURSIVE

* issue #246: added clear() function in arangosh

* issue #245: Documentation: Central place for naming rules/limits inside ArangoDB

* reduced size of hash index elements by 50 %, allowing more index elements to fit in
  memory

* issue #235: GUI Shell throws Error:ReferenceError: db is not defined

* issue #229: methods marked as "under construction"

* issue #228: remove unfinished APIs (/_admin/config/*)

* having the OpenSSL library installed is now a prerequisite to compiling ArangoDB
  Also removed the --enable-ssl configure option because ssl is always required.

* added AQL functions TO_LIST, NOT_LIST

* issue #224: add optional Content-Id for batch requests

* issue #221: more documentation on AQL explain functionality. Also added
  ArangoStatement.explain() client method

* added db._createStatement() method on server as well (was previously available
  on the client only)

* issue #219: continue in case of "document not found" error in PATHS() function

* issue #213: make waitForSync overridable on specific actions

* changed AQL optimizer to use indexes in more cases. Previously, indexes might
  not have been used when in a reference expression the inner collection was
  specified last. Example: FOR u1 IN users FOR u2 IN users FILTER u1._id == u2._id
  Previously, this only checked whether an index could be used for u2._id (not
  possible). It was not checked whether an index on u1._id could be used (possible).
  Now, for expressions that have references/attribute names on both sides of the
  above as above, indexes are checked for both sides.

* issue #204: extend the CSV import by TSV and by user configurable
  separator character(s)

* issue #180: added support for batch operations

* added startup option --server.backlog-size
  this allows setting the value of the backlog for the listen() system call.
  the default value is 10, the maximum value is platform-dependent

* introduced new configure option "--enable-maintainer-mode" for
  ArangoDB maintainers. this option replaces the previous compile switches
  --with-boost-test, --enable-bison, --enable-flex and --enable-errors-dependency
  the individual configure options have been removed. --enable-maintainer-mode
  turns them all on.

* removed potentially unused configure option --enable-memfail

* fixed issue #197: HTML web interface calls /_admin/user-manager/session

* fixed issue #195: VERSION file in database directory

* fixed issue #193: REST API HEAD request returns a message body on 404

* fixed issue #188: intermittent issues with 1.0.0
  (server-side cursors not cleaned up in all cases, pthreads deadlock issue)

* issue #189: key store should use ISO datetime format bug

* issue #187: run arango-upgrade on server start (note: arango-upgrade was finally
  replaced by the `--upgrade` option for arangod)n

* fixed issue #183: strange unittest error

* fixed issue #182: manual pages

* fixed issue #181: use getaddrinfo

* moved default database directory to "/var/lib/arangodb" in accordance with
  http://www.pathname.com/fhs/pub/fhs-2.3.html

* fixed issue #179: strange text in import manual

* fixed issue #178: test for aragoimp is missing

* fixed issue #177: a misleading error message was returned if unknown variables
  were used in certain positions in an AQL query.

* fixed issue #176: explain how to use AQL from the arangosh

* issue #175: re-added hidden (and deprecated) option --server.http-port. This
  option is only there to be downwards-compatible to Arango 1.0.

* fixed issue #174: missing Documentation for `within`

* fixed issue #170: add db.<coll_name>.all().toArray() to arangosh help screen

* fixed issue #169: missing argument in Simple Queries

* added program arango-upgrade. This program must be run after installing ArangoDB
  and after upgrading from a previous version of ArangoDB. The arango-upgrade script
  will ensure all system collections are created and present in the correct state.
  It will also perform any necessary data updates.
  Note: arango-upgrade was finally replaced by the `--upgrade` option for arangod.

* issue #153: edge collection should be a flag for a collection
  collections now have a type so that the distinction between document and edge
  collections can now be done at runtime using a collection's type value.
  A collection's type can be queried in Javascript using the <collection>.type() method.

  When new collections are created using db._create(), they will be document
  collections by default. When edge._create() is called, an edge collection will be created.
  To explicitly create a collection of a specific/different type, use the methods
  _createDocumentCollection() or _createEdgeCollection(), which are available for
  both the db and the edges object.
  The Javascript objects ArangoEdges and ArangoEdgesCollection have been removed
  completely.
  All internal and test code has been adjusted for this, and client code
  that uses edges.* should also still work because edges is still there and creates
  edge collections when _create() is called.

  INCOMPATIBLE CHANGE: Client code might still need to be changed in the following aspect:
  Previously, collections did not have a type so documents and edges could be inserted
  in the same collection. This is now disallowed. Edges can only be inserted into
  edge collections now. As there were no collection types in 1.0, ArangoDB will perform
  an automatic upgrade when migrating from 1.0 to 1.1.
  The automatic upgrade will check every collection and determine its type as follows:
  - if among the first 50 documents in the collection there are documents with
    attributes "_from" and "_to", the collection is typed as an edge collection
  - if among the first 50 documents in the collection there are no documents with
    attributes "_from" and "_to", the collection is made as a document collection

* issue #150: call V8 garbage collection on server periodically

* issue #110: added support for partial updates

  The REST API for documents now offers an HTTP PATCH method to partially update
  documents. Overwriting/replacing documents is still available via the HTTP PUT method
  as before. The Javascript API in the shell also offers a new update() method in extension to
  the previously existing replace() method.


v1.0.4 (2012-11-12)
-------------------

* issue #275: strange error message in arangosh 1.0.3 at startup


v1.0.3 (2012-11-08)
-------------------

* fixed AQL optimizer bug

* issue #273: fixed segfault in arangosh on HTTP 40x

* issue #265: allow optional base64 encoding/decoding of action response data

* issue #252: _modules collection not created automatically


v1.0.2 (2012-10-22)
-------------------

* repository CentOS-X.Y moved to CentOS-X, same for Debian

* bugfix for rollback from edges

* bugfix for hash indexes

* bugfix for StringBuffer::erase_front

* added autoload for modules

* added AQL function TO_LIST


v1.0.1 (2012-09-30)
-------------------

* draft for issue #165: front-end application howto

* updated mruby to cf8fdea4a6598aa470e698e8cbc9b9b492319d

* fix for issue #190: install doesn't create log directory

* fix for issue #194: potential race condition between creating and dropping collections

* fix for issue #193: REST API HEAD request returns a message body on 404

* fix for issue #188: intermittent issues with 1.0.0

* fix for issue #163: server cannot create collection because of abandoned files

* fix for issue #150: call V8 garbage collection on server periodically


v1.0.0 (2012-08-17)
-------------------

* fix for issue #157: check for readline and ncurses headers, not only libraries


v1.0.beta4 (2012-08-15)
-----------------------

* fix for issue #152: fix memleak for barriers


v1.0.beta3 (2012-08-10)
-----------------------

* fix for issue #151: Memleak, collection data not removed

* fix for issue #149: Inconsistent port for admin interface

* fix for issue #163: server cannot create collection because of abandoned files

* fix for issue #157: check for readline and ncurses headers, not only libraries

* fix for issue #108: db.<collection>.truncate() inefficient

* fix for issue #109: added startup note about cached collection names and how to
  refresh them

* fix for issue #156: fixed memleaks in /_api/import

* fix for issue #59: added tests for /_api/import

* modified return value for calls to /_api/import: now, the attribute "empty" is
  returned as well, stating the number of empty lines in the input. Also changed the
  return value of the error code attribute ("errorNum") from 1100 ("corrupted datafile")
  to 400 ("bad request") in case invalid/unexpected JSON data was sent to the server.
  This error code is more appropriate as no datafile is broken but just input data is
  incorrect.

* fix for issue #152: Memleak for barriers

* fix for issue #151: Memleak, collection data not removed

* value of --database.maximal-journal-size parameter is now validated on startup. If
  value is smaller than the minimum value (currently 1048576), an error is thrown and
  the server will not start. Before this change, the global value of maximal journal
  size was not validated at server start, but only on collection level

* increased sleep value in statistics creation loop from 10 to 500 microseconds. This
  reduces accuracy of statistics values somewhere after the decimal points but saves
  CPU time.

* avoid additional sync() calls when writing partial shape data (attribute name data)
  to disk. sync() will still be called when the shape marker (will be written after
  the attributes) is written to disk

* issue #147: added flag --database.force-sync-shapes to force synching of shape data
  to disk. The default value is true so it is the same behavior as in version 1.0.
  if set to false, shape data is synched to disk if waitForSync for the collection is
  set to true, otherwise, shape data is not synched.

* fix for issue #145: strange issue on Travis: added epsilon for numeric comparison in
  geo index

* fix for issue #136: adjusted message during indexing

* issue #131: added timeout for HTTP keep-alive connections. The default value is 300
  seconds. There is a startup parameter server.keep-alive-timeout to configure the value.
  Setting it to 0 will disable keep-alive entirely on the server.

* fix for issue #137: AQL optimizer should use indexes for ref accesses with
  2 named attributes


v1.0.beta2 (2012-08-03)
-----------------------

* fix for issue #134: improvements for centos RPM

* fixed problem with disable-admin-interface in config file


v1.0.beta1 (2012-07-29)
-----------------------

* fixed issue #118: We need a collection "debugger"

* fixed issue #126: Access-Shaper must be cached

* INCOMPATIBLE CHANGE: renamed parameters "connect-timeout" and "request-timeout"
  for arangosh and arangoimp to "--server.connect-timeout" and "--server.request-timeout"

* INCOMPATIBLE CHANGE: authorization is now required on the server side
  Clients sending requests without HTTP authorization will be rejected with HTTP 401
  To allow backwards compatibility, the server can be started with the option
  "--server.disable-authentication"

* added options "--server.username" and "--server.password" for arangosh and arangoimp
  These parameters must be used to specify the user and password to be used when
  connecting to the server. If no password is given on the command line, arangosh/
  arangoimp will interactively prompt for a password.
  If no user name is specified on the command line, the default user "root" will be
  used.

* added startup option "--server.ssl-cipher-list" to determine which ciphers to
  use in SSL context. also added SSL_OP_CIPHER_SERVER_PREFERENCE to SSL default
  options so ciphers are tried in server and not in client order

* changed default SSL protocol to TLSv1 instead of SSLv2

* changed log-level of SSL-related messages

* added SSL connections if server is compiled with OpenSSL support. Use --help-ssl

* INCOMPATIBLE CHANGE: removed startup option "--server.admin-port".
  The new endpoints feature (see --server.endpoint) allows opening multiple endpoints
  anyway, and the distinction between admin and "other" endpoints can be emulated
  later using privileges.

* INCOMPATIBLE CHANGE: removed startup options "--port", "--server.port", and
  "--server.http-port" for arangod.
  These options have been replaced by the new "--server.endpoint" parameter

* INCOMPATIBLE CHANGE: removed startup option "--server" for arangosh and arangoimp.
  These options have been replaced by the new "--server.endpoint" parameter

* Added "--server.endpoint" option to arangod, arangosh, and arangoimp.
  For arangod, this option allows specifying the bind endpoints for the server
  The server can be bound to one or multiple endpoints at once. For arangosh
  and arangoimp, the option specifies the server endpoint to connect to.
  The following endpoint syntax is currently supported:
  - tcp://host:port or http@tcp://host:port (HTTP over IPv4)
  - tcp://[host]:port or http@tcp://[host]:port (HTTP over IPv6)
  - ssl://host:port or http@tcp://host:port (HTTP over SSL-encrypted IPv4)
  - ssl://[host]:port or http@tcp://[host]:port (HTTP over SSL-encrypted IPv6)
  - unix:///path/to/socket or http@unix:///path/to/socket (HTTP over UNIX socket)

  If no port is specified, the default port of 8529 will be used.

* INCOMPATIBLE CHANGE: removed startup options "--server.require-keep-alive" and
  "--server.secure-require-keep-alive".
  The server will now behave as follows which should be more conforming to the
  HTTP standard:
  * if a client sends a "Connection: close" header, the server will close the
    connection
  * if a client sends a "Connection: keep-alive" header, the server will not
    close the connection
  * if a client does not send any "Connection" header, the server will assume
    "keep-alive" if the request was an HTTP/1.1 request, and "close" if the
    request was an HTTP/1.0 request

* (minimal) internal optimizations for HTTP request parsing and response header
  handling

* fixed Unicode unescaping bugs for \f and surrogate pairs in BasicsC/strings.c

* changed implementation of TRI_BlockCrc32 algorithm to use 8 bytes at a time

* fixed issue #122: arangod doesn't start if <log.file> cannot be created

* fixed issue #121: wrong collection size reported

* fixed issue #98: Unable to change journalSize

* fixed issue #88: fds not closed

* fixed escaping of document data in HTML admin front end

* added HTTP basic authentication, this is always turned on

* added server startup option --server.disable-admin-interface to turn off the
  HTML admin interface

* honor server startup option --database.maximal-journal-size when creating new
  collections without specific journalsize setting. Previously, these
  collections were always created with journal file sizes of 32 MB and the
  --database.maximal-journal-size setting was ignored

* added server startup option --database.wait-for-sync to control the default
  behavior

* renamed "--unit-tests" to "--javascript.unit-tests"


v1.0.alpha3 (2012-06-30)
------------------------

* fixed issue #116: createCollection=create option doesn't work

* fixed issue #115: Compilation issue under OSX 10.7 Lion & 10.8 Mountain Lion
  (homebrew)

* fixed issue #114: image not found

* fixed issue #111: crash during "make unittests"

* fixed issue #104: client.js -> ARANGO_QUIET is not defined


v1.0.alpha2 (2012-06-24)
------------------------

* fixed issue #112: do not accept document with duplicate attribute names

* fixed issue #103: Should we cleanup the directory structure

* fixed issue #100: "count" attribute exists in cursor response with "count:
  false"

* fixed issue #84 explain command

* added new MRuby version (2012-06-02)

* added --log.filter

* cleanup of command line options:
** --startup.directory => --javascript.startup-directory
** --quite => --quiet
** --gc.interval => --javascript.gc-interval
** --startup.modules-path => --javascript.modules-path
** --action.system-directory => --javascript.action-directory
** --javascript.action-threads => removed (is now the same pool as --server.threads)

* various bug-fixes

* support for import

* added option SKIP_RANGES=1 for make unittests

* fixed several range-related assertion failures in the AQL query optimizer

* fixed AQL query optimizations for some edge cases (e.g. nested subqueries with
  invalid constant filter expressions)


v1.0.alpha1 (2012-05-28)
------------------------

Alpha Release of ArangoDB 1.0<|MERGE_RESOLUTION|>--- conflicted
+++ resolved
@@ -5,16 +5,10 @@
 
 * fixed issue #2440
 
-<<<<<<< HEAD
-v3.1.19 (XXXX-XX-XX)
---------------------
-
-
 * Fixed a StackOverflow issue in Traversal and ShortestPath. Occured if many (>1000) input
   values in a row do not return any result. Fixes issue: #2445
-=======
+
 * fix occasional hanging shutdowns on OS X
->>>>>>> 84257a1c
 
 v3.1.18 (2017-04-18)
 --------------------
