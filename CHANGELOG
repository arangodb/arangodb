--- conflicted
+++ resolved
@@ -1,14 +1,9 @@
-<<<<<<< HEAD
-v3.4.6 (2019-XX-XX)
+v3.4.6 (XXXX-XX-XX)
 -------------------
 
 * fixed internal issue #2946: create graph autocomplete was not working under
   certain circumstances.
 
-=======
-v3.4.6 (XXXX-XX-XX)
--------------------
-
 * fixed a memory leak in PRUNE operation for traversals.
   The leak occurred only when PRUNE was actively used in queries.
 
@@ -19,7 +14,7 @@
   if phase 1 is slow
 
 * port back timestamp replication in agency from devel
->>>>>>> fa9460c9
+
 
 v3.4.5 (2019-03-27)
 -------------------
