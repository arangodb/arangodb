v3.4.1 (XXXX-XX-XX)
-------------------

<<<<<<< HEAD
* fixed issue #7757: Using multiple filters on nested objects produces wrong results
=======
* fixed issue #7763: Collect after update does not execute updates
>>>>>>> f39c58e0

* fixed issue #7586: a running query within the user interface was not shown
  if the active view was `Running Queries` or `Slow Query History`.

* fixed a rare thread local dead lock situation in replication:
  If a follower tries to get in sync in the last steps it requires
  a lock on the leader. If the follower cancels the lock before the leader
  has succeeded with locking we can end up with one thread being deadlocked.

* fix thread shutdown in _WIN32 builds

  Previous versions used a wrong comparison logic to determine the current
  thread id when shutting down a thread, leading to threads hanging in their
  destructors on thread shutdown

* reverted accidental change to error handling in geo index

  In previous versions, if non-valid geo coordinates were contained in the
  indexed field of a document, the document was simply ignored an not indexed.
  In 3.4.0, this was accidentally changed to generate an error, which caused
  the upgrade procedure to break in some cases.

* fixed TypeError being thrown instead of validation errors when Foxx manifest
  validation fails

* make AQL REMOVE operations use less memory with the RocksDB storage engine

  the previous implementation of batch removals read everything to remove into
  memory first before carrying out the first remove operation. The new version
  will only read in about 1000 documents each time and then remove these. Queries
  such as

      FOR doc IN collection FILTER ... REMOVE doc IN collection

  will benefit from this change in terms of memory usage.

* make `--help-all` now also show all hidden program options

  Previously hidden program options were only returned when invoking arangod or
  a client tool with the cryptic `--help-.` option. Now `--help-all` simply 
  retuns them as well.

  The program options JSON description returned by `--dump-options` was also 
  improved as follows:

  - the new boolean attribute "dynamic" indicates whether the option has a dynamic
    default value, i.e. a value that depends on the target host capabilities or
    configuration

  - the new boolean attribute "requiresValue" indicates whether a boolean option
    requires a value of "true" or "false" when specified. If "requiresValue" is
    false, then the option can be specified without a boolean value following it,
    and the option will still be set to true, e.g. `--server.authentication` is
    identical to `--server.authentication true`.

  - the new "category" attribute will contain a value of "command" for command-like
    options, such as `--version`, `--dump-options`, `--dump-dependencies` etc.,
    and "option" for all others.


v3.4.0 (2018-12-06)
-------------------

* Add license key checking to enterprise version in Docker containers.


v3.4.0-rc.5 (2018-11-29)
------------------------

* Persist and check default language (locale) selection.
  Previously we would not check if the language (`--default-language`) had changed 
  when the server was restarted. This could cause issues with indexes over text fields, 
  as it will resulted in undefined behavior within RocksDB (potentially missing entries, 
  corruption, etc.). Now if the language is changed, ArangoDB will print out an error
  message on startup and abort.

* fixed issue #7522: FILTER logic totally broke for my query in 3.4-rc4

* export version and storage engine in `_admin/cluster/health` for Coordinators 
  and DBServers. 

* restrict the total amount of data to build up in all in-memory RocksDB write buffers
  by default to a certain fraction of the available physical RAM. This helps restricting 
  memory usage for the arangod process, but may have an effect on the RocksDB storage 
  engine's write performance. 

  In ArangoDB 3.3 the governing configuration option `--rocksdb.total-write-buffer-size`
  had a default value of `0`, which meant that the memory usage was not limited. ArangoDB
  3.4 now changes the default value to about 50% of available physical RAM, and 512MiB
  for setups with less than 4GiB of RAM.

* lower default value for `--cache.size` startup option from about 30% of physical RAM to
  about 25% percent of physical RAM.

* fix internal issue #2786: improved confirmation dialog when clicking the truncate 
  button in the web UI

* Updated joi library (web UI), improved Foxx mount path validation

* disable startup warning for Linux kernel variable `vm.overcommit_memory` settings
  values of 0 or 1.
  Effectively `overcommit_memory` settings value of 0 or 1 fix two memory-allocation
  related issues with the default memory allocator used in ArangoDB release builds on 
  64bit Linux. 
  The issues will remain when running with an `overcommit_memory` settings value of 2,
  so this is now discouraged.
  Setting `overcommit_memory` to 0 or 1 (0 is the Linux kernel's default) fixes issues
  with increasing numbers of memory mappings for the arangod process (which may lead
  to an out-of-memory situation if the kernel's maximum number of mappings threshold
  is hit) and an increasing amount of memory that the kernel counts as "committed".
  With an `overcommit_memory` setting of 0 or 1, an arangod process may either be 
  killed by the kernel's OOM killer or will die with a segfault when accessing memory
  it has allocated before but the kernel could not provide later on. This is still 
  more acceptable than the kernel not providing any more memory to the process when
  there is still physical memory left, which may have occurred with an `overcommit_memory`
  setting of 2 after the arangod process had done lots of allocations.

  In summary, the recommendation for the `overcommit_memory` setting is now to set it
  to 0 or 1 (0 is kernel default) and not use 2.

* fixed Foxx complaining about valid `$schema` value in manifest.json

* fix for supervision, which started failing servers using old transient store

* fixed a bug where indexes are used in the cluster while still being
  built on the db servers

* fix move leader shard: wait until all but the old leader are in sync.
  This fixes some unstable tests.

* cluster health features more elaborate agent records

* agency's supervision edited for advertised endpoints

v3.4.0-rc.4 (2018-11-04)
------------------------

* fixed Foxx queues not retrying jobs with infinite `maxFailures`

* increase AQL query string parsing performance for queries with many (100K+) string
  values contained in the query string

* increase timeouts for inter-node communication in the cluster

* fixed undefined behavior in `/_api/import` when importing a single document went
  wrong

* replication bugfixes

* stop printing `connection class corrupted` in arangosh

 when just starting the arangosh without a connection to a server and running 
 code such as `require("internal")`, the shell always printed "connection class 
 corrupted", which was somewhat misleading.

* add separate option `--query.slow-streaming-threshold` for tracking slow
  streaming queries with a different timeout value

* increase maximum number of collections/shards in an AQL query from 256 to 2048

* don't rely on `_modules` collection being present and usable for arangod startup

* force connection timeout to be 7 seconds to allow libcurl time to retry lost DNS
  queries.

* fixes a routing issue within the web ui after the use of views

* fixes some graph data parsing issues in the ui, e.g. cleaning up duplicate
  edges inside the graph viewer.

* in a cluster environment, the arangod process now exits if wrong credentials
  are used during the startup process.

* added option `--rocksdb.total-write-buffer-size` to limit total memory usage
  across all RocksDB in-memory write buffers

* suppress warnings from statistics background threads such as
  `WARNING caught exception during statistics processing: Expecting Object`
  during version upgrade


v3.4.0-rc.3 (2018-10-23)
------------------------

* fixed handling of broken Foxx services

  Installation now also fails when the service encounters an error when
  executed. Upgrading or replacing with a broken service will still result
  in the broken services being installed.

* restored error pages for broken Foxx services

  Services that could not be executed will now show an error page (with helpful
  information if development mode is enabled) instead of a generic 404 response.
  Requests to the service that do not prefer HTML (i.e. not a browser window)
  will receive a JSON formatted 503 error response instead.

* added support for `force` flag when upgrading Foxx services

  Using the `force` flag when upgrading or replacing a service falls back to
  installing the service if it does not already exist.

* The order of JSON object attribute keys in JSON return values will now be
  "random" in more cases. In JSON, there is no defined order for object attribute
  keys anyway, so ArangoDB is taking the freedom to return the attribute keys in
  a non-deterministic, seemingly unordered way.

* Fixed an AQL bug where the `optimize-traversals` rule was falsely applied to
  extensions with inline expressions and thereby ignoring them

* fix side-effects of sorting larger arrays (>= 16 members) of constant literal
  values in AQL, when the array was used not only for IN-value filtering but also
  later in the query.
  The array values were sorted so the IN-value lookup could use a binary search
  instead of a linear search, but this did not take into account that the array
  could have been used elsewhere in the query, e.g. as a return value. The fix
  will create a copy of the array and sort the copy, leaving the original array
  untouched.

* disallow empty LDAP password

* fixes validation of allowed or not allowed foxx service mount paths within
  the Web UI

* The single database or single coordinator statistics in a cluster
  environment within the Web UI sometimes got called way too often.
  This caused artifacts in the graphs, which is now fixed.

* An aardvark statistics route could not collect and sum up the statistics of
  all coordinators if one of them was ahead and had more results than the others

* Web UI now checks if server statistics are enabled before it sends its first
  request to the statistics API

* fix internal issue #486: immediate deletion (right after creation) of
  a view with a link to one collection and indexed data reports failure
  but removes the link

* fix internal issue #480: link to a collection is not added to a view
  if it was already added to other view

* fix internal issues #407, #445: limit ArangoSearch memory consumption
  so that it won't cause OOM while indexing large collections

* upgraded arangodb starter version to 0.13.5

* removed undocumented `db.<view>.toArray()` function from ArangoShell

* prevent creation of collections and views with the same in cluster setups

* fixed issue #6770: document update: ignoreRevs parameter ignored

* added AQL query optimizer rules `simplify-conditions` and `fuse-filters`

* improve inter-server communication performance:
  - move all response processing off Communicator's socket management thread
  - create multiple Communicator objects with ClusterComm, route via round robin
  - adjust Scheduler threads to always be active, and have designated priorities.

* fix internal issue #2770: the Query Profiling modal dialog in the Web UI
  was slightly malformed.

* fix internal issue #2035: the Web UI now updates its indices view to check
  whether new indices exist or not.

* fix internal issue #6808: newly created databases within the Web UI did not
  appear when used Internet Explorer 11 as a browser.

* fix internal issue #2957: the Web UI was not able to display more than 1000
  documents, even when it was set to a higher amount.

* fix internal issue #2688: the Web UI's graph viewer created malformed node
  labels if a node was expanded multiple times.

* fix internal issue #2785: web ui's sort dialog sometimes got rendered, even
  if it should not.

* fix internal issue #2764: the waitForSync property of a satellite collection
  could not be changed via the Web UI

* dynamically manage libcurl's number of open connections to increase performance
  by reducing the number of socket close and then reopen cycles

* recover short server id from agency after a restart of a cluster node

  this fixes problems with short server ids being set to 0 after a node restart,
  which then prevented cursor result load-forwarding between multiple coordinators
  to work properly

  this should fix arangojs#573

* increased default timeouts in replication

  this decreases the chances of followers not getting in sync with leaders because
  of replication operations timing out

* include forward-ported diagnostic options for debugging LDAP connections

* fixed internal issue #3065: fix variable replacements by the AQL query
  optimizer in arangosearch view search conditions

  The consequence of the missing replacements was that some queries using view
  search conditions could have failed with error messages such as

  "missing variable #3 (a) for node #7 (EnumerateViewNode) while planning registers"

* fixed internal issue #1983: the Web UI was showing a deletion confirmation
  multiple times.

* Restricted usage of views in AQL, they will throw an error now
  (e.g. "FOR v, e, p IN 1 OUTBOUND @start edgeCollection, view")
  instead of failing the server.

* Allow VIEWs within the AQL "WITH" statement in cluster environment.
  This will now prepare the query for all collections linked within a view.
  (e.g. "WITH view FOR v, e, p IN OUTBOUND 'collectionInView/123' edgeCollection"
  will now be executed properly and not fail with unregistered collection any more)

* Properly check permissions for all collections linked to a view when
  instantiating an AQL query in cluster environment

* support installation of ArangoDB on Windows into directories with multibyte
  character filenames on Windows platforms that used a non-UTF8-codepage

  This was supported on other platforms before, but never worked for ArangoDB's
  Windows version

* display shard synchronization progress for collections outside of the
  `_system` database

* change memory protection settings for memory given back to by the bundled
  JEMalloc memory allocator. This avoids splitting of existing memory mappings
  due to changes of the protection settings

* added missing implementation for `DeleteRangeCF` in RocksDB WAL tailing handler

* fixed agents busy looping gossip

* handle missing `_frontend` collections gracefully

  the `_frontend` system collection is not required for normal ArangoDB operations,
  so if it is missing for whatever reason, ensure that normal operations can go
  on.


v3.4.0-rc.2 (2018-09-30)
------------------------

* upgraded arangosync version to 0.6.0

* upgraded arangodb starter version to 0.13.3

* fixed issue #6611: Properly display JSON properties of user defined foxx services
  configuration within the web UI

* improved shards display in web UI: included arrows to better visualize that
  collection name sections can be expanded and collapsed

* added nesting support for `aql` template strings

* added support for `undefined` and AQL literals to `aql.literal`

* added `aql.join` function

* fixed issue #6583: Agency node segfaults if sent an authenticated HTTP
  request is sent to its port

* fixed issue #6601: Context cancelled (never ending query)

* added more AQL query results cache inspection and control functionality

* fixed undefined behavior in AQL query result cache

* the query editor within the web UI is now catching HTTP 501 responses
  properly

* added AQL VERSION function to return the server version as a string

* added startup parameter `--cluster.advertised-endpoints`

* AQL query optimizer now makes better choices regarding indexes to use in a
  query when there are multiple competing indexes and some of them are prefixes
  of others

  In this case, the optimizer could have preferred indexes that covered less
  attributes, but it should rather pick the indexes that covered more attributes.

  For example, if there was an index on ["a"] and another index on ["a", "b"], then
  previously the optimizer may have picked the index on just ["a"] instead the
  index on ["a", "b"] for queries that used all index attributes but did range
  queries on them (e.g. `FILTER doc.a == @val1 && doc.b >= @val2`).

* Added compression for the AQL intermediate results transfer in the cluster,
  leading to less data being transferred between coordinator and database servers
  in many cases

* forward-ported a bugfix from RocksDB (https://github.com/facebook/rocksdb/pull/4386)
  that fixes range deletions (used internally in ArangoDB when dropping or truncating
  collections)

  The non-working range deletes could have triggered errors such as
  `deletion check in index drop failed - not all documents in the index have been deleted.`
  when dropping or truncating collections

* improve error messages in Windows installer

* allow retrying installation in Windows installer in case an existing database is still
  running and needs to be manually shut down before continuing with the installation

* fix database backup functionality in Windows installer

* fixed memory leak in `/_api/batch` REST handler

* `db._profileQuery()` now also tracks operations triggered when using `LIMIT`
  clauses in a query

* added proper error messages when using views as an argument to AQL functions
  (doing so triggered an `internal error` before)

* fixed return value encoding for collection ids ("cid" attribute") in REST API
  `/_api/replication/logger-follow`

* fixed dumping and restoring of views with arangodump and arangorestore

* fix replication from 3.3 to 3.4

* fixed some TLS errors that occurred when combining HTTPS/TLS transport with the
  VelocyStream protocol (VST)

  That combination could have led to spurious errors such as "TLS padding error"
  or "Tag mismatch" and connections being closed

* make synchronous replication detect more error cases when followers cannot
  apply the changes from the leader

* fixed issue #6379: RocksDB arangorestore time degeneration on dead documents

* fixed issue #6495: Document not found when removing records

* fixed undefined behavior in cluster plan-loading procedure that may have
  unintentionally modified a shared structure

* reduce overhead of function initialization in AQL COLLECT aggregate functions,
  for functions COUNT/LENGTH, SUM and AVG

  this optimization will only be noticable when the COLLECT produces many groups
  and the "hash" COLLECT variant is used

* fixed potential out-of-bounds access in admin log REST handler `/_admin/log`,
  which could have led to the server returning an HTTP 500 error

* catch more exceptions in replication and handle them appropriately

* agency endpoint updates now go through RAFT

* fixed a cleanup issue in Current when a follower was removed from Plan

* catch exceptions in MaintenanceWorker thread

* fixed a bug in cleanOutServer which could lead to a cleaned out server
  still being a follower for some shard

v3.4.0-rc.1 (2018-09-06)
------------------------

* Release Candidate for 3.4.0, please check the `ReleaseNotes/KnownIssues34.md`
  file for a list of known issues.

* upgraded bundled RocksDB version to 5.16.0

* upgraded bundled Snappy compression library to 1.1.7

* fixed issue #5941: if using breadth first search in traversals uniqueness checks
  on path (vertices and edges) have not been applied. In SmartGraphs the checks
  have been executed properly.

* added more detailed progress output to arangorestore, showing the percentage of
  how much data is restored for bigger collections plus a set of overview statistics
  after each processed collection

* added option `--rocksdb.use-file-logging` to enable writing of RocksDB's own
  informational LOG files into RocksDB's database directory.

  This option is turned off by default, but can be enabled for debugging RocksDB
  internals and performance.

* improved error messages when managing Foxx services

  Install/replace/upgrade will now provide additional information when an error
  is encountered during setup. Errors encountered during a `require` call will
  also include information about the underlying cause in the error message.

* fixed some Foxx script names being displayed incorrectly in web UI and Foxx CLI

* major revision of the maintenance feature

* added `uuidv4` and `genRandomBytes` methods to crypto module

* added `hexSlice` methods `hexWrite` to JS Buffer type

* added `Buffer.from`, `Buffer.of`, `Buffer.alloc` and `Buffer.allocUnsafe`
  for improved compatibility with Node.js

* Foxx HTTP API errors now log stacktraces

* fixed issue #5831: custom queries in the ui could not be loaded if the user
  only has read access to the _system database.

* fixed issue #6128: ArangoDb Cluster: Task moved from DBS to Coordinator

* fixed some web ui action events related to Running Queries view and Slow
  Queries History view

* fixed internal issue #2566: corrected web UI alignment of the nodes table

* fixed issue #5736: Foxx HTTP API responds with 500 error when request body
  is too short

* fixed issue #6106: Arithmetic operator type casting documentation incorrect

* The arangosh now supports the velocystream transport protocol via the schemas
  "vst+tcp://", "vst+ssl://", "vst+unix://" schemes.

* The server will no longer lowercase the input in --server.endpoint. This means
  Unix domain socket paths will now  be treated as specified, previously they were lowercased

* fixed logging of requests. A wrong log level was used

* fixed issue #5943: misplaced database ui icon and wrong cursor type were used

* fixed issue #5354: updated the web UI JSON editor, improved usability

* fixed issue #5648: fixed error message when saving unsupported document types

* fixed internal issue #2812: Cluster fails to create many indexes in parallel

* Added C++ implementation, load balancer support, and user restriction to Pregel API.

  If an execution is accessed on a different coordinator than where it was
  created, the request(s) will be forwarded to the correct coordinator. If an
  execution is accessed by a different user than the one who created it, the
  request will be denied.

* the AQL editor in the web UI now supports detailed AQL query profiling

* fixed issue #5884: Subquery nodes are no longer created on DBServers

* intermediate commits in the RocksDB engine are now only enabled in standalone AQL queries

  (not within a JS transaction), standalone truncate as well as for the "import" API

* the AQL editor in the web UI now supports GeoJSON types and is able to render them.

* fixed issue #5035: fixed a vulnerability issue within the web ui's index view

* PR #5552: add "--latency true" option to arangoimport.  Lists microsecond latency

* added `"pbkdf2"` method to `@arangodb/foxx/auth` module

* the `@arangodb/foxx/auth` module now uses a different method to generate salts,
  so salts are no longer guaranteed to be alphanumeric

* fixed internal issue #2567: the Web UI was showing the possibility to move a shard
  from a follower to the current leader

* Renamed RocksDB engine-specific statistics figure `rocksdb.block-cache-used`
  to `rocksdb.block-cache-usage` in output of `db._engineStats()`

  The new figure name is in line with the statistics that the RocksDB library
  provides in its new versions.

* Added RocksDB engine-specific statistics figures `rocksdb.block-cache-capacity`,
  `rocksdb.block-cache-pinned-usage` as well as level-specific figures
  `rocksdb.num-files-at-level` and `rocksdb.compression-ratio-at-level` in
  output of `db._engineStats()`

* Added RocksDB-engine configuration option `--rocksdb.block-align-data-blocks`

  If set to true, data blocks are aligned on lesser of page size and block size,
  which may waste some memory but may reduce the number of cross-page I/Os operations.

* Usage RocksDB format version 3 for new block-based tables

* Bugfix: The AQL syntax variants `UPDATE/REPLACE k WITH d` now correctly take
  _rev from k instead of d (when ignoreRevs is false) and ignore d._rev.

* Added C++ implementation, load balancer support, and user restriction to tasks API

  If a task is accessed on a different coordinator than where it was created,
  the request(s) will be forwarded to the correct coordinator. If a
  task is accessed by a different user than the one who created it, the request
  will be denied.

* Added load balancer support and user-restriction to async jobs API.

  If an async job is accessed on a different coordinator than where it was
  created, the request(s) will be forwarded to the correct coordinator. If a
  job is accessed by a different user than the one who created it, the request
  will be denied.

* switch default storage engine from MMFiles to RocksDB

  In ArangoDB 3.4, the default storage engine for new installations is the RocksDB
  engine. This differs to previous versions (3.2 and 3.3), in which the default
  storage engine was the MMFiles engine.

  The MMFiles engine can still be explicitly selected as the storage engine for
  all new installations. It's only that the "auto" setting for selecting the storage
  engine will now use the RocksDB engine instead of MMFiles engine.

  In the following scenarios, the effectively selected storage engine for new
  installations will be RocksDB:

  * `--server.storage-engine rocksdb`
  * `--server.storage-engine auto`
  * `--server.storage-engine` option not specified

  The MMFiles storage engine will be selected for new installations only when
  explicitly selected:

  * `--server.storage-engine mmfiles`

  On upgrade, any existing ArangoDB installation will keep its previously selected
  storage engine. The change of the default storage engine is thus only relevant
  for new ArangoDB installations and/or existing cluster setups for which new server
  nodes get added later. All server nodes in a cluster setup should use the same
  storage engine to work reliably. Using different storage engines in a cluster is
  unsupported.

* added collection.indexes() as an alias for collection.getIndexes()

* disable V8 engine and JavaScript APIs for agency nodes

* renamed MMFiles engine compactor thread from "Compactor" to "MMFilesCompactor".

  This change will be visible only on systems which allow assigning names to
  threads.

* added configuration option `--rocksdb.sync-interval`

  This option specifies interval (in milliseconds) that ArangoDB will use to
  automatically synchronize data in RocksDB's write-ahead log (WAL) files to
  disk. Automatic syncs will only be performed for not-yet synchronized data,
  and only for operations that have been executed without the *waitForSync*
  attribute.

  Automatic synchronization is performed by a background thread. The default
  sync interval is 100 milliseconds.

  Note: this option is not supported on Windows platforms. Setting the sync
  interval to a value greater 0 will produce a startup warning.

* added AQL functions `TO_BASE64`, `TO_HEX`, `ENCODE_URI_COMPONENT` and `SOUNDEX`

* PR #5857: RocksDB engine would frequently request a new DelayToken.  This caused
  excessive write delay on the next Put() call.  Alternate approach taken.

* changed the thread handling in the scheduler. `--server.maximal-threads` will be
  the maximum number of threads for the scheduler.

* The option `--server.threads` is now obsolete.

* use sparse indexes in more cases now, when it is clear that the index attribute
  value cannot be null

* introduce SingleRemoteOperationNode via "optimize-cluster-single-document-operations"
  optimizer rule, which triggers single document operations directly from the coordinator
  instead of using a full-featured AQL setup. This saves cluster roundtrips.

  Queries directly referencing the document key benefit from this:

      UPDATE {_key: '1'} WITH {foo: 'bar'} IN collection RETURN OLD

* Added load balancer support and user-restriction to cursor API.

  If a cursor is accessed on a different coordinator than where it was created,
  the requests will be forwarded to the correct coordinator. If a cursor is
  accessed by a different user than the one who created it, the request will
  be denied.

* if authentication is turned on requests to databases by users with insufficient rights
 will be answered with the HTTP forbidden (401) response.

* upgraded bundled RocksDB library version to 5.15

* added key generators `uuid` and `padded`

  The `uuid` key generator generates universally unique 128 bit keys, which are
  stored in hexadecimal human-readable format.
  The `padded` key generator generates keys of a fixed length (16 bytes) in
  ascending lexicographical sort order.

* The REST API of `/_admin/status` added: "operationMode" filed with same meaning as
  the "mode" field and field "readOnly" that has the inverted meaning of the field
  "writeOpsEnabled". The old field names will be deprecated in upcoming versions.

* added `COUNT_DISTINCT` AQL function

* make AQL optimizer rule `collect-in-cluster` optimize aggregation functions
  `AVERAGE`, `VARIANCE`, `STDDEV`, `UNIQUE`, `SORTED_UNIQUE` and `COUNT_DISTINCT`
  in a cluster by pushing parts of the aggregation onto the DB servers and only
  doing the total aggregation on the coordinator

* replace JavaScript functions FULLTEXT, NEAR, WITHIN and WITHIN_RECTANGLE with
  regular AQL subqueries via a new optimizer rule "replace-function-with-index".

* the existing "fulltext-index-optimizer" optimizer rule has been removed because its
  duty is now handled by the "replace-function-with-index" rule.

* added option "--latency true" option to arangoimport. Lists microsecond latency
  statistics on 10 second intervals.

* fixed internal issue #2256: ui, document id not showing up when deleting a document

* fixed internal issue #2163: wrong labels within foxx validation of service
  input parameters

* fixed internal issue #2160: fixed misplaced tooltips in indices view

* Added exclusive option for rocksdb collections. Modifying AQL queries can
  now set the exclusive option as well as it can be set on JavaScript transactions.

* added optimizer rule "optimize-subqueries", which makes qualifying subqueries
  return less data

  The rule fires in the following situations:
  * in case only a few results are used from a non-modifying subquery, the rule
    will add a LIMIT statement into the subquery. For example

        LET docs = (
          FOR doc IN collection
            FILTER ...
            RETURN doc
        )
        RETURN docs[0]

    will be turned into

        LET docs = (
          FOR doc IN collection
            FILTER ...
            LIMIT 1
            RETURN doc
        )
        RETURN docs[0]

    Another optimization performed by this rule is to modify the result value
    of subqueries in case only the number of results is checked later. For example

        RETURN LENGTH(
          FOR doc IN collection
            FILTER ...
            RETURN doc
        )

    will be turned into

        RETURN LENGTH(
          FOR doc IN collection
            FILTER ...
            RETURN true
        )

  This saves copying the document data from the subquery to the outer scope and may
  enable follow-up optimizations.

* fixed Foxx queues bug when queues are created in a request handler with an
  ArangoDB authentication header

* abort startup when using SSLv2 for a server endpoint, or when connecting with
  a client tool via an SSLv2 connection.

  SSLv2 has been disabled in the OpenSSL library by default in recent versions
  because of security vulnerabilities inherent in this protocol.

  As it is not safe at all to use this protocol, the support for it has also
  been stopped in ArangoDB. End users that use SSLv2 for connecting to ArangoDB
  should change the protocol from SSLv2 to TLSv12 if possible, by adjusting
  the value of the `--ssl.protocol` startup option.

* added `overwrite` option to document insert operations to allow for easier syncing.

  This implements almost the much inquired UPSERT. In reality it is a REPSERT
  (replace/insert) because only replacement and not modification of documents
  is possible. The option does not work in cluster collections with custom
  sharding.

* added startup option `--log.escape`

  This option toggles the escaping of log output.

  If set to `true` (which is the default value), then the logging will work
  as before, and the following characters in the log output are escaped:

  * the carriage return character (hex 0d)
  * the newline character (hex 0a)
  * the tabstop character (hex 09)
  * any other characters with an ordinal value less than hex 20

  If the option is set to `false`, no characters are escaped. Characters with
  an ordinal value less than hex 20 will not be printed in this mode but will
  be replaced with a space character (hex 20).

  A side effect of turning off the escaping is that it will reduce the CPU
  overhead for the logging. However, this will only be noticable when logging
  is set to a very verbose level (e.g. debug or trace).

* increased the default values for the startup options `--javascript.gc-interval`
  from every 1000 to every 2000 requests, and for `--javascript.gc-frequency` from
  30 to 60 seconds

  This will make the V8 garbage collection run less often by default than in previous
  versions, reducing CPU load a bit and leaving more contexts available on average.

* added `/_admin/repair/distributeShardsLike` that repairs collections with
  distributeShardsLike where the shards aren't actually distributed like in the
  prototype collection, as could happen due to internal issue #1770

* Fixed issue #4271: Change the behavior of the `fullCount` option for AQL query
  cursors so that it will only take into account `LIMIT` statements on the top level
  of the query.

  `LIMIT` statements in subqueries will not have any effect on the `fullCount` results
  any more.

* We added a new geo-spatial index implementation. On the RocksDB storage engine all
  installations will need to be upgraded with `--database.auto-upgrade true`. New geo
  indexes will now only report with the type `geo` instead of `geo1` or `geo2`.
  The index types `geo1` and `geo2` are now deprecated.
  Additionally we removed the deprecated flags `constraint` and `ignoreNull` from geo
  index definitions, these fields were initially deprecated in ArangoDB 2.5

* Add revision id to RocksDB values in primary indexes to speed up replication (~10x).

* PR #5238: Create a default pacing algorithm for arangoimport to avoid TimeoutErrors
  on VMs with limited disk throughput

* Starting a cluster with coordinators and DB servers using different storage engines
  is unsupported. Doing it anyway will now produce a warning on startup

* fixed issue #4919: C++ implementation of LIKE function now matches the old and correct
  behaviour of the javascript implementation.

* added `--json` option to arangovpack, allowing to treat its input as plain JSON data
  make arangovpack work without any configuration file

* added experimental arangodb startup option `--javascript.enabled` to enable/disable the
  initialization of the V8 JavaScript engine. Only expected to work on single-servers and
  agency deployments

* pull request #5201: eliminate race scenario where handlePlanChange could run infinite times
  after an execution exceeded 7.4 second time span

* UI: fixed an unreasonable event bug within the modal view engine

* pull request #5114: detect shutdown more quickly on heartbeat thread of coordinator and
  DB servers

* fixed issue #3811: gharial api is now checking existence of `_from` and `_to` vertices
  during edge creation

* There is a new method `_profileQuery` on the database object to execute a query and
  print an explain with annotated runtime information.

* Query cursors can now be created with option `profile`, with a value of 0, 1 or 2.
  This will cause queries to include more statistics in their results and will allow tracing
  of queries.

* fixed internal issue #2147: fixed database filter in UI

* fixed internal issue #2149: number of documents in the UI is not adjusted after moving them

* fixed internal issue #2150: UI - loading a saved query does not update the list of bind
  parameters

* removed option `--cluster.my-local-info` in favor of persisted server UUIDs

  The option `--cluster.my-local-info` was deprecated since ArangoDB 3.3.

* added new collection property `cacheEnabled` which enables in-memory caching for
  documents and primary index entries. Available only when using RocksDB

* arangodump now supports `--threads` option to dump collections in parallel

* arangorestore now supports `--threads` option to restore collections in parallel

* Improvement: The AQL query planner in cluster is now a bit more clever and
  can prepare AQL queries with less network overhead.

  This should speed up simple queries in cluster mode, on complex queries it
  will most likely not show any performance effect.
  It will especially show effects on collections with a very high amount of Shards.

* removed remainders of dysfunctional `/_admin/cluster-test` and `/_admin/clusterCheckPort`
  API endpoints and removed them from documentation

* added new query option `stream` to enable streaming query execution via the
  `POST /_api/cursor` rest interface.

* fixed issue #4698: databases within the UI are now displayed in a sorted order.

* Behavior of permissions for databases and collections changed:
  The new fallback rule for databases for which an access level is not explicitly specified:
  Choose the higher access level of:
    * A wildcard database grant
    * A database grant on the `_system` database
  The new fallback rule for collections for which an access level is not explicitly specified:
  Choose the higher access level of:
    * Any wildcard access grant in the same database, or on "*/*"
    * The access level for the current database
    * The access level for the `_system` database

* fixed issue #4583: add AQL ASSERT and AQL WARN

* renamed startup option `--replication.automatic-failover` to
  `--replication.active-failover`
  using the old option name will still work in ArangoDB 3.4, but the old option
  will be removed afterwards

* index selectivity estimates for RocksDB engine are now eventually consistent

  This change addresses a previous issue where some index updates could be
  "lost" from the view of the internal selectivity estimate, leading to
  inaccurate estimates. The issue is solved now, but there can be up to a second
  or so delay before updates are reflected in the estimates.

* support `returnOld` and `returnNew` attributes for in the following HTTP REST
  APIs:

  * /_api/gharial/<graph>/vertex/<collection>
  * /_api/gharial/<graph>/edge/<collection>

  The exception from this is that the HTTP DELETE verb for these APIs does not
  support `returnOld` because that would make the existing API incompatible

* fixed internal issue #478: remove unused and undocumented REST API endpoints
  _admin/statistics/short and _admin/statistics/long

  These APIs were available in ArangoDB's REST API, but have not been called by
  ArangoDB itself nor have they been part of the documented API. They have been
  superseded by other REST APIs and were partially dysfunctional. Therefore
  these two endpoints have been removed entirely.

* fixed issue #1532: reload users on restore

* fixed internal issue #1475: when restoring a cluster dump to a single server
  ignore indexes of type primary and edge since we mustn't create them here.

* fixed internal issue #1439: improve performance of any-iterator for RocksDB

* issue #1190: added option `--create-database` for arangoimport

* UI: updated dygraph js library to version 2.1.0

* renamed arangoimp to arangoimport for consistency
  Release packages will still install arangoimp as a symlink so user scripts
  invoking arangoimp do not need to be changed

* UI: Shard distribution view now has an accordion view instead of displaying
  all shards of all collections at once.

* fixed issue #4393: broken handling of unix domain sockets in JS_Download

* added AQL function `IS_KEY`
  this function checks if the value passed to it can be used as a document key,
  i.e. as the value of the `_key` attribute

* added AQL functions `SORTED` and `SORTED_UNIQUE`

  `SORTED` will return a sorted version of the input array using AQL's internal
  comparison order
  `SORTED_UNIQUE` will do the same, but additionally removes duplicates.

* added C++ implementation for AQL functions `DATE_NOW`, `DATE_ISO8601`,
  `DATE_TIMESTAMP`, `IS_DATESTRING`, `DATE_DAYOFWEEK`, `DATE_YEAR`,
  `DATE_MONTH`, `DATE_DAY`, `DATE_HOUR`, `DATE_MINUTE`, `DATE_SECOND`,
  `DATE_MILLISECOND`, `DATE_DAYOFYEAR`, `DATE_ISOWEEK`, `DATE_LEAPYEAR`,
  `DATE_QUARTER`, `DATE_DAYS_IN_MONTH`, `DATE_ADD`, `DATE_SUBTRACT`,
  `DATE_DIFF`, `DATE_COMPARE`, `TRANSLATE` and `SHA512`

* fixed a bug where clusterinfo missed changes to plan after agency
  callback is registred for create collection

* Foxx manifest.json files can now contain a $schema key with the value
  of "http://json.schemastore.org/foxx-manifest" to improve tooling support.

* fixed agency restart from compaction without data

* fixed agency's log compaction for internal issue #2249

* only load Plan and Current from agency when actually needed


v3.3.18 (XXXX-XX-XX)
--------------------

* improved logging in case of replication errors

* recover short server id from agency after a restart of a cluster node

  this fixes problems with short server ids being set to 0 after a node restart,
  which then prevented cursor result load-forwarding between multiple coordinators
  to work properly

  this should fix arangojs#573

* increased default timeouts in replication

  this decreases the chances of followers not getting in sync with leaders because
  of replication operations timing out

* fixed internal issue #1983: the Web UI was showing a deletion confirmation
  multiple times.

* handle missing `_frontend` collections gracefully

  the `_frontend` system collection is not required for normal ArangoDB operations,
  so if it is missing for whatever reason, ensure that normal operations can go
  on.


v3.3.17 (2018-10-04)
--------------------

* upgraded arangosync version to 0.6.0

* added several advanced options for configuring and debugging LDAP connections.
  Please note that some of the following options are platform-specific and may not
  work on all platforms or with all LDAP servers reliably:

  - `--ldap.serialized`: whether or not calls into the underlying LDAP library
    should be serialized.
    This option can be used to work around thread-unsafe LDAP library functionality.
  - `--ldap.serialize-timeout`: sets the timeout value that is used when waiting to
    enter the LDAP library call serialization lock. This is only meaningful when
    `--ldap.serialized` has been set to `true`.
  - `--ldap.retries`: number of tries to attempt a connection. Setting this to values
    greater than one will make ArangoDB retry to contact the LDAP server in case no
    connection can be made initially.
  - `--ldap.restart`: whether or not the LDAP library should implicitly restart
    connections
  - `--ldap.referrals`: whether or not the LDAP library should implicitly chase
    referrals
  - `--ldap.debug`: turn on internal OpenLDAP library output (warning: will print
    to stdout).
  - `--ldap.timeout`: timeout value (in seconds) for synchronous LDAP API calls
    (a value of 0 means default timeout).
  - `--ldap.network-timeout`: timeout value (in seconds) after which network operations
    following the initial connection return in case of no activity (a value of 0 means
    default timeout).
  - `--ldap.async-connect`: whether or not the connection to the LDAP library will
    be done asynchronously.

* fixed a shutdown race in ArangoDB's logger, which could have led to some buffered
  log messages being discarded on shutdown

* display shard synchronization progress for collections outside of the
  `_system` database

* fixed issue #6611: Properly display JSON properties of user defined foxx services
  configuration within the web UI

* fixed issue #6583: Agency node segfaults if sent an authenticated HTTP request is sent to its port

* when cleaning out a leader it could happen that it became follower instead of
  being removed completely

* make synchronous replication detect more error cases when followers cannot
  apply the changes from the leader

* fix some TLS errors that occurred when combining HTTPS/TLS transport with the
  VelocyStream protocol (VST)

  That combination could have led to spurious errors such as "TLS padding error"
  or "Tag mismatch" and connections being closed

* agency endpoint updates now go through RAFT


v3.3.16 (2018-09-19)
--------------------

* fix undefined behavior in AQL query result cache

* the query editor within the web ui is now catching http 501 responses
  properly

* fixed issue #6495 (Document not found when removing records)

* fixed undefined behavior in cluster plan-loading procedure that may have
  unintentionally modified a shared structure

* reduce overhead of function initialization in AQL COLLECT aggregate functions,
  for functions COUNT/LENGTH, SUM and AVG

  this optimization will only be noticable when the COLLECT produces many groups
  and the "hash" COLLECT variant is used

* fixed potential out-of-bounds access in admin log REST handler /_admin/log,
  which could have led to the server returning an HTTP 500 error

* catch more exceptions in replication and handle them appropriately


v3.3.15 (2018-09-10)
--------------------

* fixed an issue in the "sorted" AQL COLLECT variant, that may have led to producing
  an incorrect number of results

* upgraded arangodb starter version to 0.13.3

* fixed issue #5941 if using breadth-first search in traversals uniqueness checks
  on path (vertices and edges) have not been applied. In SmartGraphs the checks
  have been executed properly.

* added more detailed progress output to arangorestore, showing the percentage of
  how much data is restored for bigger collections plus a set of overview statistics
  after each processed collection

* added option `--rocksdb.use-file-logging` to enable writing of RocksDB's own
  informational LOG files into RocksDB's database directory.

  This option is turned off by default, but can be enabled for debugging RocksDB
  internals and performance.

* improved error messages when managing Foxx services

  Install/replace/upgrade will now provide additional information when an error
  is encountered during setup. Errors encountered during a `require` call will
  also include information about the underlying cause in the error message.

* fixed some Foxx script names being displayed incorrectly in web UI and Foxx CLI

* added startup option `--query.optimizer-max-plans value`

  This option allows limiting the number of query execution plans created by the
  AQL optimizer for any incoming queries. The default value is `128`.

  By adjusting this value it can be controlled how many different query execution
  plans the AQL query optimizer will generate at most for any given AQL query.
  Normally the AQL query optimizer will generate a single execution plan per AQL query,
  but there are some cases in which it creates multiple competing plans. More plans
  can lead to better optimized queries, however, plan creation has its costs. The
  more plans are created and shipped through the optimization pipeline, the more time
  will be spent in the optimizer.

  Lowering this option's value will make the optimizer stop creating additional plans
  when it has already created enough plans.

  Note that this setting controls the default maximum number of plans to create. The
  value can still be adjusted on a per-query basis by setting the *maxNumberOfPlans*
  attribute when running a query.

  This change also lowers the default maximum number of query plans from 192 to 128.

* bug fix: facilitate faster shutdown of coordinators and db servers

* cluster nodes should retry registering in agency until successful

* fixed some web ui action events related to Running Queries view and Slow
  Queries History view

* Create a default pacing algorithm for arangoimport to avoid TimeoutErrors
  on VMs with limited disk throughput

* backport PR 6150: establish unique function to indicate when
  application is terminating and therefore network retries should not occur

* backport PR #5201: eliminate race scenario where handlePlanChange
  could run infinite times after an execution exceeded 7.4 second time span


v3.3.14 (2018-08-15)
--------------------

* upgraded arangodb starter version to 0.13.1

* Foxx HTTP API errors now log stacktraces

* fixed issue #5736: Foxx HTTP API responds with 500 error when request body
  is too short

* fixed issue #5831: custom queries in the ui could not be loaded if the user
  only has read access to the _system database.

* fixed internal issue #2566: corrected web UI alignment of the nodes table

* fixed internal issue #2869: when attaching a follower with global applier to an
  authenticated leader already existing users have not been replicated, all users
  created/modified later are replicated.

* fixed internal issue #2865: dumping from an authenticated arangodb the users have
  not been included

* fixed issue #5943: misplaced database ui icon and wrong cursor type were used

* fixed issue #5354: updated the web UI JSON editor, improved usability

* fixed issue #5648: fixed error message when saving unsupported document types

* fixed issue #6076: Segmentation fault after AQL query

  This also fixes issues #6131 and #6174

* fixed issue #5884: Subquery nodes are no longer created on DBServers

* fixed issue #6031: Broken LIMIT in nested list iterations

* fixed internal issue #2812: Cluster fails to create many indexes in parallel

* intermediate commits in the RocksDB engine are now only enabled in standalone AQL
  queries (not within a JS transaction), standalone truncate as well as for the
  "import" API

* Bug fix: race condition could request data from Agency registry that did not
  exist yet.  This caused a throw that would end the Supervision thread.
  All registry query APIs no longer throw exceptions.


v3.3.13 (2018-07-26)
--------------------

* fixed internal issue #2567: the Web UI was showing the possibility to move a
  shard from a follower to the current leader

* fixed issue #5977: Unexpected execution plan when subquery contains COLLECT

* Bugfix: The AQL syntax variants `UPDATE/REPLACE k WITH d` now correctly take
  _rev from k instead of d (when ignoreRevs is false) and ignore d._rev.

* put an upper bound on the number of documents to be scanned when using
  `db.<collection>.any()` in the RocksDB storage engine

  previous versions of ArangoDB did a scan of a random amount of documents in
  the collection, up to the total number of documents available. this produced
  a random selection with a good quality, but needed to scan half the number
  of documents in the collection on average.

  The new version will only scan up to 500 documents, so it produces a less
  random result, but will be a lot faster especially for large collections.

  The implementation of `any()` for the MMFiles engine remains unchanged. The
  MMFiles engine will pick a random document from the entire range of the
  in-memory primary index without performing scans.

* return an empty result set instead of an "out of memory" exception when
  querying the geo index with invalid (out of range) coordinates

* added load balancer support and user-restriction to cursor API.

  If a cursor is accessed on a different coordinator than where it was created,
  the requests will be forwarded to the correct coordinator. If a cursor is
  accessed by a different user than the one who created it, the request will
  be denied.

* keep failed follower in followers list in Plan.

  This increases the changes of a failed follower getting back into sync if the
  follower comes back after a short time. In this case the follower can try to
  get in sync again, which normally takes less time than seeding a completely
  new follower.

* fix assertion failure and undefined behavior in Unix domain socket connections,
  introduced by 3.3.12

* added configuration option `--rocksdb.sync-interval`

  This option specifies interval (in milliseconds) that ArangoDB will use to
  automatically synchronize data in RocksDB's write-ahead log (WAL) files to
  disk. Automatic syncs will only be performed for not-yet synchronized data,
  and only for operations that have been executed without the *waitForSync*
  attribute.

  Automatic synchronization is performed by a background thread. The default
  sync interval is 0, meaning the automatic background syncing is turned off.
  Background syncing in 3.3 is opt-in, whereas in ArangoDB 3.4 the default sync
  interval will be 100 milliseconds.

  Note: this option is not supported on Windows platforms. Setting the sync
  interval to a value greater 0 will produce a startup warning.

* fixed graph creation sometimes failing with 'edge collection
  already used in edge def' when the edge definition contained multiple vertex
  collections, despite the edge definitions being identical

* inception could get caught in a trap, where agent configuration
  version and timeout multiplier lead to incapacitated agency

* fixed issue #5827: Batch request handling incompatible with .NET's default
  ContentType format

* fixed agency's log compaction for internal issue #2249

* inspector collects additionally disk data size and storage engine statistics


v3.3.12 (2018-07-12)
--------------------

* issue #5854: RocksDB engine would frequently request a new DelayToken.  This caused
  excessive write delay on the next Put() call.  Alternate approach taken.

* fixed graph creation under some circumstances failing with 'edge collection
  already used in edge def' despite the edge definitions being identical

* fixed issue #5727: Edge document with user provided key is inserted as many
  times as the number of shards, violating the primary index

* fixed internal issue #2658: AQL modification queries did not allow `_rev`
  checking. There is now a new option `ignoreRevs` which can be set to `false`
  in order to force AQL modification queries to match revision ids before
  doing any modifications

* fixed issue #5679: Replication applier restrictions will crash synchronisation
  after initial sync

* fixed potential issue in RETURN DISTINCT CollectBlock implementation
  that led to the block producing an empty result

* changed communication tasks to use boost strands instead of locks,
  this fixes a race condition with parallel VST communication over
  SSL

* fixed agency restart from compaction without data

* fixed for agent coming back to agency with changed endpoint and
  total data loss

* more patient agency tests to allow for ASAN tests to successfully finish


v3.3.11 (2018-06-26)
--------------------

* upgraded arangosync version to 0.5.3

* upgraded arangodb starter version to 0.12.0

* fixed internal issue #2559: "unexpected document key" error when custom
  shard keys are used and the "allowUserKeys" key generator option is set
  to false

* fixed AQL DOCUMENT lookup function for documents for sharded collections with
  more than a single shard and using a custom shard key (i.e. some shard
  key attribute other than `_key`).
  The previous implementation of DOCUMENT restricted to lookup to a single
  shard in all cases, though this restriction was invalid. That lead to
  `DOCUMENT` not finding documents in cases the wrong shard was contacted. The
  fixed implementation in 3.3.11 will reach out to all shards to find the
  document, meaning it will produce the correct result, but will cause more
  cluster-internal traffic. This increase in traffic may be high if the number
  of shards is also high, because each invocation of `DOCUMENT` will have to
  contact all shards.
  There will be no performance difference for non-sharded collections or
  collections that are sharded by `_key` or that only have a single shard.

* reimplemented replication view in web UI

* fixed internal issue #2256: ui, document id not showing up when deleting a document

* fixed internal issue #2163: wrong labels within foxx validation of service
  input parameters

* fixed internal issue #2160: fixed misplaced tooltips in indices view

* added new arangoinspect client tool, to help users and customers easily collect
  information of any ArangoDB server setup, and facilitate troubleshooting for the
  ArangoDB Support Team


v3.3.10 (2018-06-04)
--------------------

* make optimizer rule "remove-filter-covered-by-index" not stop after removing
  a sub-condition from a FILTER statement, but pass the optimized FILTER
  statement again into the optimizer rule for further optimizations.
  This allows optimizing away some more FILTER conditions than before.

* allow accessing /_admin/status URL on followers too in active failover setup

* fix cluster COLLECT optimization for attributes that were in "sorted" variant of
  COLLECT and that were provided by a sorted index on the collected attribute

* apply fulltext index optimization rule for multiple fulltext searches in
  the same query

  this fixes https://stackoverflow.com/questions/50496274/two-fulltext-searches-on-arangodb-cluster-v8-is-involved

* validate `_from` and `_to` values of edges on updates consistently

* fixed issue #5400: Unexpected AQL Result

* fixed issue #5429: Frequent 'updated local foxx repository' messages

* fixed issue #5252: Empty result if FULLTEXT() is used together with LIMIT offset

* fixed issue #5035: fixed a vulnerability issue within the web ui's index view

* inception was ignoring leader's configuration


v3.3.9 (2018-05-17)
-------------------

* added `/_admin/repair/distributeShardsLike` that repairs collections with
  distributeShardsLike where the shards aren't actually distributed like in the
  prototype collection, as could happen due to internal issue #1770

* fixed Foxx queues bug when queues are created in a request handler with an
  ArangoDB authentication header

* upgraded arangosync version to 0.5.1

* upgraded arangodb starter version to 0.11.3

* fix cluster upgrading issue introduced in 3.3.8

  the issue made arangod crash when starting a DB server with option
  `--database.auto-upgrade true`

* fix C++ implementation of AQL ZIP function to return each distinct attribute
  name only once. The previous implementation added non-unique attribute names
  multiple times, which led to follow-up issues.
  Now if an attribute name occurs multiple times in the input list of attribute
  names, it will only be incorporated once into the result object, with the
  value that corresponds to the first occurrence.
  This fix also changes the V8 implementation of the ZIP function, which now
  will always return the first value for non-unique attribute names and not the
  last occurring value.

* self heal during a Foxx service install, upgrade or replace no longer breaks
  the respective operation

* make /_api/index, /_api/database and /_api/user REST handlers use the scheduler's
  internal queue, so they do not run in an I/O handling thread

* fixed issue #4919: C++ implementation of LIKE function now matches the old and
  correct behavior of the JavaScript implementation.

* added REST API endpoint /_admin/server/availability for monitoring purposes

* UI: fixed an unreasonable event bug within the modal view engine

* fixed issue #3811: gharial api is now checking existence of _from and _to vertices
  during edge creation

* fixed internal issue #2149: number of documents in the UI is not adjusted after
  moving them

* fixed internal issue #2150: UI - loading a saved query does not update the list
  of bind parameters

* fixed internal issue #2147 - fixed database filter in UI

* fixed issue #4934: Wrong used GeoIndex depending on FILTER order

* added `query` and `aql.literal` helpers to `@arangodb` module.

* remove post-sort from GatherNode in cluster AQL queries that do use indexes
  for filtering but that do not require a sorted result

  This optimization can speed up gathering data from multiple shards, because
  it allows to remove a merge sort of the individual shards' results.

* extend the already existing "reduce-extraction-to-projection" AQL optimizer
  rule for RocksDB to provide projections of up to 5 document attributes. The
  previous implementation only supported a projection for a single document
  attribute. The new implementation will extract up to 5 document attributes from
  a document while scanning a collection via an EnumerateCollectionNode.
  Additionally the new version of the optimizer rule can also produce projections
  when scanning an index via an IndexNode.
  The optimization is benefial especially for huge documents because it will copy
  out only the projected attributes from the document instead of copying the entire
  document data from the storage engine.

  When applied, the explainer will show the projected attributes in a `projections`
  remark for an EnumerateCollectionNode or IndexNode. The optimization is limited
  to the RocksDB storage engine.

* added index-only optimization for AQL queries that can satisfy the retrieval of
  all required document attributes directly from an index.

  This optimization will be triggered for the RocksDB engine if an index is used
  that covers all required attributes of the document used later on in the query.
  If applied, it will save retrieving the actual document data (which would require
  an extra lookup in RocksDB), but will instead build the document data solely
  from the index values found. It will only be applied when using up to 5 attributes
  from the document, and only if the rest of the document data is not used later
  on in the query.

  The optimization is currently available for the RocksDB engine for the index types
  primary, edge, hash, skiplist and persistent.

  If the optimization is applied, it will show up as "index only" in an AQL
  query's execution plan for an IndexNode.

* added scan-only optimization for AQL queries that iterate over collections or
  indexes and that do not need to return the actual document values.

  Not fetching the document values from the storage engine will provide a
  considerable speedup when using the RocksDB engine, but may also help a bit
  in case of the MMFiles engine. The optimization will only be applied when
  full-scanning or index-scanning a collection without refering to any of its
  documents later on, and, for an IndexNode, if all filter conditions for the
  documents of the collection are covered by the index.

  If the optimization is applied, it will show up as "scan only" in an AQL
  query's execution plan for an EnumerateCollectionNode or an IndexNode.

* extend existing "collect-in-cluster" optimizer rule to run grouping, counting
  and deduplication on the DB servers in several cases, so that the coordinator
  will only need to sum up the potentially smaller results from the individual shards.

  The following types of COLLECT queries are covered now:
  - RETURN DISTINCT expr
  - COLLECT WITH COUNT INTO ...
  - COLLECT var1 = expr1, ..., varn = exprn (WITH COUNT INTO ...), without INTO or KEEP
  - COLLECT var1 = expr1, ..., varn = exprn AGGREGATE ..., without INTO or KEEP, for
    aggregate functions COUNT/LENGTH, SUM, MIN and MAX.

* honor specified COLLECT method in AQL COLLECT options

  for example, when the user explicitly asks for the COLLECT method
  to be `sorted`, the optimizer will now not produce an alternative
  version of the plan using the hash method.

  additionally, if the user explcitly asks for the COLLECT method to
  be `hash`, the optimizer will now change the existing plan to use
  the hash method if possible instead of just creating an alternative
  plan.

  `COLLECT ... OPTIONS { method: 'sorted' }` => always use sorted method
  `COLLECT ... OPTIONS { method: 'hash' }`   => use hash if this is technically possible
  `COLLECT ...` (no options)                 => create a plan using sorted, and another plan using hash method

* added bulk document lookups for MMFiles engine, which will improve the performance
  of document lookups from an inside an index in case the index lookup produces many
  documents


v3.3.8 (2018-04-24)
-------------------

* included version of ArangoDB Starter (`arangodb` binary) updated to v0.10.11,
  see [Starter changelog](https://github.com/arangodb-helper/arangodb/blob/master/CHANGELOG.md)

* added arangod startup option `--dump-options` to print all configuration parameters
  as a JSON object

* fixed: (Enterprise only) If you restore a SmartGraph where the collections
  are still existing and are supposed to be dropped on restore we ended up in
  duplicate name error. This is now gone and the SmartGraph is correctly restored.

* fix lookups by `_id` in smart graph edge collections

* improve startup resilience in case there are datafile errors (MMFiles)

  also allow repairing broken VERSION files automatically on startup by
  specifying the option `--database.ignore-datafile-errors true`

* fix issue #4582: UI query editor now supports usage of empty string as bind parameter value

* fixed internal issue #2148: Number of documents found by filter is misleading in web UI

* added startup option `--database.required-directory-state`

  using this option it is possible to require the database directory to be
  in a specific state on startup. the options for this value are:

  - non-existing: database directory must not exist
  - existing: database directory must exist
  - empty: database directory must exist but be empty
  - populated: database directory must exist and contain specific files already
  - any: any state allowed

* field "$schema" in Foxx manifest.json files no longer produce warnings

* added `@arangodb/locals` module to expose the Foxx service context as an
  alternative to using `module.context` directly.

* `db._executeTransaction` now accepts collection objects as collections.

* supervision can be put into maintenance mode


v3.3.7 (2018-04-11)
-------------------

* added hidden option `--query.registry-ttl` to control the lifetime of cluster AQL
  query parts

* fixed internal issue #2237: AQL queries on collections with replicationFactor:
  "satellite" crashed arangod in single server mode

* fixed restore of satellite collections: replicationFactor was set to 1 during
  restore

* fixed dump and restore of smart graphs:
  a) The dump will not include the hidden shadow collections anymore, they were dumped
     accidentially and only contain duplicated data.
  b) Restore will now ignore hidden shadow collections as all data is contained
     in the smart-edge collection. You can manually include these collections from an
     old dump (3.3.5 or earlier) by using `--force`.
  c) Restore of a smart-graph will now create smart collections properly instead
     of getting into `TIMEOUT_IN_CLUSTER_OPERATION`

* fixed issue in AQL query optimizer rule "restrict-to-single-shard", which
  may have sent documents to a wrong shard in AQL INSERT queries that specified
  the value for `_key` using an expression (and not a constant value)
  Important: if you were affected by this bug in v3.3.5 it is required that you
  recreate your dataset in v3.3.6 (i.e. dumping and restoring) instead of doing
  a simple binary upgrade

* added /_admin/status HTTP API for debugging purposes

* added ArangoShell helper function for packaging all information about an
  AQL query so it can be run and analyzed elsewhere:

  query = "FOR doc IN mycollection FILTER doc.value > 42 RETURN doc";
  require("@arangodb/aql/explainer").debugDump("/tmp/query-debug-info", query);

  Entitled users can send the generated file to the ArangoDB support to facilitate
  reproduction and debugging.

* added hidden option `--server.ask-jwt-secret`. This is an internal option
  for debugging and should not be exposed to end-users.

* fix for internal issue #2215. supervision will now wait for agent to
  fully prepare before adding 10 second grace period after leadership change

* fixed internal issue #2215's FailedLeader timeout bug

v3.3.5 (2018-03-28)
-------------------

* fixed issue #4934: Wrong used GeoIndex depending on FILTER order

* make build id appear in startup log message alongside with other version info

* make AQL data modification operations that are sent to all shards and that are
  supposed to return values (i.e. `RETURN OLD` or `RETURN NEW`) not return fake
  empty result rows if the document to be updated/replaced/removed was not present
  on the target shard

* added AQL optimizer rule `restrict-to-single-shard`

  This rule will kick in if a collection operation (index lookup or data
  modification operation) will only affect a single shard, and the operation can be
  restricted to the single shard and is not applied for all shards. This optimization
  can be applied for queries that access a collection only once in the query, and that
  do not use traversals, shortest path queries and that do not access collection data
  dynamically using the `DOCUMENT`, `FULLTEXT`, `NEAR` or `WITHIN` AQL functions.
  Additionally, the optimizer will only pull off this optimization if can safely
  determine the values of all the collection's shard keys from the query, and when the
  shard keys are covered by a single index (this is always true if the shard key is
  the default `_key`)

* display missing attributes of GatherNodes in AQL explain output

* make AQL optimizer rule `undistribute-remove-after-enum-coll` fire in a few
  more cases in which it is possible

* slightly improve index selection for the RocksDB engine when there are multiple
  competing indexes with the same attribute prefixes, but different amount of
  attributes covered. In this case, the more specialized index will be preferred
  now

* fix issue #4924: removeFollower now prefers to remove the last follower(s)

* added "collect-in-cluster" optimizer rule to have COLLECT WITH COUNT queries
  without grouping being executed on the DB servers and the coordinator only summing
  up the counts from the individual shards

* fixed issue #4900: Nested FOR query uses index but ignores other filters

* properly exit v8::Context in one place where it was missing before

* added hidden option `--cluster.index-create-timeout` for controlling the
  default value of the index creation timeout in cluster
  under normal circumstances, this option does not need to be adjusted

* increase default timeout for index creation in cluster to 3600s

* fixed issue #4843: Query-Result has more Docs than the Collection itself

* fixed the behavior of ClusterInfo when waiting for current to catch
  up with plan in create collection.

* fixed issue #4827: COLLECT on edge _to field doesn't group distinct values as expected (MMFiles)


v3.3.4 (2018-03-01)
-------------------

* fix AQL `fullCount` result value in some cluster cases when it was off a bit

* fix issue #4651: Simple query taking forever until a request timeout error

* fix issue #4657: fixed incomplete content type header

* Vastly improved the Foxx Store UI

* fix issue #4677: AQL WITH with bind parameters results in "access after data-modification"
  for two independent UPSERTs

* remove unused startup option `--ldap.permissions-attribute-name`

* fix issue #4457: create /var/tmp/arangod with correct user in supervisor mode

* remove long disfunctional admin/long_echo handler

* fixed Foxx API:

  * PUT /_api/foxx/service: Respect force flag
  * PATCH /_api/foxx/service: Check whether a service under given mount exists

* internal issue #1726: supervision failed to remove multiple servers
  from health monitoring at once.

* more information from inception, why agent is activated

* fixed a bug where supervision tried to deal with shards of virtual collections

* fix internal issue #1770: collection creation using distributeShardsLike yields
  errors and did not distribute shards correctly in the following cases:
  1. If numberOfShards * replicationFactor % nrDBServers != 0
     (shards * replication is not divisible by DBServers).
  2. If there was failover / move shard case on the leading collection
     and creating the follower collection afterwards.

* fix timeout issues in replication client expiration

* added missing edge filter to neighbors-only traversals
  in case a filter condition was moved into the traverser and the traversal was
  executed in breadth-first mode and was returning each visited vertex exactly
  once, and there was a filter on the edges of the path and the resulting vertices
  and edges were not used later, the edge filter was not applied

* fixed issue #4160: Run arangod with "--database.auto-upgrade" option always crash silently without error log

* fix internal issue #1848: AQL optimizer was trying to resolve attribute accesses
  to attributes of constant object values at query compile time, but only did so far
  the very first attribute in each object

  this fixes https://stackoverflow.com/questions/48648737/beginner-bug-in-for-loops-from-objects

* fix inconvenience: If we want to start server with a non-existing
  --javascript.app-path it will now be created (if possible)

* fixed: REST API `POST _api/foxx` now returns HTTP code 201 on success, as documented.
         returned 200 before.

* fixed: REST API `PATCH _api/foxx/dependencies` now updates the existing dependencies
         instead of replacing them.

* fixed: Foxx upload of single javascript file. You now can upload via http-url pointing
         to a javascript file.

* fixed issue #4395: If your foxx app includes an `APP` folder it got
         accidently removed by selfhealing this is not the case anymore.

* fixed internal issue #1969 - command apt-get purge/remove arangodb3e was failing


v3.3.3 (2018-01-16)
-------------------

* fix issue #4272: VERSION file keeps disappearing

* fix internal issue #81: quotation marks disappeared when switching table/json
  editor in the query editor ui

* added option `--rocksdb.throttle` to control whether write-throttling is enabled
  Write-throttling is turned on by default, to reduce chances of compactions getting
  too far behind and blocking incoming writes.

* fixed issue #4308: Crash when getter for error.name throws an error (on Windows)

* UI: fixed a query editor caching and parsing issue

* Fixed internal issue #1683: fixes an UI issue where a collection name gets wrongly cached
  within the documents overview of a collection.

* Fixed an issue with the index estimates in RocksDB in the case a transaction is aborted.
  Former the index estimates were modified if the transaction commited or not.
  Now they will only be modified if the transaction commited successfully.

* UI: optimized login view for very small screen sizes

* Truncate in RocksDB will now do intermediate commits every 10.000 documents
  if truncate fails or the server crashes during this operation all deletes
  that have been commited so far are persisted.

* make the default value of `--rocksdb.block-cache-shard-bits` use the RocksDB
  default value. This will mostly mean the default number block cache shard
  bits is lower than before, allowing each shard to store more data and cause
  less evictions from block cache

* issue #4222: Permission error preventing AQL query import / export on webui

* UI: optimized error messages for invalid query bind parameter

* UI: upgraded swagger ui to version 3.9.0

* issue #3504: added option `--force-same-database` for arangorestore

  with this option set to true, it is possible to make any arangorestore attempt
  fail if the specified target database does not match the database name
  specified in the source dump's "dump.json" file. it can thus be used to
  prevent restoring data into the "wrong" database

  The option is set to `false` by default to ensure backwards-compatibility

* make the default value of `--rocksdb.block-cache-shard-bits` use the RocksDB
  default value. This will mostly mean the default number block cache shard
  bits is lower than before, allowing each shard to store more data and cause
  less evictions from block cache

* fixed issue #4255: AQL SORT consuming too much memory

* fixed incorrect persistence of RAFT vote and term


v3.3.2 (2018-01-04)
-------------------

* fixed issue #4199: Internal failure: JavaScript exception in file 'arangosh.js'
  at 98,7: ArangoError 4: Expecting type String

* fixed issue in agency supervision with a good server being left in
  failedServers

* distinguish isReady and allInSync in clusterInventory

* fixed issue #4197: AQL statement not working in 3.3.1 when upgraded from 3.2.10

* do not reuse collection ids when restoring collections from a dump, but assign new collection ids, this should prevent collection id conflicts


v3.3.1 (2017-12-28)
-------------------

* UI: displayed wrong wfs property for a collection when using RocksDB as
  storage engine

* added `--ignore-missing` option to arangoimp
  this option allows importing lines with less fields than specified in the CSV
  header line

* changed misleading error message from "no leader" to "not a leader"

* optimize usage of AQL FULLTEXT index function to a FOR loop with index
  usage in some cases
  When the optimization is applied, this especially speeds up fulltext index
  queries in the cluster

* UI: improved the behavior during collection creation in a cluster environment

* Agency lockup fixes for very small machines.

* Agency performance improvement by finer grained locking.

* Use steady_clock in agency whereever possible.

* Agency prevent Supervision thread crash.

* Fix agency integer overflow in timeout calculation.


v3.3.0 (2017-12-14)
-------------------

* release version

* added a missing try/catch block in the supervision thread


v3.3.rc8 (2017-12-12)
---------------------

* UI: fixed broken Foxx configuration keys. Some valid configuration values
  could not be edited via the ui.

* UI: pressing the return key inside a select2 box no longer triggers the modal's
  success function

* UI: coordinators and db servers are now in sorted order (ascending)


v3.3.rc7 (2017-12-07)
---------------------

* fixed issue #3741: fix terminal color output in Windows

* UI: fixed issue #3822: disabled name input field for system collections

* fixed issue #3640: limit in subquery

* fixed issue #3745: Invalid result when using OLD object with array attribute in UPSERT statement

* UI: edge collections were wrongly added to from and to vertices select box during graph creation

* UI: added not found views for documents and collections

* UI: using default user database api during database creation now

* UI: the graph viewer backend now picks one random start vertex of the
  first 1000 documents instead of calling any(). The implementation of
  "any" is known to scale bad on huge collections with RocksDB.

* UI: fixed disappearing of the navigation label in some case special case

* UI: the graph viewer now displays updated label values correctly.
  Additionally the included node/edge editor now closes automatically
  after a successful node/edge update.

* fixed issue #3917: traversals with high maximal depth take extremely long
  in planning phase.


v3.3.rc4 (2017-11-28)
---------------------

* minor bug-fixes


v3.3.rc3 (2017-11-24)
---------------------

* bug-fixes


v3.3.rc2 (2017-11-22)
---------------------

* UI: document/edge editor now remembering their modes (e.g. code or tree)

* UI: optimized error messages for invalid graph definitions. Also fixed a
  graph renderer cleanup error.

* UI: added a delay within the graph viewer while changing the colors of the
  graph. Necessary due different browser behaviour.

* added options `--encryption.keyfile` and `--encryption.key-generator` to arangodump
  and arangorestore

* UI: the graph viewer now displays updated label values correctly.
  Additionally the included node/edge editor now closes automatically
  after a successful node/edge update.

* removed `--recycle-ids` option for arangorestore

  using that option could have led to problems on the restore, with potential
  id conflicts between the originating server (the source dump server) and the
  target server (the restore server)


v3.3.rc1 (2017-11-17)
---------------------

* add readonly mode REST API

* allow compilation of ArangoDB source code with g++ 7

* upgrade minimum required g++ compiler version to g++ 5.4
  That means ArangoDB source code will not compile with g++ 4.x or g++ < 5.4 anymore.

* AQL: during a traversal if a vertex is not found. It will not print an ERROR to the log and continue
  with a NULL value, but will register a warning at the query and continue with a NULL value.
  The situation is not desired as an ERROR as ArangoDB can store edges pointing to non-existing
  vertex which is perfectly valid, but it may be a n issue on the data model, so users
  can directly see it on the query now and do not "by accident" have to check the LOG output.

* introduce `enforceReplicationFactor` attribute for creating collections:
  this optional parameter controls if the coordinator should bail out during collection
  creation if there are not enough DBServers available for the desired `replicationFactor`.

* fixed issue #3516: Show execution time in arangosh

  this change adds more dynamic prompt components for arangosh
  The following components are now available for dynamic prompts,
  settable via the `--console.prompt` option in arangosh:

  - '%t': current time as timestamp
  - '%a': elpased time since ArangoShell start in seconds
  - '%p': duration of last command in seconds
  - '%d': name of current database
  - '%e': current endpoint
  - '%E': current endpoint without protocol
  - '%u': current user

  The time a command takes can be displayed easily by starting arangosh with `--console.prompt "%p> "`.

* make the ArangoShell refill its collection cache when a yet-unknown collection
  is first accessed. This fixes the following problem:

      arangosh1> db._collections();  // shell1 lists all collections
      arangosh2> db._create("test"); // shell2 now creates a new collection 'test'
      arangosh1> db.test.insert({}); // shell1 is not aware of the collection created
                                     // in shell2, so the insert will fail

* make AQL `DISTINCT` not change the order of the results it is applied on

* incremental transfer of initial collection data now can handle partial
  responses for a chunk, allowing the leader/master to send smaller chunks
  (in terms of HTTP response size) and limit memory usage

  this optimization is only active if client applications send the "offset" parameter
  in their requests to PUT `/_api/replication/keys/<id>?type=docs`

* initial creation of shards for cluster collections is now faster with
  `replicationFactor` values bigger than 1. this is achieved by an optimization
  for the case when the collection on the leader is still empty

* potential fix for issue #3517: several "filesystem full" errors in logs
  while there's a lot of disk space

* added C++ implementations for AQL function `SUBSTRING()`, `LEFT()`, `RIGHT()` and `TRIM()`

* show C++ function name of call site in ArangoDB log output

  this requires option `--log.line-number` to be set to *true*

* UI: added word wrapping to query editor

* UI: fixed wrong user attribute name validation, issue #3228

* make AQL return a proper error message in case of a unique key constraint
  violation. previously it only returned the generic "unique constraint violated"
  error message but omitted the details about which index caused the problem.

  This addresses https://stackoverflow.com/questions/46427126/arangodb-3-2-unique-constraint-violation-id-or-key

* added option `--server.local-authentication`

* UI: added user roles

* added config option `--log.color` to toggle colorful logging to terminal

* added config option `--log.thread-name` to additionally log thread names

* usernames must not start with `:role:`, added new options:
    --server.authentication-timeout
    --ldap.roles-attribute-name
    --ldap.roles-transformation
    --ldap.roles-search
    --ldap.superuser-role
    --ldap.roles-include
    --ldap.roles-exclude

* performance improvements for full collection scans and a few other operations
  in MMFiles engine

* added `--rocksdb.encryption-key-generator` for enterprise

* removed `--compat28` parameter from arangodump and replication API

  older ArangoDB versions will no longer be supported by these tools.

* increase the recommended value for `/proc/sys/vm/max_map_count` to a value
  eight times as high as the previous recommended value. Increasing the
  values helps to prevent an ArangoDB server from running out of memory mappings.

  The raised minimum recommended value may lead to ArangoDB showing some startup
  warnings as follows:

      WARNING {memory} maximum number of memory mappings per process is 65530, which seems too low. it is recommended to set it to at least 512000
      WARNING {memory} execute 'sudo sysctl -w "vm.max_map_count=512000"'

* Foxx now warns about malformed configuration/dependency names and aliases in the manifest.


v3.2.17 (XXXX-XX-XX)
--------------------

* added missing virtual destructor for MMFiles transaction data context object

* make synchronous replication detect more error cases when followers cannot
  apply the changes from the leader

* fixed undefined behavior in cluster plan-loading procedure that may have
  unintentionally modified a shared structure

* cluster nodes should retry registering in agency until successful

* fixed issue #5354: updated the ui json editor, improved usability

* fixed issue #5648: fixed error message when saving unsupported document
  types

* fixed issue #5943: misplaced database ui icon and wrong cursor type were used


v3.2.16 (2018-07-12)
--------------------

* upgraded arangodb starter version to 0.12.0

* make edge cache initialization and invalidation more portable by avoiding memset
  on non-POD types

* fixed internal issue #2256: ui, document id not showing up when deleting a document

* fixed issue #5400: Unexpected AQL Result

* Fixed issue #5035: fixed a vulnerability issue within the web ui's index view

* issue one HTTP call less per cluster AQL query

* self heal during a Foxx service install, upgrade or replace no longer breaks
  the respective operation

* inception was ignoring leader's configuration

* inception could get caught in a trap, where agent configuration
  version and timeout multiplier lead to incapacitated agency

* more patient agency tests to allow for ASAN tests to successfully finish

* fixed for agent coming back to agency with changed endpoint and
  total data loss

* fixed agency restart from compaction without data


v3.2.15 (2018-05-13)
--------------------

* upgraded arangodb starter version to 0.11.2

* make /_api/index and /_api/database REST handlers use the scheduler's internal
  queue, so they do not run in an I/O handling thread

* fixed issue #3811: gharial api is now checking existence of _from and _to vertices
  during edge creation


v3.2.14 (2018-04-20)
--------------------

* field "$schema" in Foxx manifest.json files no longer produce warnings

* added `@arangodb/locals` module to expose the Foxx service context as an
  alternative to using `module.context` directly.

* the internal implementation of REST API `/_api/simple/by-example` now uses
  C++ instead of JavaScript

* supervision can be switched to maintenance mode f.e. for rolling upgrades


v3.2.13 (2018-04-13)
--------------------

* improve startup resilience in case there are datafile errors (MMFiles)

  also allow repairing broken VERSION files automatically on startup by
  specifying the option `--database.ignore-datafile-errors true`

* fix issue #4582: UI query editor now supports usage of empty string as bind parameter value

* fix issue #4924: removeFollower now prefers to remove the last follower(s)

* fixed issue #4934: Wrong used GeoIndex depending on FILTER order

* fixed the behavior of clusterinfo when waiting for current to catch
  up with plan in create collection.

* fix for internal issue #2215. supervision will now wait for agent to
  fully prepare before adding 10 second grace period after leadership change

* fixed interal issue #2215 FailedLeader timeout bug


v3.2.12 (2018-02-27)
--------------------

* remove long disfunctional admin/long_echo handler

* fixed Foxx API:

  * PUT /_api/foxx/service: Respect force flag
  * PATCH /_api/foxx/service: Check whether a service under given mount exists

* fix issue #4457: create /var/tmp/arangod with correct user in supervisor mode

* fix internal issue #1848

  AQL optimizer was trying to resolve attribute accesses
  to attributes of constant object values at query compile time, but only did so far
  the very first attribute in each object

  this fixes https://stackoverflow.com/questions/48648737/beginner-bug-in-for-loops-from-objects

* fix inconvenience: If we want to start server with a non-existing
  --javascript.app-path it will now be created (if possible)

* fixed: REST API `POST _api/foxx` now returns HTTP code 201 on success, as documented.
         returned 200 before.

* fixed: REST API `PATCH _api/foxx/dependencies` now updates the existing dependencies
         instead of replacing them.

* fixed: Foxx upload of single javascript file. You now can upload via http-url pointing
         to a javascript file.

* fixed issue #4395: If your foxx app includes an `APP` folder it got accidently removed by selfhealing
         this is not the case anymore.

* fix internal issue 1770: collection creation using distributeShardsLike yields
  errors and did not distribute shards correctly in the following cases:
  1. If numberOfShards * replicationFactor % nrDBServers != 0
     (shards * replication is not divisible by DBServers).
  2. If there was failover / move shard case on the leading collection
     and creating the follower collection afterwards.

* fix timeout issues in replication client expiration

+ fix some inconsistencies in replication for RocksDB engine that could have led
  to some operations not being shipped from master to slave servers

* fix issue #4272: VERSION file keeps disappearing

* fix internal issue #81: quotation marks disappeared when switching table/json
  editor in the query editor ui

* make the default value of `--rocksdb.block-cache-shard-bits` use the RocksDB
  default value. This will mostly mean the default number block cache shard
  bits is lower than before, allowing each shard to store more data and cause
  less evictions from block cache

* fix issue #4393: broken handling of unix domain sockets in
  JS_Download

* fix internal bug #1726: supervision failed to remove multiple
  removed servers from health UI

* fixed internal issue #1969 - command apt-get purge/remove arangodb3e was failing

* fixed a bug where supervision tried to deal with shards of virtual collections


v3.2.11 (2018-01-17)
--------------------

* Fixed an issue with the index estimates in RocksDB in the case a transaction is aborted.
  Former the index estimates were modified if the transaction commited or not.
  Now they will only be modified if the transaction commited successfully.

* Truncate in RocksDB will now do intermediate commits every 10.000 documents
  if truncate fails or the server crashes during this operation all deletes
  that have been commited so far are persisted.

* fixed issue #4308: Crash when getter for error.name throws an error (on Windows)

* UI: fixed a query editor caching and parsing issue for arrays and objects

* Fixed internal issue #1684: Web UI: saving arrays/objects as bind parameters faulty

* Fixed internal issue #1683: fixes an UI issue where a collection name gets wrongly cached
  within the documents overview of a collection.

* issue #4222: Permission error preventing AQL query import / export on webui

* UI: optimized login view for very small screen sizes

* UI: Shard distribution view now has an accordion view instead of displaying
  all shards of all collections at once.

* UI: optimized error messages for invalid query bind parameter

* fixed missing transaction events in RocksDB asynchronous replication

* fixed issue #4255: AQL SORT consuming too much memory

* fixed issue #4199: Internal failure: JavaScript exception in file 'arangosh.js'
  at 98,7: ArangoError 4: Expecting type String

* fixed issue #3818: Foxx configuration keys cannot contain spaces (will not save)

* UI: displayed wrong "waitForSync" property for a collection when
  using RocksDB as storage engine

* prevent binding to the same combination of IP and port on Windows

* fixed incorrect persistence of RAFT vote and term


v3.2.10 (2017-12-22)
--------------------

* replication: more robust initial sync

* fixed a bug in the RocksDB engine that would prevent recalculated
  collection counts to be actually stored

* fixed issue #4095: Inconsistent query execution plan

* fixed issue #4056: Executing empty query causes crash

* fixed issue #4045: Out of memory in `arangorestore` when no access
  rights to dump files

* fixed issue #3031: New Graph: Edge definitions with edges in
  fromCollections and toCollections

* fixed issue #2668: UI: when following wrong link from edge to vertex in
  nonexisting collection misleading error is printed

* UI: improved the behavior during collection creation in a cluster environment

* UI: the graph viewer backend now picks one random start vertex of the
  first 1000 documents instead of calling any(). The implementation of
  any is known to scale bad on huge collections with rocksdb.

* fixed snapshots becoming potentially invalid after intermediate commits in
  the RocksDB engine

* backport agency inquire API changes

* fixed issue #3822: Field validation error in ArangoDB UI - Minor

* UI: fixed disappearing of the navigation label in some cases

* UI: fixed broken foxx configuration keys. Some valid configuration values
  could not be edited via the ui.

* fixed issue #3640: limit in subquery

* UI: edge collections were wrongly added to from and to vertices select
  box during graph creation

* fixed issue #3741: fix terminal color output in Windows

* fixed issue #3917: traversals with high maximal depth take extremely long
  in planning phase.

* fix equality comparison for MMFiles documents in AQL functions UNIQUE
  and UNION_DISTINCT


v3.2.9 (2017-12-04)
-------------------

* under certain conditions, replication could stop. Now fixed by adding an
  equality check for requireFromPresent tick value

* fixed locking for replication context info in RocksDB engine
  this fixes undefined behavior when parallel requests are made to the
  same replication context

* UI: added not found views for documents and collections

* fixed issue #3858: Foxx queues stuck in 'progress' status

* allow compilation of ArangoDB source code with g++ 7

* fixed issue #3224: Issue in the Foxx microservices examples

* fixed a deadlock in user privilege/permission change routine

* fixed a deadlock on server shutdown

* fixed some collection locking issues in MMFiles engine

* properly report commit errors in AQL write queries to the caller for the
  RocksDB engine

* UI: optimized error messages for invalid graph definitions. Also fixed a
  graph renderer cleanrenderer cleanup error.

* UI: document/edge editor now remembering their modes (e.g. code or tree)

* UI: added a delay within the graph viewer while changing the colors of the
  graph. Necessary due different browser behaviour.

* fix removal of failed cluster nodes via web interface

* back port of ClusterComm::wait fix in devel
  among other things this fixes too eager dropping of other followers in case
  one of the followers does not respond in time

* transact interface in agency should not be inquired as of now

* inquiry tests and blocking of inquiry on AgencyGeneralTransaction

v3.2.8 (2017-11-18)
-------------------

* fixed a race condition occuring when upgrading via linux package manager

* fixed authentication issue during replication


v3.2.7 (2017-11-13)
-------------------

* Cluster customers, which have upgraded from 3.1 to 3.2 need to upgrade
  to 3.2.7. The cluster supervision is otherwise not operational.

* Fixed issue #3597: AQL with path filters returns unexpected results
  In some cases breadth first search in combination with vertex filters
  yields wrong result, the filter was not applied correctly.

* fixed some undefined behavior in some internal value caches for AQL GatherNodes
  and SortNodes, which could have led to sorted results being effectively not
  correctly sorted.

* make the replication applier for the RocksDB engine start automatically after a
  restart of the server if the applier was configured with its `autoStart` property
  set to `true`. previously the replication appliers were only automatically restarted
  at server start for the MMFiles engine.

* fixed arangodump batch size adaptivity in cluster mode and upped default batch size
  for arangodump

  these changes speed up arangodump in cluster context

* smart graphs now return a proper inventory in response to replication inventory
  requests

* fixed issue #3618: Inconsistent behavior of OR statement with object bind parameters

* only users with read/write rights on the "_system" database can now execute
  "_admin/shutdown" as well as modify properties of the write-ahead log (WAL)

* increase default maximum number of V8 contexts to at least 16 if not explicitly
  configured otherwise.
  the procedure for determining the actual maximum value of V8 contexts is unchanged
  apart from the value `16` and works as follows:
  - if explicitly set, the value of the configuration option `--javascript.v8-contexts`
    is used as the maximum number of V8 contexts
  - when the option is not set, the maximum number of V8 contexts is determined
    by the configuration option `--server.threads` if that option is set. if
    `--server.threads` is not set, then the maximum number of V8 contexts is the
    server's reported hardware concurrency (number of processors visible
    to the arangod process). if that would result in a maximum value of less than 16
    in any of these two cases, then the maximum value will be increased to 16.

* fixed issue #3447: ArangoError 1202: AQL: NotFound: (while executing) when
  updating collection

* potential fix for issue #3581: Unexpected "rocksdb unique constraint
  violated" with unique hash index

* fixed geo index optimizer rule for geo indexes with a single (array of coordinates)
  attribute.

* improved the speed of the shards overview in cluster (API endpoint /_api/cluster/shardDistribution API)
  It is now guaranteed to return after ~2 seconds even if the entire cluster is unresponsive.

* fix agency precondition check for complex objects
  this fixes issues with several CAS operations in the agency

* several fixes for agency restart and shutdown

* the cluster-internal representation of planned collection objects is now more
  lightweight than before, using less memory and not allocating any cache for indexes
  etc.

* fixed issue #3403: How to kill long running AQL queries with the browser console's
  AQL (display issue)

* fixed issue #3549: server reading ENGINE config file fails on common standard
  newline character

* UI: fixed error notifications for collection modifications

* several improvements for the truncate operation on collections:

  * the timeout for the truncate operation was increased in cluster mode in
    order to prevent too frequent "could not truncate collection" errors

  * after a truncate operation, collections in MMFiles still used disk space.
    to reclaim disk space used by truncated collection, the truncate actions
    in the web interface and from the ArangoShell now issue an extra WAL flush
    command (in cluster mode, this command is also propagated to all servers).
    the WAL flush allows all servers to write out any pending operations into the
    datafiles of the truncated collection. afterwards, a final journal rotate
    command is sent, which enables the compaction to entirely remove all datafiles
    and journals for the truncated collection, so that all disk space can be
    reclaimed

  * for MMFiles a special method will be called after a truncate operation so that
    all indexes of the collection can free most of their memory. previously some
    indexes (hash and skiplist indexes) partially kept already allocated memory
    in order to avoid future memory allocations

  * after a truncate operation in the RocksDB engine, an additional compaction
    will be triggered for the truncated collection. this compaction removes all
    deletions from the key space so that follow-up scans over the collection's key
    range do not have to filter out lots of already-removed values

  These changes make truncate operations potentially more time-consuming than before,
  but allow for memory/disk space savings afterwards.

* enable JEMalloc background threads for purging and returning unused memory
  back to the operating system (Linux only)

  JEMalloc will create its background threads on demand. The number of background
  threads is capped by the number of CPUs or active arenas. The background threads run
  periodically and purge unused memory pages, allowing memory to be returned to the
  operating system.

  This change will make the arangod process create several additional threads.
  It is accompanied by an increased `TasksMax` value in the systemd service configuration
  file for the arangodb3 service.

* upgraded bundled V8 engine to bugfix version v5.7.492.77

  this upgrade fixes a memory leak in upstream V8 described in
  https://bugs.chromium.org/p/v8/issues/detail?id=5945 that will result in memory
  chunks only getting uncommitted but not unmapped


v3.2.6 (2017-10-26)
-------------------

* UI: fixed event cleanup in cluster shards view

* UI: reduced cluster dashboard api calls

* fixed a permission problem that prevented collection contents to be displayed
  in the web interface

* removed posix_fadvise call from RocksDB's PosixSequentialFile::Read(). This is
  consistent with Facebook PR 2573 (#3505)

  this fix should improve the performance of the replication with the RocksDB
  storage engine

* allow changing of collection replication factor for existing collections

* UI: replicationFactor of a collection is now changeable in a cluster
  environment

* several fixes for the cluster agency

* fixed undefined behavior in the RocksDB-based geo index

* fixed Foxxmaster failover

* purging or removing the Debian/Ubuntu arangodb3 packages now properly stops
  the arangod instance before actuallying purging or removing


v3.2.5 (2017-10-16)
-------------------

* general-graph module and _api/gharial now accept cluster options
  for collection creation. It is now possible to set replicationFactor and
  numberOfShards for all collections created via this graph object.
  So adding a new collection will not result in a singleShard and
  no replication anymore.

* fixed issue #3408: Hard crash in query for pagination

* minimum number of V8 contexts in console mode must be 2, not 1. this is
  required to ensure the console gets one dedicated V8 context and all other
  operations have at least one extra context. This requirement was not enforced
  anymore.

* fixed issue #3395: AQL: cannot instantiate CollectBlock with undetermined
  aggregation method

* UI: fixed wrong user attribute name validation, issue #3228

* fix potential overflow in CRC marker check when a corrupted CRC marker
  is found at the very beginning of an MMFiles datafile

* UI: fixed unresponsive events in cluster shards view

* Add statistics about the V8 context counts and number of available/active/busy
  threads we expose through the server statistics interface.


v3.2.4 (2017-09-26)
-------------------

* UI: no default index selected during index creation

* UI: added replicationFactor option during SmartGraph creation

* make the MMFiles compactor perform less writes during normal compaction
  operation

  This partially fixes issue #3144

* make the MMFiles compactor configurable

  The following options have been added:

* `--compaction.db-sleep-time`: sleep interval between two compaction runs
    (in s)
  * `--compaction.min-interval"`: minimum sleep time between two compaction
     runs (in s)
  * `--compaction.min-small-data-file-size`: minimal filesize threshold
    original datafiles have to be below for a compaction
  * `--compaction.dead-documents-threshold`: minimum unused count of documents
    in a datafile
  * `--compaction.dead-size-threshold`: how many bytes of the source data file
    are allowed to be unused at most
  * `--compaction.dead-size-percent-threshold`: how many percent of the source
    datafile should be unused at least
  * `--compaction.max-files`: Maximum number of files to merge to one file
  * `--compaction.max-result-file-size`: how large may the compaction result
    file become (in bytes)
  * `--compaction.max-file-size-factor`: how large the resulting file may
    be in comparison to the collection's `--database.maximal-journal-size' setting`

* fix downwards-incompatibility in /_api/explain REST handler

* fix Windows implementation for fs.getTempPath() to also create a
  sub-directory as we do on linux

* fixed a multi-threading issue in cluster-internal communication

* performance improvements for traversals and edge lookups

* removed internal memory zone handling code. the memory zones were a leftover
  from the early ArangoDB days and did not provide any value in the current
  implementation.

* (Enterprise only) added `skipInaccessibleCollections` option for AQL queries:
  if set, AQL queries (especially graph traversals) will treat collections to
  which a user has no access rights to as if these collections were empty.

* adjusted scheduler thread handling to start and stop less threads in
  normal operations

* leader-follower replication catchup code has been rewritten in C++

* early stage AQL optimization now also uses the C++ implementations of
  AQL functions if present. Previously it always referred to the JavaScript
  implementations and ignored the C++ implementations. This change gives
  more flexibility to the AQL optimizer.

* ArangoDB tty log output is now colored for log messages with levels
  FATAL, ERR and WARN.

* changed the return values of AQL functions `REGEX_TEST` and `REGEX_REPLACE`
  to `null` when the input regex is invalid. Previous versions of ArangoDB
  partly returned `false` for invalid regexes and partly `null`.

* added `--log.role` option for arangod

  When set to `true`, this option will make the ArangoDB logger print a single
  character with the server's role into each logged message. The roles are:

  - U: undefined/unclear (used at startup)
  - S: single server
  - C: coordinator
  - P: primary
  - A: agent

  The default value for this option is `false`, so no roles will be logged.


v3.2.3 (2017-09-07)
-------------------

* fixed issue #3106: orphan collections could not be registered in general-graph module

* fixed wrong selection of the database inside the internal cluster js api

* added startup option `--server.check-max-memory-mappings` to make arangod check
  the number of memory mappings currently used by the process and compare it with
  the maximum number of allowed mappings as determined by /proc/sys/vm/max_map_count

  The default value is `true`, so the checks will be performed. When the current
  number of mappings exceeds 90% of the maximum number of mappings, the creation
  of further V8 contexts will be deferred.

  Note that this option is effective on Linux systems only.

* arangoimp now has a `--remove-attribute` option

* added V8 context lifetime control options
  `--javascript.v8-contexts-max-invocations` and `--javascript.v8-contexts-max-age`

  These options allow specifying after how many invocations a used V8 context is
  disposed, or after what time a V8 context is disposed automatically after its
  creation. If either of the two thresholds is reached, an idl V8 context will be
  disposed.

  The default value of `--javascript.v8-contexts-max-invocations` is 0, meaning that
  the maximum number of invocations per context is unlimited. The default value
  for `--javascript.v8-contexts-max-age` is 60 seconds.

* fixed wrong UI cluster health information

* fixed issue #3070: Add index in _jobs collection

* fixed issue #3125: HTTP Foxx API JSON parsing

* fixed issue #3120: Foxx queue: job isn't running when server.authentication = true

* fixed supervision failure detection and handling, which happened with simultaneous
  agency leadership change


v3.2.2 (2017-08-23)
-------------------

* make "Rebalance shards" button work in selected database only, and not make
  it rebalance the shards of all databases

* fixed issue #2847: adjust the response of the DELETE `/_api/users/database/*` calls

* fixed issue #3075: Error when upgrading arangoDB on linux ubuntu 16.04

* fixed a buffer overrun in linenoise console input library for long input strings

* increase size of the linenoise input buffer to 8 KB

* abort compilation if the detected GCC or CLANG isn't in the range of compilers
  we support

* fixed spurious cluster hangups by always sending AQL-query related requests
  to the correct servers, even after failover or when a follower drops

  The problem with the previous shard-based approach was that responsibilities
  for shards may change from one server to another at runtime, after the query
  was already instanciated. The coordinator and other parts of the query then
  sent further requests for the query to the servers now responsible for the
  shards.
  However, an AQL query must send all further requests to the same servers on
  which the query was originally instanciated, even in case of failover.
  Otherwise this would potentially send requests to servers that do not know
  about the query, and would also send query shutdown requests to the wrong
  servers, leading to abandoned queries piling up and using resources until
  they automatically time out.

* fixed issue with RocksDB engine acquiring the collection count values too
  early, leading to the collection count values potentially being slightly off
  even in exclusive transactions (for which the exclusive access should provide
  an always-correct count value)

* fixed some issues in leader-follower catch-up code, specifically for the
  RocksDB engine

* make V8 log fatal errors to syslog before it terminates the process.
  This change is effective on Linux only.

* fixed issue with MMFiles engine creating superfluous collection journals
  on shutdown

* fixed issue #3067: Upgrade from 3.2 to 3.2.1 reset autoincrement keys

* fixed issue #3044: ArangoDB server shutdown unexpectedly

* fixed issue #3039: Incorrect filter interpretation

* fixed issue #3037: Foxx, internal server error when I try to add a new service

* improved MMFiles fulltext index document removal performance
  and fulltext index query performance for bigger result sets

* ui: fixed a display bug within the slow and running queries view

* ui: fixed a bug when success event triggers twice in a modal

* ui: fixed the appearance of the documents filter

* ui: graph vertex collections not restricted to 10 anymore

* fixed issue #2835: UI detection of JWT token in case of server restart or upgrade

* upgrade jemalloc version to 5.0.1

  This fixes problems with the memory allocator returing "out of memory" when
  calling munmap to free memory in order to return it to the OS.

  It seems that calling munmap on Linux can increase the number of mappings, at least
  when a region is partially unmapped. This can lead to the process exceeding its
  maximum number of mappings, and munmap and future calls to mmap returning errors.

  jemalloc version 5.0.1 does not have the `--enable-munmap` configure option anymore,
  so the problem is avoided. To return memory to the OS eventually, jemalloc 5's
  background purge threads are used on Linux.

* fixed issue #2978: log something more obvious when you log a Buffer

* fixed issue #2982: AQL parse error?

* fixed issue #3125: HTTP Foxx API Json parsing

v3.2.1 (2017-08-09)
-------------------

* added C++ implementations for AQL functions `LEFT()`, `RIGHT()` and `TRIM()`

* fixed docs for issue #2968: Collection _key autoincrement value increases on error

* fixed issue #3011: Optimizer rule reduce-extraction-to-projection breaks queries

* Now allowing to restore users in a sharded environment as well
  It is still not possible to restore collections that are sharded
  differently than by _key.

* fixed an issue with restoring of system collections and user rights.
  It was not possible to restore users into an authenticated server.

* fixed issue #2977: Documentation for db._createDatabase is wrong

* ui: added bind parameters to slow query history view

* fixed issue #1751: Slow Query API should provide bind parameters, webui should display them

* ui: fixed a bug when moving multiple documents was not possible

* fixed docs for issue #2968: Collection _key autoincrement value increases on error

* AQL CHAR_LENGTH(null) returns now 0. Since AQL TO_STRING(null) is '' (string of length 0)

* ui: now supports single js file upload for Foxx services in addition to zip files

* fixed a multi-threading issue in the agency when callElection was called
  while the Supervision was calling updateSnapshot

* added startup option `--query.tracking-with-bindvars`

  This option controls whether the list of currently running queries
  and the list of slow queries should contain the bind variables used
  in the queries or not.

  The option can be changed at runtime using the commands

      // enables tracking of bind variables
      // set to false to turn tracking of bind variables off
      var value = true;
      require("@arangodb/aql/queries").properties({
        trackBindVars: value
      });

* index selectivity estimates are now available in the cluster as well

* fixed issue #2943: loadIndexesIntoMemory not returning the same structure
  as the rest of the collection APIs

* fixed issue #2949: ArangoError 1208: illegal name

* fixed issue #2874: Collection properties do not return `isVolatile`
  attribute

* potential fix for issue #2939: Segmentation fault when starting
  coordinator node

* fixed issue #2810: out of memory error when running UPDATE/REPLACE
  on medium-size collection

* fix potential deadlock errors in collector thread

* disallow the usage of volatile collections in the RocksDB engine
  by throwing an error when a collection is created with attribute
  `isVolatile` set to `true`.
  Volatile collections are unsupported by the RocksDB engine, so
  creating them should not succeed and silently create a non-volatile
  collection

* prevent V8 from issuing SIGILL instructions when it runs out of memory

  Now arangod will attempt to log a FATAL error into its logfile in case V8
  runs out of memory. In case V8 runs out of memory, it will still terminate the
  entire process. But at least there should be something in the ArangoDB logs
  indicating what the problem was. Apart from that, the arangod process should
  now be exited with SIGABRT rather than SIGILL as it shouldn't return into the
  V8 code that aborted the process with `__builtin_trap`.

  this potentially fixes issue #2920: DBServer crashing automatically post upgrade to 3.2

* Foxx queues and tasks now ensure that the scripts in them run with the same
  permissions as the Foxx code who started the task / queue

* fixed issue #2928: Offset problems

* fixed issue #2876: wrong skiplist index usage in edge collection

* fixed issue #2868: cname missing from logger-follow results in rocksdb

* fixed issue #2889: Traversal query using incorrect collection id

* fixed issue #2884: AQL traversal uniqueness constraints "propagating" to other traversals? Weird results

* arangoexport: added `--query` option for passing an AQL query to export the result

* fixed issue #2879: No result when querying for the last record of a query

* ui: allows now to edit default access level for collections in database
  _system for all users except the root user.

* The _users collection is no longer accessible outside the arngod process, _queues is always read-only

* added new option "--rocksdb.max-background-jobs"

* removed options "--rocksdb.max-background-compactions", "--rocksdb.base-background-compactions" and "--rocksdb.max-background-flushes"

* option "--rocksdb.compaction-read-ahead-size" now defaults to 2MB

* change Windows build so that RocksDB doesn't enforce AVX optimizations by default
  This fixes startup crashes on servers that do not have AVX CPU extensions

* speed up RocksDB secondary index creation and dropping

* removed RocksDB note in Geo index docs


v3.2.0 (2017-07-20)
-------------------

* fixed UI issues

* fixed multi-threading issues in Pregel

* fixed Foxx resilience

* added command-line option `--javascript.allow-admin-execute`

  This option can be used to control whether user-defined JavaScript code
  is allowed to be executed on server by sending via HTTP to the API endpoint
  `/_admin/execute`  with an authenticated user account.
  The default value is `false`, which disables the execution of user-defined
  code. This is also the recommended setting for production. In test environments,
  it may be convenient to turn the option on in order to send arbitrary setup
  or teardown commands for execution on the server.


v3.2.beta6 (2017-07-18)
-----------------------

* various bugfixes


v3.2.beta5 (2017-07-16)
-----------------------

* numerous bugfixes


v3.2.beta4 (2017-07-04)
-----------------------

* ui: fixed document view _from and _to linking issue for special characters

* added function `db._parse(query)` for parsing an AQL query and returning information about it

* fixed one medium priority and two low priority security user interface
  issues found by owasp zap.

* ui: added index deduplicate options

* ui: fixed renaming of collections for the rocksdb storage engine

* documentation and js fixes for secondaries

* RocksDB storage format was changed, users of the previous beta/alpha versions
  must delete the database directory and re-import their data

* enabled permissions on database and collection level

* added and changed some user related REST APIs
    * added `PUT /_api/user/{user}/database/{database}/{collection}` to change collection permission
    * added `GET /_api/user/{user}/database/{database}/{collection}`
    * added optional `full` parameter to the `GET /_api/user/{user}/database/` REST call

* added user functions in the arangoshell `@arangodb/users` module
    * added `grantCollection` and `revokeCollection` functions
    * added `permission(user, database, collection)` to retrieve collection specific rights

* added "deduplicate" attribute for array indexes, which controls whether inserting
  duplicate index values from the same document into a unique array index will lead to
  an error or not:

      // with deduplicate = true, which is the default value:
      db._create("test");
      db.test.ensureIndex({ type: "hash", fields: ["tags[*]"], deduplicate: true });
      db.test.insert({ tags: ["a", "b"] });
      db.test.insert({ tags: ["c", "d", "c"] }); // will work, because deduplicate = true
      db.test.insert({ tags: ["a"] }); // will fail

      // with deduplicate = false
      db._create("test");
      db.test.ensureIndex({ type: "hash", fields: ["tags[*]"], deduplicate: false });
      db.test.insert({ tags: ["a", "b"] });
      db.test.insert({ tags: ["c", "d", "c"] }); // will not work, because deduplicate = false
      db.test.insert({ tags: ["a"] }); // will fail

  The "deduplicate" attribute is now also accepted by the index creation HTTP
  API endpoint POST /_api/index and is returned by GET /_api/index.

* added optimizer rule "remove-filters-covered-by-traversal"

* Debian/Ubuntu installer: make messages about future package upgrades more clear

* fix a hangup in VST

  The problem happened when the two first chunks of a VST message arrived
  together on a connection that was newly switched to VST.

* fix deletion of outdated WAL files in RocksDB engine

* make use of selectivity estimates in hash, skiplist and persistent indexes
  in RocksDB engine

* changed VM overcommit recommendation for user-friendliness

* fix a shutdown bug in the cluster: a destroyed query could still be active

* do not terminate the entire server process if a temp file cannot be created
  (Windows only)

* fix log output in the front-end, it stopped in case of too many messages


v3.2.beta3 (2017-06-27)
-----------------------

* numerous bugfixes


v3.2.beta2 (2017-06-20)
-----------------------

* potentially fixed issue #2559: Duplicate _key generated on insertion

* fix invalid results (too many) when a skipping LIMIT was used for a
  traversal. `LIMIT x` or `LIMIT 0, x` were not affected, but `LIMIT s, x`
  may have returned too many results

* fix races in SSL communication code

* fix invalid locking in JWT authentication cache, which could have
  crashed the server

* fix invalid first group results for sorted AQL COLLECT when LIMIT
  was used

* fix potential race, which could make arangod hang on startup

* removed `exception` field from transaction error result; users should throw
  explicit `Error` instances to return custom exceptions (addresses issue #2561)

* fixed issue #2613: Reduce log level when Foxx manager tries to self heal missing database

* add a read only mode for users and collection level authorization

* removed `exception` field from transaction error result; users should throw
  explicit `Error` instances to return custom exceptions (addresses issue #2561)

* fixed issue #2677: Foxx disabling development mode creates non-deterministic service bundle

* fixed issue #2684: Legacy service UI not working


v3.2.beta1 (2017-06-12)
-----------------------

* provide more context for index errors (addresses issue #342)

* arangod now validates several OS/environment settings on startup and warns if
  the settings are non-ideal. Most of the checks are executed on Linux systems only.

* fixed issue #2515: The replace-or-with-in optimization rule might prevent use of indexes

* added `REGEX_REPLACE` AQL function

* the RocksDB storage format was changed, users of the previous alpha versions
  must delete the database directory and re-import their data

* added server startup option `--query.fail-on-warning`

  setting this option to `true` will abort any AQL query with an exception if
  it causes a warning at runtime. The value can be overridden per query by
  setting the `failOnWarning` attribute in a query's options.

* added --rocksdb.num-uncompressed-levels to adjust number of non-compressed levels

* added checks for memory managment and warn (i. e. if hugepages are enabled)

* set default SSL cipher suite string to "HIGH:!EXPORT:!aNULL@STRENGTH"

* fixed issue #2469: Authentication = true does not protect foxx-routes

* fixed issue #2459: compile success but can not run with rocksdb

* `--server.maximal-queue-size` is now an absolute maximum. If the queue is
  full, then 503 is returned. Setting it to 0 means "no limit".

* (Enterprise only) added authentication against an LDAP server

* fixed issue #2083: Foxx services aren't distributed to all coordinators

* fixed issue #2384: new coordinators don't pick up existing Foxx services

* fixed issue #2408: Foxx service validation causes unintended side-effects

* extended HTTP API with routes for managing Foxx services

* added distinction between hasUser and authorized within Foxx
  (cluster internal requests are authorized requests but don't have a user)

* arangoimp now has a `--threads` option to enable parallel imports of data

* PR #2514: Foxx services that can't be fixed by self-healing now serve a 503 error

* added `time` function to `@arangodb` module


v3.2.alpha4 (2017-04-25)
------------------------

* fixed issue #2450: Bad optimization plan on simple query

* fixed issue #2448: ArangoDB Web UI takes no action when Delete button is clicked

* fixed issue #2442: Frontend shows already deleted databases during login

* added 'x-content-type-options: nosniff' to avoid MSIE bug

* set default value for `--ssl.protocol` from TLSv1 to TLSv1.2.

* AQL breaking change in cluster:
  The SHORTEST_PATH statement using edge-collection names instead
  of a graph name now requires to explicitly name the vertex-collection names
  within the AQL query in the cluster. It can be done by adding `WITH <name>`
  at the beginning of the query.

  Example:
  ```
  FOR v,e IN OUTBOUND SHORTEST_PATH @start TO @target edges [...]
  ```

  Now has to be:

  ```
  WITH vertices
  FOR v,e IN OUTBOUND SHORTEST_PATH @start TO @target edges [...]
  ```

  This change is due to avoid dead-lock sitations in clustered case.
  An error stating the above is included.

* add implicit use of geo indexes when using SORT/FILTER in AQL, without
  the need to use the special-purpose geo AQL functions `NEAR` or `WITHIN`.

  the special purpose `NEAR` AQL function can now be substituted with the
  following AQL (provided there is a geo index present on the `doc.latitude`
  and `doc.longitude` attributes):

      FOR doc in geoSort
        SORT DISTANCE(doc.latitude, doc.longitude, 0, 0)
        LIMIT 5
        RETURN doc

  `WITHIN` can be substituted with the following AQL:

      FOR doc in geoFilter
        FILTER DISTANCE(doc.latitude, doc.longitude, 0, 0) < 2000
        RETURN doc

  Compared to using the special purpose AQL functions this approach has the
  advantage that it is more composable, and will also honor any `LIMIT` values
  used in the AQL query.

* potential fix for shutdown hangs on OSX

* added KB, MB, GB prefix for integer parameters, % for integer parameters
  with a base value

* added JEMALLOC 4.5.0

* added `--vm.resident-limit` and `--vm.path` for file-backed memory mapping
  after reaching a configurable maximum RAM size

* try recommended limit for file descriptors in case of unlimited
  hard limit

* issue #2413: improve logging in case of lock timeout and deadlocks

* added log topic attribute to /_admin/log api

* removed internal build option `USE_DEV_TIMERS`

  Enabling this option activated some proprietary timers for only selected
  events in arangod. Instead better use `perf` to gather timings.


v3.2.alpha3 (2017-03-22)
------------------------

* increase default collection lock timeout from 30 to 900 seconds

* added function `db._engine()` for retrieval of storage engine information at
  server runtime

  There is also an HTTP REST handler at GET /_api/engine that returns engine
  information.

* require at least cmake 3.2 for building ArangoDB

* make arangod start with less V8 JavaScript contexts

  This speeds up the server start (a little bit) and makes it use less memory.
  Whenever a V8 context is needed by a Foxx action or some other operation and
  there is no usable V8 context, a new one will be created dynamically now.

  Up to `--javascript.v8-contexts` V8 contexts will be created, so this option
  will change its meaning. Previously as many V8 contexts as specified by this
  option were created at server start, and the number of V8 contexts did not
  change at runtime. Now up to this number of V8 contexts will be in use at the
  same time, but the actual number of V8 contexts is dynamic.

  The garbage collector thread will automatically delete unused V8 contexts after
  a while. The number of spare contexts will go down to as few as configured in
  the new option `--javascript.v8-contexts-minimum`. Actually that many V8 contexts
  are also created at server start.

  The first few requests in new V8 contexts will take longer than in contexts
  that have been there already. Performance may therefore suffer a bit for the
  initial requests sent to ArangoDB or when there are only few but performance-
  critical situations in which new V8 contexts will be created. If this is a
  concern, it can easily be fixed by setting `--javascipt.v8-contexts-minimum`
  and `--javascript.v8-contexts` to a relatively high value, which will guarantee
  that many number of V8 contexts to be created at startup and kept around even
  when unused.

  Waiting for an unused V8 context will now also abort if no V8 context can be
  acquired/created after 120 seconds.

* improved diagnostic messages written to logfiles by supervisor process

* fixed issue #2367

* added "bindVars" to attributes of currently running and slow queries

* added "jsonl" as input file type for arangoimp

* upgraded version of bundled zlib library from 1.2.8 to 1.2.11

* added input file type `auto` for arangoimp so it can automatically detect the
  type of the input file from the filename extension

* fixed variables parsing in GraphQL

* added `--translate` option for arangoimp to translate attribute names from
  the input files to attriubte names expected by ArangoDB

  The `--translate` option can be specified multiple times (once per translation
  to be executed). The following example renames the "id" column from the input
  file to "_key", and the "from" column to "_from", and the "to" column to "_to":

      arangoimp --type csv --file data.csv --translate "id=_key" --translate "from=_from" --translate "to=_to"

  `--translate` works for CSV and TSV inputs only.

* changed default value for `--server.max-packet-size` from 128 MB to 256 MB

* fixed issue #2350

* fixed issue #2349

* fixed issue #2346

* fixed issue #2342

* change default string truncation length from 80 characters to 256 characters for
  `print`/`printShell` functions in ArangoShell and arangod. This will emit longer
  prefixes of string values before truncating them with `...`, which is helpful
  for debugging.

* always validate incoming JSON HTTP requests for duplicate attribute names

  Incoming JSON data with duplicate attribute names will now be rejected as
  invalid. Previous versions of ArangoDB only validated the uniqueness of
  attribute names inside incoming JSON for some API endpoints, but not
  consistently for all APIs.

* don't let read-only transactions block the WAL collector

* allow passing own `graphql-sync` module instance to Foxx GraphQL router

* arangoexport can now export to csv format

* arangoimp: fixed issue #2214

* Foxx: automatically add CORS response headers

* added "OPTIONS" to CORS `access-control-allow-methods` header

* Foxx: Fix arangoUser sometimes not being set correctly

* fixed issue #1974


v3.2.alpha2 (2017-02-20)
------------------------

* ui: fixed issue #2065

* ui: fixed a dashboard related memory issue

* Internal javascript rest actions will now hide their stack traces to the client
  unless maintainer mode is activated. Instead they will always log to the logfile

* Removed undocumented internal HTTP API:
  * PUT _api/edges

  The documented GET _api/edges and the undocumented POST _api/edges remains unmodified.

* updated V8 version to 5.7.0.0

* change undocumented behaviour in case of invalid revision ids in
  If-Match and If-None-Match headers from 400 (BAD) to 412 (PRECONDITION
  FAILED).

* change undocumented behaviour in case of invalid revision ids in
  JavaScript document operations from 1239 ("illegal document revision")
  to 1200 ("conflict").

* added data export tool, arangoexport.

  arangoexport can be used to export collections to json, jsonl or xml
  and export a graph or collections to xgmml.

* fixed a race condition when closing a connection

* raised default hard limit on threads for very small to 64

* fixed negative counting of http connection in UI


v3.2.alpha1 (2017-02-05)
------------------------

* added figure `httpRequests` to AQL query statistics

* removed revisions cache intermediate layer implementation

* obsoleted startup options `--database.revision-cache-chunk-size` and
  `--database.revision-cache-target-size`

* fix potential port number over-/underruns

* added startup option `--log.shorten-filenames` for controlling whether filenames
  in log messages should be shortened to just the filename with the absolute path

* removed IndexThreadFeature, made `--database.index-threads` option obsolete

* changed index filling to make it more parallel, dispatch tasks to boost::asio

* more detailed stacktraces in Foxx apps

* generated Foxx services now use swagger tags


v3.1.24 (XXXX-XX-XX)
--------------------

* fixed one more LIMIT issue in traversals


v3.1.23 (2017-06-19)
--------------------

* potentially fixed issue #2559: Duplicate _key generated on insertion

* fix races in SSL communication code

* fix invalid results (too many) when a skipping LIMIT was used for a
  traversal. `LIMIT x` or `LIMIT 0, x` were not affected, but `LIMIT s, x`
  may have returned too many results

* fix invalid first group results for sorted AQL COLLECT when LIMIT
  was used

* fix invalid locking in JWT authentication cache, which could have
  crashed the server

* fix undefined behavior in traverser when traversals were used inside
  a FOR loop


v3.1.22 (2017-06-07)
--------------------

* fixed issue #2505: Problem with export + report of a bug

* documented changed behavior of WITH

* fixed ui glitch in aardvark

* avoid agency compaction bug

* fixed issue #2283: disabled proxy communication internally


v3.1.21 (2017-05-22)
--------------------

* fixed issue #2488:  AQL operator IN error when data use base64 chars

* more randomness in seeding RNG

v3.1.20 (2016-05-16)
--------------------

* fixed incorrect sorting for distributeShardsLike

* improve reliability of AgencyComm communication with Agency

* fixed shard numbering bug, where ids were erouneously incremented by 1

* remove an unnecessary precondition in createCollectionCoordinator

* funny fail rotation fix

* fix in SimpleHttpClient for correct advancement of readBufferOffset

* forward SIG_HUP in supervisor process to the server process to fix logrotaion
  You need to stop the remaining arangod server process manually for the upgrade to work.


v3.1.19 (2017-04-28)
--------------------

* Fixed a StackOverflow issue in Traversal and ShortestPath. Occured if many (>1000) input
  values in a row do not return any result. Fixes issue: #2445

* fixed issue #2448

* fixed issue #2442

* added 'x-content-type-options: nosniff' to avoid MSIE bug

* fixed issue #2441

* fixed issue #2440

* Fixed a StackOverflow issue in Traversal and ShortestPath. Occured if many (>1000) input
  values in a row do not return any result. Fixes issue: #2445

* fix occasional hanging shutdowns on OS X


v3.1.18 (2017-04-18)
--------------------

* fixed error in continuous synchronization of collections

* fixed spurious hangs on server shutdown

* better error messages during restore collection

* completely overhaul supervision. More detailed tests

* Fixed a dead-lock situation in cluster traversers, it could happen in
  rare cases if the computation on one DBServer could be completed much earlier
  than the other server. It could also be restricted to SmartGraphs only.

* (Enterprise only) Fixed a bug in SmartGraph DepthFirstSearch. In some
  more complicated queries, the maxDepth limit of 1 was not considered strictly
  enough, causing the traverser to do unlimited depth searches.

* fixed issue #2415

* fixed issue #2422

* fixed issue #1974


v3.1.17 (2017-04-04)
--------------------

* (Enterprise only) fixed a bug where replicationFactor was not correctly
  forwarded in SmartGraph creation.

* fixed issue #2404

* fixed issue #2397

* ui - fixed smart graph option not appearing

* fixed issue #2389

* fixed issue #2400


v3.1.16 (2017-03-27)
--------------------

* fixed issue #2392

* try to raise file descriptors to at least 8192, warn otherwise

* ui - aql editor improvements + updated ace editor version (memory leak)

* fixed lost HTTP requests

* ui - fixed some event issues

* avoid name resolution when given connection string is a valid ip address

* helps with issue #1842, bug in COLLECT statement in connection with LIMIT.

* fix locking bug in cluster traversals

* increase lock timeout defaults

* increase various cluster timeouts

* limit default target size for revision cache to 1GB, which is better for
  tight RAM situations (used to be 40% of (totalRAM - 1GB), use
  --database.revision-cache-target-size <VALUEINBYTES> to get back the
  old behaviour

* fixed a bug with restarted servers indicating status as "STARTUP"
  rather that "SERVING" in Nodes UI.


v3.1.15 (2017-03-20)
--------------------

* add logrotate configuration as requested in #2355

* fixed issue #2376

* ui - changed document api due a chrome bug

* ui - fixed a submenu bug

* added endpoint /_api/cluster/endpoints in cluster case to get all
  coordinator endpoints

* fix documentation of /_api/endpoint, declaring this API obsolete.

* Foxx response objects now have a `type` method for manipulating the content-type header

* Foxx tests now support `xunit` and `tap` reporters


v3.1.14 (2017-03-13)
--------------------

* ui - added feature request (multiple start nodes within graph viewer) #2317

* added missing locks to authentication cache methods

* ui - added feature request (multiple start nodes within graph viewer) #2317

* ui - fixed wrong merge of statistics information from different coordinators

* ui - fixed issue #2316

* ui - fixed wrong protocol usage within encrypted environment

* fixed compile error on Mac Yosemite

* minor UI fixes


v3.1.13 (2017-03-06)
--------------------

* fixed variables parsing in GraphQL

* fixed issue #2214

* fixed issue #2342

* changed thread handling to queue only user requests on coordinator

* use exponential backoff when waiting for collection locks

* repair short name server lookup in cluster in the case of a removed
  server


v3.1.12 (2017-02-28)
--------------------

* disable shell color escape sequences on Windows

* fixed issue #2326

* fixed issue #2320

* fixed issue #2315

* fixed a race condition when closing a connection

* raised default hard limit on threads for very small to 64

* fixed negative counting of http connection in UI

* fixed a race when renaming collections

* fixed a race when dropping databases


v3.1.11 (2017-02-17)
--------------------

* fixed a race between connection closing and sending out last chunks of data to clients
  when the "Connection: close" HTTP header was set in requests

* ui: optimized smart graph creation usability

* ui: fixed #2308

* fixed a race in async task cancellation via `require("@arangodb/tasks").unregisterTask()`

* fixed spuriously hanging threads in cluster AQL that could sit idle for a few minutes

* fixed potential numeric overflow for big index ids in index deletion API

* fixed sort issue in cluster, occurring when one of the local sort buffers of a
  GatherNode was empty

* reduce number of HTTP requests made for certain kinds of join queries in cluster,
  leading to speedup of some join queries

* supervision deals with demised coordinators correctly again

* implement a timeout in TraverserEngineRegistry

* agent communication reduced in large batches of append entries RPCs

* inception no longer estimates RAFT timings

* compaction in agents has been moved to a separate thread

* replicated logs hold local timestamps

* supervision jobs failed leader and failed follower revisited for
  function in precarious stability situations

* fixed bug in random number generator for 64bit int


v3.1.10 (2017-02-02)
--------------------

* updated versions of bundled node modules:
  - joi: from 8.4.2 to 9.2.0
  - joi-to-json-schema: from 2.2.0 to 2.3.0
  - sinon: from 1.17.4 to 1.17.6
  - lodash: from 4.13.1 to 4.16.6

* added shortcut for AQL ternary operator
  instead of `condition ? true-part : false-part` it is now possible to also use a
  shortcut variant `condition ? : false-part`, e.g.

      FOR doc IN docs RETURN doc.value ?: 'not present'

  instead of

      FOR doc IN docs RETURN doc.value ? doc.value : 'not present'

* fixed wrong sorting order in cluster, if an index was used to sort with many
  shards.

* added --replication-factor, --number-of-shards and --wait-for-sync to arangobench

* turn on UTF-8 string validation for VelocyPack values received via VST connections

* fixed issue #2257

* upgraded Boost version to 1.62.0

* added optional detail flag for db.<collection>.count()
  setting the flag to `true` will make the count operation returned the per-shard
  counts for the collection:

      db._create("test", { numberOfShards: 10 });
      for (i = 0; i < 1000; ++i) {
        db.test.insert({value: i});
      }
      db.test.count(true);

      {
        "s100058" : 99,
        "s100057" : 103,
        "s100056" : 100,
        "s100050" : 94,
        "s100055" : 90,
        "s100054" : 122,
        "s100051" : 109,
        "s100059" : 99,
        "s100053" : 95,
        "s100052" : 89
      }

* added optional memory limit for AQL queries:

      db._query("FOR i IN 1..100000 SORT i RETURN i", {}, { options: { memoryLimit: 100000 } });

  This option limits the default maximum amount of memory (in bytes) that a single
  AQL query can use.
  When a single AQL query reaches the specified limit value, the query will be
  aborted with a *resource limit exceeded* exception. In a cluster, the memory
  accounting is done per shard, so the limit value is effectively a memory limit per
  query per shard.

  The global limit value can be overriden per query by setting the *memoryLimit*
  option value for individual queries when running an AQL query.

* added server startup option `--query.memory-limit`

* added convenience function to create vertex-centric indexes.

  Usage: `db.collection.ensureVertexCentricIndex("label", {type: "hash", direction: "outbound"})`
  That will create an index that can be used on OUTBOUND with filtering on the
  edge attribute `label`.

* change default log output for tools to stdout (instead of stderr)

* added option -D to define a configuration file environment key=value

* changed encoding behavior for URLs encoded in the C++ code of ArangoDB:
  previously the special characters `-`, `_`, `~` and `.` were returned as-is
  after URL-encoding, now `.` will be encoded to be `%2e`.
  This also changes the behavior of how incoming URIs are processed: previously
  occurrences of `..` in incoming request URIs were collapsed (e.g. `a/../b/` was
  collapsed to a plain `b/`). Now `..` in incoming request URIs are not collapsed.

* Foxx request URL suffix is no longer unescaped

* @arangodb/request option json now defaults to `true` if the response body is not empty and encoding is not explicitly set to `null` (binary).
  The option can still be set to `false` to avoid unnecessary attempts at parsing the response as JSON.

* Foxx configuration values for unknown options will be discarded when saving the configuration in production mode using the web interface

* module.context.dependencies is now immutable

* process.stdout.isTTY now returns `true` in arangosh and when running arangod with the `--console` flag

* add support for Swagger tags in Foxx


v3.1.9 (XXXX-XX-XX)
-------------------

* macos CLI package: store databases and apps in the users home directory

* ui: fixed re-login issue within a non system db, when tab was closed

* fixed a race in the VelocyStream Commtask implementation

* fixed issue #2256


v3.1.8 (2017-01-09)
-------------------

* add Windows silent installer

* add handling of debug symbols during Linux & windows release builds.

* fixed issue #2181

* fixed issue #2248: reduce V8 max old space size from 3 GB to 1 GB on 32 bit systems

* upgraded Boost version to 1.62.0

* fixed issue #2238

* fixed issue #2234

* agents announce new endpoints in inception phase to leader

* agency leadership accepts updatet endpoints to given uuid

* unified endpoints replace localhost with 127.0.0.1

* fix several problems within an authenticated cluster


v3.1.7 (2016-12-29)
-------------------

* fixed one too many elections in RAFT

* new agency comm backported from devel


v3.1.6 (2016-12-20)
-------------------

* fixed issue #2227

* fixed issue #2220

* agency constituent/agent bug fixes in race conditions picking up
  leadership

* supervision does not need waking up anymore as it is running
  regardless

* agents challenge their leadership more rigorously


v3.1.5 (2016-12-16)
-------------------

* lowered default value of `--database.revision-cache-target-size` from 75% of
  RAM to less than 40% of RAM

* fixed issue #2218

* fixed issue #2217

* Foxx router.get/post/etc handler argument can no longer accidentally omitted

* fixed issue #2223


v3.1.4 (2016-12-08)
-------------------

* fixed issue #2211

* fixed issue #2204

* at cluster start, coordinators wait until at least one DBserver is there,
  and either at least two DBservers are there or 15s have passed, before they
  initiate the bootstrap of system collections.

* more robust agency startup from devel

* supervision's AddFollower adds many followers at once

* supervision has new FailedFollower job

* agency's Node has new method getArray

* agency RAFT timing estimates more conservative in waitForSync
  scenario

* agency RAFT timing estimates capped at maximum 2.0/10.0 for low/high


v3.1.3 (2016-12-02)
-------------------

* fix a traversal bug when using skiplist indexes:
  if we have a skiplist of ["a", "unused", "_from"] and a traversal like:
  FOR v,e,p IN OUTBOUND @start @@edges
    FILTER p.edges[0].a == 'foo'
    RETURN v
  And the above index applied on "a" is considered better than EdgeIndex, than
  the executor got into undefined behaviour.

* fix endless loop when trying to create a collection with replicationFactor: -1


v3.1.2 (2016-11-24)
-------------------

* added support for descriptions field in Foxx dependencies

* (Enterprise only) fixed a bug in the statistic report for SmartGraph traversals.
Now they state correctly how many documents were fetched from the index and how many
have been filtered.

* Prevent uniform shard distribution when replicationFactor == numServers

v3.1.1 (2016-11-15)
-------------------

* fixed issue #2176

* fixed issue #2168

* display index usage of traversals in AQL explainer output (previously missing)

* fixed issue #2163

* preserve last-used HLC value across server starts

* allow more control over handling of pre-3.1 _rev values

  this changes the server startup option `--database.check-30-revisions` from a boolean (true/false)
  parameter to a string parameter with the following possible values:

  - "fail":
    will validate _rev values of 3.0 collections on collection loading and throw an exception when invalid _rev values are found.
    in this case collections with invalid _rev values are marked as corrupted and cannot be used in the ArangoDB 3.1 instance.
    the fix procedure for such collections is to export the collections from 3.0 database with arangodump and restore them in 3.1 with arangorestore.
    collections that do not contain invalid _rev values are marked as ok and will not be re-checked on following loads.
    collections that contain invalid _rev values will be re-checked on following loads.

  - "true":
    will validate _rev values of 3.0 collections on collection loading and print a warning when invalid _rev values are found.
    in this case collections with invalid _rev values can be used in the ArangoDB 3.1 instance.
    however, subsequent operations on documents with invalid _rev values may silently fail or fail with explicit errors.
    the fix procedure for such collections is to export the collections from 3.0 database with arangodump and restore them in 3.1 with arangorestore.
    collections that do not contain invalid _rev values are marked as ok and will not be re-checked on following loads.
    collections that contain invalid _rev values will be re-checked on following loads.

  - "false":
    will not validate _rev values on collection loading and not print warnings.
    no hint is given when invalid _rev values are found.
    subsequent operations on documents with invalid _rev values may silently fail or fail with explicit errors.
    this setting does not affect whether collections are re-checked later.
    collections will be re-checked on following loads if `--database.check-30-revisions` is later set to either `true` or `fail`.

  The change also suppresses warnings that were printed when collections were restored using arangorestore, and the restore
  data contained invalid _rev values. Now these warnings are suppressed, and new HLC _rev values are generated for these documents
  as before.

* added missing functions to AQL syntax highlighter in web interface

* fixed display of `ANY` direction in traversal explainer output (direction `ANY` was shown as either
  `INBOUND` or `OUTBOUND`)

* changed behavior of toJSON() function when serializing an object before saving it in the database

  if an object provides a toJSON() function, this function is still called for serializing it.
  the change is that the result of toJSON() is not stringified anymore, but saved as is. previous
  versions of ArangoDB called toJSON() and after that additionally stringified its result.

  This change will affect the saving of JS Buffer objects, which will now be saved as arrays of
  bytes instead of a comma-separated string of the Buffer's byte contents.

* allow creating unique indexes on more attributes than present in shardKeys

  The following combinations of shardKeys and indexKeys are allowed/not allowed:

  shardKeys     indexKeys
      a             a        ok
      a             b    not ok
      a           a b        ok
    a b             a    not ok
    a b             b    not ok
    a b           a b        ok
    a b         a b c        ok
  a b c           a b    not ok
  a b c         a b c        ok

* fixed wrong version in web interface login screen (EE only)

* make web interface not display an exclamation mark next to ArangoDB version number 3.1

* fixed search for arbitrary document attributes in web interface in case multiple
  search values were used on different attribute names. in this case, the search always
  produced an empty result

* disallow updating `_from` and `_to` values of edges in Smart Graphs. Updating these
  attributes would lead to potential redistribution of edges to other shards, which must be
  avoided.

* fixed issue #2148

* updated graphql-sync dependency to 0.6.2

* fixed issue #2156

* fixed CRC4 assembly linkage


v3.1.0 (2016-10-29)
-------------------

* AQL breaking change in cluster:

  from ArangoDB 3.1 onwards `WITH` is required for traversals in a
  clustered environment in order to avoid deadlocks.

  Note that for queries that access only a single collection or that have all
  collection names specified somewhere else in the query string, there is no
  need to use *WITH*. *WITH* is only useful when the AQL query parser cannot
  automatically figure out which collections are going to be used by the query.
  *WITH* is only useful for queries that dynamically access collections, e.g.
  via traversals, shortest path operations or the *DOCUMENT()* function.

  more info can be found [here](https://github.com/arangodb/arangodb/blob/devel/Documentation/Books/AQL/Operations/With.md)

* added AQL function `DISTANCE` to calculate the distance between two arbitrary
  coordinates (haversine formula)

* fixed issue #2110

* added Auto-aptation of RAFT timings as calculations only


v3.1.rc2 (2016-10-10)
---------------------

* second release candidate


v3.1.rc1 (2016-09-30)
---------------------

* first release candidate


v3.1.alpha2 (2016-09-01)
------------------------

* added module.context.createDocumentationRouter to replace module.context.apiDocumentation

* bug in RAFT implementation of reads. dethroned leader still answered requests in isolation

* ui: added new graph viewer

* ui: aql-editor added tabular & graph display

* ui: aql-editor improved usability

* ui: aql-editor: query profiling support

* fixed issue #2109

* fixed issue #2111

* fixed issue #2075

* added AQL function `DISTANCE` to calculate the distance between two arbitrary
  coordinates (haversine formula)

* rewrote scheduler and dispatcher based on boost::asio

  parameters changed:
    `--scheduler.threads` and `--server.threads` are now merged into a single one: `--server.threads`

    hidden `--server.extra-threads` has been removed

    hidden `--server.aql-threads` has been removed

    hidden `--server.backend` has been removed

    hidden `--server.show-backends` has been removed

    hidden `--server.thread-affinity` has been removed

* fixed issue #2086

* fixed issue #2079

* fixed issue #2071

  make the AQL query optimizer inject filter condition expressions referred to
  by variables during filter condition aggregation.
  For example, in the following query

      FOR doc IN collection
        LET cond1 = (doc.value == 1)
        LET cond2 = (doc.value == 2)
        FILTER cond1 || cond2
        RETURN { doc, cond1, cond2 }

  the optimizer will now inject the conditions for `cond1` and `cond2` into the filter
  condition `cond1 || cond2`, expanding it to `(doc.value == 1) || (doc.value == 2)`
  and making these conditions available for index searching.

  Note that the optimizer previously already injected some conditions into other
  conditions, but only if the variable that defined the condition was not used
  elsewhere. For example, the filter condition in the query

      FOR doc IN collection
        LET cond = (doc.value == 1)
        FILTER cond
        RETURN { doc }

  already got optimized before because `cond` was only used once in the query and
  the optimizer decided to inject it into the place where it was used.

  This only worked for variables that were referred to once in the query.
  When a variable was used multiple times, the condition was not injected as
  in the following query:

      FOR doc IN collection
        LET cond = (doc.value == 1)
        FILTER cond
        RETURN { doc, cond }

  The fix for #2070 now will enable this optimization so that the query can
  use an index on `doc.value` if available.

* changed behavior of AQL array comparison operators for empty arrays:
  * `ALL` and `ANY` now always return `false` when the left-hand operand is an
    empty array. The behavior for non-empty arrays does not change:
    * `[] ALL == 1` will return `false`
    * `[1] ALL == 1` will return `true`
    * `[1, 2] ALL == 1` will return `false`
    * `[2, 2] ALL == 1` will return `false`
    * `[] ANY == 1` will return `false`
    * `[1] ANY == 1` will return `true`
    * `[1, 2] ANY == 1` will return `true`
    * `[2, 2] ANY == 1` will return `false`
  * `NONE` now always returns `true` when the left-hand operand is an empty array.
    The behavior for non-empty arrays does not change:
    * `[] NONE == 1` will return `true`
    * `[1] NONE == 1` will return `false`
    * `[1, 2] NONE == 1` will return `false`
    * `[2, 2] NONE == 1` will return `true`

* added experimental AQL functions `JSON_STRINGIFY` and `JSON_PARSE`

* added experimental support for incoming gzip-compressed requests

* added HTTP REST APIs for online log level adjustments:

  - GET `/_admin/log/level` returns the current log level settings
  - PUT `/_admin/log/level` modifies the current log level settings

* PATCH /_api/gharial/{graph-name}/vertex/{collection-name}/{vertex-key}
  - changed default value for keepNull to true

* PATCH /_api/gharial/{graph-name}/edge/{collection-name}/{edge-key}
  - changed default value for keepNull to true

* renamed `maximalSize` attribute in parameter.json files to `journalSize`

  The `maximalSize` attribute will still be picked up from collections that
  have not been adjusted. Responses from the replication API will now also use
  `journalSize` instead of `maximalSize`.

* added `--cluster.system-replication-factor` in order to adjust the
  replication factor for new system collections

* fixed issue #2012

* added a memory expection in case V8 memory gets too low

* added Optimizer Rule for other indexes in Traversals
  this allows AQL traversals to use other indexes than the edge index.
  So traversals with filters on edges can now make use of more specific
  indexes, e.g.

      FOR v, e, p IN 2 OUTBOUND @start @@edge FILTER p.edges[0].foo == "bar"

  will prefer a Hash Index on [_from, foo] above the EdgeIndex.

* fixed epoch computation in hybrid logical clock

* fixed thread affinity

* replaced require("internal").db by require("@arangodb").db

* added option `--skip-lines` for arangoimp
  this allows skipping the first few lines from the import file in case the
  CSV or TSV import are used

* fixed periodic jobs: there should be only one instance running - even if it
  runs longer than the period

* improved performance of primary index and edge index lookups

* optimizations for AQL `[*]` operator in case no filter, no projection and
  no offset/limit are used

* added AQL function `OUTERSECTION` to return the symmetric difference of its
  input arguments

* Foxx manifests of installed services are now saved to disk with indentation

* Foxx tests and scripts in development mode should now always respect updated
  files instead of loading stale modules

* When disabling Foxx development mode the setup script is now re-run

* Foxx now provides an easy way to directly serve GraphQL requests using the
  `@arangodb/foxx/graphql` module and the bundled `graphql-sync` dependency

* Foxx OAuth2 module now correctly passes the `access_token` to the OAuth2 server

* added iconv-lite and timezone modules

* web interface now allows installing GitHub and zip services in legacy mode

* added module.context.createDocumentationRouter to replace module.context.apiDocumentation

* bug in RAFT implementation of reads. dethroned leader still answered
  requests in isolation

* all lambdas in ClusterInfo might have been left with dangling references.

* Agency bug fix for handling of empty json objects as values.

* Foxx tests no longer support the Mocha QUnit interface as this resulted in weird
  inconsistencies in the BDD and TDD interfaces. This fixes the TDD interface
  as well as out-of-sequence problems when using the BDD before/after functions.

* updated bundled JavaScript modules to latest versions; joi has been updated from 8.4 to 9.2
  (see [joi 9.0.0 release notes](https://github.com/hapijs/joi/issues/920) for information on
  breaking changes and new features)

* fixed issue #2139

* updated graphql-sync dependency to 0.6.2

* fixed issue #2156


v3.0.13 (XXXX-XX-XX)
--------------------

* fixed issue #2315

* fixed issue #2210


v3.0.12 (2016-11-23)
--------------------

* fixed issue #2176

* fixed issue #2168

* fixed issues #2149, #2159

* fixed error reporting for issue #2158

* fixed assembly linkage bug in CRC4 module

* added support for descriptions field in Foxx dependencies


v3.0.11 (2016-11-08)
--------------------

* fixed issue #2140: supervisor dies instead of respawning child

* fixed issue #2131: use shard key value entered by user in web interface

* fixed issue #2129: cannot kill a long-run query

* fixed issue #2110

* fixed issue #2081

* fixed issue #2038

* changes to Foxx service configuration or dependencies should now be
  stored correctly when options are cleared or omitted

* Foxx tests no longer support the Mocha QUnit interface as this resulted in weird
  inconsistencies in the BDD and TDD interfaces. This fixes the TDD interface
  as well as out-of-sequence problems when using the BDD before/after functions.

* fixed issue #2148


v3.0.10 (2016-09-26)
--------------------

* fixed issue #2072

* fixed issue #2070

* fixed slow cluster starup issues. supervision will demonstrate more
  patience with db servers


v3.0.9 (2016-09-21)
-------------------

* fixed issue #2064

* fixed issue #2060

* speed up `collection.any()` and skiplist index creation

* fixed multiple issues where ClusterInfo bug hung agency in limbo
  timeouting on multiple collection and database callbacks


v3.0.8 (2016-09-14)
-------------------

* fixed issue #2052

* fixed issue #2005

* fixed issue #2039

* fixed multiple issues where ClusterInfo bug hung agency in limbo
  timeouting on multiple collection and database callbacks


v3.0.7 (2016-09-05)
-------------------

* new supervision job handles db server failure during collection creation.


v3.0.6 (2016-09-02)
-------------------

* fixed issue #2026

* slightly better error diagnostics for AQL query compilation and replication

* fixed issue #2018

* fixed issue #2015

* fixed issue #2012

* fixed wrong default value for arangoimp's `--on-duplicate` value

* fix execution of AQL traversal expressions when there are multiple
  conditions that refer to variables set outside the traversal

* properly return HTTP 503 in JS actions when backend is gone

* supervision creates new key in agency for failed servers

* new shards will not be allocated on failed or cleaned servers


v3.0.5 (2016-08-18)
-------------------

* execute AQL ternary operator via C++ if possible

* fixed issue #1977

* fixed extraction of _id attribute in AQL traversal conditions

* fix SSL agency endpoint

* Minimum RAFT timeout was one order of magnitude to short.

* Optimized RAFT RPCs from leader to followers for efficiency.

* Optimized RAFT RPC handling on followers with respect to compaction.

* Fixed bug in handling of duplicates and overlapping logs

* Fixed bug in supervision take over after leadership change.

v3.0.4 (2016-08-01)
-------------------

* added missing lock for periodic jobs access

* fix multiple Foxx related cluster issues

* fix handling of empty AQL query strings

* fixed issue in `INTERSECTION` AQL function with duplicate elements
  in the source arrays

* fixed issue #1970

* fixed issue #1968

* fixed issue #1967

* fixed issue #1962

* fixed issue #1959

* replaced require("internal").db by require("@arangodb").db

* fixed issue #1954

* fixed issue #1953

* fixed issue #1950

* fixed issue #1949

* fixed issue #1943

* fixed segfault in V8, by backporting https://bugs.chromium.org/p/v8/issues/detail?id=5033

* Foxx OAuth2 module now correctly passes the `access_token` to the OAuth2 server

* fixed credentialed CORS requests properly respecting --http.trusted-origin

* fixed a crash in V8Periodic task (forgotten lock)

* fixed two bugs in synchronous replication (syncCollectionFinalize)


v3.0.3 (2016-07-17)
-------------------

* fixed issue #1942

* fixed issue #1941

* fixed array index batch insertion issues for hash indexes that caused problems when
  no elements remained for insertion

* fixed AQL MERGE() function with External objects originating from traversals

* fixed some logfile recovery errors with error message "document not found"

* fixed issue #1937

* fixed issue #1936

* improved performance of arangorestore in clusters with synchronous
  replication

* Foxx tests and scripts in development mode should now always respect updated
  files instead of loading stale modules

* When disabling Foxx development mode the setup script is now re-run

* Foxx manifests of installed services are now saved to disk with indentation


v3.0.2 (2016-07-09)
-------------------

* fixed assertion failure in case multiple remove operations were used in the same query

* fixed upsert behavior in case upsert was used in a loop with the same document example

* fixed issue #1930

* don't expose local file paths in Foxx error messages.

* fixed issue #1929

* make arangodump dump the attribute `isSystem` when dumping the structure
  of a collection, additionally make arangorestore not fail when the attribute
  is missing

* fixed "Could not extract custom attribute" issue when using COLLECT with
  MIN/MAX functions in some contexts

* honor presence of persistent index for sorting

* make AQL query optimizer not skip "use-indexes-rule", even if enough
  plans have been created already

* make AQL optimizer not skip "use-indexes-rule", even if enough execution plans
  have been created already

* fix double precision value loss in VelocyPack JSON parser

* added missing SSL support for arangorestore

* improved cluster import performance

* fix Foxx thumbnails on DC/OS

* fix Foxx configuration not being saved

* fix Foxx app access from within the frontend on DC/OS

* add option --default-replication-factor to arangorestore and simplify
  the control over the number of shards when restoring

* fix a bug in the VPack -> V8 conversion if special attributes _key,
  _id, _rev, _from and _to had non-string values, which is allowed
  below the top level

* fix malloc_usable_size for darwin


v3.0.1 (2016-06-30)
-------------------

* fixed periodic jobs: there should be only one instance running - even if it
  runs longer than the period

* increase max. number of collections in AQL queries from 32 to 256

* fixed issue #1916: header "authorization" is required" when opening
  services page

* fixed issue #1915: Explain: member out of range

* fixed issue #1914: fix unterminated buffer

* don't remove lockfile if we are the same (now stale) pid
  fixes docker setups (our pid will always be 1)

* do not use revision id comparisons in compaction for determining whether a
  revision is obsolete, but marker memory addresses
  this ensures revision ids don't matter when compacting documents

* escape Unicode characters in JSON HTTP responses
  this converts UTF-8 characters in HTTP responses of arangod into `\uXXXX`
  escape sequences. This makes the HTTP responses fit into the 7 bit ASCII
  character range, which speeds up HTTP response parsing for some clients,
  namely node.js/v8

* add write before read collections when starting a user transaction
  this allows specifying the same collection in both read and write mode without
  unintended side effects

* fixed buffer overrun that occurred when building very large result sets

* index lookup optimizations for primary index and edge index

* fixed "collection is a nullptr" issue when starting a traversal from a transaction

* enable /_api/import on coordinator servers


v3.0.0 (2016-06-22)
-------------------

* minor GUI fixxes

* fix for replication and nonces


v3.0.0-rc3 (2016-06-19)
-----------------------

* renamed various Foxx errors to no longer refer to Foxx services as apps

* adjusted various error messages in Foxx to be more informative

* specifying "files" in a Foxx manifest to be mounted at the service root
  no longer results in 404s when trying to access non-file routes

* undeclared path parameters in Foxx no longer break the service

* trusted reverse proxy support is now handled more consistently

* ArangoDB request compatibility and user are now exposed in Foxx

* all bundled NPM modules have been upgraded to their latest versions


v3.0.0-rc2 (2016-06-12)
-----------------------

* added option `--server.max-packet-size` for client tools

* renamed option `--server.ssl-protocol` to `--ssl.protocol` in client tools
  (was already done for arangod, but overlooked for client tools)

* fix handling of `--ssl.protocol` value 5 (TLS v1.2) in client tools, which
  claimed to support it but didn't

* config file can use '@include' to include a different config file as base


v3.0.0-rc1 (2016-06-10)
-----------------------

* the user management has changed: it now has users that are independent of
  databases. A user can have one or more database assigned to the user.

* forward ported V8 Comparator bugfix for inline heuristics from
  https://github.com/v8/v8/commit/5ff7901e24c2c6029114567de5a08ed0f1494c81

* changed to-string conversion for AQL objects and arrays, used by the AQL
  function `TO_STRING()` and implicit to-string casts in AQL

  - arrays are now converted into their JSON-stringify equivalents, e.g.

    - `[ ]` is now converted to `[]`
    - `[ 1, 2, 3 ]` is now converted to `[1,2,3]`
    - `[ "test", 1, 2 ] is now converted to `["test",1,2]`

    Previous versions of ArangoDB converted arrays with no members into the
    empty string, and non-empty arrays into a comma-separated list of member
    values, without the surrounding angular brackets. Additionally, string
    array members were not enclosed in quotes in the result string:

    - `[ ]` was converted to ``
    - `[ 1, 2, 3 ]` was converted to `1,2,3`
    - `[ "test", 1, 2 ] was converted to `test,1,2`

  - objects are now converted to their JSON-stringify equivalents, e.g.

    - `{ }` is converted to `{}`
    - `{ a: 1, b: 2 }` is converted to `{"a":1,"b":2}`
    - `{ "test" : "foobar" }` is converted to `{"test":"foobar"}`

    Previous versions of ArangoDB always converted objects into the string
    `[object Object]`

  This change affects also the AQL functions `CONCAT()` and `CONCAT_SEPARATOR()`
  which treated array values differently in previous versions. Previous versions
  of ArangoDB automatically flattened array values on the first level of the array,
  e.g. `CONCAT([1, 2, 3, [ 4, 5, 6 ]])` produced `1,2,3,4,5,6`. Now this will produce
  `[1,2,3,[4,5,6]]`. To flatten array members on the top level, you can now use
  the more explicit `CONCAT(FLATTEN([1, 2, 3, [4, 5, 6]], 1))`.

* added C++ implementations for AQL functions `SLICE()`, `CONTAINS()` and
  `RANDOM_TOKEN()`

* as a consequence of the upgrade to V8 version 5, the implementation of the
  JavaScript `Buffer` object had to be changed. JavaScript `Buffer` objects in
  ArangoDB now always store their data on the heap. There is no shared pool
  for small Buffer values, and no pointing into existing Buffer data when
  extracting slices. This change may increase the cost of creating Buffers with
  short contents or when peeking into existing Buffers, but was required for
  safer memory management and to prevent leaks.

* the `db` object's function `_listDatabases()` was renamed to just `_databases()`
  in order to make it more consistent with the existing `_collections()` function.
  Additionally the `db` object's `_listEndpoints()` function was renamed to just
  `_endpoints()`.

* changed default value of `--server.authentication` from `false` to `true` in
  configuration files etc/relative/arangod.conf and etc/arangodb/arangod.conf.in.
  This means the server will be started with authentication enabled by default,
  requiring all client connections to provide authentication data when connecting
  to ArangoDB. Authentication can still be turned off via setting the value of
  `--server.authentication` to `false` in ArangoDB's configuration files or by
  specifying the option on the command-line.

* Changed result format for querying all collections via the API GET `/_api/collection`.

  Previous versions of ArangoDB returned an object with an attribute named `collections`
  and an attribute named `names`. Both contained all available collections, but
  `collections` contained the collections as an array, and `names` contained the
  collections again, contained in an object in which the attribute names were the
  collection names, e.g.

  ```
  {
    "collections": [
      {"id":"5874437","name":"test","isSystem":false,"status":3,"type":2},
      {"id":"17343237","name":"something","isSystem":false,"status":3,"type":2},
      ...
    ],
    "names": {
      "test": {"id":"5874437","name":"test","isSystem":false,"status":3,"type":2},
      "something": {"id":"17343237","name":"something","isSystem":false,"status":3,"type":2},
      ...
    }
  }
  ```
  This result structure was redundant, and therefore has been simplified to just

  ```
  {
    "result": [
      {"id":"5874437","name":"test","isSystem":false,"status":3,"type":2},
      {"id":"17343237","name":"something","isSystem":false,"status":3,"type":2},
      ...
    ]
  }
  ```

  in ArangoDB 3.0.

* added AQL functions `TYPENAME()` and `HASH()`

* renamed arangob tool to arangobench

* added AQL string comparison operator `LIKE`

  The operator can be used to compare strings like this:

      value LIKE search

  The operator is currently implemented by calling the already existing AQL
  function `LIKE`.

  This change also makes `LIKE` an AQL keyword. Using `LIKE` in either case as
  an attribute or collection name in AQL thus requires quoting.

* make AQL optimizer rule "remove-unnecessary-calculations" fire in more cases

  The rule will now remove calculations that are used exactly once in other
  expressions (e.g. `LET a = doc RETURN a.value`) and calculations,
  or calculations that are just references (e.g. `LET a = b`).

* renamed AQL optimizer rule "merge-traversal-filter" to "optimize-traversals"
  Additionally, the optimizer rule will remove unused edge and path result variables
  from the traversal in case they are specified in the `FOR` section of the traversal,
  but not referenced later in the query. This saves constructing edges and paths
  results.

* added AQL optimizer rule "inline-subqueries"

  This rule can pull out certain subqueries that are used as an operand to a `FOR`
  loop one level higher, eliminating the subquery completely. For example, the query

      FOR i IN (FOR j IN [1,2,3] RETURN j) RETURN i

  will be transformed by the rule to:

      FOR i IN [1,2,3] RETURN i

  The query

      FOR name IN (FOR doc IN _users FILTER doc.status == 1 RETURN doc.name) LIMIT 2 RETURN name

  will be transformed into

      FOR tmp IN _users FILTER tmp.status == 1 LIMIT 2 RETURN tmp.name

  The rule will only fire when the subquery is used as an operand to a `FOR` loop, and
  if the subquery does not contain a `COLLECT` with an `INTO` variable.

* added new endpoint "srv://" for DNS service records

* The result order of the AQL functions VALUES and ATTRIBUTES has never been
  guaranteed and it only had the "correct" ordering by accident when iterating
  over objects that were not loaded from the database. This accidental behavior
  is now changed by introduction of VelocyPack. No ordering is guaranteed unless
  you specify the sort parameter.

* removed configure option `--enable-logger`

* added AQL array comparison operators

  All AQL comparison operators now also exist in an array variant. In the
  array variant, the operator is preceded with one of the keywords *ALL*, *ANY*
  or *NONE*. Using one of these keywords changes the operator behavior to
  execute the comparison operation for all, any, or none of its left hand
  argument values. It is therefore expected that the left hand argument
  of an array operator is an array.

  Examples:

      [ 1, 2, 3 ] ALL IN [ 2, 3, 4 ]   // false
      [ 1, 2, 3 ] ALL IN [ 1, 2, 3 ]   // true
      [ 1, 2, 3 ] NONE IN [ 3 ]        // false
      [ 1, 2, 3 ] NONE IN [ 23, 42 ]   // true
      [ 1, 2, 3 ] ANY IN [ 4, 5, 6 ]   // false
      [ 1, 2, 3 ] ANY IN [ 1, 42 ]     // true
      [ 1, 2, 3 ] ANY == 2             // true
      [ 1, 2, 3 ] ANY == 4             // false
      [ 1, 2, 3 ] ANY > 0              // true
      [ 1, 2, 3 ] ANY <= 1             // true
      [ 1, 2, 3 ] NONE < 99            // false
      [ 1, 2, 3 ] NONE > 10            // true
      [ 1, 2, 3 ] ALL > 2              // false
      [ 1, 2, 3 ] ALL > 0              // true
      [ 1, 2, 3 ] ALL >= 3             // false
      ["foo", "bar"] ALL != "moo"      // true
      ["foo", "bar"] NONE == "bar"     // false
      ["foo", "bar"] ANY == "foo"      // true

* improved AQL optimizer to remove unnecessary sort operations in more cases

* allow enclosing AQL identifiers in forward ticks in addition to using
  backward ticks

  This allows for convenient writing of AQL queries in JavaScript template strings
  (which are delimited with backticks themselves), e.g.

      var q = `FOR doc IN ´collection´ RETURN doc.´name´`;

* allow to set `print.limitString` to configure the number of characters
  to output before truncating

* make logging configurable per log "topic"

  `--log.level <level>` sets the global log level to <level>, e.g. `info`,
  `debug`, `trace`.

  `--log.level topic=<level>` sets the log level for a specific topic.
  Currently, the following topics exist: `collector`, `compactor`, `mmap`,
  `performance`, `queries`, and `requests`. `performance` and `requests` are
  set to FATAL by default. `queries` is set to info. All others are
  set to the global level by default.

  The new log option `--log.output <definition>` allows directing the global
  or per-topic log output to different outputs. The output definition
  "<definition>" can be one of

    "-" for stdin
    "+" for stderr
    "syslog://<syslog-facility>"
    "syslog://<syslog-facility>/<application-name>"
    "file://<relative-path>"

  The option can be specified multiple times in order to configure the output
  for different log topics. To set up a per-topic output configuration, use
  `--log.output <topic>=<definition>`, e.g.

    queries=file://queries.txt

  logs all queries to the file "queries.txt".

* the option `--log.requests-file` is now deprecated. Instead use

    `--log.level requests=info`
    `--log.output requests=file://requests.txt`

* the option `--log.facility` is now deprecated. Instead use

    `--log.output requests=syslog://facility`

* the option `--log.performance` is now deprecated. Instead use

    `--log.level performance=trace`

* removed option `--log.source-filter`

* removed configure option `--enable-logger`

* change collection directory names to include a random id component at the end

  The new pattern is `collection-<id>-<random>`, where `<id>` is the collection
  id and `<random>` is a random number. Previous versions of ArangoDB used a
  pattern `collection-<id>` without the random number.

  ArangoDB 3.0 understands both the old and name directory name patterns.

* removed mostly unused internal spin-lock implementation

* removed support for pre-Windows 7-style locks. This removes compatibility for
  Windows versions older than Windows 7 (e.g. Windows Vista, Windows XP) and
  Windows 2008R2 (e.g. Windows 2008).

* changed names of sub-threads started by arangod

* added option `--default-number-of-shards` to arangorestore, allowing creating
  collections with a specifiable number of shards from a non-cluster dump

* removed support for CoffeeScript source files

* removed undocumented SleepAndRequeue

* added WorkMonitor to inspect server threads

* when downloading a Foxx service from the web interface the suggested filename
  is now based on the service's mount path instead of simply "app.zip"

* the `@arangodb/request` response object now stores the parsed JSON response
  body in a property `json` instead of `body` when the request was made using the
  `json` option. The `body` instead contains the response body as a string.

* the Foxx API has changed significantly, 2.8 services are still supported
  using a backwards-compatible "legacy mode"


v2.8.12 (XXXX-XX-XX)
--------------------

* issue #2091: decrease connect timeout to 5 seconds on startup

* fixed issue #2072

* slightly better error diagnostics for some replication errors

* fixed issue #1977

* fixed issue in `INTERSECTION` AQL function with duplicate elements
  in the source arrays

* fixed issue #1962

* fixed issue #1959

* export aqlQuery template handler as require('org/arangodb').aql for forwards-compatibility


v2.8.11 (2016-07-13)
--------------------

* fixed array index batch insertion issues for hash indexes that caused problems when
  no elements remained for insertion

* fixed issue #1937


v2.8.10 (2016-07-01)
--------------------

* make sure next local _rev value used for a document is at least as high as the
  _rev value supplied by external sources such as replication

* make adding a collection in both read- and write-mode to a transaction behave as
  expected (write includes read). This prevents the `unregister collection used in
  transaction` error

* fixed sometimes invalid result for `byExample(...).count()` when an index plus
  post-filtering was used

* fixed "collection is a nullptr" issue when starting a traversal from a transaction

* honor the value of startup option `--database.wait-for-sync` (that is used to control
  whether new collections are created with `waitForSync` set to `true` by default) also
  when creating collections via the HTTP API (and thus the ArangoShell). When creating
  a collection via these mechanisms, the option was ignored so far, which was inconsistent.

* fixed issue #1826: arangosh --javascript.execute: internal error (geo index issue)

* fixed issue #1823: Arango crashed hard executing very simple query on windows


v2.8.9 (2016-05-13)
-------------------

* fixed escaping and quoting of extra parameters for executables in Mac OS X App

* added "waiting for" status variable to web interface collection figures view

* fixed undefined behavior in query cache invaldation

* fixed access to /_admin/statistics API in case statistics are disable via option
  `--server.disable-statistics`

* Foxx manager will no longer fail hard when Foxx store is unreachable unless installing
  a service from the Foxx store (e.g. when behind a firewall or GitHub is unreachable).


v2.8.8 (2016-04-19)
-------------------

* fixed issue #1805: Query: internal error (location: arangod/Aql/AqlValue.cpp:182).
  Please report this error to arangodb.com (while executing)

* allow specifying collection name prefixes for `_from` and `_to` in arangoimp:

  To avoid specifying complete document ids (consisting of collection names and document
  keys) for *_from* and *_to* values when importing edges with arangoimp, there are now
  the options *--from-collection-prefix* and *--to-collection-prefix*.

  If specified, these values will be automatically prepended to each value in *_from*
  (or *_to* resp.). This allows specifying only document keys inside *_from* and/or *_to*.

  *Example*

      > arangoimp --from-collection-prefix users --to-collection-prefix products ...

  Importing the following document will then create an edge between *users/1234* and
  *products/4321*:

  ```js
  { "_from" : "1234", "_to" : "4321", "desc" : "users/1234 is connected to products/4321" }
  ```

* requests made with the interactive system API documentation in the web interface
  (Swagger) will now respect the active database instead of always using `_system`


v2.8.7 (2016-04-07)
-------------------

* optimized primary=>secondary failover

* fix to-boolean conversion for documents in AQL

* expose the User-Agent HTTP header from the ArangoShell since Github seems to
  require it now, and we use the ArangoShell for fetching Foxx repositories from Github

* work with http servers that only send

* fixed potential race condition between compactor and collector threads

* fix removal of temporary directories on arangosh exit

* javadoc-style comments in Foxx services are no longer interpreted as
  Foxx comments outside of controller/script/exports files (#1748)

* removed remaining references to class syntax for Foxx Model and Repository
  from the documentation

* added a safe-guard for corrupted master-pointer


v2.8.6 (2016-03-23)
-------------------

* arangosh can now execute JavaScript script files that contain a shebang
  in the first line of the file. This allows executing script files directly.

  Provided there is a script file `/path/to/script.js` with the shebang
  `#!arangosh --javascript.execute`:

      > cat /path/to/script.js
      #!arangosh --javascript.execute
      print("hello from script.js");

  If the script file is made executable

      > chmod a+x /path/to/script.js

  it can be invoked on the shell directly and use arangosh for its execution:

      > /path/to/script.js
      hello from script.js

  This did not work in previous versions of ArangoDB, as the whole script contents
  (including the shebang) were treated as JavaScript code.
  Now shebangs in script files will now be ignored for all files passed to arangosh's
  `--javascript.execute` parameter.

  The alternative way of executing a JavaScript file with arangosh still works:

      > arangosh --javascript.execute /path/to/script.js
      hello from script.js

* added missing reset of traversal state for nested traversals.
  The state of nested traversals (a traversal in an AQL query that was
  located in a repeatedly executed subquery or inside another FOR loop)
  was not reset properly, so that multiple invocations of the same nested
  traversal with different start vertices led to the nested traversal
  always using the start vertex provided on the first invocation.

* fixed issue #1781: ArangoDB startup time increased tremendously

* fixed issue #1783: SIGHUP should rotate the log


v2.8.5 (2016-03-11)
-------------------

* Add OpenSSL handler for TLS V1.2 as sugested by kurtkincaid in #1771

* fixed issue #1765 (The webinterface should display the correct query time)
  and #1770 (Display ACTUAL query time in aardvark's AQL editor)

* Windows: the unhandled exception handler now calls the windows logging
  facilities directly without locks.
  This fixes lockups on crashes from the logging framework.

* improve nullptr handling in logger.

* added new endpoint "srv://" for DNS service records

* `org/arangodb/request` no longer sets the content-type header to the
  string "undefined" when no content-type header should be sent (issue #1776)


v2.8.4 (2016-03-01)
-------------------

* global modules are no longer incorrectly resolved outside the ArangoDB
  JavaScript directory or the Foxx service's root directory (issue #1577)

* improved error messages from Foxx and JavaScript (issues #1564, #1565, #1744)


v2.8.3 (2016-02-22)
-------------------

* fixed AQL filter condition collapsing for deeply-nested cases, potentially
  enabling usage of indexes in some dedicated cases

* added parentheses in AQL explain command output to correctly display precedence
  of logical and arithmetic operators

* Foxx Model event listeners defined on the model are now correctly invoked by
  the Repository methods (issue #1665)

* Deleting a Foxx service in the frontend should now always succeed even if the
  files no longer exist on the file system (issue #1358)

* Routing actions loaded from the database no longer throw exceptions when
  trying to load other modules using "require"

* The `org/arangodb/request` response object now sets a property `json` to the
  parsed JSON response body in addition to overwriting the `body` property when
  the request was made using the `json` option.

* Improved Windows stability

* Fixed a bug in the interactive API documentation that would escape slashes
  in document-handle fields. Document handles are now provided as separate
  fields for collection name and document key.


v2.8.2 (2016-02-09)
-------------------

* the continuous replication applier will now prevent the master's WAL logfiles
  from being removed if they are still needed by the applier on the slave. This
  should help slaves that suffered from masters garbage collection WAL logfiles
  which would have been needed by the slave later.

  The initial synchronization will block removal of still needed WAL logfiles
  on the master for 10 minutes initially, and will extend this period when further
  requests are made to the master. Initial synchronization hands over its handle
  for blocking logfile removal to the continuous replication when started via
  the *setupReplication* function. In this case, continuous replication will
  extend the logfile removal blocking period for the required WAL logfiles when
  the slave makes additional requests.

  All handles that block logfile removal will time out automatically after at
  most 5 minutes should a master not be contacted by the slave anymore (e.g. in
  case the slave's replication is turned off, the slaves loses the connection
  to the master or the slave goes down).

* added all-in-one function *setupReplication* to synchronize data from master
  to slave and start the continuous replication:

      require("@arangodb/replication").setupReplication(configuration);

  The command will return when the initial synchronization is finished and the
  continuous replication has been started, or in case the initial synchronization
  has failed.

  If the initial synchronization is successful, the command will store the given
  configuration on the slave. It also configures the continuous replication to start
  automatically if the slave is restarted, i.e. *autoStart* is set to *true*.

  If the command is run while the slave's replication applier is already running,
  it will first stop the running applier, drop its configuration and do a
  resynchronization of data with the master. It will then use the provided configration,
  overwriting any previously existing replication configuration on the slave.

  The following example demonstrates how to use the command for setting up replication
  for the *_system* database. Note that it should be run on the slave and not the
  master:

      db._useDatabase("_system");
      require("@arangodb/replication").setupReplication({
        endpoint: "tcp://master.domain.org:8529",
        username: "myuser",
        password: "mypasswd",
        verbose: false,
        includeSystem: false,
        incremental: true,
        autoResync: true
      });

* the *sync* and *syncCollection* functions now always start the data synchronization
  as an asynchronous server job. The call to *sync* or *syncCollection* will block
  until synchronization is either complete or has failed with an error. The functions
  will automatically poll the slave periodically for status updates.

  The main benefit is that the connection to the slave does not need to stay open
  permanently and is thus not affected by timeout issues. Additionally the caller does
  not need to query the synchronization status from the slave manually as this is
  now performed automatically by these functions.

* fixed undefined behavior when explaining some types of AQL traversals, fixed
  display of some types of traversals in AQL explain output


v2.8.1 (2016-01-29)
-------------------

* Improved AQL Pattern matching by allowing to specify a different traversal
  direction for one or many of the edge collections.

      FOR v, e, p IN OUTBOUND @start @@ec1, INBOUND @@ec2, @@ec3

  will traverse *ec1* and *ec3* in the OUTBOUND direction and for *ec2* it will use
  the INBOUND direction. These directions can be combined in arbitrary ways, the
  direction defined after *IN [steps]* will we used as default direction and can
  be overriden for specific collections.
  This feature is only available for collection lists, it is not possible to
  combine it with graph names.

* detect more types of transaction deadlocks early

* fixed display of relational operators in traversal explain output

* fixed undefined behavior in AQL function `PARSE_IDENTIFIER`

* added "engines" field to Foxx services generated in the admin interface

* added AQL function `IS_SAME_COLLECTION`:

  *IS_SAME_COLLECTION(collection, document)*: Return true if *document* has the same
  collection id as the collection specified in *collection*. *document* can either be
  a [document handle](../Glossary/README.md#document-handle) string, or a document with
  an *_id* attribute. The function does not validate whether the collection actually
  contains the specified document, but only compares the name of the specified collection
  with the collection name part of the specified document.
  If *document* is neither an object with an *id* attribute nor a *string* value,
  the function will return *null* and raise a warning.

      /* true */
      IS_SAME_COLLECTION('_users', '_users/my-user')
      IS_SAME_COLLECTION('_users', { _id: '_users/my-user' })

      /* false */
      IS_SAME_COLLECTION('_users', 'foobar/baz')
      IS_SAME_COLLECTION('_users', { _id: 'something/else' })


v2.8.0 (2016-01-25)
-------------------

* avoid recursive locking


v2.8.0-beta8 (2016-01-19)
-------------------------

* improved internal datafile statistics for compaction and compaction triggering
  conditions, preventing excessive growth of collection datafiles under some
  workloads. This should also fix issue #1596.

* renamed AQL optimizer rule `remove-collect-into` to `remove-collect-variables`

* fixed primary and edge index lookups prematurely aborting searches when the
  specified id search value contained a different collection than the collection
  the index was created for


v2.8.0-beta7 (2016-01-06)
-------------------------

* added vm.runInThisContext

* added AQL keyword `AGGREGATE` for use in AQL `COLLECT` statement

  Using `AGGREGATE` allows more efficient aggregation (incrementally while building
  the groups) than previous versions of AQL, which built group aggregates afterwards
  from the total of all group values.

  `AGGREGATE` can be used inside a `COLLECT` statement only. If used, it must follow
  the declaration of grouping keys:

      FOR doc IN collection
        COLLECT gender = doc.gender AGGREGATE minAge = MIN(doc.age), maxAge = MAX(doc.age)
        RETURN { gender, minAge, maxAge }

  or, if no grouping keys are used, it can follow the `COLLECT` keyword:

      FOR doc IN collection
        COLLECT AGGREGATE minAge = MIN(doc.age), maxAge = MAX(doc.age)
        RETURN {
  minAge, maxAge
}

  Only specific expressions are allowed on the right-hand side of each `AGGREGATE`
  assignment:

  - on the top level the expression must be a call to one of the supported aggregation
    functions `LENGTH`, `MIN`, `MAX`, `SUM`, `AVERAGE`, `STDDEV_POPULATION`, `STDDEV_SAMPLE`,
    `VARIANCE_POPULATION`, or `VARIANCE_SAMPLE`

  - the expression must not refer to variables introduced in the `COLLECT` itself

* Foxx: mocha test paths with wildcard characters (asterisks) now work on Windows

* reserved AQL keyword `NONE` for future use

* web interface: fixed a graph display bug concerning dashboard view

* web interface: fixed several bugs during the dashboard initialize process

* web interface: included several bugfixes: #1597, #1611, #1623

* AQL query optimizer now converts `LENGTH(collection-name)` to an optimized
  expression that returns the number of documents in a collection

* adjusted the behavior of the expansion (`[*]`) operator in AQL for non-array values

  In ArangoDB 2.8, calling the expansion operator on a non-array value will always
  return an empty array. Previous versions of ArangoDB expanded non-array values by
  calling the `TO_ARRAY()` function for the value, which for example returned an
  array with a single value for boolean, numeric and string input values, and an array
  with the object's values for an object input value. This behavior was inconsistent
  with how the expansion operator works for the array indexes in 2.8, so the behavior
  is now unified:

  - if the left-hand side operand of `[*]` is an array, the array will be returned as
    is when calling `[*]` on it
  - if the left-hand side operand of `[*]` is not an array, an empty array will be
    returned by `[*]`

  AQL queries that rely on the old behavior can be changed by either calling `TO_ARRAY`
  explicitly or by using the `[*]` at the correct position.

  The following example query will change its result in 2.8 compared to 2.7:

      LET values = "foo" RETURN values[*]

  In 2.7 the query has returned the array `[ "foo" ]`, but in 2.8 it will return an
  empty array `[ ]`. To make it return the array `[ "foo" ]` again, an explicit
  `TO_ARRAY` function call is needed in 2.8 (which in this case allows the removal
  of the `[*]` operator altogether). This also works in 2.7:

      LET values = "foo" RETURN TO_ARRAY(values)

  Another example:

      LET values = [ { name: "foo" }, { name: "bar" } ]
      RETURN values[*].name[*]

  The above returned `[ [ "foo" ], [ "bar" ] ] in 2.7. In 2.8 it will return
  `[ [ ], [ ] ]`, because the value of `name` is not an array. To change the results
  to the 2.7 style, the query can be changed to

      LET values = [ { name: "foo" }, { name: "bar" } ]
      RETURN values[* RETURN TO_ARRAY(CURRENT.name)]

  The above also works in 2.7.
  The following types of queries won't change:

      LET values = [ 1, 2, 3 ] RETURN values[*]
      LET values = [ { name: "foo" }, { name: "bar" } ] RETURN values[*].name
      LET values = [ { names: [ "foo", "bar" ] }, { names: [ "baz" ] } ] RETURN values[*].names[*]
      LET values = [ { names: [ "foo", "bar" ] }, { names: [ "baz" ] } ] RETURN values[*].names[**]

* slightly adjusted V8 garbage collection strategy so that collection eventually
  happens in all contexts that hold V8 external references to documents and
  collections.

  also adjusted default value of `--javascript.gc-frequency` from 10 seconds to
  15 seconds, as less internal operations are carried out in JavaScript.

* fixes for AQL optimizer and traversal

* added `--create-collection-type` option to arangoimp

  This allows specifying the type of the collection to be created when
  `--create-collection` is set to `true`.

* Foxx export cache should no longer break if a broken app is loaded in the
  web admin interface.


v2.8.0-beta2 (2015-12-16)
-------------------------

* added AQL query optimizer rule "sort-in-values"

  This rule pre-sorts the right-hand side operand of the `IN` and `NOT IN`
  operators so the operation can use a binary search with logarithmic complexity
  instead of a linear search. The rule is applied when the right-hand side
  operand of an `IN` or `NOT IN` operator in a filter condition is a variable that
  is defined in a different loop/scope than the operator itself. Additionally,
  the filter condition must consist of solely the `IN` or `NOT IN` operation
  in order to avoid any side-effects.

* changed collection status terminology in web interface for collections for
  which an unload request has been issued from `in the process of being unloaded`
  to `will be unloaded`.

* unloading a collection via the web interface will now trigger garbage collection
  in all v8 contexts and force a WAL flush. This increases the chances of perfoming
  the unload faster.

* added the following attributes to the result of `collection.figures()` and the
  corresponding HTTP API at `PUT /_api/collection/<name>/figures`:

  - `documentReferences`: The number of references to documents in datafiles
    that JavaScript code currently holds. This information can be used for
    debugging compaction and unload issues.
  - `waitingFor`: An optional string value that contains information about
    which object type is at the head of the collection's cleanup queue. This
    information can be used for debugging compaction and unload issues.
  - `compactionStatus.time`: The point in time the compaction for the collection
    was last executed. This information can be used for debugging compaction
    issues.
  - `compactionStatus.message`: The action that was performed when the compaction
    was last run for the collection. This information can be used for debugging
    compaction issues.

  Note: `waitingFor` and `compactionStatus` may be empty when called on a coordinator
  in a cluster.

* the compaction will now provide queryable status info that can be used to track
  its progress. The compaction status is displayed in the web interface, too.

* better error reporting for arangodump and arangorestore

* arangodump will now fail by default when trying to dump edges that
  refer to already dropped collections. This can be circumvented by
  specifying the option `--force true` when invoking arangodump

* fixed cluster upgrade procedure

* the AQL functions `NEAR` and `WITHIN` now have stricter validations
  for their input parameters `limit`, `radius` and `distance`. They may now throw
  exceptions when invalid parameters are passed that may have not led
  to exceptions in previous versions.

* deprecation warnings now log stack traces

* Foxx: improved backwards compatibility with 2.5 and 2.6

  - reverted Model and Repository back to non-ES6 "classes" because of
    compatibility issues when using the extend method with a constructor

  - removed deprecation warnings for extend and controller.del

  - restored deprecated method Model.toJSONSchema

  - restored deprecated `type`, `jwt` and `sessionStorageApp` options
    in Controller#activateSessions

* Fixed a deadlock problem in the cluster


v2.8.0-beta1 (2015-12-06)
-------------------------

* added AQL function `IS_DATESTRING(value)`

  Returns true if *value* is a string that can be used in a date function.
  This includes partial dates such as *2015* or *2015-10* and strings containing
  invalid dates such as *2015-02-31*. The function will return false for all
  non-string values, even if some of them may be usable in date functions.


v2.8.0-alpha1 (2015-12-03)
--------------------------

* added AQL keywords `GRAPH`, `OUTBOUND`, `INBOUND` and `ANY` for use in graph
  traversals, reserved AQL keyword `ALL` for future use

  Usage of these keywords as collection names, variable names or attribute names
  in AQL queries will not be possible without quoting. For example, the following
  AQL query will still work as it uses a quoted collection name and a quoted
  attribute name:

      FOR doc IN `OUTBOUND`
        RETURN doc.`any`

* issue #1593: added AQL `POW` function for exponentation

* added cluster execution site info in explain output for AQL queries

* replication improvements:

  - added `autoResync` configuration parameter for continuous replication.

    When set to `true`, a replication slave will automatically trigger a full data
    re-synchronization with the master when the master cannot provide the log data
    the slave had asked for. Note that `autoResync` will only work when the option
    `requireFromPresent` is also set to `true` for the continuous replication, or
    when the continuous syncer is started and detects that no start tick is present.

    Automatic re-synchronization may transfer a lot of data from the master to the
    slave and may be expensive. It is therefore turned off by default.
    When turned off, the slave will never perform an automatic re-synchronization
    with the master.

  - added `idleMinWaitTime` and `idleMaxWaitTime` configuration parameters for
    continuous replication.

    These parameters can be used to control the minimum and maximum wait time the
    slave will (intentionally) idle and not poll for master log changes in case the
    master had sent the full logs already.
    The `idleMaxWaitTime` value will only be used when `adapativePolling` is set
    to `true`. When `adaptivePolling` is disable, only `idleMinWaitTime` will be
    used as a constant time span in which the slave will not poll the master for
    further changes. The default values are 0.5 seconds for `idleMinWaitTime` and
    2.5 seconds for `idleMaxWaitTime`, which correspond to the hard-coded values
    used in previous versions of ArangoDB.

  - added `initialSyncMaxWaitTime` configuration parameter for initial and continuous
    replication

    This option controls the maximum wait time (in seconds) that the initial
    synchronization will wait for a response from the master when fetching initial
    collection data. If no response is received within this time period, the initial
    synchronization will give up and fail. This option is also relevant for
    continuous replication in case *autoResync* is set to *true*, as then the
    continuous replication may trigger a full data re-synchronization in case
    the master cannot the log data the slave had asked for.

  - HTTP requests sent from the slave to the master during initial synchronization
    will now be retried if they fail with connection problems.

  - the initial synchronization now logs its progress so it can be queried using
    the regular replication status check APIs.

  - added `async` attribute for `sync` and `syncCollection` operations called from
    the ArangoShell. Setthing this attribute to `true` will make the synchronization
    job on the server go into the background, so that the shell does not block. The
    status of the started asynchronous synchronization job can be queried from the
    ArangoShell like this:

        /* starts initial synchronization */
        var replication = require("@arangodb/replication");
        var id = replication.sync({
          endpoint: "tcp://master.domain.org:8529",
          username: "myuser",
          password: "mypasswd",
          async: true
       });

       /* now query the id of the returned async job and print the status */
       print(replication.getSyncResult(id));

    The result of `getSyncResult()` will be `false` while the server-side job
    has not completed, and different to `false` if it has completed. When it has
    completed, all job result details will be returned by the call to `getSyncResult()`.


* fixed non-deterministic query results in some cluster queries

* fixed issue #1589

* return HTTP status code 410 (gone) instead of HTTP 408 (request timeout) for
  server-side operations that are canceled / killed. Sending 410 instead of 408
  prevents clients from re-starting the same (canceled) operation. Google Chrome
  for example sends the HTTP request again in case it is responded with an HTTP
  408, and this is exactly the opposite of the desired behavior when an operation
  is canceled / killed by the user.

* web interface: queries in AQL editor now cancelable

* web interface: dashboard - added replication information

* web interface: AQL editor now supports bind parameters

* added startup option `--server.hide-product-header` to make the server not send
  the HTTP response header `"Server: ArangoDB"` in its HTTP responses. By default,
  the option is turned off so the header is still sent as usual.

* added new AQL function `UNSET_RECURSIVE` to recursively unset attritutes from
  objects/documents

* switched command-line editor in ArangoShell and arangod to linenoise-ng

* added automatic deadlock detection for transactions

  In case a deadlock is detected, a multi-collection operation may be rolled back
  automatically and fail with error 29 (`deadlock detected`). Client code for
  operations containing more than one collection should be aware of this potential
  error and handle it accordingly, either by giving up or retrying the transaction.

* Added C++ implementations for the AQL arithmetic operations and the following
  AQL functions:
  - ABS
  - APPEND
  - COLLECTIONS
  - CURRENT_DATABASE
  - DOCUMENT
  - EDGES
  - FIRST
  - FIRST_DOCUMENT
  - FIRST_LIST
  - FLATTEN
  - FLOOR
  - FULLTEXT
  - LAST
  - MEDIAN
  - MERGE_RECURSIVE
  - MINUS
  - NEAR
  - NOT_NULL
  - NTH
  - PARSE_IDENTIFIER
  - PERCENTILE
  - POP
  - POSITION
  - PUSH
  - RAND
  - RANGE
  - REMOVE_NTH
  - REMOVE_VALUE
  - REMOVE_VALUES
  - ROUND
  - SHIFT
  - SQRT
  - STDDEV_POPULATION
  - STDDEV_SAMPLE
  - UNSHIFT
  - VARIANCE_POPULATION
  - VARIANCE_SAMPLE
  - WITHIN
  - ZIP

* improved performance of skipping over many documents in an AQL query when no
  indexes and no filters are used, e.g.

      FOR doc IN collection
        LIMIT 1000000, 10
        RETURN doc

* Added array indexes

  Hash indexes and skiplist indexes can now optionally be defined for array values
  so they index individual array members.

  To define an index for array values, the attribute name is extended with the
  expansion operator `[*]` in the index definition:

      arangosh> db.colName.ensureHashIndex("tags[*]");

  When given the following document

      { tags: [ "AQL", "ArangoDB", "Index" ] }

  the index will now contain the individual values `"AQL"`, `"ArangoDB"` and `"Index"`.

  Now the index can be used for finding all documents having `"ArangoDB"` somewhere in their
  tags array using the following AQL query:

      FOR doc IN colName
        FILTER "ArangoDB" IN doc.tags[*]
        RETURN doc

* rewrote AQL query optimizer rule `use-index-range` and renamed it to `use-indexes`.
  The name change affects rule names in the optimizer's output.

* rewrote AQL execution node `IndexRangeNode` and renamed it to `IndexNode`. The name
  change affects node names in the optimizer's explain output.

* added convenience function `db._explain(query)` for human-readable explanation
  of AQL queries

* module resolution as used by `require` now behaves more like in node.js

* the `org/arangodb/request` module now returns response bodies for error responses
  by default. The old behavior of not returning bodies for error responses can be
  re-enabled by explicitly setting the option `returnBodyOnError` to `false` (#1437)


v2.7.6 (2016-01-30)
-------------------

* detect more types of transaction deadlocks early


v2.7.5 (2016-01-22)
-------------------

* backported added automatic deadlock detection for transactions

  In case a deadlock is detected, a multi-collection operation may be rolled back
  automatically and fail with error 29 (`deadlock detected`). Client code for
  operations containing more than one collection should be aware of this potential
  error and handle it accordingly, either by giving up or retrying the transaction.

* improved internal datafile statistics for compaction and compaction triggering
  conditions, preventing excessive growth of collection datafiles under some
  workloads. This should also fix issue #1596.

* Foxx export cache should no longer break if a broken app is loaded in the
  web admin interface.

* Foxx: removed some incorrect deprecation warnings.

* Foxx: mocha test paths with wildcard characters (asterisks) now work on Windows


v2.7.4 (2015-12-21)
-------------------

* slightly adjusted V8 garbage collection strategy so that collection eventually
  happens in all contexts that hold V8 external references to documents and
  collections.

* added the following attributes to the result of `collection.figures()` and the
  corresponding HTTP API at `PUT /_api/collection/<name>/figures`:

  - `documentReferences`: The number of references to documents in datafiles
    that JavaScript code currently holds. This information can be used for
    debugging compaction and unload issues.
  - `waitingFor`: An optional string value that contains information about
    which object type is at the head of the collection's cleanup queue. This
    information can be used for debugging compaction and unload issues.
  - `compactionStatus.time`: The point in time the compaction for the collection
    was last executed. This information can be used for debugging compaction
    issues.
  - `compactionStatus.message`: The action that was performed when the compaction
    was last run for the collection. This information can be used for debugging
    compaction issues.

  Note: `waitingFor` and `compactionStatus` may be empty when called on a coordinator
  in a cluster.

* the compaction will now provide queryable status info that can be used to track
  its progress. The compaction status is displayed in the web interface, too.


v2.7.3 (2015-12-17)
-------------------

* fixed some replication value conversion issues when replication applier properties
  were set via ArangoShell

* fixed disappearing of documents for collections transferred via `sync` or
  `syncCollection` if the collection was dropped right before synchronization
  and drop and (re-)create collection markers were located in the same WAL file

* fixed an issue where overwriting the system sessions collection would break
  the web interface when authentication is enabled


v2.7.2 (2015-12-01)
-------------------

* replication improvements:

  - added `autoResync` configuration parameter for continuous replication.

    When set to `true`, a replication slave will automatically trigger a full data
    re-synchronization with the master when the master cannot provide the log data
    the slave had asked for. Note that `autoResync` will only work when the option
    `requireFromPresent` is also set to `true` for the continuous replication, or
    when the continuous syncer is started and detects that no start tick is present.

    Automatic re-synchronization may transfer a lot of data from the master to the
    slave and may be expensive. It is therefore turned off by default.
    When turned off, the slave will never perform an automatic re-synchronization
    with the master.

  - added `idleMinWaitTime` and `idleMaxWaitTime` configuration parameters for
    continuous replication.

    These parameters can be used to control the minimum and maximum wait time the
    slave will (intentionally) idle and not poll for master log changes in case the
    master had sent the full logs already.
    The `idleMaxWaitTime` value will only be used when `adapativePolling` is set
    to `true`. When `adaptivePolling` is disable, only `idleMinWaitTime` will be
    used as a constant time span in which the slave will not poll the master for
    further changes. The default values are 0.5 seconds for `idleMinWaitTime` and
    2.5 seconds for `idleMaxWaitTime`, which correspond to the hard-coded values
    used in previous versions of ArangoDB.

  - added `initialSyncMaxWaitTime` configuration parameter for initial and continuous
    replication

    This option controls the maximum wait time (in seconds) that the initial
    synchronization will wait for a response from the master when fetching initial
    collection data. If no response is received within this time period, the initial
    synchronization will give up and fail. This option is also relevant for
    continuous replication in case *autoResync* is set to *true*, as then the
    continuous replication may trigger a full data re-synchronization in case
    the master cannot the log data the slave had asked for.

  - HTTP requests sent from the slave to the master during initial synchronization
    will now be retried if they fail with connection problems.

  - the initial synchronization now logs its progress so it can be queried using
    the regular replication status check APIs.

* fixed non-deterministic query results in some cluster queries

* added missing lock instruction for primary index in compactor size calculation

* fixed issue #1589

* fixed issue #1583

* fixed undefined behavior when accessing the top level of a document with the `[*]`
  operator

* fixed potentially invalid pointer access in shaper when the currently accessed
  document got re-located by the WAL collector at the very same time

* Foxx: optional configuration options no longer log validation errors when assigned
  empty values (#1495)

* Foxx: constructors provided to Repository and Model sub-classes via extend are
  now correctly called (#1592)


v2.7.1 (2015-11-07)
-------------------

* switch to linenoise next generation

* exclude `_apps` collection from replication

  The slave has its own `_apps` collection which it populates on server start.
  When replicating data from the master to the slave, the data from the master may
  clash with the slave's own data in the `_apps` collection. Excluding the `_apps`
  collection from replication avoids this.

* disable replication appliers when starting in modes `--upgrade`, `--no-server`
  and `--check-upgrade`

* more detailed output in arango-dfdb

* fixed "no start tick" issue in replication applier

  This error could occur after restarting a slave server after a shutdown
  when no data was ever transferred from the master to the slave via the
  continuous replication

* fixed problem during SSL client connection abort that led to scheduler thread
  staying at 100% CPU saturation

* fixed potential segfault in AQL `NEIGHBORS` function implementation when C++ function
  variant was used and collection names were passed as strings

* removed duplicate target for some frontend JavaScript files from the Makefile

* make AQL function `MERGE()` work on a single array parameter, too.
  This allows combining the attributes of multiple objects from an array into
  a single object, e.g.

      RETURN MERGE([
        { foo: 'bar' },
        { quux: 'quetzalcoatl', ruled: true },
        { bar: 'baz', foo: 'done' }
      ])

  will now return:

      {
        "foo": "done",
        "quux": "quetzalcoatl",
        "ruled": true,
        "bar": "baz"
      }

* fixed potential deadlock in collection status changing on Windows

* fixed hard-coded `incremental` parameter in shell implementation of
  `syncCollection` function in replication module

* fix for GCC5: added check for '-stdlib' option


v2.7.0 (2015-10-09)
-------------------

* fixed request statistics aggregation
  When arangod was started in supervisor mode, the request statistics always showed
  0 requests, as the statistics aggregation thread did not run then.

* read server configuration files before dropping privileges. this ensures that
  the SSL keyfile specified in the configuration can be read with the server's start
  privileges (i.e. root when using a standard ArangoDB package).

* fixed replication with a 2.6 replication configuration and issues with a 2.6 master

* raised default value of `--server.descriptors-minimum` to 1024

* allow Foxx apps to be installed underneath URL path `/_open/`, so they can be
  (intentionally) accessed without authentication.

* added *allowImplicit* sub-attribute in collections declaration of transactions.
  The *allowImplicit* attributes allows making transactions fail should they
  read-access a collection that was not explicitly declared in the *collections*
  array of the transaction.

* added "special" password ARANGODB_DEFAULT_ROOT_PASSWORD. If you pass
  ARANGODB_DEFAULT_ROOT_PASSWORD as password, it will read the password
  from the environment variable ARANGODB_DEFAULT_ROOT_PASSWORD


v2.7.0-rc2 (2015-09-22)
-----------------------

* fix over-eager datafile compaction

  This should reduce the need to compact directly after loading a collection when a
  collection datafile contained many insertions and updates for the same documents. It
  should also prevent from re-compacting already merged datafiles in case not many
  changes were made. Compaction will also make fewer index lookups than before.

* added `syncCollection()` function in module `org/arangodb/replication`

  This allows synchronizing the data of a single collection from a master to a slave
  server. Synchronization can either restore the whole collection by transferring all
  documents from the master to the slave, or incrementally by only transferring documents
  that differ. This is done by partitioning the collection's entire key space into smaller
  chunks and comparing the data chunk-wise between master and slave. Only chunks that are
  different will be re-transferred.

  The `syncCollection()` function can be used as follows:

      require("org/arangodb/replication").syncCollection(collectionName, options);

  e.g.

      require("org/arangodb/replication").syncCollection("myCollection", {
        endpoint: "tcp://127.0.0.1:8529",  /* master */
        username: "root",                  /* username for master */
        password: "secret",                /* password for master */
        incremental: true                  /* use incremental mode */
      });


* additionally allow the following characters in document keys:

  `(` `)` `+` `,` `=` `;` `$` `!` `*` `'` `%`


v2.7.0-rc1 (2015-09-17)
-----------------------

* removed undocumented server-side-only collection functions:
  * collection.OFFSET()
  * collection.NTH()
  * collection.NTH2()
  * collection.NTH3()

* upgraded Swagger to version 2.0 for the Documentation

  This gives the user better prepared test request structures.
  More conversions will follow so finally client libraries can be auto-generated.

* added extra AQL functions for date and time calculation and manipulation.
  These functions were contributed by GitHub users @CoDEmanX and @friday.
  A big thanks for their work!

  The following extra date functions are available from 2.7 on:

  * `DATE_DAYOFYEAR(date)`: Returns the day of year number of *date*.
    The return values range from 1 to 365, or 366 in a leap year respectively.

  * `DATE_ISOWEEK(date)`: Returns the ISO week date of *date*.
    The return values range from 1 to 53. Monday is considered the first day of the week.
    There are no fractional weeks, thus the last days in December may belong to the first
    week of the next year, and the first days in January may be part of the previous year's
    last week.

  * `DATE_LEAPYEAR(date)`: Returns whether the year of *date* is a leap year.

  * `DATE_QUARTER(date)`: Returns the quarter of the given date (1-based):
    * 1: January, February, March
    * 2: April, May, June
    * 3: July, August, September
    * 4: October, November, December

  - *DATE_DAYS_IN_MONTH(date)*: Returns the number of days in *date*'s month (28..31).

  * `DATE_ADD(date, amount, unit)`: Adds *amount* given in *unit* to *date* and
    returns the calculated date.

    *unit* can be either of the following to specify the time unit to add or
    subtract (case-insensitive):
    - y, year, years
    - m, month, months
    - w, week, weeks
    - d, day, days
    - h, hour, hours
    - i, minute, minutes
    - s, second, seconds
    - f, millisecond, milliseconds

    *amount* is the number of *unit*s to add (positive value) or subtract
    (negative value).

  * `DATE_SUBTRACT(date, amount, unit)`: Subtracts *amount* given in *unit* from
    *date* and returns the calculated date.

    It works the same as `DATE_ADD()`, except that it subtracts. It is equivalent
    to calling `DATE_ADD()` with a negative amount, except that `DATE_SUBTRACT()`
    can also subtract ISO durations. Note that negative ISO durations are not
    supported (i.e. starting with `-P`, like `-P1Y`).

  * `DATE_DIFF(date1, date2, unit, asFloat)`: Calculate the difference
    between two dates in given time *unit*, optionally with decimal places.
    Returns a negative value if *date1* is greater than *date2*.

  * `DATE_COMPARE(date1, date2, unitRangeStart, unitRangeEnd)`: Compare two
    partial dates and return true if they match, false otherwise. The parts to
    compare are defined by a range of time units.

    The full range is: years, months, days, hours, minutes, seconds, milliseconds.
    Pass the unit to start from as *unitRangeStart*, and the unit to end with as
    *unitRangeEnd*. All units in between will be compared. Leave out *unitRangeEnd*
    to only compare *unitRangeStart*.

  * `DATE_FORMAT(date, format)`: Format a date according to the given format string.
    It supports the following placeholders (case-insensitive):
    - %t: timestamp, in milliseconds since midnight 1970-01-01
    - %z: ISO date (0000-00-00T00:00:00.000Z)
    - %w: day of week (0..6)
    - %y: year (0..9999)
    - %yy: year (00..99), abbreviated (last two digits)
    - %yyyy: year (0000..9999), padded to length of 4
    - %yyyyyy: year (-009999 .. +009999), with sign prefix and padded to length of 6
    - %m: month (1..12)
    - %mm: month (01..12), padded to length of 2
    - %d: day (1..31)
    - %dd: day (01..31), padded to length of 2
    - %h: hour (0..23)
    - %hh: hour (00..23), padded to length of 2
    - %i: minute (0..59)
    - %ii: minute (00..59), padded to length of 2
    - %s: second (0..59)
    - %ss: second (00..59), padded to length of 2
    - %f: millisecond (0..999)
    - %fff: millisecond (000..999), padded to length of 3
    - %x: day of year (1..366)
    - %xxx: day of year (001..366), padded to length of 3
    - %k: ISO week date (1..53)
    - %kk: ISO week date (01..53), padded to length of 2
    - %l: leap year (0 or 1)
    - %q: quarter (1..4)
    - %a: days in month (28..31)
    - %mmm: abbreviated English name of month (Jan..Dec)
    - %mmmm: English name of month (January..December)
    - %www: abbreviated English name of weekday (Sun..Sat)
    - %wwww: English name of weekday (Sunday..Saturday)
    - %&: special escape sequence for rare occasions
    - %%: literal %
    - %: ignored

* new WAL logfiles and datafiles are now created non-sparse

  This prevents SIGBUS signals being raised when memory of a sparse datafile is accessed
  and the disk is full and the accessed file part is not actually disk-backed. In
  this case the mapped memory region is not necessarily backed by physical memory, and
  accessing the memory may raise SIGBUS and crash arangod.

* the `internal.download()` function and the module `org/arangodb/request` used some
  internal library function that handled the sending of HTTP requests from inside of
  ArangoDB. This library unconditionally set an HTTP header `Accept-Encoding: gzip`
  in all outgoing HTTP requests.

  This has been fixed in 2.7, so `Accept-Encoding: gzip` is not set automatically anymore.
  Additionally, the header `User-Agent: ArangoDB` is not set automatically either. If
  client applications desire to send these headers, they are free to add it when
  constructing the requests using the `download` function or the request module.

* fixed issue #1436: org/arangodb/request advertises deflate without supporting it

* added template string generator function `aqlQuery` for generating AQL queries

  This can be used to generate safe AQL queries with JavaScript parameter
  variables or expressions easily:

      var name = 'test';
      var attributeName = '_key';
      var query = aqlQuery`FOR u IN users FILTER u.name == ${name} RETURN u.${attributeName}`;
      db._query(query);

* report memory usage for document header data (revision id, pointer to data etc.)
  in `db.collection.figures()`. The memory used for document headers will now
  show up in the already existing attribute `indexes.size`. Due to that, the index
  sizes reported by `figures()` in 2.7 will be higher than those reported by 2.6,
  but the 2.7 values are more accurate.

* IMPORTANT CHANGE: the filenames in dumps created by arangodump now contain
  not only the name of the dumped collection, but also an additional 32-digit hash
  value. This is done to prevent overwriting dump files in case-insensitive file
  systems when there exist multiple collections with the same name (but with
  different cases).

  For example, if a database has two collections: `test` and `Test`, previous
  versions of ArangoDB created the files

  * `test.structure.json` and `test.data.json` for collection `test`
  * `Test.structure.json` and `Test.data.json` for collection `Test`

  This did not work for case-insensitive filesystems, because the files for the
  second collection would have overwritten the files of the first. arangodump in
  2.7 will create the following filenames instead:

  * `test_098f6bcd4621d373cade4e832627b4f6.structure.json` and `test_098f6bcd4621d373cade4e832627b4f6.data.json`
  * `Test_0cbc6611f5540bd0809a388dc95a615b.structure.json` and `Test_0cbc6611f5540bd0809a388dc95a615b.data.json`

  These filenames will be unambiguous even in case-insensitive filesystems.

* IMPORTANT CHANGE: make arangod actually close lingering client connections
  when idle for at least the duration specified via `--server.keep-alive-timeout`.
  In previous versions of ArangoDB, connections were not closed by the server
  when the timeout was reached and the client was still connected. Now the
  connection is properly closed by the server in case of timeout. Client
  applications relying on the old behavior may now need to reconnect to the
  server when their idle connections time out and get closed (note: connections
  being idle for a long time may be closed by the OS or firewalls anyway -
  client applications should be aware of that and try to reconnect).

* IMPORTANT CHANGE: when starting arangod, the server will drop the process
  privileges to the specified values in options `--server.uid` and `--server.gid`
  instantly after parsing the startup options.

  That means when either `--server.uid` or `--server.gid` are set, the privilege
  change will happen earlier. This may prevent binding the server to an endpoint
  with a port number lower than 1024 if the arangodb user has no privileges
  for that. Previous versions of ArangoDB changed the privileges later, so some
  startup actions were still carried out under the invoking user (i.e. likely
  *root* when started via init.d or system scripts) and especially binding to
  low port numbers was still possible there.

  The default privileges for user *arangodb* will not be sufficient for binding
  to port numbers lower than 1024. To have an ArangoDB 2.7 bind to a port number
  lower than 1024, it needs to be started with either a different privileged user,
  or the privileges of the *arangodb* user have to raised manually beforehand.

* added AQL optimizer rule `patch-update-statements`

* Linux startup scripts and systemd configuration for arangod now try to
  adjust the NOFILE (number of open files) limits for the process. The limit
  value is set to 131072 (128k) when ArangoDB is started via start/stop
  commands

* When ArangoDB is started/stopped manually via the start/stop commands, the
  main process will wait for up to 10 seconds after it forks the supervisor
  and arangod child processes. If the startup fails within that period, the
  start/stop script will fail with an exit code other than zero. If the
  startup of the supervisor or arangod is still ongoing after 10 seconds,
  the main program will still return with exit code 0. The limit of 10 seconds
  is arbitrary because the time required for a startup is not known in advance.

* added startup option `--database.throw-collection-not-loaded-error`

  Accessing a not-yet loaded collection will automatically load a collection
  on first access. This flag controls what happens in case an operation
  would need to wait for another thread to finalize loading a collection. If
  set to *true*, then the first operation that accesses an unloaded collection
  will load it. Further threads that try to access the same collection while
  it is still loading immediately fail with an error (1238, *collection not loaded*).
  This is to prevent all server threads from being blocked while waiting on the
  same collection to finish loading. When the first thread has completed loading
  the collection, the collection becomes regularly available, and all operations
  from that point on can be carried out normally, and error 1238 will not be
  thrown anymore for that collection.

  If set to *false*, the first thread that accesses a not-yet loaded collection
  will still load it. Other threads that try to access the collection while
  loading will not fail with error 1238 but instead block until the collection
  is fully loaded. This configuration might lead to all server threads being
  blocked because they are all waiting for the same collection to complete
  loading. Setting the option to *true* will prevent this from happening, but
  requires clients to catch error 1238 and react on it (maybe by scheduling
  a retry for later).

  The default value is *false*.

* added better control-C support in arangosh

  When CTRL-C is pressed in arangosh, it will now print a `^C` first. Pressing
  CTRL-C again will reset the prompt if something was entered before, or quit
  arangosh if no command was entered directly before.

  This affects the arangosh version build with Readline-support only (Linux
  and MacOS).

  The MacOS version of ArangoDB for Homebrew now depends on Readline, too. The
  Homebrew formula has been changed accordingly.
  When self-compiling ArangoDB on MacOS without Homebrew, Readline now is a
  prerequisite.

* increased default value for collection-specific `indexBuckets` value from 1 to 8

  Collections created from 2.7 on will use the new default value of `8` if not
  overridden on collection creation or later using
  `collection.properties({ indexBuckets: ... })`.

  The `indexBuckets` value determines the number of buckets to use for indexes of
  type `primary`, `hash` and `edge`. Having multiple index buckets allows splitting
  an index into smaller components, which can be filled in parallel when a collection
  is loading. Additionally, resizing and reallocation of indexes are faster and
  less intrusive if the index uses multiple buckets, because resize and reallocation
  will affect only data in a single bucket instead of all index values.

  The index buckets will be filled in parallel when loading a collection if the collection
  has an `indexBuckets` value greater than 1 and the collection contains a significant
  amount of documents/edges (the current threshold is 256K documents but this value
  may change in future versions of ArangoDB).

* changed HTTP client to use poll instead of select on Linux and MacOS

  This affects the ArangoShell and user-defined JavaScript code running inside
  arangod that initiates its own HTTP calls.

  Using poll instead of select allows using arbitrary high file descriptors
  (bigger than the compiled in FD_SETSIZE). Server connections are still handled using
  epoll, which has never been affected by FD_SETSIZE.

* implemented AQL `LIKE` function using ICU regexes

* added `RETURN DISTINCT` for AQL queries to return unique results:

      FOR doc IN collection
        RETURN DISTINCT doc.status

  This change also introduces `DISTINCT` as an AQL keyword.

* removed `createNamedQueue()` and `addJob()` functions from org/arangodb/tasks

* use less locks and more atomic variables in the internal dispatcher
  and V8 context handling implementations. This leads to improved throughput in
  some ArangoDB internals and allows for higher HTTP request throughput for
  many operations.

  A short overview of the improvements can be found here:

  https://www.arangodb.com/2015/08/throughput-enhancements/

* added shorthand notation for attribute names in AQL object literals:

      LET name = "Peter"
      LET age = 42
      RETURN { name, age }

  The above is the shorthand equivalent of the generic form

      LET name = "Peter"
      LET age = 42
      RETURN { name : name, age : age }

* removed configure option `--enable-timings`

  This option did not have any effect.

* removed configure option `--enable-figures`

  This option previously controlled whether HTTP request statistics code was
  compiled into ArangoDB or not. The previous default value was `true` so
  statistics code was available in official packages. Setting the option to
  `false` led to compile errors so it is doubtful the default value was
  ever changed. By removing the option some internal statistics code was also
  simplified.

* removed run-time manipulation methods for server endpoints:

  * `db._removeEndpoint()`
  * `db._configureEndpoint()`
  * HTTP POST `/_api/endpoint`
  * HTTP DELETE `/_api/endpoint`

* AQL query result cache

  The query result cache can optionally cache the complete results of all or selected AQL queries.
  It can be operated in the following modes:

  * `off`: the cache is disabled. No query results will be stored
  * `on`: the cache will store the results of all AQL queries unless their `cache`
    attribute flag is set to `false`
  * `demand`: the cache will store the results of AQL queries that have their
    `cache` attribute set to `true`, but will ignore all others

  The mode can be set at server startup using the `--database.query-cache-mode` configuration
  option and later changed at runtime.

  The following HTTP REST APIs have been added for controlling the query cache:

  * HTTP GET `/_api/query-cache/properties`: returns the global query cache configuration
  * HTTP PUT `/_api/query-cache/properties`: modifies the global query cache configuration
  * HTTP DELETE `/_api/query-cache`: invalidates all results in the query cache

  The following JavaScript functions have been added for controlling the query cache:

  * `require("org/arangodb/aql/cache").properties()`: returns the global query cache configuration
  * `require("org/arangodb/aql/cache").properties(properties)`: modifies the global query cache configuration
  * `require("org/arangodb/aql/cache").clear()`: invalidates all results in the query cache

* do not link arangoimp against V8

* AQL function call arguments optimization

  This will lead to arguments in function calls inside AQL queries not being copied but passed
  by reference. This may speed up calls to functions with bigger argument values or queries that
  call functions a lot of times.

* upgraded V8 version to 4.3.61

* removed deprecated AQL `SKIPLIST` function.

  This function was introduced in older versions of ArangoDB with a less powerful query optimizer to
  retrieve data from a skiplist index using a `LIMIT` clause. It was marked as deprecated in ArangoDB
  2.6.

  Since ArangoDB 2.3 the behavior of the `SKIPLIST` function can be emulated using regular AQL
  constructs, e.g.

      FOR doc IN @@collection
        FILTER doc.value >= @value
        SORT doc.value DESC
        LIMIT 1
        RETURN doc

* the `skip()` function for simple queries does not accept negative input any longer.
  This feature was deprecated in 2.6.0.

* fix exception handling

  In some cases JavaScript exceptions would re-throw without information of the original problem.
  Now the original exception is logged for failure analysis.

* based REST API method PUT `/_api/simple/all` on the cursor API and make it use AQL internally.

  The change speeds up this REST API method and will lead to additional query information being
  returned by the REST API. Clients can use this extra information or ignore it.

* Foxx Queue job success/failure handlers arguments have changed from `(jobId, jobData, result, jobFailures)` to `(result, jobData, job)`.

* added Foxx Queue job options `repeatTimes`, `repeatUntil` and `repeatDelay` to automatically re-schedule jobs when they are completed.

* added Foxx manifest configuration type `password` to mask values in the web interface.

* fixed default values in Foxx manifest configurations sometimes not being used as defaults.

* fixed optional parameters in Foxx manifest configurations sometimes not being cleared correctly.

* Foxx dependencies can now be marked as optional using a slightly more verbose syntax in your manifest file.

* converted Foxx constructors to ES6 classes so you can extend them using class syntax.

* updated aqb to 2.0.

* updated chai to 3.0.

* Use more madvise calls to speed up things when memory is tight, in particular
  at load time but also for random accesses later.

* Overhauled web interface

  The web interface now has a new design.

  The API documentation for ArangoDB has been moved from "Tools" to "Links" in the web interface.

  The "Applications" tab in the web interfaces has been renamed to "Services".


v2.6.12 (2015-12-02)
--------------------

* fixed disappearing of documents for collections transferred via `sync` if the
  the collection was dropped right before synchronization and drop and (re-)create
  collection markers were located in the same WAL file

* added missing lock instruction for primary index in compactor size calculation

* fixed issue #1589

* fixed issue #1583

* Foxx: optional configuration options no longer log validation errors when assigned
  empty values (#1495)


v2.6.11 (2015-11-18)
--------------------

* fixed potentially invalid pointer access in shaper when the currently accessed
  document got re-located by the WAL collector at the very same time


v2.6.10 (2015-11-10)
--------------------

* disable replication appliers when starting in modes `--upgrade`, `--no-server`
  and `--check-upgrade`

* more detailed output in arango-dfdb

* fixed potential deadlock in collection status changing on Windows

* issue #1521: Can't dump/restore with user and password


v2.6.9 (2015-09-29)
-------------------

* added "special" password ARANGODB_DEFAULT_ROOT_PASSWORD. If you pass
  ARANGODB_DEFAULT_ROOT_PASSWORD as password, it will read the password
  from the environment variable ARANGODB_DEFAULT_ROOT_PASSWORD

* fixed failing AQL skiplist, sort and limit combination

  When using a Skiplist index on an attribute (say "a") and then using sort
  and skip on this attribute caused the result to be empty e.g.:

    require("internal").db.test.ensureSkiplist("a");
    require("internal").db._query("FOR x IN test SORT x.a LIMIT 10, 10");

  Was always empty no matter how many documents are stored in test.
  This is now fixed.

v2.6.8 (2015-09-09)
-------------------

* ARM only:

  The ArangoDB packages for ARM require the kernel to allow unaligned memory access.
  How the kernel handles unaligned memory access is configurable at runtime by
  checking and adjusting the contents `/proc/cpu/alignment`.

  In order to operate on ARM, ArangoDB requires the bit 1 to be set. This will
  make the kernel trap and adjust unaligned memory accesses. If this bit is not
  set, the kernel may send a SIGBUS signal to ArangoDB and terminate it.

  To set bit 1 in `/proc/cpu/alignment` use the following command as a privileged
  user (e.g. root):

      echo "2" > /proc/cpu/alignment

  Note that this setting affects all user processes and not just ArangoDB. Setting
  the alignment with the above command will also not make the setting permanent,
  so it will be lost after a restart of the system. In order to make the setting
  permanent, it should be executed during system startup or before starting arangod.

  The ArangoDB start/stop scripts do not adjust the alignment setting, but rely on
  the environment to have the correct alignment setting already. The reason for this
  is that the alignment settings also affect all other user processes (which ArangoDB
  is not aware of) and thus may have side-effects outside of ArangoDB. It is therefore
  more reasonable to have the system administrator carry out the change.


v2.6.7 (2015-08-25)
-------------------

* improved AssocMulti index performance when resizing.

  This makes the edge index perform less I/O when under memory pressure.


v2.6.6 (2015-08-23)
-------------------

* added startup option `--server.additional-threads` to create separate queues
  for slow requests.


v2.6.5 (2015-08-17)
-------------------

* added startup option `--database.throw-collection-not-loaded-error`

  Accessing a not-yet loaded collection will automatically load a collection
  on first access. This flag controls what happens in case an operation
  would need to wait for another thread to finalize loading a collection. If
  set to *true*, then the first operation that accesses an unloaded collection
  will load it. Further threads that try to access the same collection while
  it is still loading immediately fail with an error (1238, *collection not loaded*).
  This is to prevent all server threads from being blocked while waiting on the
  same collection to finish loading. When the first thread has completed loading
  the collection, the collection becomes regularly available, and all operations
  from that point on can be carried out normally, and error 1238 will not be
  thrown anymore for that collection.

  If set to *false*, the first thread that accesses a not-yet loaded collection
  will still load it. Other threads that try to access the collection while
  loading will not fail with error 1238 but instead block until the collection
  is fully loaded. This configuration might lead to all server threads being
  blocked because they are all waiting for the same collection to complete
  loading. Setting the option to *true* will prevent this from happening, but
  requires clients to catch error 1238 and react on it (maybe by scheduling
  a retry for later).

  The default value is *false*.

* fixed busy wait loop in scheduler threads that sometimes consumed 100% CPU while
  waiting for events on connections closed unexpectedly by the client side

* handle attribute `indexBuckets` when restoring collections via arangorestore.
  Previously the `indexBuckets` attribute value from the dump was ignored, and the
   server default value for `indexBuckets` was used when restoring a collection.

* fixed "EscapeValue already set error" crash in V8 actions that might have occurred when
  canceling V8-based operations.


v2.6.4 (2015-08-01)
-------------------

* V8: Upgrade to version 4.1.0.27 - this is intended to be the stable V8 version.

* fixed issue #1424: Arango shell should not processing arrows pushing on keyboard


v2.6.3 (2015-07-21)
-------------------

* issue #1409: Document values with null character truncated


v2.6.2 (2015-07-04)
-------------------

* fixed issue #1383: bindVars for HTTP API doesn't work with empty string

* fixed handling of default values in Foxx manifest configurations

* fixed handling of optional parameters in Foxx manifest configurations

* fixed a reference error being thrown in Foxx queues when a function-based job type is used that is not available and no options object is passed to queue.push


v2.6.1 (2015-06-24)
-------------------

* Add missing swagger files to cmake build. fixes #1368

* fixed documentation errors


v2.6.0 (2015-06-20)
-------------------

* using negative values for `SimpleQuery.skip()` is deprecated.
  This functionality will be removed in future versions of ArangoDB.

* The following simple query functions are now deprecated:

  * collection.near
  * collection.within
  * collection.geo
  * collection.fulltext
  * collection.range
  * collection.closedRange

  This also lead to the following REST API methods being deprecated from now on:

  * PUT /_api/simple/near
  * PUT /_api/simple/within
  * PUT /_api/simple/fulltext
  * PUT /_api/simple/range

  It is recommended to replace calls to these functions or APIs with equivalent AQL queries,
  which are more flexible because they can be combined with other operations:

      FOR doc IN NEAR(@@collection, @latitude, @longitude, @limit)
        RETURN doc

      FOR doc IN WITHIN(@@collection, @latitude, @longitude, @radius, @distanceAttributeName)
        RETURN doc

      FOR doc IN FULLTEXT(@@collection, @attributeName, @queryString, @limit)
        RETURN doc

      FOR doc IN @@collection
        FILTER doc.value >= @left && doc.value < @right
        LIMIT @skip, @limit
        RETURN doc`

  The above simple query functions and REST API methods may be removed in future versions
  of ArangoDB.

* deprecated now-obsolete AQL `SKIPLIST` function

  The function was introduced in older versions of ArangoDB with a less powerful query optimizer to
  retrieve data from a skiplist index using a `LIMIT` clause.

  Since 2.3 the same goal can be achieved by using regular AQL constructs, e.g.

      FOR doc IN collection FILTER doc.value >= @value SORT doc.value DESC LIMIT 1 RETURN doc

* fixed issues when switching the database inside tasks and during shutdown of database cursors

  These features were added during 2.6 alpha stage so the fixes affect devel/2.6-alpha builds only

* issue #1360: improved foxx-manager help

* added `--enable-tcmalloc` configure option.

  When this option is set, arangod and the client tools will be linked against tcmalloc, which replaces
  the system allocator. When the option is set, a tcmalloc library must be present on the system under
  one of the names `libtcmalloc`, `libtcmalloc_minimal` or `libtcmalloc_debug`.

  As this is a configure option, it is supported for manual builds on Linux-like systems only. tcmalloc
  support is currently experimental.

* issue #1353: Windows: HTTP API - incorrect path in errorMessage

* issue #1347: added option `--create-database` for arangorestore.

  Setting this option to `true` will now create the target database if it does not exist. When creating
  the target database, the username and passwords passed to arangorestore will be used to create an
  initial user for the new database.

* issue #1345: advanced debug information for User Functions

* issue #1341: Can't use bindvars in UPSERT

* fixed vulnerability in JWT implementation.

* changed default value of option `--database.ignore-datafile-errors` from `true` to `false`

  If the new default value of `false` is used, then arangod will refuse loading collections that contain
  datafiles with CRC mismatches or other errors. A collection with datafile errors will then become
  unavailable. This prevents follow up errors from happening.

  The only way to access such collection is to use the datafile debugger (arango-dfdb) and try to repair
  or truncate the datafile with it.

  If `--database.ignore-datafile-errors` is set to `true`, then collections will become available
  even if parts of their data cannot be loaded. This helps availability, but may cause (partial) data
  loss and follow up errors.

* added server startup option `--server.session-timeout` for controlling the timeout of user sessions
  in the web interface

* add sessions and cookie authentication for ArangoDB's web interface

  ArangoDB's built-in web interface now uses sessions. Session information ids are stored in cookies,
  so clients using the web interface must accept cookies in order to use it

* web interface: display query execution time in AQL editor

* web interface: renamed AQL query *submit* button to *execute*

* web interface: added query explain feature in AQL editor

* web interface: demo page added. only working if demo data is available, hidden otherwise

* web interface: added support for custom app scripts with optional arguments and results

* web interface: mounted apps that need to be configured are now indicated in the app overview

* web interface: added button for running tests to app details

* web interface: added button for configuring app dependencies to app details

* web interface: upgraded API documentation to use Swagger 2

* INCOMPATIBLE CHANGE

  removed startup option `--log.severity`

  The docs for `--log.severity` mentioned lots of severities (e.g. `exception`, `technical`, `functional`, `development`)
  but only a few severities (e.g. `all`, `human`) were actually used, with `human` being the default and `all` enabling the
  additional logging of requests. So the option pretended to control a lot of things which it actually didn't. Additionally,
  the option `--log.requests-file` was around for a long time already, also controlling request logging.

  Because the `--log.severity` option effectively did not control that much, it was removed. A side effect of removing the
  option is that 2.5 installations which used `--log.severity all` will not log requests after the upgrade to 2.6. This can
  be adjusted by setting the `--log.requests-file` option.

* add backtrace to fatal log events

* added optional `limit` parameter for AQL function `FULLTEXT`

* make fulltext index also index text values contained in direct sub-objects of the indexed
  attribute.

  Previous versions of ArangoDB only indexed the attribute value if it was a string. Sub-attributes
  of the index attribute were ignored when fulltext indexing.

  Now, if the index attribute value is an object, the object's values will each be included in the
  fulltext index if they are strings. If the index attribute value is an array, the array's values
  will each be included in the fulltext index if they are strings.

  For example, with a fulltext index present on the `translations` attribute, the following text
  values will now be indexed:

      var c = db._create("example");
      c.ensureFulltextIndex("translations");
      c.insert({ translations: { en: "fox", de: "Fuchs", fr: "renard", ru: "лиса" } });
      c.insert({ translations: "Fox is the English translation of the German word Fuchs" });
      c.insert({ translations: [ "ArangoDB", "document", "database", "Foxx" ] });

      c.fulltext("translations", "лиса").toArray();       // returns only first document
      c.fulltext("translations", "Fox").toArray();        // returns first and second documents
      c.fulltext("translations", "prefix:Fox").toArray(); // returns all three documents

* added batch document removal and lookup commands:

      collection.lookupByKeys(keys)
      collection.removeByKeys(keys)

  These commands can be used to perform multi-document lookup and removal operations efficiently
  from the ArangoShell. The argument to these operations is an array of document keys.

  Also added HTTP APIs for batch document commands:

  * PUT /_api/simple/lookup-by-keys
  * PUT /_api/simple/remove-by-keys

* properly prefix document address URLs with the current database name for calls to the REST
  API method GET `/_api/document?collection=...` (that method will return partial URLs to all
  documents in the collection).

  Previous versions of ArangoDB returned the URLs starting with `/_api/` but without the current
  database name, e.g. `/_api/document/mycollection/mykey`. Starting with 2.6, the response URLs
  will include the database name as well, e.g. `/_db/_system/_api/document/mycollection/mykey`.

* added dedicated collection export HTTP REST API

  ArangoDB now provides a dedicated collection export API, which can take snapshots of entire
  collections more efficiently than the general-purpose cursor API. The export API is useful
  to transfer the contents of an entire collection to a client application. It provides optional
  filtering on specific attributes.

  The export API is available at endpoint `POST /_api/export?collection=...`. The API has the
  same return value structure as the already established cursor API (`POST /_api/cursor`).

  An introduction to the export API is given in this blog post:
  http://jsteemann.github.io/blog/2015/04/04/more-efficient-data-exports/

* subquery optimizations for AQL queries

  This optimization avoids copying intermediate results into subqueries that are not required
  by the subquery.

  A brief description can be found here:
  http://jsteemann.github.io/blog/2015/05/04/subquery-optimizations/

* return value optimization for AQL queries

  This optimization avoids copying the final query result inside the query's main `ReturnNode`.

  A brief description can be found here:
  http://jsteemann.github.io/blog/2015/05/04/return-value-optimization-for-aql/

* speed up AQL queries containing big `IN` lists for index lookups

  `IN` lists used for index lookups had performance issues in previous versions of ArangoDB.
  These issues have been addressed in 2.6 so using bigger `IN` lists for filtering is much
  faster.

  A brief description can be found here:
  http://jsteemann.github.io/blog/2015/05/07/in-list-improvements/

* allow `@` and `.` characters in document keys, too

  This change also leads to document keys being URL-encoded when returned in HTTP `location`
  response headers.

* added alternative implementation for AQL COLLECT

  The alternative method uses a hash table for grouping and does not require its input elements
  to be sorted. It will be taken into account by the optimizer for `COLLECT` statements that do
  not use an `INTO` clause.

  In case a `COLLECT` statement can use the hash table variant, the optimizer will create an extra
  plan for it at the beginning of the planning phase. In this plan, no extra `SORT` node will be
  added in front of the `COLLECT` because the hash table variant of `COLLECT` does not require
  sorted input. Instead, a `SORT` node will be added after it to sort its output. This `SORT` node
  may be optimized away again in later stages. If the sort order of the result is irrelevant to
  the user, adding an extra `SORT null` after a hash `COLLECT` operation will allow the optimizer to
  remove the sorts altogether.

  In addition to the hash table variant of `COLLECT`, the optimizer will modify the original plan
  to use the regular `COLLECT` implementation. As this implementation requires sorted input, the
  optimizer will insert a `SORT` node in front of the `COLLECT`. This `SORT` node may be optimized
  away in later stages.

  The created plans will then be shipped through the regular optimization pipeline. In the end,
  the optimizer will pick the plan with the lowest estimated total cost as usual. The hash table
  variant does not require an up-front sort of the input, and will thus be preferred over the
  regular `COLLECT` if the optimizer estimates many input elements for the `COLLECT` node and
  cannot use an index to sort them.

  The optimizer can be explicitly told to use the regular *sorted* variant of `COLLECT` by
  suffixing a `COLLECT` statement with `OPTIONS { "method" : "sorted" }`. This will override the
  optimizer guesswork and only produce the *sorted* variant of `COLLECT`.

  A blog post on the new `COLLECT` implementation can be found here:
  http://jsteemann.github.io/blog/2015/04/22/collecting-with-a-hash-table/

* refactored HTTP REST API for cursors

  The HTTP REST API for cursors (`/_api/cursor`) has been refactored to improve its performance
  and use less memory.

  A post showing some of the performance improvements can be found here:
  http://jsteemann.github.io/blog/2015/04/01/improvements-for-the-cursor-api/

* simplified return value syntax for data-modification AQL queries

  ArangoDB 2.4 since version allows to return results from data-modification AQL queries. The
  syntax for this was quite limited and verbose:

      FOR i IN 1..10
        INSERT { value: i } IN test
        LET inserted = NEW
        RETURN inserted

  The `LET inserted = NEW RETURN inserted` was required literally to return the inserted
  documents. No calculations could be made using the inserted documents.

  This is now more flexible. After a data-modification clause (e.g. `INSERT`, `UPDATE`, `REPLACE`,
  `REMOVE`, `UPSERT`) there can follow any number of `LET` calculations. These calculations can
  refer to the pseudo-values `OLD` and `NEW` that are created by the data-modification statements.

  This allows returning projections of inserted or updated documents, e.g.:

      FOR i IN 1..10
        INSERT { value: i } IN test
        RETURN { _key: NEW._key, value: i }

  Still not every construct is allowed after a data-modification clause. For example, no functions
  can be called that may access documents.

  More information can be found here:
  http://jsteemann.github.io/blog/2015/03/27/improvements-for-data-modification-queries/

* added AQL `UPSERT` statement

  This adds an `UPSERT` statement to AQL that is a combination of both `INSERT` and `UPDATE` /
  `REPLACE`. The `UPSERT` will search for a matching document using a user-provided example.
  If no document matches the example, the *insert* part of the `UPSERT` statement will be
  executed. If there is a match, the *update* / *replace* part will be carried out:

      UPSERT { page: 'index.html' }                 /* search example */
        INSERT { page: 'index.html', pageViews: 1 } /* insert part */
        UPDATE { pageViews: OLD.pageViews + 1 }     /* update part */
        IN pageViews

  `UPSERT` can be used with an `UPDATE` or `REPLACE` clause. The `UPDATE` clause will perform
  a partial update of the found document, whereas the `REPLACE` clause will replace the found
  document entirely. The `UPDATE` or `REPLACE` parts can refer to the pseudo-value `OLD`, which
  contains all attributes of the found document.

  `UPSERT` statements can optionally return values. In the following query, the return
  attribute `found` will return the found document before the `UPDATE` was applied. If no
  document was found, `found` will contain a value of `null`. The `updated` result attribute will
  contain the inserted / updated document:

      UPSERT { page: 'index.html' }                 /* search example */
        INSERT { page: 'index.html', pageViews: 1 } /* insert part */
        UPDATE { pageViews: OLD.pageViews + 1 }     /* update part */
        IN pageViews
        RETURN { found: OLD, updated: NEW }

  A more detailed description of `UPSERT` can be found here:
  http://jsteemann.github.io/blog/2015/03/27/preview-of-the-upsert-command/

* adjusted default configuration value for `--server.backlog-size` from 10 to 64.

* issue #1231: bug xor feature in AQL: LENGTH(null) == 4

  This changes the behavior of the AQL `LENGTH` function as follows:

  - if the single argument to `LENGTH()` is `null`, then the result will now be `0`. In previous
    versions of ArangoDB, the result of `LENGTH(null)` was `4`.

  - if the single argument to `LENGTH()` is `true`, then the result will now be `1`. In previous
    versions of ArangoDB, the result of `LENGTH(true)` was `4`.

  - if the single argument to `LENGTH()` is `false`, then the result will now be `0`. In previous
    versions of ArangoDB, the result of `LENGTH(false)` was `5`.

  The results of `LENGTH()` with string, numeric, array object argument values do not change.

* issue #1298: Bulk import if data already exists (#1298)

  This change extends the HTTP REST API for bulk imports as follows:

  When documents are imported and the `_key` attribute is specified for them, the import can be
  used for inserting and updating/replacing documents. Previously, the import could be used for
  inserting new documents only, and re-inserting a document with an existing key would have failed
  with a *unique key constraint violated* error.

  The above behavior is still the default. However, the API now allows controlling the behavior
  in case of a unique key constraint error via the optional URL parameter `onDuplicate`.

  This parameter can have one of the following values:

  - `error`: when a unique key constraint error occurs, do not import or update the document but
    report an error. This is the default.

  - `update`: when a unique key constraint error occurs, try to (partially) update the existing
    document with the data specified in the import. This may still fail if the document would
    violate secondary unique indexes. Only the attributes present in the import data will be
    updated and other attributes already present will be preserved. The number of updated documents
    will be reported in the `updated` attribute of the HTTP API result.

  - `replace`: when a unique key constraint error occurs, try to fully replace the existing
    document with the data specified in the import. This may still fail if the document would
    violate secondary unique indexes. The number of replaced documents will be reported in the
    `updated` attribute of the HTTP API result.

  - `ignore`: when a unique key constraint error occurs, ignore this error. There will be no
    insert, update or replace for the particular document. Ignored documents will be reported
    separately in the `ignored` attribute of the HTTP API result.

  The result of the HTTP import API will now contain the attributes `ignored` and `updated`, which
  contain the number of ignored and updated documents respectively. These attributes will contain a
  value of zero unless the `onDuplicate` URL parameter is set to either `update` or `replace`
  (in this case the `updated` attribute may contain non-zero values) or `ignore` (in this case the
  `ignored` attribute may contain a non-zero value).

  To support the feature, arangoimp also has a new command line option `--on-duplicate` which can
  have one of the values `error`, `update`, `replace`, `ignore`. The default value is `error`.

  A few examples for using arangoimp with the `--on-duplicate` option can be found here:
  http://jsteemann.github.io/blog/2015/04/14/updating-documents-with-arangoimp/

* changed behavior of `db._query()` in the ArangoShell:

  if the command's result is printed in the shell, the first 10 results will be printed. Previously
  only a basic description of the underlying query result cursor was printed. Additionally, if the
  cursor result contains more than 10 results, the cursor is assigned to a global variable `more`,
  which can be used to iterate over the cursor result.

  Example:

      arangosh [_system]> db._query("FOR i IN 1..15 RETURN i")
      [object ArangoQueryCursor, count: 15, hasMore: true]

      [
        1,
        2,
        3,
        4,
        5,
        6,
        7,
        8,
        9,
        10
      ]

      type 'more' to show more documents


      arangosh [_system]> more
      [object ArangoQueryCursor, count: 15, hasMore: false]

      [
        11,
        12,
        13,
        14,
        15
      ]

* Disallow batchSize value 0 in HTTP `POST /_api/cursor`:

  The HTTP REST API `POST /_api/cursor` does not accept a `batchSize` parameter value of
  `0` any longer. A batch size of 0 never made much sense, but previous versions of ArangoDB
  did not check for this value. Now creating a cursor using a `batchSize` value 0 will
  result in an HTTP 400 error response

* REST Server: fix memory leaks when failing to add jobs

* 'EDGES' AQL Function

  The AQL function `EDGES` got a new fifth option parameter.
  Right now only one option is available: 'includeVertices'. This is a boolean parameter
  that allows to modify the result of the `EDGES` function.
  Default is 'includeVertices: false' which does not have any effect.
  'includeVertices: true' modifies the result, such that
  {vertex: <vertexDocument>, edge: <edgeDocument>} is returned.

* INCOMPATIBLE CHANGE:

  The result format of the AQL function `NEIGHBORS` has been changed.
  Before it has returned an array of objects containing 'vertex' and 'edge'.
  Now it will only contain the vertex directly.
  Also an additional option 'includeData' has been added.
  This is used to define if only the 'vertex._id' value should be returned (false, default),
  or if the vertex should be looked up in the collection and the complete JSON should be returned
  (true).
  Using only the id values can lead to significantly improved performance if this is the only information
  required.

  In order to get the old result format prior to ArangoDB 2.6, please use the function EDGES instead.
  Edges allows for a new option 'includeVertices' which, set to true, returns exactly the format of NEIGHBORS.
  Example:

      NEIGHBORS(<vertexCollection>, <edgeCollection>, <vertex>, <direction>, <example>)

  This can now be achieved by:

      EDGES(<edgeCollection>, <vertex>, <direction>, <example>, {includeVertices: true})

  If you are nesting several NEIGHBORS steps you can speed up their performance in the following way:

  Old Example:

  FOR va IN NEIGHBORS(Users, relations, 'Users/123', 'outbound') FOR vc IN NEIGHBORS(Products, relations, va.vertex._id, 'outbound') RETURN vc

  This can now be achieved by:

  FOR va IN NEIGHBORS(Users, relations, 'Users/123', 'outbound') FOR vc IN NEIGHBORS(Products, relations, va, 'outbound', null, {includeData: true}) RETURN vc
                                                                                                          ^^^^                  ^^^^^^^^^^^^^^^^^^^
                                                                                                  Use intermediate directly     include Data for final

* INCOMPATIBLE CHANGE:

  The AQL function `GRAPH_NEIGHBORS` now provides an additional option `includeData`.
  This option allows controlling whether the function should return the complete vertices
  or just their IDs. Returning only the IDs instead of the full vertices can lead to
  improved performance .

  If provided, `includeData` is set to `true`, all vertices in the result will be returned
  with all their attributes. The default value of `includeData` is `false`.
  This makes the default function results incompatible with previous versions of ArangoDB.

  To get the old result style in ArangoDB 2.6, please set the options as follows in calls
  to `GRAPH_NEIGHBORS`:

      GRAPH_NEIGHBORS(<graph>, <vertex>, { includeData: true })

* INCOMPATIBLE CHANGE:

  The AQL function `GRAPH_COMMON_NEIGHBORS` now provides an additional option `includeData`.
  This option allows controlling whether the function should return the complete vertices
  or just their IDs. Returning only the IDs instead of the full vertices can lead to
  improved performance .

  If provided, `includeData` is set to `true`, all vertices in the result will be returned
  with all their attributes. The default value of `includeData` is `false`.
  This makes the default function results incompatible with previous versions of ArangoDB.

  To get the old result style in ArangoDB 2.6, please set the options as follows in calls
  to `GRAPH_COMMON_NEIGHBORS`:

      GRAPH_COMMON_NEIGHBORS(<graph>, <vertexExamples1>, <vertexExamples2>, { includeData: true }, { includeData: true })

* INCOMPATIBLE CHANGE:

  The AQL function `GRAPH_SHORTEST_PATH` now provides an additional option `includeData`.
  This option allows controlling whether the function should return the complete vertices
  and edges or just their IDs. Returning only the IDs instead of full vertices and edges
  can lead to improved performance .

  If provided, `includeData` is set to `true`, all vertices and edges in the result will
  be returned with all their attributes. There is also an optional parameter `includePath` of
  type object.
  It has two optional sub-attributes `vertices` and `edges`, both of type boolean.
  Both can be set individually and the result will include all vertices on the path if
  `includePath.vertices == true` and all edges if `includePath.edges == true` respectively.

  The default value of `includeData` is `false`, and paths are now excluded by default.
  This makes the default function results incompatible with previous versions of ArangoDB.

  To get the old result style in ArangoDB 2.6, please set the options as follows in calls
  to `GRAPH_SHORTEST_PATH`:

      GRAPH_SHORTEST_PATH(<graph>, <source>, <target>, { includeData: true, includePath: { edges: true, vertices: true } })

  The attributes `startVertex` and `vertex` that were present in the results of `GRAPH_SHORTEST_PATH`
  in previous versions of ArangoDB will not be produced in 2.6. To calculate these attributes in 2.6,
  please extract the first and last elements from the `vertices` result attribute.

* INCOMPATIBLE CHANGE:

  The AQL function `GRAPH_DISTANCE_TO` will now return only the id the destination vertex
  in the `vertex` attribute, and not the full vertex data with all vertex attributes.

* INCOMPATIBLE CHANGE:

  All graph measurements functions in JavaScript module `general-graph` that calculated a
  single figure previously returned an array containing just the figure. Now these functions
  will return the figure directly and not put it inside an array.

  The affected functions are:

  * `graph._absoluteEccentricity`
  * `graph._eccentricity`
  * `graph._absoluteCloseness`
  * `graph._closeness`
  * `graph._absoluteBetweenness`
  * `graph._betweenness`
  * `graph._radius`
  * `graph._diameter`

* Create the `_graphs` collection in new databases with `waitForSync` attribute set to `false`

  The previous `waitForSync` value was `true`, so default the behavior when creating and dropping
  graphs via the HTTP REST API changes as follows if the new settings are in effect:

  * `POST /_api/graph` by default returns `HTTP 202` instead of `HTTP 201`
  * `DELETE /_api/graph/graph-name` by default returns `HTTP 202` instead of `HTTP 201`

  If the `_graphs` collection still has its `waitForSync` value set to `true`, then the HTTP status
  code will not change.

* Upgraded ICU to version 54; this increases performance in many places.
  based on https://code.google.com/p/chromium/issues/detail?id=428145

* added support for HTTP push aka chunked encoding

* issue #1051: add info whether server is running in service or user mode?

  This will add a "mode" attribute to the result of the result of HTTP GET `/_api/version?details=true`

  "mode" can have the following values:

  - `standalone`: server was started manually (e.g. on command-line)
  - `service`: service is running as Windows service, in daemon mode or under the supervisor

* improve system error messages in Windows port

* increased default value of `--server.request-timeout` from 300 to 1200 seconds for client tools
  (arangosh, arangoimp, arangodump, arangorestore)

* increased default value of `--server.connect-timeout` from 3 to 5 seconds for client tools
  (arangosh, arangoimp, arangodump, arangorestore)

* added startup option `--server.foxx-queues-poll-interval`

  This startup option controls the frequency with which the Foxx queues manager is checking
  the queue (or queues) for jobs to be executed.

  The default value is `1` second. Lowering this value will result in the queue manager waking
  up and checking the queues more frequently, which may increase CPU usage of the server.
  When not using Foxx queues, this value can be raised to save some CPU time.

* added startup option `--server.foxx-queues`

  This startup option controls whether the Foxx queue manager will check queue and job entries.
  Disabling this option can reduce server load but will prevent jobs added to Foxx queues from
  being processed at all.

  The default value is `true`, enabling the Foxx queues feature.

* make Foxx queues really database-specific.

  Foxx queues were and are stored in a database-specific collection `_queues`. However, a global
  cache variable for the queues led to the queue names being treated database-independently, which
  was wrong.

  Since 2.6, Foxx queues names are truly database-specific, so the same queue name can be used in
  two different databases for two different queues. Until then, it is advisable to think of queues
  as already being database-specific, and using the database name as a queue name prefix to be
  avoid name conflicts, e.g.:

      var queueName = "myQueue";
      var Foxx = require("org/arangodb/foxx");
      Foxx.queues.create(db._name() + ":" + queueName);

* added support for Foxx queue job types defined as app scripts.

  The old job types introduced in 2.4 are still supported but are known to cause issues in 2.5
  and later when the server is restarted or the job types are not defined in every thread.

  The new job types avoid this issue by storing an explicit mount path and script name rather
  than an assuming the job type is defined globally. It is strongly recommended to convert your
  job types to the new script-based system.

* renamed Foxx sessions option "sessionStorageApp" to "sessionStorage". The option now also accepts session storages directly.

* Added the following JavaScript methods for file access:
  * fs.copyFile() to copy single files
  * fs.copyRecursive() to copy directory trees
  * fs.chmod() to set the file permissions (non-Windows only)

* Added process.env for accessing the process environment from JavaScript code

* Cluster: kickstarter shutdown routines will more precisely follow the shutdown of its nodes.

* Cluster: don't delete agency connection objects that are currently in use.

* Cluster: improve passing along of HTTP errors

* fixed issue #1247: debian init script problems

* multi-threaded index creation on collection load

  When a collection contains more than one secondary index, they can be built in memory in
  parallel when the collection is loaded. How many threads are used for parallel index creation
  is determined by the new configuration parameter `--database.index-threads`. If this is set
  to 0, indexes are built by the opening thread only and sequentially. This is equivalent to
  the behavior in 2.5 and before.

* speed up building up primary index when loading collections

* added `count` attribute to `parameters.json` files of collections. This attribute indicates
  the number of live documents in the collection on unload. It is read when the collection is
  (re)loaded to determine the initial size for the collection's primary index

* removed remainders of MRuby integration, removed arangoirb

* simplified `controllers` property in Foxx manifests. You can now specify a filename directly
  if you only want to use a single file mounted at the base URL of your Foxx app.

* simplified `exports` property in Foxx manifests. You can now specify a filename directly if
  you only want to export variables from a single file in your Foxx app.

* added support for node.js-style exports in Foxx exports. Your Foxx exports file can now export
  arbitrary values using the `module.exports` property instead of adding properties to the
  `exports` object.

* added `scripts` property to Foxx manifests. You should now specify the `setup` and `teardown`
  files as properties of the `scripts` object in your manifests and can define custom,
  app-specific scripts that can be executed from the web interface or the CLI.

* added `tests` property to Foxx manifests. You can now define test cases using the `mocha`
  framework which can then be executed inside ArangoDB.

* updated `joi` package to 6.0.8.

* added `extendible` package.

* added Foxx model lifecycle events to repositories. See #1257.

* speed up resizing of edge index.

* allow to split an edge index into buckets which are resized individually.
  This is controlled by the `indexBuckets` attribute in the `properties`
  of the collection.

* fix a cluster deadlock bug in larger clusters by marking a thread waiting
  for a lock on a DBserver as blocked


v2.5.7 (2015-08-02)
-------------------

* V8: Upgrade to version 4.1.0.27 - this is intended to be the stable V8 version.


v2.5.6 (2015-07-21)
-------------------

* alter Windows build infrastructure so we can properly store pdb files.

* potentially fixed issue #1313: Wrong metric calculation at dashboard

  Escape whitespace in process name when scanning /proc/pid/stats

  This fixes statistics values read from that file

* Fixed variable naming in AQL `COLLECT INTO` results in case the COLLECT is placed
  in a subquery which itself is followed by other constructs that require variables


v2.5.5 (2015-05-29)
-------------------

* fixed vulnerability in JWT implementation.

* fixed format string for reading /proc/pid/stat

* take into account barriers used in different V8 contexts


v2.5.4 (2015-05-14)
-------------------

* added startup option `--log.performance`: specifying this option at startup will log
  performance-related info messages, mainly timings via the regular logging mechanisms

* cluster fixes

* fix for recursive copy under Windows


v2.5.3 (2015-04-29)
-------------------

* Fix fs.move to work across filesystem borders; Fixes Foxx app installation problems;
  issue #1292.

* Fix Foxx app install when installed on a different drive on Windows

* issue #1322: strange AQL result

* issue #1318: Inconsistent db._create() syntax

* issue #1315: queries to a collection fail with an empty response if the
  collection contains specific JSON data

* issue #1300: Make arangodump not fail if target directory exists but is empty

* allow specifying higher values than SOMAXCONN for `--server.backlog-size`

  Previously, arangod would not start when a `--server.backlog-size` value was
  specified that was higher than the platform's SOMAXCONN header value.

  Now, arangod will use the user-provided value for `--server.backlog-size` and
  pass it to the listen system call even if the value is higher than SOMAXCONN.
  If the user-provided value is higher than SOMAXCONN, arangod will log a warning
  on startup.

* Fixed a cluster deadlock bug. Mark a thread that is in a RemoteBlock as
  blocked to allow for additional dispatcher threads to be started.

* Fix locking in cluster by using another ReadWriteLock class for collections.

* Add a second DispatcherQueue for AQL in the cluster. This fixes a
  cluster-AQL thread explosion bug.


v2.5.2 (2015-04-11)
-------------------

* modules stored in _modules are automatically flushed when changed

* added missing query-id parameter in documentation of HTTP DELETE `/_api/query` endpoint

* added iterator for edge index in AQL queries

  this change may lead to less edges being read when used together with a LIMIT clause

* make graph viewer in web interface issue less expensive queries for determining
  a random vertex from the graph, and for determining vertex attributes

* issue #1285: syntax error, unexpected $undefined near '@_to RETURN obj

  this allows AQL bind parameter names to also start with underscores

* moved /_api/query to C++

* issue #1289: Foxx models created from database documents expose an internal method

* added `Foxx.Repository#exists`

* parallelize initialization of V8 context in multiple threads

* fixed a possible crash when the debug-level was TRACE

* cluster: do not initialize statistics collection on each
  coordinator, this fixes a race condition at startup

* cluster: fix a startup race w.r.t. the _configuration collection

* search for db:// JavaScript modules only after all local files have been
  considered, this speeds up the require command in a cluster considerably

* general cluster speedup in certain areas


v2.5.1 (2015-03-19)
-------------------

* fixed bug that caused undefined behavior when an AQL query was killed inside
  a calculation block

* fixed memleaks in AQL query cleanup in case out-of-memory errors are thrown

* by default, Debian and RedHat packages are built with debug symbols

* added option `--database.ignore-logfile-errors`

  This option controls how collection datafiles with a CRC mismatch are treated.

  If set to `false`, CRC mismatch errors in collection datafiles will lead
  to a collection not being loaded at all. If a collection needs to be loaded
  during WAL recovery, the WAL recovery will also abort (if not forced with
  `--wal.ignore-recovery-errors true`). Setting this flag to `false` protects
  users from unintentionally using a collection with corrupted datafiles, from
  which only a subset of the original data can be recovered.

  If set to `true`, CRC mismatch errors in collection datafiles will lead to
  the datafile being partially loaded. All data up to until the mismatch will
  be loaded. This will enable users to continue with collection datafiles
  that are corrupted, but will result in only a partial load of the data.
  The WAL recovery will still abort when encountering a collection with a
  corrupted datafile, at least if `--wal.ignore-recovery-errors` is not set to
  `true`.

  The default value is *true*, so for collections with corrupted datafiles
  there might be partial data loads once the WAL recovery has finished. If
  the WAL recovery will need to load a collection with a corrupted datafile,
  it will still stop when using the default values.

* INCOMPATIBLE CHANGE:

  make the arangod server refuse to start if during startup it finds a non-readable
  `parameter.json` file for a database or a collection.

  Stopping the startup process in this case requires manual intervention (fixing
  the unreadable files), but prevents follow-up errors due to ignored databases or
  collections from happening.

* datafiles and `parameter.json` files written by arangod are now created with read and write
  privileges for the arangod process user, and with read and write privileges for the arangod
  process group.

  Previously, these files were created with user read and write permissions only.

* INCOMPATIBLE CHANGE:

  abort WAL recovery if one of the collection's datafiles cannot be opened

* INCOMPATIBLE CHANGE:

  never try to raise the privileges after dropping them, this can lead to a race condition while
  running the recovery

  If you require to run ArangoDB on a port lower than 1024, you must run ArangoDB as root.

* fixed inefficiencies in `remove` methods of general-graph module

* added option `--database.slow-query-threshold` for controlling the default AQL slow query
  threshold value on server start

* add system error strings for Windows on many places

* rework service startup so we announce 'RUNNING' only when we're finished starting.

* use the Windows eventlog for FATAL and ERROR - log messages

* fix service handling in NSIS Windows installer, specify human readable name

* add the ICU_DATA environment variable to the fatal error messages

* fixed issue #1265: arangod crashed with SIGSEGV

* fixed issue #1241: Wildcards in examples


v2.5.0 (2015-03-09)
-------------------

* installer fixes for Windows

* fix for downloading Foxx

* fixed issue #1258: http pipelining not working?


v2.5.0-beta4 (2015-03-05)
-------------------------

* fixed issue #1247: debian init script problems


v2.5.0-beta3 (2015-02-27)
-------------------------

* fix Windows install path calculation in arango

* fix Windows logging of long strings

* fix possible undefinedness of const strings in Windows


v2.5.0-beta2 (2015-02-23)
-------------------------

* fixed issue #1256: agency binary not found #1256

* fixed issue #1230: API: document/col-name/_key and cursor return different floats

* front-end: dashboard tries not to (re)load statistics if user has no access

* V8: Upgrade to version 3.31.74.1

* etcd: Upgrade to version 2.0 - This requires go 1.3 to compile at least.

* refuse to startup if ICU wasn't initialized, this will i.e. prevent errors from being printed,
  and libraries from being loaded.

* front-end: unwanted removal of index table header after creating new index

* fixed issue #1248: chrome: applications filtering not working

* fixed issue #1198: queries remain in aql editor (front-end) if you navigate through different tabs

* Simplify usage of Foxx

  Thanks to our user feedback we learned that Foxx is a powerful, yet rather complicated concept.
  With this release we tried to make it less complicated while keeping all its strength.
  That includes a rewrite of the documentation as well as some code changes as listed below:

  * Moved Foxx applications to a different folder.

    The naming convention now is: <app-path>/_db/<dbname>/<mountpoint>/APP
    Before it was: <app-path>/databases/<dbname>/<appname>:<appversion>
    This caused some trouble as apps where cached based on name and version and updates did not apply.
    Hence the path on filesystem and the app's access URL had no relation to one another.
    Now the path on filesystem is identical to the URL (except for slashes and the appended APP)

  * Rewrite of Foxx routing

    The routing of Foxx has been exposed to major internal changes we adjusted because of user feedback.
    This allows us to set the development mode per mount point without having to change paths and hold
    apps at separate locations.

  * Foxx Development mode

    The development mode used until 2.4 is gone. It has been replaced by a much more mature version.
    This includes the deprecation of the javascript.dev-app-path parameter, which is useless since 2.5.
    Instead of having two separate app directories for production and development, apps now reside in
    one place, which is used for production as well as for development.
    Apps can still be put into development mode, changing their behavior compared to production mode.
    Development mode apps are still reread from disk at every request, and still they ship more debug
    output.

    This change has also made the startup options `--javascript.frontend-development-mode` and
    `--javascript.dev-app-path` obsolete. The former option will not have any effect when set, and the
    latter option is only read and used during the upgrade to 2.5 and does not have any effects later.

  * Foxx install process

    Installing Foxx apps has been a two step process: import them into ArangoDB and mount them at a
    specific mount point. These operations have been joined together. You can install an app at one
    mount point, that's it. No fetch, mount, unmount, purge cycle anymore. The commands have been
    simplified to just:

    * install: get your Foxx app up and running
    * uninstall: shut it down and erase it from disk

  * Foxx error output

    Until 2.4 the errors produced by Foxx were not optimal. Often, the error message was just
    `unable to parse manifest` and contained only an internal stack trace.
    In 2.5 we made major improvements there, including a much more fine-grained error output that
    helps you debug your Foxx apps. The error message printed is now much closer to its source and
    should help you track it down.

    Also we added the default handlers for unhandled errors in Foxx apps:

    * You will get a nice internal error page whenever your Foxx app is called but was not installed
      due to any error
    * You will get a proper error message when having an uncaught error appears in any app route

    In production mode the messages above will NOT contain any information about your Foxx internals
    and are safe to be exposed to third party users.
    In development mode the messages above will contain the stacktrace (if available), making it easier for
    your in-house devs to track down errors in the application.

* added `console` object to Foxx apps. All Foxx apps now have a console object implementing
  the familiar Console API in their global scope, which can be used to log diagnostic
  messages to the database.

* added `org/arangodb/request` module, which provides a simple API for making HTTP requests
  to external services.

* added optimizer rule `propagate-constant-attributes`

  This rule will look inside `FILTER` conditions for constant value equality comparisons,
  and insert the constant values in other places in `FILTER`s. For example, the rule will
  insert `42` instead of `i.value` in the second `FILTER` of the following query:

      FOR i IN c1 FOR j IN c2 FILTER i.value == 42 FILTER j.value == i.value RETURN 1

* added `filtered` value to AQL query execution statistics

  This value indicates how many documents were filtered by `FilterNode`s in the AQL query.
  Note that `IndexRangeNode`s can also filter documents by selecting only the required ranges
  from the index. The `filtered` value will not include the work done by `IndexRangeNode`s,
  but only the work performed by `FilterNode`s.

* added support for sparse hash and skiplist indexes

  Hash and skiplist indexes can optionally be made sparse. Sparse indexes exclude documents
  in which at least one of the index attributes is either not set or has a value of `null`.

  As such documents are excluded from sparse indexes, they may contain fewer documents than
  their non-sparse counterparts. This enables faster indexing and can lead to reduced memory
  usage in case the indexed attribute does occur only in some, but not all documents of the
  collection. Sparse indexes will also reduce the number of collisions in non-unique hash
  indexes in case non-existing or optional attributes are indexed.

  In order to create a sparse index, an object with the attribute `sparse` can be added to
  the index creation commands:

      db.collection.ensureHashIndex(attributeName, { sparse: true });
      db.collection.ensureHashIndex(attributeName1, attributeName2, { sparse: true });
      db.collection.ensureUniqueConstraint(attributeName, { sparse: true });
      db.collection.ensureUniqueConstraint(attributeName1, attributeName2, { sparse: true });

      db.collection.ensureSkiplist(attributeName, { sparse: true });
      db.collection.ensureSkiplist(attributeName1, attributeName2, { sparse: true });
      db.collection.ensureUniqueSkiplist(attributeName, { sparse: true });
      db.collection.ensureUniqueSkiplist(attributeName1, attributeName2, { sparse: true });

  Note that in place of the above specialized index creation commands, it is recommended to use
  the more general index creation command `ensureIndex`:

  ```js
  db.collection.ensureIndex({ type: "hash", sparse: true, unique: true, fields: [ attributeName ] });
  db.collection.ensureIndex({ type: "skiplist", sparse: false, unique: false, fields: [ "a", "b" ] });
  ```

  When not explicitly set, the `sparse` attribute defaults to `false` for new indexes.

  This causes a change in behavior when creating a unique hash index without specifying the
  sparse flag: in 2.4, unique hash indexes were implicitly sparse, always excluding `null` values.
  There was no option to control this behavior, and sparsity was neither supported for non-unique
  hash indexes nor skiplists in 2.4. This implicit sparsity of unique hash indexes was considered
  an inconsistency, and therefore the behavior was cleaned up in 2.5. As of 2.5, indexes will
  only be created sparse if sparsity is explicitly requested. Existing unique hash indexes from 2.4
  or before will automatically be migrated so they are still sparse after the upgrade to 2.5.

  Geo indexes are implicitly sparse, meaning documents without the indexed location attribute or
  containing invalid location coordinate values will be excluded from the index automatically. This
  is also a change when compared to pre-2.5 behavior, when documents with missing or invalid
  coordinate values may have caused errors on insertion when the geo index' `unique` flag was set
  and its `ignoreNull` flag was not.

  This was confusing and has been rectified in 2.5. The method `ensureGeoConstaint()` now does the
  same as `ensureGeoIndex()`. Furthermore, the attributes `constraint`, `unique`, `ignoreNull` and
  `sparse` flags are now completely ignored when creating geo indexes.

  The same is true for fulltext indexes. There is no need to specify non-uniqueness or sparsity for
  geo or fulltext indexes. They will always be non-unique and sparse.

  As sparse indexes may exclude some documents, they cannot be used for every type of query.
  Sparse hash indexes cannot be used to find documents for which at least one of the indexed
  attributes has a value of `null`. For example, the following AQL query cannot use a sparse
  index, even if one was created on attribute `attr`:

      FOR doc In collection
        FILTER doc.attr == null
        RETURN doc

  If the lookup value is non-constant, a sparse index may or may not be used, depending on
  the other types of conditions in the query. If the optimizer can safely determine that
  the lookup value cannot be `null`, a sparse index may be used. When uncertain, the optimizer
  will not make use of a sparse index in a query in order to produce correct results.

  For example, the following queries cannot use a sparse index on `attr` because the optimizer
  will not know beforehand whether the comparison values for `doc.attr` will include `null`:

      FOR doc In collection
        FILTER doc.attr == SOME_FUNCTION(...)
        RETURN doc

      FOR other IN otherCollection
        FOR doc In collection
          FILTER doc.attr == other.attr
          RETURN doc

  Sparse skiplist indexes can be used for sorting if the optimizer can safely detect that the
  index range does not include `null` for any of the index attributes.

* inspection of AQL data-modification queries will now detect if the data-modification part
  of the query can run in lockstep with the data retrieval part of the query, or if the data
  retrieval part must be executed before the data modification can start.

  Executing the two in lockstep allows using much smaller buffers for intermediate results
  and starts the actual data-modification operations much earlier than if the two phases
  were executed separately.

* Allow dynamic attribute names in AQL object literals

  This allows using arbitrary expressions to construct attribute names in object
  literals specified in AQL queries. To disambiguate expressions and other unquoted
  attribute names, dynamic attribute names need to be enclosed in brackets (`[` and `]`).
  Example:

      FOR i IN 1..100
        RETURN { [ CONCAT('value-of-', i) ] : i }

* make AQL optimizer rule "use-index-for-sort" remove sort also in case a non-sorted
  index (e.g. a hash index) is used for only equality lookups and all sort attributes
  are covered by the index.

  Example that does not require an extra sort (needs hash index on `value`):

      FOR doc IN collection FILTER doc.value == 1 SORT doc.value RETURN doc

  Another example that does not require an extra sort (with hash index on `value1`, `value2`):

      FOR doc IN collection FILTER doc.value1 == 1 && doc.value2 == 2 SORT doc.value1, doc.value2 RETURN doc

* make AQL optimizer rule "use-index-for-sort" remove sort also in case the sort criteria
  excludes the left-most index attributes, but the left-most index attributes are used
  by the index for equality-only lookups.

  Example that can use the index for sorting (needs skiplist index on `value1`, `value2`):

      FOR doc IN collection FILTER doc.value1 == 1 SORT doc.value2 RETURN doc

* added selectivity estimates for primary index, edge index, and hash index

  The selectivity estimates are returned by the `GET /_api/index` REST API method
  in a sub-attribute `selectivityEstimate` for each index that supports it. This
  attribute will be omitted for indexes that do not provide selectivity estimates.
  If provided, the selectivity estimate will be a numeric value between 0 and 1.

  Selectivity estimates will also be reported in the result of `collection.getIndexes()`
  for all indexes that support this. If no selectivity estimate can be determined for
  an index, the attribute `selectivityEstimate` will be omitted here, too.

  The web interface also shows selectivity estimates for each index that supports this.

  Currently the following index types can provide selectivity estimates:
  - primary index
  - edge index
  - hash index (unique and non-unique)

  No selectivity estimates will be provided when running in cluster mode.

* fixed issue #1226: arangod log issues

* added additional logger if arangod is started in foreground mode on a tty

* added AQL optimizer rule "move-calculations-down"

* use exclusive native SRWLocks on Windows instead of native mutexes

* added AQL functions `MD5`, `SHA1`, and `RANDOM_TOKEN`.

* reduced number of string allocations when parsing certain AQL queries

  parsing numbers (integers or doubles) does not require a string allocation
  per number anymore

* RequestContext#bodyParam now accepts arbitrary joi schemas and rejects invalid (but well-formed) request bodies.

* enforce that AQL user functions are wrapped inside JavaScript function () declarations

  AQL user functions were always expected to be wrapped inside a JavaScript function, but previously
  this was not enforced when registering a user function. Enforcing the AQL user functions to be contained
  inside functions prevents functions from doing some unexpected things that may have led to undefined
  behavior.

* Windows service uninstalling: only remove service if it points to the currently running binary,
  or --force was specified.

* Windows (debug only): print stacktraces on crash and run minidump

* Windows (cygwin): if you run arangosh in a cygwin shell or via ssh we will detect this and use
  the appropriate output functions.

* Windows: improve process management

* fix IPv6 reverse ip lookups - so far we only did IPv4 addresses.

* improve join documentation, add outer join example

* run jslint for unit tests too, to prevent "memory leaks" by global js objects with native code.

* fix error logging for exceptions - we wouldn't log the exception message itself so far.

* improve error reporting in the http client (Windows & *nix)

* improve error reports in cluster

* Standard errors can now contain custom messages.


v2.4.7 (XXXX-XX-XX)
-------------------

* fixed issue #1282: Geo WITHIN_RECTANGLE for nested lat/lng


v2.4.6 (2015-03-18)
-------------------

* added option `--database.ignore-logfile-errors`

  This option controls how collection datafiles with a CRC mismatch are treated.

  If set to `false`, CRC mismatch errors in collection datafiles will lead
  to a collection not being loaded at all. If a collection needs to be loaded
  during WAL recovery, the WAL recovery will also abort (if not forced with
  `--wal.ignore-recovery-errors true`). Setting this flag to `false` protects
  users from unintentionally using a collection with corrupted datafiles, from
  which only a subset of the original data can be recovered.

  If set to `true`, CRC mismatch errors in collection datafiles will lead to
  the datafile being partially loaded. All data up to until the mismatch will
  be loaded. This will enable users to continue with a collection datafiles
  that are corrupted, but will result in only a partial load of the data.
  The WAL recovery will still abort when encountering a collection with a
  corrupted datafile, at least if `--wal.ignore-recovery-errors` is not set to
  `true`.

  The default value is *true*, so for collections with corrupted datafiles
  there might be partial data loads once the WAL recovery has finished. If
  the WAL recovery will need to load a collection with a corrupted datafile,
  it will still stop when using the default values.

* INCOMPATIBLE CHANGE:

  make the arangod server refuse to start if during startup it finds a non-readable
  `parameter.json` file for a database or a collection.

  Stopping the startup process in this case requires manual intervention (fixing
  the unreadable files), but prevents follow-up errors due to ignored databases or
  collections from happening.

* datafiles and `parameter.json` files written by arangod are now created with read and write
  privileges for the arangod process user, and with read and write privileges for the arangod
  process group.

  Previously, these files were created with user read and write permissions only.

* INCOMPATIBLE CHANGE:

  abort WAL recovery if one of the collection's datafiles cannot be opened

* INCOMPATIBLE CHANGE:

  never try to raise the privileges after dropping them, this can lead to a race condition while
  running the recovery

  If you require to run ArangoDB on a port lower than 1024, you must run ArangoDB as root.

* fixed inefficiencies in `remove` methods of general-graph module

* added option `--database.slow-query-threshold` for controlling the default AQL slow query
  threshold value on server start


v2.4.5 (2015-03-16)
-------------------

* added elapsed time to HTTP request logging output (`--log.requests-file`)

* added AQL current and slow query tracking, killing of AQL queries

  This change enables retrieving the list of currently running AQL queries inside the selected database.
  AQL queries with an execution time beyond a certain threshold can be moved to a "slow query" facility
  and retrieved from there. Queries can also be killed by specifying the query id.

  This change adds the following HTTP REST APIs:

  - `GET /_api/query/current`: for retrieving the list of currently running queries
  - `GET /_api/query/slow`: for retrieving the list of slow queries
  - `DELETE /_api/query/slow`: for clearing the list of slow queries
  - `GET /_api/query/properties`: for retrieving the properties for query tracking
  - `PUT /_api/query/properties`: for adjusting the properties for query tracking
  - `DELETE /_api/query/<id>`: for killing an AQL query

  The following JavaScript APIs have been added:

  - require("org/arangodb/aql/queries").current();
  - require("org/arangodb/aql/queries").slow();
  - require("org/arangodb/aql/queries").clearSlow();
  - require("org/arangodb/aql/queries").properties();
  - require("org/arangodb/aql/queries").kill();

* fixed issue #1265: arangod crashed with SIGSEGV

* fixed issue #1241: Wildcards in examples

* fixed comment parsing in Foxx controllers


v2.4.4 (2015-02-24)
-------------------

* fixed the generation template for foxx apps. It now does not create deprecated functions anymore

* add custom visitor functionality for `GRAPH_NEIGHBORS` function, too

* increased default value of traversal option *maxIterations* to 100 times of its previous
  default value


v2.4.3 (2015-02-06)
-------------------

* fix multi-threading with openssl when running under Windows

* fix timeout on socket operations when running under Windows

* Fixed an error in Foxx routing which caused some apps that worked in 2.4.1 to fail with status 500: `undefined is not a function` errors in 2.4.2
  This error was occurring due to seldom internal rerouting introduced by the malformed application handler.


v2.4.2 (2015-01-30)
-------------------

* added custom visitor functionality for AQL traversals

  This allows more complex result processing in traversals triggered by AQL. A few examples
  are shown in [this article](http://jsteemann.github.io/blog/2015/01/28/using-custom-visitors-in-aql-graph-traversals/).

* improved number of results estimated for nodes of type EnumerateListNode and SubqueryNode
  in AQL explain output

* added AQL explain helper to explain arbitrary AQL queries

  The helper function prints the query execution plan and the indexes to be used in the
  query. It can be invoked from the ArangoShell or the web interface as follows:

      require("org/arangodb/aql/explainer").explain(query);

* enable use of indexes for certain AQL conditions with non-equality predicates, in
  case the condition(s) also refer to indexed attributes

  The following queries will now be able to use indexes:

      FILTER a.indexed == ... && a.indexed != ...
      FILTER a.indexed == ... && a.nonIndexed != ...
      FILTER a.indexed == ... && ! (a.indexed == ...)
      FILTER a.indexed == ... && ! (a.nonIndexed == ...)
      FILTER a.indexed == ... && ! (a.indexed != ...)
      FILTER a.indexed == ... && ! (a.nonIndexed != ...)
      FILTER (a.indexed == ... && a.nonIndexed == ...) || (a.indexed == ... && a.nonIndexed == ...)
      FILTER (a.indexed == ... && a.nonIndexed != ...) || (a.indexed == ... && a.nonIndexed != ...)

* Fixed spuriously occurring "collection not found" errors when running queries on local
  collections on a cluster DB server

* Fixed upload of Foxx applications to the server for apps exceeding approx. 1 MB zipped.

* Malformed Foxx applications will now return a more useful error when any route is requested.

  In Production a Foxx app mounted on /app will display an html page on /app/* stating a 503 Service temporarily not available.
  It will not state any information about your Application.
  Before it was a 404 Not Found without any information and not distinguishable from a correct not found on your route.

  In Development Mode the html page also contains information about the error occurred.

* Unhandled errors thrown in Foxx routes are now handled by the Foxx framework itself.

  In Production the route will return a status 500 with a body {error: "Error statement"}.
  In Development the route will return a status 500 with a body {error: "Error statement", stack: "..."}

  Before, it was status 500 with a plain text stack including ArangoDB internal routing information.

* The Applications tab in web interface will now request development apps more often.
  So if you have a fixed a syntax error in your app it should always be visible after reload.


v2.4.1 (2015-01-19)
-------------------

* improved WAL recovery output

* fixed certain OR optimizations in AQL optimizer

* better diagnostics for arangoimp

* fixed invalid result of HTTP REST API method `/_admin/foxx/rescan`

* fixed possible segmentation fault when passing a Buffer object into a V8 function
  as a parameter

* updated AQB module to 1.8.0.


v2.4.0 (2015-01-13)
-------------------

* updated AQB module to 1.7.0.

* fixed V8 integration-related crashes

* make `fs.move(src, dest)` also fail when both `src` and `dest` are
  existing directories. This ensures the same behavior of the move operation
  on different platforms.

* fixed AQL insert operation for multi-shard collections in cluster

* added optional return value for AQL data-modification queries.
  This allows returning the documents inserted, removed or updated with the query, e.g.

      FOR doc IN docs REMOVE doc._key IN docs LET removed = OLD RETURN removed
      FOR doc IN docs INSERT { } IN docs LET inserted = NEW RETURN inserted
      FOR doc IN docs UPDATE doc._key WITH { } IN docs LET previous = OLD RETURN previous
      FOR doc IN docs UPDATE doc._key WITH { } IN docs LET updated = NEW RETURN updated

  The variables `OLD` and `NEW` are automatically available when a `REMOVE`, `INSERT`,
  `UPDATE` or `REPLACE` statement is immediately followed by a `LET` statement.
  Note that the `LET` and `RETURN` statements in data-modification queries are not as
  flexible as the general versions of `LET` and `RETURN`. When returning documents from
  data-modification operations, only a single variable can be assigned using `LET`, and
  the assignment can only be either `OLD` or `NEW`, but not an arbitrary expression. The
  `RETURN` statement also allows using the just-created variable only, and no arbitrary
  expressions.


v2.4.0-beta1 (2014-12-26)
--------------------------

* fixed superstates in FoxxGenerator

* fixed issue #1065: Aardvark: added creation of documents and edges with _key property

* fixed issue #1198: Aardvark: current AQL editor query is now cached

* Upgraded V8 version from 3.16.14 to 3.29.59

  The built-in version of V8 has been upgraded from 3.16.14 to 3.29.59.
  This activates several ES6 (also dubbed *Harmony* or *ES.next*) features in
  ArangoDB, both in the ArangoShell and the ArangoDB server. They can be
  used for scripting and in server-side actions such as Foxx routes, traversals
  etc.

  The following ES6 features are available in ArangoDB 2.4 by default:

  * iterators
  * the `of` operator
  * symbols
  * predefined collections types (Map, Set etc.)
  * typed arrays

  Many other ES6 features are disabled by default, but can be made available by
  starting arangod or arangosh with the appropriate options:

  * arrow functions
  * proxies
  * generators
  * String, Array, and Number enhancements
  * constants
  * enhanced object and numeric literals

  To activate all these ES6 features in arangod or arangosh, start it with
  the following options:

      arangosh --javascript.v8-options="--harmony --harmony_generators"

  More details on the available ES6 features can be found in
  [this blog](https://jsteemann.github.io/blog/2014/12/19/using-es6-features-in-arangodb/).

* Added Foxx generator for building Hypermedia APIs

  A more detailed description is [here](https://www.arangodb.com/2014/12/08/building-hypermedia-apis-foxxgenerator)

* New `Applications` tab in web interface:

  The `applications` tab got a complete redesign.
  It will now only show applications that are currently running on ArangoDB.
  For a selected application, a new detailed view has been created.
  This view provides a better overview of the app:
  * author
  * license
  * version
  * contributors
  * download links
  * API documentation

  To install a new application, a new dialog is now available.
  It provides the features already available in the console application `foxx-manager` plus some more:
  * install an application from Github
  * install an application from a zip file
  * install an application from ArangoDB's application store
  * create a new application from scratch: this feature uses a generator to
    create a Foxx application with pre-defined CRUD methods for a given list
    of collections. The generated Foxx app can either be downloaded as a zip file or
    be installed on the server. Starting with a new Foxx app has never been easier.

* fixed issue #1102: Aardvark: Layout bug in documents overview

  The documents overview was entirely destroyed in some situations on Firefox.
  We replaced the plugin we used there.

* fixed issue #1168: Aardvark: pagination buttons jumping

* fixed issue #1161: Aardvark: Click on Import JSON imports previously uploaded file

* removed configure options `--enable-all-in-one-v8`, `--enable-all-in-one-icu`,
  and `--enable-all-in-one-libev`.

* global internal rename to fix naming incompatibilities with JSON:

  Internal functions with names containing `array` have been renamed to `object`,
  internal functions with names containing `list` have been renamed to `array`.
  The renaming was mainly done in the C++ parts. The documentation has also been
  adjusted so that the correct JSON type names are used in most places.

  The change also led to the addition of a few function aliases in AQL:

  * `TO_LIST` now is an alias of the new `TO_ARRAY`
  * `IS_LIST` now is an alias of the new `IS_ARRAY`
  * `IS_DOCUMENT` now is an alias of the new `IS_OBJECT`

  The changed also renamed the option `mergeArrays` to `mergeObjects` for AQL
  data-modification query options and HTTP document modification API

* AQL: added optimizer rule "remove-filter-covered-by-index"

  This rule removes FilterNodes and CalculationNodes from an execution plan if the
  filter is already covered by a previous IndexRangeNode. Removing the CalculationNode
  and the FilterNode will speed up query execution because the query requires less
  computation.

* AQL: added optimizer rule "remove-sort-rand"

  This rule removes a `SORT RAND()` expression from a query and moves the random
  iteration into the appropriate `EnumerateCollectionNode`. This is more efficient
  than individually enumerating and then sorting randomly.

* AQL: range optimizations for IN and OR

  This change enables usage of indexes for several additional cases. Filters containing
  the `IN` operator can now make use of indexes, and multiple OR- or AND-combined filter
  conditions can now also use indexes if the filters are accessing the same indexed
  attribute.

  Here are a few examples of queries that can now use indexes but couldn't before:

    FOR doc IN collection
      FILTER doc.indexedAttribute == 1 || doc.indexedAttribute > 99
      RETURN doc

    FOR doc IN collection
      FILTER doc.indexedAttribute IN [ 3, 42 ] || doc.indexedAttribute > 99
      RETURN doc

    FOR doc IN collection
      FILTER (doc.indexedAttribute > 2 && doc.indexedAttribute < 10) ||
             (doc.indexedAttribute > 23 && doc.indexedAttribute < 42)
      RETURN doc

* fixed issue #500: AQL parentheses issue

  This change allows passing subqueries as AQL function parameters without using
  duplicate brackets (e.g. `FUNC(query)` instead of `FUNC((query))`

* added optional `COUNT` clause to AQL `COLLECT`

  This allows more efficient group count calculation queries, e.g.

      FOR doc IN collection
        COLLECT age = doc.age WITH COUNT INTO length
        RETURN { age: age, count: length }

  A count-only query is also possible:

      FOR doc IN collection
        COLLECT WITH COUNT INTO length
        RETURN length

* fixed missing makeDirectory when fetching a Foxx application from a zip file

* fixed issue #1134: Change the default endpoint to localhost

  This change will modify the IP address ArangoDB listens on to 127.0.0.1 by default.
  This will make new ArangoDB installations unaccessible from clients other than
  localhost unless changed. This is a security feature.

  To make ArangoDB accessible from any client, change the server's configuration
  (`--server.endpoint`) to either `tcp://0.0.0.0:8529` or the server's publicly
  visible IP address.

* deprecated `Repository#modelPrototype`. Use `Repository#model` instead.

* IMPORTANT CHANGE: by default, system collections are included in replication and all
  replication API return values. This will lead to user accounts and credentials
  data being replicated from master to slave servers. This may overwrite
  slave-specific database users.

  If this is undesired, the `_users` collection can be excluded from replication
  easily by setting the `includeSystem` attribute to `false` in the following commands:

  * replication.sync({ includeSystem: false });
  * replication.applier.properties({ includeSystem: false });

  This will exclude all system collections (including `_aqlfunctions`, `_graphs` etc.)
  from the initial synchronization and the continuous replication.

  If this is also undesired, it is also possible to specify a list of collections to
  exclude from the initial synchronization and the continuous replication using the
  `restrictCollections` attribute, e.g.:

      replication.applier.properties({
        includeSystem: true,
        restrictType: "exclude",
        restrictCollections: [ "_users", "_graphs", "foo" ]
      });

  The HTTP API methods for fetching the replication inventory and for dumping collections
  also support the `includeSystem` control flag via a URL parameter.

* removed DEPRECATED replication methods:
  * `replication.logger.start()`
  * `replication.logger.stop()`
  * `replication.logger.properties()`
  * HTTP PUT `/_api/replication/logger-start`
  * HTTP PUT `/_api/replication/logger-stop`
  * HTTP GET `/_api/replication/logger-config`
  * HTTP PUT `/_api/replication/logger-config`

* fixed issue #1174, which was due to locking problems in distributed
  AQL execution

* improved cluster locking for AQL avoiding deadlocks

* use DistributeNode for modifying queries with REPLACE and UPDATE, if
  possible


v2.3.6 (2015-XX-XX)
-------------------

* fixed AQL subquery optimization that produced wrong result when multiple subqueries
  directly followed each other and and a directly following `LET` statement did refer
  to any but the first subquery.


v2.3.5 (2015-01-16)
-------------------

* fixed intermittent 404 errors in Foxx apps after mounting or unmounting apps

* fixed issue #1200: Expansion operator results in "Cannot call method 'forEach' of null"

* fixed issue #1199: Cannot unlink root node of plan


v2.3.4 (2014-12-23)
-------------------

* fixed cerberus path for MyArangoDB


v2.3.3 (2014-12-17)
-------------------

* fixed error handling in instantiation of distributed AQL queries, this
  also fixes a bug in cluster startup with many servers

* issue #1185: parse non-fractional JSON numbers with exponent (e.g. `4e-261`)

* issue #1159: allow --server.request-timeout and --server.connect-timeout of 0


v2.3.2 (2014-12-09)
-------------------

* fixed issue #1177: Fix bug in the user app's storage

* fixed issue #1173: AQL Editor "Save current query" resets user password

* fixed missing makeDirectory when fetching a Foxx application from a zip file

* put in warning about default changed: fixed issue #1134: Change the default endpoint to localhost

* fixed issue #1163: invalid fullCount value returned from AQL

* fixed range operator precedence

* limit default maximum number of plans created by AQL optimizer to 256 (from 1024)

* make AQL optimizer not generate an extra plan if an index can be used, but modify
  existing plans in place

* fixed AQL cursor ttl (time-to-live) issue

  Any user-specified cursor ttl value was not honored since 2.3.0.

* fixed segfault in AQL query hash index setup with unknown shapes

* fixed memleaks

* added AQL optimizer rule for removing `INTO` from a `COLLECT` statement if not needed

* fixed issue #1131

  This change provides the `KEEP` clause for `COLLECT ... INTO`. The `KEEP` clause
  allows controlling which variables will be kept in the variable created by `INTO`.

* fixed issue #1147, must protect dispatcher ID for etcd

v2.3.1 (2014-11-28)
-------------------

* recreate password if missing during upgrade

* fixed issue #1126

* fixed non-working subquery index optimizations

* do not restrict summary of Foxx applications to 60 characters

* fixed display of "required" path parameters in Foxx application documentation

* added more optimizations of constants values in AQL FILTER conditions

* fixed invalid or-to-in optimization for FILTERs containing comparisons
  with boolean values

* fixed replication of `_graphs` collection

* added AQL list functions `PUSH`, `POP`, `UNSHIFT`, `SHIFT`, `REMOVE_VALUES`,
  `REMOVE_VALUE`, `REMOVE_NTH` and `APPEND`

* added AQL functions `CALL` and `APPLY` to dynamically call other functions

* fixed AQL optimizer cost estimation for LIMIT node

* prevent Foxx queues from permanently writing to the journal even when
  server is idle

* fixed AQL COLLECT statement with INTO clause, which copied more variables
  than v2.2 and thus lead to too much memory consumption.
  This deals with #1107.

* fixed AQL COLLECT statement, this concerned every COLLECT statement,
  only the first group had access to the values of the variables before
  the COLLECT statement. This deals with #1127.

* fixed some AQL internals, where sometimes too many items were
  fetched from upstream in the presence of a LIMIT clause. This should
  generally improve performance.


v2.3.0 (2014-11-18)
-------------------

* fixed syslog flags. `--log.syslog` is deprecated and setting it has no effect,
  `--log.facility` now works as described. Application name has been changed from
  `triagens` to `arangod`. It can be changed using `--log.application`. The syslog
  will only contain the actual log message. The datetime prefix is omitted.

* fixed deflate in SimpleHttpClient

* fixed issue #1104: edgeExamples broken or changed

* fixed issue #1103: Error while importing user queries

* fixed issue #1100: AQL: HAS() fails on doc[attribute_name]

* fixed issue #1098: runtime error when creating graph vertex

* hide system applications in **Applications** tab by default

  Display of system applications can be toggled by using the *system applications*
  toggle in the UI.

* added HTTP REST API for managing tasks (`/_api/tasks`)

* allow passing character lists as optional parameter to AQL functions `TRIM`,
  `LTRIM` and `RTRIM`

  These functions now support trimming using custom character lists. If no character
  lists are specified, all whitespace characters will be removed as previously:

      TRIM("  foobar\t \r\n ")         // "foobar"
      TRIM(";foo;bar;baz, ", "; ")     // "foo;bar;baz"

* added AQL string functions `LTRIM`, `RTRIM`, `FIND_FIRST`, `FIND_LAST`, `SPLIT`,
  `SUBSTITUTE`

* added AQL functions `ZIP`, `VALUES` and `PERCENTILE`

* made AQL functions `CONCAT` and `CONCAT_SEPARATOR` work with list arguments

* dynamically create extra dispatcher threads if required

* fixed issue #1097: schemas in the API docs no longer show required properties as optional


v2.3.0-beta2 (2014-11-08)
-------------------------

* front-end: new icons for uploading and downloading JSON documents into a collection

* front-end: fixed documents pagination css display error

* front-end: fixed flickering of the progress view

* front-end: fixed missing event for documents filter function

* front-end: jsoneditor: added CMD+Return (Mac) CTRL+Return (Linux/Win) shortkey for
  saving a document

* front-end: added information tooltip for uploading json documents.

* front-end: added database management view to the collapsed navigation menu

* front-end: added collection truncation feature

* fixed issue #1086: arangoimp: Odd errors if arguments are not given properly

* performance improvements for AQL queries that use JavaScript-based expressions
  internally

* added AQL geo functions `WITHIN_RECTANGLE` and `IS_IN_POLYGON`

* fixed non-working query results download in AQL editor of web interface

* removed debug print message in AQL editor query export routine

* fixed issue #1075: Aardvark: user name required even if auth is off #1075

  The fix for this prefills the username input field with the current user's
  account name if any and `root` (the default username) otherwise. Additionally,
  the tooltip text has been slightly adjusted.

* fixed issue #1069: Add 'raw' link to swagger ui so that the raw swagger
  json can easily be retrieved

  This adds a link to the Swagger API docs to an application's detail view in
  the **Applications** tab of the web interface. The link produces the Swagger
  JSON directly. If authentication is turned on, the link requires authentication,
  too.

* documentation updates


v2.3.0-beta1 (2014-11-01)
-------------------------

* added dedicated `NOT IN` operator for AQL

  Previously, a `NOT IN` was only achievable by writing a negated `IN` condition:

      FOR i IN ... FILTER ! (i IN [ 23, 42 ]) ...

  This can now alternatively be expressed more intuitively as follows:

      FOR i IN ... FILTER i NOT IN [ 23, 42 ] ...

* added alternative logical operator syntax for AQL

  Previously, the logical operators in AQL could only be written as:
  - `&&`: logical and
  - `||`: logical or
  - `!`: negation

  ArangoDB 2.3 introduces the alternative variants for these operators:
  - `AND`: logical and
  - `OR`: logical or
  - `NOT`: negation

  The new syntax is just an alternative to the old syntax, allowing easier
  migration from SQL. The old syntax is still fully supported and will be.

* improved output of `ArangoStatement.parse()` and POST `/_api/query`

  If an AQL query can be parsed without problems, The return value of
  `ArangoStatement.parse()` now contains an attribute `ast` with the abstract
  syntax tree of the query (before optimizations). Though this is an internal
  representation of the query and is subject to change, it can be used to inspect
  how ArangoDB interprets a given query.

* improved `ArangoStatement.explain()` and POST `/_api/explain`

  The commands for explaining AQL queries have been improved.

* added command-line option `--javascript.v8-contexts` to control the number of
  V8 contexts created in arangod.

  Previously, the number of V8 contexts was equal to the number of server threads
  (as specified by option `--server.threads`).

  However, it may be sensible to create different amounts of threads and V8
  contexts. If the option is not specified, the number of V8 contexts created
  will be equal to the number of server threads. Thus no change in configuration
  is required to keep the old behavior.

  If you are using the default config files or merge them with your local config
  files, please review if the default number of server threads is okay in your
  environment. Additionally you should verify that the number of V8 contexts
  created (as specified in option `--javascript.v8-contexts`) is okay.

* the number of server.threads specified is now the minimum of threads
  started. There are situation in which threads are waiting for results of
  distributed database servers. In this case the number of threads is
  dynamically increased.

* removed index type "bitarray"

  Bitarray indexes were only half-way documented and integrated in previous versions
  of ArangoDB so their benefit was limited. The support for bitarray indexes has
  thus been removed in ArangoDB 2.3. It is not possible to create indexes of type
  "bitarray" with ArangoDB 2.3.

  When a collection is opened that contains a bitarray index definition created
  with a previous version of ArangoDB, ArangoDB will ignore it and log the following
  warning:

      index type 'bitarray' is not supported in this version of ArangoDB and is ignored

  Future versions of ArangoDB may automatically remove such index definitions so the
  warnings will eventually disappear.

* removed internal "_admin/modules/flush" in order to fix requireApp

* added basic support for handling binary data in Foxx

  Requests with binary payload can be processed in Foxx applications by
  using the new method `res.rawBodyBuffer()`. This will return the unparsed request
  body as a Buffer object.

  There is now also the method `req.requestParts()` available in Foxx to retrieve
  the individual components of a multipart HTTP request.

  Buffer objects can now be used when setting the response body of any Foxx action.
  Additionally, `res.send()` has been added as a convenience method for returning
  strings, JSON objects or buffers from a Foxx action:

      res.send("<p>some HTML</p>");
      res.send({ success: true });
      res.send(new Buffer("some binary data"));

  The convenience method `res.sendFile()` can now be used to easily return the
  contents of a file from a Foxx action:

      res.sendFile(applicationContext.foxxFilename("image.png"));

  `fs.write` now accepts not only strings but also Buffer objects as second parameter:

      fs.write(filename, "some data");
      fs.write(filename, new Buffer("some binary data"));

  `fs.readBuffer` can be used to return the contents of a file in a Buffer object.

* improved performance of insertion into non-unique hash indexes significantly in case
  many duplicate keys are used in the index

* issue #1042: set time zone in log output

  the command-line option `--log.use-local-time` was added to print dates and times in
  the server-local timezone instead of UTC

* command-line options that require a boolean value now validate the
  value given on the command-line

  This prevents issues if no value is specified for an option that
  requires a boolean value. For example, the following command-line would
  have caused trouble in 2.2, because `--server.endpoint` would have been
  used as the value for the `--server.disable-authentication` options
  (which requires a boolean value):

      arangod --server.disable-authentication --server.endpoint tcp://127.0.0.1:8529 data

  In 2.3, running this command will fail with an error and requires to
  be modified to:

      arangod --server.disable-authentication true --server.endpoint tcp://127.0.0.1:8529 data

* improved performance of CSV import in arangoimp

* fixed issue #1027: Stack traces are off-by-one

* fixed issue #1026: Modules loaded in different files within the same app
  should refer to the same module

* fixed issue #1025: Traversal not as expected in undirected graph

* added a _relation function in the general-graph module.

  This deprecated _directedRelation and _undirectedRelation.
  ArangoDB does not offer any constraints for undirected edges
  which caused some confusion of users how undirected relations
  have to be handled. Relation now only supports directed relations
  and the user can actively simulate undirected relations.

* changed return value of Foxx.applicationContext#collectionName:

  Previously, the function could return invalid collection names because
  invalid characters were not replaced in the application name prefix, only
  in the collection name passed.

  Now, the function replaces invalid characters also in the application name
  prefix, which might to slightly different results for application names that
  contained any characters outside the ranges [a-z], [A-Z] and [0-9].

* prevent XSS in AQL editor and logs view

* integrated tutorial into ArangoShell and web interface

* added option `--backslash-escape` for arangoimp when running CSV file imports

* front-end: added download feature for (filtered) documents

* front-end: added download feature for the results of a user query

* front-end: added function to move documents to another collection

* front-end: added sort-by attribute to the documents filter

* front-end: added sorting feature to database, graph management and user management view.

* issue #989: front-end: Databases view not refreshing after deleting a database

* issue #991: front-end: Database search broken

* front-end: added infobox which shows more information about a document (_id, _rev, _key) or
  an edge (_id, _rev, _key, _from, _to). The from and to attributes are clickable and redirect
  to their document location.

* front-end: added edit-mode for deleting multiple documents at the same time.

* front-end: added delete button to the detailed document/edge view.

* front-end: added visual feedback for saving documents/edges inside the editor (error/success).

* front-end: added auto-focusing for the first input field in a modal.

* front-end: added validation for user input in a modal.

* front-end: user defined queries are now stored inside the database and are bound to the current
  user, instead of using the local storage functionality of the browsers. The outcome of this is
  that user defined queries are now independently usable from any device. Also queries can now be
  edited through the standard document editor of the front-end through the _users collection.

* front-end: added import and export functionality for user defined queries.

* front-end: added new keywords and functions to the aql-editor theme

* front-end: applied tile-style to the graph view

* front-end: now using the new graph api including multi-collection support

* front-end: foxx apps are now deletable

* front-end: foxx apps are now installable and updateable through github, if github is their
  origin.

* front-end: added foxx app version control. Multiple versions of a single foxx app are now
  installable and easy to manage and are also arranged in groups.

* front-end: the user-set filter of a collection is now stored until the user navigates to
  another collection.

* front-end: fetching and filtering of documents, statistics, and query operations are now
  handled with asynchronous ajax calls.

* front-end: added progress indicator if the front-end is waiting for a server operation.

* front-end: fixed wrong count of documents in the documents view of a collection.

* front-end: fixed unexpected styling of the manage db view and navigation.

* front-end: fixed wrong handling of select fields in a modal view.

* front-end: fixed wrong positioning of some tooltips.

* automatically call `toJSON` function of JavaScript objects (if present)
  when serializing them into database documents. This change allows
  storing JavaScript date objects in the database in a sensible manner.


v2.2.7 (2014-11-19)
-------------------

* fixed issue #998: Incorrect application URL for non-system Foxx apps

* fixed issue #1079: AQL editor: keyword WITH in UPDATE query is not highlighted

* fix memory leak in cluster nodes

* fixed registration of AQL user-defined functions in Web UI (JS shell)

* fixed error display in Web UI for certain errors
  (now error message is printed instead of 'undefined')

* fixed issue #1059: bug in js module console

* fixed issue #1056: "fs": zip functions fail with passwords

* fixed issue #1063: Docs: measuring unit of --wal.logfile-size?

* fixed issue #1062: Docs: typo in 14.2 Example data


v2.2.6 (2014-10-20)
-------------------

* fixed issue #972: Compilation Issue

* fixed issue #743: temporary directories are now unique and one can read
  off the tool that created them, if empty, they are removed atexit

* Highly improved performance of all AQL GRAPH_* functions.

* Orphan collections in general graphs can now be found via GRAPH_VERTICES
  if either "any" or no direction is defined

* Fixed documentation for AQL function GRAPH_NEIGHBORS.
  The option "vertexCollectionRestriction" is meant to filter the target
  vertices only, and should not filter the path.

* Fixed a bug in GRAPH_NEIGHBORS which enforced only empty results
  under certain conditions


v2.2.5 (2014-10-09)
-------------------

* fixed issue #961: allow non-JSON values in undocument request bodies

* fixed issue 1028: libicu is now statically linked

* fixed cached lookups of collections on the server, which may have caused spurious
  problems after collection rename operations


v2.2.4 (2014-10-01)
-------------------

* fixed accessing `_from` and `_to` attributes in `collection.byExample` and
  `collection.firstExample`

  These internal attributes were not handled properly in the mentioned functions, so
  searching for them did not always produce documents

* fixed issue #1030: arangoimp 2.2.3 crashing, not logging on large Windows CSV file

* fixed issue #1025: Traversal not as expected in undirected graph

* fixed issue #1020

  This requires re-introducing the startup option `--database.force-sync-properties`.

  This option can again be used to force fsyncs of collection, index and database properties
  stored as JSON strings on disk in files named `parameter.json`. Syncing these files after
  a write may be necessary if the underlying storage does not sync file contents by itself
  in a "sensible" amount of time after a file has been written and closed.

  The default value is `true` so collection, index and database properties will always be
  synced to disk immediately. This affects creating, renaming and dropping collections as
  well as creating and dropping databases and indexes. Each of these operations will perform
  an additional fsync on the `parameter.json` file if the option is set to `true`.

  It might be sensible to set this option to `false` for workloads that create and drop a
  lot of collections (e.g. test runs).

  Document operations such as creating, updating and dropping documents are not affected
  by this option.

* fixed issue #1016: AQL editor bug

* fixed issue #1014: WITHIN function returns wrong distance

* fixed AQL shortest path calculation in function `GRAPH_SHORTEST_PATH` to return
  complete vertex objects instead of just vertex ids

* allow changing of attributes of documents stored in server-side JavaScript variables

  Previously, the following did not work:

      var doc = db.collection.document(key);
      doc._key = "abc"; // overwriting internal attributes not supported
      doc.value = 123;  // overwriting existing attributes not supported

  Now, modifying documents stored in server-side variables (e.g. `doc` in the above case)
  is supported. Modifying the variables will not update the documents in the database,
  but will modify the JavaScript object (which can be written back to the database using
  `db.collection.update` or `db.collection.replace`)

* fixed issue #997: arangoimp apparently doesn't support files >2gig on Windows

  large file support (requires using `_stat64` instead of `stat`) is now supported on
  Windows


v2.2.3 (2014-09-02)
-------------------

* added `around` for Foxx controller

* added `type` option for HTTP API `GET /_api/document?collection=...`

  This allows controlling the type of results to be returned. By default, paths to
  documents will be returned, e.g.

      [
        `/_api/document/test/mykey1`,
        `/_api/document/test/mykey2`,
        ...
      ]

  To return a list of document ids instead of paths, the `type` URL parameter can be
  set to `id`:

      [
        `test/mykey1`,
        `test/mykey2`,
        ...
      ]

  To return a list of document keys only, the `type` URL parameter can be set to `key`:

      [
        `mykey1`,
        `mykey2`,
        ...
      ]


* properly capitalize HTTP response header field names in case the `x-arango-async`
  HTTP header was used in a request.

* fixed several documentation issues

* speedup for several general-graph functions, AQL functions starting with `GRAPH_`
  and traversals


v2.2.2 (2014-08-08)
-------------------

* allow storing non-reserved attribute names starting with an underscore

  Previous versions of ArangoDB parsed away all attribute names that started with an
  underscore (e.g. `_test', '_foo', `_bar`) on all levels of a document (root level
  and sub-attribute levels). While this behavior was documented, it was unintuitive and
  prevented storing documents inside other documents, e.g.:

      {
        "_key" : "foo",
        "_type" : "mydoc",
        "references" : [
          {
            "_key" : "something",
            "_rev" : "...",
            "value" : 1
          },
          {
            "_key" : "something else",
            "_rev" : "...",
            "value" : 2
          }
        ]
      }

  In the above example, previous versions of ArangoDB removed all attributes and
  sub-attributes that started with underscores, meaning the embedded documents would lose
  some of their attributes. 2.2.2 should preserve such attributes, and will also allow
  storing user-defined attribute names on the top-level even if they start with underscores
  (such as `_type` in the above example).

* fix conversion of JavaScript String, Number and Boolean objects to JSON.

  Objects created in JavaScript using `new Number(...)`, `new String(...)`, or
  `new Boolean(...)` were not converted to JSON correctly.

* fixed a race condition on task registration (i.e. `require("org/arangodb/tasks").register()`)

  this race condition led to undefined behavior when a just-created task with no offset and
  no period was instantly executed and deleted by the task scheduler, before the `register`
  function returned to the caller.

* changed run-tests.sh to execute all suitable tests.

* switch to new version of gyp

* fixed upgrade button


v2.2.1 (2014-07-24)
-------------------

* fixed hanging write-ahead log recovery for certain cases that involved dropping
  databases

* fixed issue with --check-version: when creating a new database the check failed

* issue #947 Foxx applicationContext missing some properties

* fixed issue with --check-version: when creating a new database the check failed

* added startup option `--wal.suppress-shape-information`

  Setting this option to `true` will reduce memory and disk space usage and require
  less CPU time when modifying documents or edges. It should therefore be turned on
  for standalone ArangoDB servers. However, for servers that are used as replication
  masters, setting this option to `true` will effectively disable the usage of the
  write-ahead log for replication, so it should be set to `false` for any replication
  master servers.

  The default value for this option is `false`.

* added optional `ttl` attribute to specify result cursor expiration for HTTP API method
  `POST /_api/cursor`

  The `ttl` attribute can be used to prevent cursor results from timing out too early.

* issue #947: Foxx applicationContext missing some properties

* (reported by Christian Neubauer):

  The problem was that in Google's V8, signed and unsigned chars are not always declared cleanly.
  so we need to force v8 to compile with forced signed chars which is done by the Flag:
    -fsigned-char
  at least it is enough to follow the instructions of compiling arango on rasperry
  and add "CFLAGS='-fsigned-char'" to the make command of V8 and remove the armv7=0

* Fixed a bug with the replication client. In the case of single document
  transactions the collection was not write locked.


v2.2.0 (2014-07-10)
-------------------

* The replication methods `logger.start`, `logger.stop` and `logger.properties` are
  no-ops in ArangoDB 2.2 as there is no separate replication logger anymore. Data changes
  are logged into the write-ahead log in ArangoDB 2.2, and not separately by the
  replication logger. The replication logger object is still there in ArangoDB 2.2 to
  ensure backwards-compatibility, however, logging cannot be started, stopped or
  configured anymore. Using any of these methods will do nothing.

  This also affects the following HTTP API methods:
  - `PUT /_api/replication/logger-start`
  - `PUT /_api/replication/logger-stop`
  - `GET /_api/replication/logger-config`
  - `PUT /_api/replication/logger-config`

  Using any of these methods is discouraged from now on as they will be removed in
  future versions of ArangoDB.

* INCOMPATIBLE CHANGE: replication of transactions has changed. Previously, transactions
  were logged on a master in one big block and shipped to a slave in one block, too.
  Now transactions will be logged and replicated as separate entries, allowing transactions
  to be bigger and also ensure replication progress.

  This change also affects the behavior of the `stop` method of the replication applier.
  If the replication applier is now stopped manually using the `stop` method and later
  restarted using the `start` method, any transactions that were unfinished at the
  point of stopping will be aborted on a slave, even if they later commit on the master.

  In ArangoDB 2.2, stopping the replication applier manually should be avoided unless the
  goal is to stop replication permanently or to do a full resync with the master anyway.
  If the replication applier still must be stopped, it should be made sure that the
  slave has fetched and applied all pending operations from a master, and that no
  extra transactions are started on the master before the `stop` command on the slave
  is executed.

  Replication of transactions in ArangoDB 2.2 might also lock the involved collections on
  the slave while a transaction is either committed or aborted on the master and the
  change has been replicated to the slave. This change in behavior may be important for
  slave servers that are used for read-scaling. In order to avoid long lasting collection
  locks on the slave, transactions should be kept small.

  The `_replication` system collection is not used anymore in ArangoDB 2.2 and its usage is
  discouraged.

* INCOMPATIBLE CHANGE: the figures reported by the `collection.figures` method
  now only reflect documents and data contained in the journals and datafiles of
  collections. Documents or deletions contained only in the write-ahead log will
  not influence collection figures until the write-ahead log garbage collection
  kicks in. The figures for a collection might therefore underreport the total
  resource usage of a collection.

  Additionally, the attributes `lastTick` and `uncollectedLogfileEntries` have been
  added to the result of the `figures` operation and the HTTP API method
  `PUT /_api/collection/figures`

* added `insert` method as an alias for `save`. Documents can now be inserted into
  a collection using either method:

      db.test.save({ foo: "bar" });
      db.test.insert({ foo: "bar" });

* added support for data-modification AQL queries

* added AQL keywords `INSERT`, `UPDATE`, `REPLACE` and `REMOVE` (and `WITH`) to
  support data-modification AQL queries.

  Unquoted usage of these keywords for attribute names in AQL queries will likely
  fail in ArangoDB 2.2. If any such attribute name needs to be used in a query, it
  should be enclosed in backticks to indicate the usage of a literal attribute
  name.

  For example, the following query will fail in ArangoDB 2.2 with a parse error:

      FOR i IN foo RETURN i.remove

  and needs to be rewritten like this:

      FOR i IN foo RETURN i.`remove`

* disallow storing of JavaScript objects that contain JavaScript native objects
  of type `Date`, `Function`, `RegExp` or `External`, e.g.

      db.test.save({ foo: /bar/ });
      db.test.save({ foo: new Date() });

  will now print

      Error: <data> cannot be converted into JSON shape: could not shape document

  Previously, objects of these types were silently converted into an empty object
  (i.e. `{ }`).

  To store such objects in a collection, explicitly convert them into strings
  like this:

      db.test.save({ foo: String(/bar/) });
      db.test.save({ foo: String(new Date()) });

* The replication methods `logger.start`, `logger.stop` and `logger.properties` are
  no-ops in ArangoDB 2.2 as there is no separate replication logger anymore. Data changes
  are logged into the write-ahead log in ArangoDB 2.2, and not separately by the
  replication logger. The replication logger object is still there in ArangoDB 2.2 to
  ensure backwards-compatibility, however, logging cannot be started, stopped or
  configured anymore. Using any of these methods will do nothing.

  This also affects the following HTTP API methods:
  - `PUT /_api/replication/logger-start`
  - `PUT /_api/replication/logger-stop`
  - `GET /_api/replication/logger-config`
  - `PUT /_api/replication/logger-config`

  Using any of these methods is discouraged from now on as they will be removed in
  future versions of ArangoDB.

* INCOMPATIBLE CHANGE: replication of transactions has changed. Previously, transactions
  were logged on a master in one big block and shipped to a slave in one block, too.
  Now transactions will be logged and replicated as separate entries, allowing transactions
  to be bigger and also ensure replication progress.

  This change also affects the behavior of the `stop` method of the replication applier.
  If the replication applier is now stopped manually using the `stop` method and later
  restarted using the `start` method, any transactions that were unfinished at the
  point of stopping will be aborted on a slave, even if they later commit on the master.

  In ArangoDB 2.2, stopping the replication applier manually should be avoided unless the
  goal is to stop replication permanently or to do a full resync with the master anyway.
  If the replication applier still must be stopped, it should be made sure that the
  slave has fetched and applied all pending operations from a master, and that no
  extra transactions are started on the master before the `stop` command on the slave
  is executed.

  Replication of transactions in ArangoDB 2.2 might also lock the involved collections on
  the slave while a transaction is either committed or aborted on the master and the
  change has been replicated to the slave. This change in behavior may be important for
  slave servers that are used for read-scaling. In order to avoid long lasting collection
  locks on the slave, transactions should be kept small.

  The `_replication` system collection is not used anymore in ArangoDB 2.2 and its usage is
  discouraged.

* INCOMPATIBLE CHANGE: the figures reported by the `collection.figures` method
  now only reflect documents and data contained in the journals and datafiles of
  collections. Documents or deletions contained only in the write-ahead log will
  not influence collection figures until the write-ahead log garbage collection
  kicks in. The figures for a collection might therefore underreport the total
  resource usage of a collection.

  Additionally, the attributes `lastTick` and `uncollectedLogfileEntries` have been
  added to the result of the `figures` operation and the HTTP API method
  `PUT /_api/collection/figures`

* added `insert` method as an alias for `save`. Documents can now be inserted into
  a collection using either method:

      db.test.save({ foo: "bar" });
      db.test.insert({ foo: "bar" });

* added support for data-modification AQL queries

* added AQL keywords `INSERT`, `UPDATE`, `REPLACE` and `REMOVE` (and `WITH`) to
  support data-modification AQL queries.

  Unquoted usage of these keywords for attribute names in AQL queries will likely
  fail in ArangoDB 2.2. If any such attribute name needs to be used in a query, it
  should be enclosed in backticks to indicate the usage of a literal attribute
  name.

  For example, the following query will fail in ArangoDB 2.2 with a parse error:

      FOR i IN foo RETURN i.remove

  and needs to be rewritten like this:

      FOR i IN foo RETURN i.`remove`

* disallow storing of JavaScript objects that contain JavaScript native objects
  of type `Date`, `Function`, `RegExp` or `External`, e.g.

      db.test.save({ foo: /bar/ });
      db.test.save({ foo: new Date() });

  will now print

      Error: <data> cannot be converted into JSON shape: could not shape document

  Previously, objects of these types were silently converted into an empty object
  (i.e. `{ }`).

  To store such objects in a collection, explicitly convert them into strings
  like this:

      db.test.save({ foo: String(/bar/) });
      db.test.save({ foo: String(new Date()) });

* honor startup option `--server.disable-statistics` when deciding whether or not
  to start periodic statistics collection jobs

  Previously, the statistics collection jobs were started even if the server was
  started with the `--server.disable-statistics` flag being set to `true`

* removed startup option `--random.no-seed`

  This option had no effect in previous versions of ArangoDB and was thus removed.

* removed startup option `--database.remove-on-drop`

  This option was used for debugging only.

* removed startup option `--database.force-sync-properties`

  This option is now superfluous as collection properties are now stored in the
  write-ahead log.

* introduced write-ahead log

  All write operations in an ArangoDB server instance are automatically logged
  to the server's write-ahead log. The write-ahead log is a set of append-only
  logfiles, and it is used in case of a crash recovery and for replication.
  Data from the write-ahead log will eventually be moved into the journals or
  datafiles of collections, allowing the server to remove older write-ahead log
  logfiles. Figures of collections will be updated when data are moved from the
  write-ahead log into the journals or datafiles of collections.

  Cross-collection transactions in ArangoDB should benefit considerably by this
  change, as less writes than in previous versions are required to ensure the data
  of multiple collections are atomically and durably committed. All data-modifying
  operations inside transactions (insert, update, remove) will write their
  operations into the write-ahead log directly, making transactions with multiple
  operations also require less physical memory than in previous versions of ArangoDB,
  that required all transaction data to fit into RAM.

  The `_trx` system collection is not used anymore in ArangoDB 2.2 and its usage is
  discouraged.

  The data in the write-ahead log can also be used in the replication context.
  The `_replication` collection that was used in previous versions of ArangoDB to
  store all changes on the server is not used anymore in ArangoDB 2.2. Instead,
  slaves can read from a master's write-ahead log to get informed about most
  recent changes. This removes the need to store data-modifying operations in
  both the actual place and the `_replication` collection.

* removed startup option `--server.disable-replication-logger`

  This option is superfluous in ArangoDB 2.2. There is no dedicated replication
  logger in ArangoDB 2.2. There is now always the write-ahead log, and it is also
  used as the server's replication log. Specifying the startup option
  `--server.disable-replication-logger` will do nothing in ArangoDB 2.2, but the
  option should not be used anymore as it might be removed in a future version.

* changed behavior of replication logger

  There is no dedicated replication logger in ArangoDB 2.2 as there is the
  write-ahead log now. The existing APIs for starting and stopping the replication
  logger still exist in ArangoDB 2.2 for downwards-compatibility, but calling
  the start or stop operations are no-ops in ArangoDB 2.2. When querying the
  replication logger status via the API, the server will always report that the
  replication logger is running. Configuring the replication logger is a no-op
  in ArangoDB 2.2, too. Changing the replication logger configuration has no
  effect. Instead, the write-ahead log configuration can be changed.

* removed MRuby integration for arangod

  ArangoDB had an experimental MRuby integration in some of the publish builds.
  This wasn't continuously developed, and so it has been removed in ArangoDB 2.2.

  This change has led to the following startup options being superfluous:

  - `--ruby.gc-interval`
  - `--ruby.action-directory`
  - `--ruby.modules-path`
  - `--ruby.startup-directory`

  Specifying these startup options will do nothing in ArangoDB 2.2, but the
  options should be avoided from now on as they might be removed in future versions.

* reclaim index memory when last document in collection is deleted

  Previously, deleting documents from a collection did not lead to index sizes being
  reduced. Instead, the already allocated index memory was re-used when a collection
  was refilled.

  Now, index memory for primary indexes and hash indexes is reclaimed instantly when
  the last document from a collection is removed.

* inlined and optimized functions in hash indexes

* added AQL TRANSLATE function

  This function can be used to perform lookups from static lists, e.g.

      LET countryNames = { US: "United States", UK: "United Kingdom", FR: "France" }
      RETURN TRANSLATE("FR", countryNames)

* fixed datafile debugger

* fixed check-version for empty directory

* moved try/catch block to the top of routing chain

* added mountedApp function for foxx-manager

* fixed issue #883: arango 2.1 - when starting multi-machine cluster, UI web
  does not change to cluster overview

* fixed dfdb: should not start any other V8 threads

* cleanup of version-check, added module org/arangodb/database-version,
  added --check-version option

* fixed issue #881: [2.1.0] Bombarded (every 10 sec or so) with
  "WARNING format string is corrupt" when in non-system DB Dashboard

* specialized primary index implementation to allow faster hash table
  rebuilding and reduce lookups in datafiles for the actual value of `_key`.

* issue #862: added `--overwrite` option to arangoimp

* removed number of property lookups for documents during AQL queries that
  access documents

* prevent buffering of long print results in arangosh's and arangod's print
  command

  this change will emit buffered intermediate print results and discard the
  output buffer to quickly deliver print results to the user, and to prevent
  constructing very large buffers for large results

* removed sorting of attribute names for use in a collection's shaper

  sorting attribute names was done on document insert to keep attributes
  of a collection in sorted order for faster comparisons. The sort order
  of attributes was only used in one particular and unlikely case, so it
  was removed. Collections with many different attribute names should
  benefit from this change by faster inserts and slightly less memory usage.

* fixed a bug in arangodump which got the collection name in _from and _to
  attributes of edges wrong (all were "_unknown")

* fixed a bug in arangorestore which did not recognize wrong _from and _to
  attributes of edges

* improved error detection and reporting in arangorestore


v2.1.1 (2014-06-06)
-------------------

* fixed dfdb: should not start any other V8 threads

* signature for collection functions was modified

  The basic change was the substitution of the input parameter of the
  function by an generic options object which can contain multiple
  option parameter of the function.
  Following functions were modified
  remove
  removeBySample
  replace
  replaceBySample
  update
  updateBySample

  Old signature is yet supported but it will be removed in future versions

v2.1.0 (2014-05-29)
-------------------

* implemented upgrade procedure for clusters

* fixed communication issue with agency which prevented reconnect
  after an agent failure

* fixed cluster dashboard in the case that one but not all servers
  in the cluster are down

* fixed a bug with coordinators creating local database objects
  in the wrong order (_system needs to be done first)

* improved cluster dashboard


v2.1.0-rc2 (2014-05-25)
-----------------------

* fixed issue #864: Inconsistent behavior of AQL REVERSE(list) function


v2.1.0-rc1 (XXXX-XX-XX)
-----------------------

* added server-side periodic task management functions:

  - require("org/arangodb/tasks").register(): registers a periodic task
  - require("org/arangodb/tasks").unregister(): unregisters and removes a
    periodic task
  - require("org/arangodb/tasks").get(): retrieves a specific tasks or all
    existing tasks

  the previous undocumented function `internal.definePeriodic` is now
  deprecated and will be removed in a future release.

* decrease the size of some seldom used system collections on creation.

  This will make these collections use less disk space and mapped memory.

* added AQL date functions

* added AQL FLATTEN() list function

* added index memory statistics to `db.<collection>.figures()` function

  The `figures` function will now return a sub-document `indexes`, which lists
  the number of indexes in the `count` sub-attribute, and the total memory
  usage of the indexes in bytes in the `size` sub-attribute.

* added AQL CURRENT_DATABASE() function

  This function returns the current database's name.

* added AQL CURRENT_USER() function

  This function returns the current user from an AQL query. The current user is the
  username that was specified in the `Authorization` HTTP header of the request. If
  authentication is turned off or the query was executed outside a request context,
  the function will return `null`.

* fixed issue #796: Searching with newline chars broken?

  fixed slightly different handling of backslash escape characters in a few
  AQL functions. Now handling of escape sequences should be consistent, and
  searching for newline characters should work the same everywhere

* added OpenSSL version check for configure

  It will report all OpenSSL versions < 1.0.1g as being too old.
  `configure` will only complain about an outdated OpenSSL version but not stop.

* require C++ compiler support (requires g++ 4.8, clang++ 3.4 or Visual Studio 13)

* less string copying returning JSONified documents from ArangoDB, e.g. via
  HTTP GET `/_api/document/<collection>/<document>`

* issue #798: Lower case http headers from arango

  This change allows returning capitalized HTTP headers, e.g.
  `Content-Length` instead of `content-length`.
  The HTTP spec says that headers are case-insensitive, but
  in fact several clients rely on a specific case in response
  headers.
  This change will capitalize HTTP headers if the `X-Arango-Version`
  request header is sent by the client and contains a value of at
  least `20100` (for version 2.1). The default value for the
  compatibility can also be set at server start, using the
  `--server.default-api-compatibility` option.

* simplified usage of `db._createStatement()`

  Previously, the function could not be called with a query string parameter as
  follows:

      db._createStatement(queryString);

  Calling it as above resulted in an error because the function expected an
  object as its parameter. From now on, it's possible to call the function with
  just the query string.

* make ArangoDB not send back a `WWW-Authenticate` header to a client in case the
  client sends the `X-Omit-WWW-Authenticate` HTTP header.

  This is done to prevent browsers from showing their built-in HTTP authentication
  dialog for AJAX requests that require authentication.
  ArangoDB will still return an HTTP 401 (Unauthorized) if the request doesn't
  contain valid credentials, but it will omit the `WWW-Authenticate` header,
  allowing clients to bypass the browser's authentication dialog.

* added REST API method HTTP GET `/_api/job/job-id` to query the status of an
  async job without potentially fetching it from the list of done jobs

* fixed non-intuitive behavior in jobs API: previously, querying the status
  of an async job via the API HTTP PUT `/_api/job/job-id` removed a currently
  executing async job from the list of queryable jobs on the server.
  Now, when querying the result of an async job that is still executing,
  the job is kept in the list of queryable jobs so its result can be fetched
  by a subsequent request.

* use a new data structure for the edge index of an edge collection. This
  improves the performance for the creation of the edge index and in
  particular speeds up removal of edges in graphs. Note however that
  this change might change the order in which edges starting at
  or ending in a vertex are returned. However, this order was never
  guaranteed anyway and it is not sensible to guarantee any particular
  order.

* provide a size hint to edge and hash indexes when initially filling them
  this will lead to less re-allocations when populating these indexes

  this may speed up building indexes when opening an existing collection

* don't requeue identical context methods in V8 threads in case a method is
  already registered

* removed arangod command line option `--database.remove-on-compacted`

* export the sort attribute for graph traversals to the HTTP interface

* add support for arangodump/arangorestore for clusters


v2.0.8 (XXXX-XX-XX)
-------------------

* fixed too-busy iteration over skiplists

  Even when a skiplist query was restricted by a limit clause, the skiplist
  index was queried without the limit. this led to slower-than-necessary
  execution times.

* fixed timeout overflows on 32 bit systems

  this bug has led to problems when select was called with a high timeout
  value (2000+ seconds) on 32bit systems that don't have a forgiving select
  implementation. when the call was made on these systems, select failed
  so no data would be read or sent over the connection

  this might have affected some cluster-internal operations.

* fixed ETCD issues on 32 bit systems

  ETCD was non-functional on 32 bit systems at all. The first call to the
  watch API crashed it. This was because atomic operations worked on data
  structures that were not properly aligned on 32 bit systems.

* fixed issue #848: db.someEdgeCollection.inEdge does not return correct
  value when called the 2nd time after a .save to the edge collection


v2.0.7 (2014-05-05)
-------------------

* issue #839: Foxx Manager missing "unfetch"

* fixed a race condition at startup

  this fixes undefined behavior in case the logger was involved directly at
  startup, before the logger initialization code was called. This should have
  occurred only for code that was executed before the invocation of main(),
  e.g. during ctor calls of statically defined objects.


v2.0.6 (2014-04-22)
-------------------

* fixed issue #835: arangosh doesn't show correct database name



v2.0.5 (2014-04-21)
-------------------

* Fixed a caching problem in IE JS Shell

* added cancelation for async jobs

* upgraded to new gyp for V8

* new Windows installer


v2.0.4 (2014-04-14)
-------------------

* fixed cluster authentication front-end issues for Firefox and IE, there are
  still problems with Chrome


v2.0.3 (2014-04-14)
-------------------

* fixed AQL optimizer bug

* fixed front-end issues

* added password change dialog


v2.0.2 (2014-04-06)
-------------------

* during cluster startup, do not log (somewhat expected) connection errors with
  log level error, but with log level info

* fixed dashboard modals

* fixed connection check for cluster planning front end: firefox does
  not support async:false

* document how to persist a cluster plan in order to relaunch an existing
  cluster later


v2.0.1 (2014-03-31)
-------------------

* make ArangoDB not send back a `WWW-Authenticate` header to a client in case the
  client sends the `X-Omit-WWW-Authenticate` HTTP header.

  This is done to prevent browsers from showing their built-in HTTP authentication
  dialog for AJAX requests that require authentication.
  ArangoDB will still return an HTTP 401 (Unauthorized) if the request doesn't
  contain valid credentials, but it will omit the `WWW-Authenticate` header,
  allowing clients to bypass the browser's authentication dialog.

* fixed isses in arango-dfdb:

  the dfdb was not able to unload certain system collections, so these couldn't be
  inspected with the dfdb sometimes. Additionally, it did not truncate corrupt
  markers from datafiles under some circumstances

* added `changePassword` attribute for users

* fixed non-working "save" button in collection edit view of web interface
  clicking the save button did nothing. one had to press enter in one of the input
  fields to send modified form data

* fixed V8 compile error on MacOS X

* prevent `body length: -9223372036854775808` being logged in development mode for
  some Foxx HTTP responses

* fixed several bugs in web interface dashboard

* fixed issue #783: coffee script not working in manifest file

* fixed issue #783: coffee script not working in manifest file

* fixed issue #781: Cant save current query from AQL editor ui

* bumped version in `X-Arango-Version` compatibility header sent by arangosh and other
  client tools from `1.5` to `2.0`.

* fixed startup options for arango-dfdb, added details option for arango-dfdb

* fixed display of missing error messages and codes in arangosh

* when creating a collection via the web interface, the collection type was always
  "document", regardless of the user's choice


v2.0.0 (2014-03-10)
-------------------

* first 2.0 release


v2.0.0-rc2 (2014-03-07)
-----------------------

* fixed cluster authorization


v2.0.0-rc1 (2014-02-28)
-----------------------

* added sharding :-)

* added collection._dbName attribute to query the name of the database from a collection

  more detailed documentation on the sharding and cluster features can be found in the user
  manual, section **Sharding**

* INCOMPATIBLE CHANGE: using complex values in AQL filter conditions with operators other
  than equality (e.g. >=, >, <=, <) will disable usage of skiplist indexes for filter
  evaluation.

  For example, the following queries will be affected by change:

      FOR doc IN docs FILTER doc.value < { foo: "bar" } RETURN doc
      FOR doc IN docs FILTER doc.value >= [ 1, 2, 3 ] RETURN doc

  The following queries will not be affected by the change:

      FOR doc IN docs FILTER doc.value == 1 RETURN doc
      FOR doc IN docs FILTER doc.value == "foo" RETURN doc
      FOR doc IN docs FILTER doc.value == [ 1, 2, 3 ] RETURN doc
      FOR doc IN docs FILTER doc.value == { foo: "bar" } RETURN doc

* INCOMPATIBLE CHANGE: removed undocumented method `collection.saveOrReplace`

  this feature was never advertised nor documented nor tested.

* INCOMPATIBLE CHANGE: removed undocumented REST API method `/_api/simple/BY-EXAMPLE-HASH`

  this feature was never advertised nor documented nor tested.

* added explicit startup parameter `--server.reuse-address`

  This flag can be used to control whether sockets should be acquired with the SO_REUSEADDR
  flag.

  Regardless of this setting, sockets on Windows are always acquired using the
  SO_EXCLUSIVEADDRUSE flag.

* removed undocumented REST API method GET `/_admin/database-name`

* added user validation API at POST `/_api/user/<username>`

* slightly improved users management API in `/_api/user`:

  Previously, when creating a new user via HTTP POST, the username needed to be
  passed in an attribute `username`. When users were returned via this API,
  the usernames were returned in an attribute named `user`. This was slightly
  confusing and was changed in 2.0 as follows:

  - when adding a user via HTTP POST, the username can be specified in an attribute
  `user`. If this attribute is not used, the API will look into the attribute `username`
  as before and use that value.
  - when users are returned via HTTP GET, the usernames are still returned in an
    attribute `user`.

  This change should be fully downwards-compatible with the previous version of the API.

* added AQL SLICE function to extract slices from lists

* made module loader more node compatible

* the startup option `--javascript.package-path` for arangosh is now deprecated and does
  nothing. Using it will not cause an error, but the option is ignored.

* added coffee script support

* Several UI improvements.

* Exchanged icons in the graphviewer toolbar

* always start networking and HTTP listeners when starting the server (even in
  console mode)

* allow vertex and edge filtering with user-defined functions in TRAVERSAL,
  TRAVERSAL_TREE and SHORTEST_PATH AQL functions:

      // using user-defined AQL functions for edge and vertex filtering
      RETURN TRAVERSAL(friends, friendrelations, "friends/john", "outbound", {
        followEdges: "myfunctions::checkedge",
        filterVertices: "myfunctions::checkvertex"
      })

      // using the following custom filter functions
      var aqlfunctions = require("org/arangodb/aql/functions");
      aqlfunctions.register("myfunctions::checkedge", function (config, vertex, edge, path) {
        return (edge.type !== 'dislikes'); // don't follow these edges
      }, false);

      aqlfunctions.register("myfunctions::checkvertex", function (config, vertex, path) {
        if (vertex.isDeleted || ! vertex.isActive) {
          return [ "prune", "exclude" ]; // exclude these and don't follow them
        }
        return [ ]; // include everything else
      }, false);

* fail if invalid `strategy`, `order` or `itemOrder` attribute values
  are passed to the AQL TRAVERSAL function. Omitting these attributes
  is not considered an error, but specifying an invalid value for any
  of these attributes will make an AQL query fail.

* issue #751: Create database through API should return HTTP status code 201

  By default, the server now returns HTTP 201 (created) when creating a new
  database successfully. To keep compatibility with older ArangoDB versions, the
  startup parameter `--server.default-api-compatibility` can be set to a value
  of `10400` to indicate API compatibility with ArangoDB 1.4. The compatibility
  can also be enforced by setting the `X-Arango-Version` HTTP header in a
  client request to this API on a per-request basis.

* allow direct access from the `db` object to collections whose names start
  with an underscore (e.g. db._users).

  Previously, access to such collections via the `db` object was possible from
  arangosh, but not from arangod (and thus Foxx and actions). The only way
  to access such collections from these places was via the `db._collection(<name>)`
  workaround.

* allow `\n` (as well as `\r\n`) as line terminator in batch requests sent to
  `/_api/batch` HTTP API.

* use `--data-binary` instead of `--data` parameter in generated cURL examples

* issue #703: Also show path of logfile for fm.config()

* issue #675: Dropping a collection used in "graph" module breaks the graph

* added "static" Graph.drop() method for graphs API

* fixed issue #695: arangosh server.password error

* use pretty-printing in `--console` mode by default

* simplified ArangoDB startup options

  Some startup options are now superfluous or their usage is simplified. The
  following options have been changed:

  * `--javascript.modules-path`: this option has been removed. The modules paths
    are determined by arangod and arangosh automatically based on the value of
    `--javascript.startup-directory`.

    If the option is set on startup, it is ignored so startup will not abort with
    an error `unrecognized option`.

  * `--javascript.action-directory`: this option has been removed. The actions
    directory is determined by arangod automatically based on the value of
    `--javascript.startup-directory`.

    If the option is set on startup, it is ignored so startup will not abort with
    an error `unrecognized option`.

  * `--javascript.package-path`: this option is still available but it is not
    required anymore to set the standard package paths (e.g. `js/npm`). arangod
    will automatically use this standard package path regardless of whether it
    was specified via the options.

    It is possible to use this option to add additional package paths to the
    standard value.

  Configuration files included with arangod are adjusted accordingly.

* layout of the graphs tab adapted to better fit with the other tabs

* database selection is moved to the bottom right corner of the web interface

* removed priority queue index type

  this feature was never advertised nor documented nor tested.

* display internal attributes in document source view of web interface

* removed separate shape collections

  When upgrading to ArangoDB 2.0, existing collections will be converted to include
  shapes and attribute markers in the datafiles instead of using separate files for
  shapes.

  When a collection is converted, existing shapes from the SHAPES directory will
  be written to a new datafile in the collection directory, and the SHAPES directory
  will be removed afterwards.

  This saves up to 2 MB of memory and disk space for each collection
  (savings are higher, the less different shapes there are in a collection).
  Additionally, one less file descriptor per opened collection will be used.

  When creating a new collection, the amount of sync calls may be reduced. The same
  may be true for documents with yet-unknown shapes. This may help performance
  in these cases.

* added AQL functions `NTH` and `POSITION`

* added signal handler for arangosh to save last command in more cases

* added extra prompt placeholders for arangosh:
  - `%e`: current endpoint
  - `%u`: current user

* added arangosh option `--javascript.gc-interval` to control amount of
  garbage collection performed by arangosh

* fixed issue #651: Allow addEdge() to take vertex ids in the JS library

* removed command-line option `--log.format`

  In previous versions, this option did not have an effect for most log messages, so
  it got removed.

* removed C++ logger implementation

  Logging inside ArangoDB is now done using the LOG_XXX() macros. The LOGGER_XXX()
  macros are gone.

* added collection status "loading"


v1.4.16 (XXXX-XX-XX)
--------------------

* fixed too eager datafile deletion

  this issue could have caused a crash when the compaction had marked datafiles as obsolete
  and they were removed while "old" temporary query results still pointed to the old datafile
  positions

* fixed issue #826: Replication fails when a collection's configuration changes


v1.4.15 (2014-04-19)
--------------------

* bugfix for AQL query optimizer

  the following type of query was too eagerly optimized, leading to errors in code-generation:

      LET a = (FOR i IN [] RETURN i) LET b = (FOR i IN [] RETURN i) RETURN 1

  the problem occurred when both lists in the subqueries were empty. In this case invalid code
  was generated and the query couldn't be executed.


v1.4.14 (2014-04-05)
--------------------

* fixed race conditions during shape / attribute insertion

  A race condition could have led to spurious `cannot find attribute #xx` or
  `cannot find shape #xx` (where xx is a number) warning messages being logged
  by the server. This happened when a new attribute was inserted and at the same
  time was queried by another thread.

  Also fixed a race condition that may have occurred when a thread tried to
  access the shapes / attributes hash tables while they were resized. In this
  cases, the shape / attribute may have been hashed to a wrong slot.

* fixed a memory barrier / cpu synchronization problem with libev, affecting
  Windows with Visual Studio 2013 (probably earlier versions are affected, too)

  The issue is described in detail here:
  http://lists.schmorp.de/pipermail/libev/2014q1/002318.html


v1.4.13 (2014-03-14)
--------------------

* added diagnostic output for Foxx application upload

* allow dump & restore from ArangoDB 1.4 with an ArangoDB 2.0 server

* allow startup options `temp-path` and `default-language` to be specified from the arangod
  configuration file and not only from the command line

* fixed too eager compaction

  The compaction will now wait for several seconds before trying to re-compact the same
  collection. Additionally, some other limits have been introduced for the compaction.


v1.4.12 (2014-03-05)
--------------------

* fixed display bug in web interface which caused the following problems:
  - documents were displayed in web interface as being empty
  - document attributes view displayed many attributes with content "undefined"
  - document source view displayed many attributes with name "TYPEOF" and value "undefined"
  - an alert popping up in the browser with message "Datatables warning..."

* re-introduced old-style read-write locks to supports Windows versions older than
  Windows 2008R2 and Windows 7. This should re-enable support for Windows Vista and
  Windows 2008.


v1.4.11 (2014-02-27)
--------------------

* added SHORTEST_PATH AQL function

  this calculates the shortest paths between two vertices, using the Dijkstra
  algorithm, employing a min-heap

  By default, ArangoDB does not know the distance between any two vertices and
  will use a default distance of 1. A custom distance function can be registered
  as an AQL user function to make the distance calculation use any document
  attributes or custom logic:

      RETURN SHORTEST_PATH(cities, motorways, "cities/CGN", "cities/MUC", "outbound", {
        paths: true,
        distance: "myfunctions::citydistance"
      })

      // using the following custom distance function
      var aqlfunctions = require("org/arangodb/aql/functions");
      aqlfunctions.register("myfunctions::distance", function (config, vertex1, vertex2, edge) {
        return Math.sqrt(Math.pow(vertex1.x - vertex2.x) + Math.pow(vertex1.y - vertex2.y));
      }, false);

* fixed bug in Graph.pathTo function

* fixed small memleak in AQL optimizer

* fixed access to potentially uninitialized variable when collection had a cap constraint


v1.4.10 (2014-02-21)
--------------------

* fixed graph constructor to allow graph with some parameter to be used

* added node.js "events" and "stream"

* updated npm packages

* added loading of .json file

* Fixed http return code in graph api with waitForSync parameter.

* Fixed documentation in graph, simple and index api.

* removed 2 tests due to change in ruby library.

* issue #756: set access-control-expose-headers on CORS response

  the following headers are now whitelisted by ArangoDB in CORS responses:
  - etag
  - content-encoding
  - content-length
  - location
  - server
  - x-arango-errors
  - x-arango-async-id


v1.4.9 (2014-02-07)
-------------------

* return a document's current etag in response header for HTTP HEAD requests on
  documents that return an HTTP 412 (precondition failed) error. This allows
  retrieving the document's current revision easily.

* added AQL function `SKIPLIST` to directly access skiplist indexes from AQL

  This is a shortcut method to use a skiplist index for retrieving specific documents in
  indexed order. The function capability is rather limited, but it may be used
  for several cases to speed up queries. The documents are returned in index order if
  only one condition is used.

      /* return all documents with mycollection.created > 12345678 */
      FOR doc IN SKIPLIST(mycollection, { created: [[ '>', 12345678 ]] })
        RETURN doc

      /* return first document with mycollection.created > 12345678 */
      FOR doc IN SKIPLIST(mycollection, { created: [[ '>', 12345678 ]] }, 0, 1)
        RETURN doc

      /* return all documents with mycollection.created between 12345678 and 123456790 */
      FOR doc IN SKIPLIST(mycollection, { created: [[ '>', 12345678 ], [ '<=', 123456790 ]] })
        RETURN doc

      /* return all documents with mycollection.a equal 1 and .b equal 2 */
      FOR doc IN SKIPLIST(mycollection, { a: [[ '==', 1 ]], b: [[ '==', 2 ]] })
        RETURN doc

  The function requires a skiplist index with the exact same attributes to
  be present on the specified collection. All attributes present in the skiplist
  index must be specified in the conditions specified for the `SKIPLIST` function.
  Attribute declaration order is important, too: attributes must be specified in the
  same order in the condition as they have been declared in the skiplist index.

* added command-line option `--server.disable-authentication-unix-sockets`

  with this option, authentication can be disabled for all requests coming
  in via UNIX domain sockets, enabling clients located on the same host as
  the ArangoDB server to connect without authentication.
  Other connections (e.g. TCP/IP) are not affected by this option.

  The default value for this option is `false`.
  Note: this option is only supported on platforms that support Unix domain
  sockets.

* call global arangod instance destructor on shutdown

* issue #755: TRAVERSAL does not use strategy, order and itemOrder options

  these options were not honored when configuring a traversal via the AQL
  TRAVERSAL function. Now, these options are used if specified.

* allow vertex and edge filtering with user-defined functions in TRAVERSAL,
  TRAVERSAL_TREE and SHORTEST_PATH AQL functions:

      // using user-defined AQL functions for edge and vertex filtering
      RETURN TRAVERSAL(friends, friendrelations, "friends/john", "outbound", {
        followEdges: "myfunctions::checkedge",
        filterVertices: "myfunctions::checkvertex"
      })

      // using the following custom filter functions
      var aqlfunctions = require("org/arangodb/aql/functions");
      aqlfunctions.register("myfunctions::checkedge", function (config, vertex, edge, path) {
        return (edge.type !== 'dislikes'); // don't follow these edges
      }, false);

      aqlfunctions.register("myfunctions::checkvertex", function (config, vertex, path) {
        if (vertex.isDeleted || ! vertex.isActive) {
          return [ "prune", "exclude" ]; // exclude these and don't follow them
        }
        return [ ]; // include everything else
      }, false);

* issue #748: add vertex filtering to AQL's TRAVERSAL[_TREE]() function


v1.4.8 (2014-01-31)
-------------------

* install foxx apps in the web interface

* fixed a segfault in the import API


v1.4.7 (2014-01-23)
-------------------

* issue #744: Add usage example arangoimp from Command line

* issue #738: added __dirname, __filename pseudo-globals. Fixes #733. (@by pluma)

* mount all Foxx applications in system apps directory on startup


v1.4.6 (2014-01-20)
-------------------

* issue #736: AQL function to parse collection and key from document handle

* added fm.rescan() method for Foxx-Manager

* fixed issue #734: foxx cookie and route problem

* added method `fm.configJson` for arangosh

* include `startupPath` in result of API `/_api/foxx/config`


v1.4.5 (2014-01-15)
-------------------

* fixed issue #726: Alternate Windows Install Method

* fixed issue #716: dpkg -P doesn't remove everything

* fixed bugs in description of HTTP API `_api/index`

* fixed issue #732: Rest API GET revision number

* added missing documentation for several methods in HTTP API `/_api/edge/...`

* fixed typos in description of HTTP API `_api/document`

* defer evaluation of AQL subqueries and logical operators (lazy evaluation)

* Updated font in WebFrontend, it now contains a version that renders properly on Windows

* generally allow function return values as call parameters to AQL functions

* fixed potential deadlock in global context method execution

* added override file "arangod.conf.local" (and co)


v1.4.4 (2013-12-24)
-------------------

* uid and gid are now set in the scripts, there is no longer a separate config file for
  arangod when started from a script

* foxx-manager is now an alias for arangosh

* arango-dfdb is now an alias for arangod, moved from bin to sbin

* changed from readline to linenoise for Windows

* added --install-service and --uninstall-service for Windows

* removed --daemon and --supervisor for Windows

* arangosh and arangod now uses the config-file which maps the binary name, i. e. if you
  rename arangosh to foxx-manager it will use the config file foxx-manager.conf

* fixed lock file for Windows

* fixed issue #711, #687: foxx-manager throws internal errors

* added `--server.ssl-protocol` option for client tools
  this allows connecting from arangosh, arangoimp, arangoimp etc. to an ArangoDB
  server that uses a non-default value for `--server.ssl-protocol`. The default
  value for the SSL protocol is 4 (TLSv1). If the server is configured to use a
  different protocol, it was not possible to connect to it with the client tools.

* added more detailed request statistics

  This adds the number of async-executed HTTP requests plus the number of HTTP
  requests per individual HTTP method type.

* added `--force` option for arangorestore
  this option allows continuing a restore operation even if the server reports errors
  in the middle of the restore operation

* better error reporting for arangorestore
  in case the server returned an HTTP error, arangorestore previously reported this
  error as `internal error` without any details only. Now server-side errors are
  reported by arangorestore with the server's error message

* include more system collections in dumps produced by arangodump
  previously some system collections were intentionally excluded from dumps, even if the
  dump was run with `--include-system-collections`. for example, the collections `_aal`,
  `_modules`, `_routing`, and `_users` were excluded. This makes sense in a replication
  context but not always in a dump context.
  When specifying `--include-system-collections`, arangodump will now include the above-
  mentioned collections in the dump, too. Some other system collections are still excluded
  even when the dump is run with `--include-system-collections`, for example `_replication`
  and `_trx`.

* fixed issue #701: ArangoStatement undefined in arangosh

* fixed typos in configuration files


v1.4.3 (2013-11-25)
-------------------

* fixed a segfault in the AQL optimizer, occurring when a constant non-list value was
  used on the right-hand side of an IN operator that had a collection attribute on the
  left-hand side

* issue #662:

  Fixed access violation errors (crashes) in the Windows version, occurring under some
  circumstances when accessing databases with multiple clients in parallel

* fixed issue #681: Problem with ArchLinux PKGBUILD configuration


v1.4.2 (2013-11-20)
-------------------

* fixed issue #669: Tiny documentation update

* ported Windows version to use native Windows API SRWLocks (slim read-write locks)
  and condition variables instead of homemade versions

  MSDN states the following about the compatibility of SRWLocks and Condition Variables:

      Minimum supported client:
      Windows Server 2008 [desktop apps | Windows Store apps]

      Minimum supported server:
      Windows Vista [desktop apps | Windows Store apps]

* fixed issue #662: ArangoDB on Windows hanging

  This fixes a deadlock issue that occurred on Windows when documents were written to
  a collection at the same time when some other thread tried to drop the collection.

* fixed file-based logging in Windows

  the logger complained on startup if the specified log file already existed

* fixed startup of server in daemon mode (`--daemon` startup option)

* fixed a segfault in the AQL optimizer

* issue #671: Method graph.measurement does not exist

* changed Windows condition variable implementation to use Windows native
  condition variables

  This is an attempt to fix spurious Windows hangs as described in issue #662.

* added documentation for JavaScript traversals

* added --code-page command-line option for Windows version of arangosh

* fixed a problem when creating edges via the web interface.

  The problem only occurred if a collection was created with type "document
  collection" via the web interface, and afterwards was dropped and re-created
  with type "edge collection". If the web interface page was not reloaded,
  the old collection type (document) was cached, making the subsequent creation
  of edges into the (seeming-to-be-document) collection fail.

  The fix is to not cache the collection type in the web interface. Users of
  an older version of the web interface can reload the collections page if they
  are affected.

* fixed a caching problem in arangosh: if a collection was created using the web
  interface, and then removed via arangosh, arangosh did not actually drop the
  collection due to caching.

  Because the `drop` operation was not carried out, this caused misleading error
  messages when trying to re-create the collection (e.g. `cannot create collection:
  duplicate name`).

* fixed ALT-introduced characters for arangosh console input on Windows

  The Windows readline port was not able to handle characters that are built
  using CTRL or ALT keys. Regular characters entered using the CTRL or ALT keys
  were silently swallowed and not passed to the terminal input handler.

  This did not seem to cause problems for the US keyboard layout, but was a
  severe issue for keyboard layouts that require the ALT (or ALT-GR) key to
  construct characters. For example, entering the character `{` with a German
  keyboard layout requires pressing ALT-GR + 9.

* fixed issue #665: Hash/skiplist combo madness bit my ass

  this fixes a problem with missing/non-deterministic rollbacks of inserts in
  case of a unique constraint violation into a collection with multiple secondary
  indexes (with at least one of them unique)

* fixed issue #664: ArangoDB installer on Windows requires drive c:

* partly fixed issue #662: ArangoDB on Windows hanging

  This fixes dropping databases on Windows. In previous 1.4 versions on Windows,
  one shape collection file was not unloaded and removed when dropping a database,
  leaving one directory and one shape collection file in the otherwise-dropped
  database directory.

* fixed issue #660: updated documentation on indexes


v1.4.1 (2013-11-08)
-------------------

* performance improvements for skip-list deletes


v1.4.1-rc1 (2013-11-07)
-----------------------

* fixed issue #635: Web-Interface should have a "Databases" Menu for Management

* fixed issue #624: Web-Interface is missing a Database selector

* fixed segfault in bitarray query

* fixed issue #656: Cannot create unique index through web interface

* fixed issue #654: bitarray index makes server down

* fixed issue #653: Slow query

* fixed issue #650: Randomness of any() should be improved

* made AQL `DOCUMENT()` function polymorphic and work with just one parameter.

  This allows using the `DOCUMENT` function like this:

      DOCUMENT('users/john')
      DOCUMENT([ 'users/john', 'users/amy' ])

  in addition to the existing use cases:

      DOCUMENT(users, 'users/john')
      DOCUMENT(users, 'john')
      DOCUMENT(users, [ 'users/john' ])
      DOCUMENT(users, [ 'users/john', 'users/amy' ])
      DOCUMENT(users, [ 'john', 'amy' ])

* simplified usage of ArangoDB batch API

  It is not necessary anymore to send the batch boundary in the HTTP `Content-Type`
  header. Previously, the batch API expected the client to send a Content-Type header
  of`multipart/form-data; boundary=<some boundary value>`. This is still supported in
  ArangoDB 2.0, but clients can now also omit this header. If the header is not
  present in a client request, ArangoDB will ignore the request content type and
  read the MIME boundary from the beginning of the request body.

  This also allows using the batch API with the Swagger "Try it out" feature (which is
  not too good at sending a different or even dynamic content-type request header).

* added API method GET `/_api/database/user`

  This returns the list of databases a specific user can see without changing the
  username/passwd.

* issue #424: Documentation about IDs needs to be upgraded


v1.4.0 (2013-10-29)
-------------------

* fixed issue #648: /batch API is missing from Web Interface API Documentation (Swagger)

* fixed issue #647: Icon tooltips missing

* fixed issue #646: index creation in web interface

* fixed issue #645: Allow jumping from edge to linked vertices

* merged PR for issue #643: Some minor corrections and a link to "Downloads"

* fixed issue #642: Completion of error handling

* fixed issue #639: compiling v1.4 on maverick produces warnings on -Wstrict-null-sentinel

* fixed issue #634: Web interface bug: Escape does not always propagate

* fixed issue #620: added startup option `--server.default-api-compatibility`

  This adds the following changes to the ArangoDB server and clients:
  - the server provides a new startup option `--server.default-api-compatibility`.
    This option can be used to determine the compatibility of (some) server API
    return values. The value for this parameter is a server version number,
    calculated as follows: `10000 * major + 100 * minor` (e.g. `10400` for ArangoDB
    1.3). The default value is `10400` (1.4), the minimum allowed value is `10300`
    (1.3).

    When setting this option to a value lower than the current server version,
    the server might respond with old-style results to "old" clients, increasing
    compatibility with "old" (non-up-to-date) clients.

  - the server will on each incoming request check for an HTTP header
    `x-arango-version`. Clients can optionally set this header to the API
    version number they support. For example, if a client sends the HTTP header
    `x-arango-version: 10300`, the server will pick this up and might send ArangoDB
    1.3-style responses in some situations.

    Setting either the startup parameter or using the HTTP header (or both) allows
    running "old" clients with newer versions of ArangoDB, without having to adjust
    the clients too much.

  - the `location` headers returned by the server for the APIs `/_api/document/...`
    and `/_api/collection/...` will have different values depending on the used API
    version. If the API compatibility is `10300`, the `location` headers returned
    will look like this:

        location: /_api/document/....

    whereas when an API compatibility of `10400` or higher is used, the `location`
    headers will look like this:

        location: /_db/<database name>/_api/document/...

  Please note that even in the presence of this, old API versions still may not
  be supported forever by the server.

* fixed issue #643: Some minor corrections and a link to "Downloads" by @frankmayer

* started issue #642: Completion of error handling

* fixed issue #639: compiling v1.4 on maverick produces warnings on
  -Wstrict-null-sentinel

* fixed issue #621: Standard Config needs to be fixed

* added function to manage indexes (web interface)

* improved server shutdown time by signaling shutdown to applicationserver,
  logging, cleanup and compactor threads

* added foxx-manager `replace` command

* added foxx-manager `installed` command (a more intuitive alias for `list`)

* fixed issue #617: Swagger API is missing '/_api/version'

* fixed issue #615: Swagger API: Some commands have no parameter entry forms

* fixed issue #614: API : Typo in : Request URL /_api/database/current

* fixed issue #609: Graph viz tool - different background color

* fixed issue #608: arangosh config files - eventually missing in the manual

* fixed issue #607: Admin interface: no core documentation

* fixed issue #603: Aardvark Foxx App Manager

* fixed a bug in type-mapping between AQL user functions and the AQL layer

  The bug caused errors like the following when working with collection documents
  in an AQL user function:

      TypeError: Cannot assign to read only property '_id' of #<ShapedJson>

* create less system collections when creating a new database

  This is achieved by deferring collection creation until the collections are actually
  needed by ArangoDB. The following collections are affected by the change:
  - `_fishbowl`
  - `_structures`


v1.4.0-beta2 (2013-10-14)
-------------------------

* fixed compaction on Windows

  The compaction on Windows did not ftruncate the cleaned datafiles to a smaller size.
  This has been fixed so not only the content of the files is cleaned but also files
  are re-created with potentially smaller sizes.

* only the following system collections will be excluded from replication from now on:
  - `_replication`
  - `_trx`
  - `_users`
  - `_aal`
  - `_fishbowl`
  - `_modules`
  - `_routing`

  Especially the following system collections will now be included in replication:
  - `_aqlfunctions`
  - `_graphs`

  In previous versions of ArangoDB, all system collections were excluded from the
  replication.

  The change also caused a change in the replication logger and applier:
  in previous versions of ArangoDB, only a collection's id was logged for an operation.
  This has not caused problems for non-system collections but for system collections
  there ids might differ. In addition to a collection id ArangoDB will now also log the
  name of a collection for each replication event.

  The replication applier will now look for the collection name attribute in logged
  events preferably.

* added database selection to arango-dfdb

* provide foxx-manager, arangodump, and arangorestore in Windows build

* ArangoDB 1.4 will refuse to start if option `--javascript.app-path` is not set.

* added startup option `--server.allow-method-override`

  This option can be set to allow overriding the HTTP request method in a request using
  one of the following custom headers:

  - x-http-method-override
  - x-http-method
  - x-method-override

  This allows bypassing proxies and tools that would otherwise just let certain types of
  requests pass. Enabling this option may impose a security risk, so it should only be
  used in very controlled environments.

  The default value for this option is `false` (no method overriding allowed).

* added "details" URL parameter for bulk import API

  Setting the `details` URL parameter to `true` in a call to POST `/_api/import` will make
  the import return details about non-imported documents in the `details` attribute. If
  `details` is `false` or omitted, no `details` attribute will be present in the response.
  This is the same behavior that previous ArangoDB versions exposed.

* added "complete" option for bulk import API

  Setting the `complete` URL parameter to `true` in a call to POST `/_api/import` will make
  the import completely fail if at least one of documents cannot be imported successfully.

  It defaults to `false`, which will make ArangoDB continue importing the other documents
  from the import even if some documents cannot be imported. This is the same behavior that
  previous ArangoDB versions exposed.

* added missing swagger documentation for `/_api/log`

* calling `/_api/logs` (or `/_admin/logs`) is only permitted from the `_system` database now.

  Calling this API method for/from other database will result in an HTTP 400.

' ported fix from https://github.com/novus/nvd3/commit/0894152def263b8dee60192f75f66700cea532cc

  This prevents JavaScript errors from occurring in Chrome when in the admin interface,
  section "Dashboard".

* show current database name in web interface (bottom right corner)

* added missing documentation for /_api/import in swagger API docs

* allow specification of database name for replication sync command replication applier

  This allows syncing from a master database with a different name than the slave database.

* issue #601: Show DB in prompt

  arangosh now displays the database name as part of the prompt by default.

  Can change the prompt by using the `--prompt` option, e.g.

      > arangosh --prompt "my db is named \"%d\"> "


v1.4.0-beta1 (2013-10-01)
-------------------------

* make the Foxx manager use per-database app directories

  Each database now has its own subdirectory for Foxx applications. Each database
  can thus use different Foxx applications if required. A Foxx app for a specific
  database resides in `<app-path>/databases/<database-name>/<app-name>`.

  System apps are shared between all databases. They reside in `<app-path>/system/<app-name>`.

* only trigger an engine reset in development mode for URLs starting with `/dev/`

  This prevents ArangoDB from reloading all Foxx applications when it is not
  actually necessary.

* changed error code from 10 (bad parameter) to 1232 (invalid key generator) for
  errors that are due to an invalid key generator specification when creating a new
  collection

* automatic detection of content-type / mime-type for Foxx assets based on filenames,
  added possibility to override auto detection

* added endpoint management API at `/_api/endpoint`

* changed HTTP return code of PUT `/_api/cursor` from 400 to 404 in case a
  non-existing cursor is referred to

* issue #360: added support for asynchronous requests

  Incoming HTTP requests with the headers `x-arango-async: true` or
  `x-arango-async: store` will be answered by the server instantly with a generic
  HTTP 202 (Accepted) response.

  The actual requests will be queued and processed by the server asynchronously,
  allowing the client to continue sending other requests without waiting for the
  server to process the actually requested operation.

  The exact point in time when a queued request is executed is undefined. If an
  error occurs during execution of an asynchronous request, the client will not
  be notified by the server.

  The maximum size of the asynchronous task queue can be controlled using the new
  option `--scheduler.maximal-queue-size`. If the queue contains this many number of
  tasks and a new asynchronous request comes in, the server will reject it with an
  HTTP 500 (internal server error) response.

  Results of incoming requests marked with header `x-arango-async: true` will be
  discarded by the server immediately. Clients have no way of accessing the result
  of such asynchronously executed request. This is just _fire and forget_.

  To later retrieve the result of an asynchronously executed request, clients can
  mark a request with the header `x-arango-async: keep`. This makes the server
  store the result of the request in memory until explicitly fetched by a client
  via the `/_api/job` API. The `/_api/job` API also provides methods for basic
  inspection of which pending or already finished requests there are on the server,
  plus ways for garbage collecting unneeded results.

* Added new option `--scheduler.maximal-queue-size`.

* issue #590: Manifest Lint

* added data dump and restore tools, arangodump and arangorestore.

  arangodump can be used to create a logical dump of an ArangoDB database, or
  just dedicated collections. It can be used to dump both a collection's structure
  (properties and indexes) and data (documents).

  arangorestore can be used to restore data from a dump created with arangodump.
  arangorestore currently does not re-create any indexes, and doesn't yet handle
  referenced documents in edges properly when doing just partial restores.
  This will be fixed until 1.4 stable.

* introduced `--server.database` option for arangosh, arangoimp, and arangob.

  The option allows these client tools to use a certain database for their actions.
  In arangosh, the current database can be switched at any time using the command

      db._useDatabase(<name>);

  When no database is specified, all client tools will assume they should use the
  default database `_system`. This is done for downwards-compatibility reasons.

* added basic multi database support (alpha)

  New databases can be created using the REST API POST `/_api/database` and the
  shell command `db._createDatabase(<name>)`.

  The default database in ArangoDB is called `_system`. This database is always
  present and cannot be deleted by the user. When an older version of ArangoDB is
  upgraded to 1.4, the previously only database will automatically become the
  `_system` database.

  New databases can be created with the above commands, and can be deleted with the
  REST API DELETE `/_api/database/<name>` or the shell command `db._dropDatabase(<name>);`.

  Deleting databases is still unstable in ArangoDB 1.4 alpha and might crash the
  server. This will be fixed until 1.4 stable.

  To access a specific database via the HTTP REST API, the `/_db/<name>/` prefix
  can be used in all URLs. ArangoDB will check if an incoming request starts with
  this prefix, and will automatically pick the database name from it. If the prefix
  is not there, ArangoDB will assume the request is made for the default database
  (`_system`). This is done for downwards-compatibility reasons.

  That means, the following URL pathnames are logically identical:

      /_api/document/mycollection/1234
      /_db/_system/document/mycollection/1234

  To access a different database (e.g. `test`), the URL pathname would look like this:

      /_db/test/document/mycollection/1234

  New databases can also be created and existing databases can only be dropped from
  within the default database (`_system`). It is not possible to drop the `_system`
  database itself.

  Cross-database operations are unintended and unsupported. The intention of the
  multi-database feature is to have the possibility to have a few databases managed
  by ArangoDB in parallel, but to only access one database at a time from a connection
  or a request.

  When accessing the web interface via the URL pathname `/_admin/html/` or `/_admin/aardvark`,
  the web interface for the default database (`_system`) will be displayed.
  To access the web interface for a different database, the database name can be
  put into the URLs as a prefix, e.g. `/_db/test/_admin/html` or
  `/_db/test/_admin/aardvark`.

  All internal request handlers and also all user-defined request handlers and actions
  (including Foxx) will only get to see the unprefixed URL pathnames (i.e. excluding
  any database name prefix). This is to ensure downwards-compatibility.

  To access the name of the requested database from any action (including Foxx), use
  use `req.database`.

  For example, when calling the URL `/myapp/myaction`, the content of `req.database`
  will be `_system` (the default database because no database got specified) and the
  content of `req.url` will be `/myapp/myaction`.

  When calling the URL `/_db/test/myapp/myaction`, the content of `req.database` will be
  `test`, and the content of `req.url` will still be `/myapp/myaction`.

* Foxx now excludes files starting with . (dot) when bundling assets

  This mitigates problems with editor swap files etc.

* made the web interface a Foxx application

  This change caused the files for the web interface to be moved from `html/admin` to
  `js/apps/aardvark` in the file system.

  The base URL for the admin interface changed from `_admin/html/index.html` to
  `_admin/aardvark/index.html`.

  The "old" redirection to `_admin/html/index.html` will now produce a 404 error.

  When starting ArangoDB with the `--upgrade` option, this will automatically be remedied
  by putting in a redirection from `/` to `/_admin/aardvark/index.html`, and from
  `/_admin/html/index.html` to `/_admin/aardvark/index.html`.

  This also obsoletes the following configuration (command-line) options:
  - `--server.admin-directory`
  - `--server.disable-admin-interface`

  when using these now obsolete options when the server is started, no error is produced
  for downwards-compatibility.

* changed User-Agent value sent by arangoimp, arangosh, and arangod from "VOC-Agent" to
  "ArangoDB"

* changed journal file creation behavior as follows:

  Previously, a journal file for a collection was always created when a collection was
  created. When a journal filled up and became full, the current journal was made a
  datafile, and a new (empty) journal was created automatically. There weren't many
  intended situations when a collection did not have at least one journal.

  This is changed now as follows:
  - when a collection is created, no journal file will be created automatically
  - when there is a write into a collection without a journal, the journal will be
    created lazily
  - when there is a write into a collection with a full journal, a new journal will
    be created automatically

  From the end user perspective, nothing should have changed, except that there is now
  less disk usage for empty collections. Disk usage of infrequently updated collections
  might also be reduced significantly by running the `rotate()` method of a collection,
  and not writing into a collection subsequently.

* added method `collection.rotate()`

  This allows premature rotation of a collection's current journal file into a (read-only)
  datafile. The purpose of using `rotate()` is to prematurely allow compaction (which is
  performed on datafiles only) on data, even if the journal was not filled up completely.

  Using `rotate()` may make sense in the following scenario:

      c = db._create("test");
      for (i = 0; i < 1000; ++i) {
        c.save(...); // insert lots of data here
      }

      ...
      c.truncate(); // collection is now empty
      // only data in datafiles will be compacted by following compaction runs
      // all data in the current journal would not be compacted

      // calling rotate will make the current journal a datafile, and thus make it
      // eligible for compaction
      c.rotate();

  Using `rotate()` may also be useful when data in a collection is known to not change
  in the immediate future. After having completed all write operations on a collection,
  performing a `rotate()` will reduce the size of the current journal to the actually
  required size (remember that journals are pre-allocated with a specific size) before
  making the journal a datafile. Thus `rotate()` may cause disk space savings, even if
  the datafiles does not qualify for compaction after rotation.

  Note: rotating the journal is asynchronous, so that the actual rotation may be executed
  after `rotate()` returns to the caller.

* changed compaction to merge small datafiles together (up to 3 datafiles are merged in
  a compaction run)

  In the regular case, this should leave less small datafiles stay around on disk and allow
  using less file descriptors in total.

* added AQL MINUS function

* added AQL UNION_DISTINCT function (more efficient than combination of `UNIQUE(UNION())`)

* updated mruby to 2013-08-22

* issue #587: Add db._create() in help for startup arangosh

* issue #586: Share a link on installation instructions in the User Manual

* issue #585: Bison 2.4 missing on Mac for custom build

* issue #584: Web interface images broken in devel

* issue #583: Small documentation update

* issue #581: Parameter binding for attributes

* issue #580: Small improvements (by @guidoreina)

* issue #577: Missing documentation for collection figures in implementor manual

* issue #576: Get disk usage for collections and graphs

  This extends the result of the REST API for /_api/collection/figures with
  the attributes `compactors.count`, `compactors.fileSize`, `shapefiles.count`,
  and `shapefiles.fileSize`.

* issue #575: installing devel version on mac (low prio)

* issue #574: Documentation (POST /_admin/routing/reload)

* issue #558: HTTP cursors, allow count to ignore LIMIT


v1.4.0-alpha1 (2013-08-02)
--------------------------

* added replication. check online manual for details.

* added server startup options `--server.disable-replication-logger` and
  `--server.disable-replication-applier`

* removed action deployment tool, this now handled with Foxx and its manager or
  by kaerus node utility

* fixed a server crash when using byExample / firstExample inside a transaction
  and the collection contained a usable hash/skiplist index for the example

* defineHttp now only expects a single context

* added collection detail dialog (web interface)

  Shows collection properties, figures (datafiles, journals, attributes, etc.)
  and indexes.

* added documents filter (web interface)

  Allows searching for documents based on attribute values. One or many filter
  conditions can be defined, using comparison operators such as '==', '<=', etc.

* improved AQL editor (web interface)

  Editor supports keyboard shortcuts (Submit, Undo, Redo, Select).
  Editor allows saving and reusing of user-defined queries.
  Added example queries to AQL editor.
  Added comment button.

* added document import (web interface)

  Allows upload of JSON-data from files. Files must have an extension of .json.

* added dashboard (web interface)

  Shows the status of replication and multiple system charts, e.g.
  Virtual Memory Size, Request Time, HTTP Connections etc.

* added API method `/_api/graph` to query all graphs with all properties.

* added example queries in web interface AQL editor

* added arango.reconnect(<host>) method for arangosh to dynamically switch server or
  user name

* added AQL range operator `..`

  The `..` operator can be used to easily iterate over a sequence of numeric
  values. It will produce a list of values in the defined range, with both bounding
  values included.

  Example:

      2010..2013

  will produce the following result:

      [ 2010, 2011, 2012, 2013 ]

* added AQL RANGE function

* added collection.first(count) and collection.last(count) document access functions

  These functions allow accessing the first or last n documents in a collection. The order
  is determined by document insertion/update time.

* added AQL INTERSECTION function

* INCOMPATIBLE CHANGE: changed AQL user function namespace resolution operator from `:` to `::`

  AQL user-defined functions were introduced in ArangoDB 1.3, and the namespace resolution
  operator for them was the single colon (`:`). A function call looked like this:

      RETURN mygroup:myfunc()

  The single colon caused an ambiguity in the AQL grammar, making it indistinguishable from
  named attributes or the ternary operator in some cases, e.g.

      { mygroup:myfunc ? mygroup:myfunc }

  The change of the namespace resolution operator from `:` to `::` fixes this ambiguity.

  Existing user functions in the database will be automatically fixed when starting ArangoDB
  1.4 with the `--upgrade` option. However, queries using user-defined functions need to be
  adjusted on the client side to use the new operator.

* allow multiple AQL LET declarations separated by comma, e.g.
  LET a = 1, b = 2, c = 3

* more useful AQL error messages

  The error position (line/column) is more clearly indicated for parse errors.
  Additionally, if a query references a collection that cannot be found, the error
  message will give a hint on the collection name

* changed return value for AQL `DOCUMENT` function in case document is not found

  Previously, when the AQL `DOCUMENT` function was called with the id of a document and
  the document could not be found, it returned `undefined`. This value is not part of the
  JSON type system and this has caused some problems.
  Starting with ArangoDB 1.4, the `DOCUMENT` function will return `null` if the document
  looked for cannot be found.

  In case the function is called with a list of documents, it will continue to return all
  found documents, and will not return `null` for non-found documents. This has not changed.

* added single line comments for AQL

  Single line comments can be started with a double forward slash: `//`.
  They end at the end of the line, or the end of the query string, whichever is first.

* fixed documentation issues #567, #568, #571.

* added collection.checksum(<withData>) method to calculate CRC checksums for
  collections

  This can be used to
  - check if data in a collection has changed
  - compare the contents of two collections on different ArangoDB instances

* issue #565: add description line to aal.listAvailable()

* fixed several out-of-memory situations when double freeing or invalid memory
  accesses could happen

* less msyncing during the creation of collections

  This is achieved by not syncing the initial (standard) markers in shapes collections.
  After all standard markers are written, the shapes collection will get synced.

* renamed command-line option `--log.filter` to `--log.source-filter` to avoid
  misunderstandings

* introduced new command-line option `--log.content-filter` to optionally restrict
  logging to just specific log messages (containing the filter string, case-sensitive).

  For example, to filter on just log entries which contain `ArangoDB`, use:

      --log.content-filter "ArangoDB"

* added optional command-line option `--log.requests-file` to log incoming HTTP
  requests to a file.

  When used, all HTTP requests will be logged to the specified file, containing the
  client IP address, HTTP method, requests URL, HTTP response code, and size of the
  response body.

* added a signal handler for SIGUSR1 signal:

  when ArangoDB receives this signal, it will respond all further incoming requests
  with an HTTP 503 (Service Unavailable) error. This will be the case until another
  SIGUSR1 signal is caught. This will make ArangoDB start serving requests regularly
  again. Note: this is not implemented on Windows.

* limited maximum request URI length to 16384 bytes:

  Incoming requests with longer request URIs will be responded to with an HTTP
  414 (Request-URI Too Long) error.

* require version 1.0 or 1.1 in HTTP version signature of requests sent by clients:

  Clients sending requests with a non-HTTP 1.0 or non-HTTP 1.1 version number will
  be served with an HTTP 505 (HTTP Version Not Supported) error.

* updated manual on indexes:

  using system attributes such as `_id`, `_key`, `_from`, `_to`, `_rev` in indexes is
  disallowed and will be rejected by the server. This was the case since ArangoDB 1.3,
  but was not properly documented.

* issue #563: can aal become a default object?

  aal is now a prefab object in arangosh

* prevent certain system collections from being renamed, dropped, or even unloaded.

  Which restrictions there are for which system collections may vary from release to
  release, but users should in general not try to modify system collections directly
  anyway.

  Note: there are no such restrictions for user-created collections.

* issue #559: added Foxx documentation to user manual

* added server startup option `--server.authenticate-system-only`. This option can be
  used to restrict the need for HTTP authentication to internal functionality and APIs,
  such as `/_api/*` and `/_admin/*`.
  Setting this option to `true` will thus force authentication for the ArangoDB APIs
  and the web interface, but allow unauthenticated requests for other URLs (including
  user defined actions and Foxx applications).
  The default value of this option is `false`, meaning that if authentication is turned
  on, authentication is still required for *all* incoming requests. Only by setting the
  option to `true` this restriction is lifted and authentication becomes required for
  URLs starting with `/_` only.

  Please note that authentication still needs to be enabled regularly by setting the
  `--server.disable-authentication` parameter to `false`. Otherwise no authentication
  will be required for any URLs as before.

* protect collections against unloading when there are still document barriers around.

* extended cap constraints to optionally limit the active data size in a collection to
  a specific number of bytes.

  The arguments for creating a cap constraint are now:
  `collection.ensureCapConstraint(<count>, <byteSize>);`

  It is supported to specify just a count as in ArangoDB 1.3 and before, to specify
  just a fileSize, or both. The first met constraint will trigger the automated
  document removal.

* added `db._exists(doc)` and `collection.exists(doc)` for easy document existence checks

* added API `/_api/current-database` to retrieve information about the database the
  client is currently connected to (note: the API `/_api/current-database` has been
  removed in the meantime. The functionality is accessible via `/_api/database/current`
  now).

* ensure a proper order of tick values in datafiles/journals/compactors.
  any new files written will have the _tick values of their markers in order. for
  older files, there are edge cases at the beginning and end of the datafiles when
  _tick values are not properly in order.

* prevent caching of static pages in PathHandler.
  whenever a static page is requested that is served by the general PathHandler, the
  server will respond to HTTP GET requests with a "Cache-Control: max-age=86400" header.

* added "doCompact" attribute when creating collections and to collection.properties().
  The attribute controls whether collection datafiles are compacted.

* changed the HTTP return code from 400 to 404 for some cases when there is a referral
  to a non-existing collection or document.

* introduced error code 1909 `too many iterations` that is thrown when graph traversals
  hit the `maxIterations` threshold.

* optionally limit traversals to a certain number of iterations
  the limitation can be achieved via the traversal API by setting the `maxIterations`
  attribute, and also via the AQL `TRAVERSAL` and `TRAVERSAL_TREE` functions by setting
  the same attribute. If traversals are not limited by the end user, a server-defined
  limit for `maxIterations` may be used to prevent server-side traversals from running
  endlessly.

* added graph traversal API at `/_api/traversal`

* added "API" link in web interface, pointing to REST API generated with Swagger

* moved "About" link in web interface into "links" menu

* allow incremental access to the documents in a collection from out of AQL
  this allows reading documents from a collection chunks when a full collection scan
  is required. memory usage might be must lower in this case and queries might finish
  earlier if there is an additional LIMIT statement

* changed AQL COLLECT to use a stable sort, so any previous SORT order is preserved

* issue #547: Javascript error in the web interface

* issue #550: Make AQL graph functions support key in addition to id

* issue #526: Unable to escape when an errorneous command is entered into the js shell

* issue #523: Graph and vertex methods for the javascript api

* issue #517: Foxx: Route parameters with capital letters fail

* issue #512: Binded Parameters for LIMIT


v1.3.3 (2013-08-01)
-------------------

* issue #570: updateFishbowl() fails once

* updated and fixed generated examples

* issue #559: added Foxx documentation to user manual

* added missing error reporting for errors that happened during import of edges


v1.3.2 (2013-06-21)
-------------------

* fixed memleak in internal.download()

* made the shape-collection journal size adaptive:
  if too big shapes come in, a shape journal will be created with a big-enough size
  automatically. the maximum size of a shape journal is still restricted, but to a
  very big value that should never be reached in practice.

* fixed a segfault that occurred when inserting documents with a shape size bigger
  than the default shape journal size (2MB)

* fixed a locking issue in collection.truncate()

* fixed value overflow in accumulated filesizes reported by collection.figures()

* issue #545: AQL FILTER unnecessary (?) loop

* issue #549: wrong return code with --daemon


v1.3.1 (2013-05-24)
-------------------

* removed currently unused _ids collection

* fixed usage of --temp-path in aranogd and arangosh

* issue #540: suppress return of temporary internal variables in AQL

* issue #530: ReferenceError: ArangoError is not a constructor

* issue #535: Problem with AQL user functions javascript API

* set --javascript.app-path for test execution to prevent startup error

* issue #532: Graph _edgesCache returns invalid data?

* issue #531: Arangod errors

* issue #529: Really weird transaction issue

* fixed usage of --temp-path in aranogd and arangosh


v1.3.0 (2013-05-10)
-------------------

* fixed problem on restart ("datafile-xxx is not sealed") when server was killed
  during a compaction run

* fixed leak when using cursors with very small batchSize

* issue #508: `unregistergroup` function not mentioned in http interface docs

* issue #507: GET /_api/aqlfunction returns code inside parentheses

* fixed issue #489: Bug in aal.install

* fixed issue 505: statistics not populated on MacOS


v1.3.0-rc1 (2013-04-24)
-----------------------

* updated documentation for 1.3.0

* added node modules and npm packages

* changed compaction to only compact datafiles with more at least 10% of dead
  documents (byte size-wise)

* issue #498: fixed reload of authentication info when using
  `require("org/arangodb/users").reload()`

* issue #495: Passing an empty array to create a document results in a
  "phantom" document

* added more precision for requests statistics figures

* added "sum" attribute for individual statistics results in statistics API
  at /_admin/statistics

* made "limit" an optional parameter in AQL function NEAR().
  limit can now be either omitted completely, or set to 0. If so, an internal
  default value (currently 100) will be applied for the limit.

* issue #481

* added "attributes.count" to output of `collection.figures()`
  this also affects the REST API /_api/collection/<name>/figures

* added IndexedPropertyGetter for ShapedJson objects

* added API for user-defined AQL functions

* issue #475: A better error message for deleting a non-existent graph

* issue #474: Web interface problems with the JS Shell

* added missing documentation for AQL UNION function

* added transaction support.
  This provides ACID transactions for ArangoDB. Transactions can be invoked
  using the `db._executeTransaction()` function, or the `/_api/transaction`
  REST API.

* switched to semantic versioning (at least for alpha & alpha naming)

* added saveOrReplace() for server-side JS

v1.3.alpha1 (2013-04-05)
------------------------

* cleanup of Module, Package, ArangoApp and modules "internal", "fs", "console"

* use Error instead of string in throw to allow stack-trace

* issue #454: error while creation of Collection

* make `collection.count()` not recalculate the number of documents on the fly, but
  use some internal document counters.

* issue #457: invalid string value in web interface

* make datafile id (datafile->_fid) identical to the numeric part of the filename.
  E.g. the datafile `journal-123456.db` will now have a datafile marker with the same
  fid (i.e. `123456`) instead of a different value. This change will only affect
  datafiles that are created with 1.3 and not any older files.
  The intention behind this change is to make datafile debugging easier.

* consistently discard document attributes with reserved names (system attributes)
  but without any known meaning, for example `_test`, `_foo`, ...

  Previously, these attributes were saved with the document regularly in some cases,
  but were discarded in other cases.
  Now these attributes are discarded consistently. "Real" system attributes such as
  `_key`, `_from`, `_to` are not affected and will work as before.

  Additionally, attributes with an empty name (``) are discarded when documents are
  saved.

  Though using reserved or empty attribute names in documents was not really and
  consistently supported in previous versions of ArangoDB, this change might cause
  an incompatibility for clients that rely on this feature.

* added server startup flag `--database.force-sync-properties` to force syncing of
  collection properties on collection creation, deletion and on property update.
  The default value is true to mimic the behavior of previous versions of ArangoDB.
  If set to false, collection properties are written to disk but no call to sync()
  is made.

* added detailed output of server version and components for REST APIs
  `/_admin/version` and `/_api/version`. To retrieve this extended information,
  call the REST APIs with URL parameter `details=true`.

* issue #443: For git-based builds include commit hash in version

* adjust startup log output to be more compact, less verbose

* set the required minimum number of file descriptors to 256.
  On server start, this number is enforced on systems that have rlimit. If the limit
  cannot be enforced, starting the server will fail.
  Note: 256 is considered to be the absolute minimum value. Depending on the use case
  for ArangoDB, a much higher number of file descriptors should be used.

  To avoid checking & potentially changing the number of maximum open files, use the
  startup option `--server.descriptors-minimum 0`

* fixed shapedjson to json conversion for special numeric values (NaN, +inf, -inf).
  Before, "NaN", "inf", or "-inf" were written into the JSONified output, but these
  values are not allowed in JSON. Now, "null" is written to the JSONified output as
  required.

* added AQL functions VARIANCE_POPULATION(), VARIANCE_SAMPLE(), STDDEV_POPULATION(),
  STDDEV_SAMPLE(), AVERAGE(), MEDIAN() to calculate statistical values for lists

* added AQL SQRT() function

* added AQL TRIM(), LEFT() and RIGHT() string functions

* fixed issue #436: GET /_api/document on edge

* make AQL REVERSE() and LENGTH() functions work on strings, too

* disabled DOT generation in `make doxygen`. this speeds up docs generation

* renamed startup option `--dispatcher.report-intervall` to `--dispatcher.report-interval`

* renamed startup option `--scheduler.report-intervall` to `--scheduler.report-interval`

* slightly changed output of REST API method /_admin/log.
  Previously, the log messages returned also contained the date and log level, now
  they will only contain the log message, and no date and log level information.
  This information can be re-created by API users from the `timestamp` and `level`
  attributes of the result.

* removed configure option `--enable-zone-debug`
  memory zone debugging is now automatically turned on when compiling with ArangoDB
  `--enable-maintainer-mode`

* removed configure option `--enable-arangob`
  arangob is now always included in the build


v1.2.3 (XXXX-XX-XX)
-------------------

* added optional parameter `edgexamples` for AQL function EDGES() and NEIGHBORS()

* added AQL function NEIGHBORS()

* added freebsd support

* fixed firstExample() query with `_id` and `_key` attributes

* issue triAGENS/ArangoDB-PHP#55: AQL optimizer may have mis-optimized duplicate
  filter statements with limit


v1.2.2 (2013-03-26)
-------------------

* fixed save of objects with common sub-objects

* issue #459: fulltext internal memory allocation didn't scale well
  This fix improves loading times for collections with fulltext indexes that have
  lots of equal words indexed.

* issue #212: auto-increment support

  The feature can be used by creating a collection with the extra `keyOptions`
  attribute as follows:

      db._create("mycollection", { keyOptions: { type: "autoincrement", offset: 1, increment: 10, allowUserKeys: true } });

  The `type` attribute will make sure the keys will be auto-generated if no
  `_key` attribute is specified for a document.

  The `allowUserKeys` attribute determines whether users might still supply own
  `_key` values with documents or if this is considered an error.

  The `increment` value determines the actual increment value, whereas the `offset`
  value can be used to seed to value sequence with a specific starting value.
  This will be useful later in a multi-master setup, when multiple servers can use
  different auto-increment seed values and thus generate non-conflicting auto-increment values.

  The default values currently are:

  - `allowUserKeys`: `true`
  - `offset`: `0`
  - `increment`: `1`

  The only other available key generator type currently is `traditional`.
  The `traditional` key generator will auto-generate keys in a fashion as ArangoDB
  always did (some increasing integer value, with a more or less unpredictable
  increment value).

  Note that for the `traditional` key generator there is only the option to disallow
  user-supplied keys and give the server the sole responsibility for key generation.
  This can be achieved by setting the `allowUserKeys` property to `false`.

  This change also introduces the following errors that API implementors may want to check
  the return values for:

  - 1222: `document key unexpected`: will be raised when a document is created with
    a `_key` attribute, but the underlying collection was set up with the `keyOptions`
    attribute `allowUserKeys: false`.

  - 1225: `out of keys`: will be raised when the auto-increment key generator runs
    out of keys. This may happen when the next key to be generated is 2^64 or higher.
    In practice, this will only happen if the values for `increment` or `offset` are
    not set appropriately, or if users are allowed to supply own keys, those keys
    are near the 2^64 threshold, and later the auto-increment feature kicks in and
    generates keys that cross that threshold.

    In practice it should not occur with proper configuration and proper usage of the
    collections.

  This change may also affect the following REST APIs:
  - POST `/_api/collection`: the server does now accept the optional `keyOptions`
    attribute in the second parameter
  - GET `/_api/collection/properties`: will return the `keyOptions` attribute as part
    of the collection's properties. The previous optional attribute `createOptions`
    is now gone.

* fixed `ArangoStatement.explain()` method with bind variables

* fixed misleading "cursor not found" error message in arangosh that occurred when
  `count()` was called for client-side cursors

* fixed handling of empty attribute names, which may have crashed the server under
  certain circumstances before

* fixed usage of invalid pointer in error message output when index description could
  not be opened


v1.2.1 (2013-03-14)
-------------------

* issue #444: please darken light color in arangosh

* issue #442: pls update post install info on osx

* fixed conversion of special double values (NaN, -inf, +inf) when converting from
  shapedjson to JSON

* fixed compaction of markers (location of _key was not updated correctly in memory,
  leading to _keys pointing to undefined memory after datafile rotation)

* fixed edge index key pointers to use document master pointer plus offset instead
  of direct _key address

* fixed case when server could not create any more journal or compactor files.
  Previously a wrong status code may have been returned, and not being able to create
  a new compactor file may have led to an infinite loop with error message
  "could not create compactor".

* fixed value truncation for numeric filename parts when renaming datafiles/journals


v1.2.0 (2013-03-01)
-------------------

* by default statistics are now switch off; in order to enable comment out
  the "disable-statistics = yes" line in "arangod.conf"

* fixed issue #435: csv parser skips data at buffer border

* added server startup option `--server.disable-statistics` to turn off statistics
  gathering without recompilation of ArangoDB.
  This partly addresses issue #432.

* fixed dropping of indexes without collection name, e.g.
  `db.xxx.dropIndex("123456");`
  Dropping an index like this failed with an assertion error.

* fixed issue #426: arangoimp should be able to import edges into edge collections

* fixed issue #425: In case of conflict ArangoDB returns HTTP 400 Bad request
  (with 1207 Error) instead of HTTP 409 Conflict

* fixed too greedy token consumption in AQL for negative values:
  e.g. in the statement `RETURN { a: 1 -2 }` the minus token was consumed as part
  of the value `-2`, and not interpreted as the binary arithmetic operator


v1.2.beta3 (2013-02-22)
-----------------------

* issue #427: ArangoDB Importer Manual has no navigation links (previous|home|next)

* issue #319: Documentation missing for Emergency console and incomplete for datafile debugger.

* issue #370: add documentation for reloadRouting and flushServerModules

* issue #393: added REST API for user management at /_api/user

* issue #393, #128: added simple cryptographic functions for user actions in module "crypto":
  * require("org/arangodb/crypto").md5()
  * require("org/arangodb/crypto").sha256()
  * require("org/arangodb/crypto").rand()

* added replaceByExample() Javascript and REST API method

* added updateByExample() Javascript and REST API method

* added optional "limit" parameter for removeByExample() Javascript and REST API method

* fixed issue #413

* updated bundled V8 version from 3.9.4 to 3.16.14.1
  Note: the Windows version used a more recent version (3.14.0.1) and was not updated.

* fixed issue #404: keep original request url in request object


v1.2.beta2 (2013-02-15)
-----------------------

* fixed issue #405: 1.2 compile warnings

* fixed issue #333: [debian] Group "arangodb" is not used when starting vie init.d script

* added optional parameter 'excludeSystem' to GET /_api/collection
  This parameter can be used to disable returning system collections in the list
  of all collections.

* added AQL functions KEEP() and UNSET()

* fixed issue #348: "HTTP Interface for Administration and Monitoring"
  documentation errors.

* fix stringification of specific positive int64 values. Stringification of int64
  values with the upper 32 bits cleared and the 33rd bit set were broken.

* issue #395:  Collection properties() function should return 'isSystem' for
  Javascript and REST API

* make server stop after upgrade procedure when invoked with `--upgrade option`.
  When started with the `--upgrade` option, the server will perfom
  the upgrade, and then exit with a status code indicating the result of the
  upgrade (0 = success, 1 = failure). To start the server regularly in either
  daemon or console mode, the `--upgrade` option must not be specified.
  This change was introduced to allow init.d scripts check the result of
  the upgrade procedure, even in case an upgrade was successful.
  this was introduced as part of issue #391.

* added AQL function EDGES()

* added more crash-protection when reading corrupted collections at startup

* added documentation for AQL function CONTAINS()

* added AQL function LIKE()

* replaced redundant error return code 1520 (Unable to open collection) with error code
  1203 (Collection not found). These error codes have the same meanings, but one of
  them was returned from AQL queries only, the other got thrown by other parts of
  ArangoDB. Now, error 1203 (Collection not found) is used in AQL too in case a
  non-existing collection is used.

v1.2.beta1 (2013-02-01)
-----------------------

* fixed issue #382: [Documentation error] Maschine... should be Machine...

* unified history file locations for arangod, arangosh, and arangoirb.
  - The readline history for arangod (emergency console) is now stored in file
    $HOME/.arangod. It was stored in $HOME/.arango before.
  - The readline history for arangosh is still stored in $HOME/.arangosh.
  - The readline history for arangoirb is now stored in $HOME/.arangoirb. It was
    stored in $HOME/.arango-mrb before.

* fixed issue #381: _users user should have a unique constraint

* allow negative list indexes in AQL to access elements from the end of a list,
  e.g. ```RETURN values[-1]``` will return the last element of the `values` list.

* collection ids, index ids, cursor ids, and document revision ids created and
  returned by ArangoDB are now returned as strings with numeric content inside.
  This is done to prevent some value overrun/truncation in any part of the
  complete client/server workflow.
  In ArangoDB 1.1 and before, these values were previously returned as
  (potentially very big) integer values. This may cause problems (clipping, overrun,
  precision loss) for clients that do not support big integers natively and store
  such values in IEEE754 doubles internally. This type loses precision after about
  52 bits and is thus not safe to hold an id.
  Javascript and 32 bit-PHP are examples for clients that may cause such problems.
  Therefore, ids are now returned by ArangoDB as strings, with the string
  content being the integer value as before.

  Example for documents ("_rev" attribute):
  - Document returned by ArangoDB 1.1: { "_rev": 1234, ... }
  - Document returned by ArangoDB 1.2: { "_rev": "1234", ... }

  Example for collections ("id" attribute / "_id" property):
  - Collection returned by ArangoDB 1.1: { "id": 9327643, "name": "test", ... }
  - Collection returned by ArangoDB 1.2: { "id": "9327643", "name": "test", ... }

  Example for cursors ("id" attribute):
  - Collection returned by ArangoDB 1.1: { "id": 11734292, "hasMore": true, ... }
  - Collection returned by ArangoDB 1.2: { "id": "11734292", "hasMore": true, ... }

* global variables are not automatically available anymore when starting the
  arangod Javascript emergency console (i.e. ```arangod --console```).

  Especially, the variables `db`, `edges`, and `internal` are not available
  anymore. `db` and `internal` can be made available in 1.2 by
  ```var db = require("org/arangodb").db;``` and
  ```var internal = require("internal");```, respectively.
  The reason for this change is to get rid of global variables in the server
  because this will allow more specific inclusion of functionality.

  For convenience, the global variable `db` is still available by default in
  arangosh. The global variable `edges`, which since ArangoDB 1.1 was kind of
  a redundant wrapper of `db`, has been removed in 1.2 completely.
  Please use `db` instead, and if creating an edge collection, use the explicit
  ```db._createEdgeCollection()``` command.

* issue #374: prevent endless redirects when calling admin interface with
  unexpected URLs

* issue #373: TRAVERSAL() `trackPaths` option does not work. Instead `paths` does work

* issue #358: added support for CORS

* honor optional waitForSync property for document removal, replace, update, and
  save operations in arangosh. The waitForSync parameter for these operations
  was previously honored by the REST API and on the server-side, but not when
  the waitForSync parameter was specified for a document operation in arangosh.

* calls to db.collection.figures() and /_api/collection/<collection>/figures now
  additionally return the number of shapes used in the collection in the
  extra attribute "shapes.count"

* added AQL TRAVERSAL_TREE() function to return a hierarchical result from a traversal

* added AQL TRAVERSAL() function to return the results from a traversal

* added AQL function ATTRIBUTES() to return the attribute names of a document

* removed internal server-side AQL functions from global scope.

  Now the AQL internal functions can only be accessed via the exports of the
  ahuacatl module, which can be included via ```require("org/arangodb/ahuacatl")```.
  It shouldn't be necessary for clients to access this module at all, but
  internal code may use this module.

  The previously global AQL-related server-side functions were moved to the
  internal namespace. This produced the following function name changes on
  the server:

     old name              new name
     ------------------------------------------------------
     AHUACATL_RUN       => require("internal").AQL_QUERY
     AHUACATL_EXPLAIN   => require("internal").AQL_EXPLAIN
     AHUACATL_PARSE     => require("internal").AQL_PARSE

  Again, clients shouldn't have used these functions at all as there is the
  ArangoStatement object to execute AQL queries.

* fixed issue #366: Edges index returns strange description

* added AQL function MATCHES() to check a document against a list of examples

* added documentation and tests for db.collection.removeByExample

* added --progress option for arangoimp. This will show the percentage of the input
  file that has been processed by arangoimp while the import is still running. It can
  be used as a rough indicator of progress for the entire import.

* make the server log documents that cannot be imported via /_api/import into the
  logfile using the warning log level. This may help finding illegal documents in big
  import runs.

* check on server startup whether the database directory and all collection directories
  are writable. if not, the server startup will be aborted. this prevents serious
  problems with collections being non-writable and this being detected at some pointer
  after the server has been started

* allow the following AQL constructs: FUNC(...)[...], FUNC(...).attribute

* fixed issue #361: Bug in Admin Interface. Header disappears when clicking new collection

* Added in-memory only collections

  Added collection creation parameter "isVolatile":
  if set to true, the collection is created as an in-memory only collection,
  meaning that all document data of that collection will reside in memory only,
  and will not be stored permanently to disk.
  This means that all collection data will be lost when the collection is unloaded
  or the server is shut down.
  As this collection type does not have datafile disk overhead for the regular
  document operations, it may be faster than normal disk-backed collections. The
  actual performance gains strongly depend on the underlying OS, filesystem, and
  settings though.
  This collection type should be used for caches only and not for any sensible data
  that cannot be re-created otherwise.
  Some platforms, namely Windows, currently do not support this collection type.
  When creating an in-memory collection on such platform, an error message will be
  returned by ArangoDB telling the user the platform does not support it.

  Note: in-memory collections are an experimental feature. The feature might
  change drastically or even be removed altogether in a future version of ArangoDB.

* fixed issue #353: Please include "pretty print" in Emergency Console

* fixed issue #352: "pretty print" console.log
  This was achieved by adding the dump() function for the "internal" object

* reduced insertion time for edges index
  Inserting into the edges index now avoids costly comparisons in case of a hash
  collision, reducing the prefilling/loading timer for bigger edge collections

* added fulltext queries to AQL via FULLTEXT() function. This allows search
  fulltext indexes from an AQL query to find matching documents

* added fulltext index type. This index type allows indexing words and prefixes of
  words from a specific document attribute. The index can be queries using a
  SimpleQueryFull object, the HTTP REST API at /_api/simple/fulltext, or via AQL

* added collection.revision() method to determine whether a collection has changed.
  The revision method returns a revision string that can be used by client programs
  for equality/inequality comparisons. The value returned by the revision method
  should be treated by clients as an opaque string and clients should not try to
  figure out the sense of the revision id. This is still useful enough to check
  whether data in a collection has changed.

* issue #346: adaptively determine NUMBER_HEADERS_PER_BLOCK

* issue #338: arangosh cursor positioning problems

* issue #326: use limit optimization with filters

* issue #325: use index to avoid sorting

* issue #324: add limit optimization to AQL

* removed arango-password script and added Javascript functionality to add/delete
  users instead. The functionality is contained in module `users` and can be invoked
  as follows from arangosh and arangod:
  * require("users").save("name", "passwd");
  * require("users").replace("name", "newPasswd");
  * require("users").remove("name");
  * require("users").reload();
  These functions are intentionally not offered via the web interface.
  This also addresses issue #313

* changed print output in arangosh and the web interface for JSON objects.
  Previously, printing a JSON object in arangosh resulted in the attribute values
  being printed as proper JSON, but attribute names were printed unquoted and
  unescaped. This was fine for the purpose of arangosh, but lead to invalid
  JSON being produced. Now, arangosh will produce valid JSON that can be used
  to send it back to ArangoDB or use it with arangoimp etc.

* fixed issue #300: allow importing documents via the REST /_api/import API
  from a JSON list, too.
  So far, the API only supported importing from a format that had one JSON object
  on each line. This is sometimes inconvenient, e.g. when the result of an AQL
  query or any other list is to be imported. This list is a JSON list and does not
  necessary have a document per line if pretty-printed.
  arangoimp now supports the JSON list format, too. However, the format requires
  arangoimp and the server to read the entire dataset at once. If the dataset is
  too big (bigger than --max-upload-size) then the import will be rejected. Even if
  increased, the entire list must fit in memory on both the client and the server,
  and this may be more resource-intensive than importing individual lines in chunks.

* removed unused parameter --reuse-ids for arangoimp. This parameter did not have
  any effect in 1.2, was never publicly announced and did evil (TM) things.

* fixed issue #297 (partly): added whitespace between command line and
  command result in arangosh, added shell colors for better usability

* fixed issue #296: system collections not usable from AQL

* fixed issue #295: deadlock on shutdown

* fixed issue #293: AQL queries should exploit edges index

* fixed issue #292: use index when filtering on _key in AQL

* allow user-definable document keys
  users can now define their own document keys by using the _key attribute
  when creating new documents or edges. Once specified, the value of _key is
  immutable.
  The restrictions for user-defined key values are:
  * the key must be at most 254 bytes long
  * it must consist of the letters a-z (lower or upper case), the digits 0-9,
    the underscore (_) or dash (-) characters only
  * any other characters, especially multi-byte sequences, whitespace or
    punctuation characters cannot be used inside key values

  Specifying a document key is optional when creating new documents. If no
  document key is specified, ArangoDB will create a document key itself.
  There are no guarantees about the format and pattern of auto-generated document
  keys other than the above restrictions.
  Clients should therefore treat auto-generated document keys as opaque values.
  Keys can be used to look up and reference documents, e.g.:
  * saving a document: `db.users.save({ "_key": "fred", ... })`
  * looking up a document: `db.users.document("fred")`
  * referencing other documents: `edges.relations.save("users/fred", "users/john", ...)`

  This change is downwards-compatible to ArangoDB 1.1 because in ArangoDB 1.1
  users were not able to define their own keys. If the user does not supply a _key
  attribute when creating a document, ArangoDB 1.2 will still generate a key of
  its own as ArangoDB 1.1 did. However, all documents returned by ArangoDB 1.2 will
  include a _key attribute and clients should be able to handle that (e.g. by
  ignoring it if not needed). Documents returned will still include the _id attribute
  as in ArangoDB 1.1.

* require collection names everywhere where a collection id was allowed in
  ArangoDB 1.1 & 1.0
  This change requires clients to use a collection name in place of a collection id
  at all places the client deals with collections.
  Examples:
  * creating edges: the _from and _to attributes must now contain collection names instead
    of collection ids: `edges.relations.save("test/my-key1", "test/my-key2", ...)`
  * retrieving edges: the returned _from and _to attributes now will contain collection
    names instead of ids, too: _from: `test/fred` instead of `1234/3455`
  * looking up documents: db.users.document("fred") or db._document("users/fred")

  Collection names must be used in REST API calls instead of collection ids, too.
  This change is thus not completely downwards-compatible to ArangoDB 1.1. ArangoDB 1.1
  required users to use collection ids in many places instead of collection names.
  This was unintuitive and caused overhead in cases when just the collection name was
  known on client-side but not its id. This overhead can now be avoided so clients can
  work with the collection names directly. There is no need to work with collection ids
  on the client side anymore.
  This change will likely require adjustments to API calls issued by clients, and also
  requires a change in how clients handle the _id value of returned documents. Previously,
  the _id value of returned documents contained the collection id, a slash separator and
  the document number. Since 1.2, _id will contain the collection name, a slash separator
  and the document key. The same applies to the _from and _to attribute values of edges
  that are returned by ArangoDB.

  Also removed (now unnecessary) location header in responses of the collections REST API.
  The location header was previously returned because it was necessary for clients.
  When clients created a collection, they specified the collection name. The collection
  id was generated on the server, but the client needed to use the server-generated
  collection id for further API calls, e.g. when creating edges etc. Therefore, the
  full collection URL, also containing the collection id, was returned by the server in
  responses to the collection API, in the HTTP location header.
  Returning the location header has become unnecessary in ArangoDB 1.2 because users
  can access collections by name and do not need to care about collection ids.


v1.1.3 (2013-XX-XX)
-------------------

* fix case when an error message was looked up for an error code but no error
  message was found. In this case a NULL ptr was returned and not checked everywhere.
  The place this error popped up was when inserting into a non-unique hash index
  failed with a specific, invalid error code.

* fixed issue #381:  db._collection("_users").getIndexes();

* fixed issue #379: arango-password fatal issue javscript.startup-directory

* fixed issue #372: Command-Line Options for the Authentication and Authorization


v1.1.2 (2013-01-20)
-------------------

* upgraded to mruby 2013-01-20 583983385b81c21f82704b116eab52d606a609f4

* fixed issue #357: Some spelling and grammar errors

* fixed issue #355: fix quotes in pdf manual

* fixed issue #351: Strange arangosh error message for long running query

* fixed randomly hanging connections in arangosh on MacOS

* added "any" query method: this returns a random document from a collection. It
  is also available via REST HTTP at /_api/simple/any.

* added deployment tool

* added getPeerVertex

* small fix for logging of long messages: the last character of log messages longer
  than 256 bytes was not logged.

* fixed truncation of human-readable log messages for web interface: the trailing \0
  byte was not appended for messages longer than 256 bytes

* fixed issue #341: ArangoDB crashes when stressed with Batch jobs
  Contrary to the issue title, this did not have anything to do with batch jobs but
  with too high memory usage. The memory usage of ArangoDB is now reduced for cases
   when there are lots of small collections with few documents each

* started with issue #317: Feature Request (from Google Groups): DATE handling

* backported issue #300: Extend arangoImp to Allow importing result set-like
  (list of documents) formatted files

* fixed issue #337: "WaitForSync" on new collection does not work on Win/X64

* fixed issue #336: Collections REST API docs

* fixed issue #335: mmap errors due to wrong memory address calculation

* fixed issue #332: arangoimp --use-ids parameter seems to have no impact

* added option '--server.disable-authentication' for arangosh as well. No more passwd
  prompts if not needed

* fixed issue #330: session logging for arangosh

* fixed issue #329: Allow passing script file(s) as parameters for arangosh to run

* fixed issue #328: 1.1 compile warnings

* fixed issue #327: Javascript parse errors in front end


v1.1.1 (2012-12-18)
-------------------

* fixed issue #339: DELETE /_api/cursor/cursor-identifier return incollect errorNum

  The fix for this has led to a signature change of the function actions.resultNotFound().
  The meaning of parameter #3 for This function has changed from the error message string
  to the error code. The error message string is now parameter #4.
  Any client code that uses this function in custom actions must be adjusted.

* fixed issue #321: Problem upgrading arangodb 1.0.4 to 1.1.0 with Homebrew (OSX 10.8.2)

* fixed issue #230: add navigation and search for online documentation

* fixed issue #315: Strange result in PATH

* fixed issue #323: Wrong function returned in error message of AQL CHAR_LENGTH()

* fixed some log errors on startup / shutdown due to pid file handling and changing
  of directories


v1.1.0 (2012-12-05)
-------------------

* WARNING:
  arangod now performs a database version check at startup. It will look for a file
  named "VERSION" in its database directory. If the file is not present, arangod will
  perform an automatic upgrade of the database directory. This should be the normal
  case when upgrading from ArangoDB 1.0 to ArangoDB 1.1.

  If the VERSION file is present but is from an older version of ArangoDB, arangod
  will refuse to start and ask the user to run a manual upgrade first. A manual upgrade
  can be performed by starting arangod with the option `--upgrade`.

  This upgrade procedure shall ensure that users have full control over when they
  perform any updates/upgrades of their data, and can plan backups accordingly. The
  procedure also guarantees that the server is not run without any required system
  collections or with in incompatible data state.

* added AQL function DOCUMENT() to retrieve a document by its _id value

* fixed issue #311: fixed segfault on unload

* fixed issue #309: renamed stub "import" button from web interface

* fixed issue #307: added WaitForSync column in collections list in in web interface

* fixed issue #306: naming in web interface

* fixed issue #304: do not clear AQL query text input when switching tabs in
  web interface

* fixed issue #303: added documentation about usage of var keyword in web interface

* fixed issue #301: PATCH does not work in web interface

# fixed issue #269: fix make distclean & clean

* fixed issue #296: system collections not usable from AQL

* fixed issue #295: deadlock on shutdown

* added collection type label to web interface

* fixed issue #290: the web interface now disallows creating non-edges in edge collections
  when creating collections via the web interface, the collection type must also be
  specified (default is document collection)

* fixed issue #289: tab-completion does not insert any spaces

* fixed issue #282: fix escaping in web interface

* made AQL function NOT_NULL take any number of arguments. Will now return its
  first argument that is not null, or null if all arguments are null. This is downwards
  compatible.

* changed misleading AQL function name NOT_LIST() to FIRST_LIST() and slightly changed
  the behavior. The function will now return its first argument that is a list, or null
  if none of the arguments are lists.
  This is mostly downwards-compatible. The only change to the previous implementation in
  1.1-beta will happen if two arguments were passed and the 1st and 2nd arguments were
  both no lists. In previous 1.1, the 2nd argument was returned as is, but now null
  will be returned.

* add AQL function FIRST_DOCUMENT(), with same behavior as FIRST_LIST(), but working
  with documents instead of lists.

* added UPGRADING help text

* fixed issue #284: fixed Javascript errors when adding edges/vertices without own
  attributes

* fixed issue #283: AQL LENGTH() now works on documents, too

* fixed issue #281: documentation for skip lists shows wrong example

* fixed AQL optimizer bug, related to OR-combined conditions that filtered on the
  same attribute but with different conditions

* fixed issue #277: allow usage of collection names when creating edges
  the fix of this issue also implies validation of collection names / ids passed to
  the REST edge create method. edges with invalid collection ids or names in the
  "from" or "to" values will be rejected and not saved


v1.1.beta2 (2012-11-13)
-----------------------

* fixed arangoirb compilation

* fixed doxygen


v1.1.beta1 (2012-10-24)
-----------------------

* fixed AQL optimizer bug

* WARNING:
  - the user has changed from "arango" to "arangodb", the start script has changed from
    "arangod" to "arangodb", the database directory has changed from "/var/arangodb" to
    "/var/lib/arangodb" to be compliant with various Linux policies

  - In 1.1, we have introduced types for collections: regular documents go into document
    collections, and edges go into edge collections. The prefixing (db.xxx vs. edges.xxx)
    works slightly different in 1.1: edges.xxx can still be used to access collections,
    however, it will not determine the type of existing collections anymore. To create an
    edge collection 1.1, you can use db._createEdgeCollection() or edges._create().
    And there's of course also db._createDocumentCollection().
    db._create() is also still there and will create a document collection by default,
    whereas edges._create() will create an edge collection.

  - the admin web interface that was previously available via the simple URL suffix /
    is now available via a dedicated URL suffix only: /_admin/html
    The reason for this is that routing and URLs are now subject to changes by the end user,
    and only URLs parts prefixed with underscores (e.g. /_admin or /_api) are reserved
    for ArangoDB's internal usage.

* the server now handles requests with invalid Content-Length header values as follows:
  - if Content-Length is negative, the server will respond instantly with HTTP 411
    (length required)

  - if Content-Length is positive but shorter than the supplied body, the server will
    respond with HTTP 400 (bad request)

  - if Content-Length is positive but longer than the supplied body, the server will
    wait for the client to send the missing bytes. The server allows 90 seconds for this
    and will close the connection if the client does not send the remaining data

  - if Content-Length is bigger than the maximum allowed size (512 MB), the server will
    fail with HTTP 413 (request entity too large).

  - if the length of the HTTP headers is greater than the maximum allowed size (1 MB),
    the server will fail with HTTP 431 (request header fields too large)

* issue #265: allow optional base64 encoding/decoding of action response data

* issue #252: create _modules collection using arango-upgrade (note: arango-upgrade was
  finally replaced by the `--upgrade` option for arangod)

* issue #251: allow passing arbitrary options to V8 engine using new command line option:
  --javascript.v8-options. Using this option, the Harmony features or other settings in
  v8 can be enabled if the end user requires them

* issue #248: allow AQL optimizer to pull out completely uncorrelated subqueries to the
  top level, resulting in less repeated evaluation of the subquery

* upgraded to Doxygen 1.8.0

* issue #247: added AQL function MERGE_RECURSIVE

* issue #246: added clear() function in arangosh

* issue #245: Documentation: Central place for naming rules/limits inside ArangoDB

* reduced size of hash index elements by 50 %, allowing more index elements to fit in
  memory

* issue #235: GUI Shell throws Error:ReferenceError: db is not defined

* issue #229: methods marked as "under construction"

* issue #228: remove unfinished APIs (/_admin/config/*)

* having the OpenSSL library installed is now a prerequisite to compiling ArangoDB
  Also removed the --enable-ssl configure option because ssl is always required.

* added AQL functions TO_LIST, NOT_LIST

* issue #224: add optional Content-Id for batch requests

* issue #221: more documentation on AQL explain functionality. Also added
  ArangoStatement.explain() client method

* added db._createStatement() method on server as well (was previously available
  on the client only)

* issue #219: continue in case of "document not found" error in PATHS() function

* issue #213: make waitForSync overridable on specific actions

* changed AQL optimizer to use indexes in more cases. Previously, indexes might
  not have been used when in a reference expression the inner collection was
  specified last. Example: FOR u1 IN users FOR u2 IN users FILTER u1._id == u2._id
  Previously, this only checked whether an index could be used for u2._id (not
  possible). It was not checked whether an index on u1._id could be used (possible).
  Now, for expressions that have references/attribute names on both sides of the
  above as above, indexes are checked for both sides.

* issue #204: extend the CSV import by TSV and by user configurable
  separator character(s)

* issue #180: added support for batch operations

* added startup option --server.backlog-size
  this allows setting the value of the backlog for the listen() system call.
  the default value is 10, the maximum value is platform-dependent

* introduced new configure option "--enable-maintainer-mode" for
  ArangoDB maintainers. this option replaces the previous compile switches
  --with-boost-test, --enable-bison, --enable-flex and --enable-errors-dependency
  the individual configure options have been removed. --enable-maintainer-mode
  turns them all on.

* removed potentially unused configure option --enable-memfail

* fixed issue #197: HTML web interface calls /_admin/user-manager/session

* fixed issue #195: VERSION file in database directory

* fixed issue #193: REST API HEAD request returns a message body on 404

* fixed issue #188: intermittent issues with 1.0.0
  (server-side cursors not cleaned up in all cases, pthreads deadlock issue)

* issue #189: key store should use ISO datetime format bug

* issue #187: run arango-upgrade on server start (note: arango-upgrade was finally
  replaced by the `--upgrade` option for arangod)n

* fixed issue #183: strange unittest error

* fixed issue #182: manual pages

* fixed issue #181: use getaddrinfo

* moved default database directory to "/var/lib/arangodb" in accordance with
  http://www.pathname.com/fhs/pub/fhs-2.3.html

* fixed issue #179: strange text in import manual

* fixed issue #178: test for aragoimp is missing

* fixed issue #177: a misleading error message was returned if unknown variables
  were used in certain positions in an AQL query.

* fixed issue #176: explain how to use AQL from the arangosh

* issue #175: re-added hidden (and deprecated) option --server.http-port. This
  option is only there to be downwards-compatible to Arango 1.0.

* fixed issue #174: missing Documentation for `within`

* fixed issue #170: add db.<coll_name>.all().toArray() to arangosh help screen

* fixed issue #169: missing argument in Simple Queries

* added program arango-upgrade. This program must be run after installing ArangoDB
  and after upgrading from a previous version of ArangoDB. The arango-upgrade script
  will ensure all system collections are created and present in the correct state.
  It will also perform any necessary data updates.
  Note: arango-upgrade was finally replaced by the `--upgrade` option for arangod.

* issue #153: edge collection should be a flag for a collection
  collections now have a type so that the distinction between document and edge
  collections can now be done at runtime using a collection's type value.
  A collection's type can be queried in Javascript using the <collection>.type() method.

  When new collections are created using db._create(), they will be document
  collections by default. When edge._create() is called, an edge collection will be created.
  To explicitly create a collection of a specific/different type, use the methods
  _createDocumentCollection() or _createEdgeCollection(), which are available for
  both the db and the edges object.
  The Javascript objects ArangoEdges and ArangoEdgesCollection have been removed
  completely.
  All internal and test code has been adjusted for this, and client code
  that uses edges.* should also still work because edges is still there and creates
  edge collections when _create() is called.

  INCOMPATIBLE CHANGE: Client code might still need to be changed in the following aspect:
  Previously, collections did not have a type so documents and edges could be inserted
  in the same collection. This is now disallowed. Edges can only be inserted into
  edge collections now. As there were no collection types in 1.0, ArangoDB will perform
  an automatic upgrade when migrating from 1.0 to 1.1.
  The automatic upgrade will check every collection and determine its type as follows:
  - if among the first 50 documents in the collection there are documents with
    attributes "_from" and "_to", the collection is typed as an edge collection
  - if among the first 50 documents in the collection there are no documents with
    attributes "_from" and "_to", the collection is made as a document collection

* issue #150: call V8 garbage collection on server periodically

* issue #110: added support for partial updates

  The REST API for documents now offers an HTTP PATCH method to partially update
  documents. Overwriting/replacing documents is still available via the HTTP PUT method
  as before. The Javascript API in the shell also offers a new update() method in extension to
  the previously existing replace() method.


v1.0.4 (2012-11-12)
-------------------

* issue #275: strange error message in arangosh 1.0.3 at startup


v1.0.3 (2012-11-08)
-------------------

* fixed AQL optimizer bug

* issue #273: fixed segfault in arangosh on HTTP 40x

* issue #265: allow optional base64 encoding/decoding of action response data

* issue #252: _modules collection not created automatically


v1.0.2 (2012-10-22)
-------------------

* repository CentOS-X.Y moved to CentOS-X, same for Debian

* bugfix for rollback from edges

* bugfix for hash indexes

* bugfix for StringBuffer::erase_front

* added autoload for modules

* added AQL function TO_LIST


v1.0.1 (2012-09-30)
-------------------

* draft for issue #165: front-end application howto

* updated mruby to cf8fdea4a6598aa470e698e8cbc9b9b492319d

* fix for issue #190: install doesn't create log directory

* fix for issue #194: potential race condition between creating and dropping collections

* fix for issue #193: REST API HEAD request returns a message body on 404

* fix for issue #188: intermittent issues with 1.0.0

* fix for issue #163: server cannot create collection because of abandoned files

* fix for issue #150: call V8 garbage collection on server periodically


v1.0.0 (2012-08-17)
-------------------

* fix for issue #157: check for readline and ncurses headers, not only libraries


v1.0.beta4 (2012-08-15)
-----------------------

* fix for issue #152: fix memleak for barriers


v1.0.beta3 (2012-08-10)
-----------------------

* fix for issue #151: Memleak, collection data not removed

* fix for issue #149: Inconsistent port for admin interface

* fix for issue #163: server cannot create collection because of abandoned files

* fix for issue #157: check for readline and ncurses headers, not only libraries

* fix for issue #108: db.<collection>.truncate() inefficient

* fix for issue #109: added startup note about cached collection names and how to
  refresh them

* fix for issue #156: fixed memleaks in /_api/import

* fix for issue #59: added tests for /_api/import

* modified return value for calls to /_api/import: now, the attribute "empty" is
  returned as well, stating the number of empty lines in the input. Also changed the
  return value of the error code attribute ("errorNum") from 1100 ("corrupted datafile")
  to 400 ("bad request") in case invalid/unexpected JSON data was sent to the server.
  This error code is more appropriate as no datafile is broken but just input data is
  incorrect.

* fix for issue #152: Memleak for barriers

* fix for issue #151: Memleak, collection data not removed

* value of --database.maximal-journal-size parameter is now validated on startup. If
  value is smaller than the minimum value (currently 1048576), an error is thrown and
  the server will not start. Before this change, the global value of maximal journal
  size was not validated at server start, but only on collection level

* increased sleep value in statistics creation loop from 10 to 500 microseconds. This
  reduces accuracy of statistics values somewhere after the decimal points but saves
  CPU time.

* avoid additional sync() calls when writing partial shape data (attribute name data)
  to disk. sync() will still be called when the shape marker (will be written after
  the attributes) is written to disk

* issue #147: added flag --database.force-sync-shapes to force synching of shape data
  to disk. The default value is true so it is the same behavior as in version 1.0.
  if set to false, shape data is synched to disk if waitForSync for the collection is
  set to true, otherwise, shape data is not synched.

* fix for issue #145: strange issue on Travis: added epsilon for numeric comparison in
  geo index

* fix for issue #136: adjusted message during indexing

* issue #131: added timeout for HTTP keep-alive connections. The default value is 300
  seconds. There is a startup parameter server.keep-alive-timeout to configure the value.
  Setting it to 0 will disable keep-alive entirely on the server.

* fix for issue #137: AQL optimizer should use indexes for ref accesses with
  2 named attributes


v1.0.beta2 (2012-08-03)
-----------------------

* fix for issue #134: improvements for centos RPM

* fixed problem with disable-admin-interface in config file


v1.0.beta1 (2012-07-29)
-----------------------

* fixed issue #118: We need a collection "debugger"

* fixed issue #126: Access-Shaper must be cached

* INCOMPATIBLE CHANGE: renamed parameters "connect-timeout" and "request-timeout"
  for arangosh and arangoimp to "--server.connect-timeout" and "--server.request-timeout"

* INCOMPATIBLE CHANGE: authorization is now required on the server side
  Clients sending requests without HTTP authorization will be rejected with HTTP 401
  To allow backwards compatibility, the server can be started with the option
  "--server.disable-authentication"

* added options "--server.username" and "--server.password" for arangosh and arangoimp
  These parameters must be used to specify the user and password to be used when
  connecting to the server. If no password is given on the command line, arangosh/
  arangoimp will interactively prompt for a password.
  If no user name is specified on the command line, the default user "root" will be
  used.

* added startup option "--server.ssl-cipher-list" to determine which ciphers to
  use in SSL context. also added SSL_OP_CIPHER_SERVER_PREFERENCE to SSL default
  options so ciphers are tried in server and not in client order

* changed default SSL protocol to TLSv1 instead of SSLv2

* changed log-level of SSL-related messages

* added SSL connections if server is compiled with OpenSSL support. Use --help-ssl

* INCOMPATIBLE CHANGE: removed startup option "--server.admin-port".
  The new endpoints feature (see --server.endpoint) allows opening multiple endpoints
  anyway, and the distinction between admin and "other" endpoints can be emulated
  later using privileges.

* INCOMPATIBLE CHANGE: removed startup options "--port", "--server.port", and
  "--server.http-port" for arangod.
  These options have been replaced by the new "--server.endpoint" parameter

* INCOMPATIBLE CHANGE: removed startup option "--server" for arangosh and arangoimp.
  These options have been replaced by the new "--server.endpoint" parameter

* Added "--server.endpoint" option to arangod, arangosh, and arangoimp.
  For arangod, this option allows specifying the bind endpoints for the server
  The server can be bound to one or multiple endpoints at once. For arangosh
  and arangoimp, the option specifies the server endpoint to connect to.
  The following endpoint syntax is currently supported:
  - tcp://host:port or http@tcp://host:port (HTTP over IPv4)
  - tcp://[host]:port or http@tcp://[host]:port (HTTP over IPv6)
  - ssl://host:port or http@tcp://host:port (HTTP over SSL-encrypted IPv4)
  - ssl://[host]:port or http@tcp://[host]:port (HTTP over SSL-encrypted IPv6)
  - unix:///path/to/socket or http@unix:///path/to/socket (HTTP over UNIX socket)

  If no port is specified, the default port of 8529 will be used.

* INCOMPATIBLE CHANGE: removed startup options "--server.require-keep-alive" and
  "--server.secure-require-keep-alive".
  The server will now behave as follows which should be more conforming to the
  HTTP standard:
  * if a client sends a "Connection: close" header, the server will close the
    connection
  * if a client sends a "Connection: keep-alive" header, the server will not
    close the connection
  * if a client does not send any "Connection" header, the server will assume
    "keep-alive" if the request was an HTTP/1.1 request, and "close" if the
    request was an HTTP/1.0 request

* (minimal) internal optimizations for HTTP request parsing and response header
  handling

* fixed Unicode unescaping bugs for \f and surrogate pairs in BasicsC/strings.c

* changed implementation of TRI_BlockCrc32 algorithm to use 8 bytes at a time

* fixed issue #122: arangod doesn't start if <log.file> cannot be created

* fixed issue #121: wrong collection size reported

* fixed issue #98: Unable to change journalSize

* fixed issue #88: fds not closed

* fixed escaping of document data in HTML admin front end

* added HTTP basic authentication, this is always turned on

* added server startup option --server.disable-admin-interface to turn off the
  HTML admin interface

* honor server startup option --database.maximal-journal-size when creating new
  collections without specific journalsize setting. Previously, these
  collections were always created with journal file sizes of 32 MB and the
  --database.maximal-journal-size setting was ignored

* added server startup option --database.wait-for-sync to control the default
  behavior

* renamed "--unit-tests" to "--javascript.unit-tests"


v1.0.alpha3 (2012-06-30)
------------------------

* fixed issue #116: createCollection=create option doesn't work

* fixed issue #115: Compilation issue under OSX 10.7 Lion & 10.8 Mountain Lion
  (homebrew)

* fixed issue #114: image not found

* fixed issue #111: crash during "make unittests"

* fixed issue #104: client.js -> ARANGO_QUIET is not defined


v1.0.alpha2 (2012-06-24)
------------------------

* fixed issue #112: do not accept document with duplicate attribute names

* fixed issue #103: Should we cleanup the directory structure

* fixed issue #100: "count" attribute exists in cursor response with "count:
  false"

* fixed issue #84 explain command

* added new MRuby version (2012-06-02)

* added --log.filter

* cleanup of command line options:
** --startup.directory => --javascript.startup-directory
** --quite => --quiet
** --gc.interval => --javascript.gc-interval
** --startup.modules-path => --javascript.modules-path
** --action.system-directory => --javascript.action-directory
** --javascript.action-threads => removed (is now the same pool as --server.threads)

* various bug-fixes

* support for import

* added option SKIP_RANGES=1 for make unittests

* fixed several range-related assertion failures in the AQL query optimizer

* fixed AQL query optimizations for some edge cases (e.g. nested subqueries with
  invalid constant filter expressions)


v1.0.alpha1 (2012-05-28)
------------------------

Alpha Release of ArangoDB 1.0<|MERGE_RESOLUTION|>--- conflicted
+++ resolved
@@ -1,11 +1,9 @@
 v3.4.1 (XXXX-XX-XX)
 -------------------
 
-<<<<<<< HEAD
 * fixed issue #7757: Using multiple filters on nested objects produces wrong results
-=======
+
 * fixed issue #7763: Collect after update does not execute updates
->>>>>>> f39c58e0
 
 * fixed issue #7586: a running query within the user interface was not shown
   if the active view was `Running Queries` or `Slow Query History`.
