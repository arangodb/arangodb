--- conflicted
+++ resolved
@@ -1,15 +1,13 @@
 v3.2.5 (2017-XX-XX)
 -------------------
 
-<<<<<<< HEAD
 * minimum number of V8 contexts in console mode must be 2, not 1. this is
   required to ensure the console gets one dedicated V8 context and all other
   operations have at least one extra context. This requirement was not enforced
   anymore.
-=======
+
 * fixed issue #3395: AQL: cannot instantiate CollectBlock with undetermined 
   aggregation method
->>>>>>> 85c5ef28
 
 * UI: fixed wrong user attribute name validation, issue #3228
 
