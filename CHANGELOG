v3.3.15 (XXXX-XX-XX)
--------------------

<<<<<<< HEAD
* fixed issue #5941 if using breath first search in traversals uniqueness checks
  on path (vertices and edges) have not been applied. In SmartGraphs the checks
  have been executed properly.
=======
* added more detailed progress output to arangorestore, showing the percentage of
  how much data is restored for bigger collections plus a set of overview statistics
  after each processed collection

* added option `--rocksdb.use-file-logging` to enable writing of RocksDB's own
  informational LOG files into RocksDB's database directory.

  This option is turned off by default, but can be enabled for debugging RocksDB
  internals and performance.
>>>>>>> 6d888d4e

* improved error messages when managing Foxx services

  Install/replace/upgrade will now provide additional information when an error
  is encountered during setup. Errors encountered during a `require` call will
  also include information about the underlying cause in the error message.

* fixed some Foxx script names being displayed incorrectly in web UI and Foxx CLI

* added startup option `--query.optimizer-max-plans value`

  This option allows limiting the number of query execution plans created by the 
  AQL optimizer for any incoming queries. The default value is `128`.

  By adjusting this value it can be controlled how many different query execution 
  plans the AQL query optimizer will generate at most for any given AQL query. 
  Normally the AQL query optimizer will generate a single execution plan per AQL query, 
  but there are some cases in which it creates multiple competing plans. More plans
  can lead to better optimized queries, however, plan creation has its costs. The
  more plans are created and shipped through the optimization pipeline, the more time 
  will be spent in the optimizer.

  Lowering this option's value will make the optimizer stop creating additional plans 
  when it has already created enough plans.

  Note that this setting controls the default maximum number of plans to create. The
  value can still be adjusted on a per-query basis by setting the *maxNumberOfPlans*
  attribute when running a query.

  This change also lowers the default maximum number of query plans from 192 to 128.

* bug fix: facilitate faster shutdown of coordinators and db servers

* upgraded arangodb starter version to 0.13.2

* cluster nodes should retry registering in agency until successful

* fixed some web ui action events related to Running Queries view and Slow
  Queries History view

* Create a default pacing algorithm for arangoimport to avoid TimeoutErrors
  on VMs with limited disk throughput

* backport PR 6150: establish unique function to indicate when
  application is terminating and therefore network retries should not occur

* backport PR #5201: eliminate race scenario where handlePlanChange
  could run infinite times after an execution exceeded 7.4 second time span


v3.3.14 (2018-08-15)
--------------------

* upgraded arangodb starter version to 0.13.1

* Foxx HTTP API errors now log stacktraces

* fixed issue #5736: Foxx HTTP API responds with 500 error when request body
  is too short

* fixed issue #5831: custom queries in the ui could not be loaded if the user
  only has read access to the _system database.

* fixed internal issue #2566: corrected web UI alignment of the nodes table

* fixed internal issue #2869: when attaching a follower with global applier to an
  authenticated leader already existing users have not been replicated, all users
  created/modified later are replicated.

* fixed internal issue #2865: dumping from an authenticated arangodb the users have
  not been included

* fixed issue #5943: misplaced database ui icon and wrong cursor type were used

* fixed issue #5354: updated the web UI JSON editor, improved usability

* fixed issue #5648: fixed error message when saving unsupported document types

* fixed issue #6076: Segmentation fault after AQL query

  This also fixes issues #6131 and #6174

* fixed issue #5884: Subquery nodes are no longer created on DBServers

* fixed issue #6031: Broken LIMIT in nested list iterations

* fixed internal issue #2812: Cluster fails to create many indexes in parallel

* intermediate commits in the RocksDB engine are now only enabled in standalone AQL
  queries (not within a JS transaction), standalone truncate as well as for the
  "import" API

* Bug fix: race condition could request data from Agency registry that did not
  exist yet.  This caused a throw that would end the Supervision thread.
  All registry query APIs no longer throw exceptions.


v3.3.13 (2018-07-26)
--------------------

* fixed internal issue #2567: the Web UI was showing the possibility to move a
  shard from a follower to the current leader

* fixed issue #5977: Unexpected execution plan when subquery contains COLLECT

* Bugfix: The AQL syntax variants `UPDATE/REPLACE k WITH d` now correctly take
  _rev from k instead of d (when ignoreRevs is false) and ignore d._rev.

* put an upper bound on the number of documents to be scanned when using
  `db.<collection>.any()` in the RocksDB storage engine

  previous versions of ArangoDB did a scan of a random amount of documents in
  the collection, up to the total number of documents available. this produced
  a random selection with a good quality, but needed to scan half the number
  of documents in the collection on average.

  The new version will only scan up to 500 documents, so it produces a less
  random result, but will be a lot faster especially for large collections.

  The implementation of `any()` for the MMFiles engine remains unchanged. The
  MMFiles engine will pick a random document from the entire range of the
  in-memory primary index without performing scans.

* return an empty result set instead of an "out of memory" exception when
  querying the geo index with invalid (out of range) coordinates

* added load balancer support and user-restriction to cursor API.

  If a cursor is accessed on a different coordinator than where it was created,
  the requests will be forwarded to the correct coordinator. If a cursor is
  accessed by a different user than the one who created it, the request will
  be denied.

* keep failed follower in followers list in Plan.

  This increases the changes of a failed follower getting back into sync if the
  follower comes back after a short time. In this case the follower can try to
  get in sync again, which normally takes less time than seeding a completely
  new follower.

* fix assertion failure and undefined behavior in Unix domain socket connections,
  introduced by 3.3.12

* added configuration option `--rocksdb.sync-interval`

  This option specifies interval (in milliseconds) that ArangoDB will use to
  automatically synchronize data in RocksDB's write-ahead log (WAL) files to
  disk. Automatic syncs will only be performed for not-yet synchronized data,
  and only for operations that have been executed without the *waitForSync*
  attribute.

  Automatic synchronization is performed by a background thread. The default
  sync interval is 0, meaning the automatic background syncing is turned off.
  Background syncing in 3.3 is opt-in, whereas in ArangoDB 3.4 the default sync
  interval will be 100 milliseconds.

  Note: this option is not supported on Windows platforms. Setting the sync
  interval to a value greater 0 will produce a startup warning.

* fixed graph creation sometimes failing with 'edge collection
  already used in edge def' when the edge definition contained multiple vertex
  collections, despite the edge definitions being identical

* inception could get caught in a trap, where agent configuration
  version and timeout multiplier lead to incapacitated agency

* fixed issue #5827: Batch request handling incompatible with .NET's default
  ContentType format

* fixed agency's log compaction for internal issue #2249

* inspector collects additionally disk data size and storage engine statistics


v3.3.12 (2018-07-12)
--------------------

* issue #5854: RocksDB engine would frequently request a new DelayToken.  This caused
  excessive write delay on the next Put() call.  Alternate approach taken.

* fixed graph creation under some circumstances failing with 'edge collection
  already used in edge def' despite the edge definitions being identical

* fixed issue #5727: Edge document with user provided key is inserted as many
  times as the number of shards, violating the primary index

* fixed internal issue #2658: AQL modification queries did not allow `_rev`
  checking. There is now a new option `ignoreRevs` which can be set to `false`
  in order to force AQL modification queries to match revision ids before
  doing any modifications

* fixed issue #5679: Replication applier restrictions will crash synchronisation
  after initial sync

* fixed potential issue in RETURN DISTINCT CollectBlock implementation
  that led to the block producing an empty result

* changed communication tasks to use boost strands instead of locks,
  this fixes a race condition with parallel VST communication over
  SSL

* fixed agency restart from compaction without data

* fixed for agent coming back to agency with changed endpoint and
  total data loss

* more patient agency tests to allow for ASAN tests to successfully finish


v3.3.11 (2018-06-26)
--------------------

* upgraded arangosync version to 0.5.3

* upgraded arangodb starter version to 0.12.0

* fixed internal issue #2559: "unexpected document key" error when custom
  shard keys are used and the "allowUserKeys" key generator option is set
  to false

* fixed AQL DOCUMENT lookup function for documents for sharded collections with
  more than a single shard and using a custom shard key (i.e. some shard
  key attribute other than `_key`).
  The previous implementation of DOCUMENT restricted to lookup to a single
  shard in all cases, though this restriction was invalid. That lead to
  `DOCUMENT` not finding documents in cases the wrong shard was contacted. The
  fixed implementation in 3.3.11 will reach out to all shards to find the
  document, meaning it will produce the correct result, but will cause more
  cluster-internal traffic. This increase in traffic may be high if the number
  of shards is also high, because each invocation of `DOCUMENT` will have to
  contact all shards.
  There will be no performance difference for non-sharded collections or
  collections that are sharded by `_key` or that only have a single shard.

* reimplemented replication view in web UI

* fixed internal issue #2256: ui, document id not showing up when deleting a document

* fixed internal issue #2163: wrong labels within foxx validation of service
  input parameters

* fixed internal issue #2160: fixed misplaced tooltips in indices view

* added new arangoinspect client tool, to help users and customers easily collect
  information of any ArangoDB server setup, and facilitate troubleshooting for the
  ArangoDB Support Team


v3.3.10 (2018-06-04)
--------------------

* make optimizer rule "remove-filter-covered-by-index" not stop after removing
  a sub-condition from a FILTER statement, but pass the optimized FILTER
  statement again into the optimizer rule for further optimizations.
  This allows optimizing away some more FILTER conditions than before.

* allow accessing /_admin/status URL on followers too in active failover setup

* fix cluster COLLECT optimization for attributes that were in "sorted" variant of
  COLLECT and that were provided by a sorted index on the collected attribute

* apply fulltext index optimization rule for multiple fulltext searches in
  the same query

  this fixes https://stackoverflow.com/questions/50496274/two-fulltext-searches-on-arangodb-cluster-v8-is-involved

* validate `_from` and `_to` values of edges on updates consistently

* fixed issue #5400: Unexpected AQL Result

* fixed issue #5429: Frequent 'updated local foxx repository' messages

* fixed issue #5252: Empty result if FULLTEXT() is used together with LIMIT offset

* fixed issue #5035: fixed a vulnerability issue within the web ui's index view

* inception was ignoring leader's configuration


v3.3.9 (2018-05-17)
-------------------

* added `/_admin/repair/distributeShardsLike` that repairs collections with
  distributeShardsLike where the shards aren't actually distributed like in the
  prototype collection, as could happen due to internal issue #1770

* fixed Foxx queues bug when queues are created in a request handler with an
  ArangoDB authentication header

* upgraded arangosync version to 0.5.1

* upgraded arangodb starter version to 0.11.3

* fix cluster upgrading issue introduced in 3.3.8

  the issue made arangod crash when starting a DB server with option
  `--database.auto-upgrade true`

* fix C++ implementation of AQL ZIP function to return each distinct attribute
  name only once. The previous implementation added non-unique attribute names
  multiple times, which led to follow-up issues.
  Now if an attribute name occurs multiple times in the input list of attribute
  names, it will only be incorporated once into the result object, with the
  value that corresponds to the first occurrence.
  This fix also changes the V8 implementation of the ZIP function, which now
  will always return the first value for non-unique attribute names and not the
  last occurring value.

* self heal during a Foxx service install, upgrade or replace no longer breaks
  the respective operation

* make /_api/index, /_api/database and /_api/user REST handlers use the scheduler's
  internal queue, so they do not run in an I/O handling thread

* fixed issue #4919: C++ implementation of LIKE function now matches the old and
  correct behavior of the JavaScript implementation.

* added REST API endpoint /_admin/server/availability for monitoring purposes

* UI: fixed an unreasonable event bug within the modal view engine

* fixed issue #3811: gharial api is now checking existence of _from and _to vertices
  during edge creation

* fixed internal issue #2149: number of documents in the UI is not adjusted after
  moving them

* fixed internal issue #2150: UI - loading a saved query does not update the list
  of bind parameters

* fixed internal issue #2147 - fixed database filter in UI

* fixed issue #4934: Wrong used GeoIndex depending on FILTER order

* added `query` and `aql.literal` helpers to `@arangodb` module.

* remove post-sort from GatherNode in cluster AQL queries that do use indexes
  for filtering but that do not require a sorted result

  This optimization can speed up gathering data from multiple shards, because
  it allows to remove a merge sort of the individual shards' results.

* extend the already existing "reduce-extraction-to-projection" AQL optimizer
  rule for RocksDB to provide projections of up to 5 document attributes. The
  previous implementation only supported a projection for a single document
  attribute. The new implementation will extract up to 5 document attributes from
  a document while scanning a collection via an EnumerateCollectionNode.
  Additionally the new version of the optimizer rule can also produce projections
  when scanning an index via an IndexNode.
  The optimization is benefial especially for huge documents because it will copy
  out only the projected attributes from the document instead of copying the entire
  document data from the storage engine.

  When applied, the explainer will show the projected attributes in a `projections`
  remark for an EnumerateCollectionNode or IndexNode. The optimization is limited
  to the RocksDB storage engine.

* added index-only optimization for AQL queries that can satisfy the retrieval of
  all required document attributes directly from an index.

  This optimization will be triggered for the RocksDB engine if an index is used
  that covers all required attributes of the document used later on in the query.
  If applied, it will save retrieving the actual document data (which would require
  an extra lookup in RocksDB), but will instead build the document data solely
  from the index values found. It will only be applied when using up to 5 attributes
  from the document, and only if the rest of the document data is not used later
  on in the query.

  The optimization is currently available for the RocksDB engine for the index types
  primary, edge, hash, skiplist and persistent.

  If the optimization is applied, it will show up as "index only" in an AQL
  query's execution plan for an IndexNode.

* added scan-only optimization for AQL queries that iterate over collections or
  indexes and that do not need to return the actual document values.

  Not fetching the document values from the storage engine will provide a
  considerable speedup when using the RocksDB engine, but may also help a bit
  in case of the MMFiles engine. The optimization will only be applied when
  full-scanning or index-scanning a collection without refering to any of its
  documents later on, and, for an IndexNode, if all filter conditions for the
  documents of the collection are covered by the index.

  If the optimization is applied, it will show up as "scan only" in an AQL
  query's execution plan for an EnumerateCollectionNode or an IndexNode.

* extend existing "collect-in-cluster" optimizer rule to run grouping, counting
  and deduplication on the DB servers in several cases, so that the coordinator
  will only need to sum up the potentially smaller results from the individual shards.

  The following types of COLLECT queries are covered now:
  - RETURN DISTINCT expr
  - COLLECT WITH COUNT INTO ...
  - COLLECT var1 = expr1, ..., varn = exprn (WITH COUNT INTO ...), without INTO or KEEP
  - COLLECT var1 = expr1, ..., varn = exprn AGGREGATE ..., without INTO or KEEP, for
    aggregate functions COUNT/LENGTH, SUM, MIN and MAX.

* honor specified COLLECT method in AQL COLLECT options

  for example, when the user explicitly asks for the COLLECT method
  to be `sorted`, the optimizer will now not produce an alternative
  version of the plan using the hash method.

  additionally, if the user explcitly asks for the COLLECT method to
  be `hash`, the optimizer will now change the existing plan to use
  the hash method if possible instead of just creating an alternative
  plan.

  `COLLECT ... OPTIONS { method: 'sorted' }` => always use sorted method
  `COLLECT ... OPTIONS { method: 'hash' }`   => use hash if this is technically possible
  `COLLECT ...` (no options)                 => create a plan using sorted, and another plan using hash method

* added bulk document lookups for MMFiles engine, which will improve the performance
  of document lookups from an inside an index in case the index lookup produces many
  documents


v3.3.8 (2018-04-24)
-------------------

* included version of ArangoDB Starter (`arangodb` binary) updated to v0.10.11,
  see [Starter changelog](https://github.com/arangodb-helper/arangodb/blob/master/CHANGELOG.md)

* added arangod startup option `--dump-options` to print all configuration parameters
  as a JSON object

* fixed: (Enterprise only) If you restore a SmartGraph where the collections
  are still existing and are supposed to be dropped on restore we ended up in
  duplicate name error. This is now gone and the SmartGraph is correctly restored.

* fix lookups by `_id` in smart graph edge collections

* improve startup resilience in case there are datafile errors (MMFiles)

  also allow repairing broken VERSION files automatically on startup by
  specifying the option `--database.ignore-datafile-errors true`

* fix issue #4582: UI query editor now supports usage of empty string as bind parameter value

* fixed internal issue #2148: Number of documents found by filter is misleading in web UI

* added startup option `--database.required-directory-state`

  using this option it is possible to require the database directory to be
  in a specific state on startup. the options for this value are:

  - non-existing: database directory must not exist
  - existing: database directory must exist
  - empty: database directory must exist but be empty
  - populated: database directory must exist and contain specific files already
  - any: any state allowed

* field "$schema" in Foxx manifest.json files no longer produce warnings

* added `@arangodb/locals` module to expose the Foxx service context as an
  alternative to using `module.context` directly.

* supervision can be put into maintenance mode


v3.3.7 (2018-04-11)
-------------------

* added hidden option `--query.registry-ttl` to control the lifetime of cluster AQL
  query parts

* fixed internal issue #2237: AQL queries on collections with replicationFactor:
  "satellite" crashed arangod in single server mode

* fixed restore of satellite collections: replicationFactor was set to 1 during
  restore

* fixed dump and restore of smart graphs:
  a) The dump will not include the hidden shadow collections anymore, they were dumped
     accidentially and only contain duplicated data.
  b) Restore will now ignore hidden shadow collections as all data is contained
     in the smart-edge collection. You can manually include these collections from an
     old dump (3.3.5 or earlier) by using `--force`.
  c) Restore of a smart-graph will now create smart collections properly instead
     of getting into `TIMEOUT_IN_CLUSTER_OPERATION`

* fixed issue in AQL query optimizer rule "restrict-to-single-shard", which
  may have sent documents to a wrong shard in AQL INSERT queries that specified
  the value for `_key` using an expression (and not a constant value)
  Important: if you were affected by this bug in v3.3.5 it is required that you
  recreate your dataset in v3.3.6 (i.e. dumping and restoring) instead of doing
  a simple binary upgrade

* added /_admin/status HTTP API for debugging purposes

* added ArangoShell helper function for packaging all information about an
  AQL query so it can be run and analyzed elsewhere:

  query = "FOR doc IN mycollection FILTER doc.value > 42 RETURN doc";
  require("@arangodb/aql/explainer").debugDump("/tmp/query-debug-info", query);

  Entitled users can send the generated file to the ArangoDB support to facilitate
  reproduction and debugging.

* added hidden option `--server.ask-jwt-secret`. This is an internal option
  for debugging and should not be exposed to end-users.

* fix for internal issue #2215. supervision will now wait for agent to
  fully prepare before adding 10 second grace period after leadership change

* fixed internal issue #2215's FailedLeader timeout bug

v3.3.5 (2018-03-28)
-------------------

* fixed issue #4934: Wrong used GeoIndex depending on FILTER order

* make build id appear in startup log message alongside with other version info

* make AQL data modification operations that are sent to all shards and that are
  supposed to return values (i.e. `RETURN OLD` or `RETURN NEW`) not return fake
  empty result rows if the document to be updated/replaced/removed was not present
  on the target shard

* added AQL optimizer rule `restrict-to-single-shard`

  This rule will kick in if a collection operation (index lookup or data
  modification operation) will only affect a single shard, and the operation can be
  restricted to the single shard and is not applied for all shards. This optimization
  can be applied for queries that access a collection only once in the query, and that
  do not use traversals, shortest path queries and that do not access collection data
  dynamically using the `DOCUMENT`, `FULLTEXT`, `NEAR` or `WITHIN` AQL functions.
  Additionally, the optimizer will only pull off this optimization if can safely
  determine the values of all the collection's shard keys from the query, and when the
  shard keys are covered by a single index (this is always true if the shard key is
  the default `_key`)

* display missing attributes of GatherNodes in AQL explain output

* make AQL optimizer rule `undistribute-remove-after-enum-coll` fire in a few
  more cases in which it is possible

* slightly improve index selection for the RocksDB engine when there are multiple
  competing indexes with the same attribute prefixes, but different amount of
  attributes covered. In this case, the more specialized index will be preferred
  now

* fix issue #4924: removeFollower now prefers to remove the last follower(s)

* added "collect-in-cluster" optimizer rule to have COLLECT WITH COUNT queries
  without grouping being executed on the DB servers and the coordinator only summing
  up the counts from the individual shards

* fixed issue #4900: Nested FOR query uses index but ignores other filters

* properly exit v8::Context in one place where it was missing before

* added hidden option `--cluster.index-create-timeout` for controlling the
  default value of the index creation timeout in cluster
  under normal circumstances, this option does not need to be adjusted

* increase default timeout for index creation in cluster to 3600s

* fixed issue #4843: Query-Result has more Docs than the Collection itself

* fixed the behavior of ClusterInfo when waiting for current to catch
  up with plan in create collection.

* fixed issue #4827: COLLECT on edge _to field doesn't group distinct values as expected (MMFiles)


v3.3.4 (2018-03-01)
-------------------

* fix AQL `fullCount` result value in some cluster cases when it was off a bit

* fix issue #4651: Simple query taking forever until a request timeout error

* fix issue #4657: fixed incomplete content type header

* Vastly improved the Foxx Store UI

* fix issue #4677: AQL WITH with bind parameters results in "access after data-modification"
  for two independent UPSERTs

* remove unused startup option `--ldap.permissions-attribute-name`

* fix issue #4457: create /var/tmp/arangod with correct user in supervisor mode

* remove long disfunctional admin/long_echo handler

* fixed Foxx API:

  * PUT /_api/foxx/service: Respect force flag
  * PATCH /_api/foxx/service: Check whether a service under given mount exists

* internal issue #1726: supervision failed to remove multiple servers
  from health monitoring at once.

* more information from inception, why agent is activated

* fixed a bug where supervision tried to deal with shards of virtual collections

* Behaviour of permissions for databases and collections changed:
  The new fallback rule for databases for which an access level is not explicitly specified:
  Choose the higher access level of:
    * A wildcard database grant
    * A database grant on the `_system` database
  The new fallback rule for collections for which an access level is not explicitly specified:
  Choose the higher access level of:
    * Any wildcard access grant in the same database, or on "*/*"
    * The access level for the current database
    * The access level for the `_system` database

* fix internal issue 1770: collection creation using distributeShardsLike yields
  errors and did not distribute shards correctly in the following cases:
  1. If numberOfShards * replicationFactor % nrDBServers != 0
     (shards * replication is not divisible by DBServers).
  2. If there was failover / move shard case on the leading collection
     and creating the follower collection afterwards.

* fix timeout issues in replication client expiration

* added missing edge filter to neighbors-only traversals
  in case a filter condition was moved into the traverser and the traversal was
  executed in breadth-first mode and was returning each visited vertex exactly
  once, and there was a filter on the edges of the path and the resulting vertices
  and edges were not used later, the edge filter was not applied

* fixed issue #4160: Run arangod with "--database.auto-upgrade" option always crash silently without error log

* fix internal issue #1848: AQL optimizer was trying to resolve attribute accesses
  to attributes of constant object values at query compile time, but only did so far
  the very first attribute in each object

  this fixes https://stackoverflow.com/questions/48648737/beginner-bug-in-for-loops-from-objects

* fix inconvenience: If we want to start server with a non-existing
  --javascript.app-path it will now be created (if possible)

* fixed: REST API `POST _api/foxx` now returns HTTP code 201 on success, as documented.
         returned 200 before.

* fixed: REST API `PATCH _api/foxx/dependencies` now updates the existing dependencies
         instead of replacing them.

* fixed: Foxx upload of single javascript file. You now can upload via http-url pointing
         to a javascript file.

* fixed issue #4395: If your foxx app includes an `APP` folder it got
         accidently removed by selfhealing this is not the case anymore.

* fixed internal issue #1969 - command apt-get purge/remove arangodb3e was failing


v3.3.3 (2018-01-26)
-------------------

* fix issue #4272: VERSION file keeps disappearing

* fix internal issue #81: quotation marks disappeared when switching table/json
  editor in the query editor ui

* added option `--rocksdb.throttle` to control whether write-throttling is enabled
  Write-throttling is turned on by default, to reduce chances of compactions getting
  too far behind and blocking incoming writes.

* fixed issue #4308: Crash when getter for error.name throws an error (on Windows)

* UI: fixed a query editor caching and parsing issue

* Fixed internal issue #1683: fixes an UI issue where a collection name gets wrongly cached
  within the documents overview of a collection.

* Fixed an issue with the index estimates in RocksDB in the case a transaction is aborted.
  Former the index estimates were modified if the transaction commited or not.
  Now they will only be modified if the transaction commited successfully.

* UI: optimized login view for very small screen sizes

* UI: optimized error messages for invalid query bind parameter

* Truncate in RocksDB will now do intermediate commits every 10.000 documents
  if truncate fails or the server crashes during this operation all deletes
  that have been commited so far are persisted.

* make the default value of `--rocksdb.block-cache-shard-bits` use the RocksDB
  default value. This will mostly mean the default number block cache shard
  bits is lower than before, allowing each shard to store more data and cause
  less evictions from block cache

* UI: optimized login view for very small screen sizes

* issue #4222: Permission error preventing AQL query import / export on webui

* UI: optimized error messages for invalid query bind parameter

* UI: upgraded swagger ui to version 3.9.0

* issue #3504: added option `--force-same-database` for arangorestore

  with this option set to true, it is possible to make any arangorestore attempt
  fail if the specified target database does not match the database name
  specified in the source dump's "dump.json" file. it can thus be used to
  prevent restoring data into the "wrong" database

  The option is set to `false` by default to ensure backwards-compatibility

* make the default value of `--rocksdb.block-cache-shard-bits` use the RocksDB
  default value. This will mostly mean the default number block cache shard
  bits is lower than before, allowing each shard to store more data and cause
  less evictions from block cache

* fixed issue #4255: AQL SORT consuming too much memory

* fixed incorrect persistence of RAFT vote and term


v3.3.2 (2018-01-04)
-------------------

* fixed issue #4199: Internal failure: JavaScript exception in file 'arangosh.js'
  at 98,7: ArangoError 4: Expecting type String

* fixed issue in agency supervision with a good server being left in
  failedServers

* distinguish isReady and allInSync in clusterInventory

* fixed issue #4197: AQL statement not working in 3.3.1 when upgraded from 3.2.10

* do not reuse collection ids when restoring collections from a dump, but assign
  new collection ids, this should prevent collection id conflicts

* fix issue #4393: broken handling of unix domain sockets in
  JS_Download

v3.3.1 (2017-12-28)
-------------------

* UI: displayed wrong wfs property for a collection when using RocksDB as
  storage engine

* added `--ignore-missing` option to arangoimp
  this option allows importing lines with less fields than specified in the CSV
  header line

* changed misleading error message from "no leader" to "not a leader"

* optimize usage of AQL FULLTEXT index function to a FOR loop with index
  usage in some cases
  When the optimization is applied, this especially speeds up fulltext index
  queries in the cluster

* UI: improved the behavior during collection creation in a cluster environment

* Agency lockup fixes for very small machines.

* Agency performance improvement by finer grained locking.

* Use steady_clock in agency whereever possible.

* Agency prevent Supervision thread crash.

* Fix agency integer overflow in timeout calculation.


v3.3.0 (2012-12-14)
-------------------

* release version

* added a missing try/catch block in the supervision thread


v3.3.rc8 (2017-12-12)
---------------------

* UI: fixed broken foxx configuration keys. Some valid configuration values
  could not be edited via the ui.

* UI: Shard distribution view now has an accordion view instead of displaying
  all shards of all collections at once.

* UI: pressing the return key inside a select2 box no longer triggers the modals

* UI: coordinators and db servers are now in sorted order (ascending)


v3.3.rc7 (2017-12-07)
---------------------

* fixed issue #3741: fix terminal color output in Windows

* UI: fixed issue #3822: disabled name input field for system collections

* fixed issue #3640: limit in subquery

* fixed issue #3745: Invalid result when using OLD object with array attribute in UPSERT statement

* UI: edge collections were wrongly added to from and to vertices select box during graph creation

* UI: added not found views for documents and collections

* UI: using default user database api during database creation now

* UI: the graph viewer backend now picks one random start vertex of the
  first 1000 documents instead of calling any(). The implementation of
  "any" is known to scale bad on huge collections with RocksDB.

* UI: fixed disappearing of the navigation label in some case special case

* UI: the graph viewer now displays updated label values correctly.
  Additionally the included node/edge editor now closes automatically
	after a successful node/edge update.

* fixed issue #3917: traversals with high maximal depth take extremely long
  in planning phase.


v3.3.rc4 (2017-11-28)
---------------------

* minor bug-fixes


v3.3.rc3 (2017-11-24)
---------------------

* bug-fixes


v3.3.rc2 (2017-11-22)
---------------------

* UI: document/edge editor now remembering their modes (e.g. code or tree)

* UI: optimized error messages for invalid graph definitions. Also fixed a
  graph renderer cleanup error.

* UI: added a delay within the graph viewer while changing the colors of the
  graph. Necessary due different browser behaviour.

* added options `--encryption.keyfile` and `--encryption.key-generator` to arangodump
  and arangorestore

* UI: the graph viewer now displays updated label values correctly.
  Additionally the included node/edge editor now closes automatically
	after a successful node/edge update.

* removed `--recycle-ids` option for arangorestore

  using that option could have led to problems on the restore, with potential
  id conflicts between the originating server (the source dump server) and the
  target server (the restore server)


v3.3.rc1 (2017-11-17)
---------------------

* add readonly mode REST API

* allow compilation of ArangoDB source code with g++ 7

* upgrade minimum required g++ compiler version to g++ 5.4
  That means ArangoDB source code will not compile with g++ 4.x or g++ < 5.4 anymore.

* AQL: during a traversal if a vertex is not found. It will not print an ERROR to the log and continue
  with a NULL value, but will register a warning at the query and continue with a NULL value.
  The situation is not desired as an ERROR as ArangoDB can store edges pointing to non-existing
  vertex which is perfectly valid, but it may be a n issue on the data model, so users
  can directly see it on the query now and do not "by accident" have to check the LOG output.


v3.3.beta1 (2017-11-07)
-----------------------

* introduce `enforceReplicationFactor`: An optional parameter controlling
  if the server should bail out during collection creation if there are not
  enough DBServers available for the desired `replicationFactor`.

* fixed issue #3516: Show execution time in arangosh

  this change adds more dynamic prompt components for arangosh
  The following components are now available for dynamic prompts,
  settable via the `--console.prompt` option in arangosh:

  - '%t': current time as timestamp
  - '%a': elpased time since ArangoShell start in seconds
  - '%p': duration of last command in seconds
  - '%d': name of current database
  - '%e': current endpoint
  - '%E': current endpoint without protocol
  - '%u': current user

  The time a command takes can be displayed easily by starting arangosh with `--console.prompt "%p> "`.

* make the ArangoShell refill its collection cache when a yet-unknown collection
  is first accessed. This fixes the following problem:

      arangosh1> db._collections();  // shell1 lists all collections
      arangosh2> db._create("test"); // shell2 now creates a new collection 'test'
      arangosh1> db.test.insert({}); // shell1 is not aware of the collection created
                                     // in shell2, so the insert will fail

* incremental transfer of initial collection data now can handle partial
  responses for a chunk, allowing the leader/master to send smaller chunks
  (in terms of HTTP response size) and limit memory usage

* initial creation of shards for cluster collections is now faster with
  replicationFactor values bigger than 1. this is achieved by an optimization
  for the case when the collection on the leader is still empty

* potential fix for issue #3517: several "filesystem full" errors in logs
  while there's a lot of disk space

* added C++ implementations for AQL function `SUBSTRING()`, `LEFT()`, `RIGHT()` and `TRIM()`


v3.3.milestone2 (2017-10-19)
----------------------------

* added new replication module

* make AQL `DISTINCT` not change the order of the results it is applied on

* show C++ function name of call site in ArangoDB log output

  This requires option `--log.line-number` to be set to *true*

* fixed issue #3408: Hard crash in query for pagination

* UI: fixed unresponsive events in cluster shards view

* UI: added word wrapping to query editor

* fixed issue #3395: AQL: cannot instantiate CollectBlock with undetermined
  aggregation method

* minimum number of V8 contexts in console mode must be 2, not 1. this is
  required to ensure the console gets one dedicated V8 context and all other
  operations have at least one extra context. This requirement was not enforced
  anymore.

* UI: fixed wrong user attribute name validation, issue #3228

* make AQL return a proper error message in case of a unique key constraint
  violation. previously it only returned the generic "unique constraint violated"
  error message but omitted the details about which index caused the problem.

  This addresses https://stackoverflow.com/questions/46427126/arangodb-3-2-unique-constraint-violation-id-or-key

* fix potential overflow in CRC marker check when a corrupted CRC marker
  is found at the very beginning of an MMFiles datafile


v3.3.milestone1 (2017-10-11)
----------------------------

* added option `--server.local-authentication`

* UI: added user roles

* added config option `--log.color` to toggle colorful logging to terminal

* added config option `--log.thread-name` to additionally log thread names

* usernames must not start with `:role:`, added new options:
    --server.authentication-timeout
    --ldap.roles-attribute-name
    --ldap.roles-transformation
    --ldap.roles-search
    --ldap.superuser-role
    --ldap.roles-include
    --ldap.roles-exclude

* performance improvements for full collection scans and a few other operations
  in MMFiles engine

* added `--rocksdb.encryption-key-generator` for enterprise

* removed `--compat28` parameter from arangodump and replication API

  older ArangoDB versions will no longer be supported by these tools.

* increase the recommended value for `/proc/sys/vm/max_map_count` to a value
  eight times as high as the previous recommended value. Increasing the
  values helps to prevent an ArangoDB server from running out of memory mappings.

  The raised minimum recommended value may lead to ArangoDB showing some startup
  warnings as follows:

      WARNING {memory} maximum number of memory mappings per process is 65530, which seems too low. it is recommended to set it to at least 512000
      WARNING {memory} execute 'sudo sysctl -w "vm.max_map_count=512000"'


v3.2.7 (2017-11-13)
-------------------

* Cluster customers, which have upgraded from 3.1 to 3.2 need to upgrade
  to 3.2.7. The cluster supervision is otherwise not operational.

* Fixed issue #3597: AQL with path filters returns unexpected results
  In some cases breadth first search in combination with vertex filters
  yields wrong result, the filter was not applied correctly.

* enable JEMalloc background thread for purging and returning unused memory
  back to the operating system (Linux only)

* fixed some undefined behavior in some internal value caches for AQL GatherNodes
  and SortNodes, which could have led to sorted results being effectively not
  correctly sorted.

* make the replication applier for the RocksDB engine start automatically after a
  restart of the server if the applier was configured with its `autoStart` property
  set to `true`. previously the replication appliers were only automatically restarted
  at server start for the MMFiles engine.

* fixed arangodump batch size adaptivity in cluster mode and upped default batch size
  for arangodump

  these changes speed up arangodump in cluster context

* smart graphs now return a proper inventory in response to replication inventory
  requests

* fixed issue #3618: Inconsistent behavior of OR statement with object bind parameters

* only users with read/write rights on the "_system" database can now execute
  "_admin/shutdown" as well as modify properties of the write-ahead log (WAL)

* increase default maximum number of V8 contexts to at least 16 if not explicitly
  configured otherwise.
  the procedure for determining the actual maximum value of V8 contexts is unchanged
  apart from the value `16` and works as follows:
  - if explicitly set, the value of the configuration option `--javascript.v8-contexts`
    is used as the maximum number of V8 contexts
  - when the option is not set, the maximum number of V8 contexts is determined
    by the configuration option `--server.threads` if that option is set. if
    `--server.threads` is not set, then the maximum number of V8 contexts is the
    server's reported hardware concurrency (number of processors visible
    to the arangod process). if that would result in a maximum value of less than 16
    in any of these two cases, then the maximum value will be increased to 16.

* fixed issue #3447: ArangoError 1202: AQL: NotFound: (while executing) when
  updating collection

* potential fix for issue #3581: Unexpected "rocksdb unique constraint
  violated" with unique hash index

* fixed geo index optimizer rule for geo indexes with a single (array of coordinates)
  attribute.

* improved the speed of the shards overview in cluster (API endpoint /_api/cluster/shardDistribution API)
  It is now guaranteed to return after ~2 seconds even if the entire cluster is unresponsive.

* fix agency precondition check for complex objects
  this fixes issues with several CAS operations in the agency

* several fixes for agency restart and shutdown

* the cluster-internal representation of planned collection objects is now more
  lightweight than before, using less memory and not allocating any cache for indexes
  etc.

* fixed issue #3403: How to kill long running AQL queries with the browser console's
  AQL (display issue)

* fixed issue #3549: server reading ENGINE config file fails on common standard
  newline character

* UI: fixed error notifications for collection modifications

* several improvements for the truncate operation on collections:

  * the timeout for the truncate operation was increased in cluster mode in
    order to prevent too frequent "could not truncate collection" errors

  * after a truncate operation, collections in MMFiles still used disk space.
    to reclaim disk space used by truncated collection, the truncate actions
    in the web interface and from the ArangoShell now issue an extra WAL flush
    command (in cluster mode, this command is also propagated to all servers).
    the WAL flush allows all servers to write out any pending operations into the
    datafiles of the truncated collection. afterwards, a final journal rotate
    command is sent, which enables the compaction to entirely remove all datafiles
    and journals for the truncated collection, so that all disk space can be
    reclaimed

  * for MMFiles a special method will be called after a truncate operation so that
    all indexes of the collection can free most of their memory. previously some
    indexes (hash and skiplist indexes) partially kept already allocated memory
    in order to avoid future memory allocations

  * after a truncate operation in the RocksDB engine, an additional compaction
    will be triggered for the truncated collection. this compaction removes all
    deletions from the key space so that follow-up scans over the collection's key
    range do not have to filter out lots of already-removed values

  These changes make truncate operations potentially more time-consuming than before,
  but allow for memory/disk space savings afterwards.

* enable JEMalloc background threads for purging and returning unused memory
  back to the operating system (Linux only)

  JEMalloc will create its background threads on demand. The number of background
  threads is capped by the number of CPUs or active arenas. The background threads run
  periodically and purge unused memory pages, allowing memory to be returned to the
  operating system.

  This change will make the arangod process create several additional threads.
  It is accompanied by an increased `TasksMax` value in the systemd service configuration
  file for the arangodb3 service.

* upgraded bundled V8 engine to bugfix version v5.7.492.77

  this upgrade fixes a memory leak in upstream V8 described in
  https://bugs.chromium.org/p/v8/issues/detail?id=5945 that will result in memory
  chunks only getting uncommitted but not unmapped


v3.2.6 (2017-10-26)
-------------------

* UI: fixed event cleanup in cluster shards view

* UI: reduced cluster dashboard api calls

* fixed a permission problem that prevented collection contents to be displayed
  in the web interface

* removed posix_fadvise call from RocksDB's PosixSequentialFile::Read(). This is
  consistent with Facebook PR 2573 (#3505)

  this fix should improve the performance of the replication with the RocksDB
  storage engine

* allow changing of collection replication factor for existing collections

* UI: replicationFactor of a collection is now changeable in a cluster
  environment

* several fixes for the cluster agency

* fixed undefined behavior in the RocksDB-based geo index

* fixed Foxxmaster failover

* purging or removing the Debian/Ubuntu arangodb3 packages now properly stops
  the arangod instance before actuallying purging or removing


v3.2.5 (2017-10-16)
-------------------

* general-graph module and _api/gharial now accept cluster options
  for collection creation. It is now possible to set replicationFactor and
  numberOfShards for all collections created via this graph object.
  So adding a new collection will not result in a singleShard and
  no replication anymore.

* fixed issue #3408: Hard crash in query for pagination

* minimum number of V8 contexts in console mode must be 2, not 1. this is
  required to ensure the console gets one dedicated V8 context and all other
  operations have at least one extra context. This requirement was not enforced
  anymore.

* fixed issue #3395: AQL: cannot instantiate CollectBlock with undetermined
  aggregation method

* UI: fixed wrong user attribute name validation, issue #3228

* fix potential overflow in CRC marker check when a corrupted CRC marker
  is found at the very beginning of an MMFiles datafile

* UI: fixed unresponsive events in cluster shards view

* Add statistics about the V8 context counts and number of available/active/busy
  threads we expose through the server statistics interface.


v3.2.4 (2017-09-26)
-------------------

* UI: no default index selected during index creation

* UI: added replicationFactor option during SmartGraph creation

* make the MMFiles compactor perform less writes during normal compaction
  operation

  This partially fixes issue #3144

* make the MMFiles compactor configurable

  The following options have been added:

* `--compaction.db-sleep-time`: sleep interval between two compaction runs
    (in s)
  * `--compaction.min-interval"`: minimum sleep time between two compaction
     runs (in s)
  * `--compaction.min-small-data-file-size`: minimal filesize threshold
    original datafiles have to be below for a compaction
  * `--compaction.dead-documents-threshold`: minimum unused count of documents
    in a datafile
  * `--compaction.dead-size-threshold`: how many bytes of the source data file
    are allowed to be unused at most
  * `--compaction.dead-size-percent-threshold`: how many percent of the source
    datafile should be unused at least
  * `--compaction.max-files`: Maximum number of files to merge to one file
  * `--compaction.max-result-file-size`: how large may the compaction result
    file become (in bytes)
  * `--compaction.max-file-size-factor`: how large the resulting file may
    be in comparison to the collection's `--database.maximal-journal-size' setting`

* fix downwards-incompatibility in /_api/explain REST handler

* fix Windows implementation for fs.getTempPath() to also create a
  sub-directory as we do on linux

* fixed a multi-threading issue in cluster-internal communication

* performance improvements for traversals and edge lookups

* removed internal memory zone handling code. the memory zones were a leftover
  from the early ArangoDB days and did not provide any value in the current
  implementation.

* (Enterprise only) added `skipInaccessibleCollections` option for AQL queries:
  if set, AQL queries (especially graph traversals) will treat collections to
  which a user has no access rights to as if these collections were empty.

* adjusted scheduler thread handling to start and stop less threads in
  normal operations

* leader-follower replication catchup code has been rewritten in C++

* early stage AQL optimization now also uses the C++ implementations of
  AQL functions if present. Previously it always referred to the JavaScript
  implementations and ignored the C++ implementations. This change gives
  more flexibility to the AQL optimizer.

* ArangoDB tty log output is now colored for log messages with levels
  FATAL, ERR and WARN.

* changed the return values of AQL functions `REGEX_TEST` and `REGEX_REPLACE`
  to `null` when the input regex is invalid. Previous versions of ArangoDB
  partly returned `false` for invalid regexes and partly `null`.

* added `--log.role` option for arangod

  When set to `true`, this option will make the ArangoDB logger print a single
  character with the server's role into each logged message. The roles are:

  - U: undefined/unclear (used at startup)
  - S: single server
  - C: coordinator
  - P: primary
  - A: agent

  The default value for this option is `false`, so no roles will be logged.


v3.2.3 (2017-09-07)
-------------------

* fixed issue #3106: orphan collections could not be registered in general-graph module

* fixed wrong selection of the database inside the internal cluster js api

* added startup option `--server.check-max-memory-mappings` to make arangod check
  the number of memory mappings currently used by the process and compare it with
  the maximum number of allowed mappings as determined by /proc/sys/vm/max_map_count

  The default value is `true`, so the checks will be performed. When the current
  number of mappings exceeds 90% of the maximum number of mappings, the creation
  of further V8 contexts will be deferred.

  Note that this option is effective on Linux systems only.

* arangoimp now has a `--remove-attribute` option

* added V8 context lifetime control options
  `--javascript.v8-contexts-max-invocations` and `--javascript.v8-contexts-max-age`

  These options allow specifying after how many invocations a used V8 context is
  disposed, or after what time a V8 context is disposed automatically after its
  creation. If either of the two thresholds is reached, an idl V8 context will be
  disposed.

  The default value of `--javascript.v8-contexts-max-invocations` is 0, meaning that
  the maximum number of invocations per context is unlimited. The default value
  for `--javascript.v8-contexts-max-age` is 60 seconds.

* fixed wrong UI cluster health information

* fixed issue #3070: Add index in _jobs collection

* fixed issue #3125: HTTP Foxx API JSON parsing

* fixed issue #3120: Foxx queue: job isn't running when server.authentication = true

* fixed supervision failure detection and handling, which happened with simultaneous
  agency leadership change


v3.2.2 (2017-08-23)
-------------------

* make "Rebalance shards" button work in selected database only, and not make
  it rebalance the shards of all databases

* fixed issue #2847: adjust the response of the DELETE `/_api/users/database/*` calls

* fixed issue #3075: Error when upgrading arangoDB on linux ubuntu 16.04

* fixed a buffer overrun in linenoise console input library for long input strings

* increase size of the linenoise input buffer to 8 KB

* abort compilation if the detected GCC or CLANG isn't in the range of compilers
  we support

* fixed spurious cluster hangups by always sending AQL-query related requests
  to the correct servers, even after failover or when a follower drops

  The problem with the previous shard-based approach was that responsibilities
  for shards may change from one server to another at runtime, after the query
  was already instanciated. The coordinator and other parts of the query then
  sent further requests for the query to the servers now responsible for the
  shards.
  However, an AQL query must send all further requests to the same servers on
  which the query was originally instanciated, even in case of failover.
  Otherwise this would potentially send requests to servers that do not know
  about the query, and would also send query shutdown requests to the wrong
  servers, leading to abandoned queries piling up and using resources until
  they automatically time out.

* fixed issue with RocksDB engine acquiring the collection count values too
  early, leading to the collection count values potentially being slightly off
  even in exclusive transactions (for which the exclusive access should provide
  an always-correct count value)

* fixed some issues in leader-follower catch-up code, specifically for the
  RocksDB engine

* make V8 log fatal errors to syslog before it terminates the process.
  This change is effective on Linux only.

* fixed issue with MMFiles engine creating superfluous collection journals
  on shutdown

* fixed issue #3067: Upgrade from 3.2 to 3.2.1 reset autoincrement keys

* fixed issue #3044: ArangoDB server shutdown unexpectedly

* fixed issue #3039: Incorrect filter interpretation

* fixed issue #3037: Foxx, internal server error when I try to add a new service

* improved MMFiles fulltext index document removal performance
  and fulltext index query performance for bigger result sets

* ui: fixed a display bug within the slow and running queries view

* ui: fixed a bug when success event triggers twice in a modal

* ui: fixed the appearance of the documents filter

* ui: graph vertex collections not restricted to 10 anymore

* fixed issue #2835: UI detection of JWT token in case of server restart or upgrade

* upgrade jemalloc version to 5.0.1

  This fixes problems with the memory allocator returing "out of memory" when
  calling munmap to free memory in order to return it to the OS.

  It seems that calling munmap on Linux can increase the number of mappings, at least
  when a region is partially unmapped. This can lead to the process exceeding its
  maximum number of mappings, and munmap and future calls to mmap returning errors.

  jemalloc version 5.0.1 does not have the `--enable-munmap` configure option anymore,
  so the problem is avoided. To return memory to the OS eventually, jemalloc 5's
  background purge threads are used on Linux.

* fixed issue #2978: log something more obvious when you log a Buffer

* fixed issue #2982: AQL parse error?

* fixed issue #3125: HTTP Foxx API Json parsing

v3.2.1 (2017-08-09)
-------------------

* added C++ implementations for AQL functions `LEFT()`, `RIGHT()` and `TRIM()`

* fixed docs for issue #2968: Collection _key autoincrement value increases on error

* fixed issue #3011: Optimizer rule reduce-extraction-to-projection breaks queries

* Now allowing to restore users in a sharded environment as well
  It is still not possible to restore collections that are sharded
  differently than by _key.

* fixed an issue with restoring of system collections and user rights.
  It was not possible to restore users into an authenticated server.

* fixed issue #2977: Documentation for db._createDatabase is wrong

* ui: added bind parameters to slow query history view

* fixed issue #1751: Slow Query API should provide bind parameters, webui should display them

* ui: fixed a bug when moving multiple documents was not possible

* fixed docs for issue #2968: Collection _key autoincrement value increases on error

* AQL CHAR_LENGTH(null) returns now 0. Since AQL TO_STRING(null) is '' (string of length 0)

* ui: now supports single js file upload for Foxx services in addition to zip files

* fixed a multi-threading issue in the agency when callElection was called
  while the Supervision was calling updateSnapshot

* added startup option `--query.tracking-with-bindvars`

  This option controls whether the list of currently running queries
  and the list of slow queries should contain the bind variables used
  in the queries or not.

  The option can be changed at runtime using the commands

      // enables tracking of bind variables
      // set to false to turn tracking of bind variables off
      var value = true;
      require("@arangodb/aql/queries").properties({
        trackBindVars: value
      });

* index selectivity estimates are now available in the cluster as well

* fixed issue #2943: loadIndexesIntoMemory not returning the same structure
  as the rest of the collection APIs

* fixed issue #2949: ArangoError 1208: illegal name

* fixed issue #2874: Collection properties do not return `isVolatile`
  attribute

* potential fix for issue #2939: Segmentation fault when starting
  coordinator node

* fixed issue #2810: out of memory error when running UPDATE/REPLACE
  on medium-size collection

* fix potential deadlock errors in collector thread

* disallow the usage of volatile collections in the RocksDB engine
  by throwing an error when a collection is created with attribute
  `isVolatile` set to `true`.
  Volatile collections are unsupported by the RocksDB engine, so
  creating them should not succeed and silently create a non-volatile
  collection

* prevent V8 from issuing SIGILL instructions when it runs out of memory

  Now arangod will attempt to log a FATAL error into its logfile in case V8
  runs out of memory. In case V8 runs out of memory, it will still terminate the
  entire process. But at least there should be something in the ArangoDB logs
  indicating what the problem was. Apart from that, the arangod process should
  now be exited with SIGABRT rather than SIGILL as it shouldn't return into the
  V8 code that aborted the process with `__builtin_trap`.

  this potentially fixes issue #2920: DBServer crashing automatically post upgrade to 3.2

* Foxx queues and tasks now ensure that the scripts in them run with the same
  permissions as the Foxx code who started the task / queue

* fixed issue #2928: Offset problems

* fixed issue #2876: wrong skiplist index usage in edge collection

* fixed issue #2868: cname missing from logger-follow results in rocksdb

* fixed issue #2889: Traversal query using incorrect collection id

* fixed issue #2884: AQL traversal uniqueness constraints "propagating" to other traversals? Weird results

* arangoexport: added `--query` option for passing an AQL query to export the result

* fixed issue #2879: No result when querying for the last record of a query

* ui: allows now to edit default access level for collections in database
  _system for all users except the root user.

* The _users collection is no longer accessible outside the arngod process, _queues is always read-only

* added new option "--rocksdb.max-background-jobs"

* removed options "--rocksdb.max-background-compactions", "--rocksdb.base-background-compactions" and "--rocksdb.max-background-flushes"

* option "--rocksdb.compaction-read-ahead-size" now defaults to 2MB

* change Windows build so that RocksDB doesn't enforce AVX optimizations by default
  This fixes startup crashes on servers that do not have AVX CPU extensions

* speed up RocksDB secondary index creation and dropping

* removed RocksDB note in Geo index docs


v3.2.0 (2017-07-20)
-------------------

* fixed UI issues

* fixed multi-threading issues in Pregel

* fixed Foxx resilience

* added command-line option `--javascript.allow-admin-execute`

  This option can be used to control whether user-defined JavaScript code
  is allowed to be executed on server by sending via HTTP to the API endpoint
  `/_admin/execute`  with an authenticated user account.
  The default value is `false`, which disables the execution of user-defined
  code. This is also the recommended setting for production. In test environments,
  it may be convenient to turn the option on in order to send arbitrary setup
  or teardown commands for execution on the server.


v3.2.beta6 (2017-07-18)
-----------------------

* various bugfixes


v3.2.beta5 (2017-07-16)
-----------------------

* numerous bugfixes


v3.2.beta4 (2017-07-04)
-----------------------

* ui: fixed document view _from and _to linking issue for special characters

* added function `db._parse(query)` for parsing an AQL query and returning information about it

* fixed one medium priority and two low priority security user interface
  issues found by owasp zap.

* ui: added index deduplicate options

* ui: fixed renaming of collections for the rocksdb storage engine

* documentation and js fixes for secondaries

* RocksDB storage format was changed, users of the previous beta/alpha versions
  must delete the database directory and re-import their data

* enabled permissions on database and collection level

* added and changed some user related REST APIs
    * added `PUT /_api/user/{user}/database/{database}/{collection}` to change collection permission
    * added `GET /_api/user/{user}/database/{database}/{collection}`
    * added optional `full` parameter to the `GET /_api/user/{user}/database/` REST call

* added user functions in the arangoshell `@arangodb/users` module
    * added `grantCollection` and `revokeCollection` functions
    * added `permission(user, database, collection)` to retrieve collection specific rights

* added "deduplicate" attribute for array indexes, which controls whether inserting
  duplicate index values from the same document into a unique array index will lead to
  an error or not:

      // with deduplicate = true, which is the default value:
      db._create("test");
      db.test.ensureIndex({ type: "hash", fields: ["tags[*]"], deduplicate: true });
      db.test.insert({ tags: ["a", "b"] });
      db.test.insert({ tags: ["c", "d", "c"] }); // will work, because deduplicate = true
      db.test.insert({ tags: ["a"] }); // will fail

      // with deduplicate = false
      db._create("test");
      db.test.ensureIndex({ type: "hash", fields: ["tags[*]"], deduplicate: false });
      db.test.insert({ tags: ["a", "b"] });
      db.test.insert({ tags: ["c", "d", "c"] }); // will not work, because deduplicate = false
      db.test.insert({ tags: ["a"] }); // will fail

  The "deduplicate" attribute is now also accepted by the index creation HTTP
  API endpoint POST /_api/index and is returned by GET /_api/index.

* added optimizer rule "remove-filters-covered-by-traversal"

* Debian/Ubuntu installer: make messages about future package upgrades more clear

* fix a hangup in VST

  The problem happened when the two first chunks of a VST message arrived
  together on a connection that was newly switched to VST.

* fix deletion of outdated WAL files in RocksDB engine

* make use of selectivity estimates in hash, skiplist and persistent indexes
  in RocksDB engine

* changed VM overcommit recommendation for user-friendliness

* fix a shutdown bug in the cluster: a destroyed query could still be active

* do not terminate the entire server process if a temp file cannot be created
  (Windows only)

* fix log output in the front-end, it stopped in case of too many messages


v3.2.beta3 (2017-06-27)
-----------------------

* numerous bugfixes


v3.2.beta2 (2017-06-20)
-----------------------

* potentially fixed issue #2559: Duplicate _key generated on insertion

* fix invalid results (too many) when a skipping LIMIT was used for a
  traversal. `LIMIT x` or `LIMIT 0, x` were not affected, but `LIMIT s, x`
  may have returned too many results

* fix races in SSL communication code

* fix invalid locking in JWT authentication cache, which could have
  crashed the server

* fix invalid first group results for sorted AQL COLLECT when LIMIT
  was used

* fix potential race, which could make arangod hang on startup

* removed `exception` field from transaction error result; users should throw
  explicit `Error` instances to return custom exceptions (addresses issue #2561)

* fixed issue #2613: Reduce log level when Foxx manager tries to self heal missing database

* add a read only mode for users and collection level authorization

* removed `exception` field from transaction error result; users should throw
  explicit `Error` instances to return custom exceptions (addresses issue #2561)

* fixed issue #2677: Foxx disabling development mode creates non-deterministic service bundle

* fixed issue #2684: Legacy service UI not working


v3.2.beta1 (2017-06-12)
-----------------------

* provide more context for index errors (addresses issue #342)

* arangod now validates several OS/environment settings on startup and warns if
  the settings are non-ideal. Most of the checks are executed on Linux systems only.

* fixed issue #2515: The replace-or-with-in optimization rule might prevent use of indexes

* added `REGEX_REPLACE` AQL function

* the RocksDB storage format was changed, users of the previous alpha versions
  must delete the database directory and re-import their data

* added server startup option `--query.fail-on-warning`

  setting this option to `true` will abort any AQL query with an exception if
  it causes a warning at runtime. The value can be overridden per query by
  setting the `failOnWarning` attribute in a query's options.

* added --rocksdb.num-uncompressed-levels to adjust number of non-compressed levels

* added checks for memory managment and warn (i. e. if hugepages are enabled)

* set default SSL cipher suite string to "HIGH:!EXPORT:!aNULL@STRENGTH"

* fixed issue #2469: Authentication = true does not protect foxx-routes

* fixed issue #2459: compile success but can not run with rocksdb

* `--server.maximal-queue-size` is now an absolute maximum. If the queue is
  full, then 503 is returned. Setting it to 0 means "no limit".

* (Enterprise only) added authentication against an LDAP server

* fixed issue #2083: Foxx services aren't distributed to all coordinators

* fixed issue #2384: new coordinators don't pick up existing Foxx services

* fixed issue #2408: Foxx service validation causes unintended side-effects

* extended HTTP API with routes for managing Foxx services

* added distinction between hasUser and authorized within Foxx
  (cluster internal requests are authorized requests but don't have a user)

* arangoimp now has a `--threads` option to enable parallel imports of data

* PR #2514: Foxx services that can't be fixed by self-healing now serve a 503 error

* added `time` function to `@arangodb` module


v3.2.alpha4 (2017-04-25)
------------------------

* fixed issue #2450: Bad optimization plan on simple query

* fixed issue #2448: ArangoDB Web UI takes no action when Delete button is clicked

* fixed issue #2442: Frontend shows already deleted databases during login

* added 'x-content-type-options: nosniff' to avoid MSIE bug

* set default value for `--ssl.protocol` from TLSv1 to TLSv1.2.

* AQL breaking change in cluster:
  The SHORTEST_PATH statement using edge-collection names instead
  of a graph name now requires to explicitly name the vertex-collection names
  within the AQL query in the cluster. It can be done by adding `WITH <name>`
  at the beginning of the query.

  Example:
  ```
  FOR v,e IN OUTBOUND SHORTEST_PATH @start TO @target edges [...]
  ```

  Now has to be:

  ```
  WITH vertices
  FOR v,e IN OUTBOUND SHORTEST_PATH @start TO @target edges [...]
  ```

  This change is due to avoid dead-lock sitations in clustered case.
  An error stating the above is included.

* add implicit use of geo indexes when using SORT/FILTER in AQL, without
  the need to use the special-purpose geo AQL functions `NEAR` or `WITHIN`.

  the special purpose `NEAR` AQL function can now be substituted with the
  following AQL (provided there is a geo index present on the `doc.latitude`
  and `doc.longitude` attributes):

      FOR doc in geoSort
        SORT DISTANCE(doc.latitude, doc.longitude, 0, 0)
        LIMIT 5
        RETURN doc

  `WITHIN` can be substituted with the following AQL:

      FOR doc in geoFilter
        FILTER DISTANCE(doc.latitude, doc.longitude, 0, 0) < 2000
        RETURN doc

  Compared to using the special purpose AQL functions this approach has the
  advantage that it is more composable, and will also honor any `LIMIT` values
  used in the AQL query.

* potential fix for shutdown hangs on OSX

* added KB, MB, GB prefix for integer parameters, % for integer parameters
  with a base value

* added JEMALLOC 4.5.0

* added `--vm.resident-limit` and `--vm.path` for file-backed memory mapping
  after reaching a configurable maximum RAM size

* try recommended limit for file descriptors in case of unlimited
  hard limit

* issue #2413: improve logging in case of lock timeout and deadlocks

* added log topic attribute to /_admin/log api

* removed internal build option `USE_DEV_TIMERS`

  Enabling this option activated some proprietary timers for only selected
  events in arangod. Instead better use `perf` to gather timings.


v3.2.alpha3 (2017-03-22)
------------------------

* increase default collection lock timeout from 30 to 900 seconds

* added function `db._engine()` for retrieval of storage engine information at
  server runtime

  There is also an HTTP REST handler at GET /_api/engine that returns engine
  information.

* require at least cmake 3.2 for building ArangoDB

* make arangod start with less V8 JavaScript contexts

  This speeds up the server start (a little bit) and makes it use less memory.
  Whenever a V8 context is needed by a Foxx action or some other operation and
  there is no usable V8 context, a new one will be created dynamically now.

  Up to `--javascript.v8-contexts` V8 contexts will be created, so this option
  will change its meaning. Previously as many V8 contexts as specified by this
  option were created at server start, and the number of V8 contexts did not
  change at runtime. Now up to this number of V8 contexts will be in use at the
  same time, but the actual number of V8 contexts is dynamic.

  The garbage collector thread will automatically delete unused V8 contexts after
  a while. The number of spare contexts will go down to as few as configured in
  the new option `--javascript.v8-contexts-minimum`. Actually that many V8 contexts
  are also created at server start.

  The first few requests in new V8 contexts will take longer than in contexts
  that have been there already. Performance may therefore suffer a bit for the
  initial requests sent to ArangoDB or when there are only few but performance-
  critical situations in which new V8 contexts will be created. If this is a
  concern, it can easily be fixed by setting `--javascipt.v8-contexts-minimum`
  and `--javascript.v8-contexts` to a relatively high value, which will guarantee
  that many number of V8 contexts to be created at startup and kept around even
  when unused.

  Waiting for an unused V8 context will now also abort if no V8 context can be
  acquired/created after 120 seconds.

* improved diagnostic messages written to logfiles by supervisor process

* fixed issue #2367

* added "bindVars" to attributes of currently running and slow queries

* added "jsonl" as input file type for arangoimp

* upgraded version of bundled zlib library from 1.2.8 to 1.2.11

* added input file type `auto` for arangoimp so it can automatically detect the
  type of the input file from the filename extension

* fixed variables parsing in GraphQL

* added `--translate` option for arangoimp to translate attribute names from
  the input files to attriubte names expected by ArangoDB

  The `--translate` option can be specified multiple times (once per translation
  to be executed). The following example renames the "id" column from the input
  file to "_key", and the "from" column to "_from", and the "to" column to "_to":

      arangoimp --type csv --file data.csv --translate "id=_key" --translate "from=_from" --translate "to=_to"

  `--translate` works for CSV and TSV inputs only.

* changed default value for `--server.max-packet-size` from 128 MB to 256 MB

* fixed issue #2350

* fixed issue #2349

* fixed issue #2346

* fixed issue #2342

* change default string truncation length from 80 characters to 256 characters for
  `print`/`printShell` functions in ArangoShell and arangod. This will emit longer
  prefixes of string values before truncating them with `...`, which is helpful
  for debugging.

* always validate incoming JSON HTTP requests for duplicate attribute names

  Incoming JSON data with duplicate attribute names will now be rejected as
  invalid. Previous versions of ArangoDB only validated the uniqueness of
  attribute names inside incoming JSON for some API endpoints, but not
  consistently for all APIs.

* don't let read-only transactions block the WAL collector

* allow passing own `graphql-sync` module instance to Foxx GraphQL router

* arangoexport can now export to csv format

* arangoimp: fixed issue #2214

* Foxx: automatically add CORS response headers

* added "OPTIONS" to CORS `access-control-allow-methods` header

* Foxx: Fix arangoUser sometimes not being set correctly

* fixed issue #1974


v3.2.alpha2 (2017-02-20)
------------------------

* ui: fixed issue #2065

* ui: fixed a dashboard related memory issue

* Internal javascript rest actions will now hide their stack traces to the client
  unless maintainer mode is activated. Instead they will always log to the logfile

* Removed undocumented internal HTTP API:
  * PUT _api/edges

  The documented GET _api/edges and the undocumented POST _api/edges remains unmodified.

* updated V8 version to 5.7.0.0

* change undocumented behaviour in case of invalid revision ids in
  If-Match and If-None-Match headers from 400 (BAD) to 412 (PRECONDITION
  FAILED).

* change undocumented behaviour in case of invalid revision ids in
  JavaScript document operations from 1239 ("illegal document revision")
  to 1200 ("conflict").

* added data export tool, arangoexport.

  arangoexport can be used to export collections to json, jsonl or xml
  and export a graph or collections to xgmml.

* fixed a race condition when closing a connection

* raised default hard limit on threads for very small to 64

* fixed negative counting of http connection in UI


v3.2.alpha1 (2017-02-05)
------------------------

* added figure `httpRequests` to AQL query statistics

* removed revisions cache intermediate layer implementation

* obsoleted startup options `--database.revision-cache-chunk-size` and
  `--database.revision-cache-target-size`

* fix potential port number over-/underruns

* added startup option `--log.shorten-filenames` for controlling whether filenames
  in log messages should be shortened to just the filename with the absolute path

* removed IndexThreadFeature, made `--database.index-threads` option obsolete

* changed index filling to make it more parallel, dispatch tasks to boost::asio

* more detailed stacktraces in Foxx apps

* generated Foxx services now use swagger tags


v3.1.24 (XXXX-XX-XX)
--------------------

* fixed one more LIMIT issue in traversals


v3.1.23 (2017-06-19)
--------------------

* potentially fixed issue #2559: Duplicate _key generated on insertion

* fix races in SSL communication code

* fix invalid results (too many) when a skipping LIMIT was used for a
  traversal. `LIMIT x` or `LIMIT 0, x` were not affected, but `LIMIT s, x`
  may have returned too many results

* fix invalid first group results for sorted AQL COLLECT when LIMIT
  was used

* fix invalid locking in JWT authentication cache, which could have
  crashed the server

* fix undefined behavior in traverser when traversals were used inside
  a FOR loop


v3.1.22 (2017-06-07)
--------------------

* fixed issue #2505: Problem with export + report of a bug

* documented changed behavior of WITH

* fixed ui glitch in aardvark

* avoid agency compaction bug

* fixed issue #2283: disabled proxy communication internally


v3.1.21 (2017-05-22)
--------------------

* fixed issue #2488:  AQL operator IN error when data use base64 chars

* more randomness in seeding RNG

v3.1.20 (2016-05-16)
--------------------

* fixed incorrect sorting for distributeShardsLike

* improve reliability of AgencyComm communication with Agency

* fixed shard numbering bug, where ids were erouneously incremented by 1

* remove an unnecessary precondition in createCollectionCoordinator

* funny fail rotation fix

* fix in SimpleHttpClient for correct advancement of readBufferOffset

* forward SIG_HUP in supervisor process to the server process to fix logrotaion
  You need to stop the remaining arangod server process manually for the upgrade to work.


v3.1.19 (2017-04-28)
--------------------

* Fixed a StackOverflow issue in Traversal and ShortestPath. Occured if many (>1000) input
  values in a row do not return any result. Fixes issue: #2445

* fixed issue #2448

* fixed issue #2442

* added 'x-content-type-options: nosniff' to avoid MSIE bug

* fixed issue #2441

* fixed issue #2440

* Fixed a StackOverflow issue in Traversal and ShortestPath. Occured if many (>1000) input
  values in a row do not return any result. Fixes issue: #2445

* fix occasional hanging shutdowns on OS X


v3.1.18 (2017-04-18)
--------------------

* fixed error in continuous synchronization of collections

* fixed spurious hangs on server shutdown

* better error messages during restore collection

* completely overhaul supervision. More detailed tests

* Fixed a dead-lock situation in cluster traversers, it could happen in
  rare cases if the computation on one DBServer could be completed much earlier
  than the other server. It could also be restricted to SmartGraphs only.

* (Enterprise only) Fixed a bug in SmartGraph DepthFirstSearch. In some
  more complicated queries, the maxDepth limit of 1 was not considered strictly
  enough, causing the traverser to do unlimited depth searches.

* fixed issue #2415

* fixed issue #2422

* fixed issue #1974


v3.1.17 (2017-04-04)
--------------------

* (Enterprise only) fixed a bug where replicationFactor was not correctly
  forwarded in SmartGraph creation.

* fixed issue #2404

* fixed issue #2397

* ui - fixed smart graph option not appearing

* fixed issue #2389

* fixed issue #2400


v3.1.16 (2017-03-27)
--------------------

* fixed issue #2392

* try to raise file descriptors to at least 8192, warn otherwise

* ui - aql editor improvements + updated ace editor version (memory leak)

* fixed lost HTTP requests

* ui - fixed some event issues

* avoid name resolution when given connection string is a valid ip address

* helps with issue #1842, bug in COLLECT statement in connection with LIMIT.

* fix locking bug in cluster traversals

* increase lock timeout defaults

* increase various cluster timeouts

* limit default target size for revision cache to 1GB, which is better for
  tight RAM situations (used to be 40% of (totalRAM - 1GB), use
  --database.revision-cache-target-size <VALUEINBYTES> to get back the
  old behaviour

* fixed a bug with restarted servers indicating status as "STARTUP"
  rather that "SERVING" in Nodes UI.


v3.1.15 (2017-03-20)
--------------------

* add logrotate configuration as requested in #2355

* fixed issue #2376

* ui - changed document api due a chrome bug

* ui - fixed a submenu bug

* added endpoint /_api/cluster/endpoints in cluster case to get all
  coordinator endpoints

* fix documentation of /_api/endpoint, declaring this API obsolete.

* Foxx response objects now have a `type` method for manipulating the content-type header

* Foxx tests now support `xunit` and `tap` reporters


v3.1.14 (2017-03-13)
--------------------

* ui - added feature request (multiple start nodes within graph viewer) #2317

* added missing locks to authentication cache methods

* ui - added feature request (multiple start nodes within graph viewer) #2317

* ui - fixed wrong merge of statistics information from different coordinators

* ui - fixed issue #2316

* ui - fixed wrong protocol usage within encrypted environment

* fixed compile error on Mac Yosemite

* minor UI fixes


v3.1.13 (2017-03-06)
--------------------

* fixed variables parsing in GraphQL

* fixed issue #2214

* fixed issue #2342

* changed thread handling to queue only user requests on coordinator

* use exponential backoff when waiting for collection locks

* repair short name server lookup in cluster in the case of a removed
  server


v3.1.12 (2017-02-28)
--------------------

* disable shell color escape sequences on Windows

* fixed issue #2326

* fixed issue #2320

* fixed issue #2315

* fixed a race condition when closing a connection

* raised default hard limit on threads for very small to 64

* fixed negative counting of http connection in UI

* fixed a race when renaming collections

* fixed a race when dropping databases


v3.1.11 (2017-02-17)
--------------------

* fixed a race between connection closing and sending out last chunks of data to clients
  when the "Connection: close" HTTP header was set in requests

* ui: optimized smart graph creation usability

* ui: fixed #2308

* fixed a race in async task cancellation via `require("@arangodb/tasks").unregisterTask()`

* fixed spuriously hanging threads in cluster AQL that could sit idle for a few minutes

* fixed potential numeric overflow for big index ids in index deletion API

* fixed sort issue in cluster, occurring when one of the local sort buffers of a
  GatherNode was empty

* reduce number of HTTP requests made for certain kinds of join queries in cluster,
  leading to speedup of some join queries

* supervision deals with demised coordinators correctly again

* implement a timeout in TraverserEngineRegistry

* agent communication reduced in large batches of append entries RPCs

* inception no longer estimates RAFT timings

* compaction in agents has been moved to a separate thread

* replicated logs hold local timestamps

* supervision jobs failed leader and failed follower revisited for
  function in precarious stability situations

* fixed bug in random number generator for 64bit int


v3.1.10 (2017-02-02)
--------------------

* updated versions of bundled node modules:
  - joi: from 8.4.2 to 9.2.0
  - joi-to-json-schema: from 2.2.0 to 2.3.0
  - sinon: from 1.17.4 to 1.17.6
  - lodash: from 4.13.1 to 4.16.6

* added shortcut for AQL ternary operator
  instead of `condition ? true-part : false-part` it is now possible to also use a
  shortcut variant `condition ? : false-part`, e.g.

      FOR doc IN docs RETURN doc.value ?: 'not present'

  instead of

      FOR doc IN docs RETURN doc.value ? doc.value : 'not present'

* fixed wrong sorting order in cluster, if an index was used to sort with many
  shards.

* added --replication-factor, --number-of-shards and --wait-for-sync to arangobench

* turn on UTF-8 string validation for VelocyPack values received via VST connections

* fixed issue #2257

* upgraded Boost version to 1.62.0

* added optional detail flag for db.<collection>.count()
  setting the flag to `true` will make the count operation returned the per-shard
  counts for the collection:

      db._create("test", { numberOfShards: 10 });
      for (i = 0; i < 1000; ++i) {
        db.test.insert({value: i});
      }
      db.test.count(true);

      {
        "s100058" : 99,
        "s100057" : 103,
        "s100056" : 100,
        "s100050" : 94,
        "s100055" : 90,
        "s100054" : 122,
        "s100051" : 109,
        "s100059" : 99,
        "s100053" : 95,
        "s100052" : 89
      }

* added optional memory limit for AQL queries:

      db._query("FOR i IN 1..100000 SORT i RETURN i", {}, { options: { memoryLimit: 100000 } });

  This option limits the default maximum amount of memory (in bytes) that a single
  AQL query can use.
  When a single AQL query reaches the specified limit value, the query will be
  aborted with a *resource limit exceeded* exception. In a cluster, the memory
  accounting is done per shard, so the limit value is effectively a memory limit per
  query per shard.

  The global limit value can be overriden per query by setting the *memoryLimit*
  option value for individual queries when running an AQL query.

* added server startup option `--query.memory-limit`

* added convenience function to create vertex-centric indexes.

  Usage: `db.collection.ensureVertexCentricIndex("label", {type: "hash", direction: "outbound"})`
  That will create an index that can be used on OUTBOUND with filtering on the
  edge attribute `label`.

* change default log output for tools to stdout (instead of stderr)

* added option -D to define a configuration file environment key=value

* changed encoding behavior for URLs encoded in the C++ code of ArangoDB:
  previously the special characters `-`, `_`, `~` and `.` were returned as-is
  after URL-encoding, now `.` will be encoded to be `%2e`.
  This also changes the behavior of how incoming URIs are processed: previously
  occurrences of `..` in incoming request URIs were collapsed (e.g. `a/../b/` was
  collapsed to a plain `b/`). Now `..` in incoming request URIs are not collapsed.

* Foxx request URL suffix is no longer unescaped

* @arangodb/request option json now defaults to `true` if the response body is not empty and encoding is not explicitly set to `null` (binary).
  The option can still be set to `false` to avoid unnecessary attempts at parsing the response as JSON.

* Foxx configuration values for unknown options will be discarded when saving the configuration in production mode using the web interface

* module.context.dependencies is now immutable

* process.stdout.isTTY now returns `true` in arangosh and when running arangod with the `--console` flag

* add support for Swagger tags in Foxx


v3.1.9 (XXXX-XX-XX)
-------------------

* macos CLI package: store databases and apps in the users home directory

* ui: fixed re-login issue within a non system db, when tab was closed

* fixed a race in the VelocyStream Commtask implementation

* fixed issue #2256


v3.1.8 (2017-01-09)
-------------------

* add Windows silent installer

* add handling of debug symbols during Linux & windows release builds.

* fixed issue #2181

* fixed issue #2248: reduce V8 max old space size from 3 GB to 1 GB on 32 bit systems

* upgraded Boost version to 1.62.0

* fixed issue #2238

* fixed issue #2234

* agents announce new endpoints in inception phase to leader

* agency leadership accepts updatet endpoints to given uuid

* unified endpoints replace localhost with 127.0.0.1

* fix several problems within an authenticated cluster


v3.1.7 (2016-12-29)
-------------------

* fixed one too many elections in RAFT

* new agency comm backported from devel


v3.1.6 (2016-12-20)
-------------------

* fixed issue #2227

* fixed issue #2220

* agency constituent/agent bug fixes in race conditions picking up
  leadership

* supervision does not need waking up anymore as it is running
  regardless

* agents challenge their leadership more rigorously


v3.1.5 (2016-12-16)
-------------------

* lowered default value of `--database.revision-cache-target-size` from 75% of
  RAM to less than 40% of RAM

* fixed issue #2218

* fixed issue #2217

* Foxx router.get/post/etc handler argument can no longer accidentally omitted

* fixed issue #2223


v3.1.4 (2016-12-08)
-------------------

* fixed issue #2211

* fixed issue #2204

* at cluster start, coordinators wait until at least one DBserver is there,
  and either at least two DBservers are there or 15s have passed, before they
  initiate the bootstrap of system collections.

* more robust agency startup from devel

* supervision's AddFollower adds many followers at once

* supervision has new FailedFollower job

* agency's Node has new method getArray

* agency RAFT timing estimates more conservative in waitForSync
  scenario

* agency RAFT timing estimates capped at maximum 2.0/10.0 for low/high


v3.1.3 (2016-12-02)
-------------------

* fix a traversal bug when using skiplist indexes:
  if we have a skiplist of ["a", "unused", "_from"] and a traversal like:
  FOR v,e,p IN OUTBOUND @start @@edges
    FILTER p.edges[0].a == 'foo'
    RETURN v
  And the above index applied on "a" is considered better than EdgeIndex, than
  the executor got into undefined behaviour.

* fix endless loop when trying to create a collection with replicationFactor: -1


v3.1.2 (2016-11-24)
-------------------

* added support for descriptions field in Foxx dependencies

* (Enterprise only) fixed a bug in the statistic report for SmartGraph traversals.
Now they state correctly how many documents were fetched from the index and how many
have been filtered.

* Prevent uniform shard distribution when replicationFactor == numServers

v3.1.1 (2016-11-15)
-------------------

* fixed issue #2176

* fixed issue #2168

* display index usage of traversals in AQL explainer output (previously missing)

* fixed issue #2163

* preserve last-used HLC value across server starts

* allow more control over handling of pre-3.1 _rev values

  this changes the server startup option `--database.check-30-revisions` from a boolean (true/false)
  parameter to a string parameter with the following possible values:

  - "fail":
    will validate _rev values of 3.0 collections on collection loading and throw an exception when invalid _rev values are found.
    in this case collections with invalid _rev values are marked as corrupted and cannot be used in the ArangoDB 3.1 instance.
    the fix procedure for such collections is to export the collections from 3.0 database with arangodump and restore them in 3.1 with arangorestore.
    collections that do not contain invalid _rev values are marked as ok and will not be re-checked on following loads.
    collections that contain invalid _rev values will be re-checked on following loads.

  - "true":
    will validate _rev values of 3.0 collections on collection loading and print a warning when invalid _rev values are found.
    in this case collections with invalid _rev values can be used in the ArangoDB 3.1 instance.
    however, subsequent operations on documents with invalid _rev values may silently fail or fail with explicit errors.
    the fix procedure for such collections is to export the collections from 3.0 database with arangodump and restore them in 3.1 with arangorestore.
    collections that do not contain invalid _rev values are marked as ok and will not be re-checked on following loads.
    collections that contain invalid _rev values will be re-checked on following loads.

  - "false":
    will not validate _rev values on collection loading and not print warnings.
    no hint is given when invalid _rev values are found.
    subsequent operations on documents with invalid _rev values may silently fail or fail with explicit errors.
    this setting does not affect whether collections are re-checked later.
    collections will be re-checked on following loads if `--database.check-30-revisions` is later set to either `true` or `fail`.

  The change also suppresses warnings that were printed when collections were restored using arangorestore, and the restore
  data contained invalid _rev values. Now these warnings are suppressed, and new HLC _rev values are generated for these documents
  as before.

* added missing functions to AQL syntax highlighter in web interface

* fixed display of `ANY` direction in traversal explainer output (direction `ANY` was shown as either
  `INBOUND` or `OUTBOUND`)

* changed behavior of toJSON() function when serializing an object before saving it in the database

  if an object provides a toJSON() function, this function is still called for serializing it.
  the change is that the result of toJSON() is not stringified anymore, but saved as is. previous
  versions of ArangoDB called toJSON() and after that additionally stringified its result.

  This change will affect the saving of JS Buffer objects, which will now be saved as arrays of
  bytes instead of a comma-separated string of the Buffer's byte contents.

* allow creating unique indexes on more attributes than present in shardKeys

  The following combinations of shardKeys and indexKeys are allowed/not allowed:

  shardKeys     indexKeys
      a             a        ok
      a             b    not ok
      a           a b        ok
    a b             a    not ok
    a b             b    not ok
    a b           a b        ok
    a b         a b c        ok
  a b c           a b    not ok
  a b c         a b c        ok

* fixed wrong version in web interface login screen (EE only)

* make web interface not display an exclamation mark next to ArangoDB version number 3.1

* fixed search for arbitrary document attributes in web interface in case multiple
  search values were used on different attribute names. in this case, the search always
  produced an empty result

* disallow updating `_from` and `_to` values of edges in Smart Graphs. Updating these
  attributes would lead to potential redistribution of edges to other shards, which must be
  avoided.

* fixed issue #2148

* updated graphql-sync dependency to 0.6.2

* fixed issue #2156

* fixed CRC4 assembly linkage


v3.1.0 (2016-10-29)
-------------------

* AQL breaking change in cluster:

  from ArangoDB 3.1 onwards `WITH` is required for traversals in a
  clustered environment in order to avoid deadlocks.

  Note that for queries that access only a single collection or that have all
  collection names specified somewhere else in the query string, there is no
  need to use *WITH*. *WITH* is only useful when the AQL query parser cannot
  automatically figure out which collections are going to be used by the query.
  *WITH* is only useful for queries that dynamically access collections, e.g.
  via traversals, shortest path operations or the *DOCUMENT()* function.

  more info can be found [here](https://github.com/arangodb/arangodb/blob/devel/Documentation/Books/AQL/Operations/With.md)

* added AQL function `DISTANCE` to calculate the distance between two arbitrary
  coordinates (haversine formula)

* fixed issue #2110

* added Auto-aptation of RAFT timings as calculations only


v3.1.rc2 (2016-10-10)
---------------------

* second release candidate


v3.1.rc1 (2016-09-30)
---------------------

* first release candidate


v3.1.alpha2 (2016-09-01)
------------------------

* added module.context.createDocumentationRouter to replace module.context.apiDocumentation

* bug in RAFT implementation of reads. dethroned leader still answered requests in isolation

* ui: added new graph viewer

* ui: aql-editor added tabular & graph display

* ui: aql-editor improved usability

* ui: aql-editor: query profiling support

* fixed issue #2109

* fixed issue #2111

* fixed issue #2075

* added AQL function `DISTANCE` to calculate the distance between two arbitrary
  coordinates (haversine formula)

* rewrote scheduler and dispatcher based on boost::asio

  parameters changed:
    `--scheduler.threads` and `--server.threads` are now merged into a single one: `--server.threads`

    hidden `--server.extra-threads` has been removed

    hidden `--server.aql-threads` has been removed

    hidden `--server.backend` has been removed

    hidden `--server.show-backends` has been removed

    hidden `--server.thread-affinity` has been removed

* fixed issue #2086

* fixed issue #2079

* fixed issue #2071

  make the AQL query optimizer inject filter condition expressions referred to
  by variables during filter condition aggregation.
  For example, in the following query

      FOR doc IN collection
        LET cond1 = (doc.value == 1)
        LET cond2 = (doc.value == 2)
        FILTER cond1 || cond2
        RETURN { doc, cond1, cond2 }

  the optimizer will now inject the conditions for `cond1` and `cond2` into the filter
  condition `cond1 || cond2`, expanding it to `(doc.value == 1) || (doc.value == 2)`
  and making these conditions available for index searching.

  Note that the optimizer previously already injected some conditions into other
  conditions, but only if the variable that defined the condition was not used
  elsewhere. For example, the filter condition in the query

      FOR doc IN collection
        LET cond = (doc.value == 1)
        FILTER cond
        RETURN { doc }

  already got optimized before because `cond` was only used once in the query and
  the optimizer decided to inject it into the place where it was used.

  This only worked for variables that were referred to once in the query.
  When a variable was used multiple times, the condition was not injected as
  in the following query:

      FOR doc IN collection
        LET cond = (doc.value == 1)
        FILTER cond
        RETURN { doc, cond }

  The fix for #2070 now will enable this optimization so that the query can
  use an index on `doc.value` if available.

* changed behavior of AQL array comparison operators for empty arrays:
  * `ALL` and `ANY` now always return `false` when the left-hand operand is an
    empty array. The behavior for non-empty arrays does not change:
    * `[] ALL == 1` will return `false`
    * `[1] ALL == 1` will return `true`
    * `[1, 2] ALL == 1` will return `false`
    * `[2, 2] ALL == 1` will return `false`
    * `[] ANY == 1` will return `false`
    * `[1] ANY == 1` will return `true`
    * `[1, 2] ANY == 1` will return `true`
    * `[2, 2] ANY == 1` will return `false`
  * `NONE` now always returns `true` when the left-hand operand is an empty array.
    The behavior for non-empty arrays does not change:
    * `[] NONE == 1` will return `true`
    * `[1] NONE == 1` will return `false`
    * `[1, 2] NONE == 1` will return `false`
    * `[2, 2] NONE == 1` will return `true`

* added experimental AQL functions `JSON_STRINGIFY` and `JSON_PARSE`

* added experimental support for incoming gzip-compressed requests

* added HTTP REST APIs for online loglevel adjustments:

  - GET `/_admin/log/level` returns the current loglevel settings
  - PUT `/_admin/log/level` modifies the current loglevel settings

* PATCH /_api/gharial/{graph-name}/vertex/{collection-name}/{vertex-key}
  - changed default value for keepNull to true

* PATCH /_api/gharial/{graph-name}/edge/{collection-name}/{edge-key}
  - changed default value for keepNull to true

* renamed `maximalSize` attribute in parameter.json files to `journalSize`

  The `maximalSize` attribute will still be picked up from collections that
  have not been adjusted. Responses from the replication API will now also use
  `journalSize` instead of `maximalSize`.

* added `--cluster.system-replication-factor` in order to adjust the
  replication factor for new system collections

* fixed issue #2012

* added a memory expection in case V8 memory gets too low

* added Optimizer Rule for other indexes in Traversals
  this allows AQL traversals to use other indexes than the edge index.
  So traversals with filters on edges can now make use of more specific
  indexes, e.g.

      FOR v, e, p IN 2 OUTBOUND @start @@edge FILTER p.edges[0].foo == "bar"

  will prefer a Hash Index on [_from, foo] above the EdgeIndex.

* fixed epoch computation in hybrid logical clock

* fixed thread affinity

* replaced require("internal").db by require("@arangodb").db

* added option `--skip-lines` for arangoimp
  this allows skipping the first few lines from the import file in case the
  CSV or TSV import are used

* fixed periodic jobs: there should be only one instance running - even if it
  runs longer than the period

* improved performance of primary index and edge index lookups

* optimizations for AQL `[*]` operator in case no filter, no projection and
  no offset/limit are used

* added AQL function `OUTERSECTION` to return the symmetric difference of its
  input arguments

* Foxx manifests of installed services are now saved to disk with indentation

* Foxx tests and scripts in development mode should now always respect updated
  files instead of loading stale modules

* When disabling Foxx development mode the setup script is now re-run

* Foxx now provides an easy way to directly serve GraphQL requests using the
  `@arangodb/foxx/graphql` module and the bundled `graphql-sync` dependency

* Foxx OAuth2 module now correctly passes the `access_token` to the OAuth2 server

* added iconv-lite and timezone modules

* web interface now allows installing GitHub and zip services in legacy mode

* added module.context.createDocumentationRouter to replace module.context.apiDocumentation

* bug in RAFT implementation of reads. dethroned leader still answered
  requests in isolation

* all lambdas in ClusterInfo might have been left with dangling references.

* Agency bug fix for handling of empty json objects as values.

* Foxx tests no longer support the Mocha QUnit interface as this resulted in weird
  inconsistencies in the BDD and TDD interfaces. This fixes the TDD interface
  as well as out-of-sequence problems when using the BDD before/after functions.

* updated bundled JavaScript modules to latest versions; joi has been updated from 8.4 to 9.2
  (see [joi 9.0.0 release notes](https://github.com/hapijs/joi/issues/920) for information on
  breaking changes and new features)

* fixed issue #2139

* updated graphql-sync dependency to 0.6.2

* fixed issue #2156


v3.0.13 (XXXX-XX-XX)
--------------------

* fixed issue #2315

* fixed issue #2210


v3.0.12 (2016-11-23)
--------------------

* fixed issue #2176

* fixed issue #2168

* fixed issues #2149, #2159

* fixed error reporting for issue #2158

* fixed assembly linkage bug in CRC4 module

* added support for descriptions field in Foxx dependencies


v3.0.11 (2016-11-08)
--------------------

* fixed issue #2140: supervisor dies instead of respawning child

* fixed issue #2131: use shard key value entered by user in web interface

* fixed issue #2129: cannot kill a long-run query

* fixed issue #2110

* fixed issue #2081

* fixed issue #2038

* changes to Foxx service configuration or dependencies should now be
  stored correctly when options are cleared or omitted

* Foxx tests no longer support the Mocha QUnit interface as this resulted in weird
  inconsistencies in the BDD and TDD interfaces. This fixes the TDD interface
  as well as out-of-sequence problems when using the BDD before/after functions.

* fixed issue #2148


v3.0.10 (2016-09-26)
--------------------

* fixed issue #2072

* fixed issue #2070

* fixed slow cluster starup issues. supervision will demonstrate more
  patience with db servers


v3.0.9 (2016-09-21)
-------------------

* fixed issue #2064

* fixed issue #2060

* speed up `collection.any()` and skiplist index creation

* fixed multiple issues where ClusterInfo bug hung agency in limbo
  timeouting on multiple collection and database callbacks


v3.0.8 (2016-09-14)
-------------------

* fixed issue #2052

* fixed issue #2005

* fixed issue #2039

* fixed multiple issues where ClusterInfo bug hung agency in limbo
  timeouting on multiple collection and database callbacks


v3.0.7 (2016-09-05)
-------------------

* new supervision job handles db server failure during collection creation.


v3.0.6 (2016-09-02)
-------------------

* fixed issue #2026

* slightly better error diagnostics for AQL query compilation and replication

* fixed issue #2018

* fixed issue #2015

* fixed issue #2012

* fixed wrong default value for arangoimp's `--on-duplicate` value

* fix execution of AQL traversal expressions when there are multiple
  conditions that refer to variables set outside the traversal

* properly return HTTP 503 in JS actions when backend is gone

* supervision creates new key in agency for failed servers

* new shards will not be allocated on failed or cleaned servers


v3.0.5 (2016-08-18)
-------------------

* execute AQL ternary operator via C++ if possible

* fixed issue #1977

* fixed extraction of _id attribute in AQL traversal conditions

* fix SSL agency endpoint

* Minimum RAFT timeout was one order of magnitude to short.

* Optimized RAFT RPCs from leader to followers for efficiency.

* Optimized RAFT RPC handling on followers with respect to compaction.

* Fixed bug in handling of duplicates and overlapping logs

* Fixed bug in supervision take over after leadership change.

v3.0.4 (2016-08-01)
-------------------

* added missing lock for periodic jobs access

* fix multiple foxx related cluster issues

* fix handling of empty AQL query strings

* fixed issue in `INTERSECTION` AQL function with duplicate elements
  in the source arrays

* fixed issue #1970

* fixed issue #1968

* fixed issue #1967

* fixed issue #1962

* fixed issue #1959

* replaced require("internal").db by require("@arangodb").db

* fixed issue #1954

* fixed issue #1953

* fixed issue #1950

* fixed issue #1949

* fixed issue #1943

* fixed segfault in V8, by backporting https://bugs.chromium.org/p/v8/issues/detail?id=5033

* Foxx OAuth2 module now correctly passes the `access_token` to the OAuth2 server

* fixed credentialed CORS requests properly respecting --http.trusted-origin

* fixed a crash in V8Periodic task (forgotten lock)

* fixed two bugs in synchronous replication (syncCollectionFinalize)


v3.0.3 (2016-07-17)
-------------------

* fixed issue #1942

* fixed issue #1941

* fixed array index batch insertion issues for hash indexes that caused problems when
  no elements remained for insertion

* fixed AQL MERGE() function with External objects originating from traversals

* fixed some logfile recovery errors with error message "document not found"

* fixed issue #1937

* fixed issue #1936

* improved performance of arangorestore in clusters with synchronous
  replication

* Foxx tests and scripts in development mode should now always respect updated
  files instead of loading stale modules

* When disabling Foxx development mode the setup script is now re-run

* Foxx manifests of installed services are now saved to disk with indentation


v3.0.2 (2016-07-09)
-------------------

* fixed assertion failure in case multiple remove operations were used in the same query

* fixed upsert behavior in case upsert was used in a loop with the same document example

* fixed issue #1930

* don't expose local file paths in Foxx error messages.

* fixed issue #1929

* make arangodump dump the attribute `isSystem` when dumping the structure
  of a collection, additionally make arangorestore not fail when the attribute
  is missing

* fixed "Could not extract custom attribute" issue when using COLLECT with
  MIN/MAX functions in some contexts

* honor presence of persistent index for sorting

* make AQL query optimizer not skip "use-indexes-rule", even if enough
  plans have been created already

* make AQL optimizer not skip "use-indexes-rule", even if enough execution plans
  have been created already

* fix double precision value loss in VelocyPack JSON parser

* added missing SSL support for arangorestore

* improved cluster import performance

* fix Foxx thumbnails on DC/OS

* fix Foxx configuration not being saved

* fix Foxx app access from within the frontend on DC/OS

* add option --default-replication-factor to arangorestore and simplify
  the control over the number of shards when restoring

* fix a bug in the VPack -> V8 conversion if special attributes _key,
  _id, _rev, _from and _to had non-string values, which is allowed
  below the top level

* fix malloc_usable_size for darwin


v3.0.1 (2016-06-30)
-------------------

* fixed periodic jobs: there should be only one instance running - even if it
  runs longer than the period

* increase max. number of collections in AQL queries from 32 to 256

* fixed issue #1916: header "authorization" is required" when opening
  services page

* fixed issue #1915: Explain: member out of range

* fixed issue #1914: fix unterminated buffer

* don't remove lockfile if we are the same (now stale) pid
  fixes docker setups (our pid will always be 1)

* do not use revision id comparisons in compaction for determining whether a
  revision is obsolete, but marker memory addresses
  this ensures revision ids don't matter when compacting documents

* escape Unicode characters in JSON HTTP responses
  this converts UTF-8 characters in HTTP responses of arangod into `\uXXXX`
  escape sequences. This makes the HTTP responses fit into the 7 bit ASCII
  character range, which speeds up HTTP response parsing for some clients,
  namely node.js/v8

* add write before read collections when starting a user transaction
  this allows specifying the same collection in both read and write mode without
  unintended side effects

* fixed buffer overrun that occurred when building very large result sets

* index lookup optimizations for primary index and edge index

* fixed "collection is a nullptr" issue when starting a traversal from a transaction

* enable /_api/import on coordinator servers


v3.0.0 (2016-06-22)
-------------------

* minor GUI fixxes

* fix for replication and nonces


v3.0.0-rc3 (2016-06-19)
-----------------------

* renamed various Foxx errors to no longer refer to Foxx services as apps

* adjusted various error messages in Foxx to be more informative

* specifying "files" in a Foxx manifest to be mounted at the service root
  no longer results in 404s when trying to access non-file routes

* undeclared path parameters in Foxx no longer break the service

* trusted reverse proxy support is now handled more consistently

* ArangoDB request compatibility and user are now exposed in Foxx

* all bundled NPM modules have been upgraded to their latest versions


v3.0.0-rc2 (2016-06-12)
-----------------------

* added option `--server.max-packet-size` for client tools

* renamed option `--server.ssl-protocol` to `--ssl.protocol` in client tools
  (was already done for arangod, but overlooked for client tools)

* fix handling of `--ssl.protocol` value 5 (TLS v1.2) in client tools, which
  claimed to support it but didn't

* config file can use '@include' to include a different config file as base


v3.0.0-rc1 (2016-06-10)
-----------------------

* the user management has changed: it now has users that are independent of
  databases. A user can have one or more database assigned to the user.

* forward ported V8 Comparator bugfix for inline heuristics from
  https://github.com/v8/v8/commit/5ff7901e24c2c6029114567de5a08ed0f1494c81

* changed to-string conversion for AQL objects and arrays, used by the AQL
  function `TO_STRING()` and implicit to-string casts in AQL

  - arrays are now converted into their JSON-stringify equivalents, e.g.

    - `[ ]` is now converted to `[]`
    - `[ 1, 2, 3 ]` is now converted to `[1,2,3]`
    - `[ "test", 1, 2 ] is now converted to `["test",1,2]`

    Previous versions of ArangoDB converted arrays with no members into the
    empty string, and non-empty arrays into a comma-separated list of member
    values, without the surrounding angular brackets. Additionally, string
    array members were not enclosed in quotes in the result string:

    - `[ ]` was converted to ``
    - `[ 1, 2, 3 ]` was converted to `1,2,3`
    - `[ "test", 1, 2 ] was converted to `test,1,2`

  - objects are now converted to their JSON-stringify equivalents, e.g.

    - `{ }` is converted to `{}`
    - `{ a: 1, b: 2 }` is converted to `{"a":1,"b":2}`
    - `{ "test" : "foobar" }` is converted to `{"test":"foobar"}`

    Previous versions of ArangoDB always converted objects into the string
    `[object Object]`

  This change affects also the AQL functions `CONCAT()` and `CONCAT_SEPARATOR()`
  which treated array values differently in previous versions. Previous versions
  of ArangoDB automatically flattened array values on the first level of the array,
  e.g. `CONCAT([1, 2, 3, [ 4, 5, 6 ]])` produced `1,2,3,4,5,6`. Now this will produce
  `[1,2,3,[4,5,6]]`. To flatten array members on the top level, you can now use
  the more explicit `CONCAT(FLATTEN([1, 2, 3, [4, 5, 6]], 1))`.

* added C++ implementations for AQL functions `SLICE()`, `CONTAINS()` and
  `RANDOM_TOKEN()`

* as a consequence of the upgrade to V8 version 5, the implementation of the
  JavaScript `Buffer` object had to be changed. JavaScript `Buffer` objects in
  ArangoDB now always store their data on the heap. There is no shared pool
  for small Buffer values, and no pointing into existing Buffer data when
  extracting slices. This change may increase the cost of creating Buffers with
  short contents or when peeking into existing Buffers, but was required for
  safer memory management and to prevent leaks.

* the `db` object's function `_listDatabases()` was renamed to just `_databases()`
  in order to make it more consistent with the existing `_collections()` function.
  Additionally the `db` object's `_listEndpoints()` function was renamed to just
  `_endpoints()`.

* changed default value of `--server.authentication` from `false` to `true` in
  configuration files etc/relative/arangod.conf and etc/arangodb/arangod.conf.in.
  This means the server will be started with authentication enabled by default,
  requiring all client connections to provide authentication data when connecting
  to ArangoDB. Authentication can still be turned off via setting the value of
  `--server.authentication` to `false` in ArangoDB's configuration files or by
  specifying the option on the command-line.

* Changed result format for querying all collections via the API GET `/_api/collection`.

  Previous versions of ArangoDB returned an object with an attribute named `collections`
  and an attribute named `names`. Both contained all available collections, but
  `collections` contained the collections as an array, and `names` contained the
  collections again, contained in an object in which the attribute names were the
  collection names, e.g.

  ```
  {
    "collections": [
      {"id":"5874437","name":"test","isSystem":false,"status":3,"type":2},
      {"id":"17343237","name":"something","isSystem":false,"status":3,"type":2},
      ...
    ],
    "names": {
      "test": {"id":"5874437","name":"test","isSystem":false,"status":3,"type":2},
      "something": {"id":"17343237","name":"something","isSystem":false,"status":3,"type":2},
      ...
    }
  }
  ```
  This result structure was redundant, and therefore has been simplified to just

  ```
  {
    "result": [
      {"id":"5874437","name":"test","isSystem":false,"status":3,"type":2},
      {"id":"17343237","name":"something","isSystem":false,"status":3,"type":2},
      ...
    ]
  }
  ```

  in ArangoDB 3.0.

* added AQL functions `TYPENAME()` and `HASH()`

* renamed arangob tool to arangobench

* added AQL string comparison operator `LIKE`

  The operator can be used to compare strings like this:

      value LIKE search

  The operator is currently implemented by calling the already existing AQL
  function `LIKE`.

  This change also makes `LIKE` an AQL keyword. Using `LIKE` in either case as
  an attribute or collection name in AQL thus requires quoting.

* make AQL optimizer rule "remove-unnecessary-calculations" fire in more cases

  The rule will now remove calculations that are used exactly once in other
  expressions (e.g. `LET a = doc RETURN a.value`) and calculations,
  or calculations that are just references (e.g. `LET a = b`).

* renamed AQL optimizer rule "merge-traversal-filter" to "optimize-traversals"
  Additionally, the optimizer rule will remove unused edge and path result variables
  from the traversal in case they are specified in the `FOR` section of the traversal,
  but not referenced later in the query. This saves constructing edges and paths
  results.

* added AQL optimizer rule "inline-subqueries"

  This rule can pull out certain subqueries that are used as an operand to a `FOR`
  loop one level higher, eliminating the subquery completely. For example, the query

      FOR i IN (FOR j IN [1,2,3] RETURN j) RETURN i

  will be transformed by the rule to:

      FOR i IN [1,2,3] RETURN i

  The query

      FOR name IN (FOR doc IN _users FILTER doc.status == 1 RETURN doc.name) LIMIT 2 RETURN name

  will be transformed into

      FOR tmp IN _users FILTER tmp.status == 1 LIMIT 2 RETURN tmp.name

  The rule will only fire when the subquery is used as an operand to a `FOR` loop, and
  if the subquery does not contain a `COLLECT` with an `INTO` variable.

* added new endpoint "srv://" for DNS service records

* The result order of the AQL functions VALUES and ATTRIBUTES has never been
  guaranteed and it only had the "correct" ordering by accident when iterating
  over objects that were not loaded from the database. This accidental behavior
  is now changed by introduction of VelocyPack. No ordering is guaranteed unless
  you specify the sort parameter.

* removed configure option `--enable-logger`

* added AQL array comparison operators

  All AQL comparison operators now also exist in an array variant. In the
  array variant, the operator is preceded with one of the keywords *ALL*, *ANY*
  or *NONE*. Using one of these keywords changes the operator behavior to
  execute the comparison operation for all, any, or none of its left hand
  argument values. It is therefore expected that the left hand argument
  of an array operator is an array.

  Examples:

      [ 1, 2, 3 ] ALL IN [ 2, 3, 4 ]   // false
      [ 1, 2, 3 ] ALL IN [ 1, 2, 3 ]   // true
      [ 1, 2, 3 ] NONE IN [ 3 ]        // false
      [ 1, 2, 3 ] NONE IN [ 23, 42 ]   // true
      [ 1, 2, 3 ] ANY IN [ 4, 5, 6 ]   // false
      [ 1, 2, 3 ] ANY IN [ 1, 42 ]     // true
      [ 1, 2, 3 ] ANY == 2             // true
      [ 1, 2, 3 ] ANY == 4             // false
      [ 1, 2, 3 ] ANY > 0              // true
      [ 1, 2, 3 ] ANY <= 1             // true
      [ 1, 2, 3 ] NONE < 99            // false
      [ 1, 2, 3 ] NONE > 10            // true
      [ 1, 2, 3 ] ALL > 2              // false
      [ 1, 2, 3 ] ALL > 0              // true
      [ 1, 2, 3 ] ALL >= 3             // false
      ["foo", "bar"] ALL != "moo"      // true
      ["foo", "bar"] NONE == "bar"     // false
      ["foo", "bar"] ANY == "foo"      // true

* improved AQL optimizer to remove unnecessary sort operations in more cases

* allow enclosing AQL identifiers in forward ticks in addition to using
  backward ticks

  This allows for convenient writing of AQL queries in JavaScript template strings
  (which are delimited with backticks themselves), e.g.

      var q = `FOR doc IN ´collection´ RETURN doc.´name´`;

* allow to set `print.limitString` to configure the number of characters
  to output before truncating

* make logging configurable per log "topic"

  `--log.level <level>` sets the global log level to <level>, e.g. `info`,
  `debug`, `trace`.

  `--log.level topic=<level>` sets the log level for a specific topic.
  Currently, the following topics exist: `collector`, `compactor`, `mmap`,
  `performance`, `queries`, and `requests`. `performance` and `requests` are
  set to FATAL by default. `queries` is set to info. All others are
  set to the global level by default.

  The new log option `--log.output <definition>` allows directing the global
  or per-topic log output to different outputs. The output definition
  "<definition>" can be one of

    "-" for stdin
    "+" for stderr
    "syslog://<syslog-facility>"
    "syslog://<syslog-facility>/<application-name>"
    "file://<relative-path>"

  The option can be specified multiple times in order to configure the output
  for different log topics. To set up a per-topic output configuration, use
  `--log.output <topic>=<definition>`, e.g.

    queries=file://queries.txt

  logs all queries to the file "queries.txt".

* the option `--log.requests-file` is now deprecated. Instead use

    `--log.level requests=info`
    `--log.output requests=file://requests.txt`

* the option `--log.facility` is now deprecated. Instead use

    `--log.output requests=syslog://facility`

* the option `--log.performance` is now deprecated. Instead use

    `--log.level performance=trace`

* removed option `--log.source-filter`

* removed configure option `--enable-logger`

* change collection directory names to include a random id component at the end

  The new pattern is `collection-<id>-<random>`, where `<id>` is the collection
  id and `<random>` is a random number. Previous versions of ArangoDB used a
  pattern `collection-<id>` without the random number.

  ArangoDB 3.0 understands both the old and name directory name patterns.

* removed mostly unused internal spin-lock implementation

* removed support for pre-Windows 7-style locks. This removes compatibility for
  Windows versions older than Windows 7 (e.g. Windows Vista, Windows XP) and
  Windows 2008R2 (e.g. Windows 2008).

* changed names of sub-threads started by arangod

* added option `--default-number-of-shards` to arangorestore, allowing creating
  collections with a specifiable number of shards from a non-cluster dump

* removed support for CoffeeScript source files

* removed undocumented SleepAndRequeue

* added WorkMonitor to inspect server threads

* when downloading a Foxx service from the web interface the suggested filename
  is now based on the service's mount path instead of simply "app.zip"

* the `@arangodb/request` response object now stores the parsed JSON response
  body in a property `json` instead of `body` when the request was made using the
  `json` option. The `body` instead contains the response body as a string.

* the Foxx API has changed significantly, 2.8 services are still supported
  using a backwards-compatible "legacy mode"


v2.8.12 (XXXX-XX-XX)
--------------------

* issue #2091: decrease connect timeout to 5 seconds on startup

* fixed issue #2072

* slightly better error diagnostics for some replication errors

* fixed issue #1977

* fixed issue in `INTERSECTION` AQL function with duplicate elements
  in the source arrays

* fixed issue #1962

* fixed issue #1959

* export aqlQuery template handler as require('org/arangodb').aql for forwards-compatibility


v2.8.11 (2016-07-13)
--------------------

* fixed array index batch insertion issues for hash indexes that caused problems when
  no elements remained for insertion

* fixed issue #1937


v2.8.10 (2016-07-01)
--------------------

* make sure next local _rev value used for a document is at least as high as the
  _rev value supplied by external sources such as replication

* make adding a collection in both read- and write-mode to a transaction behave as
  expected (write includes read). This prevents the `unregister collection used in
  transaction` error

* fixed sometimes invalid result for `byExample(...).count()` when an index plus
  post-filtering was used

* fixed "collection is a nullptr" issue when starting a traversal from a transaction

* honor the value of startup option `--database.wait-for-sync` (that is used to control
  whether new collections are created with `waitForSync` set to `true` by default) also
  when creating collections via the HTTP API (and thus the ArangoShell). When creating
  a collection via these mechanisms, the option was ignored so far, which was inconsistent.

* fixed issue #1826: arangosh --javascript.execute: internal error (geo index issue)

* fixed issue #1823: Arango crashed hard executing very simple query on windows


v2.8.9 (2016-05-13)
-------------------

* fixed escaping and quoting of extra parameters for executables in Mac OS X App

* added "waiting for" status variable to web interface collection figures view

* fixed undefined behavior in query cache invaldation

* fixed access to /_admin/statistics API in case statistics are disable via option
  `--server.disable-statistics`

* Foxx manager will no longer fail hard when Foxx store is unreachable unless installing
  a service from the Foxx store (e.g. when behind a firewall or GitHub is unreachable).


v2.8.8 (2016-04-19)
-------------------

* fixed issue #1805: Query: internal error (location: arangod/Aql/AqlValue.cpp:182).
  Please report this error to arangodb.com (while executing)

* allow specifying collection name prefixes for `_from` and `_to` in arangoimp:

  To avoid specifying complete document ids (consisting of collection names and document
  keys) for *_from* and *_to* values when importing edges with arangoimp, there are now
  the options *--from-collection-prefix* and *--to-collection-prefix*.

  If specified, these values will be automatically prepended to each value in *_from*
  (or *_to* resp.). This allows specifying only document keys inside *_from* and/or *_to*.

  *Example*

      > arangoimp --from-collection-prefix users --to-collection-prefix products ...

  Importing the following document will then create an edge between *users/1234* and
  *products/4321*:

  ```js
  { "_from" : "1234", "_to" : "4321", "desc" : "users/1234 is connected to products/4321" }
  ```

* requests made with the interactive system API documentation in the web interface
  (Swagger) will now respect the active database instead of always using `_system`


v2.8.7 (2016-04-07)
-------------------

* optimized primary=>secondary failover

* fix to-boolean conversion for documents in AQL

* expose the User-Agent HTTP header from the ArangoShell since Github seems to
  require it now, and we use the ArangoShell for fetching Foxx repositories from Github

* work with http servers that only send

* fixed potential race condition between compactor and collector threads

* fix removal of temporary directories on arangosh exit

* javadoc-style comments in Foxx services are no longer interpreted as
  Foxx comments outside of controller/script/exports files (#1748)

* removed remaining references to class syntax for Foxx Model and Repository
  from the documentation

* added a safe-guard for corrupted master-pointer


v2.8.6 (2016-03-23)
-------------------

* arangosh can now execute JavaScript script files that contain a shebang
  in the first line of the file. This allows executing script files directly.

  Provided there is a script file `/path/to/script.js` with the shebang
  `#!arangosh --javascript.execute`:

      > cat /path/to/script.js
      #!arangosh --javascript.execute
      print("hello from script.js");

  If the script file is made executable

      > chmod a+x /path/to/script.js

  it can be invoked on the shell directly and use arangosh for its execution:

      > /path/to/script.js
      hello from script.js

  This did not work in previous versions of ArangoDB, as the whole script contents
  (including the shebang) were treated as JavaScript code.
  Now shebangs in script files will now be ignored for all files passed to arangosh's
  `--javascript.execute` parameter.

  The alternative way of executing a JavaScript file with arangosh still works:

      > arangosh --javascript.execute /path/to/script.js
      hello from script.js

* added missing reset of traversal state for nested traversals.
  The state of nested traversals (a traversal in an AQL query that was
  located in a repeatedly executed subquery or inside another FOR loop)
  was not reset properly, so that multiple invocations of the same nested
  traversal with different start vertices led to the nested traversal
  always using the start vertex provided on the first invocation.

* fixed issue #1781: ArangoDB startup time increased tremendously

* fixed issue #1783: SIGHUP should rotate the log


v2.8.5 (2016-03-11)
-------------------

* Add OpenSSL handler for TLS V1.2 as sugested by kurtkincaid in #1771

* fixed issue #1765 (The webinterface should display the correct query time)
  and #1770 (Display ACTUAL query time in aardvark's AQL editor)

* Windows: the unhandled exception handler now calls the windows logging
  facilities directly without locks.
  This fixes lockups on crashes from the logging framework.

* improve nullptr handling in logger.

* added new endpoint "srv://" for DNS service records

* `org/arangodb/request` no longer sets the content-type header to the
  string "undefined" when no content-type header should be sent (issue #1776)


v2.8.4 (2016-03-01)
-------------------

* global modules are no longer incorrectly resolved outside the ArangoDB
  JavaScript directory or the Foxx service's root directory (issue #1577)

* improved error messages from Foxx and JavaScript (issues #1564, #1565, #1744)


v2.8.3 (2016-02-22)
-------------------

* fixed AQL filter condition collapsing for deeply-nested cases, potentially
  enabling usage of indexes in some dedicated cases

* added parentheses in AQL explain command output to correctly display precedence
  of logical and arithmetic operators

* Foxx Model event listeners defined on the model are now correctly invoked by
  the Repository methods (issue #1665)

* Deleting a Foxx service in the frontend should now always succeed even if the
  files no longer exist on the file system (issue #1358)

* Routing actions loaded from the database no longer throw exceptions when
  trying to load other modules using "require"

* The `org/arangodb/request` response object now sets a property `json` to the
  parsed JSON response body in addition to overwriting the `body` property when
  the request was made using the `json` option.

* Improved Windows stability

* Fixed a bug in the interactive API documentation that would escape slashes
  in document-handle fields. Document handles are now provided as separate
  fields for collection name and document key.


v2.8.2 (2016-02-09)
-------------------

* the continuous replication applier will now prevent the master's WAL logfiles
  from being removed if they are still needed by the applier on the slave. This
  should help slaves that suffered from masters garbage collection WAL logfiles
  which would have been needed by the slave later.

  The initial synchronization will block removal of still needed WAL logfiles
  on the master for 10 minutes initially, and will extend this period when further
  requests are made to the master. Initial synchronization hands over its handle
  for blocking logfile removal to the continuous replication when started via
  the *setupReplication* function. In this case, continuous replication will
  extend the logfile removal blocking period for the required WAL logfiles when
  the slave makes additional requests.

  All handles that block logfile removal will time out automatically after at
  most 5 minutes should a master not be contacted by the slave anymore (e.g. in
  case the slave's replication is turned off, the slaves loses the connection
  to the master or the slave goes down).

* added all-in-one function *setupReplication* to synchronize data from master
  to slave and start the continuous replication:

      require("@arangodb/replication").setupReplication(configuration);

  The command will return when the initial synchronization is finished and the
  continuous replication has been started, or in case the initial synchronization
  has failed.

  If the initial synchronization is successful, the command will store the given
  configuration on the slave. It also configures the continuous replication to start
  automatically if the slave is restarted, i.e. *autoStart* is set to *true*.

  If the command is run while the slave's replication applier is already running,
  it will first stop the running applier, drop its configuration and do a
  resynchronization of data with the master. It will then use the provided configration,
  overwriting any previously existing replication configuration on the slave.

  The following example demonstrates how to use the command for setting up replication
  for the *_system* database. Note that it should be run on the slave and not the
  master:

      db._useDatabase("_system");
      require("@arangodb/replication").setupReplication({
        endpoint: "tcp://master.domain.org:8529",
        username: "myuser",
        password: "mypasswd",
        verbose: false,
        includeSystem: false,
        incremental: true,
        autoResync: true
      });

* the *sync* and *syncCollection* functions now always start the data synchronization
  as an asynchronous server job. The call to *sync* or *syncCollection* will block
  until synchronization is either complete or has failed with an error. The functions
  will automatically poll the slave periodically for status updates.

  The main benefit is that the connection to the slave does not need to stay open
  permanently and is thus not affected by timeout issues. Additionally the caller does
  not need to query the synchronization status from the slave manually as this is
  now performed automatically by these functions.

* fixed undefined behavior when explaining some types of AQL traversals, fixed
  display of some types of traversals in AQL explain output


v2.8.1 (2016-01-29)
-------------------

* Improved AQL Pattern matching by allowing to specify a different traversal
  direction for one or many of the edge collections.

      FOR v, e, p IN OUTBOUND @start @@ec1, INBOUND @@ec2, @@ec3

  will traverse *ec1* and *ec3* in the OUTBOUND direction and for *ec2* it will use
  the INBOUND direction. These directions can be combined in arbitrary ways, the
  direction defined after *IN [steps]* will we used as default direction and can
  be overriden for specific collections.
  This feature is only available for collection lists, it is not possible to
  combine it with graph names.

* detect more types of transaction deadlocks early

* fixed display of relational operators in traversal explain output

* fixed undefined behavior in AQL function `PARSE_IDENTIFIER`

* added "engines" field to Foxx services generated in the admin interface

* added AQL function `IS_SAME_COLLECTION`:

  *IS_SAME_COLLECTION(collection, document)*: Return true if *document* has the same
  collection id as the collection specified in *collection*. *document* can either be
  a [document handle](../Glossary/README.md#document-handle) string, or a document with
  an *_id* attribute. The function does not validate whether the collection actually
  contains the specified document, but only compares the name of the specified collection
  with the collection name part of the specified document.
  If *document* is neither an object with an *id* attribute nor a *string* value,
  the function will return *null* and raise a warning.

      /* true */
      IS_SAME_COLLECTION('_users', '_users/my-user')
      IS_SAME_COLLECTION('_users', { _id: '_users/my-user' })

      /* false */
      IS_SAME_COLLECTION('_users', 'foobar/baz')
      IS_SAME_COLLECTION('_users', { _id: 'something/else' })


v2.8.0 (2016-01-25)
-------------------

* avoid recursive locking


v2.8.0-beta8 (2016-01-19)
-------------------------

* improved internal datafile statistics for compaction and compaction triggering
  conditions, preventing excessive growth of collection datafiles under some
  workloads. This should also fix issue #1596.

* renamed AQL optimizer rule `remove-collect-into` to `remove-collect-variables`

* fixed primary and edge index lookups prematurely aborting searches when the
  specified id search value contained a different collection than the collection
  the index was created for


v2.8.0-beta7 (2016-01-06)
-------------------------

* added vm.runInThisContext

* added AQL keyword `AGGREGATE` for use in AQL `COLLECT` statement

  Using `AGGREGATE` allows more efficient aggregation (incrementally while building
  the groups) than previous versions of AQL, which built group aggregates afterwards
  from the total of all group values.

  `AGGREGATE` can be used inside a `COLLECT` statement only. If used, it must follow
  the declaration of grouping keys:

      FOR doc IN collection
        COLLECT gender = doc.gender AGGREGATE minAge = MIN(doc.age), maxAge = MAX(doc.age)
        RETURN { gender, minAge, maxAge }

  or, if no grouping keys are used, it can follow the `COLLECT` keyword:

      FOR doc IN collection
        COLLECT AGGREGATE minAge = MIN(doc.age), maxAge = MAX(doc.age)
        RETURN {
  minAge, maxAge
}

  Only specific expressions are allowed on the right-hand side of each `AGGREGATE`
  assignment:

  - on the top level the expression must be a call to one of the supported aggregation
    functions `LENGTH`, `MIN`, `MAX`, `SUM`, `AVERAGE`, `STDDEV_POPULATION`, `STDDEV_SAMPLE`,
    `VARIANCE_POPULATION`, or `VARIANCE_SAMPLE`

  - the expression must not refer to variables introduced in the `COLLECT` itself

* Foxx: mocha test paths with wildcard characters (asterisks) now work on Windows

* reserved AQL keyword `NONE` for future use

* web interface: fixed a graph display bug concerning dashboard view

* web interface: fixed several bugs during the dashboard initialize process

* web interface: included several bugfixes: #1597, #1611, #1623

* AQL query optimizer now converts `LENGTH(collection-name)` to an optimized
  expression that returns the number of documents in a collection

* adjusted the behavior of the expansion (`[*]`) operator in AQL for non-array values

  In ArangoDB 2.8, calling the expansion operator on a non-array value will always
  return an empty array. Previous versions of ArangoDB expanded non-array values by
  calling the `TO_ARRAY()` function for the value, which for example returned an
  array with a single value for boolean, numeric and string input values, and an array
  with the object's values for an object input value. This behavior was inconsistent
  with how the expansion operator works for the array indexes in 2.8, so the behavior
  is now unified:

  - if the left-hand side operand of `[*]` is an array, the array will be returned as
    is when calling `[*]` on it
  - if the left-hand side operand of `[*]` is not an array, an empty array will be
    returned by `[*]`

  AQL queries that rely on the old behavior can be changed by either calling `TO_ARRAY`
  explicitly or by using the `[*]` at the correct position.

  The following example query will change its result in 2.8 compared to 2.7:

      LET values = "foo" RETURN values[*]

  In 2.7 the query has returned the array `[ "foo" ]`, but in 2.8 it will return an
  empty array `[ ]`. To make it return the array `[ "foo" ]` again, an explicit
  `TO_ARRAY` function call is needed in 2.8 (which in this case allows the removal
  of the `[*]` operator altogether). This also works in 2.7:

      LET values = "foo" RETURN TO_ARRAY(values)

  Another example:

      LET values = [ { name: "foo" }, { name: "bar" } ]
      RETURN values[*].name[*]

  The above returned `[ [ "foo" ], [ "bar" ] ] in 2.7. In 2.8 it will return
  `[ [ ], [ ] ]`, because the value of `name` is not an array. To change the results
  to the 2.7 style, the query can be changed to

      LET values = [ { name: "foo" }, { name: "bar" } ]
      RETURN values[* RETURN TO_ARRAY(CURRENT.name)]

  The above also works in 2.7.
  The following types of queries won't change:

      LET values = [ 1, 2, 3 ] RETURN values[*]
      LET values = [ { name: "foo" }, { name: "bar" } ] RETURN values[*].name
      LET values = [ { names: [ "foo", "bar" ] }, { names: [ "baz" ] } ] RETURN values[*].names[*]
      LET values = [ { names: [ "foo", "bar" ] }, { names: [ "baz" ] } ] RETURN values[*].names[**]

* slightly adjusted V8 garbage collection strategy so that collection eventually
  happens in all contexts that hold V8 external references to documents and
  collections.

  also adjusted default value of `--javascript.gc-frequency` from 10 seconds to
  15 seconds, as less internal operations are carried out in JavaScript.

* fixes for AQL optimizer and traversal

* added `--create-collection-type` option to arangoimp

  This allows specifying the type of the collection to be created when
  `--create-collection` is set to `true`.

* Foxx export cache should no longer break if a broken app is loaded in the
  web admin interface.


v2.8.0-beta2 (2015-12-16)
-------------------------

* added AQL query optimizer rule "sort-in-values"

  This rule pre-sorts the right-hand side operand of the `IN` and `NOT IN`
  operators so the operation can use a binary search with logarithmic complexity
  instead of a linear search. The rule is applied when the right-hand side
  operand of an `IN` or `NOT IN` operator in a filter condition is a variable that
  is defined in a different loop/scope than the operator itself. Additionally,
  the filter condition must consist of solely the `IN` or `NOT IN` operation
  in order to avoid any side-effects.

* changed collection status terminology in web interface for collections for
  which an unload request has been issued from `in the process of being unloaded`
  to `will be unloaded`.

* unloading a collection via the web interface will now trigger garbage collection
  in all v8 contexts and force a WAL flush. This increases the chances of perfoming
  the unload faster.

* added the following attributes to the result of `collection.figures()` and the
  corresponding HTTP API at `PUT /_api/collection/<name>/figures`:

  - `documentReferences`: The number of references to documents in datafiles
    that JavaScript code currently holds. This information can be used for
    debugging compaction and unload issues.
  - `waitingFor`: An optional string value that contains information about
    which object type is at the head of the collection's cleanup queue. This
    information can be used for debugging compaction and unload issues.
  - `compactionStatus.time`: The point in time the compaction for the collection
    was last executed. This information can be used for debugging compaction
    issues.
  - `compactionStatus.message`: The action that was performed when the compaction
    was last run for the collection. This information can be used for debugging
    compaction issues.

  Note: `waitingFor` and `compactionStatus` may be empty when called on a coordinator
  in a cluster.

* the compaction will now provide queryable status info that can be used to track
  its progress. The compaction status is displayed in the web interface, too.

* better error reporting for arangodump and arangorestore

* arangodump will now fail by default when trying to dump edges that
  refer to already dropped collections. This can be circumvented by
  specifying the option `--force true` when invoking arangodump

* fixed cluster upgrade procedure

* the AQL functions `NEAR` and `WITHIN` now have stricter validations
  for their input parameters `limit`, `radius` and `distance`. They may now throw
  exceptions when invalid parameters are passed that may have not led
  to exceptions in previous versions.

* deprecation warnings now log stack traces

* Foxx: improved backwards compatibility with 2.5 and 2.6

  - reverted Model and Repository back to non-ES6 "classes" because of
    compatibility issues when using the extend method with a constructor

  - removed deprecation warnings for extend and controller.del

  - restored deprecated method Model.toJSONSchema

  - restored deprecated `type`, `jwt` and `sessionStorageApp` options
    in Controller#activateSessions

* Fixed a deadlock problem in the cluster


v2.8.0-beta1 (2015-12-06)
-------------------------

* added AQL function `IS_DATESTRING(value)`

  Returns true if *value* is a string that can be used in a date function.
  This includes partial dates such as *2015* or *2015-10* and strings containing
  invalid dates such as *2015-02-31*. The function will return false for all
  non-string values, even if some of them may be usable in date functions.


v2.8.0-alpha1 (2015-12-03)
--------------------------

* added AQL keywords `GRAPH`, `OUTBOUND`, `INBOUND` and `ANY` for use in graph
  traversals, reserved AQL keyword `ALL` for future use

  Usage of these keywords as collection names, variable names or attribute names
  in AQL queries will not be possible without quoting. For example, the following
  AQL query will still work as it uses a quoted collection name and a quoted
  attribute name:

      FOR doc IN `OUTBOUND`
        RETURN doc.`any`

* issue #1593: added AQL `POW` function for exponentation

* added cluster execution site info in explain output for AQL queries

* replication improvements:

  - added `autoResync` configuration parameter for continuous replication.

    When set to `true`, a replication slave will automatically trigger a full data
    re-synchronization with the master when the master cannot provide the log data
    the slave had asked for. Note that `autoResync` will only work when the option
    `requireFromPresent` is also set to `true` for the continuous replication, or
    when the continuous syncer is started and detects that no start tick is present.

    Automatic re-synchronization may transfer a lot of data from the master to the
    slave and may be expensive. It is therefore turned off by default.
    When turned off, the slave will never perform an automatic re-synchronization
    with the master.

  - added `idleMinWaitTime` and `idleMaxWaitTime` configuration parameters for
    continuous replication.

    These parameters can be used to control the minimum and maximum wait time the
    slave will (intentionally) idle and not poll for master log changes in case the
    master had sent the full logs already.
    The `idleMaxWaitTime` value will only be used when `adapativePolling` is set
    to `true`. When `adaptivePolling` is disable, only `idleMinWaitTime` will be
    used as a constant time span in which the slave will not poll the master for
    further changes. The default values are 0.5 seconds for `idleMinWaitTime` and
    2.5 seconds for `idleMaxWaitTime`, which correspond to the hard-coded values
    used in previous versions of ArangoDB.

  - added `initialSyncMaxWaitTime` configuration parameter for initial and continuous
    replication

    This option controls the maximum wait time (in seconds) that the initial
    synchronization will wait for a response from the master when fetching initial
    collection data. If no response is received within this time period, the initial
    synchronization will give up and fail. This option is also relevant for
    continuous replication in case *autoResync* is set to *true*, as then the
    continuous replication may trigger a full data re-synchronization in case
    the master cannot the log data the slave had asked for.

  - HTTP requests sent from the slave to the master during initial synchronization
    will now be retried if they fail with connection problems.

  - the initial synchronization now logs its progress so it can be queried using
    the regular replication status check APIs.

  - added `async` attribute for `sync` and `syncCollection` operations called from
    the ArangoShell. Setthing this attribute to `true` will make the synchronization
    job on the server go into the background, so that the shell does not block. The
    status of the started asynchronous synchronization job can be queried from the
    ArangoShell like this:

        /* starts initial synchronization */
        var replication = require("@arangodb/replication");
        var id = replication.sync({
          endpoint: "tcp://master.domain.org:8529",
          username: "myuser",
          password: "mypasswd",
          async: true
       });

       /* now query the id of the returned async job and print the status */
       print(replication.getSyncResult(id));

    The result of `getSyncResult()` will be `false` while the server-side job
    has not completed, and different to `false` if it has completed. When it has
    completed, all job result details will be returned by the call to `getSyncResult()`.


* fixed non-deterministic query results in some cluster queries

* fixed issue #1589

* return HTTP status code 410 (gone) instead of HTTP 408 (request timeout) for
  server-side operations that are canceled / killed. Sending 410 instead of 408
  prevents clients from re-starting the same (canceled) operation. Google Chrome
  for example sends the HTTP request again in case it is responded with an HTTP
  408, and this is exactly the opposite of the desired behavior when an operation
  is canceled / killed by the user.

* web interface: queries in AQL editor now cancelable

* web interface: dashboard - added replication information

* web interface: AQL editor now supports bind parameters

* added startup option `--server.hide-product-header` to make the server not send
  the HTTP response header `"Server: ArangoDB"` in its HTTP responses. By default,
  the option is turned off so the header is still sent as usual.

* added new AQL function `UNSET_RECURSIVE` to recursively unset attritutes from
  objects/documents

* switched command-line editor in ArangoShell and arangod to linenoise-ng

* added automatic deadlock detection for transactions

  In case a deadlock is detected, a multi-collection operation may be rolled back
  automatically and fail with error 29 (`deadlock detected`). Client code for
  operations containing more than one collection should be aware of this potential
  error and handle it accordingly, either by giving up or retrying the transaction.

* Added C++ implementations for the AQL arithmetic operations and the following
  AQL functions:
  - ABS
  - APPEND
  - COLLECTIONS
  - CURRENT_DATABASE
  - DOCUMENT
  - EDGES
  - FIRST
  - FIRST_DOCUMENT
  - FIRST_LIST
  - FLATTEN
  - FLOOR
  - FULLTEXT
  - LAST
  - MEDIAN
  - MERGE_RECURSIVE
  - MINUS
  - NEAR
  - NOT_NULL
  - NTH
  - PARSE_IDENTIFIER
  - PERCENTILE
  - POP
  - POSITION
  - PUSH
  - RAND
  - RANGE
  - REMOVE_NTH
  - REMOVE_VALUE
  - REMOVE_VALUES
  - ROUND
  - SHIFT
  - SQRT
  - STDDEV_POPULATION
  - STDDEV_SAMPLE
  - UNSHIFT
  - VARIANCE_POPULATION
  - VARIANCE_SAMPLE
  - WITHIN
  - ZIP

* improved performance of skipping over many documents in an AQL query when no
  indexes and no filters are used, e.g.

      FOR doc IN collection
        LIMIT 1000000, 10
        RETURN doc

* Added array indexes

  Hash indexes and skiplist indexes can now optionally be defined for array values
  so they index individual array members.

  To define an index for array values, the attribute name is extended with the
  expansion operator `[*]` in the index definition:

      arangosh> db.colName.ensureHashIndex("tags[*]");

  When given the following document

      { tags: [ "AQL", "ArangoDB", "Index" ] }

  the index will now contain the individual values `"AQL"`, `"ArangoDB"` and `"Index"`.

  Now the index can be used for finding all documents having `"ArangoDB"` somewhere in their
  tags array using the following AQL query:

      FOR doc IN colName
        FILTER "ArangoDB" IN doc.tags[*]
        RETURN doc

* rewrote AQL query optimizer rule `use-index-range` and renamed it to `use-indexes`.
  The name change affects rule names in the optimizer's output.

* rewrote AQL execution node `IndexRangeNode` and renamed it to `IndexNode`. The name
  change affects node names in the optimizer's explain output.

* added convenience function `db._explain(query)` for human-readable explanation
  of AQL queries

* module resolution as used by `require` now behaves more like in node.js

* the `org/arangodb/request` module now returns response bodies for error responses
  by default. The old behavior of not returning bodies for error responses can be
  re-enabled by explicitly setting the option `returnBodyOnError` to `false` (#1437)


v2.7.6 (2016-01-30)
-------------------

* detect more types of transaction deadlocks early


v2.7.5 (2016-01-22)
-------------------

* backported added automatic deadlock detection for transactions

  In case a deadlock is detected, a multi-collection operation may be rolled back
  automatically and fail with error 29 (`deadlock detected`). Client code for
  operations containing more than one collection should be aware of this potential
  error and handle it accordingly, either by giving up or retrying the transaction.

* improved internal datafile statistics for compaction and compaction triggering
  conditions, preventing excessive growth of collection datafiles under some
  workloads. This should also fix issue #1596.

* Foxx export cache should no longer break if a broken app is loaded in the
  web admin interface.

* Foxx: removed some incorrect deprecation warnings.

* Foxx: mocha test paths with wildcard characters (asterisks) now work on Windows


v2.7.4 (2015-12-21)
-------------------

* slightly adjusted V8 garbage collection strategy so that collection eventually
  happens in all contexts that hold V8 external references to documents and
  collections.

* added the following attributes to the result of `collection.figures()` and the
  corresponding HTTP API at `PUT /_api/collection/<name>/figures`:

  - `documentReferences`: The number of references to documents in datafiles
    that JavaScript code currently holds. This information can be used for
    debugging compaction and unload issues.
  - `waitingFor`: An optional string value that contains information about
    which object type is at the head of the collection's cleanup queue. This
    information can be used for debugging compaction and unload issues.
  - `compactionStatus.time`: The point in time the compaction for the collection
    was last executed. This information can be used for debugging compaction
    issues.
  - `compactionStatus.message`: The action that was performed when the compaction
    was last run for the collection. This information can be used for debugging
    compaction issues.

  Note: `waitingFor` and `compactionStatus` may be empty when called on a coordinator
  in a cluster.

* the compaction will now provide queryable status info that can be used to track
  its progress. The compaction status is displayed in the web interface, too.


v2.7.3 (2015-12-17)
-------------------

* fixed some replication value conversion issues when replication applier properties
  were set via ArangoShell

* fixed disappearing of documents for collections transferred via `sync` or
  `syncCollection` if the collection was dropped right before synchronization
  and drop and (re-)create collection markers were located in the same WAL file


* fixed an issue where overwriting the system sessions collection would break
  the web interface when authentication is enabled

v2.7.2 (2015-12-01)
-------------------

* replication improvements:

  - added `autoResync` configuration parameter for continuous replication.

    When set to `true`, a replication slave will automatically trigger a full data
    re-synchronization with the master when the master cannot provide the log data
    the slave had asked for. Note that `autoResync` will only work when the option
    `requireFromPresent` is also set to `true` for the continuous replication, or
    when the continuous syncer is started and detects that no start tick is present.

    Automatic re-synchronization may transfer a lot of data from the master to the
    slave and may be expensive. It is therefore turned off by default.
    When turned off, the slave will never perform an automatic re-synchronization
    with the master.

  - added `idleMinWaitTime` and `idleMaxWaitTime` configuration parameters for
    continuous replication.

    These parameters can be used to control the minimum and maximum wait time the
    slave will (intentionally) idle and not poll for master log changes in case the
    master had sent the full logs already.
    The `idleMaxWaitTime` value will only be used when `adapativePolling` is set
    to `true`. When `adaptivePolling` is disable, only `idleMinWaitTime` will be
    used as a constant time span in which the slave will not poll the master for
    further changes. The default values are 0.5 seconds for `idleMinWaitTime` and
    2.5 seconds for `idleMaxWaitTime`, which correspond to the hard-coded values
    used in previous versions of ArangoDB.

  - added `initialSyncMaxWaitTime` configuration parameter for initial and continuous
    replication

    This option controls the maximum wait time (in seconds) that the initial
    synchronization will wait for a response from the master when fetching initial
    collection data. If no response is received within this time period, the initial
    synchronization will give up and fail. This option is also relevant for
    continuous replication in case *autoResync* is set to *true*, as then the
    continuous replication may trigger a full data re-synchronization in case
    the master cannot the log data the slave had asked for.

  - HTTP requests sent from the slave to the master during initial synchronization
    will now be retried if they fail with connection problems.

  - the initial synchronization now logs its progress so it can be queried using
    the regular replication status check APIs.

* fixed non-deterministic query results in some cluster queries

* added missing lock instruction for primary index in compactor size calculation

* fixed issue #1589

* fixed issue #1583

* fixed undefined behavior when accessing the top level of a document with the `[*]`
  operator

* fixed potentially invalid pointer access in shaper when the currently accessed
  document got re-located by the WAL collector at the very same time

* Foxx: optional configuration options no longer log validation errors when assigned
  empty values (#1495)

* Foxx: constructors provided to Repository and Model sub-classes via extend are
  now correctly called (#1592)


v2.7.1 (2015-11-07)
-------------------

* switch to linenoise next generation

* exclude `_apps` collection from replication

  The slave has its own `_apps` collection which it populates on server start.
  When replicating data from the master to the slave, the data from the master may
  clash with the slave's own data in the `_apps` collection. Excluding the `_apps`
  collection from replication avoids this.

* disable replication appliers when starting in modes `--upgrade`, `--no-server`
  and `--check-upgrade`

* more detailed output in arango-dfdb

* fixed "no start tick" issue in replication applier

  This error could occur after restarting a slave server after a shutdown
  when no data was ever transferred from the master to the slave via the
  continuous replication

* fixed problem during SSL client connection abort that led to scheduler thread
  staying at 100% CPU saturation

* fixed potential segfault in AQL `NEIGHBORS` function implementation when C++ function
  variant was used and collection names were passed as strings

* removed duplicate target for some frontend JavaScript files from the Makefile

* make AQL function `MERGE()` work on a single array parameter, too.
  This allows combining the attributes of multiple objects from an array into
  a single object, e.g.

      RETURN MERGE([
        { foo: 'bar' },
        { quux: 'quetzalcoatl', ruled: true },
        { bar: 'baz', foo: 'done' }
      ])

  will now return:

      {
        "foo": "done",
        "quux": "quetzalcoatl",
        "ruled": true,
        "bar": "baz"
      }

* fixed potential deadlock in collection status changing on Windows

* fixed hard-coded `incremental` parameter in shell implementation of
  `syncCollection` function in replication module

* fix for GCC5: added check for '-stdlib' option


v2.7.0 (2015-10-09)
-------------------

* fixed request statistics aggregation
  When arangod was started in supervisor mode, the request statistics always showed
  0 requests, as the statistics aggregation thread did not run then.

* read server configuration files before dropping privileges. this ensures that
  the SSL keyfile specified in the configuration can be read with the server's start
  privileges (i.e. root when using a standard ArangoDB package).

* fixed replication with a 2.6 replication configuration and issues with a 2.6 master

* raised default value of `--server.descriptors-minimum` to 1024

* allow Foxx apps to be installed underneath URL path `/_open/`, so they can be
  (intentionally) accessed without authentication.

* added *allowImplicit* sub-attribute in collections declaration of transactions.
  The *allowImplicit* attributes allows making transactions fail should they
  read-access a collection that was not explicitly declared in the *collections*
  array of the transaction.

* added "special" password ARANGODB_DEFAULT_ROOT_PASSWORD. If you pass
  ARANGODB_DEFAULT_ROOT_PASSWORD as password, it will read the password
  from the environment variable ARANGODB_DEFAULT_ROOT_PASSWORD


v2.7.0-rc2 (2015-09-22)
-----------------------

* fix over-eager datafile compaction

  This should reduce the need to compact directly after loading a collection when a
  collection datafile contained many insertions and updates for the same documents. It
  should also prevent from re-compacting already merged datafiles in case not many
  changes were made. Compaction will also make fewer index lookups than before.

* added `syncCollection()` function in module `org/arangodb/replication`

  This allows synchronizing the data of a single collection from a master to a slave
  server. Synchronization can either restore the whole collection by transferring all
  documents from the master to the slave, or incrementally by only transferring documents
  that differ. This is done by partitioning the collection's entire key space into smaller
  chunks and comparing the data chunk-wise between master and slave. Only chunks that are
  different will be re-transferred.

  The `syncCollection()` function can be used as follows:

      require("org/arangodb/replication").syncCollection(collectionName, options);

  e.g.

      require("org/arangodb/replication").syncCollection("myCollection", {
        endpoint: "tcp://127.0.0.1:8529",  /* master */
        username: "root",                  /* username for master */
        password: "secret",                /* password for master */
        incremental: true                  /* use incremental mode */
      });


* additionally allow the following characters in document keys:

  `(` `)` `+` `,` `=` `;` `$` `!` `*` `'` `%`


v2.7.0-rc1 (2015-09-17)
-----------------------

* removed undocumented server-side-only collection functions:
  * collection.OFFSET()
  * collection.NTH()
  * collection.NTH2()
  * collection.NTH3()

* upgraded Swagger to version 2.0 for the Documentation

  This gives the user better prepared test request structures.
  More conversions will follow so finally client libraries can be auto-generated.

* added extra AQL functions for date and time calculation and manipulation.
  These functions were contributed by GitHub users @CoDEmanX and @friday.
  A big thanks for their work!

  The following extra date functions are available from 2.7 on:

  * `DATE_DAYOFYEAR(date)`: Returns the day of year number of *date*.
    The return values range from 1 to 365, or 366 in a leap year respectively.

  * `DATE_ISOWEEK(date)`: Returns the ISO week date of *date*.
    The return values range from 1 to 53. Monday is considered the first day of the week.
    There are no fractional weeks, thus the last days in December may belong to the first
    week of the next year, and the first days in January may be part of the previous year's
    last week.

  * `DATE_LEAPYEAR(date)`: Returns whether the year of *date* is a leap year.

  * `DATE_QUARTER(date)`: Returns the quarter of the given date (1-based):
    * 1: January, February, March
    * 2: April, May, June
    * 3: July, August, September
    * 4: October, November, December

  - *DATE_DAYS_IN_MONTH(date)*: Returns the number of days in *date*'s month (28..31).

  * `DATE_ADD(date, amount, unit)`: Adds *amount* given in *unit* to *date* and
    returns the calculated date.

    *unit* can be either of the following to specify the time unit to add or
    subtract (case-insensitive):
    - y, year, years
    - m, month, months
    - w, week, weeks
    - d, day, days
    - h, hour, hours
    - i, minute, minutes
    - s, second, seconds
    - f, millisecond, milliseconds

    *amount* is the number of *unit*s to add (positive value) or subtract
    (negative value).

  * `DATE_SUBTRACT(date, amount, unit)`: Subtracts *amount* given in *unit* from
    *date* and returns the calculated date.

    It works the same as `DATE_ADD()`, except that it subtracts. It is equivalent
    to calling `DATE_ADD()` with a negative amount, except that `DATE_SUBTRACT()`
    can also subtract ISO durations. Note that negative ISO durations are not
    supported (i.e. starting with `-P`, like `-P1Y`).

  * `DATE_DIFF(date1, date2, unit, asFloat)`: Calculate the difference
    between two dates in given time *unit*, optionally with decimal places.
    Returns a negative value if *date1* is greater than *date2*.

  * `DATE_COMPARE(date1, date2, unitRangeStart, unitRangeEnd)`: Compare two
    partial dates and return true if they match, false otherwise. The parts to
    compare are defined by a range of time units.

    The full range is: years, months, days, hours, minutes, seconds, milliseconds.
    Pass the unit to start from as *unitRangeStart*, and the unit to end with as
    *unitRangeEnd*. All units in between will be compared. Leave out *unitRangeEnd*
    to only compare *unitRangeStart*.

  * `DATE_FORMAT(date, format)`: Format a date according to the given format string.
    It supports the following placeholders (case-insensitive):
    - %t: timestamp, in milliseconds since midnight 1970-01-01
    - %z: ISO date (0000-00-00T00:00:00.000Z)
    - %w: day of week (0..6)
    - %y: year (0..9999)
    - %yy: year (00..99), abbreviated (last two digits)
    - %yyyy: year (0000..9999), padded to length of 4
    - %yyyyyy: year (-009999 .. +009999), with sign prefix and padded to length of 6
    - %m: month (1..12)
    - %mm: month (01..12), padded to length of 2
    - %d: day (1..31)
    - %dd: day (01..31), padded to length of 2
    - %h: hour (0..23)
    - %hh: hour (00..23), padded to length of 2
    - %i: minute (0..59)
    - %ii: minute (00..59), padded to length of 2
    - %s: second (0..59)
    - %ss: second (00..59), padded to length of 2
    - %f: millisecond (0..999)
    - %fff: millisecond (000..999), padded to length of 3
    - %x: day of year (1..366)
    - %xxx: day of year (001..366), padded to length of 3
    - %k: ISO week date (1..53)
    - %kk: ISO week date (01..53), padded to length of 2
    - %l: leap year (0 or 1)
    - %q: quarter (1..4)
    - %a: days in month (28..31)
    - %mmm: abbreviated English name of month (Jan..Dec)
    - %mmmm: English name of month (January..December)
    - %www: abbreviated English name of weekday (Sun..Sat)
    - %wwww: English name of weekday (Sunday..Saturday)
    - %&: special escape sequence for rare occasions
    - %%: literal %
    - %: ignored

* new WAL logfiles and datafiles are now created non-sparse

  This prevents SIGBUS signals being raised when memory of a sparse datafile is accessed
  and the disk is full and the accessed file part is not actually disk-backed. In
  this case the mapped memory region is not necessarily backed by physical memory, and
  accessing the memory may raise SIGBUS and crash arangod.

* the `internal.download()` function and the module `org/arangodb/request` used some
  internal library function that handled the sending of HTTP requests from inside of
  ArangoDB. This library unconditionally set an HTTP header `Accept-Encoding: gzip`
  in all outgoing HTTP requests.

  This has been fixed in 2.7, so `Accept-Encoding: gzip` is not set automatically anymore.
  Additionally, the header `User-Agent: ArangoDB` is not set automatically either. If
  client applications desire to send these headers, they are free to add it when
  constructing the requests using the `download` function or the request module.

* fixed issue #1436: org/arangodb/request advertises deflate without supporting it

* added template string generator function `aqlQuery` for generating AQL queries

  This can be used to generate safe AQL queries with JavaScript parameter
  variables or expressions easily:

      var name = 'test';
      var attributeName = '_key';
      var query = aqlQuery`FOR u IN users FILTER u.name == ${name} RETURN u.${attributeName}`;
      db._query(query);

* report memory usage for document header data (revision id, pointer to data etc.)
  in `db.collection.figures()`. The memory used for document headers will now
  show up in the already existing attribute `indexes.size`. Due to that, the index
  sizes reported by `figures()` in 2.7 will be higher than those reported by 2.6,
  but the 2.7 values are more accurate.

* IMPORTANT CHANGE: the filenames in dumps created by arangodump now contain
  not only the name of the dumped collection, but also an additional 32-digit hash
  value. This is done to prevent overwriting dump files in case-insensitive file
  systems when there exist multiple collections with the same name (but with
  different cases).

  For example, if a database has two collections: `test` and `Test`, previous
  versions of ArangoDB created the files

  * `test.structure.json` and `test.data.json` for collection `test`
  * `Test.structure.json` and `Test.data.json` for collection `Test`

  This did not work for case-insensitive filesystems, because the files for the
  second collection would have overwritten the files of the first. arangodump in
  2.7 will create the following filenames instead:

  * `test_098f6bcd4621d373cade4e832627b4f6.structure.json` and `test_098f6bcd4621d373cade4e832627b4f6.data.json`
  * `Test_0cbc6611f5540bd0809a388dc95a615b.structure.json` and `Test_0cbc6611f5540bd0809a388dc95a615b.data.json`

  These filenames will be unambiguous even in case-insensitive filesystems.

* IMPORTANT CHANGE: make arangod actually close lingering client connections
  when idle for at least the duration specified via `--server.keep-alive-timeout`.
  In previous versions of ArangoDB, connections were not closed by the server
  when the timeout was reached and the client was still connected. Now the
  connection is properly closed by the server in case of timeout. Client
  applications relying on the old behavior may now need to reconnect to the
  server when their idle connections time out and get closed (note: connections
  being idle for a long time may be closed by the OS or firewalls anyway -
  client applications should be aware of that and try to reconnect).

* IMPORTANT CHANGE: when starting arangod, the server will drop the process
  privileges to the specified values in options `--server.uid` and `--server.gid`
  instantly after parsing the startup options.

  That means when either `--server.uid` or `--server.gid` are set, the privilege
  change will happen earlier. This may prevent binding the server to an endpoint
  with a port number lower than 1024 if the arangodb user has no privileges
  for that. Previous versions of ArangoDB changed the privileges later, so some
  startup actions were still carried out under the invoking user (i.e. likely
  *root* when started via init.d or system scripts) and especially binding to
  low port numbers was still possible there.

  The default privileges for user *arangodb* will not be sufficient for binding
  to port numbers lower than 1024. To have an ArangoDB 2.7 bind to a port number
  lower than 1024, it needs to be started with either a different privileged user,
  or the privileges of the *arangodb* user have to raised manually beforehand.

* added AQL optimizer rule `patch-update-statements`

* Linux startup scripts and systemd configuration for arangod now try to
  adjust the NOFILE (number of open files) limits for the process. The limit
  value is set to 131072 (128k) when ArangoDB is started via start/stop
  commands

* When ArangoDB is started/stopped manually via the start/stop commands, the
  main process will wait for up to 10 seconds after it forks the supervisor
  and arangod child processes. If the startup fails within that period, the
  start/stop script will fail with an exit code other than zero. If the
  startup of the supervisor or arangod is still ongoing after 10 seconds,
  the main program will still return with exit code 0. The limit of 10 seconds
  is arbitrary because the time required for a startup is not known in advance.

* added startup option `--database.throw-collection-not-loaded-error`

  Accessing a not-yet loaded collection will automatically load a collection
  on first access. This flag controls what happens in case an operation
  would need to wait for another thread to finalize loading a collection. If
  set to *true*, then the first operation that accesses an unloaded collection
  will load it. Further threads that try to access the same collection while
  it is still loading immediately fail with an error (1238, *collection not loaded*).
  This is to prevent all server threads from being blocked while waiting on the
  same collection to finish loading. When the first thread has completed loading
  the collection, the collection becomes regularly available, and all operations
  from that point on can be carried out normally, and error 1238 will not be
  thrown anymore for that collection.

  If set to *false*, the first thread that accesses a not-yet loaded collection
  will still load it. Other threads that try to access the collection while
  loading will not fail with error 1238 but instead block until the collection
  is fully loaded. This configuration might lead to all server threads being
  blocked because they are all waiting for the same collection to complete
  loading. Setting the option to *true* will prevent this from happening, but
  requires clients to catch error 1238 and react on it (maybe by scheduling
  a retry for later).

  The default value is *false*.

* added better control-C support in arangosh

  When CTRL-C is pressed in arangosh, it will now print a `^C` first. Pressing
  CTRL-C again will reset the prompt if something was entered before, or quit
  arangosh if no command was entered directly before.

  This affects the arangosh version build with Readline-support only (Linux
  and MacOS).

  The MacOS version of ArangoDB for Homebrew now depends on Readline, too. The
  Homebrew formula has been changed accordingly.
  When self-compiling ArangoDB on MacOS without Homebrew, Readline now is a
  prerequisite.

* increased default value for collection-specific `indexBuckets` value from 1 to 8

  Collections created from 2.7 on will use the new default value of `8` if not
  overridden on collection creation or later using
  `collection.properties({ indexBuckets: ... })`.

  The `indexBuckets` value determines the number of buckets to use for indexes of
  type `primary`, `hash` and `edge`. Having multiple index buckets allows splitting
  an index into smaller components, which can be filled in parallel when a collection
  is loading. Additionally, resizing and reallocation of indexes are faster and
  less intrusive if the index uses multiple buckets, because resize and reallocation
  will affect only data in a single bucket instead of all index values.

  The index buckets will be filled in parallel when loading a collection if the collection
  has an `indexBuckets` value greater than 1 and the collection contains a significant
  amount of documents/edges (the current threshold is 256K documents but this value
  may change in future versions of ArangoDB).

* changed HTTP client to use poll instead of select on Linux and MacOS

  This affects the ArangoShell and user-defined JavaScript code running inside
  arangod that initiates its own HTTP calls.

  Using poll instead of select allows using arbitrary high file descriptors
  (bigger than the compiled in FD_SETSIZE). Server connections are still handled using
  epoll, which has never been affected by FD_SETSIZE.

* implemented AQL `LIKE` function using ICU regexes

* added `RETURN DISTINCT` for AQL queries to return unique results:

      FOR doc IN collection
        RETURN DISTINCT doc.status

  This change also introduces `DISTINCT` as an AQL keyword.

* removed `createNamedQueue()` and `addJob()` functions from org/arangodb/tasks

* use less locks and more atomic variables in the internal dispatcher
  and V8 context handling implementations. This leads to improved throughput in
  some ArangoDB internals and allows for higher HTTP request throughput for
  many operations.

  A short overview of the improvements can be found here:

  https://www.arangodb.com/2015/08/throughput-enhancements/

* added shorthand notation for attribute names in AQL object literals:

      LET name = "Peter"
      LET age = 42
      RETURN { name, age }

  The above is the shorthand equivalent of the generic form

      LET name = "Peter"
      LET age = 42
      RETURN { name : name, age : age }

* removed configure option `--enable-timings`

  This option did not have any effect.

* removed configure option `--enable-figures`

  This option previously controlled whether HTTP request statistics code was
  compiled into ArangoDB or not. The previous default value was `true` so
  statistics code was available in official packages. Setting the option to
  `false` led to compile errors so it is doubtful the default value was
  ever changed. By removing the option some internal statistics code was also
  simplified.

* removed run-time manipulation methods for server endpoints:

  * `db._removeEndpoint()`
  * `db._configureEndpoint()`
  * HTTP POST `/_api/endpoint`
  * HTTP DELETE `/_api/endpoint`

* AQL query result cache

  The query result cache can optionally cache the complete results of all or selected AQL queries.
  It can be operated in the following modes:

  * `off`: the cache is disabled. No query results will be stored
  * `on`: the cache will store the results of all AQL queries unless their `cache`
    attribute flag is set to `false`
  * `demand`: the cache will store the results of AQL queries that have their
    `cache` attribute set to `true`, but will ignore all others

  The mode can be set at server startup using the `--database.query-cache-mode` configuration
  option and later changed at runtime.

  The following HTTP REST APIs have been added for controlling the query cache:

  * HTTP GET `/_api/query-cache/properties`: returns the global query cache configuration
  * HTTP PUT `/_api/query-cache/properties`: modifies the global query cache configuration
  * HTTP DELETE `/_api/query-cache`: invalidates all results in the query cache

  The following JavaScript functions have been added for controlling the query cache:

  * `require("org/arangodb/aql/cache").properties()`: returns the global query cache configuration
  * `require("org/arangodb/aql/cache").properties(properties)`: modifies the global query cache configuration
  * `require("org/arangodb/aql/cache").clear()`: invalidates all results in the query cache

* do not link arangoimp against V8

* AQL function call arguments optimization

  This will lead to arguments in function calls inside AQL queries not being copied but passed
  by reference. This may speed up calls to functions with bigger argument values or queries that
  call functions a lot of times.

* upgraded V8 version to 4.3.61

* removed deprecated AQL `SKIPLIST` function.

  This function was introduced in older versions of ArangoDB with a less powerful query optimizer to
  retrieve data from a skiplist index using a `LIMIT` clause. It was marked as deprecated in ArangoDB
  2.6.

  Since ArangoDB 2.3 the behavior of the `SKIPLIST` function can be emulated using regular AQL
  constructs, e.g.

      FOR doc IN @@collection
        FILTER doc.value >= @value
        SORT doc.value DESC
        LIMIT 1
        RETURN doc

* the `skip()` function for simple queries does not accept negative input any longer.
  This feature was deprecated in 2.6.0.

* fix exception handling

  In some cases JavaScript exceptions would re-throw without information of the original problem.
  Now the original exception is logged for failure analysis.

* based REST API method PUT `/_api/simple/all` on the cursor API and make it use AQL internally.

  The change speeds up this REST API method and will lead to additional query information being
  returned by the REST API. Clients can use this extra information or ignore it.

* Foxx Queue job success/failure handlers arguments have changed from `(jobId, jobData, result, jobFailures)` to `(result, jobData, job)`.

* added Foxx Queue job options `repeatTimes`, `repeatUntil` and `repeatDelay` to automatically re-schedule jobs when they are completed.

* added Foxx manifest configuration type `password` to mask values in the web interface.

* fixed default values in Foxx manifest configurations sometimes not being used as defaults.

* fixed optional parameters in Foxx manifest configurations sometimes not being cleared correctly.

* Foxx dependencies can now be marked as optional using a slightly more verbose syntax in your manifest file.

* converted Foxx constructors to ES6 classes so you can extend them using class syntax.

* updated aqb to 2.0.

* updated chai to 3.0.

* Use more madvise calls to speed up things when memory is tight, in particular
  at load time but also for random accesses later.

* Overhauled web interface

  The web interface now has a new design.

  The API documentation for ArangoDB has been moved from "Tools" to "Links" in the web interface.

  The "Applications" tab in the web interfaces has been renamed to "Services".


v2.6.12 (2015-12-02)
--------------------

* fixed disappearing of documents for collections transferred via `sync` if the
  the collection was dropped right before synchronization and drop and (re-)create
  collection markers were located in the same WAL file

* added missing lock instruction for primary index in compactor size calculation

* fixed issue #1589

* fixed issue #1583

* Foxx: optional configuration options no longer log validation errors when assigned
  empty values (#1495)


v2.6.11 (2015-11-18)
--------------------

* fixed potentially invalid pointer access in shaper when the currently accessed
  document got re-located by the WAL collector at the very same time


v2.6.10 (2015-11-10)
--------------------

* disable replication appliers when starting in modes `--upgrade`, `--no-server`
  and `--check-upgrade`

* more detailed output in arango-dfdb

* fixed potential deadlock in collection status changing on Windows

* issue #1521: Can't dump/restore with user and password


v2.6.9 (2015-09-29)
-------------------

* added "special" password ARANGODB_DEFAULT_ROOT_PASSWORD. If you pass
  ARANGODB_DEFAULT_ROOT_PASSWORD as password, it will read the password
  from the environment variable ARANGODB_DEFAULT_ROOT_PASSWORD

* fixed failing AQL skiplist, sort and limit combination

  When using a Skiplist index on an attribute (say "a") and then using sort
  and skip on this attribute caused the result to be empty e.g.:

    require("internal").db.test.ensureSkiplist("a");
    require("internal").db._query("FOR x IN test SORT x.a LIMIT 10, 10");

  Was always empty no matter how many documents are stored in test.
  This is now fixed.

v2.6.8 (2015-09-09)
-------------------

* ARM only:

  The ArangoDB packages for ARM require the kernel to allow unaligned memory access.
  How the kernel handles unaligned memory access is configurable at runtime by
  checking and adjusting the contents `/proc/cpu/alignment`.

  In order to operate on ARM, ArangoDB requires the bit 1 to be set. This will
  make the kernel trap and adjust unaligned memory accesses. If this bit is not
  set, the kernel may send a SIGBUS signal to ArangoDB and terminate it.

  To set bit 1 in `/proc/cpu/alignment` use the following command as a privileged
  user (e.g. root):

      echo "2" > /proc/cpu/alignment

  Note that this setting affects all user processes and not just ArangoDB. Setting
  the alignment with the above command will also not make the setting permanent,
  so it will be lost after a restart of the system. In order to make the setting
  permanent, it should be executed during system startup or before starting arangod.

  The ArangoDB start/stop scripts do not adjust the alignment setting, but rely on
  the environment to have the correct alignment setting already. The reason for this
  is that the alignment settings also affect all other user processes (which ArangoDB
  is not aware of) and thus may have side-effects outside of ArangoDB. It is therefore
  more reasonable to have the system administrator carry out the change.


v2.6.7 (2015-08-25)
-------------------

* improved AssocMulti index performance when resizing.

  This makes the edge index perform less I/O when under memory pressure.


v2.6.6 (2015-08-23)
-------------------

* added startup option `--server.additional-threads` to create separate queues
  for slow requests.


v2.6.5 (2015-08-17)
-------------------

* added startup option `--database.throw-collection-not-loaded-error`

  Accessing a not-yet loaded collection will automatically load a collection
  on first access. This flag controls what happens in case an operation
  would need to wait for another thread to finalize loading a collection. If
  set to *true*, then the first operation that accesses an unloaded collection
  will load it. Further threads that try to access the same collection while
  it is still loading immediately fail with an error (1238, *collection not loaded*).
  This is to prevent all server threads from being blocked while waiting on the
  same collection to finish loading. When the first thread has completed loading
  the collection, the collection becomes regularly available, and all operations
  from that point on can be carried out normally, and error 1238 will not be
  thrown anymore for that collection.

  If set to *false*, the first thread that accesses a not-yet loaded collection
  will still load it. Other threads that try to access the collection while
  loading will not fail with error 1238 but instead block until the collection
  is fully loaded. This configuration might lead to all server threads being
  blocked because they are all waiting for the same collection to complete
  loading. Setting the option to *true* will prevent this from happening, but
  requires clients to catch error 1238 and react on it (maybe by scheduling
  a retry for later).

  The default value is *false*.

* fixed busy wait loop in scheduler threads that sometimes consumed 100% CPU while
  waiting for events on connections closed unexpectedly by the client side

* handle attribute `indexBuckets` when restoring collections via arangorestore.
  Previously the `indexBuckets` attribute value from the dump was ignored, and the
   server default value for `indexBuckets` was used when restoring a collection.

* fixed "EscapeValue already set error" crash in V8 actions that might have occurred when
  canceling V8-based operations.


v2.6.4 (2015-08-01)
-------------------

* V8: Upgrade to version 4.1.0.27 - this is intended to be the stable V8 version.

* fixed issue #1424: Arango shell should not processing arrows pushing on keyboard


v2.6.3 (2015-07-21)
-------------------

* issue #1409: Document values with null character truncated


v2.6.2 (2015-07-04)
-------------------

* fixed issue #1383: bindVars for HTTP API doesn't work with empty string

* fixed handling of default values in Foxx manifest configurations

* fixed handling of optional parameters in Foxx manifest configurations

* fixed a reference error being thrown in Foxx queues when a function-based job type is used that is not available and no options object is passed to queue.push


v2.6.1 (2015-06-24)
-------------------

* Add missing swagger files to cmake build. fixes #1368

* fixed documentation errors


v2.6.0 (2015-06-20)
-------------------

* using negative values for `SimpleQuery.skip()` is deprecated.
  This functionality will be removed in future versions of ArangoDB.

* The following simple query functions are now deprecated:

  * collection.near
  * collection.within
  * collection.geo
  * collection.fulltext
  * collection.range
  * collection.closedRange

  This also lead to the following REST API methods being deprecated from now on:

  * PUT /_api/simple/near
  * PUT /_api/simple/within
  * PUT /_api/simple/fulltext
  * PUT /_api/simple/range

  It is recommended to replace calls to these functions or APIs with equivalent AQL queries,
  which are more flexible because they can be combined with other operations:

      FOR doc IN NEAR(@@collection, @latitude, @longitude, @limit)
        RETURN doc

      FOR doc IN WITHIN(@@collection, @latitude, @longitude, @radius, @distanceAttributeName)
        RETURN doc

      FOR doc IN FULLTEXT(@@collection, @attributeName, @queryString, @limit)
        RETURN doc

      FOR doc IN @@collection
        FILTER doc.value >= @left && doc.value < @right
        LIMIT @skip, @limit
        RETURN doc`

  The above simple query functions and REST API methods may be removed in future versions
  of ArangoDB.

* deprecated now-obsolete AQL `SKIPLIST` function

  The function was introduced in older versions of ArangoDB with a less powerful query optimizer to
  retrieve data from a skiplist index using a `LIMIT` clause.

  Since 2.3 the same goal can be achieved by using regular AQL constructs, e.g.

      FOR doc IN collection FILTER doc.value >= @value SORT doc.value DESC LIMIT 1 RETURN doc

* fixed issues when switching the database inside tasks and during shutdown of database cursors

  These features were added during 2.6 alpha stage so the fixes affect devel/2.6-alpha builds only

* issue #1360: improved foxx-manager help

* added `--enable-tcmalloc` configure option.

  When this option is set, arangod and the client tools will be linked against tcmalloc, which replaces
  the system allocator. When the option is set, a tcmalloc library must be present on the system under
  one of the names `libtcmalloc`, `libtcmalloc_minimal` or `libtcmalloc_debug`.

  As this is a configure option, it is supported for manual builds on Linux-like systems only. tcmalloc
  support is currently experimental.

* issue #1353: Windows: HTTP API - incorrect path in errorMessage

* issue #1347: added option `--create-database` for arangorestore.

  Setting this option to `true` will now create the target database if it does not exist. When creating
  the target database, the username and passwords passed to arangorestore will be used to create an
  initial user for the new database.

* issue #1345: advanced debug information for User Functions

* issue #1341: Can't use bindvars in UPSERT

* fixed vulnerability in JWT implementation.

* changed default value of option `--database.ignore-datafile-errors` from `true` to `false`

  If the new default value of `false` is used, then arangod will refuse loading collections that contain
  datafiles with CRC mismatches or other errors. A collection with datafile errors will then become
  unavailable. This prevents follow up errors from happening.

  The only way to access such collection is to use the datafile debugger (arango-dfdb) and try to repair
  or truncate the datafile with it.

  If `--database.ignore-datafile-errors` is set to `true`, then collections will become available
  even if parts of their data cannot be loaded. This helps availability, but may cause (partial) data
  loss and follow up errors.

* added server startup option `--server.session-timeout` for controlling the timeout of user sessions
  in the web interface

* add sessions and cookie authentication for ArangoDB's web interface

  ArangoDB's built-in web interface now uses sessions. Session information ids are stored in cookies,
  so clients using the web interface must accept cookies in order to use it

* web interface: display query execution time in AQL editor

* web interface: renamed AQL query *submit* button to *execute*

* web interface: added query explain feature in AQL editor

* web interface: demo page added. only working if demo data is available, hidden otherwise

* web interface: added support for custom app scripts with optional arguments and results

* web interface: mounted apps that need to be configured are now indicated in the app overview

* web interface: added button for running tests to app details

* web interface: added button for configuring app dependencies to app details

* web interface: upgraded API documentation to use Swagger 2

* INCOMPATIBLE CHANGE

  removed startup option `--log.severity`

  The docs for `--log.severity` mentioned lots of severities (e.g. `exception`, `technical`, `functional`, `development`)
  but only a few severities (e.g. `all`, `human`) were actually used, with `human` being the default and `all` enabling the
  additional logging of requests. So the option pretended to control a lot of things which it actually didn't. Additionally,
  the option `--log.requests-file` was around for a long time already, also controlling request logging.

  Because the `--log.severity` option effectively did not control that much, it was removed. A side effect of removing the
  option is that 2.5 installations which used `--log.severity all` will not log requests after the upgrade to 2.6. This can
  be adjusted by setting the `--log.requests-file` option.

* add backtrace to fatal log events

* added optional `limit` parameter for AQL function `FULLTEXT`

* make fulltext index also index text values contained in direct sub-objects of the indexed
  attribute.

  Previous versions of ArangoDB only indexed the attribute value if it was a string. Sub-attributes
  of the index attribute were ignored when fulltext indexing.

  Now, if the index attribute value is an object, the object's values will each be included in the
  fulltext index if they are strings. If the index attribute value is an array, the array's values
  will each be included in the fulltext index if they are strings.

  For example, with a fulltext index present on the `translations` attribute, the following text
  values will now be indexed:

      var c = db._create("example");
      c.ensureFulltextIndex("translations");
      c.insert({ translations: { en: "fox", de: "Fuchs", fr: "renard", ru: "лиса" } });
      c.insert({ translations: "Fox is the English translation of the German word Fuchs" });
      c.insert({ translations: [ "ArangoDB", "document", "database", "Foxx" ] });

      c.fulltext("translations", "лиса").toArray();       // returns only first document
      c.fulltext("translations", "Fox").toArray();        // returns first and second documents
      c.fulltext("translations", "prefix:Fox").toArray(); // returns all three documents

* added batch document removal and lookup commands:

      collection.lookupByKeys(keys)
      collection.removeByKeys(keys)

  These commands can be used to perform multi-document lookup and removal operations efficiently
  from the ArangoShell. The argument to these operations is an array of document keys.

  Also added HTTP APIs for batch document commands:

  * PUT /_api/simple/lookup-by-keys
  * PUT /_api/simple/remove-by-keys

* properly prefix document address URLs with the current database name for calls to the REST
  API method GET `/_api/document?collection=...` (that method will return partial URLs to all
  documents in the collection).

  Previous versions of ArangoDB returned the URLs starting with `/_api/` but without the current
  database name, e.g. `/_api/document/mycollection/mykey`. Starting with 2.6, the response URLs
  will include the database name as well, e.g. `/_db/_system/_api/document/mycollection/mykey`.

* added dedicated collection export HTTP REST API

  ArangoDB now provides a dedicated collection export API, which can take snapshots of entire
  collections more efficiently than the general-purpose cursor API. The export API is useful
  to transfer the contents of an entire collection to a client application. It provides optional
  filtering on specific attributes.

  The export API is available at endpoint `POST /_api/export?collection=...`. The API has the
  same return value structure as the already established cursor API (`POST /_api/cursor`).

  An introduction to the export API is given in this blog post:
  http://jsteemann.github.io/blog/2015/04/04/more-efficient-data-exports/

* subquery optimizations for AQL queries

  This optimization avoids copying intermediate results into subqueries that are not required
  by the subquery.

  A brief description can be found here:
  http://jsteemann.github.io/blog/2015/05/04/subquery-optimizations/

* return value optimization for AQL queries

  This optimization avoids copying the final query result inside the query's main `ReturnNode`.

  A brief description can be found here:
  http://jsteemann.github.io/blog/2015/05/04/return-value-optimization-for-aql/

* speed up AQL queries containing big `IN` lists for index lookups

  `IN` lists used for index lookups had performance issues in previous versions of ArangoDB.
  These issues have been addressed in 2.6 so using bigger `IN` lists for filtering is much
  faster.

  A brief description can be found here:
  http://jsteemann.github.io/blog/2015/05/07/in-list-improvements/

* allow `@` and `.` characters in document keys, too

  This change also leads to document keys being URL-encoded when returned in HTTP `location`
  response headers.

* added alternative implementation for AQL COLLECT

  The alternative method uses a hash table for grouping and does not require its input elements
  to be sorted. It will be taken into account by the optimizer for `COLLECT` statements that do
  not use an `INTO` clause.

  In case a `COLLECT` statement can use the hash table variant, the optimizer will create an extra
  plan for it at the beginning of the planning phase. In this plan, no extra `SORT` node will be
  added in front of the `COLLECT` because the hash table variant of `COLLECT` does not require
  sorted input. Instead, a `SORT` node will be added after it to sort its output. This `SORT` node
  may be optimized away again in later stages. If the sort order of the result is irrelevant to
  the user, adding an extra `SORT null` after a hash `COLLECT` operation will allow the optimizer to
  remove the sorts altogether.

  In addition to the hash table variant of `COLLECT`, the optimizer will modify the original plan
  to use the regular `COLLECT` implementation. As this implementation requires sorted input, the
  optimizer will insert a `SORT` node in front of the `COLLECT`. This `SORT` node may be optimized
  away in later stages.

  The created plans will then be shipped through the regular optimization pipeline. In the end,
  the optimizer will pick the plan with the lowest estimated total cost as usual. The hash table
  variant does not require an up-front sort of the input, and will thus be preferred over the
  regular `COLLECT` if the optimizer estimates many input elements for the `COLLECT` node and
  cannot use an index to sort them.

  The optimizer can be explicitly told to use the regular *sorted* variant of `COLLECT` by
  suffixing a `COLLECT` statement with `OPTIONS { "method" : "sorted" }`. This will override the
  optimizer guesswork and only produce the *sorted* variant of `COLLECT`.

  A blog post on the new `COLLECT` implementation can be found here:
  http://jsteemann.github.io/blog/2015/04/22/collecting-with-a-hash-table/

* refactored HTTP REST API for cursors

  The HTTP REST API for cursors (`/_api/cursor`) has been refactored to improve its performance
  and use less memory.

  A post showing some of the performance improvements can be found here:
  http://jsteemann.github.io/blog/2015/04/01/improvements-for-the-cursor-api/

* simplified return value syntax for data-modification AQL queries

  ArangoDB 2.4 since version allows to return results from data-modification AQL queries. The
  syntax for this was quite limited and verbose:

      FOR i IN 1..10
        INSERT { value: i } IN test
        LET inserted = NEW
        RETURN inserted

  The `LET inserted = NEW RETURN inserted` was required literally to return the inserted
  documents. No calculations could be made using the inserted documents.

  This is now more flexible. After a data-modification clause (e.g. `INSERT`, `UPDATE`, `REPLACE`,
  `REMOVE`, `UPSERT`) there can follow any number of `LET` calculations. These calculations can
  refer to the pseudo-values `OLD` and `NEW` that are created by the data-modification statements.

  This allows returning projections of inserted or updated documents, e.g.:

      FOR i IN 1..10
        INSERT { value: i } IN test
        RETURN { _key: NEW._key, value: i }

  Still not every construct is allowed after a data-modification clause. For example, no functions
  can be called that may access documents.

  More information can be found here:
  http://jsteemann.github.io/blog/2015/03/27/improvements-for-data-modification-queries/

* added AQL `UPSERT` statement

  This adds an `UPSERT` statement to AQL that is a combination of both `INSERT` and `UPDATE` /
  `REPLACE`. The `UPSERT` will search for a matching document using a user-provided example.
  If no document matches the example, the *insert* part of the `UPSERT` statement will be
  executed. If there is a match, the *update* / *replace* part will be carried out:

      UPSERT { page: 'index.html' }                 /* search example */
        INSERT { page: 'index.html', pageViews: 1 } /* insert part */
        UPDATE { pageViews: OLD.pageViews + 1 }     /* update part */
        IN pageViews

  `UPSERT` can be used with an `UPDATE` or `REPLACE` clause. The `UPDATE` clause will perform
  a partial update of the found document, whereas the `REPLACE` clause will replace the found
  document entirely. The `UPDATE` or `REPLACE` parts can refer to the pseudo-value `OLD`, which
  contains all attributes of the found document.

  `UPSERT` statements can optionally return values. In the following query, the return
  attribute `found` will return the found document before the `UPDATE` was applied. If no
  document was found, `found` will contain a value of `null`. The `updated` result attribute will
  contain the inserted / updated document:

      UPSERT { page: 'index.html' }                 /* search example */
        INSERT { page: 'index.html', pageViews: 1 } /* insert part */
        UPDATE { pageViews: OLD.pageViews + 1 }     /* update part */
        IN pageViews
        RETURN { found: OLD, updated: NEW }

  A more detailed description of `UPSERT` can be found here:
  http://jsteemann.github.io/blog/2015/03/27/preview-of-the-upsert-command/

* adjusted default configuration value for `--server.backlog-size` from 10 to 64.

* issue #1231: bug xor feature in AQL: LENGTH(null) == 4

  This changes the behavior of the AQL `LENGTH` function as follows:

  - if the single argument to `LENGTH()` is `null`, then the result will now be `0`. In previous
    versions of ArangoDB, the result of `LENGTH(null)` was `4`.

  - if the single argument to `LENGTH()` is `true`, then the result will now be `1`. In previous
    versions of ArangoDB, the result of `LENGTH(true)` was `4`.

  - if the single argument to `LENGTH()` is `false`, then the result will now be `0`. In previous
    versions of ArangoDB, the result of `LENGTH(false)` was `5`.

  The results of `LENGTH()` with string, numeric, array object argument values do not change.

* issue #1298: Bulk import if data already exists (#1298)

  This change extends the HTTP REST API for bulk imports as follows:

  When documents are imported and the `_key` attribute is specified for them, the import can be
  used for inserting and updating/replacing documents. Previously, the import could be used for
  inserting new documents only, and re-inserting a document with an existing key would have failed
  with a *unique key constraint violated* error.

  The above behavior is still the default. However, the API now allows controlling the behavior
  in case of a unique key constraint error via the optional URL parameter `onDuplicate`.

  This parameter can have one of the following values:

  - `error`: when a unique key constraint error occurs, do not import or update the document but
    report an error. This is the default.

  - `update`: when a unique key constraint error occurs, try to (partially) update the existing
    document with the data specified in the import. This may still fail if the document would
    violate secondary unique indexes. Only the attributes present in the import data will be
    updated and other attributes already present will be preserved. The number of updated documents
    will be reported in the `updated` attribute of the HTTP API result.

  - `replace`: when a unique key constraint error occurs, try to fully replace the existing
    document with the data specified in the import. This may still fail if the document would
    violate secondary unique indexes. The number of replaced documents will be reported in the
    `updated` attribute of the HTTP API result.

  - `ignore`: when a unique key constraint error occurs, ignore this error. There will be no
    insert, update or replace for the particular document. Ignored documents will be reported
    separately in the `ignored` attribute of the HTTP API result.

  The result of the HTTP import API will now contain the attributes `ignored` and `updated`, which
  contain the number of ignored and updated documents respectively. These attributes will contain a
  value of zero unless the `onDuplicate` URL parameter is set to either `update` or `replace`
  (in this case the `updated` attribute may contain non-zero values) or `ignore` (in this case the
  `ignored` attribute may contain a non-zero value).

  To support the feature, arangoimp also has a new command line option `--on-duplicate` which can
  have one of the values `error`, `update`, `replace`, `ignore`. The default value is `error`.

  A few examples for using arangoimp with the `--on-duplicate` option can be found here:
  http://jsteemann.github.io/blog/2015/04/14/updating-documents-with-arangoimp/

* changed behavior of `db._query()` in the ArangoShell:

  if the command's result is printed in the shell, the first 10 results will be printed. Previously
  only a basic description of the underlying query result cursor was printed. Additionally, if the
  cursor result contains more than 10 results, the cursor is assigned to a global variable `more`,
  which can be used to iterate over the cursor result.

  Example:

      arangosh [_system]> db._query("FOR i IN 1..15 RETURN i")
      [object ArangoQueryCursor, count: 15, hasMore: true]

      [
        1,
        2,
        3,
        4,
        5,
        6,
        7,
        8,
        9,
        10
      ]

      type 'more' to show more documents


      arangosh [_system]> more
      [object ArangoQueryCursor, count: 15, hasMore: false]

      [
        11,
        12,
        13,
        14,
        15
      ]

* Disallow batchSize value 0 in HTTP `POST /_api/cursor`:

  The HTTP REST API `POST /_api/cursor` does not accept a `batchSize` parameter value of
  `0` any longer. A batch size of 0 never made much sense, but previous versions of ArangoDB
  did not check for this value. Now creating a cursor using a `batchSize` value 0 will
  result in an HTTP 400 error response

* REST Server: fix memory leaks when failing to add jobs

* 'EDGES' AQL Function

  The AQL function `EDGES` got a new fifth option parameter.
  Right now only one option is available: 'includeVertices'. This is a boolean parameter
  that allows to modify the result of the `EDGES` function.
  Default is 'includeVertices: false' which does not have any effect.
  'includeVertices: true' modifies the result, such that
  {vertex: <vertexDocument>, edge: <edgeDocument>} is returned.

* INCOMPATIBLE CHANGE:

  The result format of the AQL function `NEIGHBORS` has been changed.
  Before it has returned an array of objects containing 'vertex' and 'edge'.
  Now it will only contain the vertex directly.
  Also an additional option 'includeData' has been added.
  This is used to define if only the 'vertex._id' value should be returned (false, default),
  or if the vertex should be looked up in the collection and the complete JSON should be returned
  (true).
  Using only the id values can lead to significantly improved performance if this is the only information
  required.

  In order to get the old result format prior to ArangoDB 2.6, please use the function EDGES instead.
  Edges allows for a new option 'includeVertices' which, set to true, returns exactly the format of NEIGHBORS.
  Example:

      NEIGHBORS(<vertexCollection>, <edgeCollection>, <vertex>, <direction>, <example>)

  This can now be achieved by:

      EDGES(<edgeCollection>, <vertex>, <direction>, <example>, {includeVertices: true})

  If you are nesting several NEIGHBORS steps you can speed up their performance in the following way:

  Old Example:

  FOR va IN NEIGHBORS(Users, relations, 'Users/123', 'outbound') FOR vc IN NEIGHBORS(Products, relations, va.vertex._id, 'outbound') RETURN vc

  This can now be achieved by:

  FOR va IN NEIGHBORS(Users, relations, 'Users/123', 'outbound') FOR vc IN NEIGHBORS(Products, relations, va, 'outbound', null, {includeData: true}) RETURN vc
                                                                                                          ^^^^                  ^^^^^^^^^^^^^^^^^^^
                                                                                                  Use intermediate directly     include Data for final

* INCOMPATIBLE CHANGE:

  The AQL function `GRAPH_NEIGHBORS` now provides an additional option `includeData`.
  This option allows controlling whether the function should return the complete vertices
  or just their IDs. Returning only the IDs instead of the full vertices can lead to
  improved performance .

  If provided, `includeData` is set to `true`, all vertices in the result will be returned
  with all their attributes. The default value of `includeData` is `false`.
  This makes the default function results incompatible with previous versions of ArangoDB.

  To get the old result style in ArangoDB 2.6, please set the options as follows in calls
  to `GRAPH_NEIGHBORS`:

      GRAPH_NEIGHBORS(<graph>, <vertex>, { includeData: true })

* INCOMPATIBLE CHANGE:

  The AQL function `GRAPH_COMMON_NEIGHBORS` now provides an additional option `includeData`.
  This option allows controlling whether the function should return the complete vertices
  or just their IDs. Returning only the IDs instead of the full vertices can lead to
  improved performance .

  If provided, `includeData` is set to `true`, all vertices in the result will be returned
  with all their attributes. The default value of `includeData` is `false`.
  This makes the default function results incompatible with previous versions of ArangoDB.

  To get the old result style in ArangoDB 2.6, please set the options as follows in calls
  to `GRAPH_COMMON_NEIGHBORS`:

      GRAPH_COMMON_NEIGHBORS(<graph>, <vertexExamples1>, <vertexExamples2>, { includeData: true }, { includeData: true })

* INCOMPATIBLE CHANGE:

  The AQL function `GRAPH_SHORTEST_PATH` now provides an additional option `includeData`.
  This option allows controlling whether the function should return the complete vertices
  and edges or just their IDs. Returning only the IDs instead of full vertices and edges
  can lead to improved performance .

  If provided, `includeData` is set to `true`, all vertices and edges in the result will
  be returned with all their attributes. There is also an optional parameter `includePath` of
  type object.
  It has two optional sub-attributes `vertices` and `edges`, both of type boolean.
  Both can be set individually and the result will include all vertices on the path if
  `includePath.vertices == true` and all edges if `includePath.edges == true` respectively.

  The default value of `includeData` is `false`, and paths are now excluded by default.
  This makes the default function results incompatible with previous versions of ArangoDB.

  To get the old result style in ArangoDB 2.6, please set the options as follows in calls
  to `GRAPH_SHORTEST_PATH`:

      GRAPH_SHORTEST_PATH(<graph>, <source>, <target>, { includeData: true, includePath: { edges: true, vertices: true } })

  The attributes `startVertex` and `vertex` that were present in the results of `GRAPH_SHORTEST_PATH`
  in previous versions of ArangoDB will not be produced in 2.6. To calculate these attributes in 2.6,
  please extract the first and last elements from the `vertices` result attribute.

* INCOMPATIBLE CHANGE:

  The AQL function `GRAPH_DISTANCE_TO` will now return only the id the destination vertex
  in the `vertex` attribute, and not the full vertex data with all vertex attributes.

* INCOMPATIBLE CHANGE:

  All graph measurements functions in JavaScript module `general-graph` that calculated a
  single figure previously returned an array containing just the figure. Now these functions
  will return the figure directly and not put it inside an array.

  The affected functions are:

  * `graph._absoluteEccentricity`
  * `graph._eccentricity`
  * `graph._absoluteCloseness`
  * `graph._closeness`
  * `graph._absoluteBetweenness`
  * `graph._betweenness`
  * `graph._radius`
  * `graph._diameter`

* Create the `_graphs` collection in new databases with `waitForSync` attribute set to `false`

  The previous `waitForSync` value was `true`, so default the behavior when creating and dropping
  graphs via the HTTP REST API changes as follows if the new settings are in effect:

  * `POST /_api/graph` by default returns `HTTP 202` instead of `HTTP 201`
  * `DELETE /_api/graph/graph-name` by default returns `HTTP 202` instead of `HTTP 201`

  If the `_graphs` collection still has its `waitForSync` value set to `true`, then the HTTP status
  code will not change.

* Upgraded ICU to version 54; this increases performance in many places.
  based on https://code.google.com/p/chromium/issues/detail?id=428145

* added support for HTTP push aka chunked encoding

* issue #1051: add info whether server is running in service or user mode?

  This will add a "mode" attribute to the result of the result of HTTP GET `/_api/version?details=true`

  "mode" can have the following values:

  - `standalone`: server was started manually (e.g. on command-line)
  - `service`: service is running as Windows service, in daemon mode or under the supervisor

* improve system error messages in Windows port

* increased default value of `--server.request-timeout` from 300 to 1200 seconds for client tools
  (arangosh, arangoimp, arangodump, arangorestore)

* increased default value of `--server.connect-timeout` from 3 to 5 seconds for client tools
  (arangosh, arangoimp, arangodump, arangorestore)

* added startup option `--server.foxx-queues-poll-interval`

  This startup option controls the frequency with which the Foxx queues manager is checking
  the queue (or queues) for jobs to be executed.

  The default value is `1` second. Lowering this value will result in the queue manager waking
  up and checking the queues more frequently, which may increase CPU usage of the server.
  When not using Foxx queues, this value can be raised to save some CPU time.

* added startup option `--server.foxx-queues`

  This startup option controls whether the Foxx queue manager will check queue and job entries.
  Disabling this option can reduce server load but will prevent jobs added to Foxx queues from
  being processed at all.

  The default value is `true`, enabling the Foxx queues feature.

* make Foxx queues really database-specific.

  Foxx queues were and are stored in a database-specific collection `_queues`. However, a global
  cache variable for the queues led to the queue names being treated database-independently, which
  was wrong.

  Since 2.6, Foxx queues names are truly database-specific, so the same queue name can be used in
  two different databases for two different queues. Until then, it is advisable to think of queues
  as already being database-specific, and using the database name as a queue name prefix to be
  avoid name conflicts, e.g.:

      var queueName = "myQueue";
      var Foxx = require("org/arangodb/foxx");
      Foxx.queues.create(db._name() + ":" + queueName);

* added support for Foxx queue job types defined as app scripts.

  The old job types introduced in 2.4 are still supported but are known to cause issues in 2.5
  and later when the server is restarted or the job types are not defined in every thread.

  The new job types avoid this issue by storing an explicit mount path and script name rather
  than an assuming the job type is defined globally. It is strongly recommended to convert your
  job types to the new script-based system.

* renamed Foxx sessions option "sessionStorageApp" to "sessionStorage". The option now also accepts session storages directly.

* Added the following JavaScript methods for file access:
  * fs.copyFile() to copy single files
  * fs.copyRecursive() to copy directory trees
  * fs.chmod() to set the file permissions (non-Windows only)

* Added process.env for accessing the process environment from JavaScript code

* Cluster: kickstarter shutdown routines will more precisely follow the shutdown of its nodes.

* Cluster: don't delete agency connection objects that are currently in use.

* Cluster: improve passing along of HTTP errors

* fixed issue #1247: debian init script problems

* multi-threaded index creation on collection load

  When a collection contains more than one secondary index, they can be built in memory in
  parallel when the collection is loaded. How many threads are used for parallel index creation
  is determined by the new configuration parameter `--database.index-threads`. If this is set
  to 0, indexes are built by the opening thread only and sequentially. This is equivalent to
  the behavior in 2.5 and before.

* speed up building up primary index when loading collections

* added `count` attribute to `parameters.json` files of collections. This attribute indicates
  the number of live documents in the collection on unload. It is read when the collection is
  (re)loaded to determine the initial size for the collection's primary index

* removed remainders of MRuby integration, removed arangoirb

* simplified `controllers` property in Foxx manifests. You can now specify a filename directly
  if you only want to use a single file mounted at the base URL of your Foxx app.

* simplified `exports` property in Foxx manifests. You can now specify a filename directly if
  you only want to export variables from a single file in your Foxx app.

* added support for node.js-style exports in Foxx exports. Your Foxx exports file can now export
  arbitrary values using the `module.exports` property instead of adding properties to the
  `exports` object.

* added `scripts` property to Foxx manifests. You should now specify the `setup` and `teardown`
  files as properties of the `scripts` object in your manifests and can define custom,
  app-specific scripts that can be executed from the web interface or the CLI.

* added `tests` property to Foxx manifests. You can now define test cases using the `mocha`
  framework which can then be executed inside ArangoDB.

* updated `joi` package to 6.0.8.

* added `extendible` package.

* added Foxx model lifecycle events to repositories. See #1257.

* speed up resizing of edge index.

* allow to split an edge index into buckets which are resized individually.
  This is controlled by the `indexBuckets` attribute in the `properties`
  of the collection.

* fix a cluster deadlock bug in larger clusters by marking a thread waiting
  for a lock on a DBserver as blocked


v2.5.7 (2015-08-02)
-------------------

* V8: Upgrade to version 4.1.0.27 - this is intended to be the stable V8 version.


v2.5.6 (2015-07-21)
-------------------

* alter Windows build infrastructure so we can properly store pdb files.

* potentially fixed issue #1313: Wrong metric calculation at dashboard

  Escape whitespace in process name when scanning /proc/pid/stats

  This fixes statistics values read from that file

* Fixed variable naming in AQL `COLLECT INTO` results in case the COLLECT is placed
  in a subquery which itself is followed by other constructs that require variables


v2.5.5 (2015-05-29)
-------------------

* fixed vulnerability in JWT implementation.

* fixed format string for reading /proc/pid/stat

* take into account barriers used in different V8 contexts


v2.5.4 (2015-05-14)
-------------------

* added startup option `--log.performance`: specifying this option at startup will log
  performance-related info messages, mainly timings via the regular logging mechanisms

* cluster fixes

* fix for recursive copy under Windows


v2.5.3 (2015-04-29)
-------------------

* Fix fs.move to work across filesystem borders; Fixes Foxx app installation problems;
  issue #1292.

* Fix Foxx app install when installed on a different drive on Windows

* issue #1322: strange AQL result

* issue #1318: Inconsistent db._create() syntax

* issue #1315: queries to a collection fail with an empty response if the
  collection contains specific JSON data

* issue #1300: Make arangodump not fail if target directory exists but is empty

* allow specifying higher values than SOMAXCONN for `--server.backlog-size`

  Previously, arangod would not start when a `--server.backlog-size` value was
  specified that was higher than the platform's SOMAXCONN header value.

  Now, arangod will use the user-provided value for `--server.backlog-size` and
  pass it to the listen system call even if the value is higher than SOMAXCONN.
  If the user-provided value is higher than SOMAXCONN, arangod will log a warning
  on startup.

* Fixed a cluster deadlock bug. Mark a thread that is in a RemoteBlock as
  blocked to allow for additional dispatcher threads to be started.

* Fix locking in cluster by using another ReadWriteLock class for collections.

* Add a second DispatcherQueue for AQL in the cluster. This fixes a
  cluster-AQL thread explosion bug.


v2.5.2 (2015-04-11)
-------------------

* modules stored in _modules are automatically flushed when changed

* added missing query-id parameter in documentation of HTTP DELETE `/_api/query` endpoint

* added iterator for edge index in AQL queries

  this change may lead to less edges being read when used together with a LIMIT clause

* make graph viewer in web interface issue less expensive queries for determining
  a random vertex from the graph, and for determining vertex attributes

* issue #1285: syntax error, unexpected $undefined near '@_to RETURN obj

  this allows AQL bind parameter names to also start with underscores

* moved /_api/query to C++

* issue #1289: Foxx models created from database documents expose an internal method

* added `Foxx.Repository#exists`

* parallelize initialization of V8 context in multiple threads

* fixed a possible crash when the debug-level was TRACE

* cluster: do not initialize statistics collection on each
  coordinator, this fixes a race condition at startup

* cluster: fix a startup race w.r.t. the _configuration collection

* search for db:// JavaScript modules only after all local files have been
  considered, this speeds up the require command in a cluster considerably

* general cluster speedup in certain areas


v2.5.1 (2015-03-19)
-------------------

* fixed bug that caused undefined behavior when an AQL query was killed inside
  a calculation block

* fixed memleaks in AQL query cleanup in case out-of-memory errors are thrown

* by default, Debian and RedHat packages are built with debug symbols

* added option `--database.ignore-logfile-errors`

  This option controls how collection datafiles with a CRC mismatch are treated.

  If set to `false`, CRC mismatch errors in collection datafiles will lead
  to a collection not being loaded at all. If a collection needs to be loaded
  during WAL recovery, the WAL recovery will also abort (if not forced with
  `--wal.ignore-recovery-errors true`). Setting this flag to `false` protects
  users from unintentionally using a collection with corrupted datafiles, from
  which only a subset of the original data can be recovered.

  If set to `true`, CRC mismatch errors in collection datafiles will lead to
  the datafile being partially loaded. All data up to until the mismatch will
  be loaded. This will enable users to continue with collection datafiles
  that are corrupted, but will result in only a partial load of the data.
  The WAL recovery will still abort when encountering a collection with a
  corrupted datafile, at least if `--wal.ignore-recovery-errors` is not set to
  `true`.

  The default value is *true*, so for collections with corrupted datafiles
  there might be partial data loads once the WAL recovery has finished. If
  the WAL recovery will need to load a collection with a corrupted datafile,
  it will still stop when using the default values.

* INCOMPATIBLE CHANGE:

  make the arangod server refuse to start if during startup it finds a non-readable
  `parameter.json` file for a database or a collection.

  Stopping the startup process in this case requires manual intervention (fixing
  the unreadable files), but prevents follow-up errors due to ignored databases or
  collections from happening.

* datafiles and `parameter.json` files written by arangod are now created with read and write
  privileges for the arangod process user, and with read and write privileges for the arangod
  process group.

  Previously, these files were created with user read and write permissions only.

* INCOMPATIBLE CHANGE:

  abort WAL recovery if one of the collection's datafiles cannot be opened

* INCOMPATIBLE CHANGE:

  never try to raise the privileges after dropping them, this can lead to a race condition while
  running the recovery

  If you require to run ArangoDB on a port lower than 1024, you must run ArangoDB as root.

* fixed inefficiencies in `remove` methods of general-graph module

* added option `--database.slow-query-threshold` for controlling the default AQL slow query
  threshold value on server start

* add system error strings for Windows on many places

* rework service startup so we announce 'RUNNING' only when we're finished starting.

* use the Windows eventlog for FATAL and ERROR - log messages

* fix service handling in NSIS Windows installer, specify human readable name

* add the ICU_DATA environment variable to the fatal error messages

* fixed issue #1265: arangod crashed with SIGSEGV

* fixed issue #1241: Wildcards in examples


v2.5.0 (2015-03-09)
-------------------

* installer fixes for Windows

* fix for downloading Foxx

* fixed issue #1258: http pipelining not working?


v2.5.0-beta4 (2015-03-05)
-------------------------

* fixed issue #1247: debian init script problems


v2.5.0-beta3 (2015-02-27)
-------------------------

* fix Windows install path calculation in arango

* fix Windows logging of long strings

* fix possible undefinedness of const strings in Windows


v2.5.0-beta2 (2015-02-23)
-------------------------

* fixed issue #1256: agency binary not found #1256

* fixed issue #1230: API: document/col-name/_key and cursor return different floats

* front-end: dashboard tries not to (re)load statistics if user has no access

* V8: Upgrade to version 3.31.74.1

* etcd: Upgrade to version 2.0 - This requires go 1.3 to compile at least.

* refuse to startup if ICU wasn't initialized, this will i.e. prevent errors from being printed,
  and libraries from being loaded.

* front-end: unwanted removal of index table header after creating new index

* fixed issue #1248: chrome: applications filtering not working

* fixed issue #1198: queries remain in aql editor (front-end) if you navigate through different tabs

* Simplify usage of Foxx

  Thanks to our user feedback we learned that Foxx is a powerful, yet rather complicated concept.
  With this release we tried to make it less complicated while keeping all its strength.
  That includes a rewrite of the documentation as well as some code changes as listed below:

  * Moved Foxx applications to a different folder.

    The naming convention now is: <app-path>/_db/<dbname>/<mountpoint>/APP
    Before it was: <app-path>/databases/<dbname>/<appname>:<appversion>
    This caused some trouble as apps where cached based on name and version and updates did not apply.
    Hence the path on filesystem and the app's access URL had no relation to one another.
    Now the path on filesystem is identical to the URL (except for slashes and the appended APP)

  * Rewrite of Foxx routing

    The routing of Foxx has been exposed to major internal changes we adjusted because of user feedback.
    This allows us to set the development mode per mountpoint without having to change paths and hold
    apps at separate locations.

  * Foxx Development mode

    The development mode used until 2.4 is gone. It has been replaced by a much more mature version.
    This includes the deprecation of the javascript.dev-app-path parameter, which is useless since 2.5.
    Instead of having two separate app directories for production and development, apps now reside in
    one place, which is used for production as well as for development.
    Apps can still be put into development mode, changing their behavior compared to production mode.
    Development mode apps are still reread from disk at every request, and still they ship more debug
    output.

    This change has also made the startup options `--javascript.frontend-development-mode` and
    `--javascript.dev-app-path` obsolete. The former option will not have any effect when set, and the
    latter option is only read and used during the upgrade to 2.5 and does not have any effects later.

  * Foxx install process

    Installing Foxx apps has been a two step process: import them into ArangoDB and mount them at a
    specific mountpoint. These operations have been joined together. You can install an app at one
    mountpoint, that's it. No fetch, mount, unmount, purge cycle anymore. The commands have been
    simplified to just:

    * install: get your Foxx app up and running
    * uninstall: shut it down and erase it from disk

  * Foxx error output

    Until 2.4 the errors produced by Foxx were not optimal. Often, the error message was just
    `unable to parse manifest` and contained only an internal stack trace.
    In 2.5 we made major improvements there, including a much more fine-grained error output that
    helps you debug your Foxx apps. The error message printed is now much closer to its source and
    should help you track it down.

    Also we added the default handlers for unhandled errors in Foxx apps:

    * You will get a nice internal error page whenever your Foxx app is called but was not installed
      due to any error
    * You will get a proper error message when having an uncaught error appears in any app route

    In production mode the messages above will NOT contain any information about your Foxx internals
    and are safe to be exposed to third party users.
    In development mode the messages above will contain the stacktrace (if available), making it easier for
    your in-house devs to track down errors in the application.

* added `console` object to Foxx apps. All Foxx apps now have a console object implementing
  the familiar Console API in their global scope, which can be used to log diagnostic
  messages to the database.

* added `org/arangodb/request` module, which provides a simple API for making HTTP requests
  to external services.

* added optimizer rule `propagate-constant-attributes`

  This rule will look inside `FILTER` conditions for constant value equality comparisons,
  and insert the constant values in other places in `FILTER`s. For example, the rule will
  insert `42` instead of `i.value` in the second `FILTER` of the following query:

      FOR i IN c1 FOR j IN c2 FILTER i.value == 42 FILTER j.value == i.value RETURN 1

* added `filtered` value to AQL query execution statistics

  This value indicates how many documents were filtered by `FilterNode`s in the AQL query.
  Note that `IndexRangeNode`s can also filter documents by selecting only the required ranges
  from the index. The `filtered` value will not include the work done by `IndexRangeNode`s,
  but only the work performed by `FilterNode`s.

* added support for sparse hash and skiplist indexes

  Hash and skiplist indexes can optionally be made sparse. Sparse indexes exclude documents
  in which at least one of the index attributes is either not set or has a value of `null`.

  As such documents are excluded from sparse indexes, they may contain fewer documents than
  their non-sparse counterparts. This enables faster indexing and can lead to reduced memory
  usage in case the indexed attribute does occur only in some, but not all documents of the
  collection. Sparse indexes will also reduce the number of collisions in non-unique hash
  indexes in case non-existing or optional attributes are indexed.

  In order to create a sparse index, an object with the attribute `sparse` can be added to
  the index creation commands:

      db.collection.ensureHashIndex(attributeName, { sparse: true });
      db.collection.ensureHashIndex(attributeName1, attributeName2, { sparse: true });
      db.collection.ensureUniqueConstraint(attributeName, { sparse: true });
      db.collection.ensureUniqueConstraint(attributeName1, attributeName2, { sparse: true });

      db.collection.ensureSkiplist(attributeName, { sparse: true });
      db.collection.ensureSkiplist(attributeName1, attributeName2, { sparse: true });
      db.collection.ensureUniqueSkiplist(attributeName, { sparse: true });
      db.collection.ensureUniqueSkiplist(attributeName1, attributeName2, { sparse: true });

  Note that in place of the above specialized index creation commands, it is recommended to use
  the more general index creation command `ensureIndex`:

  ```js
  db.collection.ensureIndex({ type: "hash", sparse: true, unique: true, fields: [ attributeName ] });
  db.collection.ensureIndex({ type: "skiplist", sparse: false, unique: false, fields: [ "a", "b" ] });
  ```

  When not explicitly set, the `sparse` attribute defaults to `false` for new indexes.

  This causes a change in behavior when creating a unique hash index without specifying the
  sparse flag: in 2.4, unique hash indexes were implicitly sparse, always excluding `null` values.
  There was no option to control this behavior, and sparsity was neither supported for non-unique
  hash indexes nor skiplists in 2.4. This implicit sparsity of unique hash indexes was considered
  an inconsistency, and therefore the behavior was cleaned up in 2.5. As of 2.5, indexes will
  only be created sparse if sparsity is explicitly requested. Existing unique hash indexes from 2.4
  or before will automatically be migrated so they are still sparse after the upgrade to 2.5.

  Geo indexes are implicitly sparse, meaning documents without the indexed location attribute or
  containing invalid location coordinate values will be excluded from the index automatically. This
  is also a change when compared to pre-2.5 behavior, when documents with missing or invalid
  coordinate values may have caused errors on insertion when the geo index' `unique` flag was set
  and its `ignoreNull` flag was not.

  This was confusing and has been rectified in 2.5. The method `ensureGeoConstaint()` now does the
  same as `ensureGeoIndex()`. Furthermore, the attributes `constraint`, `unique`, `ignoreNull` and
  `sparse` flags are now completely ignored when creating geo indexes.

  The same is true for fulltext indexes. There is no need to specify non-uniqueness or sparsity for
  geo or fulltext indexes. They will always be non-unique and sparse.

  As sparse indexes may exclude some documents, they cannot be used for every type of query.
  Sparse hash indexes cannot be used to find documents for which at least one of the indexed
  attributes has a value of `null`. For example, the following AQL query cannot use a sparse
  index, even if one was created on attribute `attr`:

      FOR doc In collection
        FILTER doc.attr == null
        RETURN doc

  If the lookup value is non-constant, a sparse index may or may not be used, depending on
  the other types of conditions in the query. If the optimizer can safely determine that
  the lookup value cannot be `null`, a sparse index may be used. When uncertain, the optimizer
  will not make use of a sparse index in a query in order to produce correct results.

  For example, the following queries cannot use a sparse index on `attr` because the optimizer
  will not know beforehand whether the comparison values for `doc.attr` will include `null`:

      FOR doc In collection
        FILTER doc.attr == SOME_FUNCTION(...)
        RETURN doc

      FOR other IN otherCollection
        FOR doc In collection
          FILTER doc.attr == other.attr
          RETURN doc

  Sparse skiplist indexes can be used for sorting if the optimizer can safely detect that the
  index range does not include `null` for any of the index attributes.

* inspection of AQL data-modification queries will now detect if the data-modification part
  of the query can run in lockstep with the data retrieval part of the query, or if the data
  retrieval part must be executed before the data modification can start.

  Executing the two in lockstep allows using much smaller buffers for intermediate results
  and starts the actual data-modification operations much earlier than if the two phases
  were executed separately.

* Allow dynamic attribute names in AQL object literals

  This allows using arbitrary expressions to construct attribute names in object
  literals specified in AQL queries. To disambiguate expressions and other unquoted
  attribute names, dynamic attribute names need to be enclosed in brackets (`[` and `]`).
  Example:

      FOR i IN 1..100
        RETURN { [ CONCAT('value-of-', i) ] : i }

* make AQL optimizer rule "use-index-for-sort" remove sort also in case a non-sorted
  index (e.g. a hash index) is used for only equality lookups and all sort attributes
  are covered by the index.

  Example that does not require an extra sort (needs hash index on `value`):

      FOR doc IN collection FILTER doc.value == 1 SORT doc.value RETURN doc

  Another example that does not require an extra sort (with hash index on `value1`, `value2`):

      FOR doc IN collection FILTER doc.value1 == 1 && doc.value2 == 2 SORT doc.value1, doc.value2 RETURN doc

* make AQL optimizer rule "use-index-for-sort" remove sort also in case the sort criteria
  excludes the left-most index attributes, but the left-most index attributes are used
  by the index for equality-only lookups.

  Example that can use the index for sorting (needs skiplist index on `value1`, `value2`):

      FOR doc IN collection FILTER doc.value1 == 1 SORT doc.value2 RETURN doc

* added selectivity estimates for primary index, edge index, and hash index

  The selectivity estimates are returned by the `GET /_api/index` REST API method
  in a sub-attribute `selectivityEstimate` for each index that supports it. This
  attribute will be omitted for indexes that do not provide selectivity estimates.
  If provided, the selectivity estimate will be a numeric value between 0 and 1.

  Selectivity estimates will also be reported in the result of `collection.getIndexes()`
  for all indexes that support this. If no selectivity estimate can be determined for
  an index, the attribute `selectivityEstimate` will be omitted here, too.

  The web interface also shows selectivity estimates for each index that supports this.

  Currently the following index types can provide selectivity estimates:
  - primary index
  - edge index
  - hash index (unique and non-unique)

  No selectivity estimates will be provided when running in cluster mode.

* fixed issue #1226: arangod log issues

* added additional logger if arangod is started in foreground mode on a tty

* added AQL optimizer rule "move-calculations-down"

* use exclusive native SRWLocks on Windows instead of native mutexes

* added AQL functions `MD5`, `SHA1`, and `RANDOM_TOKEN`.

* reduced number of string allocations when parsing certain AQL queries

  parsing numbers (integers or doubles) does not require a string allocation
  per number anymore

* RequestContext#bodyParam now accepts arbitrary joi schemas and rejects invalid (but well-formed) request bodies.

* enforce that AQL user functions are wrapped inside JavaScript function () declarations

  AQL user functions were always expected to be wrapped inside a JavaScript function, but previously
  this was not enforced when registering a user function. Enforcing the AQL user functions to be contained
  inside functions prevents functions from doing some unexpected things that may have led to undefined
  behavior.

* Windows service uninstalling: only remove service if it points to the currently running binary,
  or --force was specified.

* Windows (debug only): print stacktraces on crash and run minidump

* Windows (cygwin): if you run arangosh in a cygwin shell or via ssh we will detect this and use
  the appropriate output functions.

* Windows: improve process management

* fix IPv6 reverse ip lookups - so far we only did IPv4 addresses.

* improve join documentation, add outer join example

* run jslint for unit tests too, to prevent "memory leaks" by global js objects with native code.

* fix error logging for exceptions - we wouldn't log the exception message itself so far.

* improve error reporting in the http client (Windows & *nix)

* improve error reports in cluster

* Standard errors can now contain custom messages.


v2.4.7 (XXXX-XX-XX)
-------------------

* fixed issue #1282: Geo WITHIN_RECTANGLE for nested lat/lng


v2.4.6 (2015-03-18)
-------------------

* added option `--database.ignore-logfile-errors`

  This option controls how collection datafiles with a CRC mismatch are treated.

  If set to `false`, CRC mismatch errors in collection datafiles will lead
  to a collection not being loaded at all. If a collection needs to be loaded
  during WAL recovery, the WAL recovery will also abort (if not forced with
  `--wal.ignore-recovery-errors true`). Setting this flag to `false` protects
  users from unintentionally using a collection with corrupted datafiles, from
  which only a subset of the original data can be recovered.

  If set to `true`, CRC mismatch errors in collection datafiles will lead to
  the datafile being partially loaded. All data up to until the mismatch will
  be loaded. This will enable users to continue with a collection datafiles
  that are corrupted, but will result in only a partial load of the data.
  The WAL recovery will still abort when encountering a collection with a
  corrupted datafile, at least if `--wal.ignore-recovery-errors` is not set to
  `true`.

  The default value is *true*, so for collections with corrupted datafiles
  there might be partial data loads once the WAL recovery has finished. If
  the WAL recovery will need to load a collection with a corrupted datafile,
  it will still stop when using the default values.

* INCOMPATIBLE CHANGE:

  make the arangod server refuse to start if during startup it finds a non-readable
  `parameter.json` file for a database or a collection.

  Stopping the startup process in this case requires manual intervention (fixing
  the unreadable files), but prevents follow-up errors due to ignored databases or
  collections from happening.

* datafiles and `parameter.json` files written by arangod are now created with read and write
  privileges for the arangod process user, and with read and write privileges for the arangod
  process group.

  Previously, these files were created with user read and write permissions only.

* INCOMPATIBLE CHANGE:

  abort WAL recovery if one of the collection's datafiles cannot be opened

* INCOMPATIBLE CHANGE:

  never try to raise the privileges after dropping them, this can lead to a race condition while
  running the recovery

  If you require to run ArangoDB on a port lower than 1024, you must run ArangoDB as root.

* fixed inefficiencies in `remove` methods of general-graph module

* added option `--database.slow-query-threshold` for controlling the default AQL slow query
  threshold value on server start


v2.4.5 (2015-03-16)
-------------------

* added elapsed time to HTTP request logging output (`--log.requests-file`)

* added AQL current and slow query tracking, killing of AQL queries

  This change enables retrieving the list of currently running AQL queries inside the selected database.
  AQL queries with an execution time beyond a certain threshold can be moved to a "slow query" facility
  and retrieved from there. Queries can also be killed by specifying the query id.

  This change adds the following HTTP REST APIs:

  - `GET /_api/query/current`: for retrieving the list of currently running queries
  - `GET /_api/query/slow`: for retrieving the list of slow queries
  - `DELETE /_api/query/slow`: for clearing the list of slow queries
  - `GET /_api/query/properties`: for retrieving the properties for query tracking
  - `PUT /_api/query/properties`: for adjusting the properties for query tracking
  - `DELETE /_api/query/<id>`: for killing an AQL query

  The following JavaScript APIs have been added:

  - require("org/arangodb/aql/queries").current();
  - require("org/arangodb/aql/queries").slow();
  - require("org/arangodb/aql/queries").clearSlow();
  - require("org/arangodb/aql/queries").properties();
  - require("org/arangodb/aql/queries").kill();

* fixed issue #1265: arangod crashed with SIGSEGV

* fixed issue #1241: Wildcards in examples

* fixed comment parsing in Foxx controllers


v2.4.4 (2015-02-24)
-------------------

* fixed the generation template for foxx apps. It now does not create deprecated functions anymore

* add custom visitor functionality for `GRAPH_NEIGHBORS` function, too

* increased default value of traversal option *maxIterations* to 100 times of its previous
  default value


v2.4.3 (2015-02-06)
-------------------

* fix multi-threading with openssl when running under Windows

* fix timeout on socket operations when running under Windows

* Fixed an error in Foxx routing which caused some apps that worked in 2.4.1 to fail with status 500: `undefined is not a function` errors in 2.4.2
  This error was occurring due to seldom internal rerouting introduced by the malformed application handler.


v2.4.2 (2015-01-30)
-------------------

* added custom visitor functionality for AQL traversals

  This allows more complex result processing in traversals triggered by AQL. A few examples
  are shown in [this article](http://jsteemann.github.io/blog/2015/01/28/using-custom-visitors-in-aql-graph-traversals/).

* improved number of results estimated for nodes of type EnumerateListNode and SubqueryNode
  in AQL explain output

* added AQL explain helper to explain arbitrary AQL queries

  The helper function prints the query execution plan and the indexes to be used in the
  query. It can be invoked from the ArangoShell or the web interface as follows:

      require("org/arangodb/aql/explainer").explain(query);

* enable use of indexes for certain AQL conditions with non-equality predicates, in
  case the condition(s) also refer to indexed attributes

  The following queries will now be able to use indexes:

      FILTER a.indexed == ... && a.indexed != ...
      FILTER a.indexed == ... && a.nonIndexed != ...
      FILTER a.indexed == ... && ! (a.indexed == ...)
      FILTER a.indexed == ... && ! (a.nonIndexed == ...)
      FILTER a.indexed == ... && ! (a.indexed != ...)
      FILTER a.indexed == ... && ! (a.nonIndexed != ...)
      FILTER (a.indexed == ... && a.nonIndexed == ...) || (a.indexed == ... && a.nonIndexed == ...)
      FILTER (a.indexed == ... && a.nonIndexed != ...) || (a.indexed == ... && a.nonIndexed != ...)

* Fixed spuriously occurring "collection not found" errors when running queries on local
  collections on a cluster DB server

* Fixed upload of Foxx applications to the server for apps exceeding approx. 1 MB zipped.

* Malformed Foxx applications will now return a more useful error when any route is requested.

  In Production a Foxx app mounted on /app will display an html page on /app/* stating a 503 Service temporarily not available.
  It will not state any information about your Application.
  Before it was a 404 Not Found without any information and not distinguishable from a correct not found on your route.

  In Development Mode the html page also contains information about the error occurred.

* Unhandled errors thrown in Foxx routes are now handled by the Foxx framework itself.

  In Production the route will return a status 500 with a body {error: "Error statement"}.
  In Development the route will return a status 500 with a body {error: "Error statement", stack: "..."}

  Before, it was status 500 with a plain text stack including ArangoDB internal routing information.

* The Applications tab in web interface will now request development apps more often.
  So if you have a fixed a syntax error in your app it should always be visible after reload.


v2.4.1 (2015-01-19)
-------------------

* improved WAL recovery output

* fixed certain OR optimizations in AQL optimizer

* better diagnostics for arangoimp

* fixed invalid result of HTTP REST API method `/_admin/foxx/rescan`

* fixed possible segmentation fault when passing a Buffer object into a V8 function
  as a parameter

* updated AQB module to 1.8.0.


v2.4.0 (2015-01-13)
-------------------

* updated AQB module to 1.7.0.

* fixed V8 integration-related crashes

* make `fs.move(src, dest)` also fail when both `src` and `dest` are
  existing directories. This ensures the same behavior of the move operation
  on different platforms.

* fixed AQL insert operation for multi-shard collections in cluster

* added optional return value for AQL data-modification queries.
  This allows returning the documents inserted, removed or updated with the query, e.g.

      FOR doc IN docs REMOVE doc._key IN docs LET removed = OLD RETURN removed
      FOR doc IN docs INSERT { } IN docs LET inserted = NEW RETURN inserted
      FOR doc IN docs UPDATE doc._key WITH { } IN docs LET previous = OLD RETURN previous
      FOR doc IN docs UPDATE doc._key WITH { } IN docs LET updated = NEW RETURN updated

  The variables `OLD` and `NEW` are automatically available when a `REMOVE`, `INSERT`,
  `UPDATE` or `REPLACE` statement is immediately followed by a `LET` statement.
  Note that the `LET` and `RETURN` statements in data-modification queries are not as
  flexible as the general versions of `LET` and `RETURN`. When returning documents from
  data-modification operations, only a single variable can be assigned using `LET`, and
  the assignment can only be either `OLD` or `NEW`, but not an arbitrary expression. The
  `RETURN` statement also allows using the just-created variable only, and no arbitrary
  expressions.


v2.4.0-beta1 (2014-12-26)
--------------------------

* fixed superstates in FoxxGenerator

* fixed issue #1065: Aardvark: added creation of documents and edges with _key property

* fixed issue #1198: Aardvark: current AQL editor query is now cached

* Upgraded V8 version from 3.16.14 to 3.29.59

  The built-in version of V8 has been upgraded from 3.16.14 to 3.29.59.
  This activates several ES6 (also dubbed *Harmony* or *ES.next*) features in
  ArangoDB, both in the ArangoShell and the ArangoDB server. They can be
  used for scripting and in server-side actions such as Foxx routes, traversals
  etc.

  The following ES6 features are available in ArangoDB 2.4 by default:

  * iterators
  * the `of` operator
  * symbols
  * predefined collections types (Map, Set etc.)
  * typed arrays

  Many other ES6 features are disabled by default, but can be made available by
  starting arangod or arangosh with the appropriate options:

  * arrow functions
  * proxies
  * generators
  * String, Array, and Number enhancements
  * constants
  * enhanced object and numeric literals

  To activate all these ES6 features in arangod or arangosh, start it with
  the following options:

      arangosh --javascript.v8-options="--harmony --harmony_generators"

  More details on the available ES6 features can be found in
  [this blog](https://jsteemann.github.io/blog/2014/12/19/using-es6-features-in-arangodb/).

* Added Foxx generator for building Hypermedia APIs

  A more detailed description is [here](https://www.arangodb.com/2014/12/08/building-hypermedia-apis-foxxgenerator)

* New `Applications` tab in web interface:

  The `applications` tab got a complete redesign.
  It will now only show applications that are currently running on ArangoDB.
  For a selected application, a new detailed view has been created.
  This view provides a better overview of the app:
  * author
  * license
  * version
  * contributors
  * download links
  * API documentation

  To install a new application, a new dialog is now available.
  It provides the features already available in the console application `foxx-manager` plus some more:
  * install an application from Github
  * install an application from a zip file
  * install an application from ArangoDB's application store
  * create a new application from scratch: this feature uses a generator to
    create a Foxx application with pre-defined CRUD methods for a given list
    of collections. The generated Foxx app can either be downloaded as a zip file or
    be installed on the server. Starting with a new Foxx app has never been easier.

* fixed issue #1102: Aardvark: Layout bug in documents overview

  The documents overview was entirely destroyed in some situations on Firefox.
  We replaced the plugin we used there.

* fixed issue #1168: Aardvark: pagination buttons jumping

* fixed issue #1161: Aardvark: Click on Import JSON imports previously uploaded file

* removed configure options `--enable-all-in-one-v8`, `--enable-all-in-one-icu`,
  and `--enable-all-in-one-libev`.

* global internal rename to fix naming incompatibilities with JSON:

  Internal functions with names containing `array` have been renamed to `object`,
  internal functions with names containing `list` have been renamed to `array`.
  The renaming was mainly done in the C++ parts. The documentation has also been
  adjusted so that the correct JSON type names are used in most places.

  The change also led to the addition of a few function aliases in AQL:

  * `TO_LIST` now is an alias of the new `TO_ARRAY`
  * `IS_LIST` now is an alias of the new `IS_ARRAY`
  * `IS_DOCUMENT` now is an alias of the new `IS_OBJECT`

  The changed also renamed the option `mergeArrays` to `mergeObjects` for AQL
  data-modification query options and HTTP document modification API

* AQL: added optimizer rule "remove-filter-covered-by-index"

  This rule removes FilterNodes and CalculationNodes from an execution plan if the
  filter is already covered by a previous IndexRangeNode. Removing the CalculationNode
  and the FilterNode will speed up query execution because the query requires less
  computation.

* AQL: added optimizer rule "remove-sort-rand"

  This rule removes a `SORT RAND()` expression from a query and moves the random
  iteration into the appropriate `EnumerateCollectionNode`. This is more efficient
  than individually enumerating and then sorting randomly.

* AQL: range optimizations for IN and OR

  This change enables usage of indexes for several additional cases. Filters containing
  the `IN` operator can now make use of indexes, and multiple OR- or AND-combined filter
  conditions can now also use indexes if the filters are accessing the same indexed
  attribute.

  Here are a few examples of queries that can now use indexes but couldn't before:

    FOR doc IN collection
      FILTER doc.indexedAttribute == 1 || doc.indexedAttribute > 99
      RETURN doc

    FOR doc IN collection
      FILTER doc.indexedAttribute IN [ 3, 42 ] || doc.indexedAttribute > 99
      RETURN doc

    FOR doc IN collection
      FILTER (doc.indexedAttribute > 2 && doc.indexedAttribute < 10) ||
             (doc.indexedAttribute > 23 && doc.indexedAttribute < 42)
      RETURN doc

* fixed issue #500: AQL parentheses issue

  This change allows passing subqueries as AQL function parameters without using
  duplicate brackets (e.g. `FUNC(query)` instead of `FUNC((query))`

* added optional `COUNT` clause to AQL `COLLECT`

  This allows more efficient group count calculation queries, e.g.

      FOR doc IN collection
        COLLECT age = doc.age WITH COUNT INTO length
        RETURN { age: age, count: length }

  A count-only query is also possible:

      FOR doc IN collection
        COLLECT WITH COUNT INTO length
        RETURN length

* fixed missing makeDirectory when fetching a Foxx application from a zip file

* fixed issue #1134: Change the default endpoint to localhost

  This change will modify the IP address ArangoDB listens on to 127.0.0.1 by default.
  This will make new ArangoDB installations unaccessible from clients other than
  localhost unless changed. This is a security feature.

  To make ArangoDB accessible from any client, change the server's configuration
  (`--server.endpoint`) to either `tcp://0.0.0.0:8529` or the server's publicly
  visible IP address.

* deprecated `Repository#modelPrototype`. Use `Repository#model` instead.

* IMPORTANT CHANGE: by default, system collections are included in replication and all
  replication API return values. This will lead to user accounts and credentials
  data being replicated from master to slave servers. This may overwrite
  slave-specific database users.

  If this is undesired, the `_users` collection can be excluded from replication
  easily by setting the `includeSystem` attribute to `false` in the following commands:

  * replication.sync({ includeSystem: false });
  * replication.applier.properties({ includeSystem: false });

  This will exclude all system collections (including `_aqlfunctions`, `_graphs` etc.)
  from the initial synchronization and the continuous replication.

  If this is also undesired, it is also possible to specify a list of collections to
  exclude from the initial synchronization and the continuous replication using the
  `restrictCollections` attribute, e.g.:

      replication.applier.properties({
        includeSystem: true,
        restrictType: "exclude",
        restrictCollections: [ "_users", "_graphs", "foo" ]
      });

  The HTTP API methods for fetching the replication inventory and for dumping collections
  also support the `includeSystem` control flag via a URL parameter.

* removed DEPRECATED replication methods:
  * `replication.logger.start()`
  * `replication.logger.stop()`
  * `replication.logger.properties()`
  * HTTP PUT `/_api/replication/logger-start`
  * HTTP PUT `/_api/replication/logger-stop`
  * HTTP GET `/_api/replication/logger-config`
  * HTTP PUT `/_api/replication/logger-config`

* fixed issue #1174, which was due to locking problems in distributed
  AQL execution

* improved cluster locking for AQL avoiding deadlocks

* use DistributeNode for modifying queries with REPLACE and UPDATE, if
  possible


v2.3.6 (2015-XX-XX)
-------------------

* fixed AQL subquery optimization that produced wrong result when multiple subqueries
  directly followed each other and and a directly following `LET` statement did refer
  to any but the first subquery.


v2.3.5 (2015-01-16)
-------------------

* fixed intermittent 404 errors in Foxx apps after mounting or unmounting apps

* fixed issue #1200: Expansion operator results in "Cannot call method 'forEach' of null"

* fixed issue #1199: Cannot unlink root node of plan


v2.3.4 (2014-12-23)
-------------------

* fixed cerberus path for MyArangoDB


v2.3.3 (2014-12-17)
-------------------

* fixed error handling in instantiation of distributed AQL queries, this
  also fixes a bug in cluster startup with many servers

* issue #1185: parse non-fractional JSON numbers with exponent (e.g. `4e-261`)

* issue #1159: allow --server.request-timeout and --server.connect-timeout of 0


v2.3.2 (2014-12-09)
-------------------

* fixed issue #1177: Fix bug in the user app's storage

* fixed issue #1173: AQL Editor "Save current query" resets user password

* fixed missing makeDirectory when fetching a Foxx application from a zip file

* put in warning about default changed: fixed issue #1134: Change the default endpoint to localhost

* fixed issue #1163: invalid fullCount value returned from AQL

* fixed range operator precedence

* limit default maximum number of plans created by AQL optimizer to 256 (from 1024)

* make AQL optimizer not generate an extra plan if an index can be used, but modify
  existing plans in place

* fixed AQL cursor ttl (time-to-live) issue

  Any user-specified cursor ttl value was not honored since 2.3.0.

* fixed segfault in AQL query hash index setup with unknown shapes

* fixed memleaks

* added AQL optimizer rule for removing `INTO` from a `COLLECT` statement if not needed

* fixed issue #1131

  This change provides the `KEEP` clause for `COLLECT ... INTO`. The `KEEP` clause
  allows controlling which variables will be kept in the variable created by `INTO`.

* fixed issue #1147, must protect dispatcher ID for etcd

v2.3.1 (2014-11-28)
-------------------

* recreate password if missing during upgrade

* fixed issue #1126

* fixed non-working subquery index optimizations

* do not restrict summary of Foxx applications to 60 characters

* fixed display of "required" path parameters in Foxx application documentation

* added more optimizations of constants values in AQL FILTER conditions

* fixed invalid or-to-in optimization for FILTERs containing comparisons
  with boolean values

* fixed replication of `_graphs` collection

* added AQL list functions `PUSH`, `POP`, `UNSHIFT`, `SHIFT`, `REMOVE_VALUES`,
  `REMOVE_VALUE`, `REMOVE_NTH` and `APPEND`

* added AQL functions `CALL` and `APPLY` to dynamically call other functions

* fixed AQL optimizer cost estimation for LIMIT node

* prevent Foxx queues from permanently writing to the journal even when
  server is idle

* fixed AQL COLLECT statement with INTO clause, which copied more variables
  than v2.2 and thus lead to too much memory consumption.
  This deals with #1107.

* fixed AQL COLLECT statement, this concerned every COLLECT statement,
  only the first group had access to the values of the variables before
  the COLLECT statement. This deals with #1127.

* fixed some AQL internals, where sometimes too many items were
  fetched from upstream in the presence of a LIMIT clause. This should
  generally improve performance.


v2.3.0 (2014-11-18)
-------------------

* fixed syslog flags. `--log.syslog` is deprecated and setting it has no effect,
  `--log.facility` now works as described. Application name has been changed from
  `triagens` to `arangod`. It can be changed using `--log.application`. The syslog
  will only contain the actual log message. The datetime prefix is omitted.

* fixed deflate in SimpleHttpClient

* fixed issue #1104: edgeExamples broken or changed

* fixed issue #1103: Error while importing user queries

* fixed issue #1100: AQL: HAS() fails on doc[attribute_name]

* fixed issue #1098: runtime error when creating graph vertex

* hide system applications in **Applications** tab by default

  Display of system applications can be toggled by using the *system applications*
  toggle in the UI.

* added HTTP REST API for managing tasks (`/_api/tasks`)

* allow passing character lists as optional parameter to AQL functions `TRIM`,
  `LTRIM` and `RTRIM`

  These functions now support trimming using custom character lists. If no character
  lists are specified, all whitespace characters will be removed as previously:

      TRIM("  foobar\t \r\n ")         // "foobar"
      TRIM(";foo;bar;baz, ", "; ")     // "foo;bar;baz"

* added AQL string functions `LTRIM`, `RTRIM`, `FIND_FIRST`, `FIND_LAST`, `SPLIT`,
  `SUBSTITUTE`

* added AQL functions `ZIP`, `VALUES` and `PERCENTILE`

* made AQL functions `CONCAT` and `CONCAT_SEPARATOR` work with list arguments

* dynamically create extra dispatcher threads if required

* fixed issue #1097: schemas in the API docs no longer show required properties as optional


v2.3.0-beta2 (2014-11-08)
-------------------------

* front-end: new icons for uploading and downloading JSON documents into a collection

* front-end: fixed documents pagination css display error

* front-end: fixed flickering of the progress view

* front-end: fixed missing event for documents filter function

* front-end: jsoneditor: added CMD+Return (Mac) CTRL+Return (Linux/Win) shortkey for
  saving a document

* front-end: added information tooltip for uploading json documents.

* front-end: added database management view to the collapsed navigation menu

* front-end: added collection truncation feature

* fixed issue #1086: arangoimp: Odd errors if arguments are not given properly

* performance improvements for AQL queries that use JavaScript-based expressions
  internally

* added AQL geo functions `WITHIN_RECTANGLE` and `IS_IN_POLYGON`

* fixed non-working query results download in AQL editor of web interface

* removed debug print message in AQL editor query export routine

* fixed issue #1075: Aardvark: user name required even if auth is off #1075

  The fix for this prefills the username input field with the current user's
  account name if any and `root` (the default username) otherwise. Additionally,
  the tooltip text has been slightly adjusted.

* fixed issue #1069: Add 'raw' link to swagger ui so that the raw swagger
  json can easily be retrieved

  This adds a link to the Swagger API docs to an application's detail view in
  the **Applications** tab of the web interface. The link produces the Swagger
  JSON directly. If authentication is turned on, the link requires authentication,
  too.

* documentation updates


v2.3.0-beta1 (2014-11-01)
-------------------------

* added dedicated `NOT IN` operator for AQL

  Previously, a `NOT IN` was only achievable by writing a negated `IN` condition:

      FOR i IN ... FILTER ! (i IN [ 23, 42 ]) ...

  This can now alternatively be expressed more intuitively as follows:

      FOR i IN ... FILTER i NOT IN [ 23, 42 ] ...

* added alternative logical operator syntax for AQL

  Previously, the logical operators in AQL could only be written as:
  - `&&`: logical and
  - `||`: logical or
  - `!`: negation

  ArangoDB 2.3 introduces the alternative variants for these operators:
  - `AND`: logical and
  - `OR`: logical or
  - `NOT`: negation

  The new syntax is just an alternative to the old syntax, allowing easier
  migration from SQL. The old syntax is still fully supported and will be.

* improved output of `ArangoStatement.parse()` and POST `/_api/query`

  If an AQL query can be parsed without problems, The return value of
  `ArangoStatement.parse()` now contains an attribute `ast` with the abstract
  syntax tree of the query (before optimizations). Though this is an internal
  representation of the query and is subject to change, it can be used to inspect
  how ArangoDB interprets a given query.

* improved `ArangoStatement.explain()` and POST `/_api/explain`

  The commands for explaining AQL queries have been improved.

* added command-line option `--javascript.v8-contexts` to control the number of
  V8 contexts created in arangod.

  Previously, the number of V8 contexts was equal to the number of server threads
  (as specified by option `--server.threads`).

  However, it may be sensible to create different amounts of threads and V8
  contexts. If the option is not specified, the number of V8 contexts created
  will be equal to the number of server threads. Thus no change in configuration
  is required to keep the old behavior.

  If you are using the default config files or merge them with your local config
  files, please review if the default number of server threads is okay in your
  environment. Additionally you should verify that the number of V8 contexts
  created (as specified in option `--javascript.v8-contexts`) is okay.

* the number of server.threads specified is now the minimum of threads
  started. There are situation in which threads are waiting for results of
  distributed database servers. In this case the number of threads is
  dynamically increased.

* removed index type "bitarray"

  Bitarray indexes were only half-way documented and integrated in previous versions
  of ArangoDB so their benefit was limited. The support for bitarray indexes has
  thus been removed in ArangoDB 2.3. It is not possible to create indexes of type
  "bitarray" with ArangoDB 2.3.

  When a collection is opened that contains a bitarray index definition created
  with a previous version of ArangoDB, ArangoDB will ignore it and log the following
  warning:

      index type 'bitarray' is not supported in this version of ArangoDB and is ignored

  Future versions of ArangoDB may automatically remove such index definitions so the
  warnings will eventually disappear.

* removed internal "_admin/modules/flush" in order to fix requireApp

* added basic support for handling binary data in Foxx

  Requests with binary payload can be processed in Foxx applications by
  using the new method `res.rawBodyBuffer()`. This will return the unparsed request
  body as a Buffer object.

  There is now also the method `req.requestParts()` available in Foxx to retrieve
  the individual components of a multipart HTTP request.

  Buffer objects can now be used when setting the response body of any Foxx action.
  Additionally, `res.send()` has been added as a convenience method for returning
  strings, JSON objects or buffers from a Foxx action:

      res.send("<p>some HTML</p>");
      res.send({ success: true });
      res.send(new Buffer("some binary data"));

  The convenience method `res.sendFile()` can now be used to easily return the
  contents of a file from a Foxx action:

      res.sendFile(applicationContext.foxxFilename("image.png"));

  `fs.write` now accepts not only strings but also Buffer objects as second parameter:

      fs.write(filename, "some data");
      fs.write(filename, new Buffer("some binary data"));

  `fs.readBuffer` can be used to return the contents of a file in a Buffer object.

* improved performance of insertion into non-unique hash indexes significantly in case
  many duplicate keys are used in the index

* issue #1042: set time zone in log output

  the command-line option `--log.use-local-time` was added to print dates and times in
  the server-local timezone instead of UTC

* command-line options that require a boolean value now validate the
  value given on the command-line

  This prevents issues if no value is specified for an option that
  requires a boolean value. For example, the following command-line would
  have caused trouble in 2.2, because `--server.endpoint` would have been
  used as the value for the `--server.disable-authentication` options
  (which requires a boolean value):

      arangod --server.disable-authentication --server.endpoint tcp://127.0.0.1:8529 data

  In 2.3, running this command will fail with an error and requires to
  be modified to:

      arangod --server.disable-authentication true --server.endpoint tcp://127.0.0.1:8529 data

* improved performance of CSV import in arangoimp

* fixed issue #1027: Stack traces are off-by-one

* fixed issue #1026: Modules loaded in different files within the same app
  should refer to the same module

* fixed issue #1025: Traversal not as expected in undirected graph

* added a _relation function in the general-graph module.

  This deprecated _directedRelation and _undirectedRelation.
  ArangoDB does not offer any constraints for undirected edges
  which caused some confusion of users how undirected relations
  have to be handled. Relation now only supports directed relations
  and the user can actively simulate undirected relations.

* changed return value of Foxx.applicationContext#collectionName:

  Previously, the function could return invalid collection names because
  invalid characters were not replaced in the application name prefix, only
  in the collection name passed.

  Now, the function replaces invalid characters also in the application name
  prefix, which might to slightly different results for application names that
  contained any characters outside the ranges [a-z], [A-Z] and [0-9].

* prevent XSS in AQL editor and logs view

* integrated tutorial into ArangoShell and web interface

* added option `--backslash-escape` for arangoimp when running CSV file imports

* front-end: added download feature for (filtered) documents

* front-end: added download feature for the results of a user query

* front-end: added function to move documents to another collection

* front-end: added sort-by attribute to the documents filter

* front-end: added sorting feature to database, graph management and user management view.

* issue #989: front-end: Databases view not refreshing after deleting a database

* issue #991: front-end: Database search broken

* front-end: added infobox which shows more information about a document (_id, _rev, _key) or
  an edge (_id, _rev, _key, _from, _to). The from and to attributes are clickable and redirect
  to their document location.

* front-end: added edit-mode for deleting multiple documents at the same time.

* front-end: added delete button to the detailed document/edge view.

* front-end: added visual feedback for saving documents/edges inside the editor (error/success).

* front-end: added auto-focusing for the first input field in a modal.

* front-end: added validation for user input in a modal.

* front-end: user defined queries are now stored inside the database and are bound to the current
  user, instead of using the local storage functionality of the browsers. The outcome of this is
  that user defined queries are now independently usable from any device. Also queries can now be
  edited through the standard document editor of the front-end through the _users collection.

* front-end: added import and export functionality for user defined queries.

* front-end: added new keywords and functions to the aql-editor theme

* front-end: applied tile-style to the graph view

* front-end: now using the new graph api including multi-collection support

* front-end: foxx apps are now deletable

* front-end: foxx apps are now installable and updateable through github, if github is their
  origin.

* front-end: added foxx app version control. Multiple versions of a single foxx app are now
  installable and easy to manage and are also arranged in groups.

* front-end: the user-set filter of a collection is now stored until the user navigates to
  another collection.

* front-end: fetching and filtering of documents, statistics, and query operations are now
  handled with asynchronous ajax calls.

* front-end: added progress indicator if the front-end is waiting for a server operation.

* front-end: fixed wrong count of documents in the documents view of a collection.

* front-end: fixed unexpected styling of the manage db view and navigation.

* front-end: fixed wrong handling of select fields in a modal view.

* front-end: fixed wrong positioning of some tooltips.

* automatically call `toJSON` function of JavaScript objects (if present)
  when serializing them into database documents. This change allows
  storing JavaScript date objects in the database in a sensible manner.


v2.2.7 (2014-11-19)
-------------------

* fixed issue #998: Incorrect application URL for non-system Foxx apps

* fixed issue #1079: AQL editor: keyword WITH in UPDATE query is not highlighted

* fix memory leak in cluster nodes

* fixed registration of AQL user-defined functions in Web UI (JS shell)

* fixed error display in Web UI for certain errors
  (now error message is printed instead of 'undefined')

* fixed issue #1059: bug in js module console

* fixed issue #1056: "fs": zip functions fail with passwords

* fixed issue #1063: Docs: measuring unit of --wal.logfile-size?

* fixed issue #1062: Docs: typo in 14.2 Example data


v2.2.6 (2014-10-20)
-------------------

* fixed issue #972: Compilation Issue

* fixed issue #743: temporary directories are now unique and one can read
  off the tool that created them, if empty, they are removed atexit

* Highly improved performance of all AQL GRAPH_* functions.

* Orphan collections in general graphs can now be found via GRAPH_VERTICES
  if either "any" or no direction is defined

* Fixed documentation for AQL function GRAPH_NEIGHBORS.
  The option "vertexCollectionRestriction" is meant to filter the target
  vertices only, and should not filter the path.

* Fixed a bug in GRAPH_NEIGHBORS which enforced only empty results
  under certain conditions


v2.2.5 (2014-10-09)
-------------------

* fixed issue #961: allow non-JSON values in undocument request bodies

* fixed issue 1028: libicu is now statically linked

* fixed cached lookups of collections on the server, which may have caused spurious
  problems after collection rename operations


v2.2.4 (2014-10-01)
-------------------

* fixed accessing `_from` and `_to` attributes in `collection.byExample` and
  `collection.firstExample`

  These internal attributes were not handled properly in the mentioned functions, so
  searching for them did not always produce documents

* fixed issue #1030: arangoimp 2.2.3 crashing, not logging on large Windows CSV file

* fixed issue #1025: Traversal not as expected in undirected graph

* fixed issue #1020

  This requires re-introducing the startup option `--database.force-sync-properties`.

  This option can again be used to force fsyncs of collection, index and database properties
  stored as JSON strings on disk in files named `parameter.json`. Syncing these files after
  a write may be necessary if the underlying storage does not sync file contents by itself
  in a "sensible" amount of time after a file has been written and closed.

  The default value is `true` so collection, index and database properties will always be
  synced to disk immediately. This affects creating, renaming and dropping collections as
  well as creating and dropping databases and indexes. Each of these operations will perform
  an additional fsync on the `parameter.json` file if the option is set to `true`.

  It might be sensible to set this option to `false` for workloads that create and drop a
  lot of collections (e.g. test runs).

  Document operations such as creating, updating and dropping documents are not affected
  by this option.

* fixed issue #1016: AQL editor bug

* fixed issue #1014: WITHIN function returns wrong distance

* fixed AQL shortest path calculation in function `GRAPH_SHORTEST_PATH` to return
  complete vertex objects instead of just vertex ids

* allow changing of attributes of documents stored in server-side JavaScript variables

  Previously, the following did not work:

      var doc = db.collection.document(key);
      doc._key = "abc"; // overwriting internal attributes not supported
      doc.value = 123;  // overwriting existing attributes not supported

  Now, modifying documents stored in server-side variables (e.g. `doc` in the above case)
  is supported. Modifying the variables will not update the documents in the database,
  but will modify the JavaScript object (which can be written back to the database using
  `db.collection.update` or `db.collection.replace`)

* fixed issue #997: arangoimp apparently doesn't support files >2gig on Windows

  large file support (requires using `_stat64` instead of `stat`) is now supported on
  Windows


v2.2.3 (2014-09-02)
-------------------

* added `around` for Foxx controller

* added `type` option for HTTP API `GET /_api/document?collection=...`

  This allows controlling the type of results to be returned. By default, paths to
  documents will be returned, e.g.

      [
        `/_api/document/test/mykey1`,
        `/_api/document/test/mykey2`,
        ...
      ]

  To return a list of document ids instead of paths, the `type` URL parameter can be
  set to `id`:

      [
        `test/mykey1`,
        `test/mykey2`,
        ...
      ]

  To return a list of document keys only, the `type` URL parameter can be set to `key`:

      [
        `mykey1`,
        `mykey2`,
        ...
      ]


* properly capitalize HTTP response header field names in case the `x-arango-async`
  HTTP header was used in a request.

* fixed several documentation issues

* speedup for several general-graph functions, AQL functions starting with `GRAPH_`
  and traversals


v2.2.2 (2014-08-08)
-------------------

* allow storing non-reserved attribute names starting with an underscore

  Previous versions of ArangoDB parsed away all attribute names that started with an
  underscore (e.g. `_test', '_foo', `_bar`) on all levels of a document (root level
  and sub-attribute levels). While this behavior was documented, it was unintuitive and
  prevented storing documents inside other documents, e.g.:

      {
        "_key" : "foo",
        "_type" : "mydoc",
        "references" : [
          {
            "_key" : "something",
            "_rev" : "...",
            "value" : 1
          },
          {
            "_key" : "something else",
            "_rev" : "...",
            "value" : 2
          }
        ]
      }

  In the above example, previous versions of ArangoDB removed all attributes and
  sub-attributes that started with underscores, meaning the embedded documents would lose
  some of their attributes. 2.2.2 should preserve such attributes, and will also allow
  storing user-defined attribute names on the top-level even if they start with underscores
  (such as `_type` in the above example).

* fix conversion of JavaScript String, Number and Boolean objects to JSON.

  Objects created in JavaScript using `new Number(...)`, `new String(...)`, or
  `new Boolean(...)` were not converted to JSON correctly.

* fixed a race condition on task registration (i.e. `require("org/arangodb/tasks").register()`)

  this race condition led to undefined behavior when a just-created task with no offset and
  no period was instantly executed and deleted by the task scheduler, before the `register`
  function returned to the caller.

* changed run-tests.sh to execute all suitable tests.

* switch to new version of gyp

* fixed upgrade button


v2.2.1 (2014-07-24)
-------------------

* fixed hanging write-ahead log recovery for certain cases that involved dropping
  databases

* fixed issue with --check-version: when creating a new database the check failed

* issue #947 Foxx applicationContext missing some properties

* fixed issue with --check-version: when creating a new database the check failed

* added startup option `--wal.suppress-shape-information`

  Setting this option to `true` will reduce memory and disk space usage and require
  less CPU time when modifying documents or edges. It should therefore be turned on
  for standalone ArangoDB servers. However, for servers that are used as replication
  masters, setting this option to `true` will effectively disable the usage of the
  write-ahead log for replication, so it should be set to `false` for any replication
  master servers.

  The default value for this option is `false`.

* added optional `ttl` attribute to specify result cursor expiration for HTTP API method
  `POST /_api/cursor`

  The `ttl` attribute can be used to prevent cursor results from timing out too early.

* issue #947: Foxx applicationContext missing some properties

* (reported by Christian Neubauer):

  The problem was that in Google's V8, signed and unsigned chars are not always declared cleanly.
  so we need to force v8 to compile with forced signed chars which is done by the Flag:
    -fsigned-char
  at least it is enough to follow the instructions of compiling arango on rasperry
  and add "CFLAGS='-fsigned-char'" to the make command of V8 and remove the armv7=0

* Fixed a bug with the replication client. In the case of single document
  transactions the collection was not write locked.


v2.2.0 (2014-07-10)
-------------------

* The replication methods `logger.start`, `logger.stop` and `logger.properties` are
  no-ops in ArangoDB 2.2 as there is no separate replication logger anymore. Data changes
  are logged into the write-ahead log in ArangoDB 2.2, and not separately by the
  replication logger. The replication logger object is still there in ArangoDB 2.2 to
  ensure backwards-compatibility, however, logging cannot be started, stopped or
  configured anymore. Using any of these methods will do nothing.

  This also affects the following HTTP API methods:
  - `PUT /_api/replication/logger-start`
  - `PUT /_api/replication/logger-stop`
  - `GET /_api/replication/logger-config`
  - `PUT /_api/replication/logger-config`

  Using any of these methods is discouraged from now on as they will be removed in
  future versions of ArangoDB.

* INCOMPATIBLE CHANGE: replication of transactions has changed. Previously, transactions
  were logged on a master in one big block and shipped to a slave in one block, too.
  Now transactions will be logged and replicated as separate entries, allowing transactions
  to be bigger and also ensure replication progress.

  This change also affects the behavior of the `stop` method of the replication applier.
  If the replication applier is now stopped manually using the `stop` method and later
  restarted using the `start` method, any transactions that were unfinished at the
  point of stopping will be aborted on a slave, even if they later commit on the master.

  In ArangoDB 2.2, stopping the replication applier manually should be avoided unless the
  goal is to stop replication permanently or to do a full resync with the master anyway.
  If the replication applier still must be stopped, it should be made sure that the
  slave has fetched and applied all pending operations from a master, and that no
  extra transactions are started on the master before the `stop` command on the slave
  is executed.

  Replication of transactions in ArangoDB 2.2 might also lock the involved collections on
  the slave while a transaction is either committed or aborted on the master and the
  change has been replicated to the slave. This change in behavior may be important for
  slave servers that are used for read-scaling. In order to avoid long lasting collection
  locks on the slave, transactions should be kept small.

  The `_replication` system collection is not used anymore in ArangoDB 2.2 and its usage is
  discouraged.

* INCOMPATIBLE CHANGE: the figures reported by the `collection.figures` method
  now only reflect documents and data contained in the journals and datafiles of
  collections. Documents or deletions contained only in the write-ahead log will
  not influence collection figures until the write-ahead log garbage collection
  kicks in. The figures for a collection might therefore underreport the total
  resource usage of a collection.

  Additionally, the attributes `lastTick` and `uncollectedLogfileEntries` have been
  added to the result of the `figures` operation and the HTTP API method
  `PUT /_api/collection/figures`

* added `insert` method as an alias for `save`. Documents can now be inserted into
  a collection using either method:

      db.test.save({ foo: "bar" });
      db.test.insert({ foo: "bar" });

* added support for data-modification AQL queries

* added AQL keywords `INSERT`, `UPDATE`, `REPLACE` and `REMOVE` (and `WITH`) to
  support data-modification AQL queries.

  Unquoted usage of these keywords for attribute names in AQL queries will likely
  fail in ArangoDB 2.2. If any such attribute name needs to be used in a query, it
  should be enclosed in backticks to indicate the usage of a literal attribute
  name.

  For example, the following query will fail in ArangoDB 2.2 with a parse error:

      FOR i IN foo RETURN i.remove

  and needs to be rewritten like this:

      FOR i IN foo RETURN i.`remove`

* disallow storing of JavaScript objects that contain JavaScript native objects
  of type `Date`, `Function`, `RegExp` or `External`, e.g.

      db.test.save({ foo: /bar/ });
      db.test.save({ foo: new Date() });

  will now print

      Error: <data> cannot be converted into JSON shape: could not shape document

  Previously, objects of these types were silently converted into an empty object
  (i.e. `{ }`).

  To store such objects in a collection, explicitly convert them into strings
  like this:

      db.test.save({ foo: String(/bar/) });
      db.test.save({ foo: String(new Date()) });

* The replication methods `logger.start`, `logger.stop` and `logger.properties` are
  no-ops in ArangoDB 2.2 as there is no separate replication logger anymore. Data changes
  are logged into the write-ahead log in ArangoDB 2.2, and not separately by the
  replication logger. The replication logger object is still there in ArangoDB 2.2 to
  ensure backwards-compatibility, however, logging cannot be started, stopped or
  configured anymore. Using any of these methods will do nothing.

  This also affects the following HTTP API methods:
  - `PUT /_api/replication/logger-start`
  - `PUT /_api/replication/logger-stop`
  - `GET /_api/replication/logger-config`
  - `PUT /_api/replication/logger-config`

  Using any of these methods is discouraged from now on as they will be removed in
  future versions of ArangoDB.

* INCOMPATIBLE CHANGE: replication of transactions has changed. Previously, transactions
  were logged on a master in one big block and shipped to a slave in one block, too.
  Now transactions will be logged and replicated as separate entries, allowing transactions
  to be bigger and also ensure replication progress.

  This change also affects the behavior of the `stop` method of the replication applier.
  If the replication applier is now stopped manually using the `stop` method and later
  restarted using the `start` method, any transactions that were unfinished at the
  point of stopping will be aborted on a slave, even if they later commit on the master.

  In ArangoDB 2.2, stopping the replication applier manually should be avoided unless the
  goal is to stop replication permanently or to do a full resync with the master anyway.
  If the replication applier still must be stopped, it should be made sure that the
  slave has fetched and applied all pending operations from a master, and that no
  extra transactions are started on the master before the `stop` command on the slave
  is executed.

  Replication of transactions in ArangoDB 2.2 might also lock the involved collections on
  the slave while a transaction is either committed or aborted on the master and the
  change has been replicated to the slave. This change in behavior may be important for
  slave servers that are used for read-scaling. In order to avoid long lasting collection
  locks on the slave, transactions should be kept small.

  The `_replication` system collection is not used anymore in ArangoDB 2.2 and its usage is
  discouraged.

* INCOMPATIBLE CHANGE: the figures reported by the `collection.figures` method
  now only reflect documents and data contained in the journals and datafiles of
  collections. Documents or deletions contained only in the write-ahead log will
  not influence collection figures until the write-ahead log garbage collection
  kicks in. The figures for a collection might therefore underreport the total
  resource usage of a collection.

  Additionally, the attributes `lastTick` and `uncollectedLogfileEntries` have been
  added to the result of the `figures` operation and the HTTP API method
  `PUT /_api/collection/figures`

* added `insert` method as an alias for `save`. Documents can now be inserted into
  a collection using either method:

      db.test.save({ foo: "bar" });
      db.test.insert({ foo: "bar" });

* added support for data-modification AQL queries

* added AQL keywords `INSERT`, `UPDATE`, `REPLACE` and `REMOVE` (and `WITH`) to
  support data-modification AQL queries.

  Unquoted usage of these keywords for attribute names in AQL queries will likely
  fail in ArangoDB 2.2. If any such attribute name needs to be used in a query, it
  should be enclosed in backticks to indicate the usage of a literal attribute
  name.

  For example, the following query will fail in ArangoDB 2.2 with a parse error:

      FOR i IN foo RETURN i.remove

  and needs to be rewritten like this:

      FOR i IN foo RETURN i.`remove`

* disallow storing of JavaScript objects that contain JavaScript native objects
  of type `Date`, `Function`, `RegExp` or `External`, e.g.

      db.test.save({ foo: /bar/ });
      db.test.save({ foo: new Date() });

  will now print

      Error: <data> cannot be converted into JSON shape: could not shape document

  Previously, objects of these types were silently converted into an empty object
  (i.e. `{ }`).

  To store such objects in a collection, explicitly convert them into strings
  like this:

      db.test.save({ foo: String(/bar/) });
      db.test.save({ foo: String(new Date()) });

* honor startup option `--server.disable-statistics` when deciding whether or not
  to start periodic statistics collection jobs

  Previously, the statistics collection jobs were started even if the server was
  started with the `--server.disable-statistics` flag being set to `true`

* removed startup option `--random.no-seed`

  This option had no effect in previous versions of ArangoDB and was thus removed.

* removed startup option `--database.remove-on-drop`

  This option was used for debugging only.

* removed startup option `--database.force-sync-properties`

  This option is now superfluous as collection properties are now stored in the
  write-ahead log.

* introduced write-ahead log

  All write operations in an ArangoDB server instance are automatically logged
  to the server's write-ahead log. The write-ahead log is a set of append-only
  logfiles, and it is used in case of a crash recovery and for replication.
  Data from the write-ahead log will eventually be moved into the journals or
  datafiles of collections, allowing the server to remove older write-ahead log
  logfiles. Figures of collections will be updated when data are moved from the
  write-ahead log into the journals or datafiles of collections.

  Cross-collection transactions in ArangoDB should benefit considerably by this
  change, as less writes than in previous versions are required to ensure the data
  of multiple collections are atomically and durably committed. All data-modifying
  operations inside transactions (insert, update, remove) will write their
  operations into the write-ahead log directly, making transactions with multiple
  operations also require less physical memory than in previous versions of ArangoDB,
  that required all transaction data to fit into RAM.

  The `_trx` system collection is not used anymore in ArangoDB 2.2 and its usage is
  discouraged.

  The data in the write-ahead log can also be used in the replication context.
  The `_replication` collection that was used in previous versions of ArangoDB to
  store all changes on the server is not used anymore in ArangoDB 2.2. Instead,
  slaves can read from a master's write-ahead log to get informed about most
  recent changes. This removes the need to store data-modifying operations in
  both the actual place and the `_replication` collection.

* removed startup option `--server.disable-replication-logger`

  This option is superfluous in ArangoDB 2.2. There is no dedicated replication
  logger in ArangoDB 2.2. There is now always the write-ahead log, and it is also
  used as the server's replication log. Specifying the startup option
  `--server.disable-replication-logger` will do nothing in ArangoDB 2.2, but the
  option should not be used anymore as it might be removed in a future version.

* changed behavior of replication logger

  There is no dedicated replication logger in ArangoDB 2.2 as there is the
  write-ahead log now. The existing APIs for starting and stopping the replication
  logger still exist in ArangoDB 2.2 for downwards-compatibility, but calling
  the start or stop operations are no-ops in ArangoDB 2.2. When querying the
  replication logger status via the API, the server will always report that the
  replication logger is running. Configuring the replication logger is a no-op
  in ArangoDB 2.2, too. Changing the replication logger configuration has no
  effect. Instead, the write-ahead log configuration can be changed.

* removed MRuby integration for arangod

  ArangoDB had an experimental MRuby integration in some of the publish builds.
  This wasn't continuously developed, and so it has been removed in ArangoDB 2.2.

  This change has led to the following startup options being superfluous:

  - `--ruby.gc-interval`
  - `--ruby.action-directory`
  - `--ruby.modules-path`
  - `--ruby.startup-directory`

  Specifying these startup options will do nothing in ArangoDB 2.2, but the
  options should be avoided from now on as they might be removed in future versions.

* reclaim index memory when last document in collection is deleted

  Previously, deleting documents from a collection did not lead to index sizes being
  reduced. Instead, the already allocated index memory was re-used when a collection
  was refilled.

  Now, index memory for primary indexes and hash indexes is reclaimed instantly when
  the last document from a collection is removed.

* inlined and optimized functions in hash indexes

* added AQL TRANSLATE function

  This function can be used to perform lookups from static lists, e.g.

      LET countryNames = { US: "United States", UK: "United Kingdom", FR: "France" }
      RETURN TRANSLATE("FR", countryNames)

* fixed datafile debugger

* fixed check-version for empty directory

* moved try/catch block to the top of routing chain

* added mountedApp function for foxx-manager

* fixed issue #883: arango 2.1 - when starting multi-machine cluster, UI web
  does not change to cluster overview

* fixed dfdb: should not start any other V8 threads

* cleanup of version-check, added module org/arangodb/database-version,
  added --check-version option

* fixed issue #881: [2.1.0] Bombarded (every 10 sec or so) with
  "WARNING format string is corrupt" when in non-system DB Dashboard

* specialized primary index implementation to allow faster hash table
  rebuilding and reduce lookups in datafiles for the actual value of `_key`.

* issue #862: added `--overwrite` option to arangoimp

* removed number of property lookups for documents during AQL queries that
  access documents

* prevent buffering of long print results in arangosh's and arangod's print
  command

  this change will emit buffered intermediate print results and discard the
  output buffer to quickly deliver print results to the user, and to prevent
  constructing very large buffers for large results

* removed sorting of attribute names for use in a collection's shaper

  sorting attribute names was done on document insert to keep attributes
  of a collection in sorted order for faster comparisons. The sort order
  of attributes was only used in one particular and unlikely case, so it
  was removed. Collections with many different attribute names should
  benefit from this change by faster inserts and slightly less memory usage.

* fixed a bug in arangodump which got the collection name in _from and _to
  attributes of edges wrong (all were "_unknown")

* fixed a bug in arangorestore which did not recognize wrong _from and _to
  attributes of edges

* improved error detection and reporting in arangorestore


v2.1.1 (2014-06-06)
-------------------

* fixed dfdb: should not start any other V8 threads

* signature for collection functions was modified

  The basic change was the substitution of the input parameter of the
  function by an generic options object which can contain multiple
  option parameter of the function.
  Following functions were modified
  remove
  removeBySample
  replace
  replaceBySample
  update
  updateBySample

  Old signature is yet supported but it will be removed in future versions

v2.1.0 (2014-05-29)
-------------------

* implemented upgrade procedure for clusters

* fixed communication issue with agency which prevented reconnect
  after an agent failure

* fixed cluster dashboard in the case that one but not all servers
  in the cluster are down

* fixed a bug with coordinators creating local database objects
  in the wrong order (_system needs to be done first)

* improved cluster dashboard


v2.1.0-rc2 (2014-05-25)
-----------------------

* fixed issue #864: Inconsistent behavior of AQL REVERSE(list) function


v2.1.0-rc1 (XXXX-XX-XX)
-----------------------

* added server-side periodic task management functions:

  - require("org/arangodb/tasks").register(): registers a periodic task
  - require("org/arangodb/tasks").unregister(): unregisters and removes a
    periodic task
  - require("org/arangodb/tasks").get(): retrieves a specific tasks or all
    existing tasks

  the previous undocumented function `internal.definePeriodic` is now
  deprecated and will be removed in a future release.

* decrease the size of some seldom used system collections on creation.

  This will make these collections use less disk space and mapped memory.

* added AQL date functions

* added AQL FLATTEN() list function

* added index memory statistics to `db.<collection>.figures()` function

  The `figures` function will now return a sub-document `indexes`, which lists
  the number of indexes in the `count` sub-attribute, and the total memory
  usage of the indexes in bytes in the `size` sub-attribute.

* added AQL CURRENT_DATABASE() function

  This function returns the current database's name.

* added AQL CURRENT_USER() function

  This function returns the current user from an AQL query. The current user is the
  username that was specified in the `Authorization` HTTP header of the request. If
  authentication is turned off or the query was executed outside a request context,
  the function will return `null`.

* fixed issue #796: Searching with newline chars broken?

  fixed slightly different handling of backslash escape characters in a few
  AQL functions. Now handling of escape sequences should be consistent, and
  searching for newline characters should work the same everywhere

* added OpenSSL version check for configure

  It will report all OpenSSL versions < 1.0.1g as being too old.
  `configure` will only complain about an outdated OpenSSL version but not stop.

* require C++ compiler support (requires g++ 4.8, clang++ 3.4 or Visual Studio 13)

* less string copying returning JSONified documents from ArangoDB, e.g. via
  HTTP GET `/_api/document/<collection>/<document>`

* issue #798: Lower case http headers from arango

  This change allows returning capitalized HTTP headers, e.g.
  `Content-Length` instead of `content-length`.
  The HTTP spec says that headers are case-insensitive, but
  in fact several clients rely on a specific case in response
  headers.
  This change will capitalize HTTP headers if the `X-Arango-Version`
  request header is sent by the client and contains a value of at
  least `20100` (for version 2.1). The default value for the
  compatibility can also be set at server start, using the
  `--server.default-api-compatibility` option.

* simplified usage of `db._createStatement()`

  Previously, the function could not be called with a query string parameter as
  follows:

      db._createStatement(queryString);

  Calling it as above resulted in an error because the function expected an
  object as its parameter. From now on, it's possible to call the function with
  just the query string.

* make ArangoDB not send back a `WWW-Authenticate` header to a client in case the
  client sends the `X-Omit-WWW-Authenticate` HTTP header.

  This is done to prevent browsers from showing their built-in HTTP authentication
  dialog for AJAX requests that require authentication.
  ArangoDB will still return an HTTP 401 (Unauthorized) if the request doesn't
  contain valid credentials, but it will omit the `WWW-Authenticate` header,
  allowing clients to bypass the browser's authentication dialog.

* added REST API method HTTP GET `/_api/job/job-id` to query the status of an
  async job without potentially fetching it from the list of done jobs

* fixed non-intuitive behavior in jobs API: previously, querying the status
  of an async job via the API HTTP PUT `/_api/job/job-id` removed a currently
  executing async job from the list of queryable jobs on the server.
  Now, when querying the result of an async job that is still executing,
  the job is kept in the list of queryable jobs so its result can be fetched
  by a subsequent request.

* use a new data structure for the edge index of an edge collection. This
  improves the performance for the creation of the edge index and in
  particular speeds up removal of edges in graphs. Note however that
  this change might change the order in which edges starting at
  or ending in a vertex are returned. However, this order was never
  guaranteed anyway and it is not sensible to guarantee any particular
  order.

* provide a size hint to edge and hash indexes when initially filling them
  this will lead to less re-allocations when populating these indexes

  this may speed up building indexes when opening an existing collection

* don't requeue identical context methods in V8 threads in case a method is
  already registered

* removed arangod command line option `--database.remove-on-compacted`

* export the sort attribute for graph traversals to the HTTP interface

* add support for arangodump/arangorestore for clusters


v2.0.8 (XXXX-XX-XX)
-------------------

* fixed too-busy iteration over skiplists

  Even when a skiplist query was restricted by a limit clause, the skiplist
  index was queried without the limit. this led to slower-than-necessary
  execution times.

* fixed timeout overflows on 32 bit systems

  this bug has led to problems when select was called with a high timeout
  value (2000+ seconds) on 32bit systems that don't have a forgiving select
  implementation. when the call was made on these systems, select failed
  so no data would be read or sent over the connection

  this might have affected some cluster-internal operations.

* fixed ETCD issues on 32 bit systems

  ETCD was non-functional on 32 bit systems at all. The first call to the
  watch API crashed it. This was because atomic operations worked on data
  structures that were not properly aligned on 32 bit systems.

* fixed issue #848: db.someEdgeCollection.inEdge does not return correct
  value when called the 2nd time after a .save to the edge collection


v2.0.7 (2014-05-05)
-------------------

* issue #839: Foxx Manager missing "unfetch"

* fixed a race condition at startup

  this fixes undefined behavior in case the logger was involved directly at
  startup, before the logger initialization code was called. This should have
  occurred only for code that was executed before the invocation of main(),
  e.g. during ctor calls of statically defined objects.


v2.0.6 (2014-04-22)
-------------------

* fixed issue #835: arangosh doesn't show correct database name



v2.0.5 (2014-04-21)
-------------------

* Fixed a caching problem in IE JS Shell

* added cancelation for async jobs

* upgraded to new gyp for V8

* new Windows installer


v2.0.4 (2014-04-14)
-------------------

* fixed cluster authentication front-end issues for Firefox and IE, there are
  still problems with Chrome


v2.0.3 (2014-04-14)
-------------------

* fixed AQL optimizer bug

* fixed front-end issues

* added password change dialog


v2.0.2 (2014-04-06)
-------------------

* during cluster startup, do not log (somewhat expected) connection errors with
  log level error, but with log level info

* fixed dashboard modals

* fixed connection check for cluster planning front end: firefox does
  not support async:false

* document how to persist a cluster plan in order to relaunch an existing
  cluster later


v2.0.1 (2014-03-31)
-------------------

* make ArangoDB not send back a `WWW-Authenticate` header to a client in case the
  client sends the `X-Omit-WWW-Authenticate` HTTP header.

  This is done to prevent browsers from showing their built-in HTTP authentication
  dialog for AJAX requests that require authentication.
  ArangoDB will still return an HTTP 401 (Unauthorized) if the request doesn't
  contain valid credentials, but it will omit the `WWW-Authenticate` header,
  allowing clients to bypass the browser's authentication dialog.

* fixed isses in arango-dfdb:

  the dfdb was not able to unload certain system collections, so these couldn't be
  inspected with the dfdb sometimes. Additionally, it did not truncate corrupt
  markers from datafiles under some circumstances

* added `changePassword` attribute for users

* fixed non-working "save" button in collection edit view of web interface
  clicking the save button did nothing. one had to press enter in one of the input
  fields to send modified form data

* fixed V8 compile error on MacOS X

* prevent `body length: -9223372036854775808` being logged in development mode for
  some Foxx HTTP responses

* fixed several bugs in web interface dashboard

* fixed issue #783: coffee script not working in manifest file

* fixed issue #783: coffee script not working in manifest file

* fixed issue #781: Cant save current query from AQL editor ui

* bumped version in `X-Arango-Version` compatibility header sent by arangosh and other
  client tools from `1.5` to `2.0`.

* fixed startup options for arango-dfdb, added details option for arango-dfdb

* fixed display of missing error messages and codes in arangosh

* when creating a collection via the web interface, the collection type was always
  "document", regardless of the user's choice


v2.0.0 (2014-03-10)
-------------------

* first 2.0 release


v2.0.0-rc2 (2014-03-07)
-----------------------

* fixed cluster authorization


v2.0.0-rc1 (2014-02-28)
-----------------------

* added sharding :-)

* added collection._dbName attribute to query the name of the database from a collection

  more detailed documentation on the sharding and cluster features can be found in the user
  manual, section **Sharding**

* INCOMPATIBLE CHANGE: using complex values in AQL filter conditions with operators other
  than equality (e.g. >=, >, <=, <) will disable usage of skiplist indexes for filter
  evaluation.

  For example, the following queries will be affected by change:

      FOR doc IN docs FILTER doc.value < { foo: "bar" } RETURN doc
      FOR doc IN docs FILTER doc.value >= [ 1, 2, 3 ] RETURN doc

  The following queries will not be affected by the change:

      FOR doc IN docs FILTER doc.value == 1 RETURN doc
      FOR doc IN docs FILTER doc.value == "foo" RETURN doc
      FOR doc IN docs FILTER doc.value == [ 1, 2, 3 ] RETURN doc
      FOR doc IN docs FILTER doc.value == { foo: "bar" } RETURN doc

* INCOMPATIBLE CHANGE: removed undocumented method `collection.saveOrReplace`

  this feature was never advertised nor documented nor tested.

* INCOMPATIBLE CHANGE: removed undocumented REST API method `/_api/simple/BY-EXAMPLE-HASH`

  this feature was never advertised nor documented nor tested.

* added explicit startup parameter `--server.reuse-address`

  This flag can be used to control whether sockets should be acquired with the SO_REUSEADDR
  flag.

  Regardless of this setting, sockets on Windows are always acquired using the
  SO_EXCLUSIVEADDRUSE flag.

* removed undocumented REST API method GET `/_admin/database-name`

* added user validation API at POST `/_api/user/<username>`

* slightly improved users management API in `/_api/user`:

  Previously, when creating a new user via HTTP POST, the username needed to be
  passed in an attribute `username`. When users were returned via this API,
  the usernames were returned in an attribute named `user`. This was slightly
  confusing and was changed in 2.0 as follows:

  - when adding a user via HTTP POST, the username can be specified in an attribute
  `user`. If this attribute is not used, the API will look into the attribute `username`
  as before and use that value.
  - when users are returned via HTTP GET, the usernames are still returned in an
    attribute `user`.

  This change should be fully downwards-compatible with the previous version of the API.

* added AQL SLICE function to extract slices from lists

* made module loader more node compatible

* the startup option `--javascript.package-path` for arangosh is now deprecated and does
  nothing. Using it will not cause an error, but the option is ignored.

* added coffee script support

* Several UI improvements.

* Exchanged icons in the graphviewer toolbar

* always start networking and HTTP listeners when starting the server (even in
  console mode)

* allow vertex and edge filtering with user-defined functions in TRAVERSAL,
  TRAVERSAL_TREE and SHORTEST_PATH AQL functions:

      // using user-defined AQL functions for edge and vertex filtering
      RETURN TRAVERSAL(friends, friendrelations, "friends/john", "outbound", {
        followEdges: "myfunctions::checkedge",
        filterVertices: "myfunctions::checkvertex"
      })

      // using the following custom filter functions
      var aqlfunctions = require("org/arangodb/aql/functions");
      aqlfunctions.register("myfunctions::checkedge", function (config, vertex, edge, path) {
        return (edge.type !== 'dislikes'); // don't follow these edges
      }, false);

      aqlfunctions.register("myfunctions::checkvertex", function (config, vertex, path) {
        if (vertex.isDeleted || ! vertex.isActive) {
          return [ "prune", "exclude" ]; // exclude these and don't follow them
        }
        return [ ]; // include everything else
      }, false);

* fail if invalid `strategy`, `order` or `itemOrder` attribute values
  are passed to the AQL TRAVERSAL function. Omitting these attributes
  is not considered an error, but specifying an invalid value for any
  of these attributes will make an AQL query fail.

* issue #751: Create database through API should return HTTP status code 201

  By default, the server now returns HTTP 201 (created) when creating a new
  database successfully. To keep compatibility with older ArangoDB versions, the
  startup parameter `--server.default-api-compatibility` can be set to a value
  of `10400` to indicate API compatibility with ArangoDB 1.4. The compatibility
  can also be enforced by setting the `X-Arango-Version` HTTP header in a
  client request to this API on a per-request basis.

* allow direct access from the `db` object to collections whose names start
  with an underscore (e.g. db._users).

  Previously, access to such collections via the `db` object was possible from
  arangosh, but not from arangod (and thus Foxx and actions). The only way
  to access such collections from these places was via the `db._collection(<name>)`
  workaround.

* allow `\n` (as well as `\r\n`) as line terminator in batch requests sent to
  `/_api/batch` HTTP API.

* use `--data-binary` instead of `--data` parameter in generated cURL examples

* issue #703: Also show path of logfile for fm.config()

* issue #675: Dropping a collection used in "graph" module breaks the graph

* added "static" Graph.drop() method for graphs API

* fixed issue #695: arangosh server.password error

* use pretty-printing in `--console` mode by default

* simplified ArangoDB startup options

  Some startup options are now superfluous or their usage is simplified. The
  following options have been changed:

  * `--javascript.modules-path`: this option has been removed. The modules paths
    are determined by arangod and arangosh automatically based on the value of
    `--javascript.startup-directory`.

    If the option is set on startup, it is ignored so startup will not abort with
    an error `unrecognized option`.

  * `--javascript.action-directory`: this option has been removed. The actions
    directory is determined by arangod automatically based on the value of
    `--javascript.startup-directory`.

    If the option is set on startup, it is ignored so startup will not abort with
    an error `unrecognized option`.

  * `--javascript.package-path`: this option is still available but it is not
    required anymore to set the standard package paths (e.g. `js/npm`). arangod
    will automatically use this standard package path regardless of whether it
    was specified via the options.

    It is possible to use this option to add additional package paths to the
    standard value.

  Configuration files included with arangod are adjusted accordingly.

* layout of the graphs tab adapted to better fit with the other tabs

* database selection is moved to the bottom right corner of the web interface

* removed priority queue index type

  this feature was never advertised nor documented nor tested.

* display internal attributes in document source view of web interface

* removed separate shape collections

  When upgrading to ArangoDB 2.0, existing collections will be converted to include
  shapes and attribute markers in the datafiles instead of using separate files for
  shapes.

  When a collection is converted, existing shapes from the SHAPES directory will
  be written to a new datafile in the collection directory, and the SHAPES directory
  will be removed afterwards.

  This saves up to 2 MB of memory and disk space for each collection
  (savings are higher, the less different shapes there are in a collection).
  Additionally, one less file descriptor per opened collection will be used.

  When creating a new collection, the amount of sync calls may be reduced. The same
  may be true for documents with yet-unknown shapes. This may help performance
  in these cases.

* added AQL functions `NTH` and `POSITION`

* added signal handler for arangosh to save last command in more cases

* added extra prompt placeholders for arangosh:
  - `%e`: current endpoint
  - `%u`: current user

* added arangosh option `--javascript.gc-interval` to control amount of
  garbage collection performed by arangosh

* fixed issue #651: Allow addEdge() to take vertex ids in the JS library

* removed command-line option `--log.format`

  In previous versions, this option did not have an effect for most log messages, so
  it got removed.

* removed C++ logger implementation

  Logging inside ArangoDB is now done using the LOG_XXX() macros. The LOGGER_XXX()
  macros are gone.

* added collection status "loading"


v1.4.16 (XXXX-XX-XX)
--------------------

* fixed too eager datafile deletion

  this issue could have caused a crash when the compaction had marked datafiles as obsolete
  and they were removed while "old" temporary query results still pointed to the old datafile
  positions

* fixed issue #826: Replication fails when a collection's configuration changes


v1.4.15 (2014-04-19)
--------------------

* bugfix for AQL query optimizer

  the following type of query was too eagerly optimized, leading to errors in code-generation:

      LET a = (FOR i IN [] RETURN i) LET b = (FOR i IN [] RETURN i) RETURN 1

  the problem occurred when both lists in the subqueries were empty. In this case invalid code
  was generated and the query couldn't be executed.


v1.4.14 (2014-04-05)
--------------------

* fixed race conditions during shape / attribute insertion

  A race condition could have led to spurious `cannot find attribute #xx` or
  `cannot find shape #xx` (where xx is a number) warning messages being logged
  by the server. This happened when a new attribute was inserted and at the same
  time was queried by another thread.

  Also fixed a race condition that may have occurred when a thread tried to
  access the shapes / attributes hash tables while they were resized. In this
  cases, the shape / attribute may have been hashed to a wrong slot.

* fixed a memory barrier / cpu synchronization problem with libev, affecting
  Windows with Visual Studio 2013 (probably earlier versions are affected, too)

  The issue is described in detail here:
  http://lists.schmorp.de/pipermail/libev/2014q1/002318.html


v1.4.13 (2014-03-14)
--------------------

* added diagnostic output for Foxx application upload

* allow dump & restore from ArangoDB 1.4 with an ArangoDB 2.0 server

* allow startup options `temp-path` and `default-language` to be specified from the arangod
  configuration file and not only from the command line

* fixed too eager compaction

  The compaction will now wait for several seconds before trying to re-compact the same
  collection. Additionally, some other limits have been introduced for the compaction.


v1.4.12 (2014-03-05)
--------------------

* fixed display bug in web interface which caused the following problems:
  - documents were displayed in web interface as being empty
  - document attributes view displayed many attributes with content "undefined"
  - document source view displayed many attributes with name "TYPEOF" and value "undefined"
  - an alert popping up in the browser with message "Datatables warning..."

* re-introduced old-style read-write locks to supports Windows versions older than
  Windows 2008R2 and Windows 7. This should re-enable support for Windows Vista and
  Windows 2008.


v1.4.11 (2014-02-27)
--------------------

* added SHORTEST_PATH AQL function

  this calculates the shortest paths between two vertices, using the Dijkstra
  algorithm, employing a min-heap

  By default, ArangoDB does not know the distance between any two vertices and
  will use a default distance of 1. A custom distance function can be registered
  as an AQL user function to make the distance calculation use any document
  attributes or custom logic:

      RETURN SHORTEST_PATH(cities, motorways, "cities/CGN", "cities/MUC", "outbound", {
        paths: true,
        distance: "myfunctions::citydistance"
      })

      // using the following custom distance function
      var aqlfunctions = require("org/arangodb/aql/functions");
      aqlfunctions.register("myfunctions::distance", function (config, vertex1, vertex2, edge) {
        return Math.sqrt(Math.pow(vertex1.x - vertex2.x) + Math.pow(vertex1.y - vertex2.y));
      }, false);

* fixed bug in Graph.pathTo function

* fixed small memleak in AQL optimizer

* fixed access to potentially uninitialized variable when collection had a cap constraint


v1.4.10 (2014-02-21)
--------------------

* fixed graph constructor to allow graph with some parameter to be used

* added node.js "events" and "stream"

* updated npm packages

* added loading of .json file

* Fixed http return code in graph api with waitForSync parameter.

* Fixed documentation in graph, simple and index api.

* removed 2 tests due to change in ruby library.

* issue #756: set access-control-expose-headers on CORS response

  the following headers are now whitelisted by ArangoDB in CORS responses:
  - etag
  - content-encoding
  - content-length
  - location
  - server
  - x-arango-errors
  - x-arango-async-id


v1.4.9 (2014-02-07)
-------------------

* return a document's current etag in response header for HTTP HEAD requests on
  documents that return an HTTP 412 (precondition failed) error. This allows
  retrieving the document's current revision easily.

* added AQL function `SKIPLIST` to directly access skiplist indexes from AQL

  This is a shortcut method to use a skiplist index for retrieving specific documents in
  indexed order. The function capability is rather limited, but it may be used
  for several cases to speed up queries. The documents are returned in index order if
  only one condition is used.

      /* return all documents with mycollection.created > 12345678 */
      FOR doc IN SKIPLIST(mycollection, { created: [[ '>', 12345678 ]] })
        RETURN doc

      /* return first document with mycollection.created > 12345678 */
      FOR doc IN SKIPLIST(mycollection, { created: [[ '>', 12345678 ]] }, 0, 1)
        RETURN doc

      /* return all documents with mycollection.created between 12345678 and 123456790 */
      FOR doc IN SKIPLIST(mycollection, { created: [[ '>', 12345678 ], [ '<=', 123456790 ]] })
        RETURN doc

      /* return all documents with mycollection.a equal 1 and .b equal 2 */
      FOR doc IN SKIPLIST(mycollection, { a: [[ '==', 1 ]], b: [[ '==', 2 ]] })
        RETURN doc

  The function requires a skiplist index with the exact same attributes to
  be present on the specified collection. All attributes present in the skiplist
  index must be specified in the conditions specified for the `SKIPLIST` function.
  Attribute declaration order is important, too: attributes must be specified in the
  same order in the condition as they have been declared in the skiplist index.

* added command-line option `--server.disable-authentication-unix-sockets`

  with this option, authentication can be disabled for all requests coming
  in via UNIX domain sockets, enabling clients located on the same host as
  the ArangoDB server to connect without authentication.
  Other connections (e.g. TCP/IP) are not affected by this option.

  The default value for this option is `false`.
  Note: this option is only supported on platforms that support Unix domain
  sockets.

* call global arangod instance destructor on shutdown

* issue #755: TRAVERSAL does not use strategy, order and itemOrder options

  these options were not honored when configuring a traversal via the AQL
  TRAVERSAL function. Now, these options are used if specified.

* allow vertex and edge filtering with user-defined functions in TRAVERSAL,
  TRAVERSAL_TREE and SHORTEST_PATH AQL functions:

      // using user-defined AQL functions for edge and vertex filtering
      RETURN TRAVERSAL(friends, friendrelations, "friends/john", "outbound", {
        followEdges: "myfunctions::checkedge",
        filterVertices: "myfunctions::checkvertex"
      })

      // using the following custom filter functions
      var aqlfunctions = require("org/arangodb/aql/functions");
      aqlfunctions.register("myfunctions::checkedge", function (config, vertex, edge, path) {
        return (edge.type !== 'dislikes'); // don't follow these edges
      }, false);

      aqlfunctions.register("myfunctions::checkvertex", function (config, vertex, path) {
        if (vertex.isDeleted || ! vertex.isActive) {
          return [ "prune", "exclude" ]; // exclude these and don't follow them
        }
        return [ ]; // include everything else
      }, false);

* issue #748: add vertex filtering to AQL's TRAVERSAL[_TREE]() function


v1.4.8 (2014-01-31)
-------------------

* install foxx apps in the web interface

* fixed a segfault in the import API


v1.4.7 (2014-01-23)
-------------------

* issue #744: Add usage example arangoimp from Command line

* issue #738: added __dirname, __filename pseudo-globals. Fixes #733. (@by pluma)

* mount all Foxx applications in system apps directory on startup


v1.4.6 (2014-01-20)
-------------------

* issue #736: AQL function to parse collection and key from document handle

* added fm.rescan() method for Foxx-Manager

* fixed issue #734: foxx cookie and route problem

* added method `fm.configJson` for arangosh

* include `startupPath` in result of API `/_api/foxx/config`


v1.4.5 (2014-01-15)
-------------------

* fixed issue #726: Alternate Windows Install Method

* fixed issue #716: dpkg -P doesn't remove everything

* fixed bugs in description of HTTP API `_api/index`

* fixed issue #732: Rest API GET revision number

* added missing documentation for several methods in HTTP API `/_api/edge/...`

* fixed typos in description of HTTP API `_api/document`

* defer evaluation of AQL subqueries and logical operators (lazy evaluation)

* Updated font in WebFrontend, it now contains a version that renders properly on Windows

* generally allow function return values as call parameters to AQL functions

* fixed potential deadlock in global context method execution

* added override file "arangod.conf.local" (and co)


v1.4.4 (2013-12-24)
-------------------

* uid and gid are now set in the scripts, there is no longer a separate config file for
  arangod when started from a script

* foxx-manager is now an alias for arangosh

* arango-dfdb is now an alias for arangod, moved from bin to sbin

* changed from readline to linenoise for Windows

* added --install-service and --uninstall-service for Windows

* removed --daemon and --supervisor for Windows

* arangosh and arangod now uses the config-file which maps the binary name, i. e. if you
  rename arangosh to foxx-manager it will use the config file foxx-manager.conf

* fixed lock file for Windows

* fixed issue #711, #687: foxx-manager throws internal errors

* added `--server.ssl-protocol` option for client tools
  this allows connecting from arangosh, arangoimp, arangoimp etc. to an ArangoDB
  server that uses a non-default value for `--server.ssl-protocol`. The default
  value for the SSL protocol is 4 (TLSv1). If the server is configured to use a
  different protocol, it was not possible to connect to it with the client tools.

* added more detailed request statistics

  This adds the number of async-executed HTTP requests plus the number of HTTP
  requests per individual HTTP method type.

* added `--force` option for arangorestore
  this option allows continuing a restore operation even if the server reports errors
  in the middle of the restore operation

* better error reporting for arangorestore
  in case the server returned an HTTP error, arangorestore previously reported this
  error as `internal error` without any details only. Now server-side errors are
  reported by arangorestore with the server's error message

* include more system collections in dumps produced by arangodump
  previously some system collections were intentionally excluded from dumps, even if the
  dump was run with `--include-system-collections`. for example, the collections `_aal`,
  `_modules`, `_routing`, and `_users` were excluded. This makes sense in a replication
  context but not always in a dump context.
  When specifying `--include-system-collections`, arangodump will now include the above-
  mentioned collections in the dump, too. Some other system collections are still excluded
  even when the dump is run with `--include-system-collections`, for example `_replication`
  and `_trx`.

* fixed issue #701: ArangoStatement undefined in arangosh

* fixed typos in configuration files


v1.4.3 (2013-11-25)
-------------------

* fixed a segfault in the AQL optimizer, occurring when a constant non-list value was
  used on the right-hand side of an IN operator that had a collection attribute on the
  left-hand side

* issue #662:

  Fixed access violation errors (crashes) in the Windows version, occurring under some
  circumstances when accessing databases with multiple clients in parallel

* fixed issue #681: Problem with ArchLinux PKGBUILD configuration


v1.4.2 (2013-11-20)
-------------------

* fixed issue #669: Tiny documentation update

* ported Windows version to use native Windows API SRWLocks (slim read-write locks)
  and condition variables instead of homemade versions

  MSDN states the following about the compatibility of SRWLocks and Condition Variables:

      Minimum supported client:
      Windows Server 2008 [desktop apps | Windows Store apps]

      Minimum supported server:
      Windows Vista [desktop apps | Windows Store apps]

* fixed issue #662: ArangoDB on Windows hanging

  This fixes a deadlock issue that occurred on Windows when documents were written to
  a collection at the same time when some other thread tried to drop the collection.

* fixed file-based logging in Windows

  the logger complained on startup if the specified log file already existed

* fixed startup of server in daemon mode (`--daemon` startup option)

* fixed a segfault in the AQL optimizer

* issue #671: Method graph.measurement does not exist

* changed Windows condition variable implementation to use Windows native
  condition variables

  This is an attempt to fix spurious Windows hangs as described in issue #662.

* added documentation for JavaScript traversals

* added --code-page command-line option for Windows version of arangosh

* fixed a problem when creating edges via the web interface.

  The problem only occurred if a collection was created with type "document
  collection" via the web interface, and afterwards was dropped and re-created
  with type "edge collection". If the web interface page was not reloaded,
  the old collection type (document) was cached, making the subsequent creation
  of edges into the (seeming-to-be-document) collection fail.

  The fix is to not cache the collection type in the web interface. Users of
  an older version of the web interface can reload the collections page if they
  are affected.

* fixed a caching problem in arangosh: if a collection was created using the web
  interface, and then removed via arangosh, arangosh did not actually drop the
  collection due to caching.

  Because the `drop` operation was not carried out, this caused misleading error
  messages when trying to re-create the collection (e.g. `cannot create collection:
  duplicate name`).

* fixed ALT-introduced characters for arangosh console input on Windows

  The Windows readline port was not able to handle characters that are built
  using CTRL or ALT keys. Regular characters entered using the CTRL or ALT keys
  were silently swallowed and not passed to the terminal input handler.

  This did not seem to cause problems for the US keyboard layout, but was a
  severe issue for keyboard layouts that require the ALT (or ALT-GR) key to
  construct characters. For example, entering the character `{` with a German
  keyboard layout requires pressing ALT-GR + 9.

* fixed issue #665: Hash/skiplist combo madness bit my ass

  this fixes a problem with missing/non-deterministic rollbacks of inserts in
  case of a unique constraint violation into a collection with multiple secondary
  indexes (with at least one of them unique)

* fixed issue #664: ArangoDB installer on Windows requires drive c:

* partly fixed issue #662: ArangoDB on Windows hanging

  This fixes dropping databases on Windows. In previous 1.4 versions on Windows,
  one shape collection file was not unloaded and removed when dropping a database,
  leaving one directory and one shape collection file in the otherwise-dropped
  database directory.

* fixed issue #660: updated documentation on indexes


v1.4.1 (2013-11-08)
-------------------

* performance improvements for skip-list deletes


v1.4.1-rc1 (2013-11-07)
-----------------------

* fixed issue #635: Web-Interface should have a "Databases" Menu for Management

* fixed issue #624: Web-Interface is missing a Database selector

* fixed segfault in bitarray query

* fixed issue #656: Cannot create unique index through web interface

* fixed issue #654: bitarray index makes server down

* fixed issue #653: Slow query

* fixed issue #650: Randomness of any() should be improved

* made AQL `DOCUMENT()` function polymorphic and work with just one parameter.

  This allows using the `DOCUMENT` function like this:

      DOCUMENT('users/john')
      DOCUMENT([ 'users/john', 'users/amy' ])

  in addition to the existing use cases:

      DOCUMENT(users, 'users/john')
      DOCUMENT(users, 'john')
      DOCUMENT(users, [ 'users/john' ])
      DOCUMENT(users, [ 'users/john', 'users/amy' ])
      DOCUMENT(users, [ 'john', 'amy' ])

* simplified usage of ArangoDB batch API

  It is not necessary anymore to send the batch boundary in the HTTP `Content-Type`
  header. Previously, the batch API expected the client to send a Content-Type header
  of`multipart/form-data; boundary=<some boundary value>`. This is still supported in
  ArangoDB 2.0, but clients can now also omit this header. If the header is not
  present in a client request, ArangoDB will ignore the request content type and
  read the MIME boundary from the beginning of the request body.

  This also allows using the batch API with the Swagger "Try it out" feature (which is
  not too good at sending a different or even dynamic content-type request header).

* added API method GET `/_api/database/user`

  This returns the list of databases a specific user can see without changing the
  username/passwd.

* issue #424: Documentation about IDs needs to be upgraded


v1.4.0 (2013-10-29)
-------------------

* fixed issue #648: /batch API is missing from Web Interface API Documentation (Swagger)

* fixed issue #647: Icon tooltips missing

* fixed issue #646: index creation in web interface

* fixed issue #645: Allow jumping from edge to linked vertices

* merged PR for issue #643: Some minor corrections and a link to "Downloads"

* fixed issue #642: Completion of error handling

* fixed issue #639: compiling v1.4 on maverick produces warnings on -Wstrict-null-sentinel

* fixed issue #634: Web interface bug: Escape does not always propagate

* fixed issue #620: added startup option `--server.default-api-compatibility`

  This adds the following changes to the ArangoDB server and clients:
  - the server provides a new startup option `--server.default-api-compatibility`.
    This option can be used to determine the compatibility of (some) server API
    return values. The value for this parameter is a server version number,
    calculated as follows: `10000 * major + 100 * minor` (e.g. `10400` for ArangoDB
    1.3). The default value is `10400` (1.4), the minimum allowed value is `10300`
    (1.3).

    When setting this option to a value lower than the current server version,
    the server might respond with old-style results to "old" clients, increasing
    compatibility with "old" (non-up-to-date) clients.

  - the server will on each incoming request check for an HTTP header
    `x-arango-version`. Clients can optionally set this header to the API
    version number they support. For example, if a client sends the HTTP header
    `x-arango-version: 10300`, the server will pick this up and might send ArangoDB
    1.3-style responses in some situations.

    Setting either the startup parameter or using the HTTP header (or both) allows
    running "old" clients with newer versions of ArangoDB, without having to adjust
    the clients too much.

  - the `location` headers returned by the server for the APIs `/_api/document/...`
    and `/_api/collection/...` will have different values depending on the used API
    version. If the API compatibility is `10300`, the `location` headers returned
    will look like this:

        location: /_api/document/....

    whereas when an API compatibility of `10400` or higher is used, the `location`
    headers will look like this:

        location: /_db/<database name>/_api/document/...

  Please note that even in the presence of this, old API versions still may not
  be supported forever by the server.

* fixed issue #643: Some minor corrections and a link to "Downloads" by @frankmayer

* started issue #642: Completion of error handling

* fixed issue #639: compiling v1.4 on maverick produces warnings on
  -Wstrict-null-sentinel

* fixed issue #621: Standard Config needs to be fixed

* added function to manage indexes (web interface)

* improved server shutdown time by signaling shutdown to applicationserver,
  logging, cleanup and compactor threads

* added foxx-manager `replace` command

* added foxx-manager `installed` command (a more intuitive alias for `list`)

* fixed issue #617: Swagger API is missing '/_api/version'

* fixed issue #615: Swagger API: Some commands have no parameter entry forms

* fixed issue #614: API : Typo in : Request URL /_api/database/current

* fixed issue #609: Graph viz tool - different background color

* fixed issue #608: arangosh config files - eventually missing in the manual

* fixed issue #607: Admin interface: no core documentation

* fixed issue #603: Aardvark Foxx App Manager

* fixed a bug in type-mapping between AQL user functions and the AQL layer

  The bug caused errors like the following when working with collection documents
  in an AQL user function:

      TypeError: Cannot assign to read only property '_id' of #<ShapedJson>

* create less system collections when creating a new database

  This is achieved by deferring collection creation until the collections are actually
  needed by ArangoDB. The following collections are affected by the change:
  - `_fishbowl`
  - `_structures`


v1.4.0-beta2 (2013-10-14)
-------------------------

* fixed compaction on Windows

  The compaction on Windows did not ftruncate the cleaned datafiles to a smaller size.
  This has been fixed so not only the content of the files is cleaned but also files
  are re-created with potentially smaller sizes.

* only the following system collections will be excluded from replication from now on:
  - `_replication`
  - `_trx`
  - `_users`
  - `_aal`
  - `_fishbowl`
  - `_modules`
  - `_routing`

  Especially the following system collections will now be included in replication:
  - `_aqlfunctions`
  - `_graphs`

  In previous versions of ArangoDB, all system collections were excluded from the
  replication.

  The change also caused a change in the replication logger and applier:
  in previous versions of ArangoDB, only a collection's id was logged for an operation.
  This has not caused problems for non-system collections but for system collections
  there ids might differ. In addition to a collection id ArangoDB will now also log the
  name of a collection for each replication event.

  The replication applier will now look for the collection name attribute in logged
  events preferably.

* added database selection to arango-dfdb

* provide foxx-manager, arangodump, and arangorestore in Windows build

* ArangoDB 1.4 will refuse to start if option `--javascript.app-path` is not set.

* added startup option `--server.allow-method-override`

  This option can be set to allow overriding the HTTP request method in a request using
  one of the following custom headers:

  - x-http-method-override
  - x-http-method
  - x-method-override

  This allows bypassing proxies and tools that would otherwise just let certain types of
  requests pass. Enabling this option may impose a security risk, so it should only be
  used in very controlled environments.

  The default value for this option is `false` (no method overriding allowed).

* added "details" URL parameter for bulk import API

  Setting the `details` URL parameter to `true` in a call to POST `/_api/import` will make
  the import return details about non-imported documents in the `details` attribute. If
  `details` is `false` or omitted, no `details` attribute will be present in the response.
  This is the same behavior that previous ArangoDB versions exposed.

* added "complete" option for bulk import API

  Setting the `complete` URL parameter to `true` in a call to POST `/_api/import` will make
  the import completely fail if at least one of documents cannot be imported successfully.

  It defaults to `false`, which will make ArangoDB continue importing the other documents
  from the import even if some documents cannot be imported. This is the same behavior that
  previous ArangoDB versions exposed.

* added missing swagger documentation for `/_api/log`

* calling `/_api/logs` (or `/_admin/logs`) is only permitted from the `_system` database now.

  Calling this API method for/from other database will result in an HTTP 400.

' ported fix from https://github.com/novus/nvd3/commit/0894152def263b8dee60192f75f66700cea532cc

  This prevents JavaScript errors from occurring in Chrome when in the admin interface,
  section "Dashboard".

* show current database name in web interface (bottom right corner)

* added missing documentation for /_api/import in swagger API docs

* allow specification of database name for replication sync command replication applier

  This allows syncing from a master database with a different name than the slave database.

* issue #601: Show DB in prompt

  arangosh now displays the database name as part of the prompt by default.

  Can change the prompt by using the `--prompt` option, e.g.

      > arangosh --prompt "my db is named \"%d\"> "


v1.4.0-beta1 (2013-10-01)
-------------------------

* make the Foxx manager use per-database app directories

  Each database now has its own subdirectory for Foxx applications. Each database
  can thus use different Foxx applications if required. A Foxx app for a specific
  database resides in `<app-path>/databases/<database-name>/<app-name>`.

  System apps are shared between all databases. They reside in `<app-path>/system/<app-name>`.

* only trigger an engine reset in development mode for URLs starting with `/dev/`

  This prevents ArangoDB from reloading all Foxx applications when it is not
  actually necessary.

* changed error code from 10 (bad parameter) to 1232 (invalid key generator) for
  errors that are due to an invalid key generator specification when creating a new
  collection

* automatic detection of content-type / mime-type for Foxx assets based on filenames,
  added possibility to override auto detection

* added endpoint management API at `/_api/endpoint`

* changed HTTP return code of PUT `/_api/cursor` from 400 to 404 in case a
  non-existing cursor is referred to

* issue #360: added support for asynchronous requests

  Incoming HTTP requests with the headers `x-arango-async: true` or
  `x-arango-async: store` will be answered by the server instantly with a generic
  HTTP 202 (Accepted) response.

  The actual requests will be queued and processed by the server asynchronously,
  allowing the client to continue sending other requests without waiting for the
  server to process the actually requested operation.

  The exact point in time when a queued request is executed is undefined. If an
  error occurs during execution of an asynchronous request, the client will not
  be notified by the server.

  The maximum size of the asynchronous task queue can be controlled using the new
  option `--scheduler.maximal-queue-size`. If the queue contains this many number of
  tasks and a new asynchronous request comes in, the server will reject it with an
  HTTP 500 (internal server error) response.

  Results of incoming requests marked with header `x-arango-async: true` will be
  discarded by the server immediately. Clients have no way of accessing the result
  of such asynchronously executed request. This is just _fire and forget_.

  To later retrieve the result of an asynchronously executed request, clients can
  mark a request with the header `x-arango-async: keep`. This makes the server
  store the result of the request in memory until explicitly fetched by a client
  via the `/_api/job` API. The `/_api/job` API also provides methods for basic
  inspection of which pending or already finished requests there are on the server,
  plus ways for garbage collecting unneeded results.

* Added new option `--scheduler.maximal-queue-size`.

* issue #590: Manifest Lint

* added data dump and restore tools, arangodump and arangorestore.

  arangodump can be used to create a logical dump of an ArangoDB database, or
  just dedicated collections. It can be used to dump both a collection's structure
  (properties and indexes) and data (documents).

  arangorestore can be used to restore data from a dump created with arangodump.
  arangorestore currently does not re-create any indexes, and doesn't yet handle
  referenced documents in edges properly when doing just partial restores.
  This will be fixed until 1.4 stable.

* introduced `--server.database` option for arangosh, arangoimp, and arangob.

  The option allows these client tools to use a certain database for their actions.
  In arangosh, the current database can be switched at any time using the command

      db._useDatabase(<name>);

  When no database is specified, all client tools will assume they should use the
  default database `_system`. This is done for downwards-compatibility reasons.

* added basic multi database support (alpha)

  New databases can be created using the REST API POST `/_api/database` and the
  shell command `db._createDatabase(<name>)`.

  The default database in ArangoDB is called `_system`. This database is always
  present and cannot be deleted by the user. When an older version of ArangoDB is
  upgraded to 1.4, the previously only database will automatically become the
  `_system` database.

  New databases can be created with the above commands, and can be deleted with the
  REST API DELETE `/_api/database/<name>` or the shell command `db._dropDatabase(<name>);`.

  Deleting databases is still unstable in ArangoDB 1.4 alpha and might crash the
  server. This will be fixed until 1.4 stable.

  To access a specific database via the HTTP REST API, the `/_db/<name>/` prefix
  can be used in all URLs. ArangoDB will check if an incoming request starts with
  this prefix, and will automatically pick the database name from it. If the prefix
  is not there, ArangoDB will assume the request is made for the default database
  (`_system`). This is done for downwards-compatibility reasons.

  That means, the following URL pathnames are logically identical:

      /_api/document/mycollection/1234
      /_db/_system/document/mycollection/1234

  To access a different database (e.g. `test`), the URL pathname would look like this:

      /_db/test/document/mycollection/1234

  New databases can also be created and existing databases can only be dropped from
  within the default database (`_system`). It is not possible to drop the `_system`
  database itself.

  Cross-database operations are unintended and unsupported. The intention of the
  multi-database feature is to have the possibility to have a few databases managed
  by ArangoDB in parallel, but to only access one database at a time from a connection
  or a request.

  When accessing the web interface via the URL pathname `/_admin/html/` or `/_admin/aardvark`,
  the web interface for the default database (`_system`) will be displayed.
  To access the web interface for a different database, the database name can be
  put into the URLs as a prefix, e.g. `/_db/test/_admin/html` or
  `/_db/test/_admin/aardvark`.

  All internal request handlers and also all user-defined request handlers and actions
  (including Foxx) will only get to see the unprefixed URL pathnames (i.e. excluding
  any database name prefix). This is to ensure downwards-compatibility.

  To access the name of the requested database from any action (including Foxx), use
  use `req.database`.

  For example, when calling the URL `/myapp/myaction`, the content of `req.database`
  will be `_system` (the default database because no database got specified) and the
  content of `req.url` will be `/myapp/myaction`.

  When calling the URL `/_db/test/myapp/myaction`, the content of `req.database` will be
  `test`, and the content of `req.url` will still be `/myapp/myaction`.

* Foxx now excludes files starting with . (dot) when bundling assets

  This mitigates problems with editor swap files etc.

* made the web interface a Foxx application

  This change caused the files for the web interface to be moved from `html/admin` to
  `js/apps/aardvark` in the file system.

  The base URL for the admin interface changed from `_admin/html/index.html` to
  `_admin/aardvark/index.html`.

  The "old" redirection to `_admin/html/index.html` will now produce a 404 error.

  When starting ArangoDB with the `--upgrade` option, this will automatically be remedied
  by putting in a redirection from `/` to `/_admin/aardvark/index.html`, and from
  `/_admin/html/index.html` to `/_admin/aardvark/index.html`.

  This also obsoletes the following configuration (command-line) options:
  - `--server.admin-directory`
  - `--server.disable-admin-interface`

  when using these now obsolete options when the server is started, no error is produced
  for downwards-compatibility.

* changed User-Agent value sent by arangoimp, arangosh, and arangod from "VOC-Agent" to
  "ArangoDB"

* changed journal file creation behavior as follows:

  Previously, a journal file for a collection was always created when a collection was
  created. When a journal filled up and became full, the current journal was made a
  datafile, and a new (empty) journal was created automatically. There weren't many
  intended situations when a collection did not have at least one journal.

  This is changed now as follows:
  - when a collection is created, no journal file will be created automatically
  - when there is a write into a collection without a journal, the journal will be
    created lazily
  - when there is a write into a collection with a full journal, a new journal will
    be created automatically

  From the end user perspective, nothing should have changed, except that there is now
  less disk usage for empty collections. Disk usage of infrequently updated collections
  might also be reduced significantly by running the `rotate()` method of a collection,
  and not writing into a collection subsequently.

* added method `collection.rotate()`

  This allows premature rotation of a collection's current journal file into a (read-only)
  datafile. The purpose of using `rotate()` is to prematurely allow compaction (which is
  performed on datafiles only) on data, even if the journal was not filled up completely.

  Using `rotate()` may make sense in the following scenario:

      c = db._create("test");
      for (i = 0; i < 1000; ++i) {
        c.save(...); // insert lots of data here
      }

      ...
      c.truncate(); // collection is now empty
      // only data in datafiles will be compacted by following compaction runs
      // all data in the current journal would not be compacted

      // calling rotate will make the current journal a datafile, and thus make it
      // eligible for compaction
      c.rotate();

  Using `rotate()` may also be useful when data in a collection is known to not change
  in the immediate future. After having completed all write operations on a collection,
  performing a `rotate()` will reduce the size of the current journal to the actually
  required size (remember that journals are pre-allocated with a specific size) before
  making the journal a datafile. Thus `rotate()` may cause disk space savings, even if
  the datafiles does not qualify for compaction after rotation.

  Note: rotating the journal is asynchronous, so that the actual rotation may be executed
  after `rotate()` returns to the caller.

* changed compaction to merge small datafiles together (up to 3 datafiles are merged in
  a compaction run)

  In the regular case, this should leave less small datafiles stay around on disk and allow
  using less file descriptors in total.

* added AQL MINUS function

* added AQL UNION_DISTINCT function (more efficient than combination of `UNIQUE(UNION())`)

* updated mruby to 2013-08-22

* issue #587: Add db._create() in help for startup arangosh

* issue #586: Share a link on installation instructions in the User Manual

* issue #585: Bison 2.4 missing on Mac for custom build

* issue #584: Web interface images broken in devel

* issue #583: Small documentation update

* issue #581: Parameter binding for attributes

* issue #580: Small improvements (by @guidoreina)

* issue #577: Missing documentation for collection figures in implementor manual

* issue #576: Get disk usage for collections and graphs

  This extends the result of the REST API for /_api/collection/figures with
  the attributes `compactors.count`, `compactors.fileSize`, `shapefiles.count`,
  and `shapefiles.fileSize`.

* issue #575: installing devel version on mac (low prio)

* issue #574: Documentation (POST /_admin/routing/reload)

* issue #558: HTTP cursors, allow count to ignore LIMIT


v1.4.0-alpha1 (2013-08-02)
--------------------------

* added replication. check online manual for details.

* added server startup options `--server.disable-replication-logger` and
  `--server.disable-replication-applier`

* removed action deployment tool, this now handled with Foxx and its manager or
  by kaerus node utility

* fixed a server crash when using byExample / firstExample inside a transaction
  and the collection contained a usable hash/skiplist index for the example

* defineHttp now only expects a single context

* added collection detail dialog (web interface)

  Shows collection properties, figures (datafiles, journals, attributes, etc.)
  and indexes.

* added documents filter (web interface)

  Allows searching for documents based on attribute values. One or many filter
  conditions can be defined, using comparison operators such as '==', '<=', etc.

* improved AQL editor (web interface)

  Editor supports keyboard shortcuts (Submit, Undo, Redo, Select).
  Editor allows saving and reusing of user-defined queries.
  Added example queries to AQL editor.
  Added comment button.

* added document import (web interface)

  Allows upload of JSON-data from files. Files must have an extension of .json.

* added dashboard (web interface)

  Shows the status of replication and multiple system charts, e.g.
  Virtual Memory Size, Request Time, HTTP Connections etc.

* added API method `/_api/graph` to query all graphs with all properties.

* added example queries in web interface AQL editor

* added arango.reconnect(<host>) method for arangosh to dynamically switch server or
  user name

* added AQL range operator `..`

  The `..` operator can be used to easily iterate over a sequence of numeric
  values. It will produce a list of values in the defined range, with both bounding
  values included.

  Example:

      2010..2013

  will produce the following result:

      [ 2010, 2011, 2012, 2013 ]

* added AQL RANGE function

* added collection.first(count) and collection.last(count) document access functions

  These functions allow accessing the first or last n documents in a collection. The order
  is determined by document insertion/update time.

* added AQL INTERSECTION function

* INCOMPATIBLE CHANGE: changed AQL user function namespace resolution operator from `:` to `::`

  AQL user-defined functions were introduced in ArangoDB 1.3, and the namespace resolution
  operator for them was the single colon (`:`). A function call looked like this:

      RETURN mygroup:myfunc()

  The single colon caused an ambiguity in the AQL grammar, making it indistinguishable from
  named attributes or the ternary operator in some cases, e.g.

      { mygroup:myfunc ? mygroup:myfunc }

  The change of the namespace resolution operator from `:` to `::` fixes this ambiguity.

  Existing user functions in the database will be automatically fixed when starting ArangoDB
  1.4 with the `--upgrade` option. However, queries using user-defined functions need to be
  adjusted on the client side to use the new operator.

* allow multiple AQL LET declarations separated by comma, e.g.
  LET a = 1, b = 2, c = 3

* more useful AQL error messages

  The error position (line/column) is more clearly indicated for parse errors.
  Additionally, if a query references a collection that cannot be found, the error
  message will give a hint on the collection name

* changed return value for AQL `DOCUMENT` function in case document is not found

  Previously, when the AQL `DOCUMENT` function was called with the id of a document and
  the document could not be found, it returned `undefined`. This value is not part of the
  JSON type system and this has caused some problems.
  Starting with ArangoDB 1.4, the `DOCUMENT` function will return `null` if the document
  looked for cannot be found.

  In case the function is called with a list of documents, it will continue to return all
  found documents, and will not return `null` for non-found documents. This has not changed.

* added single line comments for AQL

  Single line comments can be started with a double forward slash: `//`.
  They end at the end of the line, or the end of the query string, whichever is first.

* fixed documentation issues #567, #568, #571.

* added collection.checksum(<withData>) method to calculate CRC checksums for
  collections

  This can be used to
  - check if data in a collection has changed
  - compare the contents of two collections on different ArangoDB instances

* issue #565: add description line to aal.listAvailable()

* fixed several out-of-memory situations when double freeing or invalid memory
  accesses could happen

* less msyncing during the creation of collections

  This is achieved by not syncing the initial (standard) markers in shapes collections.
  After all standard markers are written, the shapes collection will get synced.

* renamed command-line option `--log.filter` to `--log.source-filter` to avoid
  misunderstandings

* introduced new command-line option `--log.content-filter` to optionally restrict
  logging to just specific log messages (containing the filter string, case-sensitive).

  For example, to filter on just log entries which contain `ArangoDB`, use:

      --log.content-filter "ArangoDB"

* added optional command-line option `--log.requests-file` to log incoming HTTP
  requests to a file.

  When used, all HTTP requests will be logged to the specified file, containing the
  client IP address, HTTP method, requests URL, HTTP response code, and size of the
  response body.

* added a signal handler for SIGUSR1 signal:

  when ArangoDB receives this signal, it will respond all further incoming requests
  with an HTTP 503 (Service Unavailable) error. This will be the case until another
  SIGUSR1 signal is caught. This will make ArangoDB start serving requests regularly
  again. Note: this is not implemented on Windows.

* limited maximum request URI length to 16384 bytes:

  Incoming requests with longer request URIs will be responded to with an HTTP
  414 (Request-URI Too Long) error.

* require version 1.0 or 1.1 in HTTP version signature of requests sent by clients:

  Clients sending requests with a non-HTTP 1.0 or non-HTTP 1.1 version number will
  be served with an HTTP 505 (HTTP Version Not Supported) error.

* updated manual on indexes:

  using system attributes such as `_id`, `_key`, `_from`, `_to`, `_rev` in indexes is
  disallowed and will be rejected by the server. This was the case since ArangoDB 1.3,
  but was not properly documented.

* issue #563: can aal become a default object?

  aal is now a prefab object in arangosh

* prevent certain system collections from being renamed, dropped, or even unloaded.

  Which restrictions there are for which system collections may vary from release to
  release, but users should in general not try to modify system collections directly
  anyway.

  Note: there are no such restrictions for user-created collections.

* issue #559: added Foxx documentation to user manual

* added server startup option `--server.authenticate-system-only`. This option can be
  used to restrict the need for HTTP authentication to internal functionality and APIs,
  such as `/_api/*` and `/_admin/*`.
  Setting this option to `true` will thus force authentication for the ArangoDB APIs
  and the web interface, but allow unauthenticated requests for other URLs (including
  user defined actions and Foxx applications).
  The default value of this option is `false`, meaning that if authentication is turned
  on, authentication is still required for *all* incoming requests. Only by setting the
  option to `true` this restriction is lifted and authentication becomes required for
  URLs starting with `/_` only.

  Please note that authentication still needs to be enabled regularly by setting the
  `--server.disable-authentication` parameter to `false`. Otherwise no authentication
  will be required for any URLs as before.

* protect collections against unloading when there are still document barriers around.

* extended cap constraints to optionally limit the active data size in a collection to
  a specific number of bytes.

  The arguments for creating a cap constraint are now:
  `collection.ensureCapConstraint(<count>, <byteSize>);`

  It is supported to specify just a count as in ArangoDB 1.3 and before, to specify
  just a fileSize, or both. The first met constraint will trigger the automated
  document removal.

* added `db._exists(doc)` and `collection.exists(doc)` for easy document existence checks

* added API `/_api/current-database` to retrieve information about the database the
  client is currently connected to (note: the API `/_api/current-database` has been
  removed in the meantime. The functionality is accessible via `/_api/database/current`
  now).

* ensure a proper order of tick values in datafiles/journals/compactors.
  any new files written will have the _tick values of their markers in order. for
  older files, there are edge cases at the beginning and end of the datafiles when
  _tick values are not properly in order.

* prevent caching of static pages in PathHandler.
  whenever a static page is requested that is served by the general PathHandler, the
  server will respond to HTTP GET requests with a "Cache-Control: max-age=86400" header.

* added "doCompact" attribute when creating collections and to collection.properties().
  The attribute controls whether collection datafiles are compacted.

* changed the HTTP return code from 400 to 404 for some cases when there is a referral
  to a non-existing collection or document.

* introduced error code 1909 `too many iterations` that is thrown when graph traversals
  hit the `maxIterations` threshold.

* optionally limit traversals to a certain number of iterations
  the limitation can be achieved via the traversal API by setting the `maxIterations`
  attribute, and also via the AQL `TRAVERSAL` and `TRAVERSAL_TREE` functions by setting
  the same attribute. If traversals are not limited by the end user, a server-defined
  limit for `maxIterations` may be used to prevent server-side traversals from running
  endlessly.

* added graph traversal API at `/_api/traversal`

* added "API" link in web interface, pointing to REST API generated with Swagger

* moved "About" link in web interface into "links" menu

* allow incremental access to the documents in a collection from out of AQL
  this allows reading documents from a collection chunks when a full collection scan
  is required. memory usage might be must lower in this case and queries might finish
  earlier if there is an additional LIMIT statement

* changed AQL COLLECT to use a stable sort, so any previous SORT order is preserved

* issue #547: Javascript error in the web interface

* issue #550: Make AQL graph functions support key in addition to id

* issue #526: Unable to escape when an errorneous command is entered into the js shell

* issue #523: Graph and vertex methods for the javascript api

* issue #517: Foxx: Route parameters with capital letters fail

* issue #512: Binded Parameters for LIMIT


v1.3.3 (2013-08-01)
-------------------

* issue #570: updateFishbowl() fails once

* updated and fixed generated examples

* issue #559: added Foxx documentation to user manual

* added missing error reporting for errors that happened during import of edges


v1.3.2 (2013-06-21)
-------------------

* fixed memleak in internal.download()

* made the shape-collection journal size adaptive:
  if too big shapes come in, a shape journal will be created with a big-enough size
  automatically. the maximum size of a shape journal is still restricted, but to a
  very big value that should never be reached in practice.

* fixed a segfault that occurred when inserting documents with a shape size bigger
  than the default shape journal size (2MB)

* fixed a locking issue in collection.truncate()

* fixed value overflow in accumulated filesizes reported by collection.figures()

* issue #545: AQL FILTER unnecessary (?) loop

* issue #549: wrong return code with --daemon


v1.3.1 (2013-05-24)
-------------------

* removed currently unused _ids collection

* fixed usage of --temp-path in aranogd and arangosh

* issue #540: suppress return of temporary internal variables in AQL

* issue #530: ReferenceError: ArangoError is not a constructor

* issue #535: Problem with AQL user functions javascript API

* set --javascript.app-path for test execution to prevent startup error

* issue #532: Graph _edgesCache returns invalid data?

* issue #531: Arangod errors

* issue #529: Really weird transaction issue

* fixed usage of --temp-path in aranogd and arangosh


v1.3.0 (2013-05-10)
-------------------

* fixed problem on restart ("datafile-xxx is not sealed") when server was killed
  during a compaction run

* fixed leak when using cursors with very small batchSize

* issue #508: `unregistergroup` function not mentioned in http interface docs

* issue #507: GET /_api/aqlfunction returns code inside parentheses

* fixed issue #489: Bug in aal.install

* fixed issue 505: statistics not populated on MacOS


v1.3.0-rc1 (2013-04-24)
-----------------------

* updated documentation for 1.3.0

* added node modules and npm packages

* changed compaction to only compact datafiles with more at least 10% of dead
  documents (byte size-wise)

* issue #498: fixed reload of authentication info when using
  `require("org/arangodb/users").reload()`

* issue #495: Passing an empty array to create a document results in a
  "phantom" document

* added more precision for requests statistics figures

* added "sum" attribute for individual statistics results in statistics API
  at /_admin/statistics

* made "limit" an optional parameter in AQL function NEAR().
  limit can now be either omitted completely, or set to 0. If so, an internal
  default value (currently 100) will be applied for the limit.

* issue #481

* added "attributes.count" to output of `collection.figures()`
  this also affects the REST API /_api/collection/<name>/figures

* added IndexedPropertyGetter for ShapedJson objects

* added API for user-defined AQL functions

* issue #475: A better error message for deleting a non-existent graph

* issue #474: Web interface problems with the JS Shell

* added missing documentation for AQL UNION function

* added transaction support.
  This provides ACID transactions for ArangoDB. Transactions can be invoked
  using the `db._executeTransaction()` function, or the `/_api/transaction`
  REST API.

* switched to semantic versioning (at least for alpha & alpha naming)

* added saveOrReplace() for server-side JS

v1.3.alpha1 (2013-04-05)
------------------------

* cleanup of Module, Package, ArangoApp and modules "internal", "fs", "console"

* use Error instead of string in throw to allow stack-trace

* issue #454: error while creation of Collection

* make `collection.count()` not recalculate the number of documents on the fly, but
  use some internal document counters.

* issue #457: invalid string value in web interface

* make datafile id (datafile->_fid) identical to the numeric part of the filename.
  E.g. the datafile `journal-123456.db` will now have a datafile marker with the same
  fid (i.e. `123456`) instead of a different value. This change will only affect
  datafiles that are created with 1.3 and not any older files.
  The intention behind this change is to make datafile debugging easier.

* consistently discard document attributes with reserved names (system attributes)
  but without any known meaning, for example `_test`, `_foo`, ...

  Previously, these attributes were saved with the document regularly in some cases,
  but were discarded in other cases.
  Now these attributes are discarded consistently. "Real" system attributes such as
  `_key`, `_from`, `_to` are not affected and will work as before.

  Additionally, attributes with an empty name (``) are discarded when documents are
  saved.

  Though using reserved or empty attribute names in documents was not really and
  consistently supported in previous versions of ArangoDB, this change might cause
  an incompatibility for clients that rely on this feature.

* added server startup flag `--database.force-sync-properties` to force syncing of
  collection properties on collection creation, deletion and on property update.
  The default value is true to mimic the behavior of previous versions of ArangoDB.
  If set to false, collection properties are written to disk but no call to sync()
  is made.

* added detailed output of server version and components for REST APIs
  `/_admin/version` and `/_api/version`. To retrieve this extended information,
  call the REST APIs with URL parameter `details=true`.

* issue #443: For git-based builds include commit hash in version

* adjust startup log output to be more compact, less verbose

* set the required minimum number of file descriptors to 256.
  On server start, this number is enforced on systems that have rlimit. If the limit
  cannot be enforced, starting the server will fail.
  Note: 256 is considered to be the absolute minimum value. Depending on the use case
  for ArangoDB, a much higher number of file descriptors should be used.

  To avoid checking & potentially changing the number of maximum open files, use the
  startup option `--server.descriptors-minimum 0`

* fixed shapedjson to json conversion for special numeric values (NaN, +inf, -inf).
  Before, "NaN", "inf", or "-inf" were written into the JSONified output, but these
  values are not allowed in JSON. Now, "null" is written to the JSONified output as
  required.

* added AQL functions VARIANCE_POPULATION(), VARIANCE_SAMPLE(), STDDEV_POPULATION(),
  STDDEV_SAMPLE(), AVERAGE(), MEDIAN() to calculate statistical values for lists

* added AQL SQRT() function

* added AQL TRIM(), LEFT() and RIGHT() string functions

* fixed issue #436: GET /_api/document on edge

* make AQL REVERSE() and LENGTH() functions work on strings, too

* disabled DOT generation in `make doxygen`. this speeds up docs generation

* renamed startup option `--dispatcher.report-intervall` to `--dispatcher.report-interval`

* renamed startup option `--scheduler.report-intervall` to `--scheduler.report-interval`

* slightly changed output of REST API method /_admin/log.
  Previously, the log messages returned also contained the date and log level, now
  they will only contain the log message, and no date and log level information.
  This information can be re-created by API users from the `timestamp` and `level`
  attributes of the result.

* removed configure option `--enable-zone-debug`
  memory zone debugging is now automatically turned on when compiling with ArangoDB
  `--enable-maintainer-mode`

* removed configure option `--enable-arangob`
  arangob is now always included in the build


v1.2.3 (XXXX-XX-XX)
-------------------

* added optional parameter `edgexamples` for AQL function EDGES() and NEIGHBORS()

* added AQL function NEIGHBORS()

* added freebsd support

* fixed firstExample() query with `_id` and `_key` attributes

* issue triAGENS/ArangoDB-PHP#55: AQL optimizer may have mis-optimized duplicate
  filter statements with limit


v1.2.2 (2013-03-26)
-------------------

* fixed save of objects with common sub-objects

* issue #459: fulltext internal memory allocation didn't scale well
  This fix improves loading times for collections with fulltext indexes that have
  lots of equal words indexed.

* issue #212: auto-increment support

  The feature can be used by creating a collection with the extra `keyOptions`
  attribute as follows:

      db._create("mycollection", { keyOptions: { type: "autoincrement", offset: 1, increment: 10, allowUserKeys: true } });

  The `type` attribute will make sure the keys will be auto-generated if no
  `_key` attribute is specified for a document.

  The `allowUserKeys` attribute determines whether users might still supply own
  `_key` values with documents or if this is considered an error.

  The `increment` value determines the actual increment value, whereas the `offset`
  value can be used to seed to value sequence with a specific starting value.
  This will be useful later in a multi-master setup, when multiple servers can use
  different auto-increment seed values and thus generate non-conflicting auto-increment values.

  The default values currently are:

  - `allowUserKeys`: `true`
  - `offset`: `0`
  - `increment`: `1`

  The only other available key generator type currently is `traditional`.
  The `traditional` key generator will auto-generate keys in a fashion as ArangoDB
  always did (some increasing integer value, with a more or less unpredictable
  increment value).

  Note that for the `traditional` key generator there is only the option to disallow
  user-supplied keys and give the server the sole responsibility for key generation.
  This can be achieved by setting the `allowUserKeys` property to `false`.

  This change also introduces the following errors that API implementors may want to check
  the return values for:

  - 1222: `document key unexpected`: will be raised when a document is created with
    a `_key` attribute, but the underlying collection was set up with the `keyOptions`
    attribute `allowUserKeys: false`.

  - 1225: `out of keys`: will be raised when the auto-increment key generator runs
    out of keys. This may happen when the next key to be generated is 2^64 or higher.
    In practice, this will only happen if the values for `increment` or `offset` are
    not set appropriately, or if users are allowed to supply own keys, those keys
    are near the 2^64 threshold, and later the auto-increment feature kicks in and
    generates keys that cross that threshold.

    In practice it should not occur with proper configuration and proper usage of the
    collections.

  This change may also affect the following REST APIs:
  - POST `/_api/collection`: the server does now accept the optional `keyOptions`
    attribute in the second parameter
  - GET `/_api/collection/properties`: will return the `keyOptions` attribute as part
    of the collection's properties. The previous optional attribute `createOptions`
    is now gone.

* fixed `ArangoStatement.explain()` method with bind variables

* fixed misleading "cursor not found" error message in arangosh that occurred when
  `count()` was called for client-side cursors

* fixed handling of empty attribute names, which may have crashed the server under
  certain circumstances before

* fixed usage of invalid pointer in error message output when index description could
  not be opened


v1.2.1 (2013-03-14)
-------------------

* issue #444: please darken light color in arangosh

* issue #442: pls update post install info on osx

* fixed conversion of special double values (NaN, -inf, +inf) when converting from
  shapedjson to JSON

* fixed compaction of markers (location of _key was not updated correctly in memory,
  leading to _keys pointing to undefined memory after datafile rotation)

* fixed edge index key pointers to use document master pointer plus offset instead
  of direct _key address

* fixed case when server could not create any more journal or compactor files.
  Previously a wrong status code may have been returned, and not being able to create
  a new compactor file may have led to an infinite loop with error message
  "could not create compactor".

* fixed value truncation for numeric filename parts when renaming datafiles/journals


v1.2.0 (2013-03-01)
-------------------

* by default statistics are now switch off; in order to enable comment out
  the "disable-statistics = yes" line in "arangod.conf"

* fixed issue #435: csv parser skips data at buffer border

* added server startup option `--server.disable-statistics` to turn off statistics
  gathering without recompilation of ArangoDB.
  This partly addresses issue #432.

* fixed dropping of indexes without collection name, e.g.
  `db.xxx.dropIndex("123456");`
  Dropping an index like this failed with an assertion error.

* fixed issue #426: arangoimp should be able to import edges into edge collections

* fixed issue #425: In case of conflict ArangoDB returns HTTP 400 Bad request
  (with 1207 Error) instead of HTTP 409 Conflict

* fixed too greedy token consumption in AQL for negative values:
  e.g. in the statement `RETURN { a: 1 -2 }` the minus token was consumed as part
  of the value `-2`, and not interpreted as the binary arithmetic operator


v1.2.beta3 (2013-02-22)
-----------------------

* issue #427: ArangoDB Importer Manual has no navigation links (previous|home|next)

* issue #319: Documentation missing for Emergency console and incomplete for datafile debugger.

* issue #370: add documentation for reloadRouting and flushServerModules

* issue #393: added REST API for user management at /_api/user

* issue #393, #128: added simple cryptographic functions for user actions in module "crypto":
  * require("org/arangodb/crypto").md5()
  * require("org/arangodb/crypto").sha256()
  * require("org/arangodb/crypto").rand()

* added replaceByExample() Javascript and REST API method

* added updateByExample() Javascript and REST API method

* added optional "limit" parameter for removeByExample() Javascript and REST API method

* fixed issue #413

* updated bundled V8 version from 3.9.4 to 3.16.14.1
  Note: the Windows version used a more recent version (3.14.0.1) and was not updated.

* fixed issue #404: keep original request url in request object


v1.2.beta2 (2013-02-15)
-----------------------

* fixed issue #405: 1.2 compile warnings

* fixed issue #333: [debian] Group "arangodb" is not used when starting vie init.d script

* added optional parameter 'excludeSystem' to GET /_api/collection
  This parameter can be used to disable returning system collections in the list
  of all collections.

* added AQL functions KEEP() and UNSET()

* fixed issue #348: "HTTP Interface for Administration and Monitoring"
  documentation errors.

* fix stringification of specific positive int64 values. Stringification of int64
  values with the upper 32 bits cleared and the 33rd bit set were broken.

* issue #395:  Collection properties() function should return 'isSystem' for
  Javascript and REST API

* make server stop after upgrade procedure when invoked with `--upgrade option`.
  When started with the `--upgrade` option, the server will perfom
  the upgrade, and then exit with a status code indicating the result of the
  upgrade (0 = success, 1 = failure). To start the server regularly in either
  daemon or console mode, the `--upgrade` option must not be specified.
  This change was introduced to allow init.d scripts check the result of
  the upgrade procedure, even in case an upgrade was successful.
  this was introduced as part of issue #391.

* added AQL function EDGES()

* added more crash-protection when reading corrupted collections at startup

* added documentation for AQL function CONTAINS()

* added AQL function LIKE()

* replaced redundant error return code 1520 (Unable to open collection) with error code
  1203 (Collection not found). These error codes have the same meanings, but one of
  them was returned from AQL queries only, the other got thrown by other parts of
  ArangoDB. Now, error 1203 (Collection not found) is used in AQL too in case a
  non-existing collection is used.

v1.2.beta1 (2013-02-01)
-----------------------

* fixed issue #382: [Documentation error] Maschine... should be Machine...

* unified history file locations for arangod, arangosh, and arangoirb.
  - The readline history for arangod (emergency console) is now stored in file
    $HOME/.arangod. It was stored in $HOME/.arango before.
  - The readline history for arangosh is still stored in $HOME/.arangosh.
  - The readline history for arangoirb is now stored in $HOME/.arangoirb. It was
    stored in $HOME/.arango-mrb before.

* fixed issue #381: _users user should have a unique constraint

* allow negative list indexes in AQL to access elements from the end of a list,
  e.g. ```RETURN values[-1]``` will return the last element of the `values` list.

* collection ids, index ids, cursor ids, and document revision ids created and
  returned by ArangoDB are now returned as strings with numeric content inside.
  This is done to prevent some value overrun/truncation in any part of the
  complete client/server workflow.
  In ArangoDB 1.1 and before, these values were previously returned as
  (potentially very big) integer values. This may cause problems (clipping, overrun,
  precision loss) for clients that do not support big integers natively and store
  such values in IEEE754 doubles internally. This type loses precision after about
  52 bits and is thus not safe to hold an id.
  Javascript and 32 bit-PHP are examples for clients that may cause such problems.
  Therefore, ids are now returned by ArangoDB as strings, with the string
  content being the integer value as before.

  Example for documents ("_rev" attribute):
  - Document returned by ArangoDB 1.1: { "_rev": 1234, ... }
  - Document returned by ArangoDB 1.2: { "_rev": "1234", ... }

  Example for collections ("id" attribute / "_id" property):
  - Collection returned by ArangoDB 1.1: { "id": 9327643, "name": "test", ... }
  - Collection returned by ArangoDB 1.2: { "id": "9327643", "name": "test", ... }

  Example for cursors ("id" attribute):
  - Collection returned by ArangoDB 1.1: { "id": 11734292, "hasMore": true, ... }
  - Collection returned by ArangoDB 1.2: { "id": "11734292", "hasMore": true, ... }

* global variables are not automatically available anymore when starting the
  arangod Javascript emergency console (i.e. ```arangod --console```).

  Especially, the variables `db`, `edges`, and `internal` are not available
  anymore. `db` and `internal` can be made available in 1.2 by
  ```var db = require("org/arangodb").db;``` and
  ```var internal = require("internal");```, respectively.
  The reason for this change is to get rid of global variables in the server
  because this will allow more specific inclusion of functionality.

  For convenience, the global variable `db` is still available by default in
  arangosh. The global variable `edges`, which since ArangoDB 1.1 was kind of
  a redundant wrapper of `db`, has been removed in 1.2 completely.
  Please use `db` instead, and if creating an edge collection, use the explicit
  ```db._createEdgeCollection()``` command.

* issue #374: prevent endless redirects when calling admin interface with
  unexpected URLs

* issue #373: TRAVERSAL() `trackPaths` option does not work. Instead `paths` does work

* issue #358: added support for CORS

* honor optional waitForSync property for document removal, replace, update, and
  save operations in arangosh. The waitForSync parameter for these operations
  was previously honored by the REST API and on the server-side, but not when
  the waitForSync parameter was specified for a document operation in arangosh.

* calls to db.collection.figures() and /_api/collection/<collection>/figures now
  additionally return the number of shapes used in the collection in the
  extra attribute "shapes.count"

* added AQL TRAVERSAL_TREE() function to return a hierarchical result from a traversal

* added AQL TRAVERSAL() function to return the results from a traversal

* added AQL function ATTRIBUTES() to return the attribute names of a document

* removed internal server-side AQL functions from global scope.

  Now the AQL internal functions can only be accessed via the exports of the
  ahuacatl module, which can be included via ```require("org/arangodb/ahuacatl")```.
  It shouldn't be necessary for clients to access this module at all, but
  internal code may use this module.

  The previously global AQL-related server-side functions were moved to the
  internal namespace. This produced the following function name changes on
  the server:

     old name              new name
     ------------------------------------------------------
     AHUACATL_RUN       => require("internal").AQL_QUERY
     AHUACATL_EXPLAIN   => require("internal").AQL_EXPLAIN
     AHUACATL_PARSE     => require("internal").AQL_PARSE

  Again, clients shouldn't have used these functions at all as there is the
  ArangoStatement object to execute AQL queries.

* fixed issue #366: Edges index returns strange description

* added AQL function MATCHES() to check a document against a list of examples

* added documentation and tests for db.collection.removeByExample

* added --progress option for arangoimp. This will show the percentage of the input
  file that has been processed by arangoimp while the import is still running. It can
  be used as a rough indicator of progress for the entire import.

* make the server log documents that cannot be imported via /_api/import into the
  logfile using the warning log level. This may help finding illegal documents in big
  import runs.

* check on server startup whether the database directory and all collection directories
  are writable. if not, the server startup will be aborted. this prevents serious
  problems with collections being non-writable and this being detected at some pointer
  after the server has been started

* allow the following AQL constructs: FUNC(...)[...], FUNC(...).attribute

* fixed issue #361: Bug in Admin Interface. Header disappears when clicking new collection

* Added in-memory only collections

  Added collection creation parameter "isVolatile":
  if set to true, the collection is created as an in-memory only collection,
  meaning that all document data of that collection will reside in memory only,
  and will not be stored permanently to disk.
  This means that all collection data will be lost when the collection is unloaded
  or the server is shut down.
  As this collection type does not have datafile disk overhead for the regular
  document operations, it may be faster than normal disk-backed collections. The
  actual performance gains strongly depend on the underlying OS, filesystem, and
  settings though.
  This collection type should be used for caches only and not for any sensible data
  that cannot be re-created otherwise.
  Some platforms, namely Windows, currently do not support this collection type.
  When creating an in-memory collection on such platform, an error message will be
  returned by ArangoDB telling the user the platform does not support it.

  Note: in-memory collections are an experimental feature. The feature might
  change drastically or even be removed altogether in a future version of ArangoDB.

* fixed issue #353: Please include "pretty print" in Emergency Console

* fixed issue #352: "pretty print" console.log
  This was achieved by adding the dump() function for the "internal" object

* reduced insertion time for edges index
  Inserting into the edges index now avoids costly comparisons in case of a hash
  collision, reducing the prefilling/loading timer for bigger edge collections

* added fulltext queries to AQL via FULLTEXT() function. This allows search
  fulltext indexes from an AQL query to find matching documents

* added fulltext index type. This index type allows indexing words and prefixes of
  words from a specific document attribute. The index can be queries using a
  SimpleQueryFull object, the HTTP REST API at /_api/simple/fulltext, or via AQL

* added collection.revision() method to determine whether a collection has changed.
  The revision method returns a revision string that can be used by client programs
  for equality/inequality comparisons. The value returned by the revision method
  should be treated by clients as an opaque string and clients should not try to
  figure out the sense of the revision id. This is still useful enough to check
  whether data in a collection has changed.

* issue #346: adaptively determine NUMBER_HEADERS_PER_BLOCK

* issue #338: arangosh cursor positioning problems

* issue #326: use limit optimization with filters

* issue #325: use index to avoid sorting

* issue #324: add limit optimization to AQL

* removed arango-password script and added Javascript functionality to add/delete
  users instead. The functionality is contained in module `users` and can be invoked
  as follows from arangosh and arangod:
  * require("users").save("name", "passwd");
  * require("users").replace("name", "newPasswd");
  * require("users").remove("name");
  * require("users").reload();
  These functions are intentionally not offered via the web interface.
  This also addresses issue #313

* changed print output in arangosh and the web interface for JSON objects.
  Previously, printing a JSON object in arangosh resulted in the attribute values
  being printed as proper JSON, but attribute names were printed unquoted and
  unescaped. This was fine for the purpose of arangosh, but lead to invalid
  JSON being produced. Now, arangosh will produce valid JSON that can be used
  to send it back to ArangoDB or use it with arangoimp etc.

* fixed issue #300: allow importing documents via the REST /_api/import API
  from a JSON list, too.
  So far, the API only supported importing from a format that had one JSON object
  on each line. This is sometimes inconvenient, e.g. when the result of an AQL
  query or any other list is to be imported. This list is a JSON list and does not
  necessary have a document per line if pretty-printed.
  arangoimp now supports the JSON list format, too. However, the format requires
  arangoimp and the server to read the entire dataset at once. If the dataset is
  too big (bigger than --max-upload-size) then the import will be rejected. Even if
  increased, the entire list must fit in memory on both the client and the server,
  and this may be more resource-intensive than importing individual lines in chunks.

* removed unused parameter --reuse-ids for arangoimp. This parameter did not have
  any effect in 1.2, was never publicly announced and did evil (TM) things.

* fixed issue #297 (partly): added whitespace between command line and
  command result in arangosh, added shell colors for better usability

* fixed issue #296: system collections not usable from AQL

* fixed issue #295: deadlock on shutdown

* fixed issue #293: AQL queries should exploit edges index

* fixed issue #292: use index when filtering on _key in AQL

* allow user-definable document keys
  users can now define their own document keys by using the _key attribute
  when creating new documents or edges. Once specified, the value of _key is
  immutable.
  The restrictions for user-defined key values are:
  * the key must be at most 254 bytes long
  * it must consist of the letters a-z (lower or upper case), the digits 0-9,
    the underscore (_) or dash (-) characters only
  * any other characters, especially multi-byte sequences, whitespace or
    punctuation characters cannot be used inside key values

  Specifying a document key is optional when creating new documents. If no
  document key is specified, ArangoDB will create a document key itself.
  There are no guarantees about the format and pattern of auto-generated document
  keys other than the above restrictions.
  Clients should therefore treat auto-generated document keys as opaque values.
  Keys can be used to look up and reference documents, e.g.:
  * saving a document: `db.users.save({ "_key": "fred", ... })`
  * looking up a document: `db.users.document("fred")`
  * referencing other documents: `edges.relations.save("users/fred", "users/john", ...)`

  This change is downwards-compatible to ArangoDB 1.1 because in ArangoDB 1.1
  users were not able to define their own keys. If the user does not supply a _key
  attribute when creating a document, ArangoDB 1.2 will still generate a key of
  its own as ArangoDB 1.1 did. However, all documents returned by ArangoDB 1.2 will
  include a _key attribute and clients should be able to handle that (e.g. by
  ignoring it if not needed). Documents returned will still include the _id attribute
  as in ArangoDB 1.1.

* require collection names everywhere where a collection id was allowed in
  ArangoDB 1.1 & 1.0
  This change requires clients to use a collection name in place of a collection id
  at all places the client deals with collections.
  Examples:
  * creating edges: the _from and _to attributes must now contain collection names instead
    of collection ids: `edges.relations.save("test/my-key1", "test/my-key2", ...)`
  * retrieving edges: the returned _from and _to attributes now will contain collection
    names instead of ids, too: _from: `test/fred` instead of `1234/3455`
  * looking up documents: db.users.document("fred") or db._document("users/fred")

  Collection names must be used in REST API calls instead of collection ids, too.
  This change is thus not completely downwards-compatible to ArangoDB 1.1. ArangoDB 1.1
  required users to use collection ids in many places instead of collection names.
  This was unintuitive and caused overhead in cases when just the collection name was
  known on client-side but not its id. This overhead can now be avoided so clients can
  work with the collection names directly. There is no need to work with collection ids
  on the client side anymore.
  This change will likely require adjustments to API calls issued by clients, and also
  requires a change in how clients handle the _id value of returned documents. Previously,
  the _id value of returned documents contained the collection id, a slash separator and
  the document number. Since 1.2, _id will contain the collection name, a slash separator
  and the document key. The same applies to the _from and _to attribute values of edges
  that are returned by ArangoDB.

  Also removed (now unnecessary) location header in responses of the collections REST API.
  The location header was previously returned because it was necessary for clients.
  When clients created a collection, they specified the collection name. The collection
  id was generated on the server, but the client needed to use the server-generated
  collection id for further API calls, e.g. when creating edges etc. Therefore, the
  full collection URL, also containing the collection id, was returned by the server in
  responses to the collection API, in the HTTP location header.
  Returning the location header has become unnecessary in ArangoDB 1.2 because users
  can access collections by name and do not need to care about collection ids.


v1.1.3 (2013-XX-XX)
-------------------

* fix case when an error message was looked up for an error code but no error
  message was found. In this case a NULL ptr was returned and not checked everywhere.
  The place this error popped up was when inserting into a non-unique hash index
  failed with a specific, invalid error code.

* fixed issue #381:  db._collection("_users").getIndexes();

* fixed issue #379: arango-password fatal issue javscript.startup-directory

* fixed issue #372: Command-Line Options for the Authentication and Authorization


v1.1.2 (2013-01-20)
-------------------

* upgraded to mruby 2013-01-20 583983385b81c21f82704b116eab52d606a609f4

* fixed issue #357: Some spelling and grammar errors

* fixed issue #355: fix quotes in pdf manual

* fixed issue #351: Strange arangosh error message for long running query

* fixed randomly hanging connections in arangosh on MacOS

* added "any" query method: this returns a random document from a collection. It
  is also available via REST HTTP at /_api/simple/any.

* added deployment tool

* added getPeerVertex

* small fix for logging of long messages: the last character of log messages longer
  than 256 bytes was not logged.

* fixed truncation of human-readable log messages for web interface: the trailing \0
  byte was not appended for messages longer than 256 bytes

* fixed issue #341: ArangoDB crashes when stressed with Batch jobs
  Contrary to the issue title, this did not have anything to do with batch jobs but
  with too high memory usage. The memory usage of ArangoDB is now reduced for cases
   when there are lots of small collections with few documents each

* started with issue #317: Feature Request (from Google Groups): DATE handling

* backported issue #300: Extend arangoImp to Allow importing resultset-like
  (list of documents) formatted files

* fixed issue #337: "WaitForSync" on new collection does not work on Win/X64

* fixed issue #336: Collections REST API docs

* fixed issue #335: mmap errors due to wrong memory address calculation

* fixed issue #332: arangoimp --use-ids parameter seems to have no impact

* added option '--server.disable-authentication' for arangosh as well. No more passwd
  prompts if not needed

* fixed issue #330: session logging for arangosh

* fixed issue #329: Allow passing script file(s) as parameters for arangosh to run

* fixed issue #328: 1.1 compile warnings

* fixed issue #327: Javascript parse errors in front end


v1.1.1 (2012-12-18)
-------------------

* fixed issue #339: DELETE /_api/cursor/cursor-identifier return incollect errorNum

  The fix for this has led to a signature change of the function actions.resultNotFound().
  The meaning of parameter #3 for This function has changed from the error message string
  to the error code. The error message string is now parameter #4.
  Any client code that uses this function in custom actions must be adjusted.

* fixed issue #321: Problem upgrading arangodb 1.0.4 to 1.1.0 with Homebrew (OSX 10.8.2)

* fixed issue #230: add navigation and search for online documentation

* fixed issue #315: Strange result in PATH

* fixed issue #323: Wrong function returned in error message of AQL CHAR_LENGTH()

* fixed some log errors on startup / shutdown due to pid file handling and changing
  of directories


v1.1.0 (2012-12-05)
-------------------

* WARNING:
  arangod now performs a database version check at startup. It will look for a file
  named "VERSION" in its database directory. If the file is not present, arangod will
  perform an automatic upgrade of the database directory. This should be the normal
  case when upgrading from ArangoDB 1.0 to ArangoDB 1.1.

  If the VERSION file is present but is from an older version of ArangoDB, arangod
  will refuse to start and ask the user to run a manual upgrade first. A manual upgrade
  can be performed by starting arangod with the option `--upgrade`.

  This upgrade procedure shall ensure that users have full control over when they
  perform any updates/upgrades of their data, and can plan backups accordingly. The
  procedure also guarantees that the server is not run without any required system
  collections or with in incompatible data state.

* added AQL function DOCUMENT() to retrieve a document by its _id value

* fixed issue #311: fixed segfault on unload

* fixed issue #309: renamed stub "import" button from web interface

* fixed issue #307: added WaitForSync column in collections list in in web interface

* fixed issue #306: naming in web interface

* fixed issue #304: do not clear AQL query text input when switching tabs in
  web interface

* fixed issue #303: added documentation about usage of var keyword in web interface

* fixed issue #301: PATCH does not work in web interface

# fixed issue #269: fix make distclean & clean

* fixed issue #296: system collections not usable from AQL

* fixed issue #295: deadlock on shutdown

* added collection type label to web interface

* fixed issue #290: the web interface now disallows creating non-edges in edge collections
  when creating collections via the web interface, the collection type must also be
  specified (default is document collection)

* fixed issue #289: tab-completion does not insert any spaces

* fixed issue #282: fix escaping in web interface

* made AQL function NOT_NULL take any number of arguments. Will now return its
  first argument that is not null, or null if all arguments are null. This is downwards
  compatible.

* changed misleading AQL function name NOT_LIST() to FIRST_LIST() and slightly changed
  the behavior. The function will now return its first argument that is a list, or null
  if none of the arguments are lists.
  This is mostly downwards-compatible. The only change to the previous implementation in
  1.1-beta will happen if two arguments were passed and the 1st and 2nd arguments were
  both no lists. In previous 1.1, the 2nd argument was returned as is, but now null
  will be returned.

* add AQL function FIRST_DOCUMENT(), with same behavior as FIRST_LIST(), but working
  with documents instead of lists.

* added UPGRADING help text

* fixed issue #284: fixed Javascript errors when adding edges/vertices without own
  attributes

* fixed issue #283: AQL LENGTH() now works on documents, too

* fixed issue #281: documentation for skip lists shows wrong example

* fixed AQL optimizer bug, related to OR-combined conditions that filtered on the
  same attribute but with different conditions

* fixed issue #277: allow usage of collection names when creating edges
  the fix of this issue also implies validation of collection names / ids passed to
  the REST edge create method. edges with invalid collection ids or names in the
  "from" or "to" values will be rejected and not saved


v1.1.beta2 (2012-11-13)
-----------------------

* fixed arangoirb compilation

* fixed doxygen


v1.1.beta1 (2012-10-24)
-----------------------

* fixed AQL optimizer bug

* WARNING:
  - the user has changed from "arango" to "arangodb", the start script has changed from
    "arangod" to "arangodb", the database directory has changed from "/var/arangodb" to
    "/var/lib/arangodb" to be compliant with various Linux policies

  - In 1.1, we have introduced types for collections: regular documents go into document
    collections, and edges go into edge collections. The prefixing (db.xxx vs. edges.xxx)
    works slightly different in 1.1: edges.xxx can still be used to access collections,
    however, it will not determine the type of existing collections anymore. To create an
    edge collection 1.1, you can use db._createEdgeCollection() or edges._create().
    And there's of course also db._createDocumentCollection().
    db._create() is also still there and will create a document collection by default,
    whereas edges._create() will create an edge collection.

  - the admin web interface that was previously available via the simple URL suffix /
    is now available via a dedicated URL suffix only: /_admin/html
    The reason for this is that routing and URLs are now subject to changes by the end user,
    and only URLs parts prefixed with underscores (e.g. /_admin or /_api) are reserved
    for ArangoDB's internal usage.

* the server now handles requests with invalid Content-Length header values as follows:
  - if Content-Length is negative, the server will respond instantly with HTTP 411
    (length required)

  - if Content-Length is positive but shorter than the supplied body, the server will
    respond with HTTP 400 (bad request)

  - if Content-Length is positive but longer than the supplied body, the server will
    wait for the client to send the missing bytes. The server allows 90 seconds for this
    and will close the connection if the client does not send the remaining data

  - if Content-Length is bigger than the maximum allowed size (512 MB), the server will
    fail with HTTP 413 (request entity too large).

  - if the length of the HTTP headers is greater than the maximum allowed size (1 MB),
    the server will fail with HTTP 431 (request header fields too large)

* issue #265: allow optional base64 encoding/decoding of action response data

* issue #252: create _modules collection using arango-upgrade (note: arango-upgrade was
  finally replaced by the `--upgrade` option for arangod)

* issue #251: allow passing arbitrary options to V8 engine using new command line option:
  --javascript.v8-options. Using this option, the Harmony features or other settings in
  v8 can be enabled if the end user requires them

* issue #248: allow AQL optimizer to pull out completely uncorrelated subqueries to the
  top level, resulting in less repeated evaluation of the subquery

* upgraded to Doxygen 1.8.0

* issue #247: added AQL function MERGE_RECURSIVE

* issue #246: added clear() function in arangosh

* issue #245: Documentation: Central place for naming rules/limits inside ArangoDB

* reduced size of hash index elements by 50 %, allowing more index elements to fit in
  memory

* issue #235: GUI Shell throws Error:ReferenceError: db is not defined

* issue #229: methods marked as "under construction"

* issue #228: remove unfinished APIs (/_admin/config/*)

* having the OpenSSL library installed is now a prerequisite to compiling ArangoDB
  Also removed the --enable-ssl configure option because ssl is always required.

* added AQL functions TO_LIST, NOT_LIST

* issue #224: add optional Content-Id for batch requests

* issue #221: more documentation on AQL explain functionality. Also added
  ArangoStatement.explain() client method

* added db._createStatement() method on server as well (was previously available
  on the client only)

* issue #219: continue in case of "document not found" error in PATHS() function

* issue #213: make waitForSync overridable on specific actions

* changed AQL optimizer to use indexes in more cases. Previously, indexes might
  not have been used when in a reference expression the inner collection was
  specified last. Example: FOR u1 IN users FOR u2 IN users FILTER u1._id == u2._id
  Previously, this only checked whether an index could be used for u2._id (not
  possible). It was not checked whether an index on u1._id could be used (possible).
  Now, for expressions that have references/attribute names on both sides of the
  above as above, indexes are checked for both sides.

* issue #204: extend the CSV import by TSV and by user configurable
  separator character(s)

* issue #180: added support for batch operations

* added startup option --server.backlog-size
  this allows setting the value of the backlog for the listen() system call.
  the default value is 10, the maximum value is platform-dependent

* introduced new configure option "--enable-maintainer-mode" for
  ArangoDB maintainers. this option replaces the previous compile switches
  --with-boost-test, --enable-bison, --enable-flex and --enable-errors-dependency
  the individual configure options have been removed. --enable-maintainer-mode
  turns them all on.

* removed potentially unused configure option --enable-memfail

* fixed issue #197: HTML web interface calls /_admin/user-manager/session

* fixed issue #195: VERSION file in database directory

* fixed issue #193: REST API HEAD request returns a message body on 404

* fixed issue #188: intermittent issues with 1.0.0
  (server-side cursors not cleaned up in all cases, pthreads deadlock issue)

* issue #189: key store should use ISO datetime format bug

* issue #187: run arango-upgrade on server start (note: arango-upgrade was finally
  replaced by the `--upgrade` option for arangod)n

* fixed issue #183: strange unittest error

* fixed issue #182: manual pages

* fixed issue #181: use getaddrinfo

* moved default database directory to "/var/lib/arangodb" in accordance with
  http://www.pathname.com/fhs/pub/fhs-2.3.html

* fixed issue #179: strange text in import manual

* fixed issue #178: test for aragoimp is missing

* fixed issue #177: a misleading error message was returned if unknown variables
  were used in certain positions in an AQL query.

* fixed issue #176: explain how to use AQL from the arangosh

* issue #175: re-added hidden (and deprecated) option --server.http-port. This
  option is only there to be downwards-compatible to Arango 1.0.

* fixed issue #174: missing Documentation for `within`

* fixed issue #170: add db.<coll_name>.all().toArray() to arangosh help screen

* fixed issue #169: missing argument in Simple Queries

* added program arango-upgrade. This program must be run after installing ArangoDB
  and after upgrading from a previous version of ArangoDB. The arango-upgrade script
  will ensure all system collections are created and present in the correct state.
  It will also perform any necessary data updates.
  Note: arango-upgrade was finally replaced by the `--upgrade` option for arangod.

* issue #153: edge collection should be a flag for a collection
  collections now have a type so that the distinction between document and edge
  collections can now be done at runtime using a collection's type value.
  A collection's type can be queried in Javascript using the <collection>.type() method.

  When new collections are created using db._create(), they will be document
  collections by default. When edge._create() is called, an edge collection will be created.
  To explicitly create a collection of a specific/different type, use the methods
  _createDocumentCollection() or _createEdgeCollection(), which are available for
  both the db and the edges object.
  The Javascript objects ArangoEdges and ArangoEdgesCollection have been removed
  completely.
  All internal and test code has been adjusted for this, and client code
  that uses edges.* should also still work because edges is still there and creates
  edge collections when _create() is called.

  INCOMPATIBLE CHANGE: Client code might still need to be changed in the following aspect:
  Previously, collections did not have a type so documents and edges could be inserted
  in the same collection. This is now disallowed. Edges can only be inserted into
  edge collections now. As there were no collection types in 1.0, ArangoDB will perform
  an automatic upgrade when migrating from 1.0 to 1.1.
  The automatic upgrade will check every collection and determine its type as follows:
  - if among the first 50 documents in the collection there are documents with
    attributes "_from" and "_to", the collection is typed as an edge collection
  - if among the first 50 documents in the collection there are no documents with
    attributes "_from" and "_to", the collection is made as a document collection

* issue #150: call V8 garbage collection on server periodically

* issue #110: added support for partial updates

  The REST API for documents now offers an HTTP PATCH method to partially update
  documents. Overwriting/replacing documents is still available via the HTTP PUT method
  as before. The Javascript API in the shell also offers a new update() method in extension to
  the previously existing replace() method.


v1.0.4 (2012-11-12)
-------------------

* issue #275: strange error message in arangosh 1.0.3 at startup


v1.0.3 (2012-11-08)
-------------------

* fixed AQL optimizer bug

* issue #273: fixed segfault in arangosh on HTTP 40x

* issue #265: allow optional base64 encoding/decoding of action response data

* issue #252: _modules collection not created automatically


v1.0.2 (2012-10-22)
-------------------

* repository CentOS-X.Y moved to CentOS-X, same for Debian

* bugfix for rollback from edges

* bugfix for hash indexes

* bugfix for StringBuffer::erase_front

* added autoload for modules

* added AQL function TO_LIST


v1.0.1 (2012-09-30)
-------------------

* draft for issue #165: front-end application howto

* updated mruby to cf8fdea4a6598aa470e698e8cbc9b9b492319d

* fix for issue #190: install doesn't create log directory

* fix for issue #194: potential race condition between creating and dropping collections

* fix for issue #193: REST API HEAD request returns a message body on 404

* fix for issue #188: intermittent issues with 1.0.0

* fix for issue #163: server cannot create collection because of abandoned files

* fix for issue #150: call V8 garbage collection on server periodically


v1.0.0 (2012-08-17)
-------------------

* fix for issue #157: check for readline and ncurses headers, not only libraries


v1.0.beta4 (2012-08-15)
-----------------------

* fix for issue #152: fix memleak for barriers


v1.0.beta3 (2012-08-10)
-----------------------

* fix for issue #151: Memleak, collection data not removed

* fix for issue #149: Inconsistent port for admin interface

* fix for issue #163: server cannot create collection because of abandoned files

* fix for issue #157: check for readline and ncurses headers, not only libraries

* fix for issue #108: db.<collection>.truncate() inefficient

* fix for issue #109: added startup note about cached collection names and how to
  refresh them

* fix for issue #156: fixed memleaks in /_api/import

* fix for issue #59: added tests for /_api/import

* modified return value for calls to /_api/import: now, the attribute "empty" is
  returned as well, stating the number of empty lines in the input. Also changed the
  return value of the error code attribute ("errorNum") from 1100 ("corrupted datafile")
  to 400 ("bad request") in case invalid/unexpected JSON data was sent to the server.
  This error code is more appropriate as no datafile is broken but just input data is
  incorrect.

* fix for issue #152: Memleak for barriers

* fix for issue #151: Memleak, collection data not removed

* value of --database.maximal-journal-size parameter is now validated on startup. If
  value is smaller than the minimum value (currently 1048576), an error is thrown and
  the server will not start. Before this change, the global value of maximal journal
  size was not validated at server start, but only on collection level

* increased sleep value in statistics creation loop from 10 to 500 microseconds. This
  reduces accuracy of statistics values somewhere after the decimal points but saves
  CPU time.

* avoid additional sync() calls when writing partial shape data (attribute name data)
  to disk. sync() will still be called when the shape marker (will be written after
  the attributes) is written to disk

* issue #147: added flag --database.force-sync-shapes to force synching of shape data
  to disk. The default value is true so it is the same behavior as in version 1.0.
  if set to false, shape data is synched to disk if waitForSync for the collection is
  set to true, otherwise, shape data is not synched.

* fix for issue #145: strange issue on Travis: added epsilon for numeric comparison in
  geo index

* fix for issue #136: adjusted message during indexing

* issue #131: added timeout for HTTP keep-alive connections. The default value is 300
  seconds. There is a startup parameter server.keep-alive-timeout to configure the value.
  Setting it to 0 will disable keep-alive entirely on the server.

* fix for issue #137: AQL optimizer should use indexes for ref accesses with
  2 named attributes


v1.0.beta2 (2012-08-03)
-----------------------

* fix for issue #134: improvements for centos RPM

* fixed problem with disable-admin-interface in config file


v1.0.beta1 (2012-07-29)
-----------------------

* fixed issue #118: We need a collection "debugger"

* fixed issue #126: Access-Shaper must be cached

* INCOMPATIBLE CHANGE: renamed parameters "connect-timeout" and "request-timeout"
  for arangosh and arangoimp to "--server.connect-timeout" and "--server.request-timeout"

* INCOMPATIBLE CHANGE: authorization is now required on the server side
  Clients sending requests without HTTP authorization will be rejected with HTTP 401
  To allow backwards compatibility, the server can be started with the option
  "--server.disable-authentication"

* added options "--server.username" and "--server.password" for arangosh and arangoimp
  These parameters must be used to specify the user and password to be used when
  connecting to the server. If no password is given on the command line, arangosh/
  arangoimp will interactively prompt for a password.
  If no user name is specified on the command line, the default user "root" will be
  used.

* added startup option "--server.ssl-cipher-list" to determine which ciphers to
  use in SSL context. also added SSL_OP_CIPHER_SERVER_PREFERENCE to SSL default
  options so ciphers are tried in server and not in client order

* changed default SSL protocol to TLSv1 instead of SSLv2

* changed log-level of SSL-related messages

* added SSL connections if server is compiled with OpenSSL support. Use --help-ssl

* INCOMPATIBLE CHANGE: removed startup option "--server.admin-port".
  The new endpoints feature (see --server.endpoint) allows opening multiple endpoints
  anyway, and the distinction between admin and "other" endpoints can be emulated
  later using privileges.

* INCOMPATIBLE CHANGE: removed startup options "--port", "--server.port", and
  "--server.http-port" for arangod.
  These options have been replaced by the new "--server.endpoint" parameter

* INCOMPATIBLE CHANGE: removed startup option "--server" for arangosh and arangoimp.
  These options have been replaced by the new "--server.endpoint" parameter

* Added "--server.endpoint" option to arangod, arangosh, and arangoimp.
  For arangod, this option allows specifying the bind endpoints for the server
  The server can be bound to one or multiple endpoints at once. For arangosh
  and arangoimp, the option specifies the server endpoint to connect to.
  The following endpoint syntax is currently supported:
  - tcp://host:port or http@tcp://host:port (HTTP over IPv4)
  - tcp://[host]:port or http@tcp://[host]:port (HTTP over IPv6)
  - ssl://host:port or http@tcp://host:port (HTTP over SSL-encrypted IPv4)
  - ssl://[host]:port or http@tcp://[host]:port (HTTP over SSL-encrypted IPv6)
  - unix:///path/to/socket or http@unix:///path/to/socket (HTTP over UNIX socket)

  If no port is specified, the default port of 8529 will be used.

* INCOMPATIBLE CHANGE: removed startup options "--server.require-keep-alive" and
  "--server.secure-require-keep-alive".
  The server will now behave as follows which should be more conforming to the
  HTTP standard:
  * if a client sends a "Connection: close" header, the server will close the
    connection
  * if a client sends a "Connection: keep-alive" header, the server will not
    close the connection
  * if a client does not send any "Connection" header, the server will assume
    "keep-alive" if the request was an HTTP/1.1 request, and "close" if the
    request was an HTTP/1.0 request

* (minimal) internal optimizations for HTTP request parsing and response header
  handling

* fixed Unicode unescaping bugs for \f and surrogate pairs in BasicsC/strings.c

* changed implementation of TRI_BlockCrc32 algorithm to use 8 bytes at a time

* fixed issue #122: arangod doesn't start if <log.file> cannot be created

* fixed issue #121: wrong collection size reported

* fixed issue #98: Unable to change journalSize

* fixed issue #88: fds not closed

* fixed escaping of document data in HTML admin front end

* added HTTP basic authentication, this is always turned on

* added server startup option --server.disable-admin-interface to turn off the
  HTML admin interface

* honor server startup option --database.maximal-journal-size when creating new
  collections without specific journalsize setting. Previously, these
  collections were always created with journal file sizes of 32 MB and the
  --database.maximal-journal-size setting was ignored

* added server startup option --database.wait-for-sync to control the default
  behavior

* renamed "--unit-tests" to "--javascript.unit-tests"


v1.0.alpha3 (2012-06-30)
------------------------

* fixed issue #116: createCollection=create option doesn't work

* fixed issue #115: Compilation issue under OSX 10.7 Lion & 10.8 Mountain Lion
  (homebrew)

* fixed issue #114: image not found

* fixed issue #111: crash during "make unittests"

* fixed issue #104: client.js -> ARANGO_QUIET is not defined


v1.0.alpha2 (2012-06-24)
------------------------

* fixed issue #112: do not accept document with duplicate attribute names

* fixed issue #103: Should we cleanup the directory structure

* fixed issue #100: "count" attribute exists in cursor response with "count:
  false"

* fixed issue #84 explain command

* added new MRuby version (2012-06-02)

* added --log.filter

* cleanup of command line options:
** --startup.directory => --javascript.startup-directory
** --quite => --quiet
** --gc.interval => --javascript.gc-interval
** --startup.modules-path => --javascript.modules-path
** --action.system-directory => --javascript.action-directory
** --javascript.action-threads => removed (is now the same pool as --server.threads)

* various bug-fixes

* support for import

* added option SKIP_RANGES=1 for make unittests

* fixed several range-related assertion failures in the AQL query optimizer

* fixed AQL query optimizations for some edge cases (e.g. nested subqueries with
  invalid constant filter expressions)


v1.0.alpha1 (2012-05-28)
------------------------

Alpha Release of ArangoDB 1.0<|MERGE_RESOLUTION|>--- conflicted
+++ resolved
@@ -1,11 +1,10 @@
 v3.3.15 (XXXX-XX-XX)
 --------------------
 
-<<<<<<< HEAD
-* fixed issue #5941 if using breath first search in traversals uniqueness checks
+* fixed issue #5941 if using breadth-first search in traversals uniqueness checks
   on path (vertices and edges) have not been applied. In SmartGraphs the checks
   have been executed properly.
-=======
+
 * added more detailed progress output to arangorestore, showing the percentage of
   how much data is restored for bigger collections plus a set of overview statistics
   after each processed collection
@@ -15,7 +14,6 @@
 
   This option is turned off by default, but can be enabled for debugging RocksDB
   internals and performance.
->>>>>>> 6d888d4e
 
 * improved error messages when managing Foxx services
 
