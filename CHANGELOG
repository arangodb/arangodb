--- conflicted
+++ resolved
@@ -1,13 +1,11 @@
 v3.1.27 (XXXX-XX-XX)
 --------------------
 
-<<<<<<< HEAD
 * fixed issue #2889: Traversal query using incorrect collection id
 
 * fixed issue #2884: AQL traversal uniqueness constraints "propagating" to other traversals? Weird results
-=======
+
 * fixed issue #2879
->>>>>>> 7868d669
 
 
 v3.1.26 (2017-07-26)
