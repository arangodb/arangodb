--- conflicted
+++ resolved
@@ -1,19 +1,15 @@
 devel
 -----
 
-<<<<<<< HEAD
 * UI: fixed broken foxx configuration keys. Some valid configuration values
   could not be edited via the ui.
 
-* UI: fixed disappearing of the navigation label in some case special case
-=======
 * UI: pressing the return key inside a select2 box no longer triggers the modals
   success function
 
 * UI: coordinators and db servers are now in sorted order (ascending)
 
 * UI: fixed disappearing of the navigation label in some cases
->>>>>>> baf633f9
 
 * fixed issue #3917: traversals with high maximal depth take extremely long
   in planning phase.
