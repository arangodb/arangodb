--- conflicted
+++ resolved
@@ -1,9 +1,8 @@
 devel
 -----
 
-<<<<<<< HEAD
 * Foxx queues and tasks now ensure that the scripts in them, run on same permissions as the Foxx code who started the task / queue 
-=======
+
 * fixed issue #2876: wrong skiplist index usage in edge collection
 
 * fixed issue #2868: cname missing from logger-follow results in rocksdb
@@ -15,7 +14,6 @@
 * arangoexport: added --query; pass a aql query to export the result
 
 * fixed issue #2879: No result when querying for the last record of a query
->>>>>>> 6a78640f
 
 * ui: allows now to edit default access level for collections in database
   _system for all users except the root user.
