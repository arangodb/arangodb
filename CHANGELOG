devel
-----

<<<<<<< HEAD
* added `/_admin/repair/distributeShardsLike` that repairs collections with
  distributeShardsLike where the shards aren't actually distributed like in the
  prototype collection, as could happen due to internal issue #1770
=======
* added `--json` option to arangovpack, allowing to treat its input as plain JSON data
  make arangovpack work without any configuration file

* added experimental arangodb startup option `--javascript.enabled` to enable/disable the initialization 
  of the V8 JavaScript engine. Only expected to work on single-servers and agency deployments

* pull request 5201: eliminate race scenario where handlePlanChange could run infinite times
  after an execution exceeded 7.4 second time span

* UI: fixed an unreasonable event bug within the modal view engine

* pull request 5114: detect shutdown more quickly on heartbeat thread of coordinator and dbserver
>>>>>>> c95522ca

* fixed issue #3811: gharial api is now checking existence of _from and _to vertices
  during edge creation

* There is new method `_profileQuery` on the database object to execute a query and
  print an explain with annotated runtime information.

* Query cursors can now be created with option `profile`, with a value of 0, 1 or 2.
  This will cause queries to include more statistics in their results and will allow tracing of queries.

* fixed internal issue #2147 - fixed database filter in UI

* fixed internal issue #2149: number of documents in the UI is not adjusted after moving them

* fixed internal issue #2150: UI - loading a saved query does not update the list of bind parameters

* removed option `--cluster.my-local-info` in favor of persisted server UUIDs

  The option `--cluster.my-local-info` was deprecated since ArangoDB 3.3.

* added new collection property `cacheEnabled` which enables in-memory caching for
  documents and primary index entries. Available only when using RocksDB

* arangodump now supports `--threads` option to dump collections in parallel

* Improvement: The AQL query planner in cluster is now a bit more clever and
  can prepare AQL queries with less network overhead.
  This should speed up simple queries in cluster mode, on complex queries it
  will most likely not show any performance effect.
  It will especially show effects on collections with a very high amount of Shards.

* removed remainders of dysfunctional `/_admin/cluster-test` and `/_admin/clusterCheckPort`
  API endpoints and removed them from documentation

* added new query option `stream` to enable streaming query execution via the `POST /_api/cursor` rest interface.

* fixed issue #4698: databases within the UI are now displayed in a sorted order.

* Behaviour of permissions for databases and collections changed:
  The new fallback rule for databases for which an access level is not explicitly specified:
  Choose the higher access level of::
    * A wildcard database grant
    * A database grant on the `_system` database
  The new fallback rule for collections for which an access level is not explicitly specified:
  Choose the higher access level of::
    * Any wildcard access grant in the same database, or on "*/*"
    * The access level for the current database
    * The access level for the `_system` database

* fixed issue #4583: add AQL ASSERT and AQL WARN

* remove _admin/echo handler

* renamed startup option `--replication.automatic-failover` to
  `--replication.active-failover`
  using the old option name will still work in ArangoDB 3.4, but the old option
  will be removed afterwards

* Index selectivity estimates for RocksDB engine are now eventually consistent.
  This change addresses a previous issue where some index updates could be
  "lost" from the view of the internal selectivity estimate, leading to
  inaccurate estimates. The issue is solved now, but there can be up to a second
  or so delay before updates are reflected in the estimates.

* support `returnOld` and `returnNew` attributes for in the following HTTP REST
  APIs:

  * /_api/gharial/<graph>/vertex/<collection>
  * /_api/gharial/<graph>/edge/<collection>

  The exception from this is that the HTTP DELETE verb for these APIs does not
  support `returnOld` because that would make the existing API incompatible

* fix internal issue #478: remove unused and undocumented REST API endpoints
  _admin/statistics/short and _admin/statistics/long

  These APIs were available in ArangoDB's REST API, but have not been called by
  ArangoDB itself nor have they been part of the documented API. They have been
  superseded by other REST APIs and were partially dysfunctional. Therefore
  these two endpoints have been removed entirely.

* fixed issue #1532: reload users on restore

* fixed internal issue #1475: when restoring a cluster dump to a single server
  ignore indexes of type primary and edge since we mustn't create them here.

* fixed internal issue #1439: improve performance of any-iterator for RocksDB

* issue #1190: added option `--create-database` for arangoimport

* UI: updated dygraph js library to version 2.1.0

* honor specified COLLECT method in AQL COLLECT options

  for example, when the user explicitly asks for the COLLECT method
  to be `sorted`, the optimizer will now not produce an alternative
  version of the plan using the hash method.

  additionally, if the user explcitly asks for the COLLECT method to
  be `hash`, the optimizer will now change the existing plan to use
  the hash method if possible instead of just creating an alternative
  plan.

  `COLLECT ... OPTIONS { method: 'sorted' }` => always use sorted method
  `COLLECT ... OPTIONS { method: 'hash' }`   => use hash if this is technically possible
  `COLLECT ...` (no options)                 => create a plan using sorted, and another plan using hash method

* added AQL function `IS_KEY`
  this function checks if the value passed to it can be used as a document key,
  i.e. as the value of the `_key` attribute

* added AQL functions `SORTED` and `SORTED_UNIQUE`

  `SORTED` will return a sorted version of the input array using AQL's internal
  comparison order
  `SORTED_UNIQUE` will do the same, but additionally removes duplicates.

* renamed arangoimp to arangoimport for consistency
  Release packages will still install arangoimp as a symlink so user scripts
  invoking arangoimp do not need to be changed

* UI: Shard distribution view now has an accordion view instead of displaying
  all shards of all collections at once.

* fixed issue #4393: broken handling of unix domain sockets in
  JS_Download

* added C++ implementation for AQL functions `DATE_NOW`, `DATE_ISO8601`,
  `DATE_TIMESTAMP`, `IS_DATESTRING`, `DATE_DAYOFWEEK`, `DATE_YEAR`,
  `DATE_MONTH`, `DATE_DAY`, `DATE_HOUR`, `DATE_MINUTE`, `DATE_SECOND`,
  `DATE_MILLISECOND`, `DATE_DAYOFYEAR`, `DATE_ISOWEEK`, `DATE_LEAPYEAR`,
  `DATE_QUARTER`, `DATE_DAYS_IN_MONTH`, `DATE_ADD`, `DATE_SUBTRACT`,
  `DATE_DIFF`, `DATE_COMPARE`, `TRANSLATE` and `SHA512`

* fixed a bug where clusterinfo missed changes to plan after agency
  callback is registred for create collection

* Foxx manifest.json files can now contain a $schema key with the value
  of "http://json.schemastore.org/foxx-manifest" to improve tooling support.


v3.3.8 (XXXX-XX-XX)
-------------------

* added arangod startup option `--dump-options` to print all configuration parameters
  as a JSON object

* fixed: (Enterprise only) If you restore a SmartGraph where the collections
  are still existing and are supposed to be dropped on restore we ended up in
  duplicate name error. This is now gone and the SmartGraph is correctly restored.

* fix lookups by `_id` in smart graph edge collections

* improve startup resilience in case there are datafile errors (MMFiles)

  also allow repairing broken VERSION files automatically on startup by
  specifying the option `--database.ignore-datafile-errors true`

* fix issue #4582: UI query editor now supports usage of empty string as bind parameter value

* fixed internal issue #2148: Number of documents found by filter is misleading in web UI

* added startup option `--database.required-directory-state`

  using this option it is possible to require the database directory to be
  in a specific state on startup. the options for this value are:

  - non-existing: database directory must not exist
  - existing: database directory must exist
  - empty: database directory must exist but be empty
  - populated: database directory must exist and contain specific files already
  - any: any state allowed

* field "$schema" in Foxx manifest.json files no longer produce warnings

* added `@arangodb/locals` module to expose the Foxx service context as an
  alternative to using `module.context` directly.

* supervision can be put into maintenance mode


v3.3.7 (2018-04-11)
-------------------

* added hidden option `--query.registry-ttl` to control the lifetime of cluster AQL
  query parts

* fixed internal issue #2237: AQL queries on collections with replicationFactor:
  "satellite" crashed arangod in single server mode

* fixed restore of satellite collections: replicationFactor was set to 1 during
  restore

* fixed dump and restore of smart graphs:
  a) The dump will not include the hidden shadow collections anymore, they were dumped
     accidentially and only contain duplicated data.
  b) Restore will now ignore hidden shadow collections as all data is contained
     in the smart-edge collection. You can manually include these collections from an
     old dump (3.3.5 or earlier) by using `--force`.
  c) Restore of a smart-graph will now create smart collections properly instead
     of getting into `TIMEOUT_IN_CLUSTER_OPERATION`

* fixed issue in AQL query optimizer rule "restrict-to-single-shard", which
  may have sent documents to a wrong shard in AQL INSERT queries that specified
  the value for `_key` using an expression (and not a constant value)
  Important: if you were affected by this bug in v3.3.5 it is required that you
  recreate your dataset in v3.3.6 (i.e. dumping and restoring) instead of doing
  a simple binary upgrade

* added /_admin/status HTTP API for debugging purposes

* added ArangoShell helper function for packaging all information about an
  AQL query so it can be run and analyzed elsewhere:

  query = "FOR doc IN mycollection FILTER doc.value > 42 RETURN doc";
  require("@arangodb/aql/explainer").debugDump("/tmp/query-debug-info", query);

  Entitled users can send the generated file to the ArangoDB support to facilitate
  reproduction and debugging.

* added hidden option `--server.ask-jwt-secret`. This is an internal option
  for debugging and should not be exposed to end-users.

* fix for internal issue #2215. supervision will now wait for agent to
  fully prepare before adding 10 second grace period after leadership change

* fixed internal issue #2215's FailedLeader timeout bug


v3.3.5 (2018-03-28)
-------------------

* fixed issue #4934: Wrong used GeoIndex depending on FILTER order

* make build id appear in startup log message alongside with other version info

* make AQL data modification operations that are sent to all shards and that are
  supposed to return values (i.e. `RETURN OLD` or `RETURN NEW`) not return fake
  empty result rows if the document to be updated/replaced/removed was not present
  on the target shard

* added AQL optimizer rule `restrict-to-single-shard`

  This rule will kick in if a collection operation (index lookup or data
  modification operation) will only affect a single shard, and the operation can be
  restricted to the single shard and is not applied for all shards. This optimization
  can be applied for queries that access a collection only once in the query, and that
  do not use traversals, shortest path queries and that do not access collection data
  dynamically using the `DOCUMENT`, `FULLTEXT`, `NEAR` or `WITHIN` AQL functions.
  Additionally, the optimizer will only pull off this optimization if can safely
  determine the values of all the collection's shard keys from the query, and when the
  shard keys are covered by a single index (this is always true if the shard key is
  the default `_key`)

* display missing attributes of GatherNodes in AQL explain output

* make AQL optimizer rule `undistribute-remove-after-enum-coll` fire in a few
  more cases in which it is possible

* slightly improve index selection for the RocksDB engine when there are multiple
  competing indexes with the same attribute prefixes, but different amount of
  attributes covered. In this case, the more specialized index will be preferred
  now

* fix issue #4924: removeFollower now prefers to remove the last follower(s)

* added "collect-in-cluster" optimizer rule to have COLLECT WITH COUNT queries
  without grouping being executed on the DB servers and the coordinator only summing
  up the counts from the individual shards

* fixed issue #4900: Nested FOR query uses index but ignores other filters

* properly exit v8::Context in one place where it was missing before

* added hidden option `--cluster.index-create-timeout` for controlling the
  default value of the index creation timeout in cluster
  under normal circumstances, this option does not need to be adjusted

* increase default timeout for index creation in cluster to 3600s

* fixed issue #4843: Query-Result has more Docs than the Collection itself

* fixed the behavior of ClusterInfo when waiting for current to catch
  up with plan in create collection.

* fixed issue #4827: COLLECT on edge _to field doesn't group distinct values as expected (MMFiles)


v3.3.4 (2018-03-01)
-------------------

* fix AQL `fullCount` result value in some cluster cases when it was off a bit

* fix issue #4651: Simple query taking forever until a request timeout error

* fix issue #4657: fixed incomplete content type header

* Vastly improved the Foxx Store UI

* fix issue #4677: AQL WITH with bind parameters results in "access after data-modification"
  for two independent UPSERTs

* remove unused startup option `--ldap.permissions-attribute-name`

* fix issue #4457: create /var/tmp/arangod with correct user in supervisor mode

* remove long disfunctional admin/long_echo handler

* fixed Foxx API:

  * PUT /_api/foxx/service: Respect force flag
  * PATCH /_api/foxx/service: Check whether a service under given mount exists

* internal issue #1726: supervision failed to remove multiple servers
  from health monitoring at once.

* more information from inception, why agent is activated

* fixed a bug where supervision tried to deal with shards of virtual collections

* fix internal issue #1770: collection creation using distributeShardsLike yields
  errors and did not distribute shards correctly in the following cases:
  1. If numberOfShards * replicationFactor % nrDBServers != 0
     (shards * replication is not divisible by DBServers).
  2. If there was failover / move shard case on the leading collection
     and creating the follower collection afterwards.

* fix timeout issues in replication client expiration

* added missing edge filter to neighbors-only traversals
  in case a filter condition was moved into the traverser and the traversal was
  executed in breadth-first mode and was returning each visited vertex exactly
  once, and there was a filter on the edges of the path and the resulting vertices
  and edges were not used later, the edge filter was not applied

* fixed issue #4160: Run arangod with "--database.auto-upgrade" option always crash silently without error log

* fix internal issue #1848: AQL optimizer was trying to resolve attribute accesses
  to attributes of constant object values at query compile time, but only did so far
  the very first attribute in each object

  this fixes https://stackoverflow.com/questions/48648737/beginner-bug-in-for-loops-from-objects

* fix inconvenience: If we want to start server with a non-existing
  --javascript.app-path it will now be created (if possible)

* fixed: REST API `POST _api/foxx` now returns HTTP code 201 on success, as documented.
         returned 200 before.

* fixed: REST API `PATCH _api/foxx/dependencies` now updates the existing dependencies
         instead of replacing them.

* fixed: Foxx upload of single javascript file. You now can upload via http-url pointing
         to a javascript file.

* fixed issue #4395: If your foxx app includes an `APP` folder it got
         accidently removed by selfhealing this is not the case anymore.

* fixed internal issue #1969 - command apt-get purge/remove arangodb3e was failing


v3.3.3 (2018-01-16)
-------------------

* fix issue #4272: VERSION file keeps disappearing

* fix internal issue #81: quotation marks disappeared when switching table/json
  editor in the query editor ui

* added option `--rocksdb.throttle` to control whether write-throttling is enabled
  Write-throttling is turned on by default, to reduce chances of compactions getting
  too far behind and blocking incoming writes.

* fixed issue #4308: Crash when getter for error.name throws an error (on Windows)

* UI: fixed a query editor caching and parsing issue

* Fixed internal issue #1683: fixes an UI issue where a collection name gets wrongly cached
  within the documents overview of a collection.

* Fixed an issue with the index estimates in RocksDB in the case a transaction is aborted.
  Former the index estimates were modified if the transaction commited or not.
  Now they will only be modified if the transaction commited successfully.

* UI: optimized login view for very small screen sizes

* Truncate in RocksDB will now do intermediate commits every 10.000 documents
  if truncate fails or the server crashes during this operation all deletes
  that have been commited so far are persisted.

* make the default value of `--rocksdb.block-cache-shard-bits` use the RocksDB
  default value. This will mostly mean the default number block cache shard
  bits is lower than before, allowing each shard to store more data and cause
  less evictions from block cache

* issue #4222: Permission error preventing AQL query import / export on webui

* UI: optimized error messages for invalid query bind parameter

* UI: upgraded swagger ui to version 3.9.0

* issue #3504: added option `--force-same-database` for arangorestore

  with this option set to true, it is possible to make any arangorestore attempt
  fail if the specified target database does not match the database name
  specified in the source dump's "dump.json" file. it can thus be used to
  prevent restoring data into the "wrong" database

  The option is set to `false` by default to ensure backwards-compatibility

* make the default value of `--rocksdb.block-cache-shard-bits` use the RocksDB
  default value. This will mostly mean the default number block cache shard
  bits is lower than before, allowing each shard to store more data and cause
  less evictions from block cache

* fixed issue #4255: AQL SORT consuming too much memory

* fixed incorrect persistence of RAFT vote and term


v3.3.2 (2018-01-04)
-------------------

* fixed issue #4199: Internal failure: JavaScript exception in file 'arangosh.js'
  at 98,7: ArangoError 4: Expecting type String

* fixed issue in agency supervision with a good server being left in
  failedServers

* distinguish isReady and allInSync in clusterInventory

* fixed issue #4197: AQL statement not working in 3.3.1 when upgraded from 3.2.10

* do not reuse collection ids when restoring collections from a dump, but assign new collection ids, this should prevent collection id conflicts


v3.3.1 (2017-12-28)
-------------------

* UI: displayed wrong wfs property for a collection when using RocksDB as
  storage engine

* added `--ignore-missing` option to arangoimp
  this option allows importing lines with less fields than specified in the CSV
  header line

* changed misleading error message from "no leader" to "not a leader"

* optimize usage of AQL FULLTEXT index function to a FOR loop with index
  usage in some cases
  When the optimization is applied, this especially speeds up fulltext index
  queries in the cluster

* UI: improved the behavior during collection creation in a cluster environment

* Agency lockup fixes for very small machines.

* Agency performance improvement by finer grained locking.

* Use steady_clock in agency whereever possible.

* Agency prevent Supervision thread crash.

* Fix agency integer overflow in timeout calculation.


v3.3.0 (2012-12-14)
-------------------

* release version

* added a missing try/catch block in the supervision thread


v3.3.rc8 (2017-12-12)
---------------------

* UI: fixed broken foxx configuration keys. Some valid configuration values
  could not be edited via the ui.

* UI: pressing the return key inside a select2 box no longer triggers the modal's
  success function

* UI: coordinators and db servers are now in sorted order (ascending)


v3.3.rc7 (2017-12-07)
---------------------

* fixed issue #3741: fix terminal color output in Windows

* UI: fixed issue #3822: disabled name input field for system collections

* fixed issue #3640: limit in subquery

* fixed issue #3745: Invalid result when using OLD object with array attribute in UPSERT statement

* UI: edge collections were wrongly added to from and to vertices select box during graph creation

* UI: added not found views for documents and collections

* UI: using default user database api during database creation now

* UI: the graph viewer backend now picks one random start vertex of the
  first 1000 documents instead of calling any(). The implementation of
  "any" is known to scale bad on huge collections with RocksDB.

* UI: fixed disappearing of the navigation label in some case special case

* UI: the graph viewer now displays updated label values correctly.
  Additionally the included node/edge editor now closes automatically
  after a successful node/edge update.

* fixed issue #3917: traversals with high maximal depth take extremely long
  in planning phase.


v3.3.rc4 (2017-11-28)
---------------------

* minor bug-fixes


v3.3.rc3 (2017-11-24)
---------------------

* bug-fixes


v3.3.rc2 (2017-11-22)
---------------------

* UI: document/edge editor now remembering their modes (e.g. code or tree)

* UI: optimized error messages for invalid graph definitions. Also fixed a
  graph renderer cleanup error.

* UI: added a delay within the graph viewer while changing the colors of the
  graph. Necessary due different browser behaviour.

* added options `--encryption.keyfile` and `--encryption.key-generator` to arangodump
  and arangorestore

* UI: the graph viewer now displays updated label values correctly.
  Additionally the included node/edge editor now closes automatically
	after a successful node/edge update.

* removed `--recycle-ids` option for arangorestore

  using that option could have led to problems on the restore, with potential
  id conflicts between the originating server (the source dump server) and the
  target server (the restore server)


v3.3.rc1 (2017-11-17)
---------------------

* add readonly mode REST API

* allow compilation of ArangoDB source code with g++ 7

* upgrade minimum required g++ compiler version to g++ 5.4
  That means ArangoDB source code will not compile with g++ 4.x or g++ < 5.4 anymore.

* AQL: during a traversal if a vertex is not found. It will not print an ERROR to the log and continue
  with a NULL value, but will register a warning at the query and continue with a NULL value.
  The situation is not desired as an ERROR as ArangoDB can store edges pointing to non-existing
  vertex which is perfectly valid, but it may be a n issue on the data model, so users
  can directly see it on the query now and do not "by accident" have to check the LOG output.

* introduce `enforceReplicationFactor` attribute for creating collections:
  this optional parameter controls if the coordinator should bail out during collection
  creation if there are not enough DBServers available for the desired `replicationFactor`.

* fixed issue #3516: Show execution time in arangosh

  this change adds more dynamic prompt components for arangosh
  The following components are now available for dynamic prompts,
  settable via the `--console.prompt` option in arangosh:

  - '%t': current time as timestamp
  - '%a': elpased time since ArangoShell start in seconds
  - '%p': duration of last command in seconds
  - '%d': name of current database
  - '%e': current endpoint
  - '%E': current endpoint without protocol
  - '%u': current user

  The time a command takes can be displayed easily by starting arangosh with `--console.prompt "%p> "`.

* make the ArangoShell refill its collection cache when a yet-unknown collection
  is first accessed. This fixes the following problem:

      arangosh1> db._collections();  // shell1 lists all collections
      arangosh2> db._create("test"); // shell2 now creates a new collection 'test'
      arangosh1> db.test.insert({}); // shell1 is not aware of the collection created
                                     // in shell2, so the insert will fail

* make AQL `DISTINCT` not change the order of the results it is applied on

* incremental transfer of initial collection data now can handle partial
  responses for a chunk, allowing the leader/master to send smaller chunks
  (in terms of HTTP response size) and limit memory usage

  this optimization is only active if client applications send the "offset" parameter
  in their requests to PUT `/_api/replication/keys/<id>?type=docs`

* initial creation of shards for cluster collections is now faster with
  `replicationFactor` values bigger than 1. this is achieved by an optimization
  for the case when the collection on the leader is still empty

* potential fix for issue #3517: several "filesystem full" errors in logs
  while there's a lot of disk space

* added C++ implementations for AQL function `SUBSTRING()`, `LEFT()`, `RIGHT()` and `TRIM()`

* show C++ function name of call site in ArangoDB log output

  this requires option `--log.line-number` to be set to *true*

* UI: added word wrapping to query editor

* UI: fixed wrong user attribute name validation, issue #3228

* make AQL return a proper error message in case of a unique key constraint
  violation. previously it only returned the generic "unique constraint violated"
  error message but omitted the details about which index caused the problem.

  This addresses https://stackoverflow.com/questions/46427126/arangodb-3-2-unique-constraint-violation-id-or-key

* added option `--server.local-authentication`

* UI: added user roles

* added config option `--log.color` to toggle colorful logging to terminal

* added config option `--log.thread-name` to additionally log thread names

* usernames must not start with `:role:`, added new options:
    --server.authentication-timeout
    --ldap.roles-attribute-name
    --ldap.roles-transformation
    --ldap.roles-search
    --ldap.superuser-role
    --ldap.roles-include
    --ldap.roles-exclude

* performance improvements for full collection scans and a few other operations
  in MMFiles engine

* added `--rocksdb.encryption-key-generator` for enterprise

* removed `--compat28` parameter from arangodump and replication API

  older ArangoDB versions will no longer be supported by these tools.

* increase the recommended value for `/proc/sys/vm/max_map_count` to a value
  eight times as high as the previous recommended value. Increasing the
  values helps to prevent an ArangoDB server from running out of memory mappings.

  The raised minimum recommended value may lead to ArangoDB showing some startup
  warnings as follows:

      WARNING {memory} maximum number of memory mappings per process is 65530, which seems too low. it is recommended to set it to at least 512000
      WARNING {memory} execute 'sudo sysctl -w "vm.max_map_count=512000"'

* Foxx now warns about malformed configuration/dependency names and aliases in the manifest.

v3.2.7 (2017-11-13)
-------------------

* Cluster customers, which have upgraded from 3.1 to 3.2 need to upgrade
  to 3.2.7. The cluster supervision is otherwise not operational.

* Fixed issue #3597: AQL with path filters returns unexpected results
  In some cases breadth first search in combination with vertex filters
  yields wrong result, the filter was not applied correctly.

* fixed some undefined behavior in some internal value caches for AQL GatherNodes
  and SortNodes, which could have led to sorted results being effectively not
  correctly sorted.

* make the replication applier for the RocksDB engine start automatically after a
  restart of the server if the applier was configured with its `autoStart` property
  set to `true`. previously the replication appliers were only automatically restarted
  at server start for the MMFiles engine.

* fixed arangodump batch size adaptivity in cluster mode and upped default batch size
  for arangodump

  these changes speed up arangodump in cluster context

* smart graphs now return a proper inventory in response to replication inventory
  requests

* fixed issue #3618: Inconsistent behavior of OR statement with object bind parameters

* only users with read/write rights on the "_system" database can now execute
  "_admin/shutdown" as well as modify properties of the write-ahead log (WAL)

* increase default maximum number of V8 contexts to at least 16 if not explicitly
  configured otherwise.
  the procedure for determining the actual maximum value of V8 contexts is unchanged
  apart from the value `16` and works as follows:
  - if explicitly set, the value of the configuration option `--javascript.v8-contexts`
    is used as the maximum number of V8 contexts
  - when the option is not set, the maximum number of V8 contexts is determined
    by the configuration option `--server.threads` if that option is set. if
    `--server.threads` is not set, then the maximum number of V8 contexts is the
    server's reported hardware concurrency (number of processors visible
    to the arangod process). if that would result in a maximum value of less than 16
    in any of these two cases, then the maximum value will be increased to 16.

* fixed issue #3447: ArangoError 1202: AQL: NotFound: (while executing) when
  updating collection

* potential fix for issue #3581: Unexpected "rocksdb unique constraint
  violated" with unique hash index

* fixed geo index optimizer rule for geo indexes with a single (array of coordinates)
  attribute.

* improved the speed of the shards overview in cluster (API endpoint /_api/cluster/shardDistribution API)
  It is now guaranteed to return after ~2 seconds even if the entire cluster is unresponsive.

* fix agency precondition check for complex objects
  this fixes issues with several CAS operations in the agency

* several fixes for agency restart and shutdown

* the cluster-internal representation of planned collection objects is now more
  lightweight than before, using less memory and not allocating any cache for indexes
  etc.

* fixed issue #3403: How to kill long running AQL queries with the browser console's
  AQL (display issue)

* fixed issue #3549: server reading ENGINE config file fails on common standard
  newline character

* UI: fixed error notifications for collection modifications

* several improvements for the truncate operation on collections:

  * the timeout for the truncate operation was increased in cluster mode in
    order to prevent too frequent "could not truncate collection" errors

  * after a truncate operation, collections in MMFiles still used disk space.
    to reclaim disk space used by truncated collection, the truncate actions
    in the web interface and from the ArangoShell now issue an extra WAL flush
    command (in cluster mode, this command is also propagated to all servers).
    the WAL flush allows all servers to write out any pending operations into the
    datafiles of the truncated collection. afterwards, a final journal rotate
    command is sent, which enables the compaction to entirely remove all datafiles
    and journals for the truncated collection, so that all disk space can be
    reclaimed

  * for MMFiles a special method will be called after a truncate operation so that
    all indexes of the collection can free most of their memory. previously some
    indexes (hash and skiplist indexes) partially kept already allocated memory
    in order to avoid future memory allocations

  * after a truncate operation in the RocksDB engine, an additional compaction
    will be triggered for the truncated collection. this compaction removes all
    deletions from the key space so that follow-up scans over the collection's key
    range do not have to filter out lots of already-removed values

  These changes make truncate operations potentially more time-consuming than before,
  but allow for memory/disk space savings afterwards.

* enable JEMalloc background threads for purging and returning unused memory
  back to the operating system (Linux only)

  JEMalloc will create its background threads on demand. The number of background
  threads is capped by the number of CPUs or active arenas. The background threads run
  periodically and purge unused memory pages, allowing memory to be returned to the
  operating system.

  This change will make the arangod process create several additional threads.
  It is accompanied by an increased `TasksMax` value in the systemd service configuration
  file for the arangodb3 service.

* upgraded bundled V8 engine to bugfix version v5.7.492.77

  this upgrade fixes a memory leak in upstream V8 described in
  https://bugs.chromium.org/p/v8/issues/detail?id=5945 that will result in memory
  chunks only getting uncommitted but not unmapped


v3.2.6 (2017-10-26)
-------------------

* UI: fixed event cleanup in cluster shards view

* UI: reduced cluster dashboard api calls

* fixed a permission problem that prevented collection contents to be displayed
  in the web interface

* removed posix_fadvise call from RocksDB's PosixSequentialFile::Read(). This is
  consistent with Facebook PR 2573 (#3505)

  this fix should improve the performance of the replication with the RocksDB
  storage engine

* allow changing of collection replication factor for existing collections

* UI: replicationFactor of a collection is now changeable in a cluster
  environment

* several fixes for the cluster agency

* fixed undefined behavior in the RocksDB-based geo index

* fixed Foxxmaster failover

* purging or removing the Debian/Ubuntu arangodb3 packages now properly stops
  the arangod instance before actuallying purging or removing


v3.2.5 (2017-10-16)
-------------------

* general-graph module and _api/gharial now accept cluster options
  for collection creation. It is now possible to set replicationFactor and
  numberOfShards for all collections created via this graph object.
  So adding a new collection will not result in a singleShard and
  no replication anymore.

* fixed issue #3408: Hard crash in query for pagination

* minimum number of V8 contexts in console mode must be 2, not 1. this is
  required to ensure the console gets one dedicated V8 context and all other
  operations have at least one extra context. This requirement was not enforced
  anymore.

* fixed issue #3395: AQL: cannot instantiate CollectBlock with undetermined
  aggregation method

* UI: fixed wrong user attribute name validation, issue #3228

* fix potential overflow in CRC marker check when a corrupted CRC marker
  is found at the very beginning of an MMFiles datafile

* UI: fixed unresponsive events in cluster shards view

* Add statistics about the V8 context counts and number of available/active/busy
  threads we expose through the server statistics interface.


v3.2.4 (2017-09-26)
-------------------

* UI: no default index selected during index creation

* UI: added replicationFactor option during SmartGraph creation

* make the MMFiles compactor perform less writes during normal compaction
  operation

  This partially fixes issue #3144

* make the MMFiles compactor configurable

  The following options have been added:

* `--compaction.db-sleep-time`: sleep interval between two compaction runs
    (in s)
  * `--compaction.min-interval"`: minimum sleep time between two compaction
     runs (in s)
  * `--compaction.min-small-data-file-size`: minimal filesize threshold
    original datafiles have to be below for a compaction
  * `--compaction.dead-documents-threshold`: minimum unused count of documents
    in a datafile
  * `--compaction.dead-size-threshold`: how many bytes of the source data file
    are allowed to be unused at most
  * `--compaction.dead-size-percent-threshold`: how many percent of the source
    datafile should be unused at least
  * `--compaction.max-files`: Maximum number of files to merge to one file
  * `--compaction.max-result-file-size`: how large may the compaction result
    file become (in bytes)
  * `--compaction.max-file-size-factor`: how large the resulting file may
    be in comparison to the collection's `--database.maximal-journal-size' setting`

* fix downwards-incompatibility in /_api/explain REST handler

* fix Windows implementation for fs.getTempPath() to also create a
  sub-directory as we do on linux

* fixed a multi-threading issue in cluster-internal communication

* performance improvements for traversals and edge lookups

* removed internal memory zone handling code. the memory zones were a leftover
  from the early ArangoDB days and did not provide any value in the current
  implementation.

* (Enterprise only) added `skipInaccessibleCollections` option for AQL queries:
  if set, AQL queries (especially graph traversals) will treat collections to
  which a user has no access rights to as if these collections were empty.

* adjusted scheduler thread handling to start and stop less threads in
  normal operations

* leader-follower replication catchup code has been rewritten in C++

* early stage AQL optimization now also uses the C++ implementations of
  AQL functions if present. Previously it always referred to the JavaScript
  implementations and ignored the C++ implementations. This change gives
  more flexibility to the AQL optimizer.

* ArangoDB tty log output is now colored for log messages with levels
  FATAL, ERR and WARN.

* changed the return values of AQL functions `REGEX_TEST` and `REGEX_REPLACE`
  to `null` when the input regex is invalid. Previous versions of ArangoDB
  partly returned `false` for invalid regexes and partly `null`.

* added `--log.role` option for arangod

  When set to `true`, this option will make the ArangoDB logger print a single
  character with the server's role into each logged message. The roles are:

  - U: undefined/unclear (used at startup)
  - S: single server
  - C: coordinator
  - P: primary
  - A: agent

  The default value for this option is `false`, so no roles will be logged.


v3.2.3 (2017-09-07)
-------------------

* fixed issue #3106: orphan collections could not be registered in general-graph module

* fixed wrong selection of the database inside the internal cluster js api

* added startup option `--server.check-max-memory-mappings` to make arangod check
  the number of memory mappings currently used by the process and compare it with
  the maximum number of allowed mappings as determined by /proc/sys/vm/max_map_count

  The default value is `true`, so the checks will be performed. When the current
  number of mappings exceeds 90% of the maximum number of mappings, the creation
  of further V8 contexts will be deferred.

  Note that this option is effective on Linux systems only.

* arangoimp now has a `--remove-attribute` option

* added V8 context lifetime control options
  `--javascript.v8-contexts-max-invocations` and `--javascript.v8-contexts-max-age`

  These options allow specifying after how many invocations a used V8 context is
  disposed, or after what time a V8 context is disposed automatically after its
  creation. If either of the two thresholds is reached, an idl V8 context will be
  disposed.

  The default value of `--javascript.v8-contexts-max-invocations` is 0, meaning that
  the maximum number of invocations per context is unlimited. The default value
  for `--javascript.v8-contexts-max-age` is 60 seconds.

* fixed wrong UI cluster health information

* fixed issue #3070: Add index in _jobs collection

* fixed issue #3125: HTTP Foxx API JSON parsing

* fixed issue #3120: Foxx queue: job isn't running when server.authentication = true

* fixed supervision failure detection and handling, which happened with simultaneous
  agency leadership change


v3.2.2 (2017-08-23)
-------------------

* make "Rebalance shards" button work in selected database only, and not make
  it rebalance the shards of all databases

* fixed issue #2847: adjust the response of the DELETE `/_api/users/database/*` calls

* fixed issue #3075: Error when upgrading arangoDB on linux ubuntu 16.04

* fixed a buffer overrun in linenoise console input library for long input strings

* increase size of the linenoise input buffer to 8 KB

* abort compilation if the detected GCC or CLANG isn't in the range of compilers
  we support

* fixed spurious cluster hangups by always sending AQL-query related requests
  to the correct servers, even after failover or when a follower drops

  The problem with the previous shard-based approach was that responsibilities
  for shards may change from one server to another at runtime, after the query
  was already instanciated. The coordinator and other parts of the query then
  sent further requests for the query to the servers now responsible for the
  shards.
  However, an AQL query must send all further requests to the same servers on
  which the query was originally instanciated, even in case of failover.
  Otherwise this would potentially send requests to servers that do not know
  about the query, and would also send query shutdown requests to the wrong
  servers, leading to abandoned queries piling up and using resources until
  they automatically time out.

* fixed issue with RocksDB engine acquiring the collection count values too
  early, leading to the collection count values potentially being slightly off
  even in exclusive transactions (for which the exclusive access should provide
  an always-correct count value)

* fixed some issues in leader-follower catch-up code, specifically for the
  RocksDB engine

* make V8 log fatal errors to syslog before it terminates the process.
  This change is effective on Linux only.

* fixed issue with MMFiles engine creating superfluous collection journals
  on shutdown

* fixed issue #3067: Upgrade from 3.2 to 3.2.1 reset autoincrement keys

* fixed issue #3044: ArangoDB server shutdown unexpectedly

* fixed issue #3039: Incorrect filter interpretation

* fixed issue #3037: Foxx, internal server error when I try to add a new service

* improved MMFiles fulltext index document removal performance
  and fulltext index query performance for bigger result sets

* ui: fixed a display bug within the slow and running queries view

* ui: fixed a bug when success event triggers twice in a modal

* ui: fixed the appearance of the documents filter

* ui: graph vertex collections not restricted to 10 anymore

* fixed issue #2835: UI detection of JWT token in case of server restart or upgrade

* upgrade jemalloc version to 5.0.1

  This fixes problems with the memory allocator returing "out of memory" when
  calling munmap to free memory in order to return it to the OS.

  It seems that calling munmap on Linux can increase the number of mappings, at least
  when a region is partially unmapped. This can lead to the process exceeding its
  maximum number of mappings, and munmap and future calls to mmap returning errors.

  jemalloc version 5.0.1 does not have the `--enable-munmap` configure option anymore,
  so the problem is avoided. To return memory to the OS eventually, jemalloc 5's
  background purge threads are used on Linux.

* fixed issue #2978: log something more obvious when you log a Buffer

* fixed issue #2982: AQL parse error?

* fixed issue #3125: HTTP Foxx API Json parsing

v3.2.1 (2017-08-09)
-------------------

* added C++ implementations for AQL functions `LEFT()`, `RIGHT()` and `TRIM()`

* fixed docs for issue #2968: Collection _key autoincrement value increases on error

* fixed issue #3011: Optimizer rule reduce-extraction-to-projection breaks queries

* Now allowing to restore users in a sharded environment as well
  It is still not possible to restore collections that are sharded
  differently than by _key.

* fixed an issue with restoring of system collections and user rights.
  It was not possible to restore users into an authenticated server.

* fixed issue #2977: Documentation for db._createDatabase is wrong

* ui: added bind parameters to slow query history view

* fixed issue #1751: Slow Query API should provide bind parameters, webui should display them

* ui: fixed a bug when moving multiple documents was not possible

* fixed docs for issue #2968: Collection _key autoincrement value increases on error

* AQL CHAR_LENGTH(null) returns now 0. Since AQL TO_STRING(null) is '' (string of length 0)

* ui: now supports single js file upload for Foxx services in addition to zip files

* fixed a multi-threading issue in the agency when callElection was called
  while the Supervision was calling updateSnapshot

* added startup option `--query.tracking-with-bindvars`

  This option controls whether the list of currently running queries
  and the list of slow queries should contain the bind variables used
  in the queries or not.

  The option can be changed at runtime using the commands

      // enables tracking of bind variables
      // set to false to turn tracking of bind variables off
      var value = true;
      require("@arangodb/aql/queries").properties({
        trackBindVars: value
      });

* index selectivity estimates are now available in the cluster as well

* fixed issue #2943: loadIndexesIntoMemory not returning the same structure
  as the rest of the collection APIs

* fixed issue #2949: ArangoError 1208: illegal name

* fixed issue #2874: Collection properties do not return `isVolatile`
  attribute

* potential fix for issue #2939: Segmentation fault when starting
  coordinator node

* fixed issue #2810: out of memory error when running UPDATE/REPLACE
  on medium-size collection

* fix potential deadlock errors in collector thread

* disallow the usage of volatile collections in the RocksDB engine
  by throwing an error when a collection is created with attribute
  `isVolatile` set to `true`.
  Volatile collections are unsupported by the RocksDB engine, so
  creating them should not succeed and silently create a non-volatile
  collection

* prevent V8 from issuing SIGILL instructions when it runs out of memory

  Now arangod will attempt to log a FATAL error into its logfile in case V8
  runs out of memory. In case V8 runs out of memory, it will still terminate the
  entire process. But at least there should be something in the ArangoDB logs
  indicating what the problem was. Apart from that, the arangod process should
  now be exited with SIGABRT rather than SIGILL as it shouldn't return into the
  V8 code that aborted the process with `__builtin_trap`.

  this potentially fixes issue #2920: DBServer crashing automatically post upgrade to 3.2

* Foxx queues and tasks now ensure that the scripts in them run with the same
  permissions as the Foxx code who started the task / queue

* fixed issue #2928: Offset problems

* fixed issue #2876: wrong skiplist index usage in edge collection

* fixed issue #2868: cname missing from logger-follow results in rocksdb

* fixed issue #2889: Traversal query using incorrect collection id

* fixed issue #2884: AQL traversal uniqueness constraints "propagating" to other traversals? Weird results

* arangoexport: added `--query` option for passing an AQL query to export the result

* fixed issue #2879: No result when querying for the last record of a query

* ui: allows now to edit default access level for collections in database
  _system for all users except the root user.

* The _users collection is no longer accessible outside the arngod process, _queues is always read-only

* added new option "--rocksdb.max-background-jobs"

* removed options "--rocksdb.max-background-compactions", "--rocksdb.base-background-compactions" and "--rocksdb.max-background-flushes"

* option "--rocksdb.compaction-read-ahead-size" now defaults to 2MB

* change Windows build so that RocksDB doesn't enforce AVX optimizations by default
  This fixes startup crashes on servers that do not have AVX CPU extensions

* speed up RocksDB secondary index creation and dropping

* removed RocksDB note in Geo index docs


v3.2.0 (2017-07-20)
-------------------

* fixed UI issues

* fixed multi-threading issues in Pregel

* fixed Foxx resilience

* added command-line option `--javascript.allow-admin-execute`

  This option can be used to control whether user-defined JavaScript code
  is allowed to be executed on server by sending via HTTP to the API endpoint
  `/_admin/execute`  with an authenticated user account.
  The default value is `false`, which disables the execution of user-defined
  code. This is also the recommended setting for production. In test environments,
  it may be convenient to turn the option on in order to send arbitrary setup
  or teardown commands for execution on the server.


v3.2.beta6 (2017-07-18)
-----------------------

* various bugfixes


v3.2.beta5 (2017-07-16)
-----------------------

* numerous bugfixes


v3.2.beta4 (2017-07-04)
-----------------------

* ui: fixed document view _from and _to linking issue for special characters

* added function `db._parse(query)` for parsing an AQL query and returning information about it

* fixed one medium priority and two low priority security user interface
  issues found by owasp zap.

* ui: added index deduplicate options

* ui: fixed renaming of collections for the rocksdb storage engine

* documentation and js fixes for secondaries

* RocksDB storage format was changed, users of the previous beta/alpha versions
  must delete the database directory and re-import their data

* enabled permissions on database and collection level

* added and changed some user related REST APIs
    * added `PUT /_api/user/{user}/database/{database}/{collection}` to change collection permission
    * added `GET /_api/user/{user}/database/{database}/{collection}`
    * added optional `full` parameter to the `GET /_api/user/{user}/database/` REST call

* added user functions in the arangoshell `@arangodb/users` module
    * added `grantCollection` and `revokeCollection` functions
    * added `permission(user, database, collection)` to retrieve collection specific rights

* added "deduplicate" attribute for array indexes, which controls whether inserting
  duplicate index values from the same document into a unique array index will lead to
  an error or not:

      // with deduplicate = true, which is the default value:
      db._create("test");
      db.test.ensureIndex({ type: "hash", fields: ["tags[*]"], deduplicate: true });
      db.test.insert({ tags: ["a", "b"] });
      db.test.insert({ tags: ["c", "d", "c"] }); // will work, because deduplicate = true
      db.test.insert({ tags: ["a"] }); // will fail

      // with deduplicate = false
      db._create("test");
      db.test.ensureIndex({ type: "hash", fields: ["tags[*]"], deduplicate: false });
      db.test.insert({ tags: ["a", "b"] });
      db.test.insert({ tags: ["c", "d", "c"] }); // will not work, because deduplicate = false
      db.test.insert({ tags: ["a"] }); // will fail

  The "deduplicate" attribute is now also accepted by the index creation HTTP
  API endpoint POST /_api/index and is returned by GET /_api/index.

* added optimizer rule "remove-filters-covered-by-traversal"

* Debian/Ubuntu installer: make messages about future package upgrades more clear

* fix a hangup in VST

  The problem happened when the two first chunks of a VST message arrived
  together on a connection that was newly switched to VST.

* fix deletion of outdated WAL files in RocksDB engine

* make use of selectivity estimates in hash, skiplist and persistent indexes
  in RocksDB engine

* changed VM overcommit recommendation for user-friendliness

* fix a shutdown bug in the cluster: a destroyed query could still be active

* do not terminate the entire server process if a temp file cannot be created
  (Windows only)

* fix log output in the front-end, it stopped in case of too many messages


v3.2.beta3 (2017-06-27)
-----------------------

* numerous bugfixes


v3.2.beta2 (2017-06-20)
-----------------------

* potentially fixed issue #2559: Duplicate _key generated on insertion

* fix invalid results (too many) when a skipping LIMIT was used for a
  traversal. `LIMIT x` or `LIMIT 0, x` were not affected, but `LIMIT s, x`
  may have returned too many results

* fix races in SSL communication code

* fix invalid locking in JWT authentication cache, which could have
  crashed the server

* fix invalid first group results for sorted AQL COLLECT when LIMIT
  was used

* fix potential race, which could make arangod hang on startup

* removed `exception` field from transaction error result; users should throw
  explicit `Error` instances to return custom exceptions (addresses issue #2561)

* fixed issue #2613: Reduce log level when Foxx manager tries to self heal missing database

* add a read only mode for users and collection level authorization

* removed `exception` field from transaction error result; users should throw
  explicit `Error` instances to return custom exceptions (addresses issue #2561)

* fixed issue #2677: Foxx disabling development mode creates non-deterministic service bundle

* fixed issue #2684: Legacy service UI not working


v3.2.beta1 (2017-06-12)
-----------------------

* provide more context for index errors (addresses issue #342)

* arangod now validates several OS/environment settings on startup and warns if
  the settings are non-ideal. Most of the checks are executed on Linux systems only.

* fixed issue #2515: The replace-or-with-in optimization rule might prevent use of indexes

* added `REGEX_REPLACE` AQL function

* the RocksDB storage format was changed, users of the previous alpha versions
  must delete the database directory and re-import their data

* added server startup option `--query.fail-on-warning`

  setting this option to `true` will abort any AQL query with an exception if
  it causes a warning at runtime. The value can be overridden per query by
  setting the `failOnWarning` attribute in a query's options.

* added --rocksdb.num-uncompressed-levels to adjust number of non-compressed levels

* added checks for memory managment and warn (i. e. if hugepages are enabled)

* set default SSL cipher suite string to "HIGH:!EXPORT:!aNULL@STRENGTH"

* fixed issue #2469: Authentication = true does not protect foxx-routes

* fixed issue #2459: compile success but can not run with rocksdb

* `--server.maximal-queue-size` is now an absolute maximum. If the queue is
  full, then 503 is returned. Setting it to 0 means "no limit".

* (Enterprise only) added authentication against an LDAP server

* fixed issue #2083: Foxx services aren't distributed to all coordinators

* fixed issue #2384: new coordinators don't pick up existing Foxx services

* fixed issue #2408: Foxx service validation causes unintended side-effects

* extended HTTP API with routes for managing Foxx services

* added distinction between hasUser and authorized within Foxx
  (cluster internal requests are authorized requests but don't have a user)

* arangoimp now has a `--threads` option to enable parallel imports of data

* PR #2514: Foxx services that can't be fixed by self-healing now serve a 503 error

* added `time` function to `@arangodb` module


v3.2.alpha4 (2017-04-25)
------------------------

* fixed issue #2450: Bad optimization plan on simple query

* fixed issue #2448: ArangoDB Web UI takes no action when Delete button is clicked

* fixed issue #2442: Frontend shows already deleted databases during login

* added 'x-content-type-options: nosniff' to avoid MSIE bug

* set default value for `--ssl.protocol` from TLSv1 to TLSv1.2.

* AQL breaking change in cluster:
  The SHORTEST_PATH statement using edge-collection names instead
  of a graph name now requires to explicitly name the vertex-collection names
  within the AQL query in the cluster. It can be done by adding `WITH <name>`
  at the beginning of the query.

  Example:
  ```
  FOR v,e IN OUTBOUND SHORTEST_PATH @start TO @target edges [...]
  ```

  Now has to be:

  ```
  WITH vertices
  FOR v,e IN OUTBOUND SHORTEST_PATH @start TO @target edges [...]
  ```

  This change is due to avoid dead-lock sitations in clustered case.
  An error stating the above is included.

* add implicit use of geo indexes when using SORT/FILTER in AQL, without
  the need to use the special-purpose geo AQL functions `NEAR` or `WITHIN`.

  the special purpose `NEAR` AQL function can now be substituted with the
  following AQL (provided there is a geo index present on the `doc.latitude`
  and `doc.longitude` attributes):

      FOR doc in geoSort
        SORT DISTANCE(doc.latitude, doc.longitude, 0, 0)
        LIMIT 5
        RETURN doc

  `WITHIN` can be substituted with the following AQL:

      FOR doc in geoFilter
        FILTER DISTANCE(doc.latitude, doc.longitude, 0, 0) < 2000
        RETURN doc

  Compared to using the special purpose AQL functions this approach has the
  advantage that it is more composable, and will also honor any `LIMIT` values
  used in the AQL query.

* potential fix for shutdown hangs on OSX

* added KB, MB, GB prefix for integer parameters, % for integer parameters
  with a base value

* added JEMALLOC 4.5.0

* added `--vm.resident-limit` and `--vm.path` for file-backed memory mapping
  after reaching a configurable maximum RAM size

* try recommended limit for file descriptors in case of unlimited
  hard limit

* issue #2413: improve logging in case of lock timeout and deadlocks

* added log topic attribute to /_admin/log api

* removed internal build option `USE_DEV_TIMERS`

  Enabling this option activated some proprietary timers for only selected
  events in arangod. Instead better use `perf` to gather timings.


v3.2.alpha3 (2017-03-22)
------------------------

* increase default collection lock timeout from 30 to 900 seconds

* added function `db._engine()` for retrieval of storage engine information at
  server runtime

  There is also an HTTP REST handler at GET /_api/engine that returns engine
  information.

* require at least cmake 3.2 for building ArangoDB

* make arangod start with less V8 JavaScript contexts

  This speeds up the server start (a little bit) and makes it use less memory.
  Whenever a V8 context is needed by a Foxx action or some other operation and
  there is no usable V8 context, a new one will be created dynamically now.

  Up to `--javascript.v8-contexts` V8 contexts will be created, so this option
  will change its meaning. Previously as many V8 contexts as specified by this
  option were created at server start, and the number of V8 contexts did not
  change at runtime. Now up to this number of V8 contexts will be in use at the
  same time, but the actual number of V8 contexts is dynamic.

  The garbage collector thread will automatically delete unused V8 contexts after
  a while. The number of spare contexts will go down to as few as configured in
  the new option `--javascript.v8-contexts-minimum`. Actually that many V8 contexts
  are also created at server start.

  The first few requests in new V8 contexts will take longer than in contexts
  that have been there already. Performance may therefore suffer a bit for the
  initial requests sent to ArangoDB or when there are only few but performance-
  critical situations in which new V8 contexts will be created. If this is a
  concern, it can easily be fixed by setting `--javascipt.v8-contexts-minimum`
  and `--javascript.v8-contexts` to a relatively high value, which will guarantee
  that many number of V8 contexts to be created at startup and kept around even
  when unused.

  Waiting for an unused V8 context will now also abort if no V8 context can be
  acquired/created after 120 seconds.

* improved diagnostic messages written to logfiles by supervisor process

* fixed issue #2367

* added "bindVars" to attributes of currently running and slow queries

* added "jsonl" as input file type for arangoimp

* upgraded version of bundled zlib library from 1.2.8 to 1.2.11

* added input file type `auto` for arangoimp so it can automatically detect the
  type of the input file from the filename extension

* fixed variables parsing in GraphQL

* added `--translate` option for arangoimp to translate attribute names from
  the input files to attriubte names expected by ArangoDB

  The `--translate` option can be specified multiple times (once per translation
  to be executed). The following example renames the "id" column from the input
  file to "_key", and the "from" column to "_from", and the "to" column to "_to":

      arangoimp --type csv --file data.csv --translate "id=_key" --translate "from=_from" --translate "to=_to"

  `--translate` works for CSV and TSV inputs only.

* changed default value for `--server.max-packet-size` from 128 MB to 256 MB

* fixed issue #2350

* fixed issue #2349

* fixed issue #2346

* fixed issue #2342

* change default string truncation length from 80 characters to 256 characters for
  `print`/`printShell` functions in ArangoShell and arangod. This will emit longer
  prefixes of string values before truncating them with `...`, which is helpful
  for debugging.

* always validate incoming JSON HTTP requests for duplicate attribute names

  Incoming JSON data with duplicate attribute names will now be rejected as
  invalid. Previous versions of ArangoDB only validated the uniqueness of
  attribute names inside incoming JSON for some API endpoints, but not
  consistently for all APIs.

* don't let read-only transactions block the WAL collector

* allow passing own `graphql-sync` module instance to Foxx GraphQL router

* arangoexport can now export to csv format

* arangoimp: fixed issue #2214

* Foxx: automatically add CORS response headers

* added "OPTIONS" to CORS `access-control-allow-methods` header

* Foxx: Fix arangoUser sometimes not being set correctly

* fixed issue #1974


v3.2.alpha2 (2017-02-20)
------------------------

* ui: fixed issue #2065

* ui: fixed a dashboard related memory issue

* Internal javascript rest actions will now hide their stack traces to the client
  unless maintainer mode is activated. Instead they will always log to the logfile

* Removed undocumented internal HTTP API:
  * PUT _api/edges

  The documented GET _api/edges and the undocumented POST _api/edges remains unmodified.

* updated V8 version to 5.7.0.0

* change undocumented behaviour in case of invalid revision ids in
  If-Match and If-None-Match headers from 400 (BAD) to 412 (PRECONDITION
  FAILED).

* change undocumented behaviour in case of invalid revision ids in
  JavaScript document operations from 1239 ("illegal document revision")
  to 1200 ("conflict").

* added data export tool, arangoexport.

  arangoexport can be used to export collections to json, jsonl or xml
  and export a graph or collections to xgmml.

* fixed a race condition when closing a connection

* raised default hard limit on threads for very small to 64

* fixed negative counting of http connection in UI


v3.2.alpha1 (2017-02-05)
------------------------

* added figure `httpRequests` to AQL query statistics

* removed revisions cache intermediate layer implementation

* obsoleted startup options `--database.revision-cache-chunk-size` and
  `--database.revision-cache-target-size`

* fix potential port number over-/underruns

* added startup option `--log.shorten-filenames` for controlling whether filenames
  in log messages should be shortened to just the filename with the absolute path

* removed IndexThreadFeature, made `--database.index-threads` option obsolete

* changed index filling to make it more parallel, dispatch tasks to boost::asio

* more detailed stacktraces in Foxx apps

* generated Foxx services now use swagger tags


v3.1.24 (XXXX-XX-XX)
--------------------

* fixed one more LIMIT issue in traversals


v3.1.23 (2017-06-19)
--------------------

* potentially fixed issue #2559: Duplicate _key generated on insertion

* fix races in SSL communication code

* fix invalid results (too many) when a skipping LIMIT was used for a
  traversal. `LIMIT x` or `LIMIT 0, x` were not affected, but `LIMIT s, x`
  may have returned too many results

* fix invalid first group results for sorted AQL COLLECT when LIMIT
  was used

* fix invalid locking in JWT authentication cache, which could have
  crashed the server

* fix undefined behavior in traverser when traversals were used inside
  a FOR loop


v3.1.22 (2017-06-07)
--------------------

* fixed issue #2505: Problem with export + report of a bug

* documented changed behavior of WITH

* fixed ui glitch in aardvark

* avoid agency compaction bug

* fixed issue #2283: disabled proxy communication internally


v3.1.21 (2017-05-22)
--------------------

* fixed issue #2488:  AQL operator IN error when data use base64 chars

* more randomness in seeding RNG

v3.1.20 (2016-05-16)
--------------------

* fixed incorrect sorting for distributeShardsLike

* improve reliability of AgencyComm communication with Agency

* fixed shard numbering bug, where ids were erouneously incremented by 1

* remove an unnecessary precondition in createCollectionCoordinator

* funny fail rotation fix

* fix in SimpleHttpClient for correct advancement of readBufferOffset

* forward SIG_HUP in supervisor process to the server process to fix logrotaion
  You need to stop the remaining arangod server process manually for the upgrade to work.


v3.1.19 (2017-04-28)
--------------------

* Fixed a StackOverflow issue in Traversal and ShortestPath. Occured if many (>1000) input
  values in a row do not return any result. Fixes issue: #2445

* fixed issue #2448

* fixed issue #2442

* added 'x-content-type-options: nosniff' to avoid MSIE bug

* fixed issue #2441

* fixed issue #2440

* Fixed a StackOverflow issue in Traversal and ShortestPath. Occured if many (>1000) input
  values in a row do not return any result. Fixes issue: #2445

* fix occasional hanging shutdowns on OS X


v3.1.18 (2017-04-18)
--------------------

* fixed error in continuous synchronization of collections

* fixed spurious hangs on server shutdown

* better error messages during restore collection

* completely overhaul supervision. More detailed tests

* Fixed a dead-lock situation in cluster traversers, it could happen in
  rare cases if the computation on one DBServer could be completed much earlier
  than the other server. It could also be restricted to SmartGraphs only.

* (Enterprise only) Fixed a bug in SmartGraph DepthFirstSearch. In some
  more complicated queries, the maxDepth limit of 1 was not considered strictly
  enough, causing the traverser to do unlimited depth searches.

* fixed issue #2415

* fixed issue #2422

* fixed issue #1974


v3.1.17 (2017-04-04)
--------------------

* (Enterprise only) fixed a bug where replicationFactor was not correctly
  forwarded in SmartGraph creation.

* fixed issue #2404

* fixed issue #2397

* ui - fixed smart graph option not appearing

* fixed issue #2389

* fixed issue #2400


v3.1.16 (2017-03-27)
--------------------

* fixed issue #2392

* try to raise file descriptors to at least 8192, warn otherwise

* ui - aql editor improvements + updated ace editor version (memory leak)

* fixed lost HTTP requests

* ui - fixed some event issues

* avoid name resolution when given connection string is a valid ip address

* helps with issue #1842, bug in COLLECT statement in connection with LIMIT.

* fix locking bug in cluster traversals

* increase lock timeout defaults

* increase various cluster timeouts

* limit default target size for revision cache to 1GB, which is better for
  tight RAM situations (used to be 40% of (totalRAM - 1GB), use
  --database.revision-cache-target-size <VALUEINBYTES> to get back the
  old behaviour

* fixed a bug with restarted servers indicating status as "STARTUP"
  rather that "SERVING" in Nodes UI.


v3.1.15 (2017-03-20)
--------------------

* add logrotate configuration as requested in #2355

* fixed issue #2376

* ui - changed document api due a chrome bug

* ui - fixed a submenu bug

* added endpoint /_api/cluster/endpoints in cluster case to get all
  coordinator endpoints

* fix documentation of /_api/endpoint, declaring this API obsolete.

* Foxx response objects now have a `type` method for manipulating the content-type header

* Foxx tests now support `xunit` and `tap` reporters


v3.1.14 (2017-03-13)
--------------------

* ui - added feature request (multiple start nodes within graph viewer) #2317

* added missing locks to authentication cache methods

* ui - added feature request (multiple start nodes within graph viewer) #2317

* ui - fixed wrong merge of statistics information from different coordinators

* ui - fixed issue #2316

* ui - fixed wrong protocol usage within encrypted environment

* fixed compile error on Mac Yosemite

* minor UI fixes


v3.1.13 (2017-03-06)
--------------------

* fixed variables parsing in GraphQL

* fixed issue #2214

* fixed issue #2342

* changed thread handling to queue only user requests on coordinator

* use exponential backoff when waiting for collection locks

* repair short name server lookup in cluster in the case of a removed
  server


v3.1.12 (2017-02-28)
--------------------

* disable shell color escape sequences on Windows

* fixed issue #2326

* fixed issue #2320

* fixed issue #2315

* fixed a race condition when closing a connection

* raised default hard limit on threads for very small to 64

* fixed negative counting of http connection in UI

* fixed a race when renaming collections

* fixed a race when dropping databases


v3.1.11 (2017-02-17)
--------------------

* fixed a race between connection closing and sending out last chunks of data to clients
  when the "Connection: close" HTTP header was set in requests

* ui: optimized smart graph creation usability

* ui: fixed #2308

* fixed a race in async task cancellation via `require("@arangodb/tasks").unregisterTask()`

* fixed spuriously hanging threads in cluster AQL that could sit idle for a few minutes

* fixed potential numeric overflow for big index ids in index deletion API

* fixed sort issue in cluster, occurring when one of the local sort buffers of a
  GatherNode was empty

* reduce number of HTTP requests made for certain kinds of join queries in cluster,
  leading to speedup of some join queries

* supervision deals with demised coordinators correctly again

* implement a timeout in TraverserEngineRegistry

* agent communication reduced in large batches of append entries RPCs

* inception no longer estimates RAFT timings

* compaction in agents has been moved to a separate thread

* replicated logs hold local timestamps

* supervision jobs failed leader and failed follower revisited for
  function in precarious stability situations

* fixed bug in random number generator for 64bit int


v3.1.10 (2017-02-02)
--------------------

* updated versions of bundled node modules:
  - joi: from 8.4.2 to 9.2.0
  - joi-to-json-schema: from 2.2.0 to 2.3.0
  - sinon: from 1.17.4 to 1.17.6
  - lodash: from 4.13.1 to 4.16.6

* added shortcut for AQL ternary operator
  instead of `condition ? true-part : false-part` it is now possible to also use a
  shortcut variant `condition ? : false-part`, e.g.

      FOR doc IN docs RETURN doc.value ?: 'not present'

  instead of

      FOR doc IN docs RETURN doc.value ? doc.value : 'not present'

* fixed wrong sorting order in cluster, if an index was used to sort with many
  shards.

* added --replication-factor, --number-of-shards and --wait-for-sync to arangobench

* turn on UTF-8 string validation for VelocyPack values received via VST connections

* fixed issue #2257

* upgraded Boost version to 1.62.0

* added optional detail flag for db.<collection>.count()
  setting the flag to `true` will make the count operation returned the per-shard
  counts for the collection:

      db._create("test", { numberOfShards: 10 });
      for (i = 0; i < 1000; ++i) {
        db.test.insert({value: i});
      }
      db.test.count(true);

      {
        "s100058" : 99,
        "s100057" : 103,
        "s100056" : 100,
        "s100050" : 94,
        "s100055" : 90,
        "s100054" : 122,
        "s100051" : 109,
        "s100059" : 99,
        "s100053" : 95,
        "s100052" : 89
      }

* added optional memory limit for AQL queries:

      db._query("FOR i IN 1..100000 SORT i RETURN i", {}, { options: { memoryLimit: 100000 } });

  This option limits the default maximum amount of memory (in bytes) that a single
  AQL query can use.
  When a single AQL query reaches the specified limit value, the query will be
  aborted with a *resource limit exceeded* exception. In a cluster, the memory
  accounting is done per shard, so the limit value is effectively a memory limit per
  query per shard.

  The global limit value can be overriden per query by setting the *memoryLimit*
  option value for individual queries when running an AQL query.

* added server startup option `--query.memory-limit`

* added convenience function to create vertex-centric indexes.

  Usage: `db.collection.ensureVertexCentricIndex("label", {type: "hash", direction: "outbound"})`
  That will create an index that can be used on OUTBOUND with filtering on the
  edge attribute `label`.

* change default log output for tools to stdout (instead of stderr)

* added option -D to define a configuration file environment key=value

* changed encoding behavior for URLs encoded in the C++ code of ArangoDB:
  previously the special characters `-`, `_`, `~` and `.` were returned as-is
  after URL-encoding, now `.` will be encoded to be `%2e`.
  This also changes the behavior of how incoming URIs are processed: previously
  occurrences of `..` in incoming request URIs were collapsed (e.g. `a/../b/` was
  collapsed to a plain `b/`). Now `..` in incoming request URIs are not collapsed.

* Foxx request URL suffix is no longer unescaped

* @arangodb/request option json now defaults to `true` if the response body is not empty and encoding is not explicitly set to `null` (binary).
  The option can still be set to `false` to avoid unnecessary attempts at parsing the response as JSON.

* Foxx configuration values for unknown options will be discarded when saving the configuration in production mode using the web interface

* module.context.dependencies is now immutable

* process.stdout.isTTY now returns `true` in arangosh and when running arangod with the `--console` flag

* add support for Swagger tags in Foxx


v3.1.9 (XXXX-XX-XX)
-------------------

* macos CLI package: store databases and apps in the users home directory

* ui: fixed re-login issue within a non system db, when tab was closed

* fixed a race in the VelocyStream Commtask implementation

* fixed issue #2256


v3.1.8 (2017-01-09)
-------------------

* add Windows silent installer

* add handling of debug symbols during Linux & windows release builds.

* fixed issue #2181

* fixed issue #2248: reduce V8 max old space size from 3 GB to 1 GB on 32 bit systems

* upgraded Boost version to 1.62.0

* fixed issue #2238

* fixed issue #2234

* agents announce new endpoints in inception phase to leader

* agency leadership accepts updatet endpoints to given uuid

* unified endpoints replace localhost with 127.0.0.1

* fix several problems within an authenticated cluster


v3.1.7 (2016-12-29)
-------------------

* fixed one too many elections in RAFT

* new agency comm backported from devel


v3.1.6 (2016-12-20)
-------------------

* fixed issue #2227

* fixed issue #2220

* agency constituent/agent bug fixes in race conditions picking up
  leadership

* supervision does not need waking up anymore as it is running
  regardless

* agents challenge their leadership more rigorously


v3.1.5 (2016-12-16)
-------------------

* lowered default value of `--database.revision-cache-target-size` from 75% of
  RAM to less than 40% of RAM

* fixed issue #2218

* fixed issue #2217

* Foxx router.get/post/etc handler argument can no longer accidentally omitted

* fixed issue #2223


v3.1.4 (2016-12-08)
-------------------

* fixed issue #2211

* fixed issue #2204

* at cluster start, coordinators wait until at least one DBserver is there,
  and either at least two DBservers are there or 15s have passed, before they
  initiate the bootstrap of system collections.

* more robust agency startup from devel

* supervision's AddFollower adds many followers at once

* supervision has new FailedFollower job

* agency's Node has new method getArray

* agency RAFT timing estimates more conservative in waitForSync
  scenario

* agency RAFT timing estimates capped at maximum 2.0/10.0 for low/high


v3.1.3 (2016-12-02)
-------------------

* fix a traversal bug when using skiplist indexes:
  if we have a skiplist of ["a", "unused", "_from"] and a traversal like:
  FOR v,e,p IN OUTBOUND @start @@edges
    FILTER p.edges[0].a == 'foo'
    RETURN v
  And the above index applied on "a" is considered better than EdgeIndex, than
  the executor got into undefined behaviour.

* fix endless loop when trying to create a collection with replicationFactor: -1


v3.1.2 (2016-11-24)
-------------------

* added support for descriptions field in Foxx dependencies

* (Enterprise only) fixed a bug in the statistic report for SmartGraph traversals.
Now they state correctly how many documents were fetched from the index and how many
have been filtered.

* Prevent uniform shard distribution when replicationFactor == numServers

v3.1.1 (2016-11-15)
-------------------

* fixed issue #2176

* fixed issue #2168

* display index usage of traversals in AQL explainer output (previously missing)

* fixed issue #2163

* preserve last-used HLC value across server starts

* allow more control over handling of pre-3.1 _rev values

  this changes the server startup option `--database.check-30-revisions` from a boolean (true/false)
  parameter to a string parameter with the following possible values:

  - "fail":
    will validate _rev values of 3.0 collections on collection loading and throw an exception when invalid _rev values are found.
    in this case collections with invalid _rev values are marked as corrupted and cannot be used in the ArangoDB 3.1 instance.
    the fix procedure for such collections is to export the collections from 3.0 database with arangodump and restore them in 3.1 with arangorestore.
    collections that do not contain invalid _rev values are marked as ok and will not be re-checked on following loads.
    collections that contain invalid _rev values will be re-checked on following loads.

  - "true":
    will validate _rev values of 3.0 collections on collection loading and print a warning when invalid _rev values are found.
    in this case collections with invalid _rev values can be used in the ArangoDB 3.1 instance.
    however, subsequent operations on documents with invalid _rev values may silently fail or fail with explicit errors.
    the fix procedure for such collections is to export the collections from 3.0 database with arangodump and restore them in 3.1 with arangorestore.
    collections that do not contain invalid _rev values are marked as ok and will not be re-checked on following loads.
    collections that contain invalid _rev values will be re-checked on following loads.

  - "false":
    will not validate _rev values on collection loading and not print warnings.
    no hint is given when invalid _rev values are found.
    subsequent operations on documents with invalid _rev values may silently fail or fail with explicit errors.
    this setting does not affect whether collections are re-checked later.
    collections will be re-checked on following loads if `--database.check-30-revisions` is later set to either `true` or `fail`.

  The change also suppresses warnings that were printed when collections were restored using arangorestore, and the restore
  data contained invalid _rev values. Now these warnings are suppressed, and new HLC _rev values are generated for these documents
  as before.

* added missing functions to AQL syntax highlighter in web interface

* fixed display of `ANY` direction in traversal explainer output (direction `ANY` was shown as either
  `INBOUND` or `OUTBOUND`)

* changed behavior of toJSON() function when serializing an object before saving it in the database

  if an object provides a toJSON() function, this function is still called for serializing it.
  the change is that the result of toJSON() is not stringified anymore, but saved as is. previous
  versions of ArangoDB called toJSON() and after that additionally stringified its result.

  This change will affect the saving of JS Buffer objects, which will now be saved as arrays of
  bytes instead of a comma-separated string of the Buffer's byte contents.

* allow creating unique indexes on more attributes than present in shardKeys

  The following combinations of shardKeys and indexKeys are allowed/not allowed:

  shardKeys     indexKeys
      a             a        ok
      a             b    not ok
      a           a b        ok
    a b             a    not ok
    a b             b    not ok
    a b           a b        ok
    a b         a b c        ok
  a b c           a b    not ok
  a b c         a b c        ok

* fixed wrong version in web interface login screen (EE only)

* make web interface not display an exclamation mark next to ArangoDB version number 3.1

* fixed search for arbitrary document attributes in web interface in case multiple
  search values were used on different attribute names. in this case, the search always
  produced an empty result

* disallow updating `_from` and `_to` values of edges in Smart Graphs. Updating these
  attributes would lead to potential redistribution of edges to other shards, which must be
  avoided.

* fixed issue #2148

* updated graphql-sync dependency to 0.6.2

* fixed issue #2156

* fixed CRC4 assembly linkage


v3.1.0 (2016-10-29)
-------------------

* AQL breaking change in cluster:

  from ArangoDB 3.1 onwards `WITH` is required for traversals in a
  clustered environment in order to avoid deadlocks.

  Note that for queries that access only a single collection or that have all
  collection names specified somewhere else in the query string, there is no
  need to use *WITH*. *WITH* is only useful when the AQL query parser cannot
  automatically figure out which collections are going to be used by the query.
  *WITH* is only useful for queries that dynamically access collections, e.g.
  via traversals, shortest path operations or the *DOCUMENT()* function.

  more info can be found [here](https://github.com/arangodb/arangodb/blob/devel/Documentation/Books/AQL/Operations/With.md)

* added AQL function `DISTANCE` to calculate the distance between two arbitrary
  coordinates (haversine formula)

* fixed issue #2110

* added Auto-aptation of RAFT timings as calculations only


v3.1.rc2 (2016-10-10)
---------------------

* second release candidate


v3.1.rc1 (2016-09-30)
---------------------

* first release candidate


v3.1.alpha2 (2016-09-01)
------------------------

* added module.context.createDocumentationRouter to replace module.context.apiDocumentation

* bug in RAFT implementation of reads. dethroned leader still answered requests in isolation

* ui: added new graph viewer

* ui: aql-editor added tabular & graph display

* ui: aql-editor improved usability

* ui: aql-editor: query profiling support

* fixed issue #2109

* fixed issue #2111

* fixed issue #2075

* added AQL function `DISTANCE` to calculate the distance between two arbitrary
  coordinates (haversine formula)

* rewrote scheduler and dispatcher based on boost::asio

  parameters changed:
    `--scheduler.threads` and `--server.threads` are now merged into a single one: `--server.threads`

    hidden `--server.extra-threads` has been removed

    hidden `--server.aql-threads` has been removed

    hidden `--server.backend` has been removed

    hidden `--server.show-backends` has been removed

    hidden `--server.thread-affinity` has been removed

* fixed issue #2086

* fixed issue #2079

* fixed issue #2071

  make the AQL query optimizer inject filter condition expressions referred to
  by variables during filter condition aggregation.
  For example, in the following query

      FOR doc IN collection
        LET cond1 = (doc.value == 1)
        LET cond2 = (doc.value == 2)
        FILTER cond1 || cond2
        RETURN { doc, cond1, cond2 }

  the optimizer will now inject the conditions for `cond1` and `cond2` into the filter
  condition `cond1 || cond2`, expanding it to `(doc.value == 1) || (doc.value == 2)`
  and making these conditions available for index searching.

  Note that the optimizer previously already injected some conditions into other
  conditions, but only if the variable that defined the condition was not used
  elsewhere. For example, the filter condition in the query

      FOR doc IN collection
        LET cond = (doc.value == 1)
        FILTER cond
        RETURN { doc }

  already got optimized before because `cond` was only used once in the query and
  the optimizer decided to inject it into the place where it was used.

  This only worked for variables that were referred to once in the query.
  When a variable was used multiple times, the condition was not injected as
  in the following query:

      FOR doc IN collection
        LET cond = (doc.value == 1)
        FILTER cond
        RETURN { doc, cond }

  The fix for #2070 now will enable this optimization so that the query can
  use an index on `doc.value` if available.

* changed behavior of AQL array comparison operators for empty arrays:
  * `ALL` and `ANY` now always return `false` when the left-hand operand is an
    empty array. The behavior for non-empty arrays does not change:
    * `[] ALL == 1` will return `false`
    * `[1] ALL == 1` will return `true`
    * `[1, 2] ALL == 1` will return `false`
    * `[2, 2] ALL == 1` will return `false`
    * `[] ANY == 1` will return `false`
    * `[1] ANY == 1` will return `true`
    * `[1, 2] ANY == 1` will return `true`
    * `[2, 2] ANY == 1` will return `false`
  * `NONE` now always returns `true` when the left-hand operand is an empty array.
    The behavior for non-empty arrays does not change:
    * `[] NONE == 1` will return `true`
    * `[1] NONE == 1` will return `false`
    * `[1, 2] NONE == 1` will return `false`
    * `[2, 2] NONE == 1` will return `true`

* added experimental AQL functions `JSON_STRINGIFY` and `JSON_PARSE`

* added experimental support for incoming gzip-compressed requests

* added HTTP REST APIs for online loglevel adjustments:

  - GET `/_admin/log/level` returns the current loglevel settings
  - PUT `/_admin/log/level` modifies the current loglevel settings

* PATCH /_api/gharial/{graph-name}/vertex/{collection-name}/{vertex-key}
  - changed default value for keepNull to true

* PATCH /_api/gharial/{graph-name}/edge/{collection-name}/{edge-key}
  - changed default value for keepNull to true

* renamed `maximalSize` attribute in parameter.json files to `journalSize`

  The `maximalSize` attribute will still be picked up from collections that
  have not been adjusted. Responses from the replication API will now also use
  `journalSize` instead of `maximalSize`.

* added `--cluster.system-replication-factor` in order to adjust the
  replication factor for new system collections

* fixed issue #2012

* added a memory expection in case V8 memory gets too low

* added Optimizer Rule for other indexes in Traversals
  this allows AQL traversals to use other indexes than the edge index.
  So traversals with filters on edges can now make use of more specific
  indexes, e.g.

      FOR v, e, p IN 2 OUTBOUND @start @@edge FILTER p.edges[0].foo == "bar"

  will prefer a Hash Index on [_from, foo] above the EdgeIndex.

* fixed epoch computation in hybrid logical clock

* fixed thread affinity

* replaced require("internal").db by require("@arangodb").db

* added option `--skip-lines` for arangoimp
  this allows skipping the first few lines from the import file in case the
  CSV or TSV import are used

* fixed periodic jobs: there should be only one instance running - even if it
  runs longer than the period

* improved performance of primary index and edge index lookups

* optimizations for AQL `[*]` operator in case no filter, no projection and
  no offset/limit are used

* added AQL function `OUTERSECTION` to return the symmetric difference of its
  input arguments

* Foxx manifests of installed services are now saved to disk with indentation

* Foxx tests and scripts in development mode should now always respect updated
  files instead of loading stale modules

* When disabling Foxx development mode the setup script is now re-run

* Foxx now provides an easy way to directly serve GraphQL requests using the
  `@arangodb/foxx/graphql` module and the bundled `graphql-sync` dependency

* Foxx OAuth2 module now correctly passes the `access_token` to the OAuth2 server

* added iconv-lite and timezone modules

* web interface now allows installing GitHub and zip services in legacy mode

* added module.context.createDocumentationRouter to replace module.context.apiDocumentation

* bug in RAFT implementation of reads. dethroned leader still answered
  requests in isolation

* all lambdas in ClusterInfo might have been left with dangling references.

* Agency bug fix for handling of empty json objects as values.

* Foxx tests no longer support the Mocha QUnit interface as this resulted in weird
  inconsistencies in the BDD and TDD interfaces. This fixes the TDD interface
  as well as out-of-sequence problems when using the BDD before/after functions.

* updated bundled JavaScript modules to latest versions; joi has been updated from 8.4 to 9.2
  (see [joi 9.0.0 release notes](https://github.com/hapijs/joi/issues/920) for information on
  breaking changes and new features)

* fixed issue #2139

* updated graphql-sync dependency to 0.6.2

* fixed issue #2156


v3.0.13 (XXXX-XX-XX)
--------------------

* fixed issue #2315

* fixed issue #2210


v3.0.12 (2016-11-23)
--------------------

* fixed issue #2176

* fixed issue #2168

* fixed issues #2149, #2159

* fixed error reporting for issue #2158

* fixed assembly linkage bug in CRC4 module

* added support for descriptions field in Foxx dependencies


v3.0.11 (2016-11-08)
--------------------

* fixed issue #2140: supervisor dies instead of respawning child

* fixed issue #2131: use shard key value entered by user in web interface

* fixed issue #2129: cannot kill a long-run query

* fixed issue #2110

* fixed issue #2081

* fixed issue #2038

* changes to Foxx service configuration or dependencies should now be
  stored correctly when options are cleared or omitted

* Foxx tests no longer support the Mocha QUnit interface as this resulted in weird
  inconsistencies in the BDD and TDD interfaces. This fixes the TDD interface
  as well as out-of-sequence problems when using the BDD before/after functions.

* fixed issue #2148


v3.0.10 (2016-09-26)
--------------------

* fixed issue #2072

* fixed issue #2070

* fixed slow cluster starup issues. supervision will demonstrate more
  patience with db servers


v3.0.9 (2016-09-21)
-------------------

* fixed issue #2064

* fixed issue #2060

* speed up `collection.any()` and skiplist index creation

* fixed multiple issues where ClusterInfo bug hung agency in limbo
  timeouting on multiple collection and database callbacks


v3.0.8 (2016-09-14)
-------------------

* fixed issue #2052

* fixed issue #2005

* fixed issue #2039

* fixed multiple issues where ClusterInfo bug hung agency in limbo
  timeouting on multiple collection and database callbacks


v3.0.7 (2016-09-05)
-------------------

* new supervision job handles db server failure during collection creation.


v3.0.6 (2016-09-02)
-------------------

* fixed issue #2026

* slightly better error diagnostics for AQL query compilation and replication

* fixed issue #2018

* fixed issue #2015

* fixed issue #2012

* fixed wrong default value for arangoimp's `--on-duplicate` value

* fix execution of AQL traversal expressions when there are multiple
  conditions that refer to variables set outside the traversal

* properly return HTTP 503 in JS actions when backend is gone

* supervision creates new key in agency for failed servers

* new shards will not be allocated on failed or cleaned servers


v3.0.5 (2016-08-18)
-------------------

* execute AQL ternary operator via C++ if possible

* fixed issue #1977

* fixed extraction of _id attribute in AQL traversal conditions

* fix SSL agency endpoint

* Minimum RAFT timeout was one order of magnitude to short.

* Optimized RAFT RPCs from leader to followers for efficiency.

* Optimized RAFT RPC handling on followers with respect to compaction.

* Fixed bug in handling of duplicates and overlapping logs

* Fixed bug in supervision take over after leadership change.

v3.0.4 (2016-08-01)
-------------------

* added missing lock for periodic jobs access

* fix multiple foxx related cluster issues

* fix handling of empty AQL query strings

* fixed issue in `INTERSECTION` AQL function with duplicate elements
  in the source arrays

* fixed issue #1970

* fixed issue #1968

* fixed issue #1967

* fixed issue #1962

* fixed issue #1959

* replaced require("internal").db by require("@arangodb").db

* fixed issue #1954

* fixed issue #1953

* fixed issue #1950

* fixed issue #1949

* fixed issue #1943

* fixed segfault in V8, by backporting https://bugs.chromium.org/p/v8/issues/detail?id=5033

* Foxx OAuth2 module now correctly passes the `access_token` to the OAuth2 server

* fixed credentialed CORS requests properly respecting --http.trusted-origin

* fixed a crash in V8Periodic task (forgotten lock)

* fixed two bugs in synchronous replication (syncCollectionFinalize)


v3.0.3 (2016-07-17)
-------------------

* fixed issue #1942

* fixed issue #1941

* fixed array index batch insertion issues for hash indexes that caused problems when
  no elements remained for insertion

* fixed AQL MERGE() function with External objects originating from traversals

* fixed some logfile recovery errors with error message "document not found"

* fixed issue #1937

* fixed issue #1936

* improved performance of arangorestore in clusters with synchronous
  replication

* Foxx tests and scripts in development mode should now always respect updated
  files instead of loading stale modules

* When disabling Foxx development mode the setup script is now re-run

* Foxx manifests of installed services are now saved to disk with indentation


v3.0.2 (2016-07-09)
-------------------

* fixed assertion failure in case multiple remove operations were used in the same query

* fixed upsert behavior in case upsert was used in a loop with the same document example

* fixed issue #1930

* don't expose local file paths in Foxx error messages.

* fixed issue #1929

* make arangodump dump the attribute `isSystem` when dumping the structure
  of a collection, additionally make arangorestore not fail when the attribute
  is missing

* fixed "Could not extract custom attribute" issue when using COLLECT with
  MIN/MAX functions in some contexts

* honor presence of persistent index for sorting

* make AQL query optimizer not skip "use-indexes-rule", even if enough
  plans have been created already

* make AQL optimizer not skip "use-indexes-rule", even if enough execution plans
  have been created already

* fix double precision value loss in VelocyPack JSON parser

* added missing SSL support for arangorestore

* improved cluster import performance

* fix Foxx thumbnails on DC/OS

* fix Foxx configuration not being saved

* fix Foxx app access from within the frontend on DC/OS

* add option --default-replication-factor to arangorestore and simplify
  the control over the number of shards when restoring

* fix a bug in the VPack -> V8 conversion if special attributes _key,
  _id, _rev, _from and _to had non-string values, which is allowed
  below the top level

* fix malloc_usable_size for darwin


v3.0.1 (2016-06-30)
-------------------

* fixed periodic jobs: there should be only one instance running - even if it
  runs longer than the period

* increase max. number of collections in AQL queries from 32 to 256

* fixed issue #1916: header "authorization" is required" when opening
  services page

* fixed issue #1915: Explain: member out of range

* fixed issue #1914: fix unterminated buffer

* don't remove lockfile if we are the same (now stale) pid
  fixes docker setups (our pid will always be 1)

* do not use revision id comparisons in compaction for determining whether a
  revision is obsolete, but marker memory addresses
  this ensures revision ids don't matter when compacting documents

* escape Unicode characters in JSON HTTP responses
  this converts UTF-8 characters in HTTP responses of arangod into `\uXXXX`
  escape sequences. This makes the HTTP responses fit into the 7 bit ASCII
  character range, which speeds up HTTP response parsing for some clients,
  namely node.js/v8

* add write before read collections when starting a user transaction
  this allows specifying the same collection in both read and write mode without
  unintended side effects

* fixed buffer overrun that occurred when building very large result sets

* index lookup optimizations for primary index and edge index

* fixed "collection is a nullptr" issue when starting a traversal from a transaction

* enable /_api/import on coordinator servers


v3.0.0 (2016-06-22)
-------------------

* minor GUI fixxes

* fix for replication and nonces


v3.0.0-rc3 (2016-06-19)
-----------------------

* renamed various Foxx errors to no longer refer to Foxx services as apps

* adjusted various error messages in Foxx to be more informative

* specifying "files" in a Foxx manifest to be mounted at the service root
  no longer results in 404s when trying to access non-file routes

* undeclared path parameters in Foxx no longer break the service

* trusted reverse proxy support is now handled more consistently

* ArangoDB request compatibility and user are now exposed in Foxx

* all bundled NPM modules have been upgraded to their latest versions


v3.0.0-rc2 (2016-06-12)
-----------------------

* added option `--server.max-packet-size` for client tools

* renamed option `--server.ssl-protocol` to `--ssl.protocol` in client tools
  (was already done for arangod, but overlooked for client tools)

* fix handling of `--ssl.protocol` value 5 (TLS v1.2) in client tools, which
  claimed to support it but didn't

* config file can use '@include' to include a different config file as base


v3.0.0-rc1 (2016-06-10)
-----------------------

* the user management has changed: it now has users that are independent of
  databases. A user can have one or more database assigned to the user.

* forward ported V8 Comparator bugfix for inline heuristics from
  https://github.com/v8/v8/commit/5ff7901e24c2c6029114567de5a08ed0f1494c81

* changed to-string conversion for AQL objects and arrays, used by the AQL
  function `TO_STRING()` and implicit to-string casts in AQL

  - arrays are now converted into their JSON-stringify equivalents, e.g.

    - `[ ]` is now converted to `[]`
    - `[ 1, 2, 3 ]` is now converted to `[1,2,3]`
    - `[ "test", 1, 2 ] is now converted to `["test",1,2]`

    Previous versions of ArangoDB converted arrays with no members into the
    empty string, and non-empty arrays into a comma-separated list of member
    values, without the surrounding angular brackets. Additionally, string
    array members were not enclosed in quotes in the result string:

    - `[ ]` was converted to ``
    - `[ 1, 2, 3 ]` was converted to `1,2,3`
    - `[ "test", 1, 2 ] was converted to `test,1,2`

  - objects are now converted to their JSON-stringify equivalents, e.g.

    - `{ }` is converted to `{}`
    - `{ a: 1, b: 2 }` is converted to `{"a":1,"b":2}`
    - `{ "test" : "foobar" }` is converted to `{"test":"foobar"}`

    Previous versions of ArangoDB always converted objects into the string
    `[object Object]`

  This change affects also the AQL functions `CONCAT()` and `CONCAT_SEPARATOR()`
  which treated array values differently in previous versions. Previous versions
  of ArangoDB automatically flattened array values on the first level of the array,
  e.g. `CONCAT([1, 2, 3, [ 4, 5, 6 ]])` produced `1,2,3,4,5,6`. Now this will produce
  `[1,2,3,[4,5,6]]`. To flatten array members on the top level, you can now use
  the more explicit `CONCAT(FLATTEN([1, 2, 3, [4, 5, 6]], 1))`.

* added C++ implementations for AQL functions `SLICE()`, `CONTAINS()` and
  `RANDOM_TOKEN()`

* as a consequence of the upgrade to V8 version 5, the implementation of the
  JavaScript `Buffer` object had to be changed. JavaScript `Buffer` objects in
  ArangoDB now always store their data on the heap. There is no shared pool
  for small Buffer values, and no pointing into existing Buffer data when
  extracting slices. This change may increase the cost of creating Buffers with
  short contents or when peeking into existing Buffers, but was required for
  safer memory management and to prevent leaks.

* the `db` object's function `_listDatabases()` was renamed to just `_databases()`
  in order to make it more consistent with the existing `_collections()` function.
  Additionally the `db` object's `_listEndpoints()` function was renamed to just
  `_endpoints()`.

* changed default value of `--server.authentication` from `false` to `true` in
  configuration files etc/relative/arangod.conf and etc/arangodb/arangod.conf.in.
  This means the server will be started with authentication enabled by default,
  requiring all client connections to provide authentication data when connecting
  to ArangoDB. Authentication can still be turned off via setting the value of
  `--server.authentication` to `false` in ArangoDB's configuration files or by
  specifying the option on the command-line.

* Changed result format for querying all collections via the API GET `/_api/collection`.

  Previous versions of ArangoDB returned an object with an attribute named `collections`
  and an attribute named `names`. Both contained all available collections, but
  `collections` contained the collections as an array, and `names` contained the
  collections again, contained in an object in which the attribute names were the
  collection names, e.g.

  ```
  {
    "collections": [
      {"id":"5874437","name":"test","isSystem":false,"status":3,"type":2},
      {"id":"17343237","name":"something","isSystem":false,"status":3,"type":2},
      ...
    ],
    "names": {
      "test": {"id":"5874437","name":"test","isSystem":false,"status":3,"type":2},
      "something": {"id":"17343237","name":"something","isSystem":false,"status":3,"type":2},
      ...
    }
  }
  ```
  This result structure was redundant, and therefore has been simplified to just

  ```
  {
    "result": [
      {"id":"5874437","name":"test","isSystem":false,"status":3,"type":2},
      {"id":"17343237","name":"something","isSystem":false,"status":3,"type":2},
      ...
    ]
  }
  ```

  in ArangoDB 3.0.

* added AQL functions `TYPENAME()` and `HASH()`

* renamed arangob tool to arangobench

* added AQL string comparison operator `LIKE`

  The operator can be used to compare strings like this:

      value LIKE search

  The operator is currently implemented by calling the already existing AQL
  function `LIKE`.

  This change also makes `LIKE` an AQL keyword. Using `LIKE` in either case as
  an attribute or collection name in AQL thus requires quoting.

* make AQL optimizer rule "remove-unnecessary-calculations" fire in more cases

  The rule will now remove calculations that are used exactly once in other
  expressions (e.g. `LET a = doc RETURN a.value`) and calculations,
  or calculations that are just references (e.g. `LET a = b`).

* renamed AQL optimizer rule "merge-traversal-filter" to "optimize-traversals"
  Additionally, the optimizer rule will remove unused edge and path result variables
  from the traversal in case they are specified in the `FOR` section of the traversal,
  but not referenced later in the query. This saves constructing edges and paths
  results.

* added AQL optimizer rule "inline-subqueries"

  This rule can pull out certain subqueries that are used as an operand to a `FOR`
  loop one level higher, eliminating the subquery completely. For example, the query

      FOR i IN (FOR j IN [1,2,3] RETURN j) RETURN i

  will be transformed by the rule to:

      FOR i IN [1,2,3] RETURN i

  The query

      FOR name IN (FOR doc IN _users FILTER doc.status == 1 RETURN doc.name) LIMIT 2 RETURN name

  will be transformed into

      FOR tmp IN _users FILTER tmp.status == 1 LIMIT 2 RETURN tmp.name

  The rule will only fire when the subquery is used as an operand to a `FOR` loop, and
  if the subquery does not contain a `COLLECT` with an `INTO` variable.

* added new endpoint "srv://" for DNS service records

* The result order of the AQL functions VALUES and ATTRIBUTES has never been
  guaranteed and it only had the "correct" ordering by accident when iterating
  over objects that were not loaded from the database. This accidental behavior
  is now changed by introduction of VelocyPack. No ordering is guaranteed unless
  you specify the sort parameter.

* removed configure option `--enable-logger`

* added AQL array comparison operators

  All AQL comparison operators now also exist in an array variant. In the
  array variant, the operator is preceded with one of the keywords *ALL*, *ANY*
  or *NONE*. Using one of these keywords changes the operator behavior to
  execute the comparison operation for all, any, or none of its left hand
  argument values. It is therefore expected that the left hand argument
  of an array operator is an array.

  Examples:

      [ 1, 2, 3 ] ALL IN [ 2, 3, 4 ]   // false
      [ 1, 2, 3 ] ALL IN [ 1, 2, 3 ]   // true
      [ 1, 2, 3 ] NONE IN [ 3 ]        // false
      [ 1, 2, 3 ] NONE IN [ 23, 42 ]   // true
      [ 1, 2, 3 ] ANY IN [ 4, 5, 6 ]   // false
      [ 1, 2, 3 ] ANY IN [ 1, 42 ]     // true
      [ 1, 2, 3 ] ANY == 2             // true
      [ 1, 2, 3 ] ANY == 4             // false
      [ 1, 2, 3 ] ANY > 0              // true
      [ 1, 2, 3 ] ANY <= 1             // true
      [ 1, 2, 3 ] NONE < 99            // false
      [ 1, 2, 3 ] NONE > 10            // true
      [ 1, 2, 3 ] ALL > 2              // false
      [ 1, 2, 3 ] ALL > 0              // true
      [ 1, 2, 3 ] ALL >= 3             // false
      ["foo", "bar"] ALL != "moo"      // true
      ["foo", "bar"] NONE == "bar"     // false
      ["foo", "bar"] ANY == "foo"      // true

* improved AQL optimizer to remove unnecessary sort operations in more cases

* allow enclosing AQL identifiers in forward ticks in addition to using
  backward ticks

  This allows for convenient writing of AQL queries in JavaScript template strings
  (which are delimited with backticks themselves), e.g.

      var q = `FOR doc IN ´collection´ RETURN doc.´name´`;

* allow to set `print.limitString` to configure the number of characters
  to output before truncating

* make logging configurable per log "topic"

  `--log.level <level>` sets the global log level to <level>, e.g. `info`,
  `debug`, `trace`.

  `--log.level topic=<level>` sets the log level for a specific topic.
  Currently, the following topics exist: `collector`, `compactor`, `mmap`,
  `performance`, `queries`, and `requests`. `performance` and `requests` are
  set to FATAL by default. `queries` is set to info. All others are
  set to the global level by default.

  The new log option `--log.output <definition>` allows directing the global
  or per-topic log output to different outputs. The output definition
  "<definition>" can be one of

    "-" for stdin
    "+" for stderr
    "syslog://<syslog-facility>"
    "syslog://<syslog-facility>/<application-name>"
    "file://<relative-path>"

  The option can be specified multiple times in order to configure the output
  for different log topics. To set up a per-topic output configuration, use
  `--log.output <topic>=<definition>`, e.g.

    queries=file://queries.txt

  logs all queries to the file "queries.txt".

* the option `--log.requests-file` is now deprecated. Instead use

    `--log.level requests=info`
    `--log.output requests=file://requests.txt`

* the option `--log.facility` is now deprecated. Instead use

    `--log.output requests=syslog://facility`

* the option `--log.performance` is now deprecated. Instead use

    `--log.level performance=trace`

* removed option `--log.source-filter`

* removed configure option `--enable-logger`

* change collection directory names to include a random id component at the end

  The new pattern is `collection-<id>-<random>`, where `<id>` is the collection
  id and `<random>` is a random number. Previous versions of ArangoDB used a
  pattern `collection-<id>` without the random number.

  ArangoDB 3.0 understands both the old and name directory name patterns.

* removed mostly unused internal spin-lock implementation

* removed support for pre-Windows 7-style locks. This removes compatibility for
  Windows versions older than Windows 7 (e.g. Windows Vista, Windows XP) and
  Windows 2008R2 (e.g. Windows 2008).

* changed names of sub-threads started by arangod

* added option `--default-number-of-shards` to arangorestore, allowing creating
  collections with a specifiable number of shards from a non-cluster dump

* removed support for CoffeeScript source files

* removed undocumented SleepAndRequeue

* added WorkMonitor to inspect server threads

* when downloading a Foxx service from the web interface the suggested filename
  is now based on the service's mount path instead of simply "app.zip"

* the `@arangodb/request` response object now stores the parsed JSON response
  body in a property `json` instead of `body` when the request was made using the
  `json` option. The `body` instead contains the response body as a string.

* the Foxx API has changed significantly, 2.8 services are still supported
  using a backwards-compatible "legacy mode"


v2.8.12 (XXXX-XX-XX)
--------------------

* issue #2091: decrease connect timeout to 5 seconds on startup

* fixed issue #2072

* slightly better error diagnostics for some replication errors

* fixed issue #1977

* fixed issue in `INTERSECTION` AQL function with duplicate elements
  in the source arrays

* fixed issue #1962

* fixed issue #1959

* export aqlQuery template handler as require('org/arangodb').aql for forwards-compatibility


v2.8.11 (2016-07-13)
--------------------

* fixed array index batch insertion issues for hash indexes that caused problems when
  no elements remained for insertion

* fixed issue #1937


v2.8.10 (2016-07-01)
--------------------

* make sure next local _rev value used for a document is at least as high as the
  _rev value supplied by external sources such as replication

* make adding a collection in both read- and write-mode to a transaction behave as
  expected (write includes read). This prevents the `unregister collection used in
  transaction` error

* fixed sometimes invalid result for `byExample(...).count()` when an index plus
  post-filtering was used

* fixed "collection is a nullptr" issue when starting a traversal from a transaction

* honor the value of startup option `--database.wait-for-sync` (that is used to control
  whether new collections are created with `waitForSync` set to `true` by default) also
  when creating collections via the HTTP API (and thus the ArangoShell). When creating
  a collection via these mechanisms, the option was ignored so far, which was inconsistent.

* fixed issue #1826: arangosh --javascript.execute: internal error (geo index issue)

* fixed issue #1823: Arango crashed hard executing very simple query on windows


v2.8.9 (2016-05-13)
-------------------

* fixed escaping and quoting of extra parameters for executables in Mac OS X App

* added "waiting for" status variable to web interface collection figures view

* fixed undefined behavior in query cache invaldation

* fixed access to /_admin/statistics API in case statistics are disable via option
  `--server.disable-statistics`

* Foxx manager will no longer fail hard when Foxx store is unreachable unless installing
  a service from the Foxx store (e.g. when behind a firewall or GitHub is unreachable).


v2.8.8 (2016-04-19)
-------------------

* fixed issue #1805: Query: internal error (location: arangod/Aql/AqlValue.cpp:182).
  Please report this error to arangodb.com (while executing)

* allow specifying collection name prefixes for `_from` and `_to` in arangoimp:

  To avoid specifying complete document ids (consisting of collection names and document
  keys) for *_from* and *_to* values when importing edges with arangoimp, there are now
  the options *--from-collection-prefix* and *--to-collection-prefix*.

  If specified, these values will be automatically prepended to each value in *_from*
  (or *_to* resp.). This allows specifying only document keys inside *_from* and/or *_to*.

  *Example*

      > arangoimp --from-collection-prefix users --to-collection-prefix products ...

  Importing the following document will then create an edge between *users/1234* and
  *products/4321*:

  ```js
  { "_from" : "1234", "_to" : "4321", "desc" : "users/1234 is connected to products/4321" }
  ```

* requests made with the interactive system API documentation in the web interface
  (Swagger) will now respect the active database instead of always using `_system`


v2.8.7 (2016-04-07)
-------------------

* optimized primary=>secondary failover

* fix to-boolean conversion for documents in AQL

* expose the User-Agent HTTP header from the ArangoShell since Github seems to
  require it now, and we use the ArangoShell for fetching Foxx repositories from Github

* work with http servers that only send

* fixed potential race condition between compactor and collector threads

* fix removal of temporary directories on arangosh exit

* javadoc-style comments in Foxx services are no longer interpreted as
  Foxx comments outside of controller/script/exports files (#1748)

* removed remaining references to class syntax for Foxx Model and Repository
  from the documentation

* added a safe-guard for corrupted master-pointer


v2.8.6 (2016-03-23)
-------------------

* arangosh can now execute JavaScript script files that contain a shebang
  in the first line of the file. This allows executing script files directly.

  Provided there is a script file `/path/to/script.js` with the shebang
  `#!arangosh --javascript.execute`:

      > cat /path/to/script.js
      #!arangosh --javascript.execute
      print("hello from script.js");

  If the script file is made executable

      > chmod a+x /path/to/script.js

  it can be invoked on the shell directly and use arangosh for its execution:

      > /path/to/script.js
      hello from script.js

  This did not work in previous versions of ArangoDB, as the whole script contents
  (including the shebang) were treated as JavaScript code.
  Now shebangs in script files will now be ignored for all files passed to arangosh's
  `--javascript.execute` parameter.

  The alternative way of executing a JavaScript file with arangosh still works:

      > arangosh --javascript.execute /path/to/script.js
      hello from script.js

* added missing reset of traversal state for nested traversals.
  The state of nested traversals (a traversal in an AQL query that was
  located in a repeatedly executed subquery or inside another FOR loop)
  was not reset properly, so that multiple invocations of the same nested
  traversal with different start vertices led to the nested traversal
  always using the start vertex provided on the first invocation.

* fixed issue #1781: ArangoDB startup time increased tremendously

* fixed issue #1783: SIGHUP should rotate the log


v2.8.5 (2016-03-11)
-------------------

* Add OpenSSL handler for TLS V1.2 as sugested by kurtkincaid in #1771

* fixed issue #1765 (The webinterface should display the correct query time)
  and #1770 (Display ACTUAL query time in aardvark's AQL editor)

* Windows: the unhandled exception handler now calls the windows logging
  facilities directly without locks.
  This fixes lockups on crashes from the logging framework.

* improve nullptr handling in logger.

* added new endpoint "srv://" for DNS service records

* `org/arangodb/request` no longer sets the content-type header to the
  string "undefined" when no content-type header should be sent (issue #1776)


v2.8.4 (2016-03-01)
-------------------

* global modules are no longer incorrectly resolved outside the ArangoDB
  JavaScript directory or the Foxx service's root directory (issue #1577)

* improved error messages from Foxx and JavaScript (issues #1564, #1565, #1744)


v2.8.3 (2016-02-22)
-------------------

* fixed AQL filter condition collapsing for deeply-nested cases, potentially
  enabling usage of indexes in some dedicated cases

* added parentheses in AQL explain command output to correctly display precedence
  of logical and arithmetic operators

* Foxx Model event listeners defined on the model are now correctly invoked by
  the Repository methods (issue #1665)

* Deleting a Foxx service in the frontend should now always succeed even if the
  files no longer exist on the file system (issue #1358)

* Routing actions loaded from the database no longer throw exceptions when
  trying to load other modules using "require"

* The `org/arangodb/request` response object now sets a property `json` to the
  parsed JSON response body in addition to overwriting the `body` property when
  the request was made using the `json` option.

* Improved Windows stability

* Fixed a bug in the interactive API documentation that would escape slashes
  in document-handle fields. Document handles are now provided as separate
  fields for collection name and document key.


v2.8.2 (2016-02-09)
-------------------

* the continuous replication applier will now prevent the master's WAL logfiles
  from being removed if they are still needed by the applier on the slave. This
  should help slaves that suffered from masters garbage collection WAL logfiles
  which would have been needed by the slave later.

  The initial synchronization will block removal of still needed WAL logfiles
  on the master for 10 minutes initially, and will extend this period when further
  requests are made to the master. Initial synchronization hands over its handle
  for blocking logfile removal to the continuous replication when started via
  the *setupReplication* function. In this case, continuous replication will
  extend the logfile removal blocking period for the required WAL logfiles when
  the slave makes additional requests.

  All handles that block logfile removal will time out automatically after at
  most 5 minutes should a master not be contacted by the slave anymore (e.g. in
  case the slave's replication is turned off, the slaves loses the connection
  to the master or the slave goes down).

* added all-in-one function *setupReplication* to synchronize data from master
  to slave and start the continuous replication:

      require("@arangodb/replication").setupReplication(configuration);

  The command will return when the initial synchronization is finished and the
  continuous replication has been started, or in case the initial synchronization
  has failed.

  If the initial synchronization is successful, the command will store the given
  configuration on the slave. It also configures the continuous replication to start
  automatically if the slave is restarted, i.e. *autoStart* is set to *true*.

  If the command is run while the slave's replication applier is already running,
  it will first stop the running applier, drop its configuration and do a
  resynchronization of data with the master. It will then use the provided configration,
  overwriting any previously existing replication configuration on the slave.

  The following example demonstrates how to use the command for setting up replication
  for the *_system* database. Note that it should be run on the slave and not the
  master:

      db._useDatabase("_system");
      require("@arangodb/replication").setupReplication({
        endpoint: "tcp://master.domain.org:8529",
        username: "myuser",
        password: "mypasswd",
        verbose: false,
        includeSystem: false,
        incremental: true,
        autoResync: true
      });

* the *sync* and *syncCollection* functions now always start the data synchronization
  as an asynchronous server job. The call to *sync* or *syncCollection* will block
  until synchronization is either complete or has failed with an error. The functions
  will automatically poll the slave periodically for status updates.

  The main benefit is that the connection to the slave does not need to stay open
  permanently and is thus not affected by timeout issues. Additionally the caller does
  not need to query the synchronization status from the slave manually as this is
  now performed automatically by these functions.

* fixed undefined behavior when explaining some types of AQL traversals, fixed
  display of some types of traversals in AQL explain output


v2.8.1 (2016-01-29)
-------------------

* Improved AQL Pattern matching by allowing to specify a different traversal
  direction for one or many of the edge collections.

      FOR v, e, p IN OUTBOUND @start @@ec1, INBOUND @@ec2, @@ec3

  will traverse *ec1* and *ec3* in the OUTBOUND direction and for *ec2* it will use
  the INBOUND direction. These directions can be combined in arbitrary ways, the
  direction defined after *IN [steps]* will we used as default direction and can
  be overriden for specific collections.
  This feature is only available for collection lists, it is not possible to
  combine it with graph names.

* detect more types of transaction deadlocks early

* fixed display of relational operators in traversal explain output

* fixed undefined behavior in AQL function `PARSE_IDENTIFIER`

* added "engines" field to Foxx services generated in the admin interface

* added AQL function `IS_SAME_COLLECTION`:

  *IS_SAME_COLLECTION(collection, document)*: Return true if *document* has the same
  collection id as the collection specified in *collection*. *document* can either be
  a [document handle](../Glossary/README.md#document-handle) string, or a document with
  an *_id* attribute. The function does not validate whether the collection actually
  contains the specified document, but only compares the name of the specified collection
  with the collection name part of the specified document.
  If *document* is neither an object with an *id* attribute nor a *string* value,
  the function will return *null* and raise a warning.

      /* true */
      IS_SAME_COLLECTION('_users', '_users/my-user')
      IS_SAME_COLLECTION('_users', { _id: '_users/my-user' })

      /* false */
      IS_SAME_COLLECTION('_users', 'foobar/baz')
      IS_SAME_COLLECTION('_users', { _id: 'something/else' })


v2.8.0 (2016-01-25)
-------------------

* avoid recursive locking


v2.8.0-beta8 (2016-01-19)
-------------------------

* improved internal datafile statistics for compaction and compaction triggering
  conditions, preventing excessive growth of collection datafiles under some
  workloads. This should also fix issue #1596.

* renamed AQL optimizer rule `remove-collect-into` to `remove-collect-variables`

* fixed primary and edge index lookups prematurely aborting searches when the
  specified id search value contained a different collection than the collection
  the index was created for


v2.8.0-beta7 (2016-01-06)
-------------------------

* added vm.runInThisContext

* added AQL keyword `AGGREGATE` for use in AQL `COLLECT` statement

  Using `AGGREGATE` allows more efficient aggregation (incrementally while building
  the groups) than previous versions of AQL, which built group aggregates afterwards
  from the total of all group values.

  `AGGREGATE` can be used inside a `COLLECT` statement only. If used, it must follow
  the declaration of grouping keys:

      FOR doc IN collection
        COLLECT gender = doc.gender AGGREGATE minAge = MIN(doc.age), maxAge = MAX(doc.age)
        RETURN { gender, minAge, maxAge }

  or, if no grouping keys are used, it can follow the `COLLECT` keyword:

      FOR doc IN collection
        COLLECT AGGREGATE minAge = MIN(doc.age), maxAge = MAX(doc.age)
        RETURN {
  minAge, maxAge
}

  Only specific expressions are allowed on the right-hand side of each `AGGREGATE`
  assignment:

  - on the top level the expression must be a call to one of the supported aggregation
    functions `LENGTH`, `MIN`, `MAX`, `SUM`, `AVERAGE`, `STDDEV_POPULATION`, `STDDEV_SAMPLE`,
    `VARIANCE_POPULATION`, or `VARIANCE_SAMPLE`

  - the expression must not refer to variables introduced in the `COLLECT` itself

* Foxx: mocha test paths with wildcard characters (asterisks) now work on Windows

* reserved AQL keyword `NONE` for future use

* web interface: fixed a graph display bug concerning dashboard view

* web interface: fixed several bugs during the dashboard initialize process

* web interface: included several bugfixes: #1597, #1611, #1623

* AQL query optimizer now converts `LENGTH(collection-name)` to an optimized
  expression that returns the number of documents in a collection

* adjusted the behavior of the expansion (`[*]`) operator in AQL for non-array values

  In ArangoDB 2.8, calling the expansion operator on a non-array value will always
  return an empty array. Previous versions of ArangoDB expanded non-array values by
  calling the `TO_ARRAY()` function for the value, which for example returned an
  array with a single value for boolean, numeric and string input values, and an array
  with the object's values for an object input value. This behavior was inconsistent
  with how the expansion operator works for the array indexes in 2.8, so the behavior
  is now unified:

  - if the left-hand side operand of `[*]` is an array, the array will be returned as
    is when calling `[*]` on it
  - if the left-hand side operand of `[*]` is not an array, an empty array will be
    returned by `[*]`

  AQL queries that rely on the old behavior can be changed by either calling `TO_ARRAY`
  explicitly or by using the `[*]` at the correct position.

  The following example query will change its result in 2.8 compared to 2.7:

      LET values = "foo" RETURN values[*]

  In 2.7 the query has returned the array `[ "foo" ]`, but in 2.8 it will return an
  empty array `[ ]`. To make it return the array `[ "foo" ]` again, an explicit
  `TO_ARRAY` function call is needed in 2.8 (which in this case allows the removal
  of the `[*]` operator altogether). This also works in 2.7:

      LET values = "foo" RETURN TO_ARRAY(values)

  Another example:

      LET values = [ { name: "foo" }, { name: "bar" } ]
      RETURN values[*].name[*]

  The above returned `[ [ "foo" ], [ "bar" ] ] in 2.7. In 2.8 it will return
  `[ [ ], [ ] ]`, because the value of `name` is not an array. To change the results
  to the 2.7 style, the query can be changed to

      LET values = [ { name: "foo" }, { name: "bar" } ]
      RETURN values[* RETURN TO_ARRAY(CURRENT.name)]

  The above also works in 2.7.
  The following types of queries won't change:

      LET values = [ 1, 2, 3 ] RETURN values[*]
      LET values = [ { name: "foo" }, { name: "bar" } ] RETURN values[*].name
      LET values = [ { names: [ "foo", "bar" ] }, { names: [ "baz" ] } ] RETURN values[*].names[*]
      LET values = [ { names: [ "foo", "bar" ] }, { names: [ "baz" ] } ] RETURN values[*].names[**]

* slightly adjusted V8 garbage collection strategy so that collection eventually
  happens in all contexts that hold V8 external references to documents and
  collections.

  also adjusted default value of `--javascript.gc-frequency` from 10 seconds to
  15 seconds, as less internal operations are carried out in JavaScript.

* fixes for AQL optimizer and traversal

* added `--create-collection-type` option to arangoimp

  This allows specifying the type of the collection to be created when
  `--create-collection` is set to `true`.

* Foxx export cache should no longer break if a broken app is loaded in the
  web admin interface.


v2.8.0-beta2 (2015-12-16)
-------------------------

* added AQL query optimizer rule "sort-in-values"

  This rule pre-sorts the right-hand side operand of the `IN` and `NOT IN`
  operators so the operation can use a binary search with logarithmic complexity
  instead of a linear search. The rule is applied when the right-hand side
  operand of an `IN` or `NOT IN` operator in a filter condition is a variable that
  is defined in a different loop/scope than the operator itself. Additionally,
  the filter condition must consist of solely the `IN` or `NOT IN` operation
  in order to avoid any side-effects.

* changed collection status terminology in web interface for collections for
  which an unload request has been issued from `in the process of being unloaded`
  to `will be unloaded`.

* unloading a collection via the web interface will now trigger garbage collection
  in all v8 contexts and force a WAL flush. This increases the chances of perfoming
  the unload faster.

* added the following attributes to the result of `collection.figures()` and the
  corresponding HTTP API at `PUT /_api/collection/<name>/figures`:

  - `documentReferences`: The number of references to documents in datafiles
    that JavaScript code currently holds. This information can be used for
    debugging compaction and unload issues.
  - `waitingFor`: An optional string value that contains information about
    which object type is at the head of the collection's cleanup queue. This
    information can be used for debugging compaction and unload issues.
  - `compactionStatus.time`: The point in time the compaction for the collection
    was last executed. This information can be used for debugging compaction
    issues.
  - `compactionStatus.message`: The action that was performed when the compaction
    was last run for the collection. This information can be used for debugging
    compaction issues.

  Note: `waitingFor` and `compactionStatus` may be empty when called on a coordinator
  in a cluster.

* the compaction will now provide queryable status info that can be used to track
  its progress. The compaction status is displayed in the web interface, too.

* better error reporting for arangodump and arangorestore

* arangodump will now fail by default when trying to dump edges that
  refer to already dropped collections. This can be circumvented by
  specifying the option `--force true` when invoking arangodump

* fixed cluster upgrade procedure

* the AQL functions `NEAR` and `WITHIN` now have stricter validations
  for their input parameters `limit`, `radius` and `distance`. They may now throw
  exceptions when invalid parameters are passed that may have not led
  to exceptions in previous versions.

* deprecation warnings now log stack traces

* Foxx: improved backwards compatibility with 2.5 and 2.6

  - reverted Model and Repository back to non-ES6 "classes" because of
    compatibility issues when using the extend method with a constructor

  - removed deprecation warnings for extend and controller.del

  - restored deprecated method Model.toJSONSchema

  - restored deprecated `type`, `jwt` and `sessionStorageApp` options
    in Controller#activateSessions

* Fixed a deadlock problem in the cluster


v2.8.0-beta1 (2015-12-06)
-------------------------

* added AQL function `IS_DATESTRING(value)`

  Returns true if *value* is a string that can be used in a date function.
  This includes partial dates such as *2015* or *2015-10* and strings containing
  invalid dates such as *2015-02-31*. The function will return false for all
  non-string values, even if some of them may be usable in date functions.


v2.8.0-alpha1 (2015-12-03)
--------------------------

* added AQL keywords `GRAPH`, `OUTBOUND`, `INBOUND` and `ANY` for use in graph
  traversals, reserved AQL keyword `ALL` for future use

  Usage of these keywords as collection names, variable names or attribute names
  in AQL queries will not be possible without quoting. For example, the following
  AQL query will still work as it uses a quoted collection name and a quoted
  attribute name:

      FOR doc IN `OUTBOUND`
        RETURN doc.`any`

* issue #1593: added AQL `POW` function for exponentation

* added cluster execution site info in explain output for AQL queries

* replication improvements:

  - added `autoResync` configuration parameter for continuous replication.

    When set to `true`, a replication slave will automatically trigger a full data
    re-synchronization with the master when the master cannot provide the log data
    the slave had asked for. Note that `autoResync` will only work when the option
    `requireFromPresent` is also set to `true` for the continuous replication, or
    when the continuous syncer is started and detects that no start tick is present.

    Automatic re-synchronization may transfer a lot of data from the master to the
    slave and may be expensive. It is therefore turned off by default.
    When turned off, the slave will never perform an automatic re-synchronization
    with the master.

  - added `idleMinWaitTime` and `idleMaxWaitTime` configuration parameters for
    continuous replication.

    These parameters can be used to control the minimum and maximum wait time the
    slave will (intentionally) idle and not poll for master log changes in case the
    master had sent the full logs already.
    The `idleMaxWaitTime` value will only be used when `adapativePolling` is set
    to `true`. When `adaptivePolling` is disable, only `idleMinWaitTime` will be
    used as a constant time span in which the slave will not poll the master for
    further changes. The default values are 0.5 seconds for `idleMinWaitTime` and
    2.5 seconds for `idleMaxWaitTime`, which correspond to the hard-coded values
    used in previous versions of ArangoDB.

  - added `initialSyncMaxWaitTime` configuration parameter for initial and continuous
    replication

    This option controls the maximum wait time (in seconds) that the initial
    synchronization will wait for a response from the master when fetching initial
    collection data. If no response is received within this time period, the initial
    synchronization will give up and fail. This option is also relevant for
    continuous replication in case *autoResync* is set to *true*, as then the
    continuous replication may trigger a full data re-synchronization in case
    the master cannot the log data the slave had asked for.

  - HTTP requests sent from the slave to the master during initial synchronization
    will now be retried if they fail with connection problems.

  - the initial synchronization now logs its progress so it can be queried using
    the regular replication status check APIs.

  - added `async` attribute for `sync` and `syncCollection` operations called from
    the ArangoShell. Setthing this attribute to `true` will make the synchronization
    job on the server go into the background, so that the shell does not block. The
    status of the started asynchronous synchronization job can be queried from the
    ArangoShell like this:

        /* starts initial synchronization */
        var replication = require("@arangodb/replication");
        var id = replication.sync({
          endpoint: "tcp://master.domain.org:8529",
          username: "myuser",
          password: "mypasswd",
          async: true
       });

       /* now query the id of the returned async job and print the status */
       print(replication.getSyncResult(id));

    The result of `getSyncResult()` will be `false` while the server-side job
    has not completed, and different to `false` if it has completed. When it has
    completed, all job result details will be returned by the call to `getSyncResult()`.


* fixed non-deterministic query results in some cluster queries

* fixed issue #1589

* return HTTP status code 410 (gone) instead of HTTP 408 (request timeout) for
  server-side operations that are canceled / killed. Sending 410 instead of 408
  prevents clients from re-starting the same (canceled) operation. Google Chrome
  for example sends the HTTP request again in case it is responded with an HTTP
  408, and this is exactly the opposite of the desired behavior when an operation
  is canceled / killed by the user.

* web interface: queries in AQL editor now cancelable

* web interface: dashboard - added replication information

* web interface: AQL editor now supports bind parameters

* added startup option `--server.hide-product-header` to make the server not send
  the HTTP response header `"Server: ArangoDB"` in its HTTP responses. By default,
  the option is turned off so the header is still sent as usual.

* added new AQL function `UNSET_RECURSIVE` to recursively unset attritutes from
  objects/documents

* switched command-line editor in ArangoShell and arangod to linenoise-ng

* added automatic deadlock detection for transactions

  In case a deadlock is detected, a multi-collection operation may be rolled back
  automatically and fail with error 29 (`deadlock detected`). Client code for
  operations containing more than one collection should be aware of this potential
  error and handle it accordingly, either by giving up or retrying the transaction.

* Added C++ implementations for the AQL arithmetic operations and the following
  AQL functions:
  - ABS
  - APPEND
  - COLLECTIONS
  - CURRENT_DATABASE
  - DOCUMENT
  - EDGES
  - FIRST
  - FIRST_DOCUMENT
  - FIRST_LIST
  - FLATTEN
  - FLOOR
  - FULLTEXT
  - LAST
  - MEDIAN
  - MERGE_RECURSIVE
  - MINUS
  - NEAR
  - NOT_NULL
  - NTH
  - PARSE_IDENTIFIER
  - PERCENTILE
  - POP
  - POSITION
  - PUSH
  - RAND
  - RANGE
  - REMOVE_NTH
  - REMOVE_VALUE
  - REMOVE_VALUES
  - ROUND
  - SHIFT
  - SQRT
  - STDDEV_POPULATION
  - STDDEV_SAMPLE
  - UNSHIFT
  - VARIANCE_POPULATION
  - VARIANCE_SAMPLE
  - WITHIN
  - ZIP

* improved performance of skipping over many documents in an AQL query when no
  indexes and no filters are used, e.g.

      FOR doc IN collection
        LIMIT 1000000, 10
        RETURN doc

* Added array indexes

  Hash indexes and skiplist indexes can now optionally be defined for array values
  so they index individual array members.

  To define an index for array values, the attribute name is extended with the
  expansion operator `[*]` in the index definition:

      arangosh> db.colName.ensureHashIndex("tags[*]");

  When given the following document

      { tags: [ "AQL", "ArangoDB", "Index" ] }

  the index will now contain the individual values `"AQL"`, `"ArangoDB"` and `"Index"`.

  Now the index can be used for finding all documents having `"ArangoDB"` somewhere in their
  tags array using the following AQL query:

      FOR doc IN colName
        FILTER "ArangoDB" IN doc.tags[*]
        RETURN doc

* rewrote AQL query optimizer rule `use-index-range` and renamed it to `use-indexes`.
  The name change affects rule names in the optimizer's output.

* rewrote AQL execution node `IndexRangeNode` and renamed it to `IndexNode`. The name
  change affects node names in the optimizer's explain output.

* added convenience function `db._explain(query)` for human-readable explanation
  of AQL queries

* module resolution as used by `require` now behaves more like in node.js

* the `org/arangodb/request` module now returns response bodies for error responses
  by default. The old behavior of not returning bodies for error responses can be
  re-enabled by explicitly setting the option `returnBodyOnError` to `false` (#1437)


v2.7.6 (2016-01-30)
-------------------

* detect more types of transaction deadlocks early


v2.7.5 (2016-01-22)
-------------------

* backported added automatic deadlock detection for transactions

  In case a deadlock is detected, a multi-collection operation may be rolled back
  automatically and fail with error 29 (`deadlock detected`). Client code for
  operations containing more than one collection should be aware of this potential
  error and handle it accordingly, either by giving up or retrying the transaction.

* improved internal datafile statistics for compaction and compaction triggering
  conditions, preventing excessive growth of collection datafiles under some
  workloads. This should also fix issue #1596.

* Foxx export cache should no longer break if a broken app is loaded in the
  web admin interface.

* Foxx: removed some incorrect deprecation warnings.

* Foxx: mocha test paths with wildcard characters (asterisks) now work on Windows


v2.7.4 (2015-12-21)
-------------------

* slightly adjusted V8 garbage collection strategy so that collection eventually
  happens in all contexts that hold V8 external references to documents and
  collections.

* added the following attributes to the result of `collection.figures()` and the
  corresponding HTTP API at `PUT /_api/collection/<name>/figures`:

  - `documentReferences`: The number of references to documents in datafiles
    that JavaScript code currently holds. This information can be used for
    debugging compaction and unload issues.
  - `waitingFor`: An optional string value that contains information about
    which object type is at the head of the collection's cleanup queue. This
    information can be used for debugging compaction and unload issues.
  - `compactionStatus.time`: The point in time the compaction for the collection
    was last executed. This information can be used for debugging compaction
    issues.
  - `compactionStatus.message`: The action that was performed when the compaction
    was last run for the collection. This information can be used for debugging
    compaction issues.

  Note: `waitingFor` and `compactionStatus` may be empty when called on a coordinator
  in a cluster.

* the compaction will now provide queryable status info that can be used to track
  its progress. The compaction status is displayed in the web interface, too.


v2.7.3 (2015-12-17)
-------------------

* fixed some replication value conversion issues when replication applier properties
  were set via ArangoShell

* fixed disappearing of documents for collections transferred via `sync` or
  `syncCollection` if the collection was dropped right before synchronization
  and drop and (re-)create collection markers were located in the same WAL file

* fixed an issue where overwriting the system sessions collection would break
  the web interface when authentication is enabled


v2.7.2 (2015-12-01)
-------------------

* replication improvements:

  - added `autoResync` configuration parameter for continuous replication.

    When set to `true`, a replication slave will automatically trigger a full data
    re-synchronization with the master when the master cannot provide the log data
    the slave had asked for. Note that `autoResync` will only work when the option
    `requireFromPresent` is also set to `true` for the continuous replication, or
    when the continuous syncer is started and detects that no start tick is present.

    Automatic re-synchronization may transfer a lot of data from the master to the
    slave and may be expensive. It is therefore turned off by default.
    When turned off, the slave will never perform an automatic re-synchronization
    with the master.

  - added `idleMinWaitTime` and `idleMaxWaitTime` configuration parameters for
    continuous replication.

    These parameters can be used to control the minimum and maximum wait time the
    slave will (intentionally) idle and not poll for master log changes in case the
    master had sent the full logs already.
    The `idleMaxWaitTime` value will only be used when `adapativePolling` is set
    to `true`. When `adaptivePolling` is disable, only `idleMinWaitTime` will be
    used as a constant time span in which the slave will not poll the master for
    further changes. The default values are 0.5 seconds for `idleMinWaitTime` and
    2.5 seconds for `idleMaxWaitTime`, which correspond to the hard-coded values
    used in previous versions of ArangoDB.

  - added `initialSyncMaxWaitTime` configuration parameter for initial and continuous
    replication

    This option controls the maximum wait time (in seconds) that the initial
    synchronization will wait for a response from the master when fetching initial
    collection data. If no response is received within this time period, the initial
    synchronization will give up and fail. This option is also relevant for
    continuous replication in case *autoResync* is set to *true*, as then the
    continuous replication may trigger a full data re-synchronization in case
    the master cannot the log data the slave had asked for.

  - HTTP requests sent from the slave to the master during initial synchronization
    will now be retried if they fail with connection problems.

  - the initial synchronization now logs its progress so it can be queried using
    the regular replication status check APIs.

* fixed non-deterministic query results in some cluster queries

* added missing lock instruction for primary index in compactor size calculation

* fixed issue #1589

* fixed issue #1583

* fixed undefined behavior when accessing the top level of a document with the `[*]`
  operator

* fixed potentially invalid pointer access in shaper when the currently accessed
  document got re-located by the WAL collector at the very same time

* Foxx: optional configuration options no longer log validation errors when assigned
  empty values (#1495)

* Foxx: constructors provided to Repository and Model sub-classes via extend are
  now correctly called (#1592)


v2.7.1 (2015-11-07)
-------------------

* switch to linenoise next generation

* exclude `_apps` collection from replication

  The slave has its own `_apps` collection which it populates on server start.
  When replicating data from the master to the slave, the data from the master may
  clash with the slave's own data in the `_apps` collection. Excluding the `_apps`
  collection from replication avoids this.

* disable replication appliers when starting in modes `--upgrade`, `--no-server`
  and `--check-upgrade`

* more detailed output in arango-dfdb

* fixed "no start tick" issue in replication applier

  This error could occur after restarting a slave server after a shutdown
  when no data was ever transferred from the master to the slave via the
  continuous replication

* fixed problem during SSL client connection abort that led to scheduler thread
  staying at 100% CPU saturation

* fixed potential segfault in AQL `NEIGHBORS` function implementation when C++ function
  variant was used and collection names were passed as strings

* removed duplicate target for some frontend JavaScript files from the Makefile

* make AQL function `MERGE()` work on a single array parameter, too.
  This allows combining the attributes of multiple objects from an array into
  a single object, e.g.

      RETURN MERGE([
        { foo: 'bar' },
        { quux: 'quetzalcoatl', ruled: true },
        { bar: 'baz', foo: 'done' }
      ])

  will now return:

      {
        "foo": "done",
        "quux": "quetzalcoatl",
        "ruled": true,
        "bar": "baz"
      }

* fixed potential deadlock in collection status changing on Windows

* fixed hard-coded `incremental` parameter in shell implementation of
  `syncCollection` function in replication module

* fix for GCC5: added check for '-stdlib' option


v2.7.0 (2015-10-09)
-------------------

* fixed request statistics aggregation
  When arangod was started in supervisor mode, the request statistics always showed
  0 requests, as the statistics aggregation thread did not run then.

* read server configuration files before dropping privileges. this ensures that
  the SSL keyfile specified in the configuration can be read with the server's start
  privileges (i.e. root when using a standard ArangoDB package).

* fixed replication with a 2.6 replication configuration and issues with a 2.6 master

* raised default value of `--server.descriptors-minimum` to 1024

* allow Foxx apps to be installed underneath URL path `/_open/`, so they can be
  (intentionally) accessed without authentication.

* added *allowImplicit* sub-attribute in collections declaration of transactions.
  The *allowImplicit* attributes allows making transactions fail should they
  read-access a collection that was not explicitly declared in the *collections*
  array of the transaction.

* added "special" password ARANGODB_DEFAULT_ROOT_PASSWORD. If you pass
  ARANGODB_DEFAULT_ROOT_PASSWORD as password, it will read the password
  from the environment variable ARANGODB_DEFAULT_ROOT_PASSWORD


v2.7.0-rc2 (2015-09-22)
-----------------------

* fix over-eager datafile compaction

  This should reduce the need to compact directly after loading a collection when a
  collection datafile contained many insertions and updates for the same documents. It
  should also prevent from re-compacting already merged datafiles in case not many
  changes were made. Compaction will also make fewer index lookups than before.

* added `syncCollection()` function in module `org/arangodb/replication`

  This allows synchronizing the data of a single collection from a master to a slave
  server. Synchronization can either restore the whole collection by transferring all
  documents from the master to the slave, or incrementally by only transferring documents
  that differ. This is done by partitioning the collection's entire key space into smaller
  chunks and comparing the data chunk-wise between master and slave. Only chunks that are
  different will be re-transferred.

  The `syncCollection()` function can be used as follows:

      require("org/arangodb/replication").syncCollection(collectionName, options);

  e.g.

      require("org/arangodb/replication").syncCollection("myCollection", {
        endpoint: "tcp://127.0.0.1:8529",  /* master */
        username: "root",                  /* username for master */
        password: "secret",                /* password for master */
        incremental: true                  /* use incremental mode */
      });


* additionally allow the following characters in document keys:

  `(` `)` `+` `,` `=` `;` `$` `!` `*` `'` `%`


v2.7.0-rc1 (2015-09-17)
-----------------------

* removed undocumented server-side-only collection functions:
  * collection.OFFSET()
  * collection.NTH()
  * collection.NTH2()
  * collection.NTH3()

* upgraded Swagger to version 2.0 for the Documentation

  This gives the user better prepared test request structures.
  More conversions will follow so finally client libraries can be auto-generated.

* added extra AQL functions for date and time calculation and manipulation.
  These functions were contributed by GitHub users @CoDEmanX and @friday.
  A big thanks for their work!

  The following extra date functions are available from 2.7 on:

  * `DATE_DAYOFYEAR(date)`: Returns the day of year number of *date*.
    The return values range from 1 to 365, or 366 in a leap year respectively.

  * `DATE_ISOWEEK(date)`: Returns the ISO week date of *date*.
    The return values range from 1 to 53. Monday is considered the first day of the week.
    There are no fractional weeks, thus the last days in December may belong to the first
    week of the next year, and the first days in January may be part of the previous year's
    last week.

  * `DATE_LEAPYEAR(date)`: Returns whether the year of *date* is a leap year.

  * `DATE_QUARTER(date)`: Returns the quarter of the given date (1-based):
    * 1: January, February, March
    * 2: April, May, June
    * 3: July, August, September
    * 4: October, November, December

  - *DATE_DAYS_IN_MONTH(date)*: Returns the number of days in *date*'s month (28..31).

  * `DATE_ADD(date, amount, unit)`: Adds *amount* given in *unit* to *date* and
    returns the calculated date.

    *unit* can be either of the following to specify the time unit to add or
    subtract (case-insensitive):
    - y, year, years
    - m, month, months
    - w, week, weeks
    - d, day, days
    - h, hour, hours
    - i, minute, minutes
    - s, second, seconds
    - f, millisecond, milliseconds

    *amount* is the number of *unit*s to add (positive value) or subtract
    (negative value).

  * `DATE_SUBTRACT(date, amount, unit)`: Subtracts *amount* given in *unit* from
    *date* and returns the calculated date.

    It works the same as `DATE_ADD()`, except that it subtracts. It is equivalent
    to calling `DATE_ADD()` with a negative amount, except that `DATE_SUBTRACT()`
    can also subtract ISO durations. Note that negative ISO durations are not
    supported (i.e. starting with `-P`, like `-P1Y`).

  * `DATE_DIFF(date1, date2, unit, asFloat)`: Calculate the difference
    between two dates in given time *unit*, optionally with decimal places.
    Returns a negative value if *date1* is greater than *date2*.

  * `DATE_COMPARE(date1, date2, unitRangeStart, unitRangeEnd)`: Compare two
    partial dates and return true if they match, false otherwise. The parts to
    compare are defined by a range of time units.

    The full range is: years, months, days, hours, minutes, seconds, milliseconds.
    Pass the unit to start from as *unitRangeStart*, and the unit to end with as
    *unitRangeEnd*. All units in between will be compared. Leave out *unitRangeEnd*
    to only compare *unitRangeStart*.

  * `DATE_FORMAT(date, format)`: Format a date according to the given format string.
    It supports the following placeholders (case-insensitive):
    - %t: timestamp, in milliseconds since midnight 1970-01-01
    - %z: ISO date (0000-00-00T00:00:00.000Z)
    - %w: day of week (0..6)
    - %y: year (0..9999)
    - %yy: year (00..99), abbreviated (last two digits)
    - %yyyy: year (0000..9999), padded to length of 4
    - %yyyyyy: year (-009999 .. +009999), with sign prefix and padded to length of 6
    - %m: month (1..12)
    - %mm: month (01..12), padded to length of 2
    - %d: day (1..31)
    - %dd: day (01..31), padded to length of 2
    - %h: hour (0..23)
    - %hh: hour (00..23), padded to length of 2
    - %i: minute (0..59)
    - %ii: minute (00..59), padded to length of 2
    - %s: second (0..59)
    - %ss: second (00..59), padded to length of 2
    - %f: millisecond (0..999)
    - %fff: millisecond (000..999), padded to length of 3
    - %x: day of year (1..366)
    - %xxx: day of year (001..366), padded to length of 3
    - %k: ISO week date (1..53)
    - %kk: ISO week date (01..53), padded to length of 2
    - %l: leap year (0 or 1)
    - %q: quarter (1..4)
    - %a: days in month (28..31)
    - %mmm: abbreviated English name of month (Jan..Dec)
    - %mmmm: English name of month (January..December)
    - %www: abbreviated English name of weekday (Sun..Sat)
    - %wwww: English name of weekday (Sunday..Saturday)
    - %&: special escape sequence for rare occasions
    - %%: literal %
    - %: ignored

* new WAL logfiles and datafiles are now created non-sparse

  This prevents SIGBUS signals being raised when memory of a sparse datafile is accessed
  and the disk is full and the accessed file part is not actually disk-backed. In
  this case the mapped memory region is not necessarily backed by physical memory, and
  accessing the memory may raise SIGBUS and crash arangod.

* the `internal.download()` function and the module `org/arangodb/request` used some
  internal library function that handled the sending of HTTP requests from inside of
  ArangoDB. This library unconditionally set an HTTP header `Accept-Encoding: gzip`
  in all outgoing HTTP requests.

  This has been fixed in 2.7, so `Accept-Encoding: gzip` is not set automatically anymore.
  Additionally, the header `User-Agent: ArangoDB` is not set automatically either. If
  client applications desire to send these headers, they are free to add it when
  constructing the requests using the `download` function or the request module.

* fixed issue #1436: org/arangodb/request advertises deflate without supporting it

* added template string generator function `aqlQuery` for generating AQL queries

  This can be used to generate safe AQL queries with JavaScript parameter
  variables or expressions easily:

      var name = 'test';
      var attributeName = '_key';
      var query = aqlQuery`FOR u IN users FILTER u.name == ${name} RETURN u.${attributeName}`;
      db._query(query);

* report memory usage for document header data (revision id, pointer to data etc.)
  in `db.collection.figures()`. The memory used for document headers will now
  show up in the already existing attribute `indexes.size`. Due to that, the index
  sizes reported by `figures()` in 2.7 will be higher than those reported by 2.6,
  but the 2.7 values are more accurate.

* IMPORTANT CHANGE: the filenames in dumps created by arangodump now contain
  not only the name of the dumped collection, but also an additional 32-digit hash
  value. This is done to prevent overwriting dump files in case-insensitive file
  systems when there exist multiple collections with the same name (but with
  different cases).

  For example, if a database has two collections: `test` and `Test`, previous
  versions of ArangoDB created the files

  * `test.structure.json` and `test.data.json` for collection `test`
  * `Test.structure.json` and `Test.data.json` for collection `Test`

  This did not work for case-insensitive filesystems, because the files for the
  second collection would have overwritten the files of the first. arangodump in
  2.7 will create the following filenames instead:

  * `test_098f6bcd4621d373cade4e832627b4f6.structure.json` and `test_098f6bcd4621d373cade4e832627b4f6.data.json`
  * `Test_0cbc6611f5540bd0809a388dc95a615b.structure.json` and `Test_0cbc6611f5540bd0809a388dc95a615b.data.json`

  These filenames will be unambiguous even in case-insensitive filesystems.

* IMPORTANT CHANGE: make arangod actually close lingering client connections
  when idle for at least the duration specified via `--server.keep-alive-timeout`.
  In previous versions of ArangoDB, connections were not closed by the server
  when the timeout was reached and the client was still connected. Now the
  connection is properly closed by the server in case of timeout. Client
  applications relying on the old behavior may now need to reconnect to the
  server when their idle connections time out and get closed (note: connections
  being idle for a long time may be closed by the OS or firewalls anyway -
  client applications should be aware of that and try to reconnect).

* IMPORTANT CHANGE: when starting arangod, the server will drop the process
  privileges to the specified values in options `--server.uid` and `--server.gid`
  instantly after parsing the startup options.

  That means when either `--server.uid` or `--server.gid` are set, the privilege
  change will happen earlier. This may prevent binding the server to an endpoint
  with a port number lower than 1024 if the arangodb user has no privileges
  for that. Previous versions of ArangoDB changed the privileges later, so some
  startup actions were still carried out under the invoking user (i.e. likely
  *root* when started via init.d or system scripts) and especially binding to
  low port numbers was still possible there.

  The default privileges for user *arangodb* will not be sufficient for binding
  to port numbers lower than 1024. To have an ArangoDB 2.7 bind to a port number
  lower than 1024, it needs to be started with either a different privileged user,
  or the privileges of the *arangodb* user have to raised manually beforehand.

* added AQL optimizer rule `patch-update-statements`

* Linux startup scripts and systemd configuration for arangod now try to
  adjust the NOFILE (number of open files) limits for the process. The limit
  value is set to 131072 (128k) when ArangoDB is started via start/stop
  commands

* When ArangoDB is started/stopped manually via the start/stop commands, the
  main process will wait for up to 10 seconds after it forks the supervisor
  and arangod child processes. If the startup fails within that period, the
  start/stop script will fail with an exit code other than zero. If the
  startup of the supervisor or arangod is still ongoing after 10 seconds,
  the main program will still return with exit code 0. The limit of 10 seconds
  is arbitrary because the time required for a startup is not known in advance.

* added startup option `--database.throw-collection-not-loaded-error`

  Accessing a not-yet loaded collection will automatically load a collection
  on first access. This flag controls what happens in case an operation
  would need to wait for another thread to finalize loading a collection. If
  set to *true*, then the first operation that accesses an unloaded collection
  will load it. Further threads that try to access the same collection while
  it is still loading immediately fail with an error (1238, *collection not loaded*).
  This is to prevent all server threads from being blocked while waiting on the
  same collection to finish loading. When the first thread has completed loading
  the collection, the collection becomes regularly available, and all operations
  from that point on can be carried out normally, and error 1238 will not be
  thrown anymore for that collection.

  If set to *false*, the first thread that accesses a not-yet loaded collection
  will still load it. Other threads that try to access the collection while
  loading will not fail with error 1238 but instead block until the collection
  is fully loaded. This configuration might lead to all server threads being
  blocked because they are all waiting for the same collection to complete
  loading. Setting the option to *true* will prevent this from happening, but
  requires clients to catch error 1238 and react on it (maybe by scheduling
  a retry for later).

  The default value is *false*.

* added better control-C support in arangosh

  When CTRL-C is pressed in arangosh, it will now print a `^C` first. Pressing
  CTRL-C again will reset the prompt if something was entered before, or quit
  arangosh if no command was entered directly before.

  This affects the arangosh version build with Readline-support only (Linux
  and MacOS).

  The MacOS version of ArangoDB for Homebrew now depends on Readline, too. The
  Homebrew formula has been changed accordingly.
  When self-compiling ArangoDB on MacOS without Homebrew, Readline now is a
  prerequisite.

* increased default value for collection-specific `indexBuckets` value from 1 to 8

  Collections created from 2.7 on will use the new default value of `8` if not
  overridden on collection creation or later using
  `collection.properties({ indexBuckets: ... })`.

  The `indexBuckets` value determines the number of buckets to use for indexes of
  type `primary`, `hash` and `edge`. Having multiple index buckets allows splitting
  an index into smaller components, which can be filled in parallel when a collection
  is loading. Additionally, resizing and reallocation of indexes are faster and
  less intrusive if the index uses multiple buckets, because resize and reallocation
  will affect only data in a single bucket instead of all index values.

  The index buckets will be filled in parallel when loading a collection if the collection
  has an `indexBuckets` value greater than 1 and the collection contains a significant
  amount of documents/edges (the current threshold is 256K documents but this value
  may change in future versions of ArangoDB).

* changed HTTP client to use poll instead of select on Linux and MacOS

  This affects the ArangoShell and user-defined JavaScript code running inside
  arangod that initiates its own HTTP calls.

  Using poll instead of select allows using arbitrary high file descriptors
  (bigger than the compiled in FD_SETSIZE). Server connections are still handled using
  epoll, which has never been affected by FD_SETSIZE.

* implemented AQL `LIKE` function using ICU regexes

* added `RETURN DISTINCT` for AQL queries to return unique results:

      FOR doc IN collection
        RETURN DISTINCT doc.status

  This change also introduces `DISTINCT` as an AQL keyword.

* removed `createNamedQueue()` and `addJob()` functions from org/arangodb/tasks

* use less locks and more atomic variables in the internal dispatcher
  and V8 context handling implementations. This leads to improved throughput in
  some ArangoDB internals and allows for higher HTTP request throughput for
  many operations.

  A short overview of the improvements can be found here:

  https://www.arangodb.com/2015/08/throughput-enhancements/

* added shorthand notation for attribute names in AQL object literals:

      LET name = "Peter"
      LET age = 42
      RETURN { name, age }

  The above is the shorthand equivalent of the generic form

      LET name = "Peter"
      LET age = 42
      RETURN { name : name, age : age }

* removed configure option `--enable-timings`

  This option did not have any effect.

* removed configure option `--enable-figures`

  This option previously controlled whether HTTP request statistics code was
  compiled into ArangoDB or not. The previous default value was `true` so
  statistics code was available in official packages. Setting the option to
  `false` led to compile errors so it is doubtful the default value was
  ever changed. By removing the option some internal statistics code was also
  simplified.

* removed run-time manipulation methods for server endpoints:

  * `db._removeEndpoint()`
  * `db._configureEndpoint()`
  * HTTP POST `/_api/endpoint`
  * HTTP DELETE `/_api/endpoint`

* AQL query result cache

  The query result cache can optionally cache the complete results of all or selected AQL queries.
  It can be operated in the following modes:

  * `off`: the cache is disabled. No query results will be stored
  * `on`: the cache will store the results of all AQL queries unless their `cache`
    attribute flag is set to `false`
  * `demand`: the cache will store the results of AQL queries that have their
    `cache` attribute set to `true`, but will ignore all others

  The mode can be set at server startup using the `--database.query-cache-mode` configuration
  option and later changed at runtime.

  The following HTTP REST APIs have been added for controlling the query cache:

  * HTTP GET `/_api/query-cache/properties`: returns the global query cache configuration
  * HTTP PUT `/_api/query-cache/properties`: modifies the global query cache configuration
  * HTTP DELETE `/_api/query-cache`: invalidates all results in the query cache

  The following JavaScript functions have been added for controlling the query cache:

  * `require("org/arangodb/aql/cache").properties()`: returns the global query cache configuration
  * `require("org/arangodb/aql/cache").properties(properties)`: modifies the global query cache configuration
  * `require("org/arangodb/aql/cache").clear()`: invalidates all results in the query cache

* do not link arangoimp against V8

* AQL function call arguments optimization

  This will lead to arguments in function calls inside AQL queries not being copied but passed
  by reference. This may speed up calls to functions with bigger argument values or queries that
  call functions a lot of times.

* upgraded V8 version to 4.3.61

* removed deprecated AQL `SKIPLIST` function.

  This function was introduced in older versions of ArangoDB with a less powerful query optimizer to
  retrieve data from a skiplist index using a `LIMIT` clause. It was marked as deprecated in ArangoDB
  2.6.

  Since ArangoDB 2.3 the behavior of the `SKIPLIST` function can be emulated using regular AQL
  constructs, e.g.

      FOR doc IN @@collection
        FILTER doc.value >= @value
        SORT doc.value DESC
        LIMIT 1
        RETURN doc

* the `skip()` function for simple queries does not accept negative input any longer.
  This feature was deprecated in 2.6.0.

* fix exception handling

  In some cases JavaScript exceptions would re-throw without information of the original problem.
  Now the original exception is logged for failure analysis.

* based REST API method PUT `/_api/simple/all` on the cursor API and make it use AQL internally.

  The change speeds up this REST API method and will lead to additional query information being
  returned by the REST API. Clients can use this extra information or ignore it.

* Foxx Queue job success/failure handlers arguments have changed from `(jobId, jobData, result, jobFailures)` to `(result, jobData, job)`.

* added Foxx Queue job options `repeatTimes`, `repeatUntil` and `repeatDelay` to automatically re-schedule jobs when they are completed.

* added Foxx manifest configuration type `password` to mask values in the web interface.

* fixed default values in Foxx manifest configurations sometimes not being used as defaults.

* fixed optional parameters in Foxx manifest configurations sometimes not being cleared correctly.

* Foxx dependencies can now be marked as optional using a slightly more verbose syntax in your manifest file.

* converted Foxx constructors to ES6 classes so you can extend them using class syntax.

* updated aqb to 2.0.

* updated chai to 3.0.

* Use more madvise calls to speed up things when memory is tight, in particular
  at load time but also for random accesses later.

* Overhauled web interface

  The web interface now has a new design.

  The API documentation for ArangoDB has been moved from "Tools" to "Links" in the web interface.

  The "Applications" tab in the web interfaces has been renamed to "Services".


v2.6.12 (2015-12-02)
--------------------

* fixed disappearing of documents for collections transferred via `sync` if the
  the collection was dropped right before synchronization and drop and (re-)create
  collection markers were located in the same WAL file

* added missing lock instruction for primary index in compactor size calculation

* fixed issue #1589

* fixed issue #1583

* Foxx: optional configuration options no longer log validation errors when assigned
  empty values (#1495)


v2.6.11 (2015-11-18)
--------------------

* fixed potentially invalid pointer access in shaper when the currently accessed
  document got re-located by the WAL collector at the very same time


v2.6.10 (2015-11-10)
--------------------

* disable replication appliers when starting in modes `--upgrade`, `--no-server`
  and `--check-upgrade`

* more detailed output in arango-dfdb

* fixed potential deadlock in collection status changing on Windows

* issue #1521: Can't dump/restore with user and password


v2.6.9 (2015-09-29)
-------------------

* added "special" password ARANGODB_DEFAULT_ROOT_PASSWORD. If you pass
  ARANGODB_DEFAULT_ROOT_PASSWORD as password, it will read the password
  from the environment variable ARANGODB_DEFAULT_ROOT_PASSWORD

* fixed failing AQL skiplist, sort and limit combination

  When using a Skiplist index on an attribute (say "a") and then using sort
  and skip on this attribute caused the result to be empty e.g.:

    require("internal").db.test.ensureSkiplist("a");
    require("internal").db._query("FOR x IN test SORT x.a LIMIT 10, 10");

  Was always empty no matter how many documents are stored in test.
  This is now fixed.

v2.6.8 (2015-09-09)
-------------------

* ARM only:

  The ArangoDB packages for ARM require the kernel to allow unaligned memory access.
  How the kernel handles unaligned memory access is configurable at runtime by
  checking and adjusting the contents `/proc/cpu/alignment`.

  In order to operate on ARM, ArangoDB requires the bit 1 to be set. This will
  make the kernel trap and adjust unaligned memory accesses. If this bit is not
  set, the kernel may send a SIGBUS signal to ArangoDB and terminate it.

  To set bit 1 in `/proc/cpu/alignment` use the following command as a privileged
  user (e.g. root):

      echo "2" > /proc/cpu/alignment

  Note that this setting affects all user processes and not just ArangoDB. Setting
  the alignment with the above command will also not make the setting permanent,
  so it will be lost after a restart of the system. In order to make the setting
  permanent, it should be executed during system startup or before starting arangod.

  The ArangoDB start/stop scripts do not adjust the alignment setting, but rely on
  the environment to have the correct alignment setting already. The reason for this
  is that the alignment settings also affect all other user processes (which ArangoDB
  is not aware of) and thus may have side-effects outside of ArangoDB. It is therefore
  more reasonable to have the system administrator carry out the change.


v2.6.7 (2015-08-25)
-------------------

* improved AssocMulti index performance when resizing.

  This makes the edge index perform less I/O when under memory pressure.


v2.6.6 (2015-08-23)
-------------------

* added startup option `--server.additional-threads` to create separate queues
  for slow requests.


v2.6.5 (2015-08-17)
-------------------

* added startup option `--database.throw-collection-not-loaded-error`

  Accessing a not-yet loaded collection will automatically load a collection
  on first access. This flag controls what happens in case an operation
  would need to wait for another thread to finalize loading a collection. If
  set to *true*, then the first operation that accesses an unloaded collection
  will load it. Further threads that try to access the same collection while
  it is still loading immediately fail with an error (1238, *collection not loaded*).
  This is to prevent all server threads from being blocked while waiting on the
  same collection to finish loading. When the first thread has completed loading
  the collection, the collection becomes regularly available, and all operations
  from that point on can be carried out normally, and error 1238 will not be
  thrown anymore for that collection.

  If set to *false*, the first thread that accesses a not-yet loaded collection
  will still load it. Other threads that try to access the collection while
  loading will not fail with error 1238 but instead block until the collection
  is fully loaded. This configuration might lead to all server threads being
  blocked because they are all waiting for the same collection to complete
  loading. Setting the option to *true* will prevent this from happening, but
  requires clients to catch error 1238 and react on it (maybe by scheduling
  a retry for later).

  The default value is *false*.

* fixed busy wait loop in scheduler threads that sometimes consumed 100% CPU while
  waiting for events on connections closed unexpectedly by the client side

* handle attribute `indexBuckets` when restoring collections via arangorestore.
  Previously the `indexBuckets` attribute value from the dump was ignored, and the
   server default value for `indexBuckets` was used when restoring a collection.

* fixed "EscapeValue already set error" crash in V8 actions that might have occurred when
  canceling V8-based operations.


v2.6.4 (2015-08-01)
-------------------

* V8: Upgrade to version 4.1.0.27 - this is intended to be the stable V8 version.

* fixed issue #1424: Arango shell should not processing arrows pushing on keyboard


v2.6.3 (2015-07-21)
-------------------

* issue #1409: Document values with null character truncated


v2.6.2 (2015-07-04)
-------------------

* fixed issue #1383: bindVars for HTTP API doesn't work with empty string

* fixed handling of default values in Foxx manifest configurations

* fixed handling of optional parameters in Foxx manifest configurations

* fixed a reference error being thrown in Foxx queues when a function-based job type is used that is not available and no options object is passed to queue.push


v2.6.1 (2015-06-24)
-------------------

* Add missing swagger files to cmake build. fixes #1368

* fixed documentation errors


v2.6.0 (2015-06-20)
-------------------

* using negative values for `SimpleQuery.skip()` is deprecated.
  This functionality will be removed in future versions of ArangoDB.

* The following simple query functions are now deprecated:

  * collection.near
  * collection.within
  * collection.geo
  * collection.fulltext
  * collection.range
  * collection.closedRange

  This also lead to the following REST API methods being deprecated from now on:

  * PUT /_api/simple/near
  * PUT /_api/simple/within
  * PUT /_api/simple/fulltext
  * PUT /_api/simple/range

  It is recommended to replace calls to these functions or APIs with equivalent AQL queries,
  which are more flexible because they can be combined with other operations:

      FOR doc IN NEAR(@@collection, @latitude, @longitude, @limit)
        RETURN doc

      FOR doc IN WITHIN(@@collection, @latitude, @longitude, @radius, @distanceAttributeName)
        RETURN doc

      FOR doc IN FULLTEXT(@@collection, @attributeName, @queryString, @limit)
        RETURN doc

      FOR doc IN @@collection
        FILTER doc.value >= @left && doc.value < @right
        LIMIT @skip, @limit
        RETURN doc`

  The above simple query functions and REST API methods may be removed in future versions
  of ArangoDB.

* deprecated now-obsolete AQL `SKIPLIST` function

  The function was introduced in older versions of ArangoDB with a less powerful query optimizer to
  retrieve data from a skiplist index using a `LIMIT` clause.

  Since 2.3 the same goal can be achieved by using regular AQL constructs, e.g.

      FOR doc IN collection FILTER doc.value >= @value SORT doc.value DESC LIMIT 1 RETURN doc

* fixed issues when switching the database inside tasks and during shutdown of database cursors

  These features were added during 2.6 alpha stage so the fixes affect devel/2.6-alpha builds only

* issue #1360: improved foxx-manager help

* added `--enable-tcmalloc` configure option.

  When this option is set, arangod and the client tools will be linked against tcmalloc, which replaces
  the system allocator. When the option is set, a tcmalloc library must be present on the system under
  one of the names `libtcmalloc`, `libtcmalloc_minimal` or `libtcmalloc_debug`.

  As this is a configure option, it is supported for manual builds on Linux-like systems only. tcmalloc
  support is currently experimental.

* issue #1353: Windows: HTTP API - incorrect path in errorMessage

* issue #1347: added option `--create-database` for arangorestore.

  Setting this option to `true` will now create the target database if it does not exist. When creating
  the target database, the username and passwords passed to arangorestore will be used to create an
  initial user for the new database.

* issue #1345: advanced debug information for User Functions

* issue #1341: Can't use bindvars in UPSERT

* fixed vulnerability in JWT implementation.

* changed default value of option `--database.ignore-datafile-errors` from `true` to `false`

  If the new default value of `false` is used, then arangod will refuse loading collections that contain
  datafiles with CRC mismatches or other errors. A collection with datafile errors will then become
  unavailable. This prevents follow up errors from happening.

  The only way to access such collection is to use the datafile debugger (arango-dfdb) and try to repair
  or truncate the datafile with it.

  If `--database.ignore-datafile-errors` is set to `true`, then collections will become available
  even if parts of their data cannot be loaded. This helps availability, but may cause (partial) data
  loss and follow up errors.

* added server startup option `--server.session-timeout` for controlling the timeout of user sessions
  in the web interface

* add sessions and cookie authentication for ArangoDB's web interface

  ArangoDB's built-in web interface now uses sessions. Session information ids are stored in cookies,
  so clients using the web interface must accept cookies in order to use it

* web interface: display query execution time in AQL editor

* web interface: renamed AQL query *submit* button to *execute*

* web interface: added query explain feature in AQL editor

* web interface: demo page added. only working if demo data is available, hidden otherwise

* web interface: added support for custom app scripts with optional arguments and results

* web interface: mounted apps that need to be configured are now indicated in the app overview

* web interface: added button for running tests to app details

* web interface: added button for configuring app dependencies to app details

* web interface: upgraded API documentation to use Swagger 2

* INCOMPATIBLE CHANGE

  removed startup option `--log.severity`

  The docs for `--log.severity` mentioned lots of severities (e.g. `exception`, `technical`, `functional`, `development`)
  but only a few severities (e.g. `all`, `human`) were actually used, with `human` being the default and `all` enabling the
  additional logging of requests. So the option pretended to control a lot of things which it actually didn't. Additionally,
  the option `--log.requests-file` was around for a long time already, also controlling request logging.

  Because the `--log.severity` option effectively did not control that much, it was removed. A side effect of removing the
  option is that 2.5 installations which used `--log.severity all` will not log requests after the upgrade to 2.6. This can
  be adjusted by setting the `--log.requests-file` option.

* add backtrace to fatal log events

* added optional `limit` parameter for AQL function `FULLTEXT`

* make fulltext index also index text values contained in direct sub-objects of the indexed
  attribute.

  Previous versions of ArangoDB only indexed the attribute value if it was a string. Sub-attributes
  of the index attribute were ignored when fulltext indexing.

  Now, if the index attribute value is an object, the object's values will each be included in the
  fulltext index if they are strings. If the index attribute value is an array, the array's values
  will each be included in the fulltext index if they are strings.

  For example, with a fulltext index present on the `translations` attribute, the following text
  values will now be indexed:

      var c = db._create("example");
      c.ensureFulltextIndex("translations");
      c.insert({ translations: { en: "fox", de: "Fuchs", fr: "renard", ru: "лиса" } });
      c.insert({ translations: "Fox is the English translation of the German word Fuchs" });
      c.insert({ translations: [ "ArangoDB", "document", "database", "Foxx" ] });

      c.fulltext("translations", "лиса").toArray();       // returns only first document
      c.fulltext("translations", "Fox").toArray();        // returns first and second documents
      c.fulltext("translations", "prefix:Fox").toArray(); // returns all three documents

* added batch document removal and lookup commands:

      collection.lookupByKeys(keys)
      collection.removeByKeys(keys)

  These commands can be used to perform multi-document lookup and removal operations efficiently
  from the ArangoShell. The argument to these operations is an array of document keys.

  Also added HTTP APIs for batch document commands:

  * PUT /_api/simple/lookup-by-keys
  * PUT /_api/simple/remove-by-keys

* properly prefix document address URLs with the current database name for calls to the REST
  API method GET `/_api/document?collection=...` (that method will return partial URLs to all
  documents in the collection).

  Previous versions of ArangoDB returned the URLs starting with `/_api/` but without the current
  database name, e.g. `/_api/document/mycollection/mykey`. Starting with 2.6, the response URLs
  will include the database name as well, e.g. `/_db/_system/_api/document/mycollection/mykey`.

* added dedicated collection export HTTP REST API

  ArangoDB now provides a dedicated collection export API, which can take snapshots of entire
  collections more efficiently than the general-purpose cursor API. The export API is useful
  to transfer the contents of an entire collection to a client application. It provides optional
  filtering on specific attributes.

  The export API is available at endpoint `POST /_api/export?collection=...`. The API has the
  same return value structure as the already established cursor API (`POST /_api/cursor`).

  An introduction to the export API is given in this blog post:
  http://jsteemann.github.io/blog/2015/04/04/more-efficient-data-exports/

* subquery optimizations for AQL queries

  This optimization avoids copying intermediate results into subqueries that are not required
  by the subquery.

  A brief description can be found here:
  http://jsteemann.github.io/blog/2015/05/04/subquery-optimizations/

* return value optimization for AQL queries

  This optimization avoids copying the final query result inside the query's main `ReturnNode`.

  A brief description can be found here:
  http://jsteemann.github.io/blog/2015/05/04/return-value-optimization-for-aql/

* speed up AQL queries containing big `IN` lists for index lookups

  `IN` lists used for index lookups had performance issues in previous versions of ArangoDB.
  These issues have been addressed in 2.6 so using bigger `IN` lists for filtering is much
  faster.

  A brief description can be found here:
  http://jsteemann.github.io/blog/2015/05/07/in-list-improvements/

* allow `@` and `.` characters in document keys, too

  This change also leads to document keys being URL-encoded when returned in HTTP `location`
  response headers.

* added alternative implementation for AQL COLLECT

  The alternative method uses a hash table for grouping and does not require its input elements
  to be sorted. It will be taken into account by the optimizer for `COLLECT` statements that do
  not use an `INTO` clause.

  In case a `COLLECT` statement can use the hash table variant, the optimizer will create an extra
  plan for it at the beginning of the planning phase. In this plan, no extra `SORT` node will be
  added in front of the `COLLECT` because the hash table variant of `COLLECT` does not require
  sorted input. Instead, a `SORT` node will be added after it to sort its output. This `SORT` node
  may be optimized away again in later stages. If the sort order of the result is irrelevant to
  the user, adding an extra `SORT null` after a hash `COLLECT` operation will allow the optimizer to
  remove the sorts altogether.

  In addition to the hash table variant of `COLLECT`, the optimizer will modify the original plan
  to use the regular `COLLECT` implementation. As this implementation requires sorted input, the
  optimizer will insert a `SORT` node in front of the `COLLECT`. This `SORT` node may be optimized
  away in later stages.

  The created plans will then be shipped through the regular optimization pipeline. In the end,
  the optimizer will pick the plan with the lowest estimated total cost as usual. The hash table
  variant does not require an up-front sort of the input, and will thus be preferred over the
  regular `COLLECT` if the optimizer estimates many input elements for the `COLLECT` node and
  cannot use an index to sort them.

  The optimizer can be explicitly told to use the regular *sorted* variant of `COLLECT` by
  suffixing a `COLLECT` statement with `OPTIONS { "method" : "sorted" }`. This will override the
  optimizer guesswork and only produce the *sorted* variant of `COLLECT`.

  A blog post on the new `COLLECT` implementation can be found here:
  http://jsteemann.github.io/blog/2015/04/22/collecting-with-a-hash-table/

* refactored HTTP REST API for cursors

  The HTTP REST API for cursors (`/_api/cursor`) has been refactored to improve its performance
  and use less memory.

  A post showing some of the performance improvements can be found here:
  http://jsteemann.github.io/blog/2015/04/01/improvements-for-the-cursor-api/

* simplified return value syntax for data-modification AQL queries

  ArangoDB 2.4 since version allows to return results from data-modification AQL queries. The
  syntax for this was quite limited and verbose:

      FOR i IN 1..10
        INSERT { value: i } IN test
        LET inserted = NEW
        RETURN inserted

  The `LET inserted = NEW RETURN inserted` was required literally to return the inserted
  documents. No calculations could be made using the inserted documents.

  This is now more flexible. After a data-modification clause (e.g. `INSERT`, `UPDATE`, `REPLACE`,
  `REMOVE`, `UPSERT`) there can follow any number of `LET` calculations. These calculations can
  refer to the pseudo-values `OLD` and `NEW` that are created by the data-modification statements.

  This allows returning projections of inserted or updated documents, e.g.:

      FOR i IN 1..10
        INSERT { value: i } IN test
        RETURN { _key: NEW._key, value: i }

  Still not every construct is allowed after a data-modification clause. For example, no functions
  can be called that may access documents.

  More information can be found here:
  http://jsteemann.github.io/blog/2015/03/27/improvements-for-data-modification-queries/

* added AQL `UPSERT` statement

  This adds an `UPSERT` statement to AQL that is a combination of both `INSERT` and `UPDATE` /
  `REPLACE`. The `UPSERT` will search for a matching document using a user-provided example.
  If no document matches the example, the *insert* part of the `UPSERT` statement will be
  executed. If there is a match, the *update* / *replace* part will be carried out:

      UPSERT { page: 'index.html' }                 /* search example */
        INSERT { page: 'index.html', pageViews: 1 } /* insert part */
        UPDATE { pageViews: OLD.pageViews + 1 }     /* update part */
        IN pageViews

  `UPSERT` can be used with an `UPDATE` or `REPLACE` clause. The `UPDATE` clause will perform
  a partial update of the found document, whereas the `REPLACE` clause will replace the found
  document entirely. The `UPDATE` or `REPLACE` parts can refer to the pseudo-value `OLD`, which
  contains all attributes of the found document.

  `UPSERT` statements can optionally return values. In the following query, the return
  attribute `found` will return the found document before the `UPDATE` was applied. If no
  document was found, `found` will contain a value of `null`. The `updated` result attribute will
  contain the inserted / updated document:

      UPSERT { page: 'index.html' }                 /* search example */
        INSERT { page: 'index.html', pageViews: 1 } /* insert part */
        UPDATE { pageViews: OLD.pageViews + 1 }     /* update part */
        IN pageViews
        RETURN { found: OLD, updated: NEW }

  A more detailed description of `UPSERT` can be found here:
  http://jsteemann.github.io/blog/2015/03/27/preview-of-the-upsert-command/

* adjusted default configuration value for `--server.backlog-size` from 10 to 64.

* issue #1231: bug xor feature in AQL: LENGTH(null) == 4

  This changes the behavior of the AQL `LENGTH` function as follows:

  - if the single argument to `LENGTH()` is `null`, then the result will now be `0`. In previous
    versions of ArangoDB, the result of `LENGTH(null)` was `4`.

  - if the single argument to `LENGTH()` is `true`, then the result will now be `1`. In previous
    versions of ArangoDB, the result of `LENGTH(true)` was `4`.

  - if the single argument to `LENGTH()` is `false`, then the result will now be `0`. In previous
    versions of ArangoDB, the result of `LENGTH(false)` was `5`.

  The results of `LENGTH()` with string, numeric, array object argument values do not change.

* issue #1298: Bulk import if data already exists (#1298)

  This change extends the HTTP REST API for bulk imports as follows:

  When documents are imported and the `_key` attribute is specified for them, the import can be
  used for inserting and updating/replacing documents. Previously, the import could be used for
  inserting new documents only, and re-inserting a document with an existing key would have failed
  with a *unique key constraint violated* error.

  The above behavior is still the default. However, the API now allows controlling the behavior
  in case of a unique key constraint error via the optional URL parameter `onDuplicate`.

  This parameter can have one of the following values:

  - `error`: when a unique key constraint error occurs, do not import or update the document but
    report an error. This is the default.

  - `update`: when a unique key constraint error occurs, try to (partially) update the existing
    document with the data specified in the import. This may still fail if the document would
    violate secondary unique indexes. Only the attributes present in the import data will be
    updated and other attributes already present will be preserved. The number of updated documents
    will be reported in the `updated` attribute of the HTTP API result.

  - `replace`: when a unique key constraint error occurs, try to fully replace the existing
    document with the data specified in the import. This may still fail if the document would
    violate secondary unique indexes. The number of replaced documents will be reported in the
    `updated` attribute of the HTTP API result.

  - `ignore`: when a unique key constraint error occurs, ignore this error. There will be no
    insert, update or replace for the particular document. Ignored documents will be reported
    separately in the `ignored` attribute of the HTTP API result.

  The result of the HTTP import API will now contain the attributes `ignored` and `updated`, which
  contain the number of ignored and updated documents respectively. These attributes will contain a
  value of zero unless the `onDuplicate` URL parameter is set to either `update` or `replace`
  (in this case the `updated` attribute may contain non-zero values) or `ignore` (in this case the
  `ignored` attribute may contain a non-zero value).

  To support the feature, arangoimp also has a new command line option `--on-duplicate` which can
  have one of the values `error`, `update`, `replace`, `ignore`. The default value is `error`.

  A few examples for using arangoimp with the `--on-duplicate` option can be found here:
  http://jsteemann.github.io/blog/2015/04/14/updating-documents-with-arangoimp/

* changed behavior of `db._query()` in the ArangoShell:

  if the command's result is printed in the shell, the first 10 results will be printed. Previously
  only a basic description of the underlying query result cursor was printed. Additionally, if the
  cursor result contains more than 10 results, the cursor is assigned to a global variable `more`,
  which can be used to iterate over the cursor result.

  Example:

      arangosh [_system]> db._query("FOR i IN 1..15 RETURN i")
      [object ArangoQueryCursor, count: 15, hasMore: true]

      [
        1,
        2,
        3,
        4,
        5,
        6,
        7,
        8,
        9,
        10
      ]

      type 'more' to show more documents


      arangosh [_system]> more
      [object ArangoQueryCursor, count: 15, hasMore: false]

      [
        11,
        12,
        13,
        14,
        15
      ]

* Disallow batchSize value 0 in HTTP `POST /_api/cursor`:

  The HTTP REST API `POST /_api/cursor` does not accept a `batchSize` parameter value of
  `0` any longer. A batch size of 0 never made much sense, but previous versions of ArangoDB
  did not check for this value. Now creating a cursor using a `batchSize` value 0 will
  result in an HTTP 400 error response

* REST Server: fix memory leaks when failing to add jobs

* 'EDGES' AQL Function

  The AQL function `EDGES` got a new fifth option parameter.
  Right now only one option is available: 'includeVertices'. This is a boolean parameter
  that allows to modify the result of the `EDGES` function.
  Default is 'includeVertices: false' which does not have any effect.
  'includeVertices: true' modifies the result, such that
  {vertex: <vertexDocument>, edge: <edgeDocument>} is returned.

* INCOMPATIBLE CHANGE:

  The result format of the AQL function `NEIGHBORS` has been changed.
  Before it has returned an array of objects containing 'vertex' and 'edge'.
  Now it will only contain the vertex directly.
  Also an additional option 'includeData' has been added.
  This is used to define if only the 'vertex._id' value should be returned (false, default),
  or if the vertex should be looked up in the collection and the complete JSON should be returned
  (true).
  Using only the id values can lead to significantly improved performance if this is the only information
  required.

  In order to get the old result format prior to ArangoDB 2.6, please use the function EDGES instead.
  Edges allows for a new option 'includeVertices' which, set to true, returns exactly the format of NEIGHBORS.
  Example:

      NEIGHBORS(<vertexCollection>, <edgeCollection>, <vertex>, <direction>, <example>)

  This can now be achieved by:

      EDGES(<edgeCollection>, <vertex>, <direction>, <example>, {includeVertices: true})

  If you are nesting several NEIGHBORS steps you can speed up their performance in the following way:

  Old Example:

  FOR va IN NEIGHBORS(Users, relations, 'Users/123', 'outbound') FOR vc IN NEIGHBORS(Products, relations, va.vertex._id, 'outbound') RETURN vc

  This can now be achieved by:

  FOR va IN NEIGHBORS(Users, relations, 'Users/123', 'outbound') FOR vc IN NEIGHBORS(Products, relations, va, 'outbound', null, {includeData: true}) RETURN vc
                                                                                                          ^^^^                  ^^^^^^^^^^^^^^^^^^^
                                                                                                  Use intermediate directly     include Data for final

* INCOMPATIBLE CHANGE:

  The AQL function `GRAPH_NEIGHBORS` now provides an additional option `includeData`.
  This option allows controlling whether the function should return the complete vertices
  or just their IDs. Returning only the IDs instead of the full vertices can lead to
  improved performance .

  If provided, `includeData` is set to `true`, all vertices in the result will be returned
  with all their attributes. The default value of `includeData` is `false`.
  This makes the default function results incompatible with previous versions of ArangoDB.

  To get the old result style in ArangoDB 2.6, please set the options as follows in calls
  to `GRAPH_NEIGHBORS`:

      GRAPH_NEIGHBORS(<graph>, <vertex>, { includeData: true })

* INCOMPATIBLE CHANGE:

  The AQL function `GRAPH_COMMON_NEIGHBORS` now provides an additional option `includeData`.
  This option allows controlling whether the function should return the complete vertices
  or just their IDs. Returning only the IDs instead of the full vertices can lead to
  improved performance .

  If provided, `includeData` is set to `true`, all vertices in the result will be returned
  with all their attributes. The default value of `includeData` is `false`.
  This makes the default function results incompatible with previous versions of ArangoDB.

  To get the old result style in ArangoDB 2.6, please set the options as follows in calls
  to `GRAPH_COMMON_NEIGHBORS`:

      GRAPH_COMMON_NEIGHBORS(<graph>, <vertexExamples1>, <vertexExamples2>, { includeData: true }, { includeData: true })

* INCOMPATIBLE CHANGE:

  The AQL function `GRAPH_SHORTEST_PATH` now provides an additional option `includeData`.
  This option allows controlling whether the function should return the complete vertices
  and edges or just their IDs. Returning only the IDs instead of full vertices and edges
  can lead to improved performance .

  If provided, `includeData` is set to `true`, all vertices and edges in the result will
  be returned with all their attributes. There is also an optional parameter `includePath` of
  type object.
  It has two optional sub-attributes `vertices` and `edges`, both of type boolean.
  Both can be set individually and the result will include all vertices on the path if
  `includePath.vertices == true` and all edges if `includePath.edges == true` respectively.

  The default value of `includeData` is `false`, and paths are now excluded by default.
  This makes the default function results incompatible with previous versions of ArangoDB.

  To get the old result style in ArangoDB 2.6, please set the options as follows in calls
  to `GRAPH_SHORTEST_PATH`:

      GRAPH_SHORTEST_PATH(<graph>, <source>, <target>, { includeData: true, includePath: { edges: true, vertices: true } })

  The attributes `startVertex` and `vertex` that were present in the results of `GRAPH_SHORTEST_PATH`
  in previous versions of ArangoDB will not be produced in 2.6. To calculate these attributes in 2.6,
  please extract the first and last elements from the `vertices` result attribute.

* INCOMPATIBLE CHANGE:

  The AQL function `GRAPH_DISTANCE_TO` will now return only the id the destination vertex
  in the `vertex` attribute, and not the full vertex data with all vertex attributes.

* INCOMPATIBLE CHANGE:

  All graph measurements functions in JavaScript module `general-graph` that calculated a
  single figure previously returned an array containing just the figure. Now these functions
  will return the figure directly and not put it inside an array.

  The affected functions are:

  * `graph._absoluteEccentricity`
  * `graph._eccentricity`
  * `graph._absoluteCloseness`
  * `graph._closeness`
  * `graph._absoluteBetweenness`
  * `graph._betweenness`
  * `graph._radius`
  * `graph._diameter`

* Create the `_graphs` collection in new databases with `waitForSync` attribute set to `false`

  The previous `waitForSync` value was `true`, so default the behavior when creating and dropping
  graphs via the HTTP REST API changes as follows if the new settings are in effect:

  * `POST /_api/graph` by default returns `HTTP 202` instead of `HTTP 201`
  * `DELETE /_api/graph/graph-name` by default returns `HTTP 202` instead of `HTTP 201`

  If the `_graphs` collection still has its `waitForSync` value set to `true`, then the HTTP status
  code will not change.

* Upgraded ICU to version 54; this increases performance in many places.
  based on https://code.google.com/p/chromium/issues/detail?id=428145

* added support for HTTP push aka chunked encoding

* issue #1051: add info whether server is running in service or user mode?

  This will add a "mode" attribute to the result of the result of HTTP GET `/_api/version?details=true`

  "mode" can have the following values:

  - `standalone`: server was started manually (e.g. on command-line)
  - `service`: service is running as Windows service, in daemon mode or under the supervisor

* improve system error messages in Windows port

* increased default value of `--server.request-timeout` from 300 to 1200 seconds for client tools
  (arangosh, arangoimp, arangodump, arangorestore)

* increased default value of `--server.connect-timeout` from 3 to 5 seconds for client tools
  (arangosh, arangoimp, arangodump, arangorestore)

* added startup option `--server.foxx-queues-poll-interval`

  This startup option controls the frequency with which the Foxx queues manager is checking
  the queue (or queues) for jobs to be executed.

  The default value is `1` second. Lowering this value will result in the queue manager waking
  up and checking the queues more frequently, which may increase CPU usage of the server.
  When not using Foxx queues, this value can be raised to save some CPU time.

* added startup option `--server.foxx-queues`

  This startup option controls whether the Foxx queue manager will check queue and job entries.
  Disabling this option can reduce server load but will prevent jobs added to Foxx queues from
  being processed at all.

  The default value is `true`, enabling the Foxx queues feature.

* make Foxx queues really database-specific.

  Foxx queues were and are stored in a database-specific collection `_queues`. However, a global
  cache variable for the queues led to the queue names being treated database-independently, which
  was wrong.

  Since 2.6, Foxx queues names are truly database-specific, so the same queue name can be used in
  two different databases for two different queues. Until then, it is advisable to think of queues
  as already being database-specific, and using the database name as a queue name prefix to be
  avoid name conflicts, e.g.:

      var queueName = "myQueue";
      var Foxx = require("org/arangodb/foxx");
      Foxx.queues.create(db._name() + ":" + queueName);

* added support for Foxx queue job types defined as app scripts.

  The old job types introduced in 2.4 are still supported but are known to cause issues in 2.5
  and later when the server is restarted or the job types are not defined in every thread.

  The new job types avoid this issue by storing an explicit mount path and script name rather
  than an assuming the job type is defined globally. It is strongly recommended to convert your
  job types to the new script-based system.

* renamed Foxx sessions option "sessionStorageApp" to "sessionStorage". The option now also accepts session storages directly.

* Added the following JavaScript methods for file access:
  * fs.copyFile() to copy single files
  * fs.copyRecursive() to copy directory trees
  * fs.chmod() to set the file permissions (non-Windows only)

* Added process.env for accessing the process environment from JavaScript code

* Cluster: kickstarter shutdown routines will more precisely follow the shutdown of its nodes.

* Cluster: don't delete agency connection objects that are currently in use.

* Cluster: improve passing along of HTTP errors

* fixed issue #1247: debian init script problems

* multi-threaded index creation on collection load

  When a collection contains more than one secondary index, they can be built in memory in
  parallel when the collection is loaded. How many threads are used for parallel index creation
  is determined by the new configuration parameter `--database.index-threads`. If this is set
  to 0, indexes are built by the opening thread only and sequentially. This is equivalent to
  the behavior in 2.5 and before.

* speed up building up primary index when loading collections

* added `count` attribute to `parameters.json` files of collections. This attribute indicates
  the number of live documents in the collection on unload. It is read when the collection is
  (re)loaded to determine the initial size for the collection's primary index

* removed remainders of MRuby integration, removed arangoirb

* simplified `controllers` property in Foxx manifests. You can now specify a filename directly
  if you only want to use a single file mounted at the base URL of your Foxx app.

* simplified `exports` property in Foxx manifests. You can now specify a filename directly if
  you only want to export variables from a single file in your Foxx app.

* added support for node.js-style exports in Foxx exports. Your Foxx exports file can now export
  arbitrary values using the `module.exports` property instead of adding properties to the
  `exports` object.

* added `scripts` property to Foxx manifests. You should now specify the `setup` and `teardown`
  files as properties of the `scripts` object in your manifests and can define custom,
  app-specific scripts that can be executed from the web interface or the CLI.

* added `tests` property to Foxx manifests. You can now define test cases using the `mocha`
  framework which can then be executed inside ArangoDB.

* updated `joi` package to 6.0.8.

* added `extendible` package.

* added Foxx model lifecycle events to repositories. See #1257.

* speed up resizing of edge index.

* allow to split an edge index into buckets which are resized individually.
  This is controlled by the `indexBuckets` attribute in the `properties`
  of the collection.

* fix a cluster deadlock bug in larger clusters by marking a thread waiting
  for a lock on a DBserver as blocked


v2.5.7 (2015-08-02)
-------------------

* V8: Upgrade to version 4.1.0.27 - this is intended to be the stable V8 version.


v2.5.6 (2015-07-21)
-------------------

* alter Windows build infrastructure so we can properly store pdb files.

* potentially fixed issue #1313: Wrong metric calculation at dashboard

  Escape whitespace in process name when scanning /proc/pid/stats

  This fixes statistics values read from that file

* Fixed variable naming in AQL `COLLECT INTO` results in case the COLLECT is placed
  in a subquery which itself is followed by other constructs that require variables


v2.5.5 (2015-05-29)
-------------------

* fixed vulnerability in JWT implementation.

* fixed format string for reading /proc/pid/stat

* take into account barriers used in different V8 contexts


v2.5.4 (2015-05-14)
-------------------

* added startup option `--log.performance`: specifying this option at startup will log
  performance-related info messages, mainly timings via the regular logging mechanisms

* cluster fixes

* fix for recursive copy under Windows


v2.5.3 (2015-04-29)
-------------------

* Fix fs.move to work across filesystem borders; Fixes Foxx app installation problems;
  issue #1292.

* Fix Foxx app install when installed on a different drive on Windows

* issue #1322: strange AQL result

* issue #1318: Inconsistent db._create() syntax

* issue #1315: queries to a collection fail with an empty response if the
  collection contains specific JSON data

* issue #1300: Make arangodump not fail if target directory exists but is empty

* allow specifying higher values than SOMAXCONN for `--server.backlog-size`

  Previously, arangod would not start when a `--server.backlog-size` value was
  specified that was higher than the platform's SOMAXCONN header value.

  Now, arangod will use the user-provided value for `--server.backlog-size` and
  pass it to the listen system call even if the value is higher than SOMAXCONN.
  If the user-provided value is higher than SOMAXCONN, arangod will log a warning
  on startup.

* Fixed a cluster deadlock bug. Mark a thread that is in a RemoteBlock as
  blocked to allow for additional dispatcher threads to be started.

* Fix locking in cluster by using another ReadWriteLock class for collections.

* Add a second DispatcherQueue for AQL in the cluster. This fixes a
  cluster-AQL thread explosion bug.


v2.5.2 (2015-04-11)
-------------------

* modules stored in _modules are automatically flushed when changed

* added missing query-id parameter in documentation of HTTP DELETE `/_api/query` endpoint

* added iterator for edge index in AQL queries

  this change may lead to less edges being read when used together with a LIMIT clause

* make graph viewer in web interface issue less expensive queries for determining
  a random vertex from the graph, and for determining vertex attributes

* issue #1285: syntax error, unexpected $undefined near '@_to RETURN obj

  this allows AQL bind parameter names to also start with underscores

* moved /_api/query to C++

* issue #1289: Foxx models created from database documents expose an internal method

* added `Foxx.Repository#exists`

* parallelize initialization of V8 context in multiple threads

* fixed a possible crash when the debug-level was TRACE

* cluster: do not initialize statistics collection on each
  coordinator, this fixes a race condition at startup

* cluster: fix a startup race w.r.t. the _configuration collection

* search for db:// JavaScript modules only after all local files have been
  considered, this speeds up the require command in a cluster considerably

* general cluster speedup in certain areas


v2.5.1 (2015-03-19)
-------------------

* fixed bug that caused undefined behavior when an AQL query was killed inside
  a calculation block

* fixed memleaks in AQL query cleanup in case out-of-memory errors are thrown

* by default, Debian and RedHat packages are built with debug symbols

* added option `--database.ignore-logfile-errors`

  This option controls how collection datafiles with a CRC mismatch are treated.

  If set to `false`, CRC mismatch errors in collection datafiles will lead
  to a collection not being loaded at all. If a collection needs to be loaded
  during WAL recovery, the WAL recovery will also abort (if not forced with
  `--wal.ignore-recovery-errors true`). Setting this flag to `false` protects
  users from unintentionally using a collection with corrupted datafiles, from
  which only a subset of the original data can be recovered.

  If set to `true`, CRC mismatch errors in collection datafiles will lead to
  the datafile being partially loaded. All data up to until the mismatch will
  be loaded. This will enable users to continue with collection datafiles
  that are corrupted, but will result in only a partial load of the data.
  The WAL recovery will still abort when encountering a collection with a
  corrupted datafile, at least if `--wal.ignore-recovery-errors` is not set to
  `true`.

  The default value is *true*, so for collections with corrupted datafiles
  there might be partial data loads once the WAL recovery has finished. If
  the WAL recovery will need to load a collection with a corrupted datafile,
  it will still stop when using the default values.

* INCOMPATIBLE CHANGE:

  make the arangod server refuse to start if during startup it finds a non-readable
  `parameter.json` file for a database or a collection.

  Stopping the startup process in this case requires manual intervention (fixing
  the unreadable files), but prevents follow-up errors due to ignored databases or
  collections from happening.

* datafiles and `parameter.json` files written by arangod are now created with read and write
  privileges for the arangod process user, and with read and write privileges for the arangod
  process group.

  Previously, these files were created with user read and write permissions only.

* INCOMPATIBLE CHANGE:

  abort WAL recovery if one of the collection's datafiles cannot be opened

* INCOMPATIBLE CHANGE:

  never try to raise the privileges after dropping them, this can lead to a race condition while
  running the recovery

  If you require to run ArangoDB on a port lower than 1024, you must run ArangoDB as root.

* fixed inefficiencies in `remove` methods of general-graph module

* added option `--database.slow-query-threshold` for controlling the default AQL slow query
  threshold value on server start

* add system error strings for Windows on many places

* rework service startup so we announce 'RUNNING' only when we're finished starting.

* use the Windows eventlog for FATAL and ERROR - log messages

* fix service handling in NSIS Windows installer, specify human readable name

* add the ICU_DATA environment variable to the fatal error messages

* fixed issue #1265: arangod crashed with SIGSEGV

* fixed issue #1241: Wildcards in examples


v2.5.0 (2015-03-09)
-------------------

* installer fixes for Windows

* fix for downloading Foxx

* fixed issue #1258: http pipelining not working?


v2.5.0-beta4 (2015-03-05)
-------------------------

* fixed issue #1247: debian init script problems


v2.5.0-beta3 (2015-02-27)
-------------------------

* fix Windows install path calculation in arango

* fix Windows logging of long strings

* fix possible undefinedness of const strings in Windows


v2.5.0-beta2 (2015-02-23)
-------------------------

* fixed issue #1256: agency binary not found #1256

* fixed issue #1230: API: document/col-name/_key and cursor return different floats

* front-end: dashboard tries not to (re)load statistics if user has no access

* V8: Upgrade to version 3.31.74.1

* etcd: Upgrade to version 2.0 - This requires go 1.3 to compile at least.

* refuse to startup if ICU wasn't initialized, this will i.e. prevent errors from being printed,
  and libraries from being loaded.

* front-end: unwanted removal of index table header after creating new index

* fixed issue #1248: chrome: applications filtering not working

* fixed issue #1198: queries remain in aql editor (front-end) if you navigate through different tabs

* Simplify usage of Foxx

  Thanks to our user feedback we learned that Foxx is a powerful, yet rather complicated concept.
  With this release we tried to make it less complicated while keeping all its strength.
  That includes a rewrite of the documentation as well as some code changes as listed below:

  * Moved Foxx applications to a different folder.

    The naming convention now is: <app-path>/_db/<dbname>/<mountpoint>/APP
    Before it was: <app-path>/databases/<dbname>/<appname>:<appversion>
    This caused some trouble as apps where cached based on name and version and updates did not apply.
    Hence the path on filesystem and the app's access URL had no relation to one another.
    Now the path on filesystem is identical to the URL (except for slashes and the appended APP)

  * Rewrite of Foxx routing

    The routing of Foxx has been exposed to major internal changes we adjusted because of user feedback.
    This allows us to set the development mode per mountpoint without having to change paths and hold
    apps at separate locations.

  * Foxx Development mode

    The development mode used until 2.4 is gone. It has been replaced by a much more mature version.
    This includes the deprecation of the javascript.dev-app-path parameter, which is useless since 2.5.
    Instead of having two separate app directories for production and development, apps now reside in
    one place, which is used for production as well as for development.
    Apps can still be put into development mode, changing their behavior compared to production mode.
    Development mode apps are still reread from disk at every request, and still they ship more debug
    output.

    This change has also made the startup options `--javascript.frontend-development-mode` and
    `--javascript.dev-app-path` obsolete. The former option will not have any effect when set, and the
    latter option is only read and used during the upgrade to 2.5 and does not have any effects later.

  * Foxx install process

    Installing Foxx apps has been a two step process: import them into ArangoDB and mount them at a
    specific mountpoint. These operations have been joined together. You can install an app at one
    mountpoint, that's it. No fetch, mount, unmount, purge cycle anymore. The commands have been
    simplified to just:

    * install: get your Foxx app up and running
    * uninstall: shut it down and erase it from disk

  * Foxx error output

    Until 2.4 the errors produced by Foxx were not optimal. Often, the error message was just
    `unable to parse manifest` and contained only an internal stack trace.
    In 2.5 we made major improvements there, including a much more fine-grained error output that
    helps you debug your Foxx apps. The error message printed is now much closer to its source and
    should help you track it down.

    Also we added the default handlers for unhandled errors in Foxx apps:

    * You will get a nice internal error page whenever your Foxx app is called but was not installed
      due to any error
    * You will get a proper error message when having an uncaught error appears in any app route

    In production mode the messages above will NOT contain any information about your Foxx internals
    and are safe to be exposed to third party users.
    In development mode the messages above will contain the stacktrace (if available), making it easier for
    your in-house devs to track down errors in the application.

* added `console` object to Foxx apps. All Foxx apps now have a console object implementing
  the familiar Console API in their global scope, which can be used to log diagnostic
  messages to the database.

* added `org/arangodb/request` module, which provides a simple API for making HTTP requests
  to external services.

* added optimizer rule `propagate-constant-attributes`

  This rule will look inside `FILTER` conditions for constant value equality comparisons,
  and insert the constant values in other places in `FILTER`s. For example, the rule will
  insert `42` instead of `i.value` in the second `FILTER` of the following query:

      FOR i IN c1 FOR j IN c2 FILTER i.value == 42 FILTER j.value == i.value RETURN 1

* added `filtered` value to AQL query execution statistics

  This value indicates how many documents were filtered by `FilterNode`s in the AQL query.
  Note that `IndexRangeNode`s can also filter documents by selecting only the required ranges
  from the index. The `filtered` value will not include the work done by `IndexRangeNode`s,
  but only the work performed by `FilterNode`s.

* added support for sparse hash and skiplist indexes

  Hash and skiplist indexes can optionally be made sparse. Sparse indexes exclude documents
  in which at least one of the index attributes is either not set or has a value of `null`.

  As such documents are excluded from sparse indexes, they may contain fewer documents than
  their non-sparse counterparts. This enables faster indexing and can lead to reduced memory
  usage in case the indexed attribute does occur only in some, but not all documents of the
  collection. Sparse indexes will also reduce the number of collisions in non-unique hash
  indexes in case non-existing or optional attributes are indexed.

  In order to create a sparse index, an object with the attribute `sparse` can be added to
  the index creation commands:

      db.collection.ensureHashIndex(attributeName, { sparse: true });
      db.collection.ensureHashIndex(attributeName1, attributeName2, { sparse: true });
      db.collection.ensureUniqueConstraint(attributeName, { sparse: true });
      db.collection.ensureUniqueConstraint(attributeName1, attributeName2, { sparse: true });

      db.collection.ensureSkiplist(attributeName, { sparse: true });
      db.collection.ensureSkiplist(attributeName1, attributeName2, { sparse: true });
      db.collection.ensureUniqueSkiplist(attributeName, { sparse: true });
      db.collection.ensureUniqueSkiplist(attributeName1, attributeName2, { sparse: true });

  Note that in place of the above specialized index creation commands, it is recommended to use
  the more general index creation command `ensureIndex`:

  ```js
  db.collection.ensureIndex({ type: "hash", sparse: true, unique: true, fields: [ attributeName ] });
  db.collection.ensureIndex({ type: "skiplist", sparse: false, unique: false, fields: [ "a", "b" ] });
  ```

  When not explicitly set, the `sparse` attribute defaults to `false` for new indexes.

  This causes a change in behavior when creating a unique hash index without specifying the
  sparse flag: in 2.4, unique hash indexes were implicitly sparse, always excluding `null` values.
  There was no option to control this behavior, and sparsity was neither supported for non-unique
  hash indexes nor skiplists in 2.4. This implicit sparsity of unique hash indexes was considered
  an inconsistency, and therefore the behavior was cleaned up in 2.5. As of 2.5, indexes will
  only be created sparse if sparsity is explicitly requested. Existing unique hash indexes from 2.4
  or before will automatically be migrated so they are still sparse after the upgrade to 2.5.

  Geo indexes are implicitly sparse, meaning documents without the indexed location attribute or
  containing invalid location coordinate values will be excluded from the index automatically. This
  is also a change when compared to pre-2.5 behavior, when documents with missing or invalid
  coordinate values may have caused errors on insertion when the geo index' `unique` flag was set
  and its `ignoreNull` flag was not.

  This was confusing and has been rectified in 2.5. The method `ensureGeoConstaint()` now does the
  same as `ensureGeoIndex()`. Furthermore, the attributes `constraint`, `unique`, `ignoreNull` and
  `sparse` flags are now completely ignored when creating geo indexes.

  The same is true for fulltext indexes. There is no need to specify non-uniqueness or sparsity for
  geo or fulltext indexes. They will always be non-unique and sparse.

  As sparse indexes may exclude some documents, they cannot be used for every type of query.
  Sparse hash indexes cannot be used to find documents for which at least one of the indexed
  attributes has a value of `null`. For example, the following AQL query cannot use a sparse
  index, even if one was created on attribute `attr`:

      FOR doc In collection
        FILTER doc.attr == null
        RETURN doc

  If the lookup value is non-constant, a sparse index may or may not be used, depending on
  the other types of conditions in the query. If the optimizer can safely determine that
  the lookup value cannot be `null`, a sparse index may be used. When uncertain, the optimizer
  will not make use of a sparse index in a query in order to produce correct results.

  For example, the following queries cannot use a sparse index on `attr` because the optimizer
  will not know beforehand whether the comparison values for `doc.attr` will include `null`:

      FOR doc In collection
        FILTER doc.attr == SOME_FUNCTION(...)
        RETURN doc

      FOR other IN otherCollection
        FOR doc In collection
          FILTER doc.attr == other.attr
          RETURN doc

  Sparse skiplist indexes can be used for sorting if the optimizer can safely detect that the
  index range does not include `null` for any of the index attributes.

* inspection of AQL data-modification queries will now detect if the data-modification part
  of the query can run in lockstep with the data retrieval part of the query, or if the data
  retrieval part must be executed before the data modification can start.

  Executing the two in lockstep allows using much smaller buffers for intermediate results
  and starts the actual data-modification operations much earlier than if the two phases
  were executed separately.

* Allow dynamic attribute names in AQL object literals

  This allows using arbitrary expressions to construct attribute names in object
  literals specified in AQL queries. To disambiguate expressions and other unquoted
  attribute names, dynamic attribute names need to be enclosed in brackets (`[` and `]`).
  Example:

      FOR i IN 1..100
        RETURN { [ CONCAT('value-of-', i) ] : i }

* make AQL optimizer rule "use-index-for-sort" remove sort also in case a non-sorted
  index (e.g. a hash index) is used for only equality lookups and all sort attributes
  are covered by the index.

  Example that does not require an extra sort (needs hash index on `value`):

      FOR doc IN collection FILTER doc.value == 1 SORT doc.value RETURN doc

  Another example that does not require an extra sort (with hash index on `value1`, `value2`):

      FOR doc IN collection FILTER doc.value1 == 1 && doc.value2 == 2 SORT doc.value1, doc.value2 RETURN doc

* make AQL optimizer rule "use-index-for-sort" remove sort also in case the sort criteria
  excludes the left-most index attributes, but the left-most index attributes are used
  by the index for equality-only lookups.

  Example that can use the index for sorting (needs skiplist index on `value1`, `value2`):

      FOR doc IN collection FILTER doc.value1 == 1 SORT doc.value2 RETURN doc

* added selectivity estimates for primary index, edge index, and hash index

  The selectivity estimates are returned by the `GET /_api/index` REST API method
  in a sub-attribute `selectivityEstimate` for each index that supports it. This
  attribute will be omitted for indexes that do not provide selectivity estimates.
  If provided, the selectivity estimate will be a numeric value between 0 and 1.

  Selectivity estimates will also be reported in the result of `collection.getIndexes()`
  for all indexes that support this. If no selectivity estimate can be determined for
  an index, the attribute `selectivityEstimate` will be omitted here, too.

  The web interface also shows selectivity estimates for each index that supports this.

  Currently the following index types can provide selectivity estimates:
  - primary index
  - edge index
  - hash index (unique and non-unique)

  No selectivity estimates will be provided when running in cluster mode.

* fixed issue #1226: arangod log issues

* added additional logger if arangod is started in foreground mode on a tty

* added AQL optimizer rule "move-calculations-down"

* use exclusive native SRWLocks on Windows instead of native mutexes

* added AQL functions `MD5`, `SHA1`, and `RANDOM_TOKEN`.

* reduced number of string allocations when parsing certain AQL queries

  parsing numbers (integers or doubles) does not require a string allocation
  per number anymore

* RequestContext#bodyParam now accepts arbitrary joi schemas and rejects invalid (but well-formed) request bodies.

* enforce that AQL user functions are wrapped inside JavaScript function () declarations

  AQL user functions were always expected to be wrapped inside a JavaScript function, but previously
  this was not enforced when registering a user function. Enforcing the AQL user functions to be contained
  inside functions prevents functions from doing some unexpected things that may have led to undefined
  behavior.

* Windows service uninstalling: only remove service if it points to the currently running binary,
  or --force was specified.

* Windows (debug only): print stacktraces on crash and run minidump

* Windows (cygwin): if you run arangosh in a cygwin shell or via ssh we will detect this and use
  the appropriate output functions.

* Windows: improve process management

* fix IPv6 reverse ip lookups - so far we only did IPv4 addresses.

* improve join documentation, add outer join example

* run jslint for unit tests too, to prevent "memory leaks" by global js objects with native code.

* fix error logging for exceptions - we wouldn't log the exception message itself so far.

* improve error reporting in the http client (Windows & *nix)

* improve error reports in cluster

* Standard errors can now contain custom messages.


v2.4.7 (XXXX-XX-XX)
-------------------

* fixed issue #1282: Geo WITHIN_RECTANGLE for nested lat/lng


v2.4.6 (2015-03-18)
-------------------

* added option `--database.ignore-logfile-errors`

  This option controls how collection datafiles with a CRC mismatch are treated.

  If set to `false`, CRC mismatch errors in collection datafiles will lead
  to a collection not being loaded at all. If a collection needs to be loaded
  during WAL recovery, the WAL recovery will also abort (if not forced with
  `--wal.ignore-recovery-errors true`). Setting this flag to `false` protects
  users from unintentionally using a collection with corrupted datafiles, from
  which only a subset of the original data can be recovered.

  If set to `true`, CRC mismatch errors in collection datafiles will lead to
  the datafile being partially loaded. All data up to until the mismatch will
  be loaded. This will enable users to continue with a collection datafiles
  that are corrupted, but will result in only a partial load of the data.
  The WAL recovery will still abort when encountering a collection with a
  corrupted datafile, at least if `--wal.ignore-recovery-errors` is not set to
  `true`.

  The default value is *true*, so for collections with corrupted datafiles
  there might be partial data loads once the WAL recovery has finished. If
  the WAL recovery will need to load a collection with a corrupted datafile,
  it will still stop when using the default values.

* INCOMPATIBLE CHANGE:

  make the arangod server refuse to start if during startup it finds a non-readable
  `parameter.json` file for a database or a collection.

  Stopping the startup process in this case requires manual intervention (fixing
  the unreadable files), but prevents follow-up errors due to ignored databases or
  collections from happening.

* datafiles and `parameter.json` files written by arangod are now created with read and write
  privileges for the arangod process user, and with read and write privileges for the arangod
  process group.

  Previously, these files were created with user read and write permissions only.

* INCOMPATIBLE CHANGE:

  abort WAL recovery if one of the collection's datafiles cannot be opened

* INCOMPATIBLE CHANGE:

  never try to raise the privileges after dropping them, this can lead to a race condition while
  running the recovery

  If you require to run ArangoDB on a port lower than 1024, you must run ArangoDB as root.

* fixed inefficiencies in `remove` methods of general-graph module

* added option `--database.slow-query-threshold` for controlling the default AQL slow query
  threshold value on server start


v2.4.5 (2015-03-16)
-------------------

* added elapsed time to HTTP request logging output (`--log.requests-file`)

* added AQL current and slow query tracking, killing of AQL queries

  This change enables retrieving the list of currently running AQL queries inside the selected database.
  AQL queries with an execution time beyond a certain threshold can be moved to a "slow query" facility
  and retrieved from there. Queries can also be killed by specifying the query id.

  This change adds the following HTTP REST APIs:

  - `GET /_api/query/current`: for retrieving the list of currently running queries
  - `GET /_api/query/slow`: for retrieving the list of slow queries
  - `DELETE /_api/query/slow`: for clearing the list of slow queries
  - `GET /_api/query/properties`: for retrieving the properties for query tracking
  - `PUT /_api/query/properties`: for adjusting the properties for query tracking
  - `DELETE /_api/query/<id>`: for killing an AQL query

  The following JavaScript APIs have been added:

  - require("org/arangodb/aql/queries").current();
  - require("org/arangodb/aql/queries").slow();
  - require("org/arangodb/aql/queries").clearSlow();
  - require("org/arangodb/aql/queries").properties();
  - require("org/arangodb/aql/queries").kill();

* fixed issue #1265: arangod crashed with SIGSEGV

* fixed issue #1241: Wildcards in examples

* fixed comment parsing in Foxx controllers


v2.4.4 (2015-02-24)
-------------------

* fixed the generation template for foxx apps. It now does not create deprecated functions anymore

* add custom visitor functionality for `GRAPH_NEIGHBORS` function, too

* increased default value of traversal option *maxIterations* to 100 times of its previous
  default value


v2.4.3 (2015-02-06)
-------------------

* fix multi-threading with openssl when running under Windows

* fix timeout on socket operations when running under Windows

* Fixed an error in Foxx routing which caused some apps that worked in 2.4.1 to fail with status 500: `undefined is not a function` errors in 2.4.2
  This error was occurring due to seldom internal rerouting introduced by the malformed application handler.


v2.4.2 (2015-01-30)
-------------------

* added custom visitor functionality for AQL traversals

  This allows more complex result processing in traversals triggered by AQL. A few examples
  are shown in [this article](http://jsteemann.github.io/blog/2015/01/28/using-custom-visitors-in-aql-graph-traversals/).

* improved number of results estimated for nodes of type EnumerateListNode and SubqueryNode
  in AQL explain output

* added AQL explain helper to explain arbitrary AQL queries

  The helper function prints the query execution plan and the indexes to be used in the
  query. It can be invoked from the ArangoShell or the web interface as follows:

      require("org/arangodb/aql/explainer").explain(query);

* enable use of indexes for certain AQL conditions with non-equality predicates, in
  case the condition(s) also refer to indexed attributes

  The following queries will now be able to use indexes:

      FILTER a.indexed == ... && a.indexed != ...
      FILTER a.indexed == ... && a.nonIndexed != ...
      FILTER a.indexed == ... && ! (a.indexed == ...)
      FILTER a.indexed == ... && ! (a.nonIndexed == ...)
      FILTER a.indexed == ... && ! (a.indexed != ...)
      FILTER a.indexed == ... && ! (a.nonIndexed != ...)
      FILTER (a.indexed == ... && a.nonIndexed == ...) || (a.indexed == ... && a.nonIndexed == ...)
      FILTER (a.indexed == ... && a.nonIndexed != ...) || (a.indexed == ... && a.nonIndexed != ...)

* Fixed spuriously occurring "collection not found" errors when running queries on local
  collections on a cluster DB server

* Fixed upload of Foxx applications to the server for apps exceeding approx. 1 MB zipped.

* Malformed Foxx applications will now return a more useful error when any route is requested.

  In Production a Foxx app mounted on /app will display an html page on /app/* stating a 503 Service temporarily not available.
  It will not state any information about your Application.
  Before it was a 404 Not Found without any information and not distinguishable from a correct not found on your route.

  In Development Mode the html page also contains information about the error occurred.

* Unhandled errors thrown in Foxx routes are now handled by the Foxx framework itself.

  In Production the route will return a status 500 with a body {error: "Error statement"}.
  In Development the route will return a status 500 with a body {error: "Error statement", stack: "..."}

  Before, it was status 500 with a plain text stack including ArangoDB internal routing information.

* The Applications tab in web interface will now request development apps more often.
  So if you have a fixed a syntax error in your app it should always be visible after reload.


v2.4.1 (2015-01-19)
-------------------

* improved WAL recovery output

* fixed certain OR optimizations in AQL optimizer

* better diagnostics for arangoimp

* fixed invalid result of HTTP REST API method `/_admin/foxx/rescan`

* fixed possible segmentation fault when passing a Buffer object into a V8 function
  as a parameter

* updated AQB module to 1.8.0.


v2.4.0 (2015-01-13)
-------------------

* updated AQB module to 1.7.0.

* fixed V8 integration-related crashes

* make `fs.move(src, dest)` also fail when both `src` and `dest` are
  existing directories. This ensures the same behavior of the move operation
  on different platforms.

* fixed AQL insert operation for multi-shard collections in cluster

* added optional return value for AQL data-modification queries.
  This allows returning the documents inserted, removed or updated with the query, e.g.

      FOR doc IN docs REMOVE doc._key IN docs LET removed = OLD RETURN removed
      FOR doc IN docs INSERT { } IN docs LET inserted = NEW RETURN inserted
      FOR doc IN docs UPDATE doc._key WITH { } IN docs LET previous = OLD RETURN previous
      FOR doc IN docs UPDATE doc._key WITH { } IN docs LET updated = NEW RETURN updated

  The variables `OLD` and `NEW` are automatically available when a `REMOVE`, `INSERT`,
  `UPDATE` or `REPLACE` statement is immediately followed by a `LET` statement.
  Note that the `LET` and `RETURN` statements in data-modification queries are not as
  flexible as the general versions of `LET` and `RETURN`. When returning documents from
  data-modification operations, only a single variable can be assigned using `LET`, and
  the assignment can only be either `OLD` or `NEW`, but not an arbitrary expression. The
  `RETURN` statement also allows using the just-created variable only, and no arbitrary
  expressions.


v2.4.0-beta1 (2014-12-26)
--------------------------

* fixed superstates in FoxxGenerator

* fixed issue #1065: Aardvark: added creation of documents and edges with _key property

* fixed issue #1198: Aardvark: current AQL editor query is now cached

* Upgraded V8 version from 3.16.14 to 3.29.59

  The built-in version of V8 has been upgraded from 3.16.14 to 3.29.59.
  This activates several ES6 (also dubbed *Harmony* or *ES.next*) features in
  ArangoDB, both in the ArangoShell and the ArangoDB server. They can be
  used for scripting and in server-side actions such as Foxx routes, traversals
  etc.

  The following ES6 features are available in ArangoDB 2.4 by default:

  * iterators
  * the `of` operator
  * symbols
  * predefined collections types (Map, Set etc.)
  * typed arrays

  Many other ES6 features are disabled by default, but can be made available by
  starting arangod or arangosh with the appropriate options:

  * arrow functions
  * proxies
  * generators
  * String, Array, and Number enhancements
  * constants
  * enhanced object and numeric literals

  To activate all these ES6 features in arangod or arangosh, start it with
  the following options:

      arangosh --javascript.v8-options="--harmony --harmony_generators"

  More details on the available ES6 features can be found in
  [this blog](https://jsteemann.github.io/blog/2014/12/19/using-es6-features-in-arangodb/).

* Added Foxx generator for building Hypermedia APIs

  A more detailed description is [here](https://www.arangodb.com/2014/12/08/building-hypermedia-apis-foxxgenerator)

* New `Applications` tab in web interface:

  The `applications` tab got a complete redesign.
  It will now only show applications that are currently running on ArangoDB.
  For a selected application, a new detailed view has been created.
  This view provides a better overview of the app:
  * author
  * license
  * version
  * contributors
  * download links
  * API documentation

  To install a new application, a new dialog is now available.
  It provides the features already available in the console application `foxx-manager` plus some more:
  * install an application from Github
  * install an application from a zip file
  * install an application from ArangoDB's application store
  * create a new application from scratch: this feature uses a generator to
    create a Foxx application with pre-defined CRUD methods for a given list
    of collections. The generated Foxx app can either be downloaded as a zip file or
    be installed on the server. Starting with a new Foxx app has never been easier.

* fixed issue #1102: Aardvark: Layout bug in documents overview

  The documents overview was entirely destroyed in some situations on Firefox.
  We replaced the plugin we used there.

* fixed issue #1168: Aardvark: pagination buttons jumping

* fixed issue #1161: Aardvark: Click on Import JSON imports previously uploaded file

* removed configure options `--enable-all-in-one-v8`, `--enable-all-in-one-icu`,
  and `--enable-all-in-one-libev`.

* global internal rename to fix naming incompatibilities with JSON:

  Internal functions with names containing `array` have been renamed to `object`,
  internal functions with names containing `list` have been renamed to `array`.
  The renaming was mainly done in the C++ parts. The documentation has also been
  adjusted so that the correct JSON type names are used in most places.

  The change also led to the addition of a few function aliases in AQL:

  * `TO_LIST` now is an alias of the new `TO_ARRAY`
  * `IS_LIST` now is an alias of the new `IS_ARRAY`
  * `IS_DOCUMENT` now is an alias of the new `IS_OBJECT`

  The changed also renamed the option `mergeArrays` to `mergeObjects` for AQL
  data-modification query options and HTTP document modification API

* AQL: added optimizer rule "remove-filter-covered-by-index"

  This rule removes FilterNodes and CalculationNodes from an execution plan if the
  filter is already covered by a previous IndexRangeNode. Removing the CalculationNode
  and the FilterNode will speed up query execution because the query requires less
  computation.

* AQL: added optimizer rule "remove-sort-rand"

  This rule removes a `SORT RAND()` expression from a query and moves the random
  iteration into the appropriate `EnumerateCollectionNode`. This is more efficient
  than individually enumerating and then sorting randomly.

* AQL: range optimizations for IN and OR

  This change enables usage of indexes for several additional cases. Filters containing
  the `IN` operator can now make use of indexes, and multiple OR- or AND-combined filter
  conditions can now also use indexes if the filters are accessing the same indexed
  attribute.

  Here are a few examples of queries that can now use indexes but couldn't before:

    FOR doc IN collection
      FILTER doc.indexedAttribute == 1 || doc.indexedAttribute > 99
      RETURN doc

    FOR doc IN collection
      FILTER doc.indexedAttribute IN [ 3, 42 ] || doc.indexedAttribute > 99
      RETURN doc

    FOR doc IN collection
      FILTER (doc.indexedAttribute > 2 && doc.indexedAttribute < 10) ||
             (doc.indexedAttribute > 23 && doc.indexedAttribute < 42)
      RETURN doc

* fixed issue #500: AQL parentheses issue

  This change allows passing subqueries as AQL function parameters without using
  duplicate brackets (e.g. `FUNC(query)` instead of `FUNC((query))`

* added optional `COUNT` clause to AQL `COLLECT`

  This allows more efficient group count calculation queries, e.g.

      FOR doc IN collection
        COLLECT age = doc.age WITH COUNT INTO length
        RETURN { age: age, count: length }

  A count-only query is also possible:

      FOR doc IN collection
        COLLECT WITH COUNT INTO length
        RETURN length

* fixed missing makeDirectory when fetching a Foxx application from a zip file

* fixed issue #1134: Change the default endpoint to localhost

  This change will modify the IP address ArangoDB listens on to 127.0.0.1 by default.
  This will make new ArangoDB installations unaccessible from clients other than
  localhost unless changed. This is a security feature.

  To make ArangoDB accessible from any client, change the server's configuration
  (`--server.endpoint`) to either `tcp://0.0.0.0:8529` or the server's publicly
  visible IP address.

* deprecated `Repository#modelPrototype`. Use `Repository#model` instead.

* IMPORTANT CHANGE: by default, system collections are included in replication and all
  replication API return values. This will lead to user accounts and credentials
  data being replicated from master to slave servers. This may overwrite
  slave-specific database users.

  If this is undesired, the `_users` collection can be excluded from replication
  easily by setting the `includeSystem` attribute to `false` in the following commands:

  * replication.sync({ includeSystem: false });
  * replication.applier.properties({ includeSystem: false });

  This will exclude all system collections (including `_aqlfunctions`, `_graphs` etc.)
  from the initial synchronization and the continuous replication.

  If this is also undesired, it is also possible to specify a list of collections to
  exclude from the initial synchronization and the continuous replication using the
  `restrictCollections` attribute, e.g.:

      replication.applier.properties({
        includeSystem: true,
        restrictType: "exclude",
        restrictCollections: [ "_users", "_graphs", "foo" ]
      });

  The HTTP API methods for fetching the replication inventory and for dumping collections
  also support the `includeSystem` control flag via a URL parameter.

* removed DEPRECATED replication methods:
  * `replication.logger.start()`
  * `replication.logger.stop()`
  * `replication.logger.properties()`
  * HTTP PUT `/_api/replication/logger-start`
  * HTTP PUT `/_api/replication/logger-stop`
  * HTTP GET `/_api/replication/logger-config`
  * HTTP PUT `/_api/replication/logger-config`

* fixed issue #1174, which was due to locking problems in distributed
  AQL execution

* improved cluster locking for AQL avoiding deadlocks

* use DistributeNode for modifying queries with REPLACE and UPDATE, if
  possible


v2.3.6 (2015-XX-XX)
-------------------

* fixed AQL subquery optimization that produced wrong result when multiple subqueries
  directly followed each other and and a directly following `LET` statement did refer
  to any but the first subquery.


v2.3.5 (2015-01-16)
-------------------

* fixed intermittent 404 errors in Foxx apps after mounting or unmounting apps

* fixed issue #1200: Expansion operator results in "Cannot call method 'forEach' of null"

* fixed issue #1199: Cannot unlink root node of plan


v2.3.4 (2014-12-23)
-------------------

* fixed cerberus path for MyArangoDB


v2.3.3 (2014-12-17)
-------------------

* fixed error handling in instantiation of distributed AQL queries, this
  also fixes a bug in cluster startup with many servers

* issue #1185: parse non-fractional JSON numbers with exponent (e.g. `4e-261`)

* issue #1159: allow --server.request-timeout and --server.connect-timeout of 0


v2.3.2 (2014-12-09)
-------------------

* fixed issue #1177: Fix bug in the user app's storage

* fixed issue #1173: AQL Editor "Save current query" resets user password

* fixed missing makeDirectory when fetching a Foxx application from a zip file

* put in warning about default changed: fixed issue #1134: Change the default endpoint to localhost

* fixed issue #1163: invalid fullCount value returned from AQL

* fixed range operator precedence

* limit default maximum number of plans created by AQL optimizer to 256 (from 1024)

* make AQL optimizer not generate an extra plan if an index can be used, but modify
  existing plans in place

* fixed AQL cursor ttl (time-to-live) issue

  Any user-specified cursor ttl value was not honored since 2.3.0.

* fixed segfault in AQL query hash index setup with unknown shapes

* fixed memleaks

* added AQL optimizer rule for removing `INTO` from a `COLLECT` statement if not needed

* fixed issue #1131

  This change provides the `KEEP` clause for `COLLECT ... INTO`. The `KEEP` clause
  allows controlling which variables will be kept in the variable created by `INTO`.

* fixed issue #1147, must protect dispatcher ID for etcd

v2.3.1 (2014-11-28)
-------------------

* recreate password if missing during upgrade

* fixed issue #1126

* fixed non-working subquery index optimizations

* do not restrict summary of Foxx applications to 60 characters

* fixed display of "required" path parameters in Foxx application documentation

* added more optimizations of constants values in AQL FILTER conditions

* fixed invalid or-to-in optimization for FILTERs containing comparisons
  with boolean values

* fixed replication of `_graphs` collection

* added AQL list functions `PUSH`, `POP`, `UNSHIFT`, `SHIFT`, `REMOVE_VALUES`,
  `REMOVE_VALUE`, `REMOVE_NTH` and `APPEND`

* added AQL functions `CALL` and `APPLY` to dynamically call other functions

* fixed AQL optimizer cost estimation for LIMIT node

* prevent Foxx queues from permanently writing to the journal even when
  server is idle

* fixed AQL COLLECT statement with INTO clause, which copied more variables
  than v2.2 and thus lead to too much memory consumption.
  This deals with #1107.

* fixed AQL COLLECT statement, this concerned every COLLECT statement,
  only the first group had access to the values of the variables before
  the COLLECT statement. This deals with #1127.

* fixed some AQL internals, where sometimes too many items were
  fetched from upstream in the presence of a LIMIT clause. This should
  generally improve performance.


v2.3.0 (2014-11-18)
-------------------

* fixed syslog flags. `--log.syslog` is deprecated and setting it has no effect,
  `--log.facility` now works as described. Application name has been changed from
  `triagens` to `arangod`. It can be changed using `--log.application`. The syslog
  will only contain the actual log message. The datetime prefix is omitted.

* fixed deflate in SimpleHttpClient

* fixed issue #1104: edgeExamples broken or changed

* fixed issue #1103: Error while importing user queries

* fixed issue #1100: AQL: HAS() fails on doc[attribute_name]

* fixed issue #1098: runtime error when creating graph vertex

* hide system applications in **Applications** tab by default

  Display of system applications can be toggled by using the *system applications*
  toggle in the UI.

* added HTTP REST API for managing tasks (`/_api/tasks`)

* allow passing character lists as optional parameter to AQL functions `TRIM`,
  `LTRIM` and `RTRIM`

  These functions now support trimming using custom character lists. If no character
  lists are specified, all whitespace characters will be removed as previously:

      TRIM("  foobar\t \r\n ")         // "foobar"
      TRIM(";foo;bar;baz, ", "; ")     // "foo;bar;baz"

* added AQL string functions `LTRIM`, `RTRIM`, `FIND_FIRST`, `FIND_LAST`, `SPLIT`,
  `SUBSTITUTE`

* added AQL functions `ZIP`, `VALUES` and `PERCENTILE`

* made AQL functions `CONCAT` and `CONCAT_SEPARATOR` work with list arguments

* dynamically create extra dispatcher threads if required

* fixed issue #1097: schemas in the API docs no longer show required properties as optional


v2.3.0-beta2 (2014-11-08)
-------------------------

* front-end: new icons for uploading and downloading JSON documents into a collection

* front-end: fixed documents pagination css display error

* front-end: fixed flickering of the progress view

* front-end: fixed missing event for documents filter function

* front-end: jsoneditor: added CMD+Return (Mac) CTRL+Return (Linux/Win) shortkey for
  saving a document

* front-end: added information tooltip for uploading json documents.

* front-end: added database management view to the collapsed navigation menu

* front-end: added collection truncation feature

* fixed issue #1086: arangoimp: Odd errors if arguments are not given properly

* performance improvements for AQL queries that use JavaScript-based expressions
  internally

* added AQL geo functions `WITHIN_RECTANGLE` and `IS_IN_POLYGON`

* fixed non-working query results download in AQL editor of web interface

* removed debug print message in AQL editor query export routine

* fixed issue #1075: Aardvark: user name required even if auth is off #1075

  The fix for this prefills the username input field with the current user's
  account name if any and `root` (the default username) otherwise. Additionally,
  the tooltip text has been slightly adjusted.

* fixed issue #1069: Add 'raw' link to swagger ui so that the raw swagger
  json can easily be retrieved

  This adds a link to the Swagger API docs to an application's detail view in
  the **Applications** tab of the web interface. The link produces the Swagger
  JSON directly. If authentication is turned on, the link requires authentication,
  too.

* documentation updates


v2.3.0-beta1 (2014-11-01)
-------------------------

* added dedicated `NOT IN` operator for AQL

  Previously, a `NOT IN` was only achievable by writing a negated `IN` condition:

      FOR i IN ... FILTER ! (i IN [ 23, 42 ]) ...

  This can now alternatively be expressed more intuitively as follows:

      FOR i IN ... FILTER i NOT IN [ 23, 42 ] ...

* added alternative logical operator syntax for AQL

  Previously, the logical operators in AQL could only be written as:
  - `&&`: logical and
  - `||`: logical or
  - `!`: negation

  ArangoDB 2.3 introduces the alternative variants for these operators:
  - `AND`: logical and
  - `OR`: logical or
  - `NOT`: negation

  The new syntax is just an alternative to the old syntax, allowing easier
  migration from SQL. The old syntax is still fully supported and will be.

* improved output of `ArangoStatement.parse()` and POST `/_api/query`

  If an AQL query can be parsed without problems, The return value of
  `ArangoStatement.parse()` now contains an attribute `ast` with the abstract
  syntax tree of the query (before optimizations). Though this is an internal
  representation of the query and is subject to change, it can be used to inspect
  how ArangoDB interprets a given query.

* improved `ArangoStatement.explain()` and POST `/_api/explain`

  The commands for explaining AQL queries have been improved.

* added command-line option `--javascript.v8-contexts` to control the number of
  V8 contexts created in arangod.

  Previously, the number of V8 contexts was equal to the number of server threads
  (as specified by option `--server.threads`).

  However, it may be sensible to create different amounts of threads and V8
  contexts. If the option is not specified, the number of V8 contexts created
  will be equal to the number of server threads. Thus no change in configuration
  is required to keep the old behavior.

  If you are using the default config files or merge them with your local config
  files, please review if the default number of server threads is okay in your
  environment. Additionally you should verify that the number of V8 contexts
  created (as specified in option `--javascript.v8-contexts`) is okay.

* the number of server.threads specified is now the minimum of threads
  started. There are situation in which threads are waiting for results of
  distributed database servers. In this case the number of threads is
  dynamically increased.

* removed index type "bitarray"

  Bitarray indexes were only half-way documented and integrated in previous versions
  of ArangoDB so their benefit was limited. The support for bitarray indexes has
  thus been removed in ArangoDB 2.3. It is not possible to create indexes of type
  "bitarray" with ArangoDB 2.3.

  When a collection is opened that contains a bitarray index definition created
  with a previous version of ArangoDB, ArangoDB will ignore it and log the following
  warning:

      index type 'bitarray' is not supported in this version of ArangoDB and is ignored

  Future versions of ArangoDB may automatically remove such index definitions so the
  warnings will eventually disappear.

* removed internal "_admin/modules/flush" in order to fix requireApp

* added basic support for handling binary data in Foxx

  Requests with binary payload can be processed in Foxx applications by
  using the new method `res.rawBodyBuffer()`. This will return the unparsed request
  body as a Buffer object.

  There is now also the method `req.requestParts()` available in Foxx to retrieve
  the individual components of a multipart HTTP request.

  Buffer objects can now be used when setting the response body of any Foxx action.
  Additionally, `res.send()` has been added as a convenience method for returning
  strings, JSON objects or buffers from a Foxx action:

      res.send("<p>some HTML</p>");
      res.send({ success: true });
      res.send(new Buffer("some binary data"));

  The convenience method `res.sendFile()` can now be used to easily return the
  contents of a file from a Foxx action:

      res.sendFile(applicationContext.foxxFilename("image.png"));

  `fs.write` now accepts not only strings but also Buffer objects as second parameter:

      fs.write(filename, "some data");
      fs.write(filename, new Buffer("some binary data"));

  `fs.readBuffer` can be used to return the contents of a file in a Buffer object.

* improved performance of insertion into non-unique hash indexes significantly in case
  many duplicate keys are used in the index

* issue #1042: set time zone in log output

  the command-line option `--log.use-local-time` was added to print dates and times in
  the server-local timezone instead of UTC

* command-line options that require a boolean value now validate the
  value given on the command-line

  This prevents issues if no value is specified for an option that
  requires a boolean value. For example, the following command-line would
  have caused trouble in 2.2, because `--server.endpoint` would have been
  used as the value for the `--server.disable-authentication` options
  (which requires a boolean value):

      arangod --server.disable-authentication --server.endpoint tcp://127.0.0.1:8529 data

  In 2.3, running this command will fail with an error and requires to
  be modified to:

      arangod --server.disable-authentication true --server.endpoint tcp://127.0.0.1:8529 data

* improved performance of CSV import in arangoimp

* fixed issue #1027: Stack traces are off-by-one

* fixed issue #1026: Modules loaded in different files within the same app
  should refer to the same module

* fixed issue #1025: Traversal not as expected in undirected graph

* added a _relation function in the general-graph module.

  This deprecated _directedRelation and _undirectedRelation.
  ArangoDB does not offer any constraints for undirected edges
  which caused some confusion of users how undirected relations
  have to be handled. Relation now only supports directed relations
  and the user can actively simulate undirected relations.

* changed return value of Foxx.applicationContext#collectionName:

  Previously, the function could return invalid collection names because
  invalid characters were not replaced in the application name prefix, only
  in the collection name passed.

  Now, the function replaces invalid characters also in the application name
  prefix, which might to slightly different results for application names that
  contained any characters outside the ranges [a-z], [A-Z] and [0-9].

* prevent XSS in AQL editor and logs view

* integrated tutorial into ArangoShell and web interface

* added option `--backslash-escape` for arangoimp when running CSV file imports

* front-end: added download feature for (filtered) documents

* front-end: added download feature for the results of a user query

* front-end: added function to move documents to another collection

* front-end: added sort-by attribute to the documents filter

* front-end: added sorting feature to database, graph management and user management view.

* issue #989: front-end: Databases view not refreshing after deleting a database

* issue #991: front-end: Database search broken

* front-end: added infobox which shows more information about a document (_id, _rev, _key) or
  an edge (_id, _rev, _key, _from, _to). The from and to attributes are clickable and redirect
  to their document location.

* front-end: added edit-mode for deleting multiple documents at the same time.

* front-end: added delete button to the detailed document/edge view.

* front-end: added visual feedback for saving documents/edges inside the editor (error/success).

* front-end: added auto-focusing for the first input field in a modal.

* front-end: added validation for user input in a modal.

* front-end: user defined queries are now stored inside the database and are bound to the current
  user, instead of using the local storage functionality of the browsers. The outcome of this is
  that user defined queries are now independently usable from any device. Also queries can now be
  edited through the standard document editor of the front-end through the _users collection.

* front-end: added import and export functionality for user defined queries.

* front-end: added new keywords and functions to the aql-editor theme

* front-end: applied tile-style to the graph view

* front-end: now using the new graph api including multi-collection support

* front-end: foxx apps are now deletable

* front-end: foxx apps are now installable and updateable through github, if github is their
  origin.

* front-end: added foxx app version control. Multiple versions of a single foxx app are now
  installable and easy to manage and are also arranged in groups.

* front-end: the user-set filter of a collection is now stored until the user navigates to
  another collection.

* front-end: fetching and filtering of documents, statistics, and query operations are now
  handled with asynchronous ajax calls.

* front-end: added progress indicator if the front-end is waiting for a server operation.

* front-end: fixed wrong count of documents in the documents view of a collection.

* front-end: fixed unexpected styling of the manage db view and navigation.

* front-end: fixed wrong handling of select fields in a modal view.

* front-end: fixed wrong positioning of some tooltips.

* automatically call `toJSON` function of JavaScript objects (if present)
  when serializing them into database documents. This change allows
  storing JavaScript date objects in the database in a sensible manner.


v2.2.7 (2014-11-19)
-------------------

* fixed issue #998: Incorrect application URL for non-system Foxx apps

* fixed issue #1079: AQL editor: keyword WITH in UPDATE query is not highlighted

* fix memory leak in cluster nodes

* fixed registration of AQL user-defined functions in Web UI (JS shell)

* fixed error display in Web UI for certain errors
  (now error message is printed instead of 'undefined')

* fixed issue #1059: bug in js module console

* fixed issue #1056: "fs": zip functions fail with passwords

* fixed issue #1063: Docs: measuring unit of --wal.logfile-size?

* fixed issue #1062: Docs: typo in 14.2 Example data


v2.2.6 (2014-10-20)
-------------------

* fixed issue #972: Compilation Issue

* fixed issue #743: temporary directories are now unique and one can read
  off the tool that created them, if empty, they are removed atexit

* Highly improved performance of all AQL GRAPH_* functions.

* Orphan collections in general graphs can now be found via GRAPH_VERTICES
  if either "any" or no direction is defined

* Fixed documentation for AQL function GRAPH_NEIGHBORS.
  The option "vertexCollectionRestriction" is meant to filter the target
  vertices only, and should not filter the path.

* Fixed a bug in GRAPH_NEIGHBORS which enforced only empty results
  under certain conditions


v2.2.5 (2014-10-09)
-------------------

* fixed issue #961: allow non-JSON values in undocument request bodies

* fixed issue 1028: libicu is now statically linked

* fixed cached lookups of collections on the server, which may have caused spurious
  problems after collection rename operations


v2.2.4 (2014-10-01)
-------------------

* fixed accessing `_from` and `_to` attributes in `collection.byExample` and
  `collection.firstExample`

  These internal attributes were not handled properly in the mentioned functions, so
  searching for them did not always produce documents

* fixed issue #1030: arangoimp 2.2.3 crashing, not logging on large Windows CSV file

* fixed issue #1025: Traversal not as expected in undirected graph

* fixed issue #1020

  This requires re-introducing the startup option `--database.force-sync-properties`.

  This option can again be used to force fsyncs of collection, index and database properties
  stored as JSON strings on disk in files named `parameter.json`. Syncing these files after
  a write may be necessary if the underlying storage does not sync file contents by itself
  in a "sensible" amount of time after a file has been written and closed.

  The default value is `true` so collection, index and database properties will always be
  synced to disk immediately. This affects creating, renaming and dropping collections as
  well as creating and dropping databases and indexes. Each of these operations will perform
  an additional fsync on the `parameter.json` file if the option is set to `true`.

  It might be sensible to set this option to `false` for workloads that create and drop a
  lot of collections (e.g. test runs).

  Document operations such as creating, updating and dropping documents are not affected
  by this option.

* fixed issue #1016: AQL editor bug

* fixed issue #1014: WITHIN function returns wrong distance

* fixed AQL shortest path calculation in function `GRAPH_SHORTEST_PATH` to return
  complete vertex objects instead of just vertex ids

* allow changing of attributes of documents stored in server-side JavaScript variables

  Previously, the following did not work:

      var doc = db.collection.document(key);
      doc._key = "abc"; // overwriting internal attributes not supported
      doc.value = 123;  // overwriting existing attributes not supported

  Now, modifying documents stored in server-side variables (e.g. `doc` in the above case)
  is supported. Modifying the variables will not update the documents in the database,
  but will modify the JavaScript object (which can be written back to the database using
  `db.collection.update` or `db.collection.replace`)

* fixed issue #997: arangoimp apparently doesn't support files >2gig on Windows

  large file support (requires using `_stat64` instead of `stat`) is now supported on
  Windows


v2.2.3 (2014-09-02)
-------------------

* added `around` for Foxx controller

* added `type` option for HTTP API `GET /_api/document?collection=...`

  This allows controlling the type of results to be returned. By default, paths to
  documents will be returned, e.g.

      [
        `/_api/document/test/mykey1`,
        `/_api/document/test/mykey2`,
        ...
      ]

  To return a list of document ids instead of paths, the `type` URL parameter can be
  set to `id`:

      [
        `test/mykey1`,
        `test/mykey2`,
        ...
      ]

  To return a list of document keys only, the `type` URL parameter can be set to `key`:

      [
        `mykey1`,
        `mykey2`,
        ...
      ]


* properly capitalize HTTP response header field names in case the `x-arango-async`
  HTTP header was used in a request.

* fixed several documentation issues

* speedup for several general-graph functions, AQL functions starting with `GRAPH_`
  and traversals


v2.2.2 (2014-08-08)
-------------------

* allow storing non-reserved attribute names starting with an underscore

  Previous versions of ArangoDB parsed away all attribute names that started with an
  underscore (e.g. `_test', '_foo', `_bar`) on all levels of a document (root level
  and sub-attribute levels). While this behavior was documented, it was unintuitive and
  prevented storing documents inside other documents, e.g.:

      {
        "_key" : "foo",
        "_type" : "mydoc",
        "references" : [
          {
            "_key" : "something",
            "_rev" : "...",
            "value" : 1
          },
          {
            "_key" : "something else",
            "_rev" : "...",
            "value" : 2
          }
        ]
      }

  In the above example, previous versions of ArangoDB removed all attributes and
  sub-attributes that started with underscores, meaning the embedded documents would lose
  some of their attributes. 2.2.2 should preserve such attributes, and will also allow
  storing user-defined attribute names on the top-level even if they start with underscores
  (such as `_type` in the above example).

* fix conversion of JavaScript String, Number and Boolean objects to JSON.

  Objects created in JavaScript using `new Number(...)`, `new String(...)`, or
  `new Boolean(...)` were not converted to JSON correctly.

* fixed a race condition on task registration (i.e. `require("org/arangodb/tasks").register()`)

  this race condition led to undefined behavior when a just-created task with no offset and
  no period was instantly executed and deleted by the task scheduler, before the `register`
  function returned to the caller.

* changed run-tests.sh to execute all suitable tests.

* switch to new version of gyp

* fixed upgrade button


v2.2.1 (2014-07-24)
-------------------

* fixed hanging write-ahead log recovery for certain cases that involved dropping
  databases

* fixed issue with --check-version: when creating a new database the check failed

* issue #947 Foxx applicationContext missing some properties

* fixed issue with --check-version: when creating a new database the check failed

* added startup option `--wal.suppress-shape-information`

  Setting this option to `true` will reduce memory and disk space usage and require
  less CPU time when modifying documents or edges. It should therefore be turned on
  for standalone ArangoDB servers. However, for servers that are used as replication
  masters, setting this option to `true` will effectively disable the usage of the
  write-ahead log for replication, so it should be set to `false` for any replication
  master servers.

  The default value for this option is `false`.

* added optional `ttl` attribute to specify result cursor expiration for HTTP API method
  `POST /_api/cursor`

  The `ttl` attribute can be used to prevent cursor results from timing out too early.

* issue #947: Foxx applicationContext missing some properties

* (reported by Christian Neubauer):

  The problem was that in Google's V8, signed and unsigned chars are not always declared cleanly.
  so we need to force v8 to compile with forced signed chars which is done by the Flag:
    -fsigned-char
  at least it is enough to follow the instructions of compiling arango on rasperry
  and add "CFLAGS='-fsigned-char'" to the make command of V8 and remove the armv7=0

* Fixed a bug with the replication client. In the case of single document
  transactions the collection was not write locked.


v2.2.0 (2014-07-10)
-------------------

* The replication methods `logger.start`, `logger.stop` and `logger.properties` are
  no-ops in ArangoDB 2.2 as there is no separate replication logger anymore. Data changes
  are logged into the write-ahead log in ArangoDB 2.2, and not separately by the
  replication logger. The replication logger object is still there in ArangoDB 2.2 to
  ensure backwards-compatibility, however, logging cannot be started, stopped or
  configured anymore. Using any of these methods will do nothing.

  This also affects the following HTTP API methods:
  - `PUT /_api/replication/logger-start`
  - `PUT /_api/replication/logger-stop`
  - `GET /_api/replication/logger-config`
  - `PUT /_api/replication/logger-config`

  Using any of these methods is discouraged from now on as they will be removed in
  future versions of ArangoDB.

* INCOMPATIBLE CHANGE: replication of transactions has changed. Previously, transactions
  were logged on a master in one big block and shipped to a slave in one block, too.
  Now transactions will be logged and replicated as separate entries, allowing transactions
  to be bigger and also ensure replication progress.

  This change also affects the behavior of the `stop` method of the replication applier.
  If the replication applier is now stopped manually using the `stop` method and later
  restarted using the `start` method, any transactions that were unfinished at the
  point of stopping will be aborted on a slave, even if they later commit on the master.

  In ArangoDB 2.2, stopping the replication applier manually should be avoided unless the
  goal is to stop replication permanently or to do a full resync with the master anyway.
  If the replication applier still must be stopped, it should be made sure that the
  slave has fetched and applied all pending operations from a master, and that no
  extra transactions are started on the master before the `stop` command on the slave
  is executed.

  Replication of transactions in ArangoDB 2.2 might also lock the involved collections on
  the slave while a transaction is either committed or aborted on the master and the
  change has been replicated to the slave. This change in behavior may be important for
  slave servers that are used for read-scaling. In order to avoid long lasting collection
  locks on the slave, transactions should be kept small.

  The `_replication` system collection is not used anymore in ArangoDB 2.2 and its usage is
  discouraged.

* INCOMPATIBLE CHANGE: the figures reported by the `collection.figures` method
  now only reflect documents and data contained in the journals and datafiles of
  collections. Documents or deletions contained only in the write-ahead log will
  not influence collection figures until the write-ahead log garbage collection
  kicks in. The figures for a collection might therefore underreport the total
  resource usage of a collection.

  Additionally, the attributes `lastTick` and `uncollectedLogfileEntries` have been
  added to the result of the `figures` operation and the HTTP API method
  `PUT /_api/collection/figures`

* added `insert` method as an alias for `save`. Documents can now be inserted into
  a collection using either method:

      db.test.save({ foo: "bar" });
      db.test.insert({ foo: "bar" });

* added support for data-modification AQL queries

* added AQL keywords `INSERT`, `UPDATE`, `REPLACE` and `REMOVE` (and `WITH`) to
  support data-modification AQL queries.

  Unquoted usage of these keywords for attribute names in AQL queries will likely
  fail in ArangoDB 2.2. If any such attribute name needs to be used in a query, it
  should be enclosed in backticks to indicate the usage of a literal attribute
  name.

  For example, the following query will fail in ArangoDB 2.2 with a parse error:

      FOR i IN foo RETURN i.remove

  and needs to be rewritten like this:

      FOR i IN foo RETURN i.`remove`

* disallow storing of JavaScript objects that contain JavaScript native objects
  of type `Date`, `Function`, `RegExp` or `External`, e.g.

      db.test.save({ foo: /bar/ });
      db.test.save({ foo: new Date() });

  will now print

      Error: <data> cannot be converted into JSON shape: could not shape document

  Previously, objects of these types were silently converted into an empty object
  (i.e. `{ }`).

  To store such objects in a collection, explicitly convert them into strings
  like this:

      db.test.save({ foo: String(/bar/) });
      db.test.save({ foo: String(new Date()) });

* The replication methods `logger.start`, `logger.stop` and `logger.properties` are
  no-ops in ArangoDB 2.2 as there is no separate replication logger anymore. Data changes
  are logged into the write-ahead log in ArangoDB 2.2, and not separately by the
  replication logger. The replication logger object is still there in ArangoDB 2.2 to
  ensure backwards-compatibility, however, logging cannot be started, stopped or
  configured anymore. Using any of these methods will do nothing.

  This also affects the following HTTP API methods:
  - `PUT /_api/replication/logger-start`
  - `PUT /_api/replication/logger-stop`
  - `GET /_api/replication/logger-config`
  - `PUT /_api/replication/logger-config`

  Using any of these methods is discouraged from now on as they will be removed in
  future versions of ArangoDB.

* INCOMPATIBLE CHANGE: replication of transactions has changed. Previously, transactions
  were logged on a master in one big block and shipped to a slave in one block, too.
  Now transactions will be logged and replicated as separate entries, allowing transactions
  to be bigger and also ensure replication progress.

  This change also affects the behavior of the `stop` method of the replication applier.
  If the replication applier is now stopped manually using the `stop` method and later
  restarted using the `start` method, any transactions that were unfinished at the
  point of stopping will be aborted on a slave, even if they later commit on the master.

  In ArangoDB 2.2, stopping the replication applier manually should be avoided unless the
  goal is to stop replication permanently or to do a full resync with the master anyway.
  If the replication applier still must be stopped, it should be made sure that the
  slave has fetched and applied all pending operations from a master, and that no
  extra transactions are started on the master before the `stop` command on the slave
  is executed.

  Replication of transactions in ArangoDB 2.2 might also lock the involved collections on
  the slave while a transaction is either committed or aborted on the master and the
  change has been replicated to the slave. This change in behavior may be important for
  slave servers that are used for read-scaling. In order to avoid long lasting collection
  locks on the slave, transactions should be kept small.

  The `_replication` system collection is not used anymore in ArangoDB 2.2 and its usage is
  discouraged.

* INCOMPATIBLE CHANGE: the figures reported by the `collection.figures` method
  now only reflect documents and data contained in the journals and datafiles of
  collections. Documents or deletions contained only in the write-ahead log will
  not influence collection figures until the write-ahead log garbage collection
  kicks in. The figures for a collection might therefore underreport the total
  resource usage of a collection.

  Additionally, the attributes `lastTick` and `uncollectedLogfileEntries` have been
  added to the result of the `figures` operation and the HTTP API method
  `PUT /_api/collection/figures`

* added `insert` method as an alias for `save`. Documents can now be inserted into
  a collection using either method:

      db.test.save({ foo: "bar" });
      db.test.insert({ foo: "bar" });

* added support for data-modification AQL queries

* added AQL keywords `INSERT`, `UPDATE`, `REPLACE` and `REMOVE` (and `WITH`) to
  support data-modification AQL queries.

  Unquoted usage of these keywords for attribute names in AQL queries will likely
  fail in ArangoDB 2.2. If any such attribute name needs to be used in a query, it
  should be enclosed in backticks to indicate the usage of a literal attribute
  name.

  For example, the following query will fail in ArangoDB 2.2 with a parse error:

      FOR i IN foo RETURN i.remove

  and needs to be rewritten like this:

      FOR i IN foo RETURN i.`remove`

* disallow storing of JavaScript objects that contain JavaScript native objects
  of type `Date`, `Function`, `RegExp` or `External`, e.g.

      db.test.save({ foo: /bar/ });
      db.test.save({ foo: new Date() });

  will now print

      Error: <data> cannot be converted into JSON shape: could not shape document

  Previously, objects of these types were silently converted into an empty object
  (i.e. `{ }`).

  To store such objects in a collection, explicitly convert them into strings
  like this:

      db.test.save({ foo: String(/bar/) });
      db.test.save({ foo: String(new Date()) });

* honor startup option `--server.disable-statistics` when deciding whether or not
  to start periodic statistics collection jobs

  Previously, the statistics collection jobs were started even if the server was
  started with the `--server.disable-statistics` flag being set to `true`

* removed startup option `--random.no-seed`

  This option had no effect in previous versions of ArangoDB and was thus removed.

* removed startup option `--database.remove-on-drop`

  This option was used for debugging only.

* removed startup option `--database.force-sync-properties`

  This option is now superfluous as collection properties are now stored in the
  write-ahead log.

* introduced write-ahead log

  All write operations in an ArangoDB server instance are automatically logged
  to the server's write-ahead log. The write-ahead log is a set of append-only
  logfiles, and it is used in case of a crash recovery and for replication.
  Data from the write-ahead log will eventually be moved into the journals or
  datafiles of collections, allowing the server to remove older write-ahead log
  logfiles. Figures of collections will be updated when data are moved from the
  write-ahead log into the journals or datafiles of collections.

  Cross-collection transactions in ArangoDB should benefit considerably by this
  change, as less writes than in previous versions are required to ensure the data
  of multiple collections are atomically and durably committed. All data-modifying
  operations inside transactions (insert, update, remove) will write their
  operations into the write-ahead log directly, making transactions with multiple
  operations also require less physical memory than in previous versions of ArangoDB,
  that required all transaction data to fit into RAM.

  The `_trx` system collection is not used anymore in ArangoDB 2.2 and its usage is
  discouraged.

  The data in the write-ahead log can also be used in the replication context.
  The `_replication` collection that was used in previous versions of ArangoDB to
  store all changes on the server is not used anymore in ArangoDB 2.2. Instead,
  slaves can read from a master's write-ahead log to get informed about most
  recent changes. This removes the need to store data-modifying operations in
  both the actual place and the `_replication` collection.

* removed startup option `--server.disable-replication-logger`

  This option is superfluous in ArangoDB 2.2. There is no dedicated replication
  logger in ArangoDB 2.2. There is now always the write-ahead log, and it is also
  used as the server's replication log. Specifying the startup option
  `--server.disable-replication-logger` will do nothing in ArangoDB 2.2, but the
  option should not be used anymore as it might be removed in a future version.

* changed behavior of replication logger

  There is no dedicated replication logger in ArangoDB 2.2 as there is the
  write-ahead log now. The existing APIs for starting and stopping the replication
  logger still exist in ArangoDB 2.2 for downwards-compatibility, but calling
  the start or stop operations are no-ops in ArangoDB 2.2. When querying the
  replication logger status via the API, the server will always report that the
  replication logger is running. Configuring the replication logger is a no-op
  in ArangoDB 2.2, too. Changing the replication logger configuration has no
  effect. Instead, the write-ahead log configuration can be changed.

* removed MRuby integration for arangod

  ArangoDB had an experimental MRuby integration in some of the publish builds.
  This wasn't continuously developed, and so it has been removed in ArangoDB 2.2.

  This change has led to the following startup options being superfluous:

  - `--ruby.gc-interval`
  - `--ruby.action-directory`
  - `--ruby.modules-path`
  - `--ruby.startup-directory`

  Specifying these startup options will do nothing in ArangoDB 2.2, but the
  options should be avoided from now on as they might be removed in future versions.

* reclaim index memory when last document in collection is deleted

  Previously, deleting documents from a collection did not lead to index sizes being
  reduced. Instead, the already allocated index memory was re-used when a collection
  was refilled.

  Now, index memory for primary indexes and hash indexes is reclaimed instantly when
  the last document from a collection is removed.

* inlined and optimized functions in hash indexes

* added AQL TRANSLATE function

  This function can be used to perform lookups from static lists, e.g.

      LET countryNames = { US: "United States", UK: "United Kingdom", FR: "France" }
      RETURN TRANSLATE("FR", countryNames)

* fixed datafile debugger

* fixed check-version for empty directory

* moved try/catch block to the top of routing chain

* added mountedApp function for foxx-manager

* fixed issue #883: arango 2.1 - when starting multi-machine cluster, UI web
  does not change to cluster overview

* fixed dfdb: should not start any other V8 threads

* cleanup of version-check, added module org/arangodb/database-version,
  added --check-version option

* fixed issue #881: [2.1.0] Bombarded (every 10 sec or so) with
  "WARNING format string is corrupt" when in non-system DB Dashboard

* specialized primary index implementation to allow faster hash table
  rebuilding and reduce lookups in datafiles for the actual value of `_key`.

* issue #862: added `--overwrite` option to arangoimp

* removed number of property lookups for documents during AQL queries that
  access documents

* prevent buffering of long print results in arangosh's and arangod's print
  command

  this change will emit buffered intermediate print results and discard the
  output buffer to quickly deliver print results to the user, and to prevent
  constructing very large buffers for large results

* removed sorting of attribute names for use in a collection's shaper

  sorting attribute names was done on document insert to keep attributes
  of a collection in sorted order for faster comparisons. The sort order
  of attributes was only used in one particular and unlikely case, so it
  was removed. Collections with many different attribute names should
  benefit from this change by faster inserts and slightly less memory usage.

* fixed a bug in arangodump which got the collection name in _from and _to
  attributes of edges wrong (all were "_unknown")

* fixed a bug in arangorestore which did not recognize wrong _from and _to
  attributes of edges

* improved error detection and reporting in arangorestore


v2.1.1 (2014-06-06)
-------------------

* fixed dfdb: should not start any other V8 threads

* signature for collection functions was modified

  The basic change was the substitution of the input parameter of the
  function by an generic options object which can contain multiple
  option parameter of the function.
  Following functions were modified
  remove
  removeBySample
  replace
  replaceBySample
  update
  updateBySample

  Old signature is yet supported but it will be removed in future versions

v2.1.0 (2014-05-29)
-------------------

* implemented upgrade procedure for clusters

* fixed communication issue with agency which prevented reconnect
  after an agent failure

* fixed cluster dashboard in the case that one but not all servers
  in the cluster are down

* fixed a bug with coordinators creating local database objects
  in the wrong order (_system needs to be done first)

* improved cluster dashboard


v2.1.0-rc2 (2014-05-25)
-----------------------

* fixed issue #864: Inconsistent behavior of AQL REVERSE(list) function


v2.1.0-rc1 (XXXX-XX-XX)
-----------------------

* added server-side periodic task management functions:

  - require("org/arangodb/tasks").register(): registers a periodic task
  - require("org/arangodb/tasks").unregister(): unregisters and removes a
    periodic task
  - require("org/arangodb/tasks").get(): retrieves a specific tasks or all
    existing tasks

  the previous undocumented function `internal.definePeriodic` is now
  deprecated and will be removed in a future release.

* decrease the size of some seldom used system collections on creation.

  This will make these collections use less disk space and mapped memory.

* added AQL date functions

* added AQL FLATTEN() list function

* added index memory statistics to `db.<collection>.figures()` function

  The `figures` function will now return a sub-document `indexes`, which lists
  the number of indexes in the `count` sub-attribute, and the total memory
  usage of the indexes in bytes in the `size` sub-attribute.

* added AQL CURRENT_DATABASE() function

  This function returns the current database's name.

* added AQL CURRENT_USER() function

  This function returns the current user from an AQL query. The current user is the
  username that was specified in the `Authorization` HTTP header of the request. If
  authentication is turned off or the query was executed outside a request context,
  the function will return `null`.

* fixed issue #796: Searching with newline chars broken?

  fixed slightly different handling of backslash escape characters in a few
  AQL functions. Now handling of escape sequences should be consistent, and
  searching for newline characters should work the same everywhere

* added OpenSSL version check for configure

  It will report all OpenSSL versions < 1.0.1g as being too old.
  `configure` will only complain about an outdated OpenSSL version but not stop.

* require C++ compiler support (requires g++ 4.8, clang++ 3.4 or Visual Studio 13)

* less string copying returning JSONified documents from ArangoDB, e.g. via
  HTTP GET `/_api/document/<collection>/<document>`

* issue #798: Lower case http headers from arango

  This change allows returning capitalized HTTP headers, e.g.
  `Content-Length` instead of `content-length`.
  The HTTP spec says that headers are case-insensitive, but
  in fact several clients rely on a specific case in response
  headers.
  This change will capitalize HTTP headers if the `X-Arango-Version`
  request header is sent by the client and contains a value of at
  least `20100` (for version 2.1). The default value for the
  compatibility can also be set at server start, using the
  `--server.default-api-compatibility` option.

* simplified usage of `db._createStatement()`

  Previously, the function could not be called with a query string parameter as
  follows:

      db._createStatement(queryString);

  Calling it as above resulted in an error because the function expected an
  object as its parameter. From now on, it's possible to call the function with
  just the query string.

* make ArangoDB not send back a `WWW-Authenticate` header to a client in case the
  client sends the `X-Omit-WWW-Authenticate` HTTP header.

  This is done to prevent browsers from showing their built-in HTTP authentication
  dialog for AJAX requests that require authentication.
  ArangoDB will still return an HTTP 401 (Unauthorized) if the request doesn't
  contain valid credentials, but it will omit the `WWW-Authenticate` header,
  allowing clients to bypass the browser's authentication dialog.

* added REST API method HTTP GET `/_api/job/job-id` to query the status of an
  async job without potentially fetching it from the list of done jobs

* fixed non-intuitive behavior in jobs API: previously, querying the status
  of an async job via the API HTTP PUT `/_api/job/job-id` removed a currently
  executing async job from the list of queryable jobs on the server.
  Now, when querying the result of an async job that is still executing,
  the job is kept in the list of queryable jobs so its result can be fetched
  by a subsequent request.

* use a new data structure for the edge index of an edge collection. This
  improves the performance for the creation of the edge index and in
  particular speeds up removal of edges in graphs. Note however that
  this change might change the order in which edges starting at
  or ending in a vertex are returned. However, this order was never
  guaranteed anyway and it is not sensible to guarantee any particular
  order.

* provide a size hint to edge and hash indexes when initially filling them
  this will lead to less re-allocations when populating these indexes

  this may speed up building indexes when opening an existing collection

* don't requeue identical context methods in V8 threads in case a method is
  already registered

* removed arangod command line option `--database.remove-on-compacted`

* export the sort attribute for graph traversals to the HTTP interface

* add support for arangodump/arangorestore for clusters


v2.0.8 (XXXX-XX-XX)
-------------------

* fixed too-busy iteration over skiplists

  Even when a skiplist query was restricted by a limit clause, the skiplist
  index was queried without the limit. this led to slower-than-necessary
  execution times.

* fixed timeout overflows on 32 bit systems

  this bug has led to problems when select was called with a high timeout
  value (2000+ seconds) on 32bit systems that don't have a forgiving select
  implementation. when the call was made on these systems, select failed
  so no data would be read or sent over the connection

  this might have affected some cluster-internal operations.

* fixed ETCD issues on 32 bit systems

  ETCD was non-functional on 32 bit systems at all. The first call to the
  watch API crashed it. This was because atomic operations worked on data
  structures that were not properly aligned on 32 bit systems.

* fixed issue #848: db.someEdgeCollection.inEdge does not return correct
  value when called the 2nd time after a .save to the edge collection


v2.0.7 (2014-05-05)
-------------------

* issue #839: Foxx Manager missing "unfetch"

* fixed a race condition at startup

  this fixes undefined behavior in case the logger was involved directly at
  startup, before the logger initialization code was called. This should have
  occurred only for code that was executed before the invocation of main(),
  e.g. during ctor calls of statically defined objects.


v2.0.6 (2014-04-22)
-------------------

* fixed issue #835: arangosh doesn't show correct database name



v2.0.5 (2014-04-21)
-------------------

* Fixed a caching problem in IE JS Shell

* added cancelation for async jobs

* upgraded to new gyp for V8

* new Windows installer


v2.0.4 (2014-04-14)
-------------------

* fixed cluster authentication front-end issues for Firefox and IE, there are
  still problems with Chrome


v2.0.3 (2014-04-14)
-------------------

* fixed AQL optimizer bug

* fixed front-end issues

* added password change dialog


v2.0.2 (2014-04-06)
-------------------

* during cluster startup, do not log (somewhat expected) connection errors with
  log level error, but with log level info

* fixed dashboard modals

* fixed connection check for cluster planning front end: firefox does
  not support async:false

* document how to persist a cluster plan in order to relaunch an existing
  cluster later


v2.0.1 (2014-03-31)
-------------------

* make ArangoDB not send back a `WWW-Authenticate` header to a client in case the
  client sends the `X-Omit-WWW-Authenticate` HTTP header.

  This is done to prevent browsers from showing their built-in HTTP authentication
  dialog for AJAX requests that require authentication.
  ArangoDB will still return an HTTP 401 (Unauthorized) if the request doesn't
  contain valid credentials, but it will omit the `WWW-Authenticate` header,
  allowing clients to bypass the browser's authentication dialog.

* fixed isses in arango-dfdb:

  the dfdb was not able to unload certain system collections, so these couldn't be
  inspected with the dfdb sometimes. Additionally, it did not truncate corrupt
  markers from datafiles under some circumstances

* added `changePassword` attribute for users

* fixed non-working "save" button in collection edit view of web interface
  clicking the save button did nothing. one had to press enter in one of the input
  fields to send modified form data

* fixed V8 compile error on MacOS X

* prevent `body length: -9223372036854775808` being logged in development mode for
  some Foxx HTTP responses

* fixed several bugs in web interface dashboard

* fixed issue #783: coffee script not working in manifest file

* fixed issue #783: coffee script not working in manifest file

* fixed issue #781: Cant save current query from AQL editor ui

* bumped version in `X-Arango-Version` compatibility header sent by arangosh and other
  client tools from `1.5` to `2.0`.

* fixed startup options for arango-dfdb, added details option for arango-dfdb

* fixed display of missing error messages and codes in arangosh

* when creating a collection via the web interface, the collection type was always
  "document", regardless of the user's choice


v2.0.0 (2014-03-10)
-------------------

* first 2.0 release


v2.0.0-rc2 (2014-03-07)
-----------------------

* fixed cluster authorization


v2.0.0-rc1 (2014-02-28)
-----------------------

* added sharding :-)

* added collection._dbName attribute to query the name of the database from a collection

  more detailed documentation on the sharding and cluster features can be found in the user
  manual, section **Sharding**

* INCOMPATIBLE CHANGE: using complex values in AQL filter conditions with operators other
  than equality (e.g. >=, >, <=, <) will disable usage of skiplist indexes for filter
  evaluation.

  For example, the following queries will be affected by change:

      FOR doc IN docs FILTER doc.value < { foo: "bar" } RETURN doc
      FOR doc IN docs FILTER doc.value >= [ 1, 2, 3 ] RETURN doc

  The following queries will not be affected by the change:

      FOR doc IN docs FILTER doc.value == 1 RETURN doc
      FOR doc IN docs FILTER doc.value == "foo" RETURN doc
      FOR doc IN docs FILTER doc.value == [ 1, 2, 3 ] RETURN doc
      FOR doc IN docs FILTER doc.value == { foo: "bar" } RETURN doc

* INCOMPATIBLE CHANGE: removed undocumented method `collection.saveOrReplace`

  this feature was never advertised nor documented nor tested.

* INCOMPATIBLE CHANGE: removed undocumented REST API method `/_api/simple/BY-EXAMPLE-HASH`

  this feature was never advertised nor documented nor tested.

* added explicit startup parameter `--server.reuse-address`

  This flag can be used to control whether sockets should be acquired with the SO_REUSEADDR
  flag.

  Regardless of this setting, sockets on Windows are always acquired using the
  SO_EXCLUSIVEADDRUSE flag.

* removed undocumented REST API method GET `/_admin/database-name`

* added user validation API at POST `/_api/user/<username>`

* slightly improved users management API in `/_api/user`:

  Previously, when creating a new user via HTTP POST, the username needed to be
  passed in an attribute `username`. When users were returned via this API,
  the usernames were returned in an attribute named `user`. This was slightly
  confusing and was changed in 2.0 as follows:

  - when adding a user via HTTP POST, the username can be specified in an attribute
  `user`. If this attribute is not used, the API will look into the attribute `username`
  as before and use that value.
  - when users are returned via HTTP GET, the usernames are still returned in an
    attribute `user`.

  This change should be fully downwards-compatible with the previous version of the API.

* added AQL SLICE function to extract slices from lists

* made module loader more node compatible

* the startup option `--javascript.package-path` for arangosh is now deprecated and does
  nothing. Using it will not cause an error, but the option is ignored.

* added coffee script support

* Several UI improvements.

* Exchanged icons in the graphviewer toolbar

* always start networking and HTTP listeners when starting the server (even in
  console mode)

* allow vertex and edge filtering with user-defined functions in TRAVERSAL,
  TRAVERSAL_TREE and SHORTEST_PATH AQL functions:

      // using user-defined AQL functions for edge and vertex filtering
      RETURN TRAVERSAL(friends, friendrelations, "friends/john", "outbound", {
        followEdges: "myfunctions::checkedge",
        filterVertices: "myfunctions::checkvertex"
      })

      // using the following custom filter functions
      var aqlfunctions = require("org/arangodb/aql/functions");
      aqlfunctions.register("myfunctions::checkedge", function (config, vertex, edge, path) {
        return (edge.type !== 'dislikes'); // don't follow these edges
      }, false);

      aqlfunctions.register("myfunctions::checkvertex", function (config, vertex, path) {
        if (vertex.isDeleted || ! vertex.isActive) {
          return [ "prune", "exclude" ]; // exclude these and don't follow them
        }
        return [ ]; // include everything else
      }, false);

* fail if invalid `strategy`, `order` or `itemOrder` attribute values
  are passed to the AQL TRAVERSAL function. Omitting these attributes
  is not considered an error, but specifying an invalid value for any
  of these attributes will make an AQL query fail.

* issue #751: Create database through API should return HTTP status code 201

  By default, the server now returns HTTP 201 (created) when creating a new
  database successfully. To keep compatibility with older ArangoDB versions, the
  startup parameter `--server.default-api-compatibility` can be set to a value
  of `10400` to indicate API compatibility with ArangoDB 1.4. The compatibility
  can also be enforced by setting the `X-Arango-Version` HTTP header in a
  client request to this API on a per-request basis.

* allow direct access from the `db` object to collections whose names start
  with an underscore (e.g. db._users).

  Previously, access to such collections via the `db` object was possible from
  arangosh, but not from arangod (and thus Foxx and actions). The only way
  to access such collections from these places was via the `db._collection(<name>)`
  workaround.

* allow `\n` (as well as `\r\n`) as line terminator in batch requests sent to
  `/_api/batch` HTTP API.

* use `--data-binary` instead of `--data` parameter in generated cURL examples

* issue #703: Also show path of logfile for fm.config()

* issue #675: Dropping a collection used in "graph" module breaks the graph

* added "static" Graph.drop() method for graphs API

* fixed issue #695: arangosh server.password error

* use pretty-printing in `--console` mode by default

* simplified ArangoDB startup options

  Some startup options are now superfluous or their usage is simplified. The
  following options have been changed:

  * `--javascript.modules-path`: this option has been removed. The modules paths
    are determined by arangod and arangosh automatically based on the value of
    `--javascript.startup-directory`.

    If the option is set on startup, it is ignored so startup will not abort with
    an error `unrecognized option`.

  * `--javascript.action-directory`: this option has been removed. The actions
    directory is determined by arangod automatically based on the value of
    `--javascript.startup-directory`.

    If the option is set on startup, it is ignored so startup will not abort with
    an error `unrecognized option`.

  * `--javascript.package-path`: this option is still available but it is not
    required anymore to set the standard package paths (e.g. `js/npm`). arangod
    will automatically use this standard package path regardless of whether it
    was specified via the options.

    It is possible to use this option to add additional package paths to the
    standard value.

  Configuration files included with arangod are adjusted accordingly.

* layout of the graphs tab adapted to better fit with the other tabs

* database selection is moved to the bottom right corner of the web interface

* removed priority queue index type

  this feature was never advertised nor documented nor tested.

* display internal attributes in document source view of web interface

* removed separate shape collections

  When upgrading to ArangoDB 2.0, existing collections will be converted to include
  shapes and attribute markers in the datafiles instead of using separate files for
  shapes.

  When a collection is converted, existing shapes from the SHAPES directory will
  be written to a new datafile in the collection directory, and the SHAPES directory
  will be removed afterwards.

  This saves up to 2 MB of memory and disk space for each collection
  (savings are higher, the less different shapes there are in a collection).
  Additionally, one less file descriptor per opened collection will be used.

  When creating a new collection, the amount of sync calls may be reduced. The same
  may be true for documents with yet-unknown shapes. This may help performance
  in these cases.

* added AQL functions `NTH` and `POSITION`

* added signal handler for arangosh to save last command in more cases

* added extra prompt placeholders for arangosh:
  - `%e`: current endpoint
  - `%u`: current user

* added arangosh option `--javascript.gc-interval` to control amount of
  garbage collection performed by arangosh

* fixed issue #651: Allow addEdge() to take vertex ids in the JS library

* removed command-line option `--log.format`

  In previous versions, this option did not have an effect for most log messages, so
  it got removed.

* removed C++ logger implementation

  Logging inside ArangoDB is now done using the LOG_XXX() macros. The LOGGER_XXX()
  macros are gone.

* added collection status "loading"


v1.4.16 (XXXX-XX-XX)
--------------------

* fixed too eager datafile deletion

  this issue could have caused a crash when the compaction had marked datafiles as obsolete
  and they were removed while "old" temporary query results still pointed to the old datafile
  positions

* fixed issue #826: Replication fails when a collection's configuration changes


v1.4.15 (2014-04-19)
--------------------

* bugfix for AQL query optimizer

  the following type of query was too eagerly optimized, leading to errors in code-generation:

      LET a = (FOR i IN [] RETURN i) LET b = (FOR i IN [] RETURN i) RETURN 1

  the problem occurred when both lists in the subqueries were empty. In this case invalid code
  was generated and the query couldn't be executed.


v1.4.14 (2014-04-05)
--------------------

* fixed race conditions during shape / attribute insertion

  A race condition could have led to spurious `cannot find attribute #xx` or
  `cannot find shape #xx` (where xx is a number) warning messages being logged
  by the server. This happened when a new attribute was inserted and at the same
  time was queried by another thread.

  Also fixed a race condition that may have occurred when a thread tried to
  access the shapes / attributes hash tables while they were resized. In this
  cases, the shape / attribute may have been hashed to a wrong slot.

* fixed a memory barrier / cpu synchronization problem with libev, affecting
  Windows with Visual Studio 2013 (probably earlier versions are affected, too)

  The issue is described in detail here:
  http://lists.schmorp.de/pipermail/libev/2014q1/002318.html


v1.4.13 (2014-03-14)
--------------------

* added diagnostic output for Foxx application upload

* allow dump & restore from ArangoDB 1.4 with an ArangoDB 2.0 server

* allow startup options `temp-path` and `default-language` to be specified from the arangod
  configuration file and not only from the command line

* fixed too eager compaction

  The compaction will now wait for several seconds before trying to re-compact the same
  collection. Additionally, some other limits have been introduced for the compaction.


v1.4.12 (2014-03-05)
--------------------

* fixed display bug in web interface which caused the following problems:
  - documents were displayed in web interface as being empty
  - document attributes view displayed many attributes with content "undefined"
  - document source view displayed many attributes with name "TYPEOF" and value "undefined"
  - an alert popping up in the browser with message "Datatables warning..."

* re-introduced old-style read-write locks to supports Windows versions older than
  Windows 2008R2 and Windows 7. This should re-enable support for Windows Vista and
  Windows 2008.


v1.4.11 (2014-02-27)
--------------------

* added SHORTEST_PATH AQL function

  this calculates the shortest paths between two vertices, using the Dijkstra
  algorithm, employing a min-heap

  By default, ArangoDB does not know the distance between any two vertices and
  will use a default distance of 1. A custom distance function can be registered
  as an AQL user function to make the distance calculation use any document
  attributes or custom logic:

      RETURN SHORTEST_PATH(cities, motorways, "cities/CGN", "cities/MUC", "outbound", {
        paths: true,
        distance: "myfunctions::citydistance"
      })

      // using the following custom distance function
      var aqlfunctions = require("org/arangodb/aql/functions");
      aqlfunctions.register("myfunctions::distance", function (config, vertex1, vertex2, edge) {
        return Math.sqrt(Math.pow(vertex1.x - vertex2.x) + Math.pow(vertex1.y - vertex2.y));
      }, false);

* fixed bug in Graph.pathTo function

* fixed small memleak in AQL optimizer

* fixed access to potentially uninitialized variable when collection had a cap constraint


v1.4.10 (2014-02-21)
--------------------

* fixed graph constructor to allow graph with some parameter to be used

* added node.js "events" and "stream"

* updated npm packages

* added loading of .json file

* Fixed http return code in graph api with waitForSync parameter.

* Fixed documentation in graph, simple and index api.

* removed 2 tests due to change in ruby library.

* issue #756: set access-control-expose-headers on CORS response

  the following headers are now whitelisted by ArangoDB in CORS responses:
  - etag
  - content-encoding
  - content-length
  - location
  - server
  - x-arango-errors
  - x-arango-async-id


v1.4.9 (2014-02-07)
-------------------

* return a document's current etag in response header for HTTP HEAD requests on
  documents that return an HTTP 412 (precondition failed) error. This allows
  retrieving the document's current revision easily.

* added AQL function `SKIPLIST` to directly access skiplist indexes from AQL

  This is a shortcut method to use a skiplist index for retrieving specific documents in
  indexed order. The function capability is rather limited, but it may be used
  for several cases to speed up queries. The documents are returned in index order if
  only one condition is used.

      /* return all documents with mycollection.created > 12345678 */
      FOR doc IN SKIPLIST(mycollection, { created: [[ '>', 12345678 ]] })
        RETURN doc

      /* return first document with mycollection.created > 12345678 */
      FOR doc IN SKIPLIST(mycollection, { created: [[ '>', 12345678 ]] }, 0, 1)
        RETURN doc

      /* return all documents with mycollection.created between 12345678 and 123456790 */
      FOR doc IN SKIPLIST(mycollection, { created: [[ '>', 12345678 ], [ '<=', 123456790 ]] })
        RETURN doc

      /* return all documents with mycollection.a equal 1 and .b equal 2 */
      FOR doc IN SKIPLIST(mycollection, { a: [[ '==', 1 ]], b: [[ '==', 2 ]] })
        RETURN doc

  The function requires a skiplist index with the exact same attributes to
  be present on the specified collection. All attributes present in the skiplist
  index must be specified in the conditions specified for the `SKIPLIST` function.
  Attribute declaration order is important, too: attributes must be specified in the
  same order in the condition as they have been declared in the skiplist index.

* added command-line option `--server.disable-authentication-unix-sockets`

  with this option, authentication can be disabled for all requests coming
  in via UNIX domain sockets, enabling clients located on the same host as
  the ArangoDB server to connect without authentication.
  Other connections (e.g. TCP/IP) are not affected by this option.

  The default value for this option is `false`.
  Note: this option is only supported on platforms that support Unix domain
  sockets.

* call global arangod instance destructor on shutdown

* issue #755: TRAVERSAL does not use strategy, order and itemOrder options

  these options were not honored when configuring a traversal via the AQL
  TRAVERSAL function. Now, these options are used if specified.

* allow vertex and edge filtering with user-defined functions in TRAVERSAL,
  TRAVERSAL_TREE and SHORTEST_PATH AQL functions:

      // using user-defined AQL functions for edge and vertex filtering
      RETURN TRAVERSAL(friends, friendrelations, "friends/john", "outbound", {
        followEdges: "myfunctions::checkedge",
        filterVertices: "myfunctions::checkvertex"
      })

      // using the following custom filter functions
      var aqlfunctions = require("org/arangodb/aql/functions");
      aqlfunctions.register("myfunctions::checkedge", function (config, vertex, edge, path) {
        return (edge.type !== 'dislikes'); // don't follow these edges
      }, false);

      aqlfunctions.register("myfunctions::checkvertex", function (config, vertex, path) {
        if (vertex.isDeleted || ! vertex.isActive) {
          return [ "prune", "exclude" ]; // exclude these and don't follow them
        }
        return [ ]; // include everything else
      }, false);

* issue #748: add vertex filtering to AQL's TRAVERSAL[_TREE]() function


v1.4.8 (2014-01-31)
-------------------

* install foxx apps in the web interface

* fixed a segfault in the import API


v1.4.7 (2014-01-23)
-------------------

* issue #744: Add usage example arangoimp from Command line

* issue #738: added __dirname, __filename pseudo-globals. Fixes #733. (@by pluma)

* mount all Foxx applications in system apps directory on startup


v1.4.6 (2014-01-20)
-------------------

* issue #736: AQL function to parse collection and key from document handle

* added fm.rescan() method for Foxx-Manager

* fixed issue #734: foxx cookie and route problem

* added method `fm.configJson` for arangosh

* include `startupPath` in result of API `/_api/foxx/config`


v1.4.5 (2014-01-15)
-------------------

* fixed issue #726: Alternate Windows Install Method

* fixed issue #716: dpkg -P doesn't remove everything

* fixed bugs in description of HTTP API `_api/index`

* fixed issue #732: Rest API GET revision number

* added missing documentation for several methods in HTTP API `/_api/edge/...`

* fixed typos in description of HTTP API `_api/document`

* defer evaluation of AQL subqueries and logical operators (lazy evaluation)

* Updated font in WebFrontend, it now contains a version that renders properly on Windows

* generally allow function return values as call parameters to AQL functions

* fixed potential deadlock in global context method execution

* added override file "arangod.conf.local" (and co)


v1.4.4 (2013-12-24)
-------------------

* uid and gid are now set in the scripts, there is no longer a separate config file for
  arangod when started from a script

* foxx-manager is now an alias for arangosh

* arango-dfdb is now an alias for arangod, moved from bin to sbin

* changed from readline to linenoise for Windows

* added --install-service and --uninstall-service for Windows

* removed --daemon and --supervisor for Windows

* arangosh and arangod now uses the config-file which maps the binary name, i. e. if you
  rename arangosh to foxx-manager it will use the config file foxx-manager.conf

* fixed lock file for Windows

* fixed issue #711, #687: foxx-manager throws internal errors

* added `--server.ssl-protocol` option for client tools
  this allows connecting from arangosh, arangoimp, arangoimp etc. to an ArangoDB
  server that uses a non-default value for `--server.ssl-protocol`. The default
  value for the SSL protocol is 4 (TLSv1). If the server is configured to use a
  different protocol, it was not possible to connect to it with the client tools.

* added more detailed request statistics

  This adds the number of async-executed HTTP requests plus the number of HTTP
  requests per individual HTTP method type.

* added `--force` option for arangorestore
  this option allows continuing a restore operation even if the server reports errors
  in the middle of the restore operation

* better error reporting for arangorestore
  in case the server returned an HTTP error, arangorestore previously reported this
  error as `internal error` without any details only. Now server-side errors are
  reported by arangorestore with the server's error message

* include more system collections in dumps produced by arangodump
  previously some system collections were intentionally excluded from dumps, even if the
  dump was run with `--include-system-collections`. for example, the collections `_aal`,
  `_modules`, `_routing`, and `_users` were excluded. This makes sense in a replication
  context but not always in a dump context.
  When specifying `--include-system-collections`, arangodump will now include the above-
  mentioned collections in the dump, too. Some other system collections are still excluded
  even when the dump is run with `--include-system-collections`, for example `_replication`
  and `_trx`.

* fixed issue #701: ArangoStatement undefined in arangosh

* fixed typos in configuration files


v1.4.3 (2013-11-25)
-------------------

* fixed a segfault in the AQL optimizer, occurring when a constant non-list value was
  used on the right-hand side of an IN operator that had a collection attribute on the
  left-hand side

* issue #662:

  Fixed access violation errors (crashes) in the Windows version, occurring under some
  circumstances when accessing databases with multiple clients in parallel

* fixed issue #681: Problem with ArchLinux PKGBUILD configuration


v1.4.2 (2013-11-20)
-------------------

* fixed issue #669: Tiny documentation update

* ported Windows version to use native Windows API SRWLocks (slim read-write locks)
  and condition variables instead of homemade versions

  MSDN states the following about the compatibility of SRWLocks and Condition Variables:

      Minimum supported client:
      Windows Server 2008 [desktop apps | Windows Store apps]

      Minimum supported server:
      Windows Vista [desktop apps | Windows Store apps]

* fixed issue #662: ArangoDB on Windows hanging

  This fixes a deadlock issue that occurred on Windows when documents were written to
  a collection at the same time when some other thread tried to drop the collection.

* fixed file-based logging in Windows

  the logger complained on startup if the specified log file already existed

* fixed startup of server in daemon mode (`--daemon` startup option)

* fixed a segfault in the AQL optimizer

* issue #671: Method graph.measurement does not exist

* changed Windows condition variable implementation to use Windows native
  condition variables

  This is an attempt to fix spurious Windows hangs as described in issue #662.

* added documentation for JavaScript traversals

* added --code-page command-line option for Windows version of arangosh

* fixed a problem when creating edges via the web interface.

  The problem only occurred if a collection was created with type "document
  collection" via the web interface, and afterwards was dropped and re-created
  with type "edge collection". If the web interface page was not reloaded,
  the old collection type (document) was cached, making the subsequent creation
  of edges into the (seeming-to-be-document) collection fail.

  The fix is to not cache the collection type in the web interface. Users of
  an older version of the web interface can reload the collections page if they
  are affected.

* fixed a caching problem in arangosh: if a collection was created using the web
  interface, and then removed via arangosh, arangosh did not actually drop the
  collection due to caching.

  Because the `drop` operation was not carried out, this caused misleading error
  messages when trying to re-create the collection (e.g. `cannot create collection:
  duplicate name`).

* fixed ALT-introduced characters for arangosh console input on Windows

  The Windows readline port was not able to handle characters that are built
  using CTRL or ALT keys. Regular characters entered using the CTRL or ALT keys
  were silently swallowed and not passed to the terminal input handler.

  This did not seem to cause problems for the US keyboard layout, but was a
  severe issue for keyboard layouts that require the ALT (or ALT-GR) key to
  construct characters. For example, entering the character `{` with a German
  keyboard layout requires pressing ALT-GR + 9.

* fixed issue #665: Hash/skiplist combo madness bit my ass

  this fixes a problem with missing/non-deterministic rollbacks of inserts in
  case of a unique constraint violation into a collection with multiple secondary
  indexes (with at least one of them unique)

* fixed issue #664: ArangoDB installer on Windows requires drive c:

* partly fixed issue #662: ArangoDB on Windows hanging

  This fixes dropping databases on Windows. In previous 1.4 versions on Windows,
  one shape collection file was not unloaded and removed when dropping a database,
  leaving one directory and one shape collection file in the otherwise-dropped
  database directory.

* fixed issue #660: updated documentation on indexes


v1.4.1 (2013-11-08)
-------------------

* performance improvements for skip-list deletes


v1.4.1-rc1 (2013-11-07)
-----------------------

* fixed issue #635: Web-Interface should have a "Databases" Menu for Management

* fixed issue #624: Web-Interface is missing a Database selector

* fixed segfault in bitarray query

* fixed issue #656: Cannot create unique index through web interface

* fixed issue #654: bitarray index makes server down

* fixed issue #653: Slow query

* fixed issue #650: Randomness of any() should be improved

* made AQL `DOCUMENT()` function polymorphic and work with just one parameter.

  This allows using the `DOCUMENT` function like this:

      DOCUMENT('users/john')
      DOCUMENT([ 'users/john', 'users/amy' ])

  in addition to the existing use cases:

      DOCUMENT(users, 'users/john')
      DOCUMENT(users, 'john')
      DOCUMENT(users, [ 'users/john' ])
      DOCUMENT(users, [ 'users/john', 'users/amy' ])
      DOCUMENT(users, [ 'john', 'amy' ])

* simplified usage of ArangoDB batch API

  It is not necessary anymore to send the batch boundary in the HTTP `Content-Type`
  header. Previously, the batch API expected the client to send a Content-Type header
  of`multipart/form-data; boundary=<some boundary value>`. This is still supported in
  ArangoDB 2.0, but clients can now also omit this header. If the header is not
  present in a client request, ArangoDB will ignore the request content type and
  read the MIME boundary from the beginning of the request body.

  This also allows using the batch API with the Swagger "Try it out" feature (which is
  not too good at sending a different or even dynamic content-type request header).

* added API method GET `/_api/database/user`

  This returns the list of databases a specific user can see without changing the
  username/passwd.

* issue #424: Documentation about IDs needs to be upgraded


v1.4.0 (2013-10-29)
-------------------

* fixed issue #648: /batch API is missing from Web Interface API Documentation (Swagger)

* fixed issue #647: Icon tooltips missing

* fixed issue #646: index creation in web interface

* fixed issue #645: Allow jumping from edge to linked vertices

* merged PR for issue #643: Some minor corrections and a link to "Downloads"

* fixed issue #642: Completion of error handling

* fixed issue #639: compiling v1.4 on maverick produces warnings on -Wstrict-null-sentinel

* fixed issue #634: Web interface bug: Escape does not always propagate

* fixed issue #620: added startup option `--server.default-api-compatibility`

  This adds the following changes to the ArangoDB server and clients:
  - the server provides a new startup option `--server.default-api-compatibility`.
    This option can be used to determine the compatibility of (some) server API
    return values. The value for this parameter is a server version number,
    calculated as follows: `10000 * major + 100 * minor` (e.g. `10400` for ArangoDB
    1.3). The default value is `10400` (1.4), the minimum allowed value is `10300`
    (1.3).

    When setting this option to a value lower than the current server version,
    the server might respond with old-style results to "old" clients, increasing
    compatibility with "old" (non-up-to-date) clients.

  - the server will on each incoming request check for an HTTP header
    `x-arango-version`. Clients can optionally set this header to the API
    version number they support. For example, if a client sends the HTTP header
    `x-arango-version: 10300`, the server will pick this up and might send ArangoDB
    1.3-style responses in some situations.

    Setting either the startup parameter or using the HTTP header (or both) allows
    running "old" clients with newer versions of ArangoDB, without having to adjust
    the clients too much.

  - the `location` headers returned by the server for the APIs `/_api/document/...`
    and `/_api/collection/...` will have different values depending on the used API
    version. If the API compatibility is `10300`, the `location` headers returned
    will look like this:

        location: /_api/document/....

    whereas when an API compatibility of `10400` or higher is used, the `location`
    headers will look like this:

        location: /_db/<database name>/_api/document/...

  Please note that even in the presence of this, old API versions still may not
  be supported forever by the server.

* fixed issue #643: Some minor corrections and a link to "Downloads" by @frankmayer

* started issue #642: Completion of error handling

* fixed issue #639: compiling v1.4 on maverick produces warnings on
  -Wstrict-null-sentinel

* fixed issue #621: Standard Config needs to be fixed

* added function to manage indexes (web interface)

* improved server shutdown time by signaling shutdown to applicationserver,
  logging, cleanup and compactor threads

* added foxx-manager `replace` command

* added foxx-manager `installed` command (a more intuitive alias for `list`)

* fixed issue #617: Swagger API is missing '/_api/version'

* fixed issue #615: Swagger API: Some commands have no parameter entry forms

* fixed issue #614: API : Typo in : Request URL /_api/database/current

* fixed issue #609: Graph viz tool - different background color

* fixed issue #608: arangosh config files - eventually missing in the manual

* fixed issue #607: Admin interface: no core documentation

* fixed issue #603: Aardvark Foxx App Manager

* fixed a bug in type-mapping between AQL user functions and the AQL layer

  The bug caused errors like the following when working with collection documents
  in an AQL user function:

      TypeError: Cannot assign to read only property '_id' of #<ShapedJson>

* create less system collections when creating a new database

  This is achieved by deferring collection creation until the collections are actually
  needed by ArangoDB. The following collections are affected by the change:
  - `_fishbowl`
  - `_structures`


v1.4.0-beta2 (2013-10-14)
-------------------------

* fixed compaction on Windows

  The compaction on Windows did not ftruncate the cleaned datafiles to a smaller size.
  This has been fixed so not only the content of the files is cleaned but also files
  are re-created with potentially smaller sizes.

* only the following system collections will be excluded from replication from now on:
  - `_replication`
  - `_trx`
  - `_users`
  - `_aal`
  - `_fishbowl`
  - `_modules`
  - `_routing`

  Especially the following system collections will now be included in replication:
  - `_aqlfunctions`
  - `_graphs`

  In previous versions of ArangoDB, all system collections were excluded from the
  replication.

  The change also caused a change in the replication logger and applier:
  in previous versions of ArangoDB, only a collection's id was logged for an operation.
  This has not caused problems for non-system collections but for system collections
  there ids might differ. In addition to a collection id ArangoDB will now also log the
  name of a collection for each replication event.

  The replication applier will now look for the collection name attribute in logged
  events preferably.

* added database selection to arango-dfdb

* provide foxx-manager, arangodump, and arangorestore in Windows build

* ArangoDB 1.4 will refuse to start if option `--javascript.app-path` is not set.

* added startup option `--server.allow-method-override`

  This option can be set to allow overriding the HTTP request method in a request using
  one of the following custom headers:

  - x-http-method-override
  - x-http-method
  - x-method-override

  This allows bypassing proxies and tools that would otherwise just let certain types of
  requests pass. Enabling this option may impose a security risk, so it should only be
  used in very controlled environments.

  The default value for this option is `false` (no method overriding allowed).

* added "details" URL parameter for bulk import API

  Setting the `details` URL parameter to `true` in a call to POST `/_api/import` will make
  the import return details about non-imported documents in the `details` attribute. If
  `details` is `false` or omitted, no `details` attribute will be present in the response.
  This is the same behavior that previous ArangoDB versions exposed.

* added "complete" option for bulk import API

  Setting the `complete` URL parameter to `true` in a call to POST `/_api/import` will make
  the import completely fail if at least one of documents cannot be imported successfully.

  It defaults to `false`, which will make ArangoDB continue importing the other documents
  from the import even if some documents cannot be imported. This is the same behavior that
  previous ArangoDB versions exposed.

* added missing swagger documentation for `/_api/log`

* calling `/_api/logs` (or `/_admin/logs`) is only permitted from the `_system` database now.

  Calling this API method for/from other database will result in an HTTP 400.

' ported fix from https://github.com/novus/nvd3/commit/0894152def263b8dee60192f75f66700cea532cc

  This prevents JavaScript errors from occurring in Chrome when in the admin interface,
  section "Dashboard".

* show current database name in web interface (bottom right corner)

* added missing documentation for /_api/import in swagger API docs

* allow specification of database name for replication sync command replication applier

  This allows syncing from a master database with a different name than the slave database.

* issue #601: Show DB in prompt

  arangosh now displays the database name as part of the prompt by default.

  Can change the prompt by using the `--prompt` option, e.g.

      > arangosh --prompt "my db is named \"%d\"> "


v1.4.0-beta1 (2013-10-01)
-------------------------

* make the Foxx manager use per-database app directories

  Each database now has its own subdirectory for Foxx applications. Each database
  can thus use different Foxx applications if required. A Foxx app for a specific
  database resides in `<app-path>/databases/<database-name>/<app-name>`.

  System apps are shared between all databases. They reside in `<app-path>/system/<app-name>`.

* only trigger an engine reset in development mode for URLs starting with `/dev/`

  This prevents ArangoDB from reloading all Foxx applications when it is not
  actually necessary.

* changed error code from 10 (bad parameter) to 1232 (invalid key generator) for
  errors that are due to an invalid key generator specification when creating a new
  collection

* automatic detection of content-type / mime-type for Foxx assets based on filenames,
  added possibility to override auto detection

* added endpoint management API at `/_api/endpoint`

* changed HTTP return code of PUT `/_api/cursor` from 400 to 404 in case a
  non-existing cursor is referred to

* issue #360: added support for asynchronous requests

  Incoming HTTP requests with the headers `x-arango-async: true` or
  `x-arango-async: store` will be answered by the server instantly with a generic
  HTTP 202 (Accepted) response.

  The actual requests will be queued and processed by the server asynchronously,
  allowing the client to continue sending other requests without waiting for the
  server to process the actually requested operation.

  The exact point in time when a queued request is executed is undefined. If an
  error occurs during execution of an asynchronous request, the client will not
  be notified by the server.

  The maximum size of the asynchronous task queue can be controlled using the new
  option `--scheduler.maximal-queue-size`. If the queue contains this many number of
  tasks and a new asynchronous request comes in, the server will reject it with an
  HTTP 500 (internal server error) response.

  Results of incoming requests marked with header `x-arango-async: true` will be
  discarded by the server immediately. Clients have no way of accessing the result
  of such asynchronously executed request. This is just _fire and forget_.

  To later retrieve the result of an asynchronously executed request, clients can
  mark a request with the header `x-arango-async: keep`. This makes the server
  store the result of the request in memory until explicitly fetched by a client
  via the `/_api/job` API. The `/_api/job` API also provides methods for basic
  inspection of which pending or already finished requests there are on the server,
  plus ways for garbage collecting unneeded results.

* Added new option `--scheduler.maximal-queue-size`.

* issue #590: Manifest Lint

* added data dump and restore tools, arangodump and arangorestore.

  arangodump can be used to create a logical dump of an ArangoDB database, or
  just dedicated collections. It can be used to dump both a collection's structure
  (properties and indexes) and data (documents).

  arangorestore can be used to restore data from a dump created with arangodump.
  arangorestore currently does not re-create any indexes, and doesn't yet handle
  referenced documents in edges properly when doing just partial restores.
  This will be fixed until 1.4 stable.

* introduced `--server.database` option for arangosh, arangoimp, and arangob.

  The option allows these client tools to use a certain database for their actions.
  In arangosh, the current database can be switched at any time using the command

      db._useDatabase(<name>);

  When no database is specified, all client tools will assume they should use the
  default database `_system`. This is done for downwards-compatibility reasons.

* added basic multi database support (alpha)

  New databases can be created using the REST API POST `/_api/database` and the
  shell command `db._createDatabase(<name>)`.

  The default database in ArangoDB is called `_system`. This database is always
  present and cannot be deleted by the user. When an older version of ArangoDB is
  upgraded to 1.4, the previously only database will automatically become the
  `_system` database.

  New databases can be created with the above commands, and can be deleted with the
  REST API DELETE `/_api/database/<name>` or the shell command `db._dropDatabase(<name>);`.

  Deleting databases is still unstable in ArangoDB 1.4 alpha and might crash the
  server. This will be fixed until 1.4 stable.

  To access a specific database via the HTTP REST API, the `/_db/<name>/` prefix
  can be used in all URLs. ArangoDB will check if an incoming request starts with
  this prefix, and will automatically pick the database name from it. If the prefix
  is not there, ArangoDB will assume the request is made for the default database
  (`_system`). This is done for downwards-compatibility reasons.

  That means, the following URL pathnames are logically identical:

      /_api/document/mycollection/1234
      /_db/_system/document/mycollection/1234

  To access a different database (e.g. `test`), the URL pathname would look like this:

      /_db/test/document/mycollection/1234

  New databases can also be created and existing databases can only be dropped from
  within the default database (`_system`). It is not possible to drop the `_system`
  database itself.

  Cross-database operations are unintended and unsupported. The intention of the
  multi-database feature is to have the possibility to have a few databases managed
  by ArangoDB in parallel, but to only access one database at a time from a connection
  or a request.

  When accessing the web interface via the URL pathname `/_admin/html/` or `/_admin/aardvark`,
  the web interface for the default database (`_system`) will be displayed.
  To access the web interface for a different database, the database name can be
  put into the URLs as a prefix, e.g. `/_db/test/_admin/html` or
  `/_db/test/_admin/aardvark`.

  All internal request handlers and also all user-defined request handlers and actions
  (including Foxx) will only get to see the unprefixed URL pathnames (i.e. excluding
  any database name prefix). This is to ensure downwards-compatibility.

  To access the name of the requested database from any action (including Foxx), use
  use `req.database`.

  For example, when calling the URL `/myapp/myaction`, the content of `req.database`
  will be `_system` (the default database because no database got specified) and the
  content of `req.url` will be `/myapp/myaction`.

  When calling the URL `/_db/test/myapp/myaction`, the content of `req.database` will be
  `test`, and the content of `req.url` will still be `/myapp/myaction`.

* Foxx now excludes files starting with . (dot) when bundling assets

  This mitigates problems with editor swap files etc.

* made the web interface a Foxx application

  This change caused the files for the web interface to be moved from `html/admin` to
  `js/apps/aardvark` in the file system.

  The base URL for the admin interface changed from `_admin/html/index.html` to
  `_admin/aardvark/index.html`.

  The "old" redirection to `_admin/html/index.html` will now produce a 404 error.

  When starting ArangoDB with the `--upgrade` option, this will automatically be remedied
  by putting in a redirection from `/` to `/_admin/aardvark/index.html`, and from
  `/_admin/html/index.html` to `/_admin/aardvark/index.html`.

  This also obsoletes the following configuration (command-line) options:
  - `--server.admin-directory`
  - `--server.disable-admin-interface`

  when using these now obsolete options when the server is started, no error is produced
  for downwards-compatibility.

* changed User-Agent value sent by arangoimp, arangosh, and arangod from "VOC-Agent" to
  "ArangoDB"

* changed journal file creation behavior as follows:

  Previously, a journal file for a collection was always created when a collection was
  created. When a journal filled up and became full, the current journal was made a
  datafile, and a new (empty) journal was created automatically. There weren't many
  intended situations when a collection did not have at least one journal.

  This is changed now as follows:
  - when a collection is created, no journal file will be created automatically
  - when there is a write into a collection without a journal, the journal will be
    created lazily
  - when there is a write into a collection with a full journal, a new journal will
    be created automatically

  From the end user perspective, nothing should have changed, except that there is now
  less disk usage for empty collections. Disk usage of infrequently updated collections
  might also be reduced significantly by running the `rotate()` method of a collection,
  and not writing into a collection subsequently.

* added method `collection.rotate()`

  This allows premature rotation of a collection's current journal file into a (read-only)
  datafile. The purpose of using `rotate()` is to prematurely allow compaction (which is
  performed on datafiles only) on data, even if the journal was not filled up completely.

  Using `rotate()` may make sense in the following scenario:

      c = db._create("test");
      for (i = 0; i < 1000; ++i) {
        c.save(...); // insert lots of data here
      }

      ...
      c.truncate(); // collection is now empty
      // only data in datafiles will be compacted by following compaction runs
      // all data in the current journal would not be compacted

      // calling rotate will make the current journal a datafile, and thus make it
      // eligible for compaction
      c.rotate();

  Using `rotate()` may also be useful when data in a collection is known to not change
  in the immediate future. After having completed all write operations on a collection,
  performing a `rotate()` will reduce the size of the current journal to the actually
  required size (remember that journals are pre-allocated with a specific size) before
  making the journal a datafile. Thus `rotate()` may cause disk space savings, even if
  the datafiles does not qualify for compaction after rotation.

  Note: rotating the journal is asynchronous, so that the actual rotation may be executed
  after `rotate()` returns to the caller.

* changed compaction to merge small datafiles together (up to 3 datafiles are merged in
  a compaction run)

  In the regular case, this should leave less small datafiles stay around on disk and allow
  using less file descriptors in total.

* added AQL MINUS function

* added AQL UNION_DISTINCT function (more efficient than combination of `UNIQUE(UNION())`)

* updated mruby to 2013-08-22

* issue #587: Add db._create() in help for startup arangosh

* issue #586: Share a link on installation instructions in the User Manual

* issue #585: Bison 2.4 missing on Mac for custom build

* issue #584: Web interface images broken in devel

* issue #583: Small documentation update

* issue #581: Parameter binding for attributes

* issue #580: Small improvements (by @guidoreina)

* issue #577: Missing documentation for collection figures in implementor manual

* issue #576: Get disk usage for collections and graphs

  This extends the result of the REST API for /_api/collection/figures with
  the attributes `compactors.count`, `compactors.fileSize`, `shapefiles.count`,
  and `shapefiles.fileSize`.

* issue #575: installing devel version on mac (low prio)

* issue #574: Documentation (POST /_admin/routing/reload)

* issue #558: HTTP cursors, allow count to ignore LIMIT


v1.4.0-alpha1 (2013-08-02)
--------------------------

* added replication. check online manual for details.

* added server startup options `--server.disable-replication-logger` and
  `--server.disable-replication-applier`

* removed action deployment tool, this now handled with Foxx and its manager or
  by kaerus node utility

* fixed a server crash when using byExample / firstExample inside a transaction
  and the collection contained a usable hash/skiplist index for the example

* defineHttp now only expects a single context

* added collection detail dialog (web interface)

  Shows collection properties, figures (datafiles, journals, attributes, etc.)
  and indexes.

* added documents filter (web interface)

  Allows searching for documents based on attribute values. One or many filter
  conditions can be defined, using comparison operators such as '==', '<=', etc.

* improved AQL editor (web interface)

  Editor supports keyboard shortcuts (Submit, Undo, Redo, Select).
  Editor allows saving and reusing of user-defined queries.
  Added example queries to AQL editor.
  Added comment button.

* added document import (web interface)

  Allows upload of JSON-data from files. Files must have an extension of .json.

* added dashboard (web interface)

  Shows the status of replication and multiple system charts, e.g.
  Virtual Memory Size, Request Time, HTTP Connections etc.

* added API method `/_api/graph` to query all graphs with all properties.

* added example queries in web interface AQL editor

* added arango.reconnect(<host>) method for arangosh to dynamically switch server or
  user name

* added AQL range operator `..`

  The `..` operator can be used to easily iterate over a sequence of numeric
  values. It will produce a list of values in the defined range, with both bounding
  values included.

  Example:

      2010..2013

  will produce the following result:

      [ 2010, 2011, 2012, 2013 ]

* added AQL RANGE function

* added collection.first(count) and collection.last(count) document access functions

  These functions allow accessing the first or last n documents in a collection. The order
  is determined by document insertion/update time.

* added AQL INTERSECTION function

* INCOMPATIBLE CHANGE: changed AQL user function namespace resolution operator from `:` to `::`

  AQL user-defined functions were introduced in ArangoDB 1.3, and the namespace resolution
  operator for them was the single colon (`:`). A function call looked like this:

      RETURN mygroup:myfunc()

  The single colon caused an ambiguity in the AQL grammar, making it indistinguishable from
  named attributes or the ternary operator in some cases, e.g.

      { mygroup:myfunc ? mygroup:myfunc }

  The change of the namespace resolution operator from `:` to `::` fixes this ambiguity.

  Existing user functions in the database will be automatically fixed when starting ArangoDB
  1.4 with the `--upgrade` option. However, queries using user-defined functions need to be
  adjusted on the client side to use the new operator.

* allow multiple AQL LET declarations separated by comma, e.g.
  LET a = 1, b = 2, c = 3

* more useful AQL error messages

  The error position (line/column) is more clearly indicated for parse errors.
  Additionally, if a query references a collection that cannot be found, the error
  message will give a hint on the collection name

* changed return value for AQL `DOCUMENT` function in case document is not found

  Previously, when the AQL `DOCUMENT` function was called with the id of a document and
  the document could not be found, it returned `undefined`. This value is not part of the
  JSON type system and this has caused some problems.
  Starting with ArangoDB 1.4, the `DOCUMENT` function will return `null` if the document
  looked for cannot be found.

  In case the function is called with a list of documents, it will continue to return all
  found documents, and will not return `null` for non-found documents. This has not changed.

* added single line comments for AQL

  Single line comments can be started with a double forward slash: `//`.
  They end at the end of the line, or the end of the query string, whichever is first.

* fixed documentation issues #567, #568, #571.

* added collection.checksum(<withData>) method to calculate CRC checksums for
  collections

  This can be used to
  - check if data in a collection has changed
  - compare the contents of two collections on different ArangoDB instances

* issue #565: add description line to aal.listAvailable()

* fixed several out-of-memory situations when double freeing or invalid memory
  accesses could happen

* less msyncing during the creation of collections

  This is achieved by not syncing the initial (standard) markers in shapes collections.
  After all standard markers are written, the shapes collection will get synced.

* renamed command-line option `--log.filter` to `--log.source-filter` to avoid
  misunderstandings

* introduced new command-line option `--log.content-filter` to optionally restrict
  logging to just specific log messages (containing the filter string, case-sensitive).

  For example, to filter on just log entries which contain `ArangoDB`, use:

      --log.content-filter "ArangoDB"

* added optional command-line option `--log.requests-file` to log incoming HTTP
  requests to a file.

  When used, all HTTP requests will be logged to the specified file, containing the
  client IP address, HTTP method, requests URL, HTTP response code, and size of the
  response body.

* added a signal handler for SIGUSR1 signal:

  when ArangoDB receives this signal, it will respond all further incoming requests
  with an HTTP 503 (Service Unavailable) error. This will be the case until another
  SIGUSR1 signal is caught. This will make ArangoDB start serving requests regularly
  again. Note: this is not implemented on Windows.

* limited maximum request URI length to 16384 bytes:

  Incoming requests with longer request URIs will be responded to with an HTTP
  414 (Request-URI Too Long) error.

* require version 1.0 or 1.1 in HTTP version signature of requests sent by clients:

  Clients sending requests with a non-HTTP 1.0 or non-HTTP 1.1 version number will
  be served with an HTTP 505 (HTTP Version Not Supported) error.

* updated manual on indexes:

  using system attributes such as `_id`, `_key`, `_from`, `_to`, `_rev` in indexes is
  disallowed and will be rejected by the server. This was the case since ArangoDB 1.3,
  but was not properly documented.

* issue #563: can aal become a default object?

  aal is now a prefab object in arangosh

* prevent certain system collections from being renamed, dropped, or even unloaded.

  Which restrictions there are for which system collections may vary from release to
  release, but users should in general not try to modify system collections directly
  anyway.

  Note: there are no such restrictions for user-created collections.

* issue #559: added Foxx documentation to user manual

* added server startup option `--server.authenticate-system-only`. This option can be
  used to restrict the need for HTTP authentication to internal functionality and APIs,
  such as `/_api/*` and `/_admin/*`.
  Setting this option to `true` will thus force authentication for the ArangoDB APIs
  and the web interface, but allow unauthenticated requests for other URLs (including
  user defined actions and Foxx applications).
  The default value of this option is `false`, meaning that if authentication is turned
  on, authentication is still required for *all* incoming requests. Only by setting the
  option to `true` this restriction is lifted and authentication becomes required for
  URLs starting with `/_` only.

  Please note that authentication still needs to be enabled regularly by setting the
  `--server.disable-authentication` parameter to `false`. Otherwise no authentication
  will be required for any URLs as before.

* protect collections against unloading when there are still document barriers around.

* extended cap constraints to optionally limit the active data size in a collection to
  a specific number of bytes.

  The arguments for creating a cap constraint are now:
  `collection.ensureCapConstraint(<count>, <byteSize>);`

  It is supported to specify just a count as in ArangoDB 1.3 and before, to specify
  just a fileSize, or both. The first met constraint will trigger the automated
  document removal.

* added `db._exists(doc)` and `collection.exists(doc)` for easy document existence checks

* added API `/_api/current-database` to retrieve information about the database the
  client is currently connected to (note: the API `/_api/current-database` has been
  removed in the meantime. The functionality is accessible via `/_api/database/current`
  now).

* ensure a proper order of tick values in datafiles/journals/compactors.
  any new files written will have the _tick values of their markers in order. for
  older files, there are edge cases at the beginning and end of the datafiles when
  _tick values are not properly in order.

* prevent caching of static pages in PathHandler.
  whenever a static page is requested that is served by the general PathHandler, the
  server will respond to HTTP GET requests with a "Cache-Control: max-age=86400" header.

* added "doCompact" attribute when creating collections and to collection.properties().
  The attribute controls whether collection datafiles are compacted.

* changed the HTTP return code from 400 to 404 for some cases when there is a referral
  to a non-existing collection or document.

* introduced error code 1909 `too many iterations` that is thrown when graph traversals
  hit the `maxIterations` threshold.

* optionally limit traversals to a certain number of iterations
  the limitation can be achieved via the traversal API by setting the `maxIterations`
  attribute, and also via the AQL `TRAVERSAL` and `TRAVERSAL_TREE` functions by setting
  the same attribute. If traversals are not limited by the end user, a server-defined
  limit for `maxIterations` may be used to prevent server-side traversals from running
  endlessly.

* added graph traversal API at `/_api/traversal`

* added "API" link in web interface, pointing to REST API generated with Swagger

* moved "About" link in web interface into "links" menu

* allow incremental access to the documents in a collection from out of AQL
  this allows reading documents from a collection chunks when a full collection scan
  is required. memory usage might be must lower in this case and queries might finish
  earlier if there is an additional LIMIT statement

* changed AQL COLLECT to use a stable sort, so any previous SORT order is preserved

* issue #547: Javascript error in the web interface

* issue #550: Make AQL graph functions support key in addition to id

* issue #526: Unable to escape when an errorneous command is entered into the js shell

* issue #523: Graph and vertex methods for the javascript api

* issue #517: Foxx: Route parameters with capital letters fail

* issue #512: Binded Parameters for LIMIT


v1.3.3 (2013-08-01)
-------------------

* issue #570: updateFishbowl() fails once

* updated and fixed generated examples

* issue #559: added Foxx documentation to user manual

* added missing error reporting for errors that happened during import of edges


v1.3.2 (2013-06-21)
-------------------

* fixed memleak in internal.download()

* made the shape-collection journal size adaptive:
  if too big shapes come in, a shape journal will be created with a big-enough size
  automatically. the maximum size of a shape journal is still restricted, but to a
  very big value that should never be reached in practice.

* fixed a segfault that occurred when inserting documents with a shape size bigger
  than the default shape journal size (2MB)

* fixed a locking issue in collection.truncate()

* fixed value overflow in accumulated filesizes reported by collection.figures()

* issue #545: AQL FILTER unnecessary (?) loop

* issue #549: wrong return code with --daemon


v1.3.1 (2013-05-24)
-------------------

* removed currently unused _ids collection

* fixed usage of --temp-path in aranogd and arangosh

* issue #540: suppress return of temporary internal variables in AQL

* issue #530: ReferenceError: ArangoError is not a constructor

* issue #535: Problem with AQL user functions javascript API

* set --javascript.app-path for test execution to prevent startup error

* issue #532: Graph _edgesCache returns invalid data?

* issue #531: Arangod errors

* issue #529: Really weird transaction issue

* fixed usage of --temp-path in aranogd and arangosh


v1.3.0 (2013-05-10)
-------------------

* fixed problem on restart ("datafile-xxx is not sealed") when server was killed
  during a compaction run

* fixed leak when using cursors with very small batchSize

* issue #508: `unregistergroup` function not mentioned in http interface docs

* issue #507: GET /_api/aqlfunction returns code inside parentheses

* fixed issue #489: Bug in aal.install

* fixed issue 505: statistics not populated on MacOS


v1.3.0-rc1 (2013-04-24)
-----------------------

* updated documentation for 1.3.0

* added node modules and npm packages

* changed compaction to only compact datafiles with more at least 10% of dead
  documents (byte size-wise)

* issue #498: fixed reload of authentication info when using
  `require("org/arangodb/users").reload()`

* issue #495: Passing an empty array to create a document results in a
  "phantom" document

* added more precision for requests statistics figures

* added "sum" attribute for individual statistics results in statistics API
  at /_admin/statistics

* made "limit" an optional parameter in AQL function NEAR().
  limit can now be either omitted completely, or set to 0. If so, an internal
  default value (currently 100) will be applied for the limit.

* issue #481

* added "attributes.count" to output of `collection.figures()`
  this also affects the REST API /_api/collection/<name>/figures

* added IndexedPropertyGetter for ShapedJson objects

* added API for user-defined AQL functions

* issue #475: A better error message for deleting a non-existent graph

* issue #474: Web interface problems with the JS Shell

* added missing documentation for AQL UNION function

* added transaction support.
  This provides ACID transactions for ArangoDB. Transactions can be invoked
  using the `db._executeTransaction()` function, or the `/_api/transaction`
  REST API.

* switched to semantic versioning (at least for alpha & alpha naming)

* added saveOrReplace() for server-side JS

v1.3.alpha1 (2013-04-05)
------------------------

* cleanup of Module, Package, ArangoApp and modules "internal", "fs", "console"

* use Error instead of string in throw to allow stack-trace

* issue #454: error while creation of Collection

* make `collection.count()` not recalculate the number of documents on the fly, but
  use some internal document counters.

* issue #457: invalid string value in web interface

* make datafile id (datafile->_fid) identical to the numeric part of the filename.
  E.g. the datafile `journal-123456.db` will now have a datafile marker with the same
  fid (i.e. `123456`) instead of a different value. This change will only affect
  datafiles that are created with 1.3 and not any older files.
  The intention behind this change is to make datafile debugging easier.

* consistently discard document attributes with reserved names (system attributes)
  but without any known meaning, for example `_test`, `_foo`, ...

  Previously, these attributes were saved with the document regularly in some cases,
  but were discarded in other cases.
  Now these attributes are discarded consistently. "Real" system attributes such as
  `_key`, `_from`, `_to` are not affected and will work as before.

  Additionally, attributes with an empty name (``) are discarded when documents are
  saved.

  Though using reserved or empty attribute names in documents was not really and
  consistently supported in previous versions of ArangoDB, this change might cause
  an incompatibility for clients that rely on this feature.

* added server startup flag `--database.force-sync-properties` to force syncing of
  collection properties on collection creation, deletion and on property update.
  The default value is true to mimic the behavior of previous versions of ArangoDB.
  If set to false, collection properties are written to disk but no call to sync()
  is made.

* added detailed output of server version and components for REST APIs
  `/_admin/version` and `/_api/version`. To retrieve this extended information,
  call the REST APIs with URL parameter `details=true`.

* issue #443: For git-based builds include commit hash in version

* adjust startup log output to be more compact, less verbose

* set the required minimum number of file descriptors to 256.
  On server start, this number is enforced on systems that have rlimit. If the limit
  cannot be enforced, starting the server will fail.
  Note: 256 is considered to be the absolute minimum value. Depending on the use case
  for ArangoDB, a much higher number of file descriptors should be used.

  To avoid checking & potentially changing the number of maximum open files, use the
  startup option `--server.descriptors-minimum 0`

* fixed shapedjson to json conversion for special numeric values (NaN, +inf, -inf).
  Before, "NaN", "inf", or "-inf" were written into the JSONified output, but these
  values are not allowed in JSON. Now, "null" is written to the JSONified output as
  required.

* added AQL functions VARIANCE_POPULATION(), VARIANCE_SAMPLE(), STDDEV_POPULATION(),
  STDDEV_SAMPLE(), AVERAGE(), MEDIAN() to calculate statistical values for lists

* added AQL SQRT() function

* added AQL TRIM(), LEFT() and RIGHT() string functions

* fixed issue #436: GET /_api/document on edge

* make AQL REVERSE() and LENGTH() functions work on strings, too

* disabled DOT generation in `make doxygen`. this speeds up docs generation

* renamed startup option `--dispatcher.report-intervall` to `--dispatcher.report-interval`

* renamed startup option `--scheduler.report-intervall` to `--scheduler.report-interval`

* slightly changed output of REST API method /_admin/log.
  Previously, the log messages returned also contained the date and log level, now
  they will only contain the log message, and no date and log level information.
  This information can be re-created by API users from the `timestamp` and `level`
  attributes of the result.

* removed configure option `--enable-zone-debug`
  memory zone debugging is now automatically turned on when compiling with ArangoDB
  `--enable-maintainer-mode`

* removed configure option `--enable-arangob`
  arangob is now always included in the build


v1.2.3 (XXXX-XX-XX)
-------------------

* added optional parameter `edgexamples` for AQL function EDGES() and NEIGHBORS()

* added AQL function NEIGHBORS()

* added freebsd support

* fixed firstExample() query with `_id` and `_key` attributes

* issue triAGENS/ArangoDB-PHP#55: AQL optimizer may have mis-optimized duplicate
  filter statements with limit


v1.2.2 (2013-03-26)
-------------------

* fixed save of objects with common sub-objects

* issue #459: fulltext internal memory allocation didn't scale well
  This fix improves loading times for collections with fulltext indexes that have
  lots of equal words indexed.

* issue #212: auto-increment support

  The feature can be used by creating a collection with the extra `keyOptions`
  attribute as follows:

      db._create("mycollection", { keyOptions: { type: "autoincrement", offset: 1, increment: 10, allowUserKeys: true } });

  The `type` attribute will make sure the keys will be auto-generated if no
  `_key` attribute is specified for a document.

  The `allowUserKeys` attribute determines whether users might still supply own
  `_key` values with documents or if this is considered an error.

  The `increment` value determines the actual increment value, whereas the `offset`
  value can be used to seed to value sequence with a specific starting value.
  This will be useful later in a multi-master setup, when multiple servers can use
  different auto-increment seed values and thus generate non-conflicting auto-increment values.

  The default values currently are:

  - `allowUserKeys`: `true`
  - `offset`: `0`
  - `increment`: `1`

  The only other available key generator type currently is `traditional`.
  The `traditional` key generator will auto-generate keys in a fashion as ArangoDB
  always did (some increasing integer value, with a more or less unpredictable
  increment value).

  Note that for the `traditional` key generator there is only the option to disallow
  user-supplied keys and give the server the sole responsibility for key generation.
  This can be achieved by setting the `allowUserKeys` property to `false`.

  This change also introduces the following errors that API implementors may want to check
  the return values for:

  - 1222: `document key unexpected`: will be raised when a document is created with
    a `_key` attribute, but the underlying collection was set up with the `keyOptions`
    attribute `allowUserKeys: false`.

  - 1225: `out of keys`: will be raised when the auto-increment key generator runs
    out of keys. This may happen when the next key to be generated is 2^64 or higher.
    In practice, this will only happen if the values for `increment` or `offset` are
    not set appropriately, or if users are allowed to supply own keys, those keys
    are near the 2^64 threshold, and later the auto-increment feature kicks in and
    generates keys that cross that threshold.

    In practice it should not occur with proper configuration and proper usage of the
    collections.

  This change may also affect the following REST APIs:
  - POST `/_api/collection`: the server does now accept the optional `keyOptions`
    attribute in the second parameter
  - GET `/_api/collection/properties`: will return the `keyOptions` attribute as part
    of the collection's properties. The previous optional attribute `createOptions`
    is now gone.

* fixed `ArangoStatement.explain()` method with bind variables

* fixed misleading "cursor not found" error message in arangosh that occurred when
  `count()` was called for client-side cursors

* fixed handling of empty attribute names, which may have crashed the server under
  certain circumstances before

* fixed usage of invalid pointer in error message output when index description could
  not be opened


v1.2.1 (2013-03-14)
-------------------

* issue #444: please darken light color in arangosh

* issue #442: pls update post install info on osx

* fixed conversion of special double values (NaN, -inf, +inf) when converting from
  shapedjson to JSON

* fixed compaction of markers (location of _key was not updated correctly in memory,
  leading to _keys pointing to undefined memory after datafile rotation)

* fixed edge index key pointers to use document master pointer plus offset instead
  of direct _key address

* fixed case when server could not create any more journal or compactor files.
  Previously a wrong status code may have been returned, and not being able to create
  a new compactor file may have led to an infinite loop with error message
  "could not create compactor".

* fixed value truncation for numeric filename parts when renaming datafiles/journals


v1.2.0 (2013-03-01)
-------------------

* by default statistics are now switch off; in order to enable comment out
  the "disable-statistics = yes" line in "arangod.conf"

* fixed issue #435: csv parser skips data at buffer border

* added server startup option `--server.disable-statistics` to turn off statistics
  gathering without recompilation of ArangoDB.
  This partly addresses issue #432.

* fixed dropping of indexes without collection name, e.g.
  `db.xxx.dropIndex("123456");`
  Dropping an index like this failed with an assertion error.

* fixed issue #426: arangoimp should be able to import edges into edge collections

* fixed issue #425: In case of conflict ArangoDB returns HTTP 400 Bad request
  (with 1207 Error) instead of HTTP 409 Conflict

* fixed too greedy token consumption in AQL for negative values:
  e.g. in the statement `RETURN { a: 1 -2 }` the minus token was consumed as part
  of the value `-2`, and not interpreted as the binary arithmetic operator


v1.2.beta3 (2013-02-22)
-----------------------

* issue #427: ArangoDB Importer Manual has no navigation links (previous|home|next)

* issue #319: Documentation missing for Emergency console and incomplete for datafile debugger.

* issue #370: add documentation for reloadRouting and flushServerModules

* issue #393: added REST API for user management at /_api/user

* issue #393, #128: added simple cryptographic functions for user actions in module "crypto":
  * require("org/arangodb/crypto").md5()
  * require("org/arangodb/crypto").sha256()
  * require("org/arangodb/crypto").rand()

* added replaceByExample() Javascript and REST API method

* added updateByExample() Javascript and REST API method

* added optional "limit" parameter for removeByExample() Javascript and REST API method

* fixed issue #413

* updated bundled V8 version from 3.9.4 to 3.16.14.1
  Note: the Windows version used a more recent version (3.14.0.1) and was not updated.

* fixed issue #404: keep original request url in request object


v1.2.beta2 (2013-02-15)
-----------------------

* fixed issue #405: 1.2 compile warnings

* fixed issue #333: [debian] Group "arangodb" is not used when starting vie init.d script

* added optional parameter 'excludeSystem' to GET /_api/collection
  This parameter can be used to disable returning system collections in the list
  of all collections.

* added AQL functions KEEP() and UNSET()

* fixed issue #348: "HTTP Interface for Administration and Monitoring"
  documentation errors.

* fix stringification of specific positive int64 values. Stringification of int64
  values with the upper 32 bits cleared and the 33rd bit set were broken.

* issue #395:  Collection properties() function should return 'isSystem' for
  Javascript and REST API

* make server stop after upgrade procedure when invoked with `--upgrade option`.
  When started with the `--upgrade` option, the server will perfom
  the upgrade, and then exit with a status code indicating the result of the
  upgrade (0 = success, 1 = failure). To start the server regularly in either
  daemon or console mode, the `--upgrade` option must not be specified.
  This change was introduced to allow init.d scripts check the result of
  the upgrade procedure, even in case an upgrade was successful.
  this was introduced as part of issue #391.

* added AQL function EDGES()

* added more crash-protection when reading corrupted collections at startup

* added documentation for AQL function CONTAINS()

* added AQL function LIKE()

* replaced redundant error return code 1520 (Unable to open collection) with error code
  1203 (Collection not found). These error codes have the same meanings, but one of
  them was returned from AQL queries only, the other got thrown by other parts of
  ArangoDB. Now, error 1203 (Collection not found) is used in AQL too in case a
  non-existing collection is used.

v1.2.beta1 (2013-02-01)
-----------------------

* fixed issue #382: [Documentation error] Maschine... should be Machine...

* unified history file locations for arangod, arangosh, and arangoirb.
  - The readline history for arangod (emergency console) is now stored in file
    $HOME/.arangod. It was stored in $HOME/.arango before.
  - The readline history for arangosh is still stored in $HOME/.arangosh.
  - The readline history for arangoirb is now stored in $HOME/.arangoirb. It was
    stored in $HOME/.arango-mrb before.

* fixed issue #381: _users user should have a unique constraint

* allow negative list indexes in AQL to access elements from the end of a list,
  e.g. ```RETURN values[-1]``` will return the last element of the `values` list.

* collection ids, index ids, cursor ids, and document revision ids created and
  returned by ArangoDB are now returned as strings with numeric content inside.
  This is done to prevent some value overrun/truncation in any part of the
  complete client/server workflow.
  In ArangoDB 1.1 and before, these values were previously returned as
  (potentially very big) integer values. This may cause problems (clipping, overrun,
  precision loss) for clients that do not support big integers natively and store
  such values in IEEE754 doubles internally. This type loses precision after about
  52 bits and is thus not safe to hold an id.
  Javascript and 32 bit-PHP are examples for clients that may cause such problems.
  Therefore, ids are now returned by ArangoDB as strings, with the string
  content being the integer value as before.

  Example for documents ("_rev" attribute):
  - Document returned by ArangoDB 1.1: { "_rev": 1234, ... }
  - Document returned by ArangoDB 1.2: { "_rev": "1234", ... }

  Example for collections ("id" attribute / "_id" property):
  - Collection returned by ArangoDB 1.1: { "id": 9327643, "name": "test", ... }
  - Collection returned by ArangoDB 1.2: { "id": "9327643", "name": "test", ... }

  Example for cursors ("id" attribute):
  - Collection returned by ArangoDB 1.1: { "id": 11734292, "hasMore": true, ... }
  - Collection returned by ArangoDB 1.2: { "id": "11734292", "hasMore": true, ... }

* global variables are not automatically available anymore when starting the
  arangod Javascript emergency console (i.e. ```arangod --console```).

  Especially, the variables `db`, `edges`, and `internal` are not available
  anymore. `db` and `internal` can be made available in 1.2 by
  ```var db = require("org/arangodb").db;``` and
  ```var internal = require("internal");```, respectively.
  The reason for this change is to get rid of global variables in the server
  because this will allow more specific inclusion of functionality.

  For convenience, the global variable `db` is still available by default in
  arangosh. The global variable `edges`, which since ArangoDB 1.1 was kind of
  a redundant wrapper of `db`, has been removed in 1.2 completely.
  Please use `db` instead, and if creating an edge collection, use the explicit
  ```db._createEdgeCollection()``` command.

* issue #374: prevent endless redirects when calling admin interface with
  unexpected URLs

* issue #373: TRAVERSAL() `trackPaths` option does not work. Instead `paths` does work

* issue #358: added support for CORS

* honor optional waitForSync property for document removal, replace, update, and
  save operations in arangosh. The waitForSync parameter for these operations
  was previously honored by the REST API and on the server-side, but not when
  the waitForSync parameter was specified for a document operation in arangosh.

* calls to db.collection.figures() and /_api/collection/<collection>/figures now
  additionally return the number of shapes used in the collection in the
  extra attribute "shapes.count"

* added AQL TRAVERSAL_TREE() function to return a hierarchical result from a traversal

* added AQL TRAVERSAL() function to return the results from a traversal

* added AQL function ATTRIBUTES() to return the attribute names of a document

* removed internal server-side AQL functions from global scope.

  Now the AQL internal functions can only be accessed via the exports of the
  ahuacatl module, which can be included via ```require("org/arangodb/ahuacatl")```.
  It shouldn't be necessary for clients to access this module at all, but
  internal code may use this module.

  The previously global AQL-related server-side functions were moved to the
  internal namespace. This produced the following function name changes on
  the server:

     old name              new name
     ------------------------------------------------------
     AHUACATL_RUN       => require("internal").AQL_QUERY
     AHUACATL_EXPLAIN   => require("internal").AQL_EXPLAIN
     AHUACATL_PARSE     => require("internal").AQL_PARSE

  Again, clients shouldn't have used these functions at all as there is the
  ArangoStatement object to execute AQL queries.

* fixed issue #366: Edges index returns strange description

* added AQL function MATCHES() to check a document against a list of examples

* added documentation and tests for db.collection.removeByExample

* added --progress option for arangoimp. This will show the percentage of the input
  file that has been processed by arangoimp while the import is still running. It can
  be used as a rough indicator of progress for the entire import.

* make the server log documents that cannot be imported via /_api/import into the
  logfile using the warning log level. This may help finding illegal documents in big
  import runs.

* check on server startup whether the database directory and all collection directories
  are writable. if not, the server startup will be aborted. this prevents serious
  problems with collections being non-writable and this being detected at some pointer
  after the server has been started

* allow the following AQL constructs: FUNC(...)[...], FUNC(...).attribute

* fixed issue #361: Bug in Admin Interface. Header disappears when clicking new collection

* Added in-memory only collections

  Added collection creation parameter "isVolatile":
  if set to true, the collection is created as an in-memory only collection,
  meaning that all document data of that collection will reside in memory only,
  and will not be stored permanently to disk.
  This means that all collection data will be lost when the collection is unloaded
  or the server is shut down.
  As this collection type does not have datafile disk overhead for the regular
  document operations, it may be faster than normal disk-backed collections. The
  actual performance gains strongly depend on the underlying OS, filesystem, and
  settings though.
  This collection type should be used for caches only and not for any sensible data
  that cannot be re-created otherwise.
  Some platforms, namely Windows, currently do not support this collection type.
  When creating an in-memory collection on such platform, an error message will be
  returned by ArangoDB telling the user the platform does not support it.

  Note: in-memory collections are an experimental feature. The feature might
  change drastically or even be removed altogether in a future version of ArangoDB.

* fixed issue #353: Please include "pretty print" in Emergency Console

* fixed issue #352: "pretty print" console.log
  This was achieved by adding the dump() function for the "internal" object

* reduced insertion time for edges index
  Inserting into the edges index now avoids costly comparisons in case of a hash
  collision, reducing the prefilling/loading timer for bigger edge collections

* added fulltext queries to AQL via FULLTEXT() function. This allows search
  fulltext indexes from an AQL query to find matching documents

* added fulltext index type. This index type allows indexing words and prefixes of
  words from a specific document attribute. The index can be queries using a
  SimpleQueryFull object, the HTTP REST API at /_api/simple/fulltext, or via AQL

* added collection.revision() method to determine whether a collection has changed.
  The revision method returns a revision string that can be used by client programs
  for equality/inequality comparisons. The value returned by the revision method
  should be treated by clients as an opaque string and clients should not try to
  figure out the sense of the revision id. This is still useful enough to check
  whether data in a collection has changed.

* issue #346: adaptively determine NUMBER_HEADERS_PER_BLOCK

* issue #338: arangosh cursor positioning problems

* issue #326: use limit optimization with filters

* issue #325: use index to avoid sorting

* issue #324: add limit optimization to AQL

* removed arango-password script and added Javascript functionality to add/delete
  users instead. The functionality is contained in module `users` and can be invoked
  as follows from arangosh and arangod:
  * require("users").save("name", "passwd");
  * require("users").replace("name", "newPasswd");
  * require("users").remove("name");
  * require("users").reload();
  These functions are intentionally not offered via the web interface.
  This also addresses issue #313

* changed print output in arangosh and the web interface for JSON objects.
  Previously, printing a JSON object in arangosh resulted in the attribute values
  being printed as proper JSON, but attribute names were printed unquoted and
  unescaped. This was fine for the purpose of arangosh, but lead to invalid
  JSON being produced. Now, arangosh will produce valid JSON that can be used
  to send it back to ArangoDB or use it with arangoimp etc.

* fixed issue #300: allow importing documents via the REST /_api/import API
  from a JSON list, too.
  So far, the API only supported importing from a format that had one JSON object
  on each line. This is sometimes inconvenient, e.g. when the result of an AQL
  query or any other list is to be imported. This list is a JSON list and does not
  necessary have a document per line if pretty-printed.
  arangoimp now supports the JSON list format, too. However, the format requires
  arangoimp and the server to read the entire dataset at once. If the dataset is
  too big (bigger than --max-upload-size) then the import will be rejected. Even if
  increased, the entire list must fit in memory on both the client and the server,
  and this may be more resource-intensive than importing individual lines in chunks.

* removed unused parameter --reuse-ids for arangoimp. This parameter did not have
  any effect in 1.2, was never publicly announced and did evil (TM) things.

* fixed issue #297 (partly): added whitespace between command line and
  command result in arangosh, added shell colors for better usability

* fixed issue #296: system collections not usable from AQL

* fixed issue #295: deadlock on shutdown

* fixed issue #293: AQL queries should exploit edges index

* fixed issue #292: use index when filtering on _key in AQL

* allow user-definable document keys
  users can now define their own document keys by using the _key attribute
  when creating new documents or edges. Once specified, the value of _key is
  immutable.
  The restrictions for user-defined key values are:
  * the key must be at most 254 bytes long
  * it must consist of the letters a-z (lower or upper case), the digits 0-9,
    the underscore (_) or dash (-) characters only
  * any other characters, especially multi-byte sequences, whitespace or
    punctuation characters cannot be used inside key values

  Specifying a document key is optional when creating new documents. If no
  document key is specified, ArangoDB will create a document key itself.
  There are no guarantees about the format and pattern of auto-generated document
  keys other than the above restrictions.
  Clients should therefore treat auto-generated document keys as opaque values.
  Keys can be used to look up and reference documents, e.g.:
  * saving a document: `db.users.save({ "_key": "fred", ... })`
  * looking up a document: `db.users.document("fred")`
  * referencing other documents: `edges.relations.save("users/fred", "users/john", ...)`

  This change is downwards-compatible to ArangoDB 1.1 because in ArangoDB 1.1
  users were not able to define their own keys. If the user does not supply a _key
  attribute when creating a document, ArangoDB 1.2 will still generate a key of
  its own as ArangoDB 1.1 did. However, all documents returned by ArangoDB 1.2 will
  include a _key attribute and clients should be able to handle that (e.g. by
  ignoring it if not needed). Documents returned will still include the _id attribute
  as in ArangoDB 1.1.

* require collection names everywhere where a collection id was allowed in
  ArangoDB 1.1 & 1.0
  This change requires clients to use a collection name in place of a collection id
  at all places the client deals with collections.
  Examples:
  * creating edges: the _from and _to attributes must now contain collection names instead
    of collection ids: `edges.relations.save("test/my-key1", "test/my-key2", ...)`
  * retrieving edges: the returned _from and _to attributes now will contain collection
    names instead of ids, too: _from: `test/fred` instead of `1234/3455`
  * looking up documents: db.users.document("fred") or db._document("users/fred")

  Collection names must be used in REST API calls instead of collection ids, too.
  This change is thus not completely downwards-compatible to ArangoDB 1.1. ArangoDB 1.1
  required users to use collection ids in many places instead of collection names.
  This was unintuitive and caused overhead in cases when just the collection name was
  known on client-side but not its id. This overhead can now be avoided so clients can
  work with the collection names directly. There is no need to work with collection ids
  on the client side anymore.
  This change will likely require adjustments to API calls issued by clients, and also
  requires a change in how clients handle the _id value of returned documents. Previously,
  the _id value of returned documents contained the collection id, a slash separator and
  the document number. Since 1.2, _id will contain the collection name, a slash separator
  and the document key. The same applies to the _from and _to attribute values of edges
  that are returned by ArangoDB.

  Also removed (now unnecessary) location header in responses of the collections REST API.
  The location header was previously returned because it was necessary for clients.
  When clients created a collection, they specified the collection name. The collection
  id was generated on the server, but the client needed to use the server-generated
  collection id for further API calls, e.g. when creating edges etc. Therefore, the
  full collection URL, also containing the collection id, was returned by the server in
  responses to the collection API, in the HTTP location header.
  Returning the location header has become unnecessary in ArangoDB 1.2 because users
  can access collections by name and do not need to care about collection ids.


v1.1.3 (2013-XX-XX)
-------------------

* fix case when an error message was looked up for an error code but no error
  message was found. In this case a NULL ptr was returned and not checked everywhere.
  The place this error popped up was when inserting into a non-unique hash index
  failed with a specific, invalid error code.

* fixed issue #381:  db._collection("_users").getIndexes();

* fixed issue #379: arango-password fatal issue javscript.startup-directory

* fixed issue #372: Command-Line Options for the Authentication and Authorization


v1.1.2 (2013-01-20)
-------------------

* upgraded to mruby 2013-01-20 583983385b81c21f82704b116eab52d606a609f4

* fixed issue #357: Some spelling and grammar errors

* fixed issue #355: fix quotes in pdf manual

* fixed issue #351: Strange arangosh error message for long running query

* fixed randomly hanging connections in arangosh on MacOS

* added "any" query method: this returns a random document from a collection. It
  is also available via REST HTTP at /_api/simple/any.

* added deployment tool

* added getPeerVertex

* small fix for logging of long messages: the last character of log messages longer
  than 256 bytes was not logged.

* fixed truncation of human-readable log messages for web interface: the trailing \0
  byte was not appended for messages longer than 256 bytes

* fixed issue #341: ArangoDB crashes when stressed with Batch jobs
  Contrary to the issue title, this did not have anything to do with batch jobs but
  with too high memory usage. The memory usage of ArangoDB is now reduced for cases
   when there are lots of small collections with few documents each

* started with issue #317: Feature Request (from Google Groups): DATE handling

* backported issue #300: Extend arangoImp to Allow importing resultset-like
  (list of documents) formatted files

* fixed issue #337: "WaitForSync" on new collection does not work on Win/X64

* fixed issue #336: Collections REST API docs

* fixed issue #335: mmap errors due to wrong memory address calculation

* fixed issue #332: arangoimp --use-ids parameter seems to have no impact

* added option '--server.disable-authentication' for arangosh as well. No more passwd
  prompts if not needed

* fixed issue #330: session logging for arangosh

* fixed issue #329: Allow passing script file(s) as parameters for arangosh to run

* fixed issue #328: 1.1 compile warnings

* fixed issue #327: Javascript parse errors in front end


v1.1.1 (2012-12-18)
-------------------

* fixed issue #339: DELETE /_api/cursor/cursor-identifier return incollect errorNum

  The fix for this has led to a signature change of the function actions.resultNotFound().
  The meaning of parameter #3 for This function has changed from the error message string
  to the error code. The error message string is now parameter #4.
  Any client code that uses this function in custom actions must be adjusted.

* fixed issue #321: Problem upgrading arangodb 1.0.4 to 1.1.0 with Homebrew (OSX 10.8.2)

* fixed issue #230: add navigation and search for online documentation

* fixed issue #315: Strange result in PATH

* fixed issue #323: Wrong function returned in error message of AQL CHAR_LENGTH()

* fixed some log errors on startup / shutdown due to pid file handling and changing
  of directories


v1.1.0 (2012-12-05)
-------------------

* WARNING:
  arangod now performs a database version check at startup. It will look for a file
  named "VERSION" in its database directory. If the file is not present, arangod will
  perform an automatic upgrade of the database directory. This should be the normal
  case when upgrading from ArangoDB 1.0 to ArangoDB 1.1.

  If the VERSION file is present but is from an older version of ArangoDB, arangod
  will refuse to start and ask the user to run a manual upgrade first. A manual upgrade
  can be performed by starting arangod with the option `--upgrade`.

  This upgrade procedure shall ensure that users have full control over when they
  perform any updates/upgrades of their data, and can plan backups accordingly. The
  procedure also guarantees that the server is not run without any required system
  collections or with in incompatible data state.

* added AQL function DOCUMENT() to retrieve a document by its _id value

* fixed issue #311: fixed segfault on unload

* fixed issue #309: renamed stub "import" button from web interface

* fixed issue #307: added WaitForSync column in collections list in in web interface

* fixed issue #306: naming in web interface

* fixed issue #304: do not clear AQL query text input when switching tabs in
  web interface

* fixed issue #303: added documentation about usage of var keyword in web interface

* fixed issue #301: PATCH does not work in web interface

# fixed issue #269: fix make distclean & clean

* fixed issue #296: system collections not usable from AQL

* fixed issue #295: deadlock on shutdown

* added collection type label to web interface

* fixed issue #290: the web interface now disallows creating non-edges in edge collections
  when creating collections via the web interface, the collection type must also be
  specified (default is document collection)

* fixed issue #289: tab-completion does not insert any spaces

* fixed issue #282: fix escaping in web interface

* made AQL function NOT_NULL take any number of arguments. Will now return its
  first argument that is not null, or null if all arguments are null. This is downwards
  compatible.

* changed misleading AQL function name NOT_LIST() to FIRST_LIST() and slightly changed
  the behavior. The function will now return its first argument that is a list, or null
  if none of the arguments are lists.
  This is mostly downwards-compatible. The only change to the previous implementation in
  1.1-beta will happen if two arguments were passed and the 1st and 2nd arguments were
  both no lists. In previous 1.1, the 2nd argument was returned as is, but now null
  will be returned.

* add AQL function FIRST_DOCUMENT(), with same behavior as FIRST_LIST(), but working
  with documents instead of lists.

* added UPGRADING help text

* fixed issue #284: fixed Javascript errors when adding edges/vertices without own
  attributes

* fixed issue #283: AQL LENGTH() now works on documents, too

* fixed issue #281: documentation for skip lists shows wrong example

* fixed AQL optimizer bug, related to OR-combined conditions that filtered on the
  same attribute but with different conditions

* fixed issue #277: allow usage of collection names when creating edges
  the fix of this issue also implies validation of collection names / ids passed to
  the REST edge create method. edges with invalid collection ids or names in the
  "from" or "to" values will be rejected and not saved


v1.1.beta2 (2012-11-13)
-----------------------

* fixed arangoirb compilation

* fixed doxygen


v1.1.beta1 (2012-10-24)
-----------------------

* fixed AQL optimizer bug

* WARNING:
  - the user has changed from "arango" to "arangodb", the start script has changed from
    "arangod" to "arangodb", the database directory has changed from "/var/arangodb" to
    "/var/lib/arangodb" to be compliant with various Linux policies

  - In 1.1, we have introduced types for collections: regular documents go into document
    collections, and edges go into edge collections. The prefixing (db.xxx vs. edges.xxx)
    works slightly different in 1.1: edges.xxx can still be used to access collections,
    however, it will not determine the type of existing collections anymore. To create an
    edge collection 1.1, you can use db._createEdgeCollection() or edges._create().
    And there's of course also db._createDocumentCollection().
    db._create() is also still there and will create a document collection by default,
    whereas edges._create() will create an edge collection.

  - the admin web interface that was previously available via the simple URL suffix /
    is now available via a dedicated URL suffix only: /_admin/html
    The reason for this is that routing and URLs are now subject to changes by the end user,
    and only URLs parts prefixed with underscores (e.g. /_admin or /_api) are reserved
    for ArangoDB's internal usage.

* the server now handles requests with invalid Content-Length header values as follows:
  - if Content-Length is negative, the server will respond instantly with HTTP 411
    (length required)

  - if Content-Length is positive but shorter than the supplied body, the server will
    respond with HTTP 400 (bad request)

  - if Content-Length is positive but longer than the supplied body, the server will
    wait for the client to send the missing bytes. The server allows 90 seconds for this
    and will close the connection if the client does not send the remaining data

  - if Content-Length is bigger than the maximum allowed size (512 MB), the server will
    fail with HTTP 413 (request entity too large).

  - if the length of the HTTP headers is greater than the maximum allowed size (1 MB),
    the server will fail with HTTP 431 (request header fields too large)

* issue #265: allow optional base64 encoding/decoding of action response data

* issue #252: create _modules collection using arango-upgrade (note: arango-upgrade was
  finally replaced by the `--upgrade` option for arangod)

* issue #251: allow passing arbitrary options to V8 engine using new command line option:
  --javascript.v8-options. Using this option, the Harmony features or other settings in
  v8 can be enabled if the end user requires them

* issue #248: allow AQL optimizer to pull out completely uncorrelated subqueries to the
  top level, resulting in less repeated evaluation of the subquery

* upgraded to Doxygen 1.8.0

* issue #247: added AQL function MERGE_RECURSIVE

* issue #246: added clear() function in arangosh

* issue #245: Documentation: Central place for naming rules/limits inside ArangoDB

* reduced size of hash index elements by 50 %, allowing more index elements to fit in
  memory

* issue #235: GUI Shell throws Error:ReferenceError: db is not defined

* issue #229: methods marked as "under construction"

* issue #228: remove unfinished APIs (/_admin/config/*)

* having the OpenSSL library installed is now a prerequisite to compiling ArangoDB
  Also removed the --enable-ssl configure option because ssl is always required.

* added AQL functions TO_LIST, NOT_LIST

* issue #224: add optional Content-Id for batch requests

* issue #221: more documentation on AQL explain functionality. Also added
  ArangoStatement.explain() client method

* added db._createStatement() method on server as well (was previously available
  on the client only)

* issue #219: continue in case of "document not found" error in PATHS() function

* issue #213: make waitForSync overridable on specific actions

* changed AQL optimizer to use indexes in more cases. Previously, indexes might
  not have been used when in a reference expression the inner collection was
  specified last. Example: FOR u1 IN users FOR u2 IN users FILTER u1._id == u2._id
  Previously, this only checked whether an index could be used for u2._id (not
  possible). It was not checked whether an index on u1._id could be used (possible).
  Now, for expressions that have references/attribute names on both sides of the
  above as above, indexes are checked for both sides.

* issue #204: extend the CSV import by TSV and by user configurable
  separator character(s)

* issue #180: added support for batch operations

* added startup option --server.backlog-size
  this allows setting the value of the backlog for the listen() system call.
  the default value is 10, the maximum value is platform-dependent

* introduced new configure option "--enable-maintainer-mode" for
  ArangoDB maintainers. this option replaces the previous compile switches
  --with-boost-test, --enable-bison, --enable-flex and --enable-errors-dependency
  the individual configure options have been removed. --enable-maintainer-mode
  turns them all on.

* removed potentially unused configure option --enable-memfail

* fixed issue #197: HTML web interface calls /_admin/user-manager/session

* fixed issue #195: VERSION file in database directory

* fixed issue #193: REST API HEAD request returns a message body on 404

* fixed issue #188: intermittent issues with 1.0.0
  (server-side cursors not cleaned up in all cases, pthreads deadlock issue)

* issue #189: key store should use ISO datetime format bug

* issue #187: run arango-upgrade on server start (note: arango-upgrade was finally
  replaced by the `--upgrade` option for arangod)n

* fixed issue #183: strange unittest error

* fixed issue #182: manual pages

* fixed issue #181: use getaddrinfo

* moved default database directory to "/var/lib/arangodb" in accordance with
  http://www.pathname.com/fhs/pub/fhs-2.3.html

* fixed issue #179: strange text in import manual

* fixed issue #178: test for aragoimp is missing

* fixed issue #177: a misleading error message was returned if unknown variables
  were used in certain positions in an AQL query.

* fixed issue #176: explain how to use AQL from the arangosh

* issue #175: re-added hidden (and deprecated) option --server.http-port. This
  option is only there to be downwards-compatible to Arango 1.0.

* fixed issue #174: missing Documentation for `within`

* fixed issue #170: add db.<coll_name>.all().toArray() to arangosh help screen

* fixed issue #169: missing argument in Simple Queries

* added program arango-upgrade. This program must be run after installing ArangoDB
  and after upgrading from a previous version of ArangoDB. The arango-upgrade script
  will ensure all system collections are created and present in the correct state.
  It will also perform any necessary data updates.
  Note: arango-upgrade was finally replaced by the `--upgrade` option for arangod.

* issue #153: edge collection should be a flag for a collection
  collections now have a type so that the distinction between document and edge
  collections can now be done at runtime using a collection's type value.
  A collection's type can be queried in Javascript using the <collection>.type() method.

  When new collections are created using db._create(), they will be document
  collections by default. When edge._create() is called, an edge collection will be created.
  To explicitly create a collection of a specific/different type, use the methods
  _createDocumentCollection() or _createEdgeCollection(), which are available for
  both the db and the edges object.
  The Javascript objects ArangoEdges and ArangoEdgesCollection have been removed
  completely.
  All internal and test code has been adjusted for this, and client code
  that uses edges.* should also still work because edges is still there and creates
  edge collections when _create() is called.

  INCOMPATIBLE CHANGE: Client code might still need to be changed in the following aspect:
  Previously, collections did not have a type so documents and edges could be inserted
  in the same collection. This is now disallowed. Edges can only be inserted into
  edge collections now. As there were no collection types in 1.0, ArangoDB will perform
  an automatic upgrade when migrating from 1.0 to 1.1.
  The automatic upgrade will check every collection and determine its type as follows:
  - if among the first 50 documents in the collection there are documents with
    attributes "_from" and "_to", the collection is typed as an edge collection
  - if among the first 50 documents in the collection there are no documents with
    attributes "_from" and "_to", the collection is made as a document collection

* issue #150: call V8 garbage collection on server periodically

* issue #110: added support for partial updates

  The REST API for documents now offers an HTTP PATCH method to partially update
  documents. Overwriting/replacing documents is still available via the HTTP PUT method
  as before. The Javascript API in the shell also offers a new update() method in extension to
  the previously existing replace() method.


v1.0.4 (2012-11-12)
-------------------

* issue #275: strange error message in arangosh 1.0.3 at startup


v1.0.3 (2012-11-08)
-------------------

* fixed AQL optimizer bug

* issue #273: fixed segfault in arangosh on HTTP 40x

* issue #265: allow optional base64 encoding/decoding of action response data

* issue #252: _modules collection not created automatically


v1.0.2 (2012-10-22)
-------------------

* repository CentOS-X.Y moved to CentOS-X, same for Debian

* bugfix for rollback from edges

* bugfix for hash indexes

* bugfix for StringBuffer::erase_front

* added autoload for modules

* added AQL function TO_LIST


v1.0.1 (2012-09-30)
-------------------

* draft for issue #165: front-end application howto

* updated mruby to cf8fdea4a6598aa470e698e8cbc9b9b492319d

* fix for issue #190: install doesn't create log directory

* fix for issue #194: potential race condition between creating and dropping collections

* fix for issue #193: REST API HEAD request returns a message body on 404

* fix for issue #188: intermittent issues with 1.0.0

* fix for issue #163: server cannot create collection because of abandoned files

* fix for issue #150: call V8 garbage collection on server periodically


v1.0.0 (2012-08-17)
-------------------

* fix for issue #157: check for readline and ncurses headers, not only libraries


v1.0.beta4 (2012-08-15)
-----------------------

* fix for issue #152: fix memleak for barriers


v1.0.beta3 (2012-08-10)
-----------------------

* fix for issue #151: Memleak, collection data not removed

* fix for issue #149: Inconsistent port for admin interface

* fix for issue #163: server cannot create collection because of abandoned files

* fix for issue #157: check for readline and ncurses headers, not only libraries

* fix for issue #108: db.<collection>.truncate() inefficient

* fix for issue #109: added startup note about cached collection names and how to
  refresh them

* fix for issue #156: fixed memleaks in /_api/import

* fix for issue #59: added tests for /_api/import

* modified return value for calls to /_api/import: now, the attribute "empty" is
  returned as well, stating the number of empty lines in the input. Also changed the
  return value of the error code attribute ("errorNum") from 1100 ("corrupted datafile")
  to 400 ("bad request") in case invalid/unexpected JSON data was sent to the server.
  This error code is more appropriate as no datafile is broken but just input data is
  incorrect.

* fix for issue #152: Memleak for barriers

* fix for issue #151: Memleak, collection data not removed

* value of --database.maximal-journal-size parameter is now validated on startup. If
  value is smaller than the minimum value (currently 1048576), an error is thrown and
  the server will not start. Before this change, the global value of maximal journal
  size was not validated at server start, but only on collection level

* increased sleep value in statistics creation loop from 10 to 500 microseconds. This
  reduces accuracy of statistics values somewhere after the decimal points but saves
  CPU time.

* avoid additional sync() calls when writing partial shape data (attribute name data)
  to disk. sync() will still be called when the shape marker (will be written after
  the attributes) is written to disk

* issue #147: added flag --database.force-sync-shapes to force synching of shape data
  to disk. The default value is true so it is the same behavior as in version 1.0.
  if set to false, shape data is synched to disk if waitForSync for the collection is
  set to true, otherwise, shape data is not synched.

* fix for issue #145: strange issue on Travis: added epsilon for numeric comparison in
  geo index

* fix for issue #136: adjusted message during indexing

* issue #131: added timeout for HTTP keep-alive connections. The default value is 300
  seconds. There is a startup parameter server.keep-alive-timeout to configure the value.
  Setting it to 0 will disable keep-alive entirely on the server.

* fix for issue #137: AQL optimizer should use indexes for ref accesses with
  2 named attributes


v1.0.beta2 (2012-08-03)
-----------------------

* fix for issue #134: improvements for centos RPM

* fixed problem with disable-admin-interface in config file


v1.0.beta1 (2012-07-29)
-----------------------

* fixed issue #118: We need a collection "debugger"

* fixed issue #126: Access-Shaper must be cached

* INCOMPATIBLE CHANGE: renamed parameters "connect-timeout" and "request-timeout"
  for arangosh and arangoimp to "--server.connect-timeout" and "--server.request-timeout"

* INCOMPATIBLE CHANGE: authorization is now required on the server side
  Clients sending requests without HTTP authorization will be rejected with HTTP 401
  To allow backwards compatibility, the server can be started with the option
  "--server.disable-authentication"

* added options "--server.username" and "--server.password" for arangosh and arangoimp
  These parameters must be used to specify the user and password to be used when
  connecting to the server. If no password is given on the command line, arangosh/
  arangoimp will interactively prompt for a password.
  If no user name is specified on the command line, the default user "root" will be
  used.

* added startup option "--server.ssl-cipher-list" to determine which ciphers to
  use in SSL context. also added SSL_OP_CIPHER_SERVER_PREFERENCE to SSL default
  options so ciphers are tried in server and not in client order

* changed default SSL protocol to TLSv1 instead of SSLv2

* changed log-level of SSL-related messages

* added SSL connections if server is compiled with OpenSSL support. Use --help-ssl

* INCOMPATIBLE CHANGE: removed startup option "--server.admin-port".
  The new endpoints feature (see --server.endpoint) allows opening multiple endpoints
  anyway, and the distinction between admin and "other" endpoints can be emulated
  later using privileges.

* INCOMPATIBLE CHANGE: removed startup options "--port", "--server.port", and
  "--server.http-port" for arangod.
  These options have been replaced by the new "--server.endpoint" parameter

* INCOMPATIBLE CHANGE: removed startup option "--server" for arangosh and arangoimp.
  These options have been replaced by the new "--server.endpoint" parameter

* Added "--server.endpoint" option to arangod, arangosh, and arangoimp.
  For arangod, this option allows specifying the bind endpoints for the server
  The server can be bound to one or multiple endpoints at once. For arangosh
  and arangoimp, the option specifies the server endpoint to connect to.
  The following endpoint syntax is currently supported:
  - tcp://host:port or http@tcp://host:port (HTTP over IPv4)
  - tcp://[host]:port or http@tcp://[host]:port (HTTP over IPv6)
  - ssl://host:port or http@tcp://host:port (HTTP over SSL-encrypted IPv4)
  - ssl://[host]:port or http@tcp://[host]:port (HTTP over SSL-encrypted IPv6)
  - unix:///path/to/socket or http@unix:///path/to/socket (HTTP over UNIX socket)

  If no port is specified, the default port of 8529 will be used.

* INCOMPATIBLE CHANGE: removed startup options "--server.require-keep-alive" and
  "--server.secure-require-keep-alive".
  The server will now behave as follows which should be more conforming to the
  HTTP standard:
  * if a client sends a "Connection: close" header, the server will close the
    connection
  * if a client sends a "Connection: keep-alive" header, the server will not
    close the connection
  * if a client does not send any "Connection" header, the server will assume
    "keep-alive" if the request was an HTTP/1.1 request, and "close" if the
    request was an HTTP/1.0 request

* (minimal) internal optimizations for HTTP request parsing and response header
  handling

* fixed Unicode unescaping bugs for \f and surrogate pairs in BasicsC/strings.c

* changed implementation of TRI_BlockCrc32 algorithm to use 8 bytes at a time

* fixed issue #122: arangod doesn't start if <log.file> cannot be created

* fixed issue #121: wrong collection size reported

* fixed issue #98: Unable to change journalSize

* fixed issue #88: fds not closed

* fixed escaping of document data in HTML admin front end

* added HTTP basic authentication, this is always turned on

* added server startup option --server.disable-admin-interface to turn off the
  HTML admin interface

* honor server startup option --database.maximal-journal-size when creating new
  collections without specific journalsize setting. Previously, these
  collections were always created with journal file sizes of 32 MB and the
  --database.maximal-journal-size setting was ignored

* added server startup option --database.wait-for-sync to control the default
  behavior

* renamed "--unit-tests" to "--javascript.unit-tests"


v1.0.alpha3 (2012-06-30)
------------------------

* fixed issue #116: createCollection=create option doesn't work

* fixed issue #115: Compilation issue under OSX 10.7 Lion & 10.8 Mountain Lion
  (homebrew)

* fixed issue #114: image not found

* fixed issue #111: crash during "make unittests"

* fixed issue #104: client.js -> ARANGO_QUIET is not defined


v1.0.alpha2 (2012-06-24)
------------------------

* fixed issue #112: do not accept document with duplicate attribute names

* fixed issue #103: Should we cleanup the directory structure

* fixed issue #100: "count" attribute exists in cursor response with "count:
  false"

* fixed issue #84 explain command

* added new MRuby version (2012-06-02)

* added --log.filter

* cleanup of command line options:
** --startup.directory => --javascript.startup-directory
** --quite => --quiet
** --gc.interval => --javascript.gc-interval
** --startup.modules-path => --javascript.modules-path
** --action.system-directory => --javascript.action-directory
** --javascript.action-threads => removed (is now the same pool as --server.threads)

* various bug-fixes

* support for import

* added option SKIP_RANGES=1 for make unittests

* fixed several range-related assertion failures in the AQL query optimizer

* fixed AQL query optimizations for some edge cases (e.g. nested subqueries with
  invalid constant filter expressions)


v1.0.alpha1 (2012-05-28)
------------------------

Alpha Release of ArangoDB 1.0<|MERGE_RESOLUTION|>--- conflicted
+++ resolved
@@ -1,11 +1,10 @@
 devel
 -----
 
-<<<<<<< HEAD
 * added `/_admin/repair/distributeShardsLike` that repairs collections with
   distributeShardsLike where the shards aren't actually distributed like in the
   prototype collection, as could happen due to internal issue #1770
-=======
+
 * added `--json` option to arangovpack, allowing to treat its input as plain JSON data
   make arangovpack work without any configuration file
 
@@ -18,7 +17,6 @@
 * UI: fixed an unreasonable event bug within the modal view engine
 
 * pull request 5114: detect shutdown more quickly on heartbeat thread of coordinator and dbserver
->>>>>>> c95522ca
 
 * fixed issue #3811: gharial api is now checking existence of _from and _to vertices
   during edge creation
