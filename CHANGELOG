v3.4.1 (XXXX-XX-XX)
-------------------

<<<<<<< HEAD
* fixed issue #7586: a running query within the user interface was not shown
  if the active view was `Running Queries` or `Slow Query History`.
=======
* fixed a rare thread local dead lock situation in replication:
  If a follower tries to get in sync in the last steps it requires
  a lock on the leader. If the follower cancels the lock before the leader
  has succeeded with locking we can end up with one thread being deadlocked.

* fix thread shutdown in _WIN32 builds

  Previous versions used a wrong comparison logic to determine the current
  thread id when shutting down a thread, leading to threads hanging in their
  destructors on thread shutdown

* reverted accidental change to error handling in geo index

  In previous versions, if non-valid geo coordinates were contained in the
  indexed field of a document, the document was simply ignored an not indexed.
  In 3.4.0, this was accidentally changed to generate an error, which caused
  the upgrade procedure to break in some cases.

* fixed TypeError being thrown instead of validation errors when Foxx manifest
  validation fails
>>>>>>> 7fa0cdc4

* make AQL REMOVE operations use less memory with the RocksDB storage engine

  the previous implementation of batch removals read everything to remove into
  memory first before carrying out the first remove operation. The new version
  will only read in about 1000 documents each time and then remove these. Queries
  such as

      FOR doc IN collection FILTER ... REMOVE doc IN collection

  will benefit from this change in terms of memory usage.

* make `--help-all` now also show all hidden program options

  Previously hidden program options were only returned when invoking arangod or
  a client tool with the cryptic `--help-.` option. Now `--help-all` simply 
  retuns them as well.

  The program options JSON description returned by `--dump-options` was also 
  improved as follows:

  - the new boolean attribute "dynamic" indicates whether the option has a dynamic
    default value, i.e. a value that depends on the target host capabilities or
    configuration

  - the new boolean attribute "requiresValue" indicates whether a boolean option
    requires a value of "true" or "false" when specified. If "requiresValue" is
    false, then the option can be specified without a boolean value following it,
    and the option will still be set to true, e.g. `--server.authentication` is
    identical to `--server.authentication true`.

  - the new "category" attribute will contain a value of "command" for command-like
    options, such as `--version`, `--dump-options`, `--dump-dependencies` etc.,
    and "option" for all others.


v3.4.0 (2018-12-06)
-------------------

* Add license key checking to enterprise version in Docker containers.


v3.4.0-rc.5 (2018-11-29)
------------------------

* Persist and check default language (locale) selection.
  Previously we would not check if the language (`--default-language`) had changed 
  when the server was restarted. This could cause issues with indexes over text fields, 
  as it will resulted in undefined behavior within RocksDB (potentially missing entries, 
  corruption, etc.). Now if the language is changed, ArangoDB will print out an error
  message on startup and abort.

* fixed issue #7522: FILTER logic totally broke for my query in 3.4-rc4

* export version and storage engine in `_admin/cluster/health` for Coordinators 
  and DBServers. 

* restrict the total amount of data to build up in all in-memory RocksDB write buffers
  by default to a certain fraction of the available physical RAM. This helps restricting 
  memory usage for the arangod process, but may have an effect on the RocksDB storage 
  engine's write performance. 

  In ArangoDB 3.3 the governing configuration option `--rocksdb.total-write-buffer-size`
  had a default value of `0`, which meant that the memory usage was not limited. ArangoDB
  3.4 now changes the default value to about 50% of available physical RAM, and 512MiB
  for setups with less than 4GiB of RAM.

* lower default value for `--cache.size` startup option from about 30% of physical RAM to
  about 25% percent of physical RAM.

* fix internal issue #2786: improved confirmation dialog when clicking the truncate 
  button in the web UI

* Updated joi library (web UI), improved Foxx mount path validation

* disable startup warning for Linux kernel variable `vm.overcommit_memory` settings
  values of 0 or 1.
  Effectively `overcommit_memory` settings value of 0 or 1 fix two memory-allocation
  related issues with the default memory allocator used in ArangoDB release builds on 
  64bit Linux. 
  The issues will remain when running with an `overcommit_memory` settings value of 2,
  so this is now discouraged.
  Setting `overcommit_memory` to 0 or 1 (0 is the Linux kernel's default) fixes issues
  with increasing numbers of memory mappings for the arangod process (which may lead
  to an out-of-memory situation if the kernel's maximum number of mappings threshold
  is hit) and an increasing amount of memory that the kernel counts as "committed".
  With an `overcommit_memory` setting of 0 or 1, an arangod process may either be 
  killed by the kernel's OOM killer or will die with a segfault when accessing memory
  it has allocated before but the kernel could not provide later on. This is still 
  more acceptable than the kernel not providing any more memory to the process when
  there is still physical memory left, which may have occurred with an `overcommit_memory`
  setting of 2 after the arangod process had done lots of allocations.

  In summary, the recommendation for the `overcommit_memory` setting is now to set it
  to 0 or 1 (0 is kernel default) and not use 2.

* fixed Foxx complaining about valid `$schema` value in manifest.json

* fix for supervision, which started failing servers using old transient store

* fixed a bug where indexes are used in the cluster while still being
  built on the db servers

* fix move leader shard: wait until all but the old leader are in sync.
  This fixes some unstable tests.

* cluster health features more elaborate agent records

* agency's supervision edited for advertised endpoints

v3.4.0-rc.4 (2018-11-04)
------------------------

* fixed Foxx queues not retrying jobs with infinite `maxFailures`

* increase AQL query string parsing performance for queries with many (100K+) string
  values contained in the query string

* increase timeouts for inter-node communication in the cluster

* fixed undefined behavior in `/_api/import` when importing a single document went
  wrong

* replication bugfixes

* stop printing `connection class corrupted` in arangosh

 when just starting the arangosh without a connection to a server and running 
 code such as `require("internal")`, the shell always printed "connection class 
 corrupted", which was somewhat misleading.

* add separate option `--query.slow-streaming-threshold` for tracking slow
  streaming queries with a different timeout value

* increase maximum number of collections/shards in an AQL query from 256 to 2048

* don't rely on `_modules` collection being present and usable for arangod startup

* force connection timeout to be 7 seconds to allow libcurl time to retry lost DNS
  queries.

* fixes a routing issue within the web ui after the use of views

* fixes some graph data parsing issues in the ui, e.g. cleaning up duplicate
  edges inside the graph viewer.

* in a cluster environment, the arangod process now exits if wrong credentials
  are used during the startup process.

* added option `--rocksdb.total-write-buffer-size` to limit total memory usage
  across all RocksDB in-memory write buffers

* suppress warnings from statistics background threads such as
  `WARNING caught exception during statistics processing: Expecting Object`
  during version upgrade


v3.4.0-rc.3 (2018-10-23)
------------------------

* fixed handling of broken Foxx services

  Installation now also fails when the service encounters an error when
  executed. Upgrading or replacing with a broken service will still result
  in the broken services being installed.

* restored error pages for broken Foxx services

  Services that could not be executed will now show an error page (with helpful
  information if development mode is enabled) instead of a generic 404 response.
  Requests to the service that do not prefer HTML (i.e. not a browser window)
  will receive a JSON formatted 503 error response instead.

* added support for `force` flag when upgrading Foxx services

  Using the `force` flag when upgrading or replacing a service falls back to
  installing the service if it does not already exist.

* The order of JSON object attribute keys in JSON return values will now be
  "random" in more cases. In JSON, there is no defined order for object attribute
  keys anyway, so ArangoDB is taking the freedom to return the attribute keys in
  a non-deterministic, seemingly unordered way.

* Fixed an AQL bug where the `optimize-traversals` rule was falsely applied to
  extensions with inline expressions and thereby ignoring them

* fix side-effects of sorting larger arrays (>= 16 members) of constant literal
  values in AQL, when the array was used not only for IN-value filtering but also
  later in the query.
  The array values were sorted so the IN-value lookup could use a binary search
  instead of a linear search, but this did not take into account that the array
  could have been used elsewhere in the query, e.g. as a return value. The fix
  will create a copy of the array and sort the copy, leaving the original array
  untouched.

* disallow empty LDAP password

* fixes validation of allowed or not allowed foxx service mount paths within
  the Web UI

* The single database or single coordinator statistics in a cluster
  environment within the Web UI sometimes got called way too often.
  This caused artifacts in the graphs, which is now fixed.

* An aardvark statistics route could not collect and sum up the statistics of
  all coordinators if one of them was ahead and had more results than the others

* Web UI now checks if server statistics are enabled before it sends its first
  request to the statistics API

* fix internal issue #486: immediate deletion (right after creation) of
  a view with a link to one collection and indexed data reports failure
  but removes the link

* fix internal issue #480: link to a collection is not added to a view
  if it was already added to other view

* fix internal issues #407, #445: limit ArangoSearch memory consumption
  so that it won't cause OOM while indexing large collections

* upgraded arangodb starter version to 0.13.5

* removed undocumented `db.<view>.toArray()` function from ArangoShell

* prevent creation of collections and views with the same in cluster setups

* fixed issue #6770: document update: ignoreRevs parameter ignored

* added AQL query optimizer rules `simplify-conditions` and `fuse-filters`

* improve inter-server communication performance:
  - move all response processing off Communicator's socket management thread
  - create multiple Communicator objects with ClusterComm, route via round robin
  - adjust Scheduler threads to always be active, and have designated priorities.

* fix internal issue #2770: the Query Profiling modal dialog in the Web UI
  was slightly malformed.

* fix internal issue #2035: the Web UI now updates its indices view to check
  whether new indices exist or not.

* fix internal issue #6808: newly created databases within the Web UI did not
  appear when used Internet Explorer 11 as a browser.

* fix internal issue #2957: the Web UI was not able to display more than 1000
  documents, even when it was set to a higher amount.

* fix internal issue #2688: the Web UI's graph viewer created malformed node
  labels if a node was expanded multiple times.

* fix internal issue #2785: web ui's sort dialog sometimes got rendered, even
  if it should not.

* fix internal issue #2764: the waitForSync property of a satellite collection
  could not be changed via the Web UI

* dynamically manage libcurl's number of open connections to increase performance
  by reducing the number of socket close and then reopen cycles

* recover short server id from agency after a restart of a cluster node

  this fixes problems with short server ids being set to 0 after a node restart,
  which then prevented cursor result load-forwarding between multiple coordinators
  to work properly

  this should fix arangojs#573

* increased default timeouts in replication

  this decreases the chances of followers not getting in sync with leaders because
  of replication operations timing out

* include forward-ported diagnostic options for debugging LDAP connections

* fixed internal issue #3065: fix variable replacements by the AQL query
  optimizer in arangosearch view search conditions

  The consequence of the missing replacements was that some queries using view
  search conditions could have failed with error messages such as

  "missing variable #3 (a) for node #7 (EnumerateViewNode) while planning registers"

* fixed internal issue #1983: the Web UI was showing a deletion confirmation
  multiple times.

* Restricted usage of views in AQL, they will throw an error now
  (e.g. "FOR v, e, p IN 1 OUTBOUND @start edgeCollection, view")
  instead of failing the server.

* Allow VIEWs within the AQL "WITH" statement in cluster environment.
  This will now prepare the query for all collections linked within a view.
  (e.g. "WITH view FOR v, e, p IN OUTBOUND 'collectionInView/123' edgeCollection"
  will now be executed properly and not fail with unregistered collection any more)

* Properly check permissions for all collections linked to a view when
  instantiating an AQL query in cluster environment

* support installation of ArangoDB on Windows into directories with multibyte
  character filenames on Windows platforms that used a non-UTF8-codepage

  This was supported on other platforms before, but never worked for ArangoDB's
  Windows version

* display shard synchronization progress for collections outside of the
  `_system` database

* change memory protection settings for memory given back to by the bundled
  JEMalloc memory allocator. This avoids splitting of existing memory mappings
  due to changes of the protection settings

* added missing implementation for `DeleteRangeCF` in RocksDB WAL tailing handler

* fixed agents busy looping gossip

* handle missing `_frontend` collections gracefully

  the `_frontend` system collection is not required for normal ArangoDB operations,
  so if it is missing for whatever reason, ensure that normal operations can go
  on.


v3.4.0-rc.2 (2018-09-30)
------------------------

* upgraded arangosync version to 0.6.0

* upgraded arangodb starter version to 0.13.3

* fixed issue #6611: Properly display JSON properties of user defined foxx services
  configuration within the web UI

* improved shards display in web UI: included arrows to better visualize that
  collection name sections can be expanded and collapsed

* added nesting support for `aql` template strings

* added support for `undefined` and AQL literals to `aql.literal`

* added `aql.join` function

* fixed issue #6583: Agency node segfaults if sent an authenticated HTTP
  request is sent to its port

* fixed issue #6601: Context cancelled (never ending query)

* added more AQL query results cache inspection and control functionality

* fixed undefined behavior in AQL query result cache

* the query editor within the web UI is now catching HTTP 501 responses
  properly

* added AQL VERSION function to return the server version as a string

* added startup parameter `--cluster.advertised-endpoints`

* AQL query optimizer now makes better choices regarding indexes to use in a
  query when there are multiple competing indexes and some of them are prefixes
  of others

  In this case, the optimizer could have preferred indexes that covered less
  attributes, but it should rather pick the indexes that covered more attributes.

  For example, if there was an index on ["a"] and another index on ["a", "b"], then
  previously the optimizer may have picked the index on just ["a"] instead the
  index on ["a", "b"] for queries that used all index attributes but did range
  queries on them (e.g. `FILTER doc.a == @val1 && doc.b >= @val2`).

* Added compression for the AQL intermediate results transfer in the cluster,
  leading to less data being transferred between coordinator and database servers
  in many cases

* forward-ported a bugfix from RocksDB (https://github.com/facebook/rocksdb/pull/4386)
  that fixes range deletions (used internally in ArangoDB when dropping or truncating
  collections)

  The non-working range deletes could have triggered errors such as
  `deletion check in index drop failed - not all documents in the index have been deleted.`
  when dropping or truncating collections

* improve error messages in Windows installer

* allow retrying installation in Windows installer in case an existing database is still
  running and needs to be manually shut down before continuing with the installation

* fix database backup functionality in Windows installer

* fixed memory leak in `/_api/batch` REST handler

* `db._profileQuery()` now also tracks operations triggered when using `LIMIT`
  clauses in a query

* added proper error messages when using views as an argument to AQL functions
  (doing so triggered an `internal error` before)

* fixed return value encoding for collection ids ("cid" attribute") in REST API
  `/_api/replication/logger-follow`

* fixed dumping and restoring of views with arangodump and arangorestore

* fix replication from 3.3 to 3.4

* fixed some TLS errors that occurred when combining HTTPS/TLS transport with the
  VelocyStream protocol (VST)

  That combination could have led to spurious errors such as "TLS padding error"
  or "Tag mismatch" and connections being closed

* make synchronous replication detect more error cases when followers cannot
  apply the changes from the leader

* fixed issue #6379: RocksDB arangorestore time degeneration on dead documents

* fixed issue #6495: Document not found when removing records

* fixed undefined behavior in cluster plan-loading procedure that may have
  unintentionally modified a shared structure

* reduce overhead of function initialization in AQL COLLECT aggregate functions,
  for functions COUNT/LENGTH, SUM and AVG

  this optimization will only be noticable when the COLLECT produces many groups
  and the "hash" COLLECT variant is used

* fixed potential out-of-bounds access in admin log REST handler `/_admin/log`,
  which could have led to the server returning an HTTP 500 error

* catch more exceptions in replication and handle them appropriately

* agency endpoint updates now go through RAFT

* fixed a cleanup issue in Current when a follower was removed from Plan

* catch exceptions in MaintenanceWorker thread

* fixed a bug in cleanOutServer which could lead to a cleaned out server
  still being a follower for some shard

v3.4.0-rc.1 (2018-09-06)
------------------------

* Release Candidate for 3.4.0, please check the `ReleaseNotes/KnownIssues34.md`
  file for a list of known issues.

* upgraded bundled RocksDB version to 5.16.0

* upgraded bundled Snappy compression library to 1.1.7

* fixed issue #5941: if using breadth first search in traversals uniqueness checks
  on path (vertices and edges) have not been applied. In SmartGraphs the checks
  have been executed properly.

* added more detailed progress output to arangorestore, showing the percentage of
  how much data is restored for bigger collections plus a set of overview statistics
  after each processed collection

* added option `--rocksdb.use-file-logging` to enable writing of RocksDB's own
  informational LOG files into RocksDB's database directory.

  This option is turned off by default, but can be enabled for debugging RocksDB
  internals and performance.

* improved error messages when managing Foxx services

  Install/replace/upgrade will now provide additional information when an error
  is encountered during setup. Errors encountered during a `require` call will
  also include information about the underlying cause in the error message.

* fixed some Foxx script names being displayed incorrectly in web UI and Foxx CLI

* major revision of the maintenance feature

* added `uuidv4` and `genRandomBytes` methods to crypto module

* added `hexSlice` methods `hexWrite` to JS Buffer type

* added `Buffer.from`, `Buffer.of`, `Buffer.alloc` and `Buffer.allocUnsafe`
  for improved compatibility with Node.js

* Foxx HTTP API errors now log stacktraces

* fixed issue #5831: custom queries in the ui could not be loaded if the user
  only has read access to the _system database.

* fixed issue #6128: ArangoDb Cluster: Task moved from DBS to Coordinator

* fixed some web ui action events related to Running Queries view and Slow
  Queries History view

* fixed internal issue #2566: corrected web UI alignment of the nodes table

* fixed issue #5736: Foxx HTTP API responds with 500 error when request body
  is too short

* fixed issue #6106: Arithmetic operator type casting documentation incorrect

* The arangosh now supports the velocystream transport protocol via the schemas
  "vst+tcp://", "vst+ssl://", "vst+unix://" schemes.

* The server will no longer lowercase the input in --server.endpoint. This means
  Unix domain socket paths will now  be treated as specified, previously they were lowercased

* fixed logging of requests. A wrong log level was used

* fixed issue #5943: misplaced database ui icon and wrong cursor type were used

* fixed issue #5354: updated the web UI JSON editor, improved usability

* fixed issue #5648: fixed error message when saving unsupported document types

* fixed internal issue #2812: Cluster fails to create many indexes in parallel

* Added C++ implementation, load balancer support, and user restriction to Pregel API.

  If an execution is accessed on a different coordinator than where it was
  created, the request(s) will be forwarded to the correct coordinator. If an
  execution is accessed by a different user than the one who created it, the
  request will be denied.

* the AQL editor in the web UI now supports detailed AQL query profiling

* fixed issue #5884: Subquery nodes are no longer created on DBServers

* intermediate commits in the RocksDB engine are now only enabled in standalone AQL queries

  (not within a JS transaction), standalone truncate as well as for the "import" API

* the AQL editor in the web UI now supports GeoJSON types and is able to render them.

* fixed issue #5035: fixed a vulnerability issue within the web ui's index view

* PR #5552: add "--latency true" option to arangoimport.  Lists microsecond latency

* added `"pbkdf2"` method to `@arangodb/foxx/auth` module

* the `@arangodb/foxx/auth` module now uses a different method to generate salts,
  so salts are no longer guaranteed to be alphanumeric

* fixed internal issue #2567: the Web UI was showing the possibility to move a shard
  from a follower to the current leader

* Renamed RocksDB engine-specific statistics figure `rocksdb.block-cache-used`
  to `rocksdb.block-cache-usage` in output of `db._engineStats()`

  The new figure name is in line with the statistics that the RocksDB library
  provides in its new versions.

* Added RocksDB engine-specific statistics figures `rocksdb.block-cache-capacity`,
  `rocksdb.block-cache-pinned-usage` as well as level-specific figures
  `rocksdb.num-files-at-level` and `rocksdb.compression-ratio-at-level` in
  output of `db._engineStats()`

* Added RocksDB-engine configuration option `--rocksdb.block-align-data-blocks`

  If set to true, data blocks are aligned on lesser of page size and block size,
  which may waste some memory but may reduce the number of cross-page I/Os operations.

* Usage RocksDB format version 3 for new block-based tables

* Bugfix: The AQL syntax variants `UPDATE/REPLACE k WITH d` now correctly take
  _rev from k instead of d (when ignoreRevs is false) and ignore d._rev.

* Added C++ implementation, load balancer support, and user restriction to tasks API

  If a task is accessed on a different coordinator than where it was created,
  the request(s) will be forwarded to the correct coordinator. If a
  task is accessed by a different user than the one who created it, the request
  will be denied.

* Added load balancer support and user-restriction to async jobs API.

  If an async job is accessed on a different coordinator than where it was
  created, the request(s) will be forwarded to the correct coordinator. If a
  job is accessed by a different user than the one who created it, the request
  will be denied.

* switch default storage engine from MMFiles to RocksDB

  In ArangoDB 3.4, the default storage engine for new installations is the RocksDB
  engine. This differs to previous versions (3.2 and 3.3), in which the default
  storage engine was the MMFiles engine.

  The MMFiles engine can still be explicitly selected as the storage engine for
  all new installations. It's only that the "auto" setting for selecting the storage
  engine will now use the RocksDB engine instead of MMFiles engine.

  In the following scenarios, the effectively selected storage engine for new
  installations will be RocksDB:

  * `--server.storage-engine rocksdb`
  * `--server.storage-engine auto`
  * `--server.storage-engine` option not specified

  The MMFiles storage engine will be selected for new installations only when
  explicitly selected:

  * `--server.storage-engine mmfiles`

  On upgrade, any existing ArangoDB installation will keep its previously selected
  storage engine. The change of the default storage engine is thus only relevant
  for new ArangoDB installations and/or existing cluster setups for which new server
  nodes get added later. All server nodes in a cluster setup should use the same
  storage engine to work reliably. Using different storage engines in a cluster is
  unsupported.

* added collection.indexes() as an alias for collection.getIndexes()

* disable V8 engine and JavaScript APIs for agency nodes

* renamed MMFiles engine compactor thread from "Compactor" to "MMFilesCompactor".

  This change will be visible only on systems which allow assigning names to
  threads.

* added configuration option `--rocksdb.sync-interval`

  This option specifies interval (in milliseconds) that ArangoDB will use to
  automatically synchronize data in RocksDB's write-ahead log (WAL) files to
  disk. Automatic syncs will only be performed for not-yet synchronized data,
  and only for operations that have been executed without the *waitForSync*
  attribute.

  Automatic synchronization is performed by a background thread. The default
  sync interval is 100 milliseconds.

  Note: this option is not supported on Windows platforms. Setting the sync
  interval to a value greater 0 will produce a startup warning.

* added AQL functions `TO_BASE64`, `TO_HEX`, `ENCODE_URI_COMPONENT` and `SOUNDEX`

* PR #5857: RocksDB engine would frequently request a new DelayToken.  This caused
  excessive write delay on the next Put() call.  Alternate approach taken.

* changed the thread handling in the scheduler. `--server.maximal-threads` will be
  the maximum number of threads for the scheduler.

* The option `--server.threads` is now obsolete.

* use sparse indexes in more cases now, when it is clear that the index attribute
  value cannot be null

* introduce SingleRemoteOperationNode via "optimize-cluster-single-document-operations"
  optimizer rule, which triggers single document operations directly from the coordinator
  instead of using a full-featured AQL setup. This saves cluster roundtrips.

  Queries directly referencing the document key benefit from this:

      UPDATE {_key: '1'} WITH {foo: 'bar'} IN collection RETURN OLD

* Added load balancer support and user-restriction to cursor API.

  If a cursor is accessed on a different coordinator than where it was created,
  the requests will be forwarded to the correct coordinator. If a cursor is
  accessed by a different user than the one who created it, the request will
  be denied.

* if authentication is turned on requests to databases by users with insufficient rights
 will be answered with the HTTP forbidden (401) response.

* upgraded bundled RocksDB library version to 5.15

* added key generators `uuid` and `padded`

  The `uuid` key generator generates universally unique 128 bit keys, which are
  stored in hexadecimal human-readable format.
  The `padded` key generator generates keys of a fixed length (16 bytes) in
  ascending lexicographical sort order.

* The REST API of `/_admin/status` added: "operationMode" filed with same meaning as
  the "mode" field and field "readOnly" that has the inverted meaning of the field
  "writeOpsEnabled". The old field names will be deprecated in upcoming versions.

* added `COUNT_DISTINCT` AQL function

* make AQL optimizer rule `collect-in-cluster` optimize aggregation functions
  `AVERAGE`, `VARIANCE`, `STDDEV`, `UNIQUE`, `SORTED_UNIQUE` and `COUNT_DISTINCT`
  in a cluster by pushing parts of the aggregation onto the DB servers and only
  doing the total aggregation on the coordinator

* replace JavaScript functions FULLTEXT, NEAR, WITHIN and WITHIN_RECTANGLE with
  regular AQL subqueries via a new optimizer rule "replace-function-with-index".

* the existing "fulltext-index-optimizer" optimizer rule has been removed because its
  duty is now handled by the "replace-function-with-index" rule.

* added option "--latency true" option to arangoimport. Lists microsecond latency
  statistics on 10 second intervals.

* fixed internal issue #2256: ui, document id not showing up when deleting a document

* fixed internal issue #2163: wrong labels within foxx validation of service
  input parameters

* fixed internal issue #2160: fixed misplaced tooltips in indices view

* Added exclusive option for rocksdb collections. Modifying AQL queries can
  now set the exclusive option as well as it can be set on JavaScript transactions.

* added optimizer rule "optimize-subqueries", which makes qualifying subqueries
  return less data

  The rule fires in the following situations:
  * in case only a few results are used from a non-modifying subquery, the rule
    will add a LIMIT statement into the subquery. For example

        LET docs = (
          FOR doc IN collection
            FILTER ...
            RETURN doc
        )
        RETURN docs[0]

    will be turned into

        LET docs = (
          FOR doc IN collection
            FILTER ...
            LIMIT 1
            RETURN doc
        )
        RETURN docs[0]

    Another optimization performed by this rule is to modify the result value
    of subqueries in case only the number of results is checked later. For example

        RETURN LENGTH(
          FOR doc IN collection
            FILTER ...
            RETURN doc
        )

    will be turned into

        RETURN LENGTH(
          FOR doc IN collection
            FILTER ...
            RETURN true
        )

  This saves copying the document data from the subquery to the outer scope and may
  enable follow-up optimizations.

* fixed Foxx queues bug when queues are created in a request handler with an
  ArangoDB authentication header

* abort startup when using SSLv2 for a server endpoint, or when connecting with
  a client tool via an SSLv2 connection.

  SSLv2 has been disabled in the OpenSSL library by default in recent versions
  because of security vulnerabilities inherent in this protocol.

  As it is not safe at all to use this protocol, the support for it has also
  been stopped in ArangoDB. End users that use SSLv2 for connecting to ArangoDB
  should change the protocol from SSLv2 to TLSv12 if possible, by adjusting
  the value of the `--ssl.protocol` startup option.

* added `overwrite` option to document insert operations to allow for easier syncing.

  This implements almost the much inquired UPSERT. In reality it is a REPSERT
  (replace/insert) because only replacement and not modification of documents
  is possible. The option does not work in cluster collections with custom
  sharding.

* added startup option `--log.escape`

  This option toggles the escaping of log output.

  If set to `true` (which is the default value), then the logging will work
  as before, and the following characters in the log output are escaped:

  * the carriage return character (hex 0d)
  * the newline character (hex 0a)
  * the tabstop character (hex 09)
  * any other characters with an ordinal value less than hex 20

  If the option is set to `false`, no characters are escaped. Characters with
  an ordinal value less than hex 20 will not be printed in this mode but will
  be replaced with a space character (hex 20).

  A side effect of turning off the escaping is that it will reduce the CPU
  overhead for the logging. However, this will only be noticable when logging
  is set to a very verbose level (e.g. debug or trace).

* increased the default values for the startup options `--javascript.gc-interval`
  from every 1000 to every 2000 requests, and for `--javascript.gc-frequency` from
  30 to 60 seconds

  This will make the V8 garbage collection run less often by default than in previous
  versions, reducing CPU load a bit and leaving more contexts available on average.

* added `/_admin/repair/distributeShardsLike` that repairs collections with
  distributeShardsLike where the shards aren't actually distributed like in the
  prototype collection, as could happen due to internal issue #1770

* Fixed issue #4271: Change the behavior of the `fullCount` option for AQL query
  cursors so that it will only take into account `LIMIT` statements on the top level
  of the query.

  `LIMIT` statements in subqueries will not have any effect on the `fullCount` results
  any more.

* We added a new geo-spatial index implementation. On the RocksDB storage engine all
  installations will need to be upgraded with `--database.auto-upgrade true`. New geo
  indexes will now only report with the type `geo` instead of `geo1` or `geo2`.
  The index types `geo1` and `geo2` are now deprecated.
  Additionally we removed the deprecated flags `constraint` and `ignoreNull` from geo
  index definitions, these fields were initially deprecated in ArangoDB 2.5

* Add revision id to RocksDB values in primary indexes to speed up replication (~10x).

* PR #5238: Create a default pacing algorithm for arangoimport to avoid TimeoutErrors
  on VMs with limited disk throughput

* Starting a cluster with coordinators and DB servers using different storage engines
  is unsupported. Doing it anyway will now produce a warning on startup

* fixed issue #4919: C++ implementation of LIKE function now matches the old and correct
  behaviour of the javascript implementation.

* added `--json` option to arangovpack, allowing to treat its input as plain JSON data
  make arangovpack work without any configuration file

* added experimental arangodb startup option `--javascript.enabled` to enable/disable the
  initialization of the V8 JavaScript engine. Only expected to work on single-servers and
  agency deployments

* pull request #5201: eliminate race scenario where handlePlanChange could run infinite times
  after an execution exceeded 7.4 second time span

* UI: fixed an unreasonable event bug within the modal view engine

* pull request #5114: detect shutdown more quickly on heartbeat thread of coordinator and
  DB servers

* fixed issue #3811: gharial api is now checking existence of `_from` and `_to` vertices
  during edge creation

* There is a new method `_profileQuery` on the database object to execute a query and
  print an explain with annotated runtime information.

* Query cursors can now be created with option `profile`, with a value of 0, 1 or 2.
  This will cause queries to include more statistics in their results and will allow tracing
  of queries.

* fixed internal issue #2147: fixed database filter in UI

* fixed internal issue #2149: number of documents in the UI is not adjusted after moving them

* fixed internal issue #2150: UI - loading a saved query does not update the list of bind
  parameters

* removed option `--cluster.my-local-info` in favor of persisted server UUIDs

  The option `--cluster.my-local-info` was deprecated since ArangoDB 3.3.

* added new collection property `cacheEnabled` which enables in-memory caching for
  documents and primary index entries. Available only when using RocksDB

* arangodump now supports `--threads` option to dump collections in parallel

* arangorestore now supports `--threads` option to restore collections in parallel

* Improvement: The AQL query planner in cluster is now a bit more clever and
  can prepare AQL queries with less network overhead.

  This should speed up simple queries in cluster mode, on complex queries it
  will most likely not show any performance effect.
  It will especially show effects on collections with a very high amount of Shards.

* removed remainders of dysfunctional `/_admin/cluster-test` and `/_admin/clusterCheckPort`
  API endpoints and removed them from documentation

* added new query option `stream` to enable streaming query execution via the
  `POST /_api/cursor` rest interface.

* fixed issue #4698: databases within the UI are now displayed in a sorted order.

* Behavior of permissions for databases and collections changed:
  The new fallback rule for databases for which an access level is not explicitly specified:
  Choose the higher access level of:
    * A wildcard database grant
    * A database grant on the `_system` database
  The new fallback rule for collections for which an access level is not explicitly specified:
  Choose the higher access level of:
    * Any wildcard access grant in the same database, or on "*/*"
    * The access level for the current database
    * The access level for the `_system` database

* fixed issue #4583: add AQL ASSERT and AQL WARN

* renamed startup option `--replication.automatic-failover` to
  `--replication.active-failover`
  using the old option name will still work in ArangoDB 3.4, but the old option
  will be removed afterwards

* index selectivity estimates for RocksDB engine are now eventually consistent

  This change addresses a previous issue where some index updates could be
  "lost" from the view of the internal selectivity estimate, leading to
  inaccurate estimates. The issue is solved now, but there can be up to a second
  or so delay before updates are reflected in the estimates.

* support `returnOld` and `returnNew` attributes for in the following HTTP REST
  APIs:

  * /_api/gharial/<graph>/vertex/<collection>
  * /_api/gharial/<graph>/edge/<collection>

  The exception from this is that the HTTP DELETE verb for these APIs does not
  support `returnOld` because that would make the existing API incompatible

* fixed internal issue #478: remove unused and undocumented REST API endpoints
  _admin/statistics/short and _admin/statistics/long

  These APIs were available in ArangoDB's REST API, but have not been called by
  ArangoDB itself nor have they been part of the documented API. They have been
  superseded by other REST APIs and were partially dysfunctional. Therefore
  these two endpoints have been removed entirely.

* fixed issue #1532: reload users on restore

* fixed internal issue #1475: when restoring a cluster dump to a single server
  ignore indexes of type primary and edge since we mustn't create them here.

* fixed internal issue #1439: improve performance of any-iterator for RocksDB

* issue #1190: added option `--create-database` for arangoimport

* UI: updated dygraph js library to version 2.1.0

* renamed arangoimp to arangoimport for consistency
  Release packages will still install arangoimp as a symlink so user scripts
  invoking arangoimp do not need to be changed

* UI: Shard distribution view now has an accordion view instead of displaying
  all shards of all collections at once.

* fixed issue #4393: broken handling of unix domain sockets in JS_Download

* added AQL function `IS_KEY`
  this function checks if the value passed to it can be used as a document key,
  i.e. as the value of the `_key` attribute

* added AQL functions `SORTED` and `SORTED_UNIQUE`

  `SORTED` will return a sorted version of the input array using AQL's internal
  comparison order
  `SORTED_UNIQUE` will do the same, but additionally removes duplicates.

* added C++ implementation for AQL functions `DATE_NOW`, `DATE_ISO8601`,
  `DATE_TIMESTAMP`, `IS_DATESTRING`, `DATE_DAYOFWEEK`, `DATE_YEAR`,
  `DATE_MONTH`, `DATE_DAY`, `DATE_HOUR`, `DATE_MINUTE`, `DATE_SECOND`,
  `DATE_MILLISECOND`, `DATE_DAYOFYEAR`, `DATE_ISOWEEK`, `DATE_LEAPYEAR`,
  `DATE_QUARTER`, `DATE_DAYS_IN_MONTH`, `DATE_ADD`, `DATE_SUBTRACT`,
  `DATE_DIFF`, `DATE_COMPARE`, `TRANSLATE` and `SHA512`

* fixed a bug where clusterinfo missed changes to plan after agency
  callback is registred for create collection

* Foxx manifest.json files can now contain a $schema key with the value
  of "http://json.schemastore.org/foxx-manifest" to improve tooling support.

* fixed agency restart from compaction without data

* fixed agency's log compaction for internal issue #2249

* only load Plan and Current from agency when actually needed


v3.3.18 (XXXX-XX-XX)
--------------------

* improved logging in case of replication errors

* recover short server id from agency after a restart of a cluster node

  this fixes problems with short server ids being set to 0 after a node restart,
  which then prevented cursor result load-forwarding between multiple coordinators
  to work properly

  this should fix arangojs#573

* increased default timeouts in replication

  this decreases the chances of followers not getting in sync with leaders because
  of replication operations timing out

* fixed internal issue #1983: the Web UI was showing a deletion confirmation
  multiple times.

* handle missing `_frontend` collections gracefully

  the `_frontend` system collection is not required for normal ArangoDB operations,
  so if it is missing for whatever reason, ensure that normal operations can go
  on.


v3.3.17 (2018-10-04)
--------------------

* upgraded arangosync version to 0.6.0

* added several advanced options for configuring and debugging LDAP connections.
  Please note that some of the following options are platform-specific and may not
  work on all platforms or with all LDAP servers reliably:

  - `--ldap.serialized`: whether or not calls into the underlying LDAP library
    should be serialized.
    This option can be used to work around thread-unsafe LDAP library functionality.
  - `--ldap.serialize-timeout`: sets the timeout value that is used when waiting to
    enter the LDAP library call serialization lock. This is only meaningful when
    `--ldap.serialized` has been set to `true`.
  - `--ldap.retries`: number of tries to attempt a connection. Setting this to values
    greater than one will make ArangoDB retry to contact the LDAP server in case no
    connection can be made initially.
  - `--ldap.restart`: whether or not the LDAP library should implicitly restart
    connections
  - `--ldap.referrals`: whether or not the LDAP library should implicitly chase
    referrals
  - `--ldap.debug`: turn on internal OpenLDAP library output (warning: will print
    to stdout).
  - `--ldap.timeout`: timeout value (in seconds) for synchronous LDAP API calls
    (a value of 0 means default timeout).
  - `--ldap.network-timeout`: timeout value (in seconds) after which network operations
    following the initial connection return in case of no activity (a value of 0 means
    default timeout).
  - `--ldap.async-connect`: whether or not the connection to the LDAP library will
    be done asynchronously.

* fixed a shutdown race in ArangoDB's logger, which could have led to some buffered
  log messages being discarded on shutdown

* display shard synchronization progress for collections outside of the
  `_system` database

* fixed issue #6611: Properly display JSON properties of user defined foxx services
  configuration within the web UI

* fixed issue #6583: Agency node segfaults if sent an authenticated HTTP request is sent to its port

* when cleaning out a leader it could happen that it became follower instead of
  being removed completely

* make synchronous replication detect more error cases when followers cannot
  apply the changes from the leader

* fix some TLS errors that occurred when combining HTTPS/TLS transport with the
  VelocyStream protocol (VST)

  That combination could have led to spurious errors such as "TLS padding error"
  or "Tag mismatch" and connections being closed

* agency endpoint updates now go through RAFT


v3.3.16 (2018-09-19)
--------------------

* fix undefined behavior in AQL query result cache

* the query editor within the web ui is now catching http 501 responses
  properly

* fixed issue #6495 (Document not found when removing records)

* fixed undefined behavior in cluster plan-loading procedure that may have
  unintentionally modified a shared structure

* reduce overhead of function initialization in AQL COLLECT aggregate functions,
  for functions COUNT/LENGTH, SUM and AVG

  this optimization will only be noticable when the COLLECT produces many groups
  and the "hash" COLLECT variant is used

* fixed potential out-of-bounds access in admin log REST handler /_admin/log,
  which could have led to the server returning an HTTP 500 error

* catch more exceptions in replication and handle them appropriately


v3.3.15 (2018-09-10)
--------------------

* fixed an issue in the "sorted" AQL COLLECT variant, that may have led to producing
  an incorrect number of results

* upgraded arangodb starter version to 0.13.3

* fixed issue #5941 if using breadth-first search in traversals uniqueness checks
  on path (vertices and edges) have not been applied. In SmartGraphs the checks
  have been executed properly.

* added more detailed progress output to arangorestore, showing the percentage of
  how much data is restored for bigger collections plus a set of overview statistics
  after each processed collection

* added option `--rocksdb.use-file-logging` to enable writing of RocksDB's own
  informational LOG files into RocksDB's database directory.

  This option is turned off by default, but can be enabled for debugging RocksDB
  internals and performance.

* improved error messages when managing Foxx services

  Install/replace/upgrade will now provide additional information when an error
  is encountered during setup. Errors encountered during a `require` call will
  also include information about the underlying cause in the error message.

* fixed some Foxx script names being displayed incorrectly in web UI and Foxx CLI

* added startup option `--query.optimizer-max-plans value`

  This option allows limiting the number of query execution plans created by the
  AQL optimizer for any incoming queries. The default value is `128`.

  By adjusting this value it can be controlled how many different query execution
  plans the AQL query optimizer will generate at most for any given AQL query.
  Normally the AQL query optimizer will generate a single execution plan per AQL query,
  but there are some cases in which it creates multiple competing plans. More plans
  can lead to better optimized queries, however, plan creation has its costs. The
  more plans are created and shipped through the optimization pipeline, the more time
  will be spent in the optimizer.

  Lowering this option's value will make the optimizer stop creating additional plans
  when it has already created enough plans.

  Note that this setting controls the default maximum number of plans to create. The
  value can still be adjusted on a per-query basis by setting the *maxNumberOfPlans*
  attribute when running a query.

  This change also lowers the default maximum number of query plans from 192 to 128.

* bug fix: facilitate faster shutdown of coordinators and db servers

* cluster nodes should retry registering in agency until successful

* fixed some web ui action events related to Running Queries view and Slow
  Queries History view

* Create a default pacing algorithm for arangoimport to avoid TimeoutErrors
  on VMs with limited disk throughput

* backport PR 6150: establish unique function to indicate when
  application is terminating and therefore network retries should not occur

* backport PR #5201: eliminate race scenario where handlePlanChange
  could run infinite times after an execution exceeded 7.4 second time span


v3.3.14 (2018-08-15)
--------------------

* upgraded arangodb starter version to 0.13.1

* Foxx HTTP API errors now log stacktraces

* fixed issue #5736: Foxx HTTP API responds with 500 error when request body
  is too short

* fixed issue #5831: custom queries in the ui could not be loaded if the user
  only has read access to the _system database.

* fixed internal issue #2566: corrected web UI alignment of the nodes table

* fixed internal issue #2869: when attaching a follower with global applier to an
  authenticated leader already existing users have not been replicated, all users
  created/modified later are replicated.

* fixed internal issue #2865: dumping from an authenticated arangodb the users have
  not been included

* fixed issue #5943: misplaced database ui icon and wrong cursor type were used

* fixed issue #5354: updated the web UI JSON editor, improved usability

* fixed issue #5648: fixed error message when saving unsupported document types

* fixed issue #6076: Segmentation fault after AQL query

  This also fixes issues #6131 and #6174

* fixed issue #5884: Subquery nodes are no longer created on DBServers

* fixed issue #6031: Broken LIMIT in nested list iterations

* fixed internal issue #2812: Cluster fails to create many indexes in parallel

* intermediate commits in the RocksDB engine are now only enabled in standalone AQL
  queries (not within a JS transaction), standalone truncate as well as for the
  "import" API

* Bug fix: race condition could request data from Agency registry that did not
  exist yet.  This caused a throw that would end the Supervision thread.
  All registry query APIs no longer throw exceptions.


v3.3.13 (2018-07-26)
--------------------

* fixed internal issue #2567: the Web UI was showing the possibility to move a
  shard from a follower to the current leader

* fixed issue #5977: Unexpected execution plan when subquery contains COLLECT

* Bugfix: The AQL syntax variants `UPDATE/REPLACE k WITH d` now correctly take
  _rev from k instead of d (when ignoreRevs is false) and ignore d._rev.

* put an upper bound on the number of documents to be scanned when using
  `db.<collection>.any()` in the RocksDB storage engine

  previous versions of ArangoDB did a scan of a random amount of documents in
  the collection, up to the total number of documents available. this produced
  a random selection with a good quality, but needed to scan half the number
  of documents in the collection on average.

  The new version will only scan up to 500 documents, so it produces a less
  random result, but will be a lot faster especially for large collections.

  The implementation of `any()` for the MMFiles engine remains unchanged. The
  MMFiles engine will pick a random document from the entire range of the
  in-memory primary index without performing scans.

* return an empty result set instead of an "out of memory" exception when
  querying the geo index with invalid (out of range) coordinates

* added load balancer support and user-restriction to cursor API.

  If a cursor is accessed on a different coordinator than where it was created,
  the requests will be forwarded to the correct coordinator. If a cursor is
  accessed by a different user than the one who created it, the request will
  be denied.

* keep failed follower in followers list in Plan.

  This increases the changes of a failed follower getting back into sync if the
  follower comes back after a short time. In this case the follower can try to
  get in sync again, which normally takes less time than seeding a completely
  new follower.

* fix assertion failure and undefined behavior in Unix domain socket connections,
  introduced by 3.3.12

* added configuration option `--rocksdb.sync-interval`

  This option specifies interval (in milliseconds) that ArangoDB will use to
  automatically synchronize data in RocksDB's write-ahead log (WAL) files to
  disk. Automatic syncs will only be performed for not-yet synchronized data,
  and only for operations that have been executed without the *waitForSync*
  attribute.

  Automatic synchronization is performed by a background thread. The default
  sync interval is 0, meaning the automatic background syncing is turned off.
  Background syncing in 3.3 is opt-in, whereas in ArangoDB 3.4 the default sync
  interval will be 100 milliseconds.

  Note: this option is not supported on Windows platforms. Setting the sync
  interval to a value greater 0 will produce a startup warning.

* fixed graph creation sometimes failing with 'edge collection
  already used in edge def' when the edge definition contained multiple vertex
  collections, despite the edge definitions being identical

* inception could get caught in a trap, where agent configuration
  version and timeout multiplier lead to incapacitated agency

* fixed issue #5827: Batch request handling incompatible with .NET's default
  ContentType format

* fixed agency's log compaction for internal issue #2249

* inspector collects additionally disk data size and storage engine statistics


v3.3.12 (2018-07-12)
--------------------

* issue #5854: RocksDB engine would frequently request a new DelayToken.  This caused
  excessive write delay on the next Put() call.  Alternate approach taken.

* fixed graph creation under some circumstances failing with 'edge collection
  already used in edge def' despite the edge definitions being identical

* fixed issue #5727: Edge document with user provided key is inserted as many
  times as the number of shards, violating the primary index

* fixed internal issue #2658: AQL modification queries did not allow `_rev`
  checking. There is now a new option `ignoreRevs` which can be set to `false`
  in order to force AQL modification queries to match revision ids before
  doing any modifications

* fixed issue #5679: Replication applier restrictions will crash synchronisation
  after initial sync

* fixed potential issue in RETURN DISTINCT CollectBlock implementation
  that led to the block producing an empty result

* changed communication tasks to use boost strands instead of locks,
  this fixes a race condition with parallel VST communication over
  SSL

* fixed agency restart from compaction without data

* fixed for agent coming back to agency with changed endpoint and
  total data loss

* more patient agency tests to allow for ASAN tests to successfully finish


v3.3.11 (2018-06-26)
--------------------

* upgraded arangosync version to 0.5.3

* upgraded arangodb starter version to 0.12.0

* fixed internal issue #2559: "unexpected document key" error when custom
  shard keys are used and the "allowUserKeys" key generator option is set
  to false

* fixed AQL DOCUMENT lookup function for documents for sharded collections with
  more than a single shard and using a custom shard key (i.e. some shard
  key attribute other than `_key`).
  The previous implementation of DOCUMENT restricted to lookup to a single
  shard in all cases, though this restriction was invalid. That lead to
  `DOCUMENT` not finding documents in cases the wrong shard was contacted. The
  fixed implementation in 3.3.11 will reach out to all shards to find the
  document, meaning it will produce the correct result, but will cause more
  cluster-internal traffic. This increase in traffic may be high if the number
  of shards is also high, because each invocation of `DOCUMENT` will have to
  contact all shards.
  There will be no performance difference for non-sharded collections or
  collections that are sharded by `_key` or that only have a single shard.

* reimplemented replication view in web UI

* fixed internal issue #2256: ui, document id not showing up when deleting a document

* fixed internal issue #2163: wrong labels within foxx validation of service
  input parameters

* fixed internal issue #2160: fixed misplaced tooltips in indices view

* added new arangoinspect client tool, to help users and customers easily collect
  information of any ArangoDB server setup, and facilitate troubleshooting for the
  ArangoDB Support Team


v3.3.10 (2018-06-04)
--------------------

* make optimizer rule "remove-filter-covered-by-index" not stop after removing
  a sub-condition from a FILTER statement, but pass the optimized FILTER
  statement again into the optimizer rule for further optimizations.
  This allows optimizing away some more FILTER conditions than before.

* allow accessing /_admin/status URL on followers too in active failover setup

* fix cluster COLLECT optimization for attributes that were in "sorted" variant of
  COLLECT and that were provided by a sorted index on the collected attribute

* apply fulltext index optimization rule for multiple fulltext searches in
  the same query

  this fixes https://stackoverflow.com/questions/50496274/two-fulltext-searches-on-arangodb-cluster-v8-is-involved

* validate `_from` and `_to` values of edges on updates consistently

* fixed issue #5400: Unexpected AQL Result

* fixed issue #5429: Frequent 'updated local foxx repository' messages

* fixed issue #5252: Empty result if FULLTEXT() is used together with LIMIT offset

* fixed issue #5035: fixed a vulnerability issue within the web ui's index view

* inception was ignoring leader's configuration


v3.3.9 (2018-05-17)
-------------------

* added `/_admin/repair/distributeShardsLike` that repairs collections with
  distributeShardsLike where the shards aren't actually distributed like in the
  prototype collection, as could happen due to internal issue #1770

* fixed Foxx queues bug when queues are created in a request handler with an
  ArangoDB authentication header

* upgraded arangosync version to 0.5.1

* upgraded arangodb starter version to 0.11.3

* fix cluster upgrading issue introduced in 3.3.8

  the issue made arangod crash when starting a DB server with option
  `--database.auto-upgrade true`

* fix C++ implementation of AQL ZIP function to return each distinct attribute
  name only once. The previous implementation added non-unique attribute names
  multiple times, which led to follow-up issues.
  Now if an attribute name occurs multiple times in the input list of attribute
  names, it will only be incorporated once into the result object, with the
  value that corresponds to the first occurrence.
  This fix also changes the V8 implementation of the ZIP function, which now
  will always return the first value for non-unique attribute names and not the
  last occurring value.

* self heal during a Foxx service install, upgrade or replace no longer breaks
  the respective operation

* make /_api/index, /_api/database and /_api/user REST handlers use the scheduler's
  internal queue, so they do not run in an I/O handling thread

* fixed issue #4919: C++ implementation of LIKE function now matches the old and
  correct behavior of the JavaScript implementation.

* added REST API endpoint /_admin/server/availability for monitoring purposes

* UI: fixed an unreasonable event bug within the modal view engine

* fixed issue #3811: gharial api is now checking existence of _from and _to vertices
  during edge creation

* fixed internal issue #2149: number of documents in the UI is not adjusted after
  moving them

* fixed internal issue #2150: UI - loading a saved query does not update the list
  of bind parameters

* fixed internal issue #2147 - fixed database filter in UI

* fixed issue #4934: Wrong used GeoIndex depending on FILTER order

* added `query` and `aql.literal` helpers to `@arangodb` module.

* remove post-sort from GatherNode in cluster AQL queries that do use indexes
  for filtering but that do not require a sorted result

  This optimization can speed up gathering data from multiple shards, because
  it allows to remove a merge sort of the individual shards' results.

* extend the already existing "reduce-extraction-to-projection" AQL optimizer
  rule for RocksDB to provide projections of up to 5 document attributes. The
  previous implementation only supported a projection for a single document
  attribute. The new implementation will extract up to 5 document attributes from
  a document while scanning a collection via an EnumerateCollectionNode.
  Additionally the new version of the optimizer rule can also produce projections
  when scanning an index via an IndexNode.
  The optimization is benefial especially for huge documents because it will copy
  out only the projected attributes from the document instead of copying the entire
  document data from the storage engine.

  When applied, the explainer will show the projected attributes in a `projections`
  remark for an EnumerateCollectionNode or IndexNode. The optimization is limited
  to the RocksDB storage engine.

* added index-only optimization for AQL queries that can satisfy the retrieval of
  all required document attributes directly from an index.

  This optimization will be triggered for the RocksDB engine if an index is used
  that covers all required attributes of the document used later on in the query.
  If applied, it will save retrieving the actual document data (which would require
  an extra lookup in RocksDB), but will instead build the document data solely
  from the index values found. It will only be applied when using up to 5 attributes
  from the document, and only if the rest of the document data is not used later
  on in the query.

  The optimization is currently available for the RocksDB engine for the index types
  primary, edge, hash, skiplist and persistent.

  If the optimization is applied, it will show up as "index only" in an AQL
  query's execution plan for an IndexNode.

* added scan-only optimization for AQL queries that iterate over collections or
  indexes and that do not need to return the actual document values.

  Not fetching the document values from the storage engine will provide a
  considerable speedup when using the RocksDB engine, but may also help a bit
  in case of the MMFiles engine. The optimization will only be applied when
  full-scanning or index-scanning a collection without refering to any of its
  documents later on, and, for an IndexNode, if all filter conditions for the
  documents of the collection are covered by the index.

  If the optimization is applied, it will show up as "scan only" in an AQL
  query's execution plan for an EnumerateCollectionNode or an IndexNode.

* extend existing "collect-in-cluster" optimizer rule to run grouping, counting
  and deduplication on the DB servers in several cases, so that the coordinator
  will only need to sum up the potentially smaller results from the individual shards.

  The following types of COLLECT queries are covered now:
  - RETURN DISTINCT expr
  - COLLECT WITH COUNT INTO ...
  - COLLECT var1 = expr1, ..., varn = exprn (WITH COUNT INTO ...), without INTO or KEEP
  - COLLECT var1 = expr1, ..., varn = exprn AGGREGATE ..., without INTO or KEEP, for
    aggregate functions COUNT/LENGTH, SUM, MIN and MAX.

* honor specified COLLECT method in AQL COLLECT options

  for example, when the user explicitly asks for the COLLECT method
  to be `sorted`, the optimizer will now not produce an alternative
  version of the plan using the hash method.

  additionally, if the user explcitly asks for the COLLECT method to
  be `hash`, the optimizer will now change the existing plan to use
  the hash method if possible instead of just creating an alternative
  plan.

  `COLLECT ... OPTIONS { method: 'sorted' }` => always use sorted method
  `COLLECT ... OPTIONS { method: 'hash' }`   => use hash if this is technically possible
  `COLLECT ...` (no options)                 => create a plan using sorted, and another plan using hash method

* added bulk document lookups for MMFiles engine, which will improve the performance
  of document lookups from an inside an index in case the index lookup produces many
  documents


v3.3.8 (2018-04-24)
-------------------

* included version of ArangoDB Starter (`arangodb` binary) updated to v0.10.11,
  see [Starter changelog](https://github.com/arangodb-helper/arangodb/blob/master/CHANGELOG.md)

* added arangod startup option `--dump-options` to print all configuration parameters
  as a JSON object

* fixed: (Enterprise only) If you restore a SmartGraph where the collections
  are still existing and are supposed to be dropped on restore we ended up in
  duplicate name error. This is now gone and the SmartGraph is correctly restored.

* fix lookups by `_id` in smart graph edge collections

* improve startup resilience in case there are datafile errors (MMFiles)

  also allow repairing broken VERSION files automatically on startup by
  specifying the option `--database.ignore-datafile-errors true`

* fix issue #4582: UI query editor now supports usage of empty string as bind parameter value

* fixed internal issue #2148: Number of documents found by filter is misleading in web UI

* added startup option `--database.required-directory-state`

  using this option it is possible to require the database directory to be
  in a specific state on startup. the options for this value are:

  - non-existing: database directory must not exist
  - existing: database directory must exist
  - empty: database directory must exist but be empty
  - populated: database directory must exist and contain specific files already
  - any: any state allowed

* field "$schema" in Foxx manifest.json files no longer produce warnings

* added `@arangodb/locals` module to expose the Foxx service context as an
  alternative to using `module.context` directly.

* `db._executeTransaction` now accepts collection objects as collections.

* supervision can be put into maintenance mode


v3.3.7 (2018-04-11)
-------------------

* added hidden option `--query.registry-ttl` to control the lifetime of cluster AQL
  query parts

* fixed internal issue #2237: AQL queries on collections with replicationFactor:
  "satellite" crashed arangod in single server mode

* fixed restore of satellite collections: replicationFactor was set to 1 during
  restore

* fixed dump and restore of smart graphs:
  a) The dump will not include the hidden shadow collections anymore, they were dumped
     accidentially and only contain duplicated data.
  b) Restore will now ignore hidden shadow collections as all data is contained
     in the smart-edge collection. You can manually include these collections from an
     old dump (3.3.5 or earlier) by using `--force`.
  c) Restore of a smart-graph will now create smart collections properly instead
     of getting into `TIMEOUT_IN_CLUSTER_OPERATION`

* fixed issue in AQL query optimizer rule "restrict-to-single-shard", which
  may have sent documents to a wrong shard in AQL INSERT queries that specified
  the value for `_key` using an expression (and not a constant value)
  Important: if you were affected by this bug in v3.3.5 it is required that you
  recreate your dataset in v3.3.6 (i.e. dumping and restoring) instead of doing
  a simple binary upgrade

* added /_admin/status HTTP API for debugging purposes

* added ArangoShell helper function for packaging all information about an
  AQL query so it can be run and analyzed elsewhere:

  query = "FOR doc IN mycollection FILTER doc.value > 42 RETURN doc";
  require("@arangodb/aql/explainer").debugDump("/tmp/query-debug-info", query);

  Entitled users can send the generated file to the ArangoDB support to facilitate
  reproduction and debugging.

* added hidden option `--server.ask-jwt-secret`. This is an internal option
  for debugging and should not be exposed to end-users.

* fix for internal issue #2215. supervision will now wait for agent to
  fully prepare before adding 10 second grace period after leadership change

* fixed internal issue #2215's FailedLeader timeout bug

v3.3.5 (2018-03-28)
-------------------

* fixed issue #4934: Wrong used GeoIndex depending on FILTER order

* make build id appear in startup log message alongside with other version info

* make AQL data modification operations that are sent to all shards and that are
  supposed to return values (i.e. `RETURN OLD` or `RETURN NEW`) not return fake
  empty result rows if the document to be updated/replaced/removed was not present
  on the target shard

* added AQL optimizer rule `restrict-to-single-shard`

  This rule will kick in if a collection operation (index lookup or data
  modification operation) will only affect a single shard, and the operation can be
  restricted to the single shard and is not applied for all shards. This optimization
  can be applied for queries that access a collection only once in the query, and that
  do not use traversals, shortest path queries and that do not access collection data
  dynamically using the `DOCUMENT`, `FULLTEXT`, `NEAR` or `WITHIN` AQL functions.
  Additionally, the optimizer will only pull off this optimization if can safely
  determine the values of all the collection's shard keys from the query, and when the
  shard keys are covered by a single index (this is always true if the shard key is
  the default `_key`)

* display missing attributes of GatherNodes in AQL explain output

* make AQL optimizer rule `undistribute-remove-after-enum-coll` fire in a few
  more cases in which it is possible

* slightly improve index selection for the RocksDB engine when there are multiple
  competing indexes with the same attribute prefixes, but different amount of
  attributes covered. In this case, the more specialized index will be preferred
  now

* fix issue #4924: removeFollower now prefers to remove the last follower(s)

* added "collect-in-cluster" optimizer rule to have COLLECT WITH COUNT queries
  without grouping being executed on the DB servers and the coordinator only summing
  up the counts from the individual shards

* fixed issue #4900: Nested FOR query uses index but ignores other filters

* properly exit v8::Context in one place where it was missing before

* added hidden option `--cluster.index-create-timeout` for controlling the
  default value of the index creation timeout in cluster
  under normal circumstances, this option does not need to be adjusted

* increase default timeout for index creation in cluster to 3600s

* fixed issue #4843: Query-Result has more Docs than the Collection itself

* fixed the behavior of ClusterInfo when waiting for current to catch
  up with plan in create collection.

* fixed issue #4827: COLLECT on edge _to field doesn't group distinct values as expected (MMFiles)


v3.3.4 (2018-03-01)
-------------------

* fix AQL `fullCount` result value in some cluster cases when it was off a bit

* fix issue #4651: Simple query taking forever until a request timeout error

* fix issue #4657: fixed incomplete content type header

* Vastly improved the Foxx Store UI

* fix issue #4677: AQL WITH with bind parameters results in "access after data-modification"
  for two independent UPSERTs

* remove unused startup option `--ldap.permissions-attribute-name`

* fix issue #4457: create /var/tmp/arangod with correct user in supervisor mode

* remove long disfunctional admin/long_echo handler

* fixed Foxx API:

  * PUT /_api/foxx/service: Respect force flag
  * PATCH /_api/foxx/service: Check whether a service under given mount exists

* internal issue #1726: supervision failed to remove multiple servers
  from health monitoring at once.

* more information from inception, why agent is activated

* fixed a bug where supervision tried to deal with shards of virtual collections

* fix internal issue #1770: collection creation using distributeShardsLike yields
  errors and did not distribute shards correctly in the following cases:
  1. If numberOfShards * replicationFactor % nrDBServers != 0
     (shards * replication is not divisible by DBServers).
  2. If there was failover / move shard case on the leading collection
     and creating the follower collection afterwards.

* fix timeout issues in replication client expiration

* added missing edge filter to neighbors-only traversals
  in case a filter condition was moved into the traverser and the traversal was
  executed in breadth-first mode and was returning each visited vertex exactly
  once, and there was a filter on the edges of the path and the resulting vertices
  and edges were not used later, the edge filter was not applied

* fixed issue #4160: Run arangod with "--database.auto-upgrade" option always crash silently without error log

* fix internal issue #1848: AQL optimizer was trying to resolve attribute accesses
  to attributes of constant object values at query compile time, but only did so far
  the very first attribute in each object

  this fixes https://stackoverflow.com/questions/48648737/beginner-bug-in-for-loops-from-objects

* fix inconvenience: If we want to start server with a non-existing
  --javascript.app-path it will now be created (if possible)

* fixed: REST API `POST _api/foxx` now returns HTTP code 201 on success, as documented.
         returned 200 before.

* fixed: REST API `PATCH _api/foxx/dependencies` now updates the existing dependencies
         instead of replacing them.

* fixed: Foxx upload of single javascript file. You now can upload via http-url pointing
         to a javascript file.

* fixed issue #4395: If your foxx app includes an `APP` folder it got
         accidently removed by selfhealing this is not the case anymore.

* fixed internal issue #1969 - command apt-get purge/remove arangodb3e was failing


v3.3.3 (2018-01-16)
-------------------

* fix issue #4272: VERSION file keeps disappearing

* fix internal issue #81: quotation marks disappeared when switching table/json
  editor in the query editor ui

* added option `--rocksdb.throttle` to control whether write-throttling is enabled
  Write-throttling is turned on by default, to reduce chances of compactions getting
  too far behind and blocking incoming writes.

* fixed issue #4308: Crash when getter for error.name throws an error (on Windows)

* UI: fixed a query editor caching and parsing issue

* Fixed internal issue #1683: fixes an UI issue where a collection name gets wrongly cached
  within the documents overview of a collection.

* Fixed an issue with the index estimates in RocksDB in the case a transaction is aborted.
  Former the index estimates were modified if the transaction commited or not.
  Now they will only be modified if the transaction commited successfully.

* UI: optimized login view for very small screen sizes

* Truncate in RocksDB will now do intermediate commits every 10.000 documents
  if truncate fails or the server crashes during this operation all deletes
  that have been commited so far are persisted.

* make the default value of `--rocksdb.block-cache-shard-bits` use the RocksDB
  default value. This will mostly mean the default number block cache shard
  bits is lower than before, allowing each shard to store more data and cause
  less evictions from block cache

* issue #4222: Permission error preventing AQL query import / export on webui

* UI: optimized error messages for invalid query bind parameter

* UI: upgraded swagger ui to version 3.9.0

* issue #3504: added option `--force-same-database` for arangorestore

  with this option set to true, it is possible to make any arangorestore attempt
  fail if the specified target database does not match the database name
  specified in the source dump's "dump.json" file. it can thus be used to
  prevent restoring data into the "wrong" database

  The option is set to `false` by default to ensure backwards-compatibility

* make the default value of `--rocksdb.block-cache-shard-bits` use the RocksDB
  default value. This will mostly mean the default number block cache shard
  bits is lower than before, allowing each shard to store more data and cause
  less evictions from block cache

* fixed issue #4255: AQL SORT consuming too much memory

* fixed incorrect persistence of RAFT vote and term


v3.3.2 (2018-01-04)
-------------------

* fixed issue #4199: Internal failure: JavaScript exception in file 'arangosh.js'
  at 98,7: ArangoError 4: Expecting type String

* fixed issue in agency supervision with a good server being left in
  failedServers

* distinguish isReady and allInSync in clusterInventory

* fixed issue #4197: AQL statement not working in 3.3.1 when upgraded from 3.2.10

* do not reuse collection ids when restoring collections from a dump, but assign new collection ids, this should prevent collection id conflicts


v3.3.1 (2017-12-28)
-------------------

* UI: displayed wrong wfs property for a collection when using RocksDB as
  storage engine

* added `--ignore-missing` option to arangoimp
  this option allows importing lines with less fields than specified in the CSV
  header line

* changed misleading error message from "no leader" to "not a leader"

* optimize usage of AQL FULLTEXT index function to a FOR loop with index
  usage in some cases
  When the optimization is applied, this especially speeds up fulltext index
  queries in the cluster

* UI: improved the behavior during collection creation in a cluster environment

* Agency lockup fixes for very small machines.

* Agency performance improvement by finer grained locking.

* Use steady_clock in agency whereever possible.

* Agency prevent Supervision thread crash.

* Fix agency integer overflow in timeout calculation.


v3.3.0 (2017-12-14)
-------------------

* release version

* added a missing try/catch block in the supervision thread


v3.3.rc8 (2017-12-12)
---------------------

* UI: fixed broken Foxx configuration keys. Some valid configuration values
  could not be edited via the ui.

* UI: pressing the return key inside a select2 box no longer triggers the modal's
  success function

* UI: coordinators and db servers are now in sorted order (ascending)


v3.3.rc7 (2017-12-07)
---------------------

* fixed issue #3741: fix terminal color output in Windows

* UI: fixed issue #3822: disabled name input field for system collections

* fixed issue #3640: limit in subquery

* fixed issue #3745: Invalid result when using OLD object with array attribute in UPSERT statement

* UI: edge collections were wrongly added to from and to vertices select box during graph creation

* UI: added not found views for documents and collections

* UI: using default user database api during database creation now

* UI: the graph viewer backend now picks one random start vertex of the
  first 1000 documents instead of calling any(). The implementation of
  "any" is known to scale bad on huge collections with RocksDB.

* UI: fixed disappearing of the navigation label in some case special case

* UI: the graph viewer now displays updated label values correctly.
  Additionally the included node/edge editor now closes automatically
  after a successful node/edge update.

* fixed issue #3917: traversals with high maximal depth take extremely long
  in planning phase.


v3.3.rc4 (2017-11-28)
---------------------

* minor bug-fixes


v3.3.rc3 (2017-11-24)
---------------------

* bug-fixes


v3.3.rc2 (2017-11-22)
---------------------

* UI: document/edge editor now remembering their modes (e.g. code or tree)

* UI: optimized error messages for invalid graph definitions. Also fixed a
  graph renderer cleanup error.

* UI: added a delay within the graph viewer while changing the colors of the
  graph. Necessary due different browser behaviour.

* added options `--encryption.keyfile` and `--encryption.key-generator` to arangodump
  and arangorestore

* UI: the graph viewer now displays updated label values correctly.
  Additionally the included node/edge editor now closes automatically
  after a successful node/edge update.

* removed `--recycle-ids` option for arangorestore

  using that option could have led to problems on the restore, with potential
  id conflicts between the originating server (the source dump server) and the
  target server (the restore server)


v3.3.rc1 (2017-11-17)
---------------------

* add readonly mode REST API

* allow compilation of ArangoDB source code with g++ 7

* upgrade minimum required g++ compiler version to g++ 5.4
  That means ArangoDB source code will not compile with g++ 4.x or g++ < 5.4 anymore.

* AQL: during a traversal if a vertex is not found. It will not print an ERROR to the log and continue
  with a NULL value, but will register a warning at the query and continue with a NULL value.
  The situation is not desired as an ERROR as ArangoDB can store edges pointing to non-existing
  vertex which is perfectly valid, but it may be a n issue on the data model, so users
  can directly see it on the query now and do not "by accident" have to check the LOG output.

* introduce `enforceReplicationFactor` attribute for creating collections:
  this optional parameter controls if the coordinator should bail out during collection
  creation if there are not enough DBServers available for the desired `replicationFactor`.

* fixed issue #3516: Show execution time in arangosh

  this change adds more dynamic prompt components for arangosh
  The following components are now available for dynamic prompts,
  settable via the `--console.prompt` option in arangosh:

  - '%t': current time as timestamp
  - '%a': elpased time since ArangoShell start in seconds
  - '%p': duration of last command in seconds
  - '%d': name of current database
  - '%e': current endpoint
  - '%E': current endpoint without protocol
  - '%u': current user

  The time a command takes can be displayed easily by starting arangosh with `--console.prompt "%p> "`.

* make the ArangoShell refill its collection cache when a yet-unknown collection
  is first accessed. This fixes the following problem:

      arangosh1> db._collections();  // shell1 lists all collections
      arangosh2> db._create("test"); // shell2 now creates a new collection 'test'
      arangosh1> db.test.insert({}); // shell1 is not aware of the collection created
                                     // in shell2, so the insert will fail

* make AQL `DISTINCT` not change the order of the results it is applied on

* incremental transfer of initial collection data now can handle partial
  responses for a chunk, allowing the leader/master to send smaller chunks
  (in terms of HTTP response size) and limit memory usage

  this optimization is only active if client applications send the "offset" parameter
  in their requests to PUT `/_api/replication/keys/<id>?type=docs`

* initial creation of shards for cluster collections is now faster with
  `replicationFactor` values bigger than 1. this is achieved by an optimization
  for the case when the collection on the leader is still empty

* potential fix for issue #3517: several "filesystem full" errors in logs
  while there's a lot of disk space

* added C++ implementations for AQL function `SUBSTRING()`, `LEFT()`, `RIGHT()` and `TRIM()`

* show C++ function name of call site in ArangoDB log output

  this requires option `--log.line-number` to be set to *true*

* UI: added word wrapping to query editor

* UI: fixed wrong user attribute name validation, issue #3228

* make AQL return a proper error message in case of a unique key constraint
  violation. previously it only returned the generic "unique constraint violated"
  error message but omitted the details about which index caused the problem.

  This addresses https://stackoverflow.com/questions/46427126/arangodb-3-2-unique-constraint-violation-id-or-key

* added option `--server.local-authentication`

* UI: added user roles

* added config option `--log.color` to toggle colorful logging to terminal

* added config option `--log.thread-name` to additionally log thread names

* usernames must not start with `:role:`, added new options:
    --server.authentication-timeout
    --ldap.roles-attribute-name
    --ldap.roles-transformation
    --ldap.roles-search
    --ldap.superuser-role
    --ldap.roles-include
    --ldap.roles-exclude

* performance improvements for full collection scans and a few other operations
  in MMFiles engine

* added `--rocksdb.encryption-key-generator` for enterprise

* removed `--compat28` parameter from arangodump and replication API

  older ArangoDB versions will no longer be supported by these tools.

* increase the recommended value for `/proc/sys/vm/max_map_count` to a value
  eight times as high as the previous recommended value. Increasing the
  values helps to prevent an ArangoDB server from running out of memory mappings.

  The raised minimum recommended value may lead to ArangoDB showing some startup
  warnings as follows:

      WARNING {memory} maximum number of memory mappings per process is 65530, which seems too low. it is recommended to set it to at least 512000
      WARNING {memory} execute 'sudo sysctl -w "vm.max_map_count=512000"'

* Foxx now warns about malformed configuration/dependency names and aliases in the manifest.


v3.2.17 (XXXX-XX-XX)
--------------------

* added missing virtual destructor for MMFiles transaction data context object

* make synchronous replication detect more error cases when followers cannot
  apply the changes from the leader

* fixed undefined behavior in cluster plan-loading procedure that may have
  unintentionally modified a shared structure

* cluster nodes should retry registering in agency until successful

* fixed issue #5354: updated the ui json editor, improved usability

* fixed issue #5648: fixed error message when saving unsupported document
  types

* fixed issue #5943: misplaced database ui icon and wrong cursor type were used


v3.2.16 (2018-07-12)
--------------------

* upgraded arangodb starter version to 0.12.0

* make edge cache initialization and invalidation more portable by avoiding memset
  on non-POD types

* fixed internal issue #2256: ui, document id not showing up when deleting a document

* fixed issue #5400: Unexpected AQL Result

* Fixed issue #5035: fixed a vulnerability issue within the web ui's index view

* issue one HTTP call less per cluster AQL query

* self heal during a Foxx service install, upgrade or replace no longer breaks
  the respective operation

* inception was ignoring leader's configuration

* inception could get caught in a trap, where agent configuration
  version and timeout multiplier lead to incapacitated agency

* more patient agency tests to allow for ASAN tests to successfully finish

* fixed for agent coming back to agency with changed endpoint and
  total data loss

* fixed agency restart from compaction without data


v3.2.15 (2018-05-13)
--------------------

* upgraded arangodb starter version to 0.11.2

* make /_api/index and /_api/database REST handlers use the scheduler's internal
  queue, so they do not run in an I/O handling thread

* fixed issue #3811: gharial api is now checking existence of _from and _to vertices
  during edge creation


v3.2.14 (2018-04-20)
--------------------

* field "$schema" in Foxx manifest.json files no longer produce warnings

* added `@arangodb/locals` module to expose the Foxx service context as an
  alternative to using `module.context` directly.

* the internal implementation of REST API `/_api/simple/by-example` now uses
  C++ instead of JavaScript

* supervision can be switched to maintenance mode f.e. for rolling upgrades


v3.2.13 (2018-04-13)
--------------------

* improve startup resilience in case there are datafile errors (MMFiles)

  also allow repairing broken VERSION files automatically on startup by
  specifying the option `--database.ignore-datafile-errors true`

* fix issue #4582: UI query editor now supports usage of empty string as bind parameter value

* fix issue #4924: removeFollower now prefers to remove the last follower(s)

* fixed issue #4934: Wrong used GeoIndex depending on FILTER order

* fixed the behavior of clusterinfo when waiting for current to catch
  up with plan in create collection.

* fix for internal issue #2215. supervision will now wait for agent to
  fully prepare before adding 10 second grace period after leadership change

* fixed interal issue #2215 FailedLeader timeout bug


v3.2.12 (2018-02-27)
--------------------

* remove long disfunctional admin/long_echo handler

* fixed Foxx API:

  * PUT /_api/foxx/service: Respect force flag
  * PATCH /_api/foxx/service: Check whether a service under given mount exists

* fix issue #4457: create /var/tmp/arangod with correct user in supervisor mode

* fix internal issue #1848

  AQL optimizer was trying to resolve attribute accesses
  to attributes of constant object values at query compile time, but only did so far
  the very first attribute in each object

  this fixes https://stackoverflow.com/questions/48648737/beginner-bug-in-for-loops-from-objects

* fix inconvenience: If we want to start server with a non-existing
  --javascript.app-path it will now be created (if possible)

* fixed: REST API `POST _api/foxx` now returns HTTP code 201 on success, as documented.
         returned 200 before.

* fixed: REST API `PATCH _api/foxx/dependencies` now updates the existing dependencies
         instead of replacing them.

* fixed: Foxx upload of single javascript file. You now can upload via http-url pointing
         to a javascript file.

* fixed issue #4395: If your foxx app includes an `APP` folder it got accidently removed by selfhealing
         this is not the case anymore.

* fix internal issue 1770: collection creation using distributeShardsLike yields
  errors and did not distribute shards correctly in the following cases:
  1. If numberOfShards * replicationFactor % nrDBServers != 0
     (shards * replication is not divisible by DBServers).
  2. If there was failover / move shard case on the leading collection
     and creating the follower collection afterwards.

* fix timeout issues in replication client expiration

+ fix some inconsistencies in replication for RocksDB engine that could have led
  to some operations not being shipped from master to slave servers

* fix issue #4272: VERSION file keeps disappearing

* fix internal issue #81: quotation marks disappeared when switching table/json
  editor in the query editor ui

* make the default value of `--rocksdb.block-cache-shard-bits` use the RocksDB
  default value. This will mostly mean the default number block cache shard
  bits is lower than before, allowing each shard to store more data and cause
  less evictions from block cache

* fix issue #4393: broken handling of unix domain sockets in
  JS_Download

* fix internal bug #1726: supervision failed to remove multiple
  removed servers from health UI

* fixed internal issue #1969 - command apt-get purge/remove arangodb3e was failing

* fixed a bug where supervision tried to deal with shards of virtual collections


v3.2.11 (2018-01-17)
--------------------

* Fixed an issue with the index estimates in RocksDB in the case a transaction is aborted.
  Former the index estimates were modified if the transaction commited or not.
  Now they will only be modified if the transaction commited successfully.

* Truncate in RocksDB will now do intermediate commits every 10.000 documents
  if truncate fails or the server crashes during this operation all deletes
  that have been commited so far are persisted.

* fixed issue #4308: Crash when getter for error.name throws an error (on Windows)

* UI: fixed a query editor caching and parsing issue for arrays and objects

* Fixed internal issue #1684: Web UI: saving arrays/objects as bind parameters faulty

* Fixed internal issue #1683: fixes an UI issue where a collection name gets wrongly cached
  within the documents overview of a collection.

* issue #4222: Permission error preventing AQL query import / export on webui

* UI: optimized login view for very small screen sizes

* UI: Shard distribution view now has an accordion view instead of displaying
  all shards of all collections at once.

* UI: optimized error messages for invalid query bind parameter

* fixed missing transaction events in RocksDB asynchronous replication

* fixed issue #4255: AQL SORT consuming too much memory

* fixed issue #4199: Internal failure: JavaScript exception in file 'arangosh.js'
  at 98,7: ArangoError 4: Expecting type String

* fixed issue #3818: Foxx configuration keys cannot contain spaces (will not save)

* UI: displayed wrong "waitForSync" property for a collection when
  using RocksDB as storage engine

* prevent binding to the same combination of IP and port on Windows

* fixed incorrect persistence of RAFT vote and term


v3.2.10 (2017-12-22)
--------------------

* replication: more robust initial sync

* fixed a bug in the RocksDB engine that would prevent recalculated
  collection counts to be actually stored

* fixed issue #4095: Inconsistent query execution plan

* fixed issue #4056: Executing empty query causes crash

* fixed issue #4045: Out of memory in `arangorestore` when no access
  rights to dump files

* fixed issue #3031: New Graph: Edge definitions with edges in
  fromCollections and toCollections

* fixed issue #2668: UI: when following wrong link from edge to vertex in
  nonexisting collection misleading error is printed

* UI: improved the behavior during collection creation in a cluster environment

* UI: the graph viewer backend now picks one random start vertex of the
  first 1000 documents instead of calling any(). The implementation of
  any is known to scale bad on huge collections with rocksdb.

* fixed snapshots becoming potentially invalid after intermediate commits in
  the RocksDB engine

* backport agency inquire API changes

* fixed issue #3822: Field validation error in ArangoDB UI - Minor

* UI: fixed disappearing of the navigation label in some cases

* UI: fixed broken foxx configuration keys. Some valid configuration values
  could not be edited via the ui.

* fixed issue #3640: limit in subquery

* UI: edge collections were wrongly added to from and to vertices select
  box during graph creation

* fixed issue #3741: fix terminal color output in Windows

* fixed issue #3917: traversals with high maximal depth take extremely long
  in planning phase.

* fix equality comparison for MMFiles documents in AQL functions UNIQUE
  and UNION_DISTINCT


v3.2.9 (2017-12-04)
-------------------

* under certain conditions, replication could stop. Now fixed by adding an
  equality check for requireFromPresent tick value

* fixed locking for replication context info in RocksDB engine
  this fixes undefined behavior when parallel requests are made to the
  same replication context

* UI: added not found views for documents and collections

* fixed issue #3858: Foxx queues stuck in 'progress' status

* allow compilation of ArangoDB source code with g++ 7

* fixed issue #3224: Issue in the Foxx microservices examples

* fixed a deadlock in user privilege/permission change routine

* fixed a deadlock on server shutdown

* fixed some collection locking issues in MMFiles engine

* properly report commit errors in AQL write queries to the caller for the
  RocksDB engine

* UI: optimized error messages for invalid graph definitions. Also fixed a
  graph renderer cleanrenderer cleanup error.

* UI: document/edge editor now remembering their modes (e.g. code or tree)

* UI: added a delay within the graph viewer while changing the colors of the
  graph. Necessary due different browser behaviour.

* fix removal of failed cluster nodes via web interface

* back port of ClusterComm::wait fix in devel
  among other things this fixes too eager dropping of other followers in case
  one of the followers does not respond in time

* transact interface in agency should not be inquired as of now

* inquiry tests and blocking of inquiry on AgencyGeneralTransaction

v3.2.8 (2017-11-18)
-------------------

* fixed a race condition occuring when upgrading via linux package manager

* fixed authentication issue during replication


v3.2.7 (2017-11-13)
-------------------

* Cluster customers, which have upgraded from 3.1 to 3.2 need to upgrade
  to 3.2.7. The cluster supervision is otherwise not operational.

* Fixed issue #3597: AQL with path filters returns unexpected results
  In some cases breadth first search in combination with vertex filters
  yields wrong result, the filter was not applied correctly.

* fixed some undefined behavior in some internal value caches for AQL GatherNodes
  and SortNodes, which could have led to sorted results being effectively not
  correctly sorted.

* make the replication applier for the RocksDB engine start automatically after a
  restart of the server if the applier was configured with its `autoStart` property
  set to `true`. previously the replication appliers were only automatically restarted
  at server start for the MMFiles engine.

* fixed arangodump batch size adaptivity in cluster mode and upped default batch size
  for arangodump

  these changes speed up arangodump in cluster context

* smart graphs now return a proper inventory in response to replication inventory
  requests

* fixed issue #3618: Inconsistent behavior of OR statement with object bind parameters

* only users with read/write rights on the "_system" database can now execute
  "_admin/shutdown" as well as modify properties of the write-ahead log (WAL)

* increase default maximum number of V8 contexts to at least 16 if not explicitly
  configured otherwise.
  the procedure for determining the actual maximum value of V8 contexts is unchanged
  apart from the value `16` and works as follows:
  - if explicitly set, the value of the configuration option `--javascript.v8-contexts`
    is used as the maximum number of V8 contexts
  - when the option is not set, the maximum number of V8 contexts is determined
    by the configuration option `--server.threads` if that option is set. if
    `--server.threads` is not set, then the maximum number of V8 contexts is the
    server's reported hardware concurrency (number of processors visible
    to the arangod process). if that would result in a maximum value of less than 16
    in any of these two cases, then the maximum value will be increased to 16.

* fixed issue #3447: ArangoError 1202: AQL: NotFound: (while executing) when
  updating collection

* potential fix for issue #3581: Unexpected "rocksdb unique constraint
  violated" with unique hash index

* fixed geo index optimizer rule for geo indexes with a single (array of coordinates)
  attribute.

* improved the speed of the shards overview in cluster (API endpoint /_api/cluster/shardDistribution API)
  It is now guaranteed to return after ~2 seconds even if the entire cluster is unresponsive.

* fix agency precondition check for complex objects
  this fixes issues with several CAS operations in the agency

* several fixes for agency restart and shutdown

* the cluster-internal representation of planned collection objects is now more
  lightweight than before, using less memory and not allocating any cache for indexes
  etc.

* fixed issue #3403: How to kill long running AQL queries with the browser console's
  AQL (display issue)

* fixed issue #3549: server reading ENGINE config file fails on common standard
  newline character

* UI: fixed error notifications for collection modifications

* several improvements for the truncate operation on collections:

  * the timeout for the truncate operation was increased in cluster mode in
    order to prevent too frequent "could not truncate collection" errors

  * after a truncate operation, collections in MMFiles still used disk space.
    to reclaim disk space used by truncated collection, the truncate actions
    in the web interface and from the ArangoShell now issue an extra WAL flush
    command (in cluster mode, this command is also propagated to all servers).
    the WAL flush allows all servers to write out any pending operations into the
    datafiles of the truncated collection. afterwards, a final journal rotate
    command is sent, which enables the compaction to entirely remove all datafiles
    and journals for the truncated collection, so that all disk space can be
    reclaimed

  * for MMFiles a special method will be called after a truncate operation so that
    all indexes of the collection can free most of their memory. previously some
    indexes (hash and skiplist indexes) partially kept already allocated memory
    in order to avoid future memory allocations

  * after a truncate operation in the RocksDB engine, an additional compaction
    will be triggered for the truncated collection. this compaction removes all
    deletions from the key space so that follow-up scans over the collection's key
    range do not have to filter out lots of already-removed values

  These changes make truncate operations potentially more time-consuming than before,
  but allow for memory/disk space savings afterwards.

* enable JEMalloc background threads for purging and returning unused memory
  back to the operating system (Linux only)

  JEMalloc will create its background threads on demand. The number of background
  threads is capped by the number of CPUs or active arenas. The background threads run
  periodically and purge unused memory pages, allowing memory to be returned to the
  operating system.

  This change will make the arangod process create several additional threads.
  It is accompanied by an increased `TasksMax` value in the systemd service configuration
  file for the arangodb3 service.

* upgraded bundled V8 engine to bugfix version v5.7.492.77

  this upgrade fixes a memory leak in upstream V8 described in
  https://bugs.chromium.org/p/v8/issues/detail?id=5945 that will result in memory
  chunks only getting uncommitted but not unmapped


v3.2.6 (2017-10-26)
-------------------

* UI: fixed event cleanup in cluster shards view

* UI: reduced cluster dashboard api calls

* fixed a permission problem that prevented collection contents to be displayed
  in the web interface

* removed posix_fadvise call from RocksDB's PosixSequentialFile::Read(). This is
  consistent with Facebook PR 2573 (#3505)

  this fix should improve the performance of the replication with the RocksDB
  storage engine

* allow changing of collection replication factor for existing collections

* UI: replicationFactor of a collection is now changeable in a cluster
  environment

* several fixes for the cluster agency

* fixed undefined behavior in the RocksDB-based geo index

* fixed Foxxmaster failover

* purging or removing the Debian/Ubuntu arangodb3 packages now properly stops
  the arangod instance before actuallying purging or removing


v3.2.5 (2017-10-16)
-------------------

* general-graph module and _api/gharial now accept cluster options
  for collection creation. It is now possible to set replicationFactor and
  numberOfShards for all collections created via this graph object.
  So adding a new collection will not result in a singleShard and
  no replication anymore.

* fixed issue #3408: Hard crash in query for pagination

* minimum number of V8 contexts in console mode must be 2, not 1. this is
  required to ensure the console gets one dedicated V8 context and all other
  operations have at least one extra context. This requirement was not enforced
  anymore.

* fixed issue #3395: AQL: cannot instantiate CollectBlock with undetermined
  aggregation method

* UI: fixed wrong user attribute name validation, issue #3228

* fix potential overflow in CRC marker check when a corrupted CRC marker
  is found at the very beginning of an MMFiles datafile

* UI: fixed unresponsive events in cluster shards view

* Add statistics about the V8 context counts and number of available/active/busy
  threads we expose through the server statistics interface.


v3.2.4 (2017-09-26)
-------------------

* UI: no default index selected during index creation

* UI: added replicationFactor option during SmartGraph creation

* make the MMFiles compactor perform less writes during normal compaction
  operation

  This partially fixes issue #3144

* make the MMFiles compactor configurable

  The following options have been added:

* `--compaction.db-sleep-time`: sleep interval between two compaction runs
    (in s)
  * `--compaction.min-interval"`: minimum sleep time between two compaction
     runs (in s)
  * `--compaction.min-small-data-file-size`: minimal filesize threshold
    original datafiles have to be below for a compaction
  * `--compaction.dead-documents-threshold`: minimum unused count of documents
    in a datafile
  * `--compaction.dead-size-threshold`: how many bytes of the source data file
    are allowed to be unused at most
  * `--compaction.dead-size-percent-threshold`: how many percent of the source
    datafile should be unused at least
  * `--compaction.max-files`: Maximum number of files to merge to one file
  * `--compaction.max-result-file-size`: how large may the compaction result
    file become (in bytes)
  * `--compaction.max-file-size-factor`: how large the resulting file may
    be in comparison to the collection's `--database.maximal-journal-size' setting`

* fix downwards-incompatibility in /_api/explain REST handler

* fix Windows implementation for fs.getTempPath() to also create a
  sub-directory as we do on linux

* fixed a multi-threading issue in cluster-internal communication

* performance improvements for traversals and edge lookups

* removed internal memory zone handling code. the memory zones were a leftover
  from the early ArangoDB days and did not provide any value in the current
  implementation.

* (Enterprise only) added `skipInaccessibleCollections` option for AQL queries:
  if set, AQL queries (especially graph traversals) will treat collections to
  which a user has no access rights to as if these collections were empty.

* adjusted scheduler thread handling to start and stop less threads in
  normal operations

* leader-follower replication catchup code has been rewritten in C++

* early stage AQL optimization now also uses the C++ implementations of
  AQL functions if present. Previously it always referred to the JavaScript
  implementations and ignored the C++ implementations. This change gives
  more flexibility to the AQL optimizer.

* ArangoDB tty log output is now colored for log messages with levels
  FATAL, ERR and WARN.

* changed the return values of AQL functions `REGEX_TEST` and `REGEX_REPLACE`
  to `null` when the input regex is invalid. Previous versions of ArangoDB
  partly returned `false` for invalid regexes and partly `null`.

* added `--log.role` option for arangod

  When set to `true`, this option will make the ArangoDB logger print a single
  character with the server's role into each logged message. The roles are:

  - U: undefined/unclear (used at startup)
  - S: single server
  - C: coordinator
  - P: primary
  - A: agent

  The default value for this option is `false`, so no roles will be logged.


v3.2.3 (2017-09-07)
-------------------

* fixed issue #3106: orphan collections could not be registered in general-graph module

* fixed wrong selection of the database inside the internal cluster js api

* added startup option `--server.check-max-memory-mappings` to make arangod check
  the number of memory mappings currently used by the process and compare it with
  the maximum number of allowed mappings as determined by /proc/sys/vm/max_map_count

  The default value is `true`, so the checks will be performed. When the current
  number of mappings exceeds 90% of the maximum number of mappings, the creation
  of further V8 contexts will be deferred.

  Note that this option is effective on Linux systems only.

* arangoimp now has a `--remove-attribute` option

* added V8 context lifetime control options
  `--javascript.v8-contexts-max-invocations` and `--javascript.v8-contexts-max-age`

  These options allow specifying after how many invocations a used V8 context is
  disposed, or after what time a V8 context is disposed automatically after its
  creation. If either of the two thresholds is reached, an idl V8 context will be
  disposed.

  The default value of `--javascript.v8-contexts-max-invocations` is 0, meaning that
  the maximum number of invocations per context is unlimited. The default value
  for `--javascript.v8-contexts-max-age` is 60 seconds.

* fixed wrong UI cluster health information

* fixed issue #3070: Add index in _jobs collection

* fixed issue #3125: HTTP Foxx API JSON parsing

* fixed issue #3120: Foxx queue: job isn't running when server.authentication = true

* fixed supervision failure detection and handling, which happened with simultaneous
  agency leadership change


v3.2.2 (2017-08-23)
-------------------

* make "Rebalance shards" button work in selected database only, and not make
  it rebalance the shards of all databases

* fixed issue #2847: adjust the response of the DELETE `/_api/users/database/*` calls

* fixed issue #3075: Error when upgrading arangoDB on linux ubuntu 16.04

* fixed a buffer overrun in linenoise console input library for long input strings

* increase size of the linenoise input buffer to 8 KB

* abort compilation if the detected GCC or CLANG isn't in the range of compilers
  we support

* fixed spurious cluster hangups by always sending AQL-query related requests
  to the correct servers, even after failover or when a follower drops

  The problem with the previous shard-based approach was that responsibilities
  for shards may change from one server to another at runtime, after the query
  was already instanciated. The coordinator and other parts of the query then
  sent further requests for the query to the servers now responsible for the
  shards.
  However, an AQL query must send all further requests to the same servers on
  which the query was originally instanciated, even in case of failover.
  Otherwise this would potentially send requests to servers that do not know
  about the query, and would also send query shutdown requests to the wrong
  servers, leading to abandoned queries piling up and using resources until
  they automatically time out.

* fixed issue with RocksDB engine acquiring the collection count values too
  early, leading to the collection count values potentially being slightly off
  even in exclusive transactions (for which the exclusive access should provide
  an always-correct count value)

* fixed some issues in leader-follower catch-up code, specifically for the
  RocksDB engine

* make V8 log fatal errors to syslog before it terminates the process.
  This change is effective on Linux only.

* fixed issue with MMFiles engine creating superfluous collection journals
  on shutdown

* fixed issue #3067: Upgrade from 3.2 to 3.2.1 reset autoincrement keys

* fixed issue #3044: ArangoDB server shutdown unexpectedly

* fixed issue #3039: Incorrect filter interpretation

* fixed issue #3037: Foxx, internal server error when I try to add a new service

* improved MMFiles fulltext index document removal performance
  and fulltext index query performance for bigger result sets

* ui: fixed a display bug within the slow and running queries view

* ui: fixed a bug when success event triggers twice in a modal

* ui: fixed the appearance of the documents filter

* ui: graph vertex collections not restricted to 10 anymore

* fixed issue #2835: UI detection of JWT token in case of server restart or upgrade

* upgrade jemalloc version to 5.0.1

  This fixes problems with the memory allocator returing "out of memory" when
  calling munmap to free memory in order to return it to the OS.

  It seems that calling munmap on Linux can increase the number of mappings, at least
  when a region is partially unmapped. This can lead to the process exceeding its
  maximum number of mappings, and munmap and future calls to mmap returning errors.

  jemalloc version 5.0.1 does not have the `--enable-munmap` configure option anymore,
  so the problem is avoided. To return memory to the OS eventually, jemalloc 5's
  background purge threads are used on Linux.

* fixed issue #2978: log something more obvious when you log a Buffer

* fixed issue #2982: AQL parse error?

* fixed issue #3125: HTTP Foxx API Json parsing

v3.2.1 (2017-08-09)
-------------------

* added C++ implementations for AQL functions `LEFT()`, `RIGHT()` and `TRIM()`

* fixed docs for issue #2968: Collection _key autoincrement value increases on error

* fixed issue #3011: Optimizer rule reduce-extraction-to-projection breaks queries

* Now allowing to restore users in a sharded environment as well
  It is still not possible to restore collections that are sharded
  differently than by _key.

* fixed an issue with restoring of system collections and user rights.
  It was not possible to restore users into an authenticated server.

* fixed issue #2977: Documentation for db._createDatabase is wrong

* ui: added bind parameters to slow query history view

* fixed issue #1751: Slow Query API should provide bind parameters, webui should display them

* ui: fixed a bug when moving multiple documents was not possible

* fixed docs for issue #2968: Collection _key autoincrement value increases on error

* AQL CHAR_LENGTH(null) returns now 0. Since AQL TO_STRING(null) is '' (string of length 0)

* ui: now supports single js file upload for Foxx services in addition to zip files

* fixed a multi-threading issue in the agency when callElection was called
  while the Supervision was calling updateSnapshot

* added startup option `--query.tracking-with-bindvars`

  This option controls whether the list of currently running queries
  and the list of slow queries should contain the bind variables used
  in the queries or not.

  The option can be changed at runtime using the commands

      // enables tracking of bind variables
      // set to false to turn tracking of bind variables off
      var value = true;
      require("@arangodb/aql/queries").properties({
        trackBindVars: value
      });

* index selectivity estimates are now available in the cluster as well

* fixed issue #2943: loadIndexesIntoMemory not returning the same structure
  as the rest of the collection APIs

* fixed issue #2949: ArangoError 1208: illegal name

* fixed issue #2874: Collection properties do not return `isVolatile`
  attribute

* potential fix for issue #2939: Segmentation fault when starting
  coordinator node

* fixed issue #2810: out of memory error when running UPDATE/REPLACE
  on medium-size collection

* fix potential deadlock errors in collector thread

* disallow the usage of volatile collections in the RocksDB engine
  by throwing an error when a collection is created with attribute
  `isVolatile` set to `true`.
  Volatile collections are unsupported by the RocksDB engine, so
  creating them should not succeed and silently create a non-volatile
  collection

* prevent V8 from issuing SIGILL instructions when it runs out of memory

  Now arangod will attempt to log a FATAL error into its logfile in case V8
  runs out of memory. In case V8 runs out of memory, it will still terminate the
  entire process. But at least there should be something in the ArangoDB logs
  indicating what the problem was. Apart from that, the arangod process should
  now be exited with SIGABRT rather than SIGILL as it shouldn't return into the
  V8 code that aborted the process with `__builtin_trap`.

  this potentially fixes issue #2920: DBServer crashing automatically post upgrade to 3.2

* Foxx queues and tasks now ensure that the scripts in them run with the same
  permissions as the Foxx code who started the task / queue

* fixed issue #2928: Offset problems

* fixed issue #2876: wrong skiplist index usage in edge collection

* fixed issue #2868: cname missing from logger-follow results in rocksdb

* fixed issue #2889: Traversal query using incorrect collection id

* fixed issue #2884: AQL traversal uniqueness constraints "propagating" to other traversals? Weird results

* arangoexport: added `--query` option for passing an AQL query to export the result

* fixed issue #2879: No result when querying for the last record of a query

* ui: allows now to edit default access level for collections in database
  _system for all users except the root user.

* The _users collection is no longer accessible outside the arngod process, _queues is always read-only

* added new option "--rocksdb.max-background-jobs"

* removed options "--rocksdb.max-background-compactions", "--rocksdb.base-background-compactions" and "--rocksdb.max-background-flushes"

* option "--rocksdb.compaction-read-ahead-size" now defaults to 2MB

* change Windows build so that RocksDB doesn't enforce AVX optimizations by default
  This fixes startup crashes on servers that do not have AVX CPU extensions

* speed up RocksDB secondary index creation and dropping

* removed RocksDB note in Geo index docs


v3.2.0 (2017-07-20)
-------------------

* fixed UI issues

* fixed multi-threading issues in Pregel

* fixed Foxx resilience

* added command-line option `--javascript.allow-admin-execute`

  This option can be used to control whether user-defined JavaScript code
  is allowed to be executed on server by sending via HTTP to the API endpoint
  `/_admin/execute`  with an authenticated user account.
  The default value is `false`, which disables the execution of user-defined
  code. This is also the recommended setting for production. In test environments,
  it may be convenient to turn the option on in order to send arbitrary setup
  or teardown commands for execution on the server.


v3.2.beta6 (2017-07-18)
-----------------------

* various bugfixes


v3.2.beta5 (2017-07-16)
-----------------------

* numerous bugfixes


v3.2.beta4 (2017-07-04)
-----------------------

* ui: fixed document view _from and _to linking issue for special characters

* added function `db._parse(query)` for parsing an AQL query and returning information about it

* fixed one medium priority and two low priority security user interface
  issues found by owasp zap.

* ui: added index deduplicate options

* ui: fixed renaming of collections for the rocksdb storage engine

* documentation and js fixes for secondaries

* RocksDB storage format was changed, users of the previous beta/alpha versions
  must delete the database directory and re-import their data

* enabled permissions on database and collection level

* added and changed some user related REST APIs
    * added `PUT /_api/user/{user}/database/{database}/{collection}` to change collection permission
    * added `GET /_api/user/{user}/database/{database}/{collection}`
    * added optional `full` parameter to the `GET /_api/user/{user}/database/` REST call

* added user functions in the arangoshell `@arangodb/users` module
    * added `grantCollection` and `revokeCollection` functions
    * added `permission(user, database, collection)` to retrieve collection specific rights

* added "deduplicate" attribute for array indexes, which controls whether inserting
  duplicate index values from the same document into a unique array index will lead to
  an error or not:

      // with deduplicate = true, which is the default value:
      db._create("test");
      db.test.ensureIndex({ type: "hash", fields: ["tags[*]"], deduplicate: true });
      db.test.insert({ tags: ["a", "b"] });
      db.test.insert({ tags: ["c", "d", "c"] }); // will work, because deduplicate = true
      db.test.insert({ tags: ["a"] }); // will fail

      // with deduplicate = false
      db._create("test");
      db.test.ensureIndex({ type: "hash", fields: ["tags[*]"], deduplicate: false });
      db.test.insert({ tags: ["a", "b"] });
      db.test.insert({ tags: ["c", "d", "c"] }); // will not work, because deduplicate = false
      db.test.insert({ tags: ["a"] }); // will fail

  The "deduplicate" attribute is now also accepted by the index creation HTTP
  API endpoint POST /_api/index and is returned by GET /_api/index.

* added optimizer rule "remove-filters-covered-by-traversal"

* Debian/Ubuntu installer: make messages about future package upgrades more clear

* fix a hangup in VST

  The problem happened when the two first chunks of a VST message arrived
  together on a connection that was newly switched to VST.

* fix deletion of outdated WAL files in RocksDB engine

* make use of selectivity estimates in hash, skiplist and persistent indexes
  in RocksDB engine

* changed VM overcommit recommendation for user-friendliness

* fix a shutdown bug in the cluster: a destroyed query could still be active

* do not terminate the entire server process if a temp file cannot be created
  (Windows only)

* fix log output in the front-end, it stopped in case of too many messages


v3.2.beta3 (2017-06-27)
-----------------------

* numerous bugfixes


v3.2.beta2 (2017-06-20)
-----------------------

* potentially fixed issue #2559: Duplicate _key generated on insertion

* fix invalid results (too many) when a skipping LIMIT was used for a
  traversal. `LIMIT x` or `LIMIT 0, x` were not affected, but `LIMIT s, x`
  may have returned too many results

* fix races in SSL communication code

* fix invalid locking in JWT authentication cache, which could have
  crashed the server

* fix invalid first group results for sorted AQL COLLECT when LIMIT
  was used

* fix potential race, which could make arangod hang on startup

* removed `exception` field from transaction error result; users should throw
  explicit `Error` instances to return custom exceptions (addresses issue #2561)

* fixed issue #2613: Reduce log level when Foxx manager tries to self heal missing database

* add a read only mode for users and collection level authorization

* removed `exception` field from transaction error result; users should throw
  explicit `Error` instances to return custom exceptions (addresses issue #2561)

* fixed issue #2677: Foxx disabling development mode creates non-deterministic service bundle

* fixed issue #2684: Legacy service UI not working


v3.2.beta1 (2017-06-12)
-----------------------

* provide more context for index errors (addresses issue #342)

* arangod now validates several OS/environment settings on startup and warns if
  the settings are non-ideal. Most of the checks are executed on Linux systems only.

* fixed issue #2515: The replace-or-with-in optimization rule might prevent use of indexes

* added `REGEX_REPLACE` AQL function

* the RocksDB storage format was changed, users of the previous alpha versions
  must delete the database directory and re-import their data

* added server startup option `--query.fail-on-warning`

  setting this option to `true` will abort any AQL query with an exception if
  it causes a warning at runtime. The value can be overridden per query by
  setting the `failOnWarning` attribute in a query's options.

* added --rocksdb.num-uncompressed-levels to adjust number of non-compressed levels

* added checks for memory managment and warn (i. e. if hugepages are enabled)

* set default SSL cipher suite string to "HIGH:!EXPORT:!aNULL@STRENGTH"

* fixed issue #2469: Authentication = true does not protect foxx-routes

* fixed issue #2459: compile success but can not run with rocksdb

* `--server.maximal-queue-size` is now an absolute maximum. If the queue is
  full, then 503 is returned. Setting it to 0 means "no limit".

* (Enterprise only) added authentication against an LDAP server

* fixed issue #2083: Foxx services aren't distributed to all coordinators

* fixed issue #2384: new coordinators don't pick up existing Foxx services

* fixed issue #2408: Foxx service validation causes unintended side-effects

* extended HTTP API with routes for managing Foxx services

* added distinction between hasUser and authorized within Foxx
  (cluster internal requests are authorized requests but don't have a user)

* arangoimp now has a `--threads` option to enable parallel imports of data

* PR #2514: Foxx services that can't be fixed by self-healing now serve a 503 error

* added `time` function to `@arangodb` module


v3.2.alpha4 (2017-04-25)
------------------------

* fixed issue #2450: Bad optimization plan on simple query

* fixed issue #2448: ArangoDB Web UI takes no action when Delete button is clicked

* fixed issue #2442: Frontend shows already deleted databases during login

* added 'x-content-type-options: nosniff' to avoid MSIE bug

* set default value for `--ssl.protocol` from TLSv1 to TLSv1.2.

* AQL breaking change in cluster:
  The SHORTEST_PATH statement using edge-collection names instead
  of a graph name now requires to explicitly name the vertex-collection names
  within the AQL query in the cluster. It can be done by adding `WITH <name>`
  at the beginning of the query.

  Example:
  ```
  FOR v,e IN OUTBOUND SHORTEST_PATH @start TO @target edges [...]
  ```

  Now has to be:

  ```
  WITH vertices
  FOR v,e IN OUTBOUND SHORTEST_PATH @start TO @target edges [...]
  ```

  This change is due to avoid dead-lock sitations in clustered case.
  An error stating the above is included.

* add implicit use of geo indexes when using SORT/FILTER in AQL, without
  the need to use the special-purpose geo AQL functions `NEAR` or `WITHIN`.

  the special purpose `NEAR` AQL function can now be substituted with the
  following AQL (provided there is a geo index present on the `doc.latitude`
  and `doc.longitude` attributes):

      FOR doc in geoSort
        SORT DISTANCE(doc.latitude, doc.longitude, 0, 0)
        LIMIT 5
        RETURN doc

  `WITHIN` can be substituted with the following AQL:

      FOR doc in geoFilter
        FILTER DISTANCE(doc.latitude, doc.longitude, 0, 0) < 2000
        RETURN doc

  Compared to using the special purpose AQL functions this approach has the
  advantage that it is more composable, and will also honor any `LIMIT` values
  used in the AQL query.

* potential fix for shutdown hangs on OSX

* added KB, MB, GB prefix for integer parameters, % for integer parameters
  with a base value

* added JEMALLOC 4.5.0

* added `--vm.resident-limit` and `--vm.path` for file-backed memory mapping
  after reaching a configurable maximum RAM size

* try recommended limit for file descriptors in case of unlimited
  hard limit

* issue #2413: improve logging in case of lock timeout and deadlocks

* added log topic attribute to /_admin/log api

* removed internal build option `USE_DEV_TIMERS`

  Enabling this option activated some proprietary timers for only selected
  events in arangod. Instead better use `perf` to gather timings.


v3.2.alpha3 (2017-03-22)
------------------------

* increase default collection lock timeout from 30 to 900 seconds

* added function `db._engine()` for retrieval of storage engine information at
  server runtime

  There is also an HTTP REST handler at GET /_api/engine that returns engine
  information.

* require at least cmake 3.2 for building ArangoDB

* make arangod start with less V8 JavaScript contexts

  This speeds up the server start (a little bit) and makes it use less memory.
  Whenever a V8 context is needed by a Foxx action or some other operation and
  there is no usable V8 context, a new one will be created dynamically now.

  Up to `--javascript.v8-contexts` V8 contexts will be created, so this option
  will change its meaning. Previously as many V8 contexts as specified by this
  option were created at server start, and the number of V8 contexts did not
  change at runtime. Now up to this number of V8 contexts will be in use at the
  same time, but the actual number of V8 contexts is dynamic.

  The garbage collector thread will automatically delete unused V8 contexts after
  a while. The number of spare contexts will go down to as few as configured in
  the new option `--javascript.v8-contexts-minimum`. Actually that many V8 contexts
  are also created at server start.

  The first few requests in new V8 contexts will take longer than in contexts
  that have been there already. Performance may therefore suffer a bit for the
  initial requests sent to ArangoDB or when there are only few but performance-
  critical situations in which new V8 contexts will be created. If this is a
  concern, it can easily be fixed by setting `--javascipt.v8-contexts-minimum`
  and `--javascript.v8-contexts` to a relatively high value, which will guarantee
  that many number of V8 contexts to be created at startup and kept around even
  when unused.

  Waiting for an unused V8 context will now also abort if no V8 context can be
  acquired/created after 120 seconds.

* improved diagnostic messages written to logfiles by supervisor process

* fixed issue #2367

* added "bindVars" to attributes of currently running and slow queries

* added "jsonl" as input file type for arangoimp

* upgraded version of bundled zlib library from 1.2.8 to 1.2.11

* added input file type `auto` for arangoimp so it can automatically detect the
  type of the input file from the filename extension

* fixed variables parsing in GraphQL

* added `--translate` option for arangoimp to translate attribute names from
  the input files to attriubte names expected by ArangoDB

  The `--translate` option can be specified multiple times (once per translation
  to be executed). The following example renames the "id" column from the input
  file to "_key", and the "from" column to "_from", and the "to" column to "_to":

      arangoimp --type csv --file data.csv --translate "id=_key" --translate "from=_from" --translate "to=_to"

  `--translate` works for CSV and TSV inputs only.

* changed default value for `--server.max-packet-size` from 128 MB to 256 MB

* fixed issue #2350

* fixed issue #2349

* fixed issue #2346

* fixed issue #2342

* change default string truncation length from 80 characters to 256 characters for
  `print`/`printShell` functions in ArangoShell and arangod. This will emit longer
  prefixes of string values before truncating them with `...`, which is helpful
  for debugging.

* always validate incoming JSON HTTP requests for duplicate attribute names

  Incoming JSON data with duplicate attribute names will now be rejected as
  invalid. Previous versions of ArangoDB only validated the uniqueness of
  attribute names inside incoming JSON for some API endpoints, but not
  consistently for all APIs.

* don't let read-only transactions block the WAL collector

* allow passing own `graphql-sync` module instance to Foxx GraphQL router

* arangoexport can now export to csv format

* arangoimp: fixed issue #2214

* Foxx: automatically add CORS response headers

* added "OPTIONS" to CORS `access-control-allow-methods` header

* Foxx: Fix arangoUser sometimes not being set correctly

* fixed issue #1974


v3.2.alpha2 (2017-02-20)
------------------------

* ui: fixed issue #2065

* ui: fixed a dashboard related memory issue

* Internal javascript rest actions will now hide their stack traces to the client
  unless maintainer mode is activated. Instead they will always log to the logfile

* Removed undocumented internal HTTP API:
  * PUT _api/edges

  The documented GET _api/edges and the undocumented POST _api/edges remains unmodified.

* updated V8 version to 5.7.0.0

* change undocumented behaviour in case of invalid revision ids in
  If-Match and If-None-Match headers from 400 (BAD) to 412 (PRECONDITION
  FAILED).

* change undocumented behaviour in case of invalid revision ids in
  JavaScript document operations from 1239 ("illegal document revision")
  to 1200 ("conflict").

* added data export tool, arangoexport.

  arangoexport can be used to export collections to json, jsonl or xml
  and export a graph or collections to xgmml.

* fixed a race condition when closing a connection

* raised default hard limit on threads for very small to 64

* fixed negative counting of http connection in UI


v3.2.alpha1 (2017-02-05)
------------------------

* added figure `httpRequests` to AQL query statistics

* removed revisions cache intermediate layer implementation

* obsoleted startup options `--database.revision-cache-chunk-size` and
  `--database.revision-cache-target-size`

* fix potential port number over-/underruns

* added startup option `--log.shorten-filenames` for controlling whether filenames
  in log messages should be shortened to just the filename with the absolute path

* removed IndexThreadFeature, made `--database.index-threads` option obsolete

* changed index filling to make it more parallel, dispatch tasks to boost::asio

* more detailed stacktraces in Foxx apps

* generated Foxx services now use swagger tags


v3.1.24 (XXXX-XX-XX)
--------------------

* fixed one more LIMIT issue in traversals


v3.1.23 (2017-06-19)
--------------------

* potentially fixed issue #2559: Duplicate _key generated on insertion

* fix races in SSL communication code

* fix invalid results (too many) when a skipping LIMIT was used for a
  traversal. `LIMIT x` or `LIMIT 0, x` were not affected, but `LIMIT s, x`
  may have returned too many results

* fix invalid first group results for sorted AQL COLLECT when LIMIT
  was used

* fix invalid locking in JWT authentication cache, which could have
  crashed the server

* fix undefined behavior in traverser when traversals were used inside
  a FOR loop


v3.1.22 (2017-06-07)
--------------------

* fixed issue #2505: Problem with export + report of a bug

* documented changed behavior of WITH

* fixed ui glitch in aardvark

* avoid agency compaction bug

* fixed issue #2283: disabled proxy communication internally


v3.1.21 (2017-05-22)
--------------------

* fixed issue #2488:  AQL operator IN error when data use base64 chars

* more randomness in seeding RNG

v3.1.20 (2016-05-16)
--------------------

* fixed incorrect sorting for distributeShardsLike

* improve reliability of AgencyComm communication with Agency

* fixed shard numbering bug, where ids were erouneously incremented by 1

* remove an unnecessary precondition in createCollectionCoordinator

* funny fail rotation fix

* fix in SimpleHttpClient for correct advancement of readBufferOffset

* forward SIG_HUP in supervisor process to the server process to fix logrotaion
  You need to stop the remaining arangod server process manually for the upgrade to work.


v3.1.19 (2017-04-28)
--------------------

* Fixed a StackOverflow issue in Traversal and ShortestPath. Occured if many (>1000) input
  values in a row do not return any result. Fixes issue: #2445

* fixed issue #2448

* fixed issue #2442

* added 'x-content-type-options: nosniff' to avoid MSIE bug

* fixed issue #2441

* fixed issue #2440

* Fixed a StackOverflow issue in Traversal and ShortestPath. Occured if many (>1000) input
  values in a row do not return any result. Fixes issue: #2445

* fix occasional hanging shutdowns on OS X


v3.1.18 (2017-04-18)
--------------------

* fixed error in continuous synchronization of collections

* fixed spurious hangs on server shutdown

* better error messages during restore collection

* completely overhaul supervision. More detailed tests

* Fixed a dead-lock situation in cluster traversers, it could happen in
  rare cases if the computation on one DBServer could be completed much earlier
  than the other server. It could also be restricted to SmartGraphs only.

* (Enterprise only) Fixed a bug in SmartGraph DepthFirstSearch. In some
  more complicated queries, the maxDepth limit of 1 was not considered strictly
  enough, causing the traverser to do unlimited depth searches.

* fixed issue #2415

* fixed issue #2422

* fixed issue #1974


v3.1.17 (2017-04-04)
--------------------

* (Enterprise only) fixed a bug where replicationFactor was not correctly
  forwarded in SmartGraph creation.

* fixed issue #2404

* fixed issue #2397

* ui - fixed smart graph option not appearing

* fixed issue #2389

* fixed issue #2400


v3.1.16 (2017-03-27)
--------------------

* fixed issue #2392

* try to raise file descriptors to at least 8192, warn otherwise

* ui - aql editor improvements + updated ace editor version (memory leak)

* fixed lost HTTP requests

* ui - fixed some event issues

* avoid name resolution when given connection string is a valid ip address

* helps with issue #1842, bug in COLLECT statement in connection with LIMIT.

* fix locking bug in cluster traversals

* increase lock timeout defaults

* increase various cluster timeouts

* limit default target size for revision cache to 1GB, which is better for
  tight RAM situations (used to be 40% of (totalRAM - 1GB), use
  --database.revision-cache-target-size <VALUEINBYTES> to get back the
  old behaviour

* fixed a bug with restarted servers indicating status as "STARTUP"
  rather that "SERVING" in Nodes UI.


v3.1.15 (2017-03-20)
--------------------

* add logrotate configuration as requested in #2355

* fixed issue #2376

* ui - changed document api due a chrome bug

* ui - fixed a submenu bug

* added endpoint /_api/cluster/endpoints in cluster case to get all
  coordinator endpoints

* fix documentation of /_api/endpoint, declaring this API obsolete.

* Foxx response objects now have a `type` method for manipulating the content-type header

* Foxx tests now support `xunit` and `tap` reporters


v3.1.14 (2017-03-13)
--------------------

* ui - added feature request (multiple start nodes within graph viewer) #2317

* added missing locks to authentication cache methods

* ui - added feature request (multiple start nodes within graph viewer) #2317

* ui - fixed wrong merge of statistics information from different coordinators

* ui - fixed issue #2316

* ui - fixed wrong protocol usage within encrypted environment

* fixed compile error on Mac Yosemite

* minor UI fixes


v3.1.13 (2017-03-06)
--------------------

* fixed variables parsing in GraphQL

* fixed issue #2214

* fixed issue #2342

* changed thread handling to queue only user requests on coordinator

* use exponential backoff when waiting for collection locks

* repair short name server lookup in cluster in the case of a removed
  server


v3.1.12 (2017-02-28)
--------------------

* disable shell color escape sequences on Windows

* fixed issue #2326

* fixed issue #2320

* fixed issue #2315

* fixed a race condition when closing a connection

* raised default hard limit on threads for very small to 64

* fixed negative counting of http connection in UI

* fixed a race when renaming collections

* fixed a race when dropping databases


v3.1.11 (2017-02-17)
--------------------

* fixed a race between connection closing and sending out last chunks of data to clients
  when the "Connection: close" HTTP header was set in requests

* ui: optimized smart graph creation usability

* ui: fixed #2308

* fixed a race in async task cancellation via `require("@arangodb/tasks").unregisterTask()`

* fixed spuriously hanging threads in cluster AQL that could sit idle for a few minutes

* fixed potential numeric overflow for big index ids in index deletion API

* fixed sort issue in cluster, occurring when one of the local sort buffers of a
  GatherNode was empty

* reduce number of HTTP requests made for certain kinds of join queries in cluster,
  leading to speedup of some join queries

* supervision deals with demised coordinators correctly again

* implement a timeout in TraverserEngineRegistry

* agent communication reduced in large batches of append entries RPCs

* inception no longer estimates RAFT timings

* compaction in agents has been moved to a separate thread

* replicated logs hold local timestamps

* supervision jobs failed leader and failed follower revisited for
  function in precarious stability situations

* fixed bug in random number generator for 64bit int


v3.1.10 (2017-02-02)
--------------------

* updated versions of bundled node modules:
  - joi: from 8.4.2 to 9.2.0
  - joi-to-json-schema: from 2.2.0 to 2.3.0
  - sinon: from 1.17.4 to 1.17.6
  - lodash: from 4.13.1 to 4.16.6

* added shortcut for AQL ternary operator
  instead of `condition ? true-part : false-part` it is now possible to also use a
  shortcut variant `condition ? : false-part`, e.g.

      FOR doc IN docs RETURN doc.value ?: 'not present'

  instead of

      FOR doc IN docs RETURN doc.value ? doc.value : 'not present'

* fixed wrong sorting order in cluster, if an index was used to sort with many
  shards.

* added --replication-factor, --number-of-shards and --wait-for-sync to arangobench

* turn on UTF-8 string validation for VelocyPack values received via VST connections

* fixed issue #2257

* upgraded Boost version to 1.62.0

* added optional detail flag for db.<collection>.count()
  setting the flag to `true` will make the count operation returned the per-shard
  counts for the collection:

      db._create("test", { numberOfShards: 10 });
      for (i = 0; i < 1000; ++i) {
        db.test.insert({value: i});
      }
      db.test.count(true);

      {
        "s100058" : 99,
        "s100057" : 103,
        "s100056" : 100,
        "s100050" : 94,
        "s100055" : 90,
        "s100054" : 122,
        "s100051" : 109,
        "s100059" : 99,
        "s100053" : 95,
        "s100052" : 89
      }

* added optional memory limit for AQL queries:

      db._query("FOR i IN 1..100000 SORT i RETURN i", {}, { options: { memoryLimit: 100000 } });

  This option limits the default maximum amount of memory (in bytes) that a single
  AQL query can use.
  When a single AQL query reaches the specified limit value, the query will be
  aborted with a *resource limit exceeded* exception. In a cluster, the memory
  accounting is done per shard, so the limit value is effectively a memory limit per
  query per shard.

  The global limit value can be overriden per query by setting the *memoryLimit*
  option value for individual queries when running an AQL query.

* added server startup option `--query.memory-limit`

* added convenience function to create vertex-centric indexes.

  Usage: `db.collection.ensureVertexCentricIndex("label", {type: "hash", direction: "outbound"})`
  That will create an index that can be used on OUTBOUND with filtering on the
  edge attribute `label`.

* change default log output for tools to stdout (instead of stderr)

* added option -D to define a configuration file environment key=value

* changed encoding behavior for URLs encoded in the C++ code of ArangoDB:
  previously the special characters `-`, `_`, `~` and `.` were returned as-is
  after URL-encoding, now `.` will be encoded to be `%2e`.
  This also changes the behavior of how incoming URIs are processed: previously
  occurrences of `..` in incoming request URIs were collapsed (e.g. `a/../b/` was
  collapsed to a plain `b/`). Now `..` in incoming request URIs are not collapsed.

* Foxx request URL suffix is no longer unescaped

* @arangodb/request option json now defaults to `true` if the response body is not empty and encoding is not explicitly set to `null` (binary).
  The option can still be set to `false` to avoid unnecessary attempts at parsing the response as JSON.

* Foxx configuration values for unknown options will be discarded when saving the configuration in production mode using the web interface

* module.context.dependencies is now immutable

* process.stdout.isTTY now returns `true` in arangosh and when running arangod with the `--console` flag

* add support for Swagger tags in Foxx


v3.1.9 (XXXX-XX-XX)
-------------------

* macos CLI package: store databases and apps in the users home directory

* ui: fixed re-login issue within a non system db, when tab was closed

* fixed a race in the VelocyStream Commtask implementation

* fixed issue #2256


v3.1.8 (2017-01-09)
-------------------

* add Windows silent installer

* add handling of debug symbols during Linux & windows release builds.

* fixed issue #2181

* fixed issue #2248: reduce V8 max old space size from 3 GB to 1 GB on 32 bit systems

* upgraded Boost version to 1.62.0

* fixed issue #2238

* fixed issue #2234

* agents announce new endpoints in inception phase to leader

* agency leadership accepts updatet endpoints to given uuid

* unified endpoints replace localhost with 127.0.0.1

* fix several problems within an authenticated cluster


v3.1.7 (2016-12-29)
-------------------

* fixed one too many elections in RAFT

* new agency comm backported from devel


v3.1.6 (2016-12-20)
-------------------

* fixed issue #2227

* fixed issue #2220

* agency constituent/agent bug fixes in race conditions picking up
  leadership

* supervision does not need waking up anymore as it is running
  regardless

* agents challenge their leadership more rigorously


v3.1.5 (2016-12-16)
-------------------

* lowered default value of `--database.revision-cache-target-size` from 75% of
  RAM to less than 40% of RAM

* fixed issue #2218

* fixed issue #2217

* Foxx router.get/post/etc handler argument can no longer accidentally omitted

* fixed issue #2223


v3.1.4 (2016-12-08)
-------------------

* fixed issue #2211

* fixed issue #2204

* at cluster start, coordinators wait until at least one DBserver is there,
  and either at least two DBservers are there or 15s have passed, before they
  initiate the bootstrap of system collections.

* more robust agency startup from devel

* supervision's AddFollower adds many followers at once

* supervision has new FailedFollower job

* agency's Node has new method getArray

* agency RAFT timing estimates more conservative in waitForSync
  scenario

* agency RAFT timing estimates capped at maximum 2.0/10.0 for low/high


v3.1.3 (2016-12-02)
-------------------

* fix a traversal bug when using skiplist indexes:
  if we have a skiplist of ["a", "unused", "_from"] and a traversal like:
  FOR v,e,p IN OUTBOUND @start @@edges
    FILTER p.edges[0].a == 'foo'
    RETURN v
  And the above index applied on "a" is considered better than EdgeIndex, than
  the executor got into undefined behaviour.

* fix endless loop when trying to create a collection with replicationFactor: -1


v3.1.2 (2016-11-24)
-------------------

* added support for descriptions field in Foxx dependencies

* (Enterprise only) fixed a bug in the statistic report for SmartGraph traversals.
Now they state correctly how many documents were fetched from the index and how many
have been filtered.

* Prevent uniform shard distribution when replicationFactor == numServers

v3.1.1 (2016-11-15)
-------------------

* fixed issue #2176

* fixed issue #2168

* display index usage of traversals in AQL explainer output (previously missing)

* fixed issue #2163

* preserve last-used HLC value across server starts

* allow more control over handling of pre-3.1 _rev values

  this changes the server startup option `--database.check-30-revisions` from a boolean (true/false)
  parameter to a string parameter with the following possible values:

  - "fail":
    will validate _rev values of 3.0 collections on collection loading and throw an exception when invalid _rev values are found.
    in this case collections with invalid _rev values are marked as corrupted and cannot be used in the ArangoDB 3.1 instance.
    the fix procedure for such collections is to export the collections from 3.0 database with arangodump and restore them in 3.1 with arangorestore.
    collections that do not contain invalid _rev values are marked as ok and will not be re-checked on following loads.
    collections that contain invalid _rev values will be re-checked on following loads.

  - "true":
    will validate _rev values of 3.0 collections on collection loading and print a warning when invalid _rev values are found.
    in this case collections with invalid _rev values can be used in the ArangoDB 3.1 instance.
    however, subsequent operations on documents with invalid _rev values may silently fail or fail with explicit errors.
    the fix procedure for such collections is to export the collections from 3.0 database with arangodump and restore them in 3.1 with arangorestore.
    collections that do not contain invalid _rev values are marked as ok and will not be re-checked on following loads.
    collections that contain invalid _rev values will be re-checked on following loads.

  - "false":
    will not validate _rev values on collection loading and not print warnings.
    no hint is given when invalid _rev values are found.
    subsequent operations on documents with invalid _rev values may silently fail or fail with explicit errors.
    this setting does not affect whether collections are re-checked later.
    collections will be re-checked on following loads if `--database.check-30-revisions` is later set to either `true` or `fail`.

  The change also suppresses warnings that were printed when collections were restored using arangorestore, and the restore
  data contained invalid _rev values. Now these warnings are suppressed, and new HLC _rev values are generated for these documents
  as before.

* added missing functions to AQL syntax highlighter in web interface

* fixed display of `ANY` direction in traversal explainer output (direction `ANY` was shown as either
  `INBOUND` or `OUTBOUND`)

* changed behavior of toJSON() function when serializing an object before saving it in the database

  if an object provides a toJSON() function, this function is still called for serializing it.
  the change is that the result of toJSON() is not stringified anymore, but saved as is. previous
  versions of ArangoDB called toJSON() and after that additionally stringified its result.

  This change will affect the saving of JS Buffer objects, which will now be saved as arrays of
  bytes instead of a comma-separated string of the Buffer's byte contents.

* allow creating unique indexes on more attributes than present in shardKeys

  The following combinations of shardKeys and indexKeys are allowed/not allowed:

  shardKeys     indexKeys
      a             a        ok
      a             b    not ok
      a           a b        ok
    a b             a    not ok
    a b             b    not ok
    a b           a b        ok
    a b         a b c        ok
  a b c           a b    not ok
  a b c         a b c        ok

* fixed wrong version in web interface login screen (EE only)

* make web interface not display an exclamation mark next to ArangoDB version number 3.1

* fixed search for arbitrary document attributes in web interface in case multiple
  search values were used on different attribute names. in this case, the search always
  produced an empty result

* disallow updating `_from` and `_to` values of edges in Smart Graphs. Updating these
  attributes would lead to potential redistribution of edges to other shards, which must be
  avoided.

* fixed issue #2148

* updated graphql-sync dependency to 0.6.2

* fixed issue #2156

* fixed CRC4 assembly linkage


v3.1.0 (2016-10-29)
-------------------

* AQL breaking change in cluster:

  from ArangoDB 3.1 onwards `WITH` is required for traversals in a
  clustered environment in order to avoid deadlocks.

  Note that for queries that access only a single collection or that have all
  collection names specified somewhere else in the query string, there is no
  need to use *WITH*. *WITH* is only useful when the AQL query parser cannot
  automatically figure out which collections are going to be used by the query.
  *WITH* is only useful for queries that dynamically access collections, e.g.
  via traversals, shortest path operations or the *DOCUMENT()* function.

  more info can be found [here](https://github.com/arangodb/arangodb/blob/devel/Documentation/Books/AQL/Operations/With.md)

* added AQL function `DISTANCE` to calculate the distance between two arbitrary
  coordinates (haversine formula)

* fixed issue #2110

* added Auto-aptation of RAFT timings as calculations only


v3.1.rc2 (2016-10-10)
---------------------

* second release candidate


v3.1.rc1 (2016-09-30)
---------------------

* first release candidate


v3.1.alpha2 (2016-09-01)
------------------------

* added module.context.createDocumentationRouter to replace module.context.apiDocumentation

* bug in RAFT implementation of reads. dethroned leader still answered requests in isolation

* ui: added new graph viewer

* ui: aql-editor added tabular & graph display

* ui: aql-editor improved usability

* ui: aql-editor: query profiling support

* fixed issue #2109

* fixed issue #2111

* fixed issue #2075

* added AQL function `DISTANCE` to calculate the distance between two arbitrary
  coordinates (haversine formula)

* rewrote scheduler and dispatcher based on boost::asio

  parameters changed:
    `--scheduler.threads` and `--server.threads` are now merged into a single one: `--server.threads`

    hidden `--server.extra-threads` has been removed

    hidden `--server.aql-threads` has been removed

    hidden `--server.backend` has been removed

    hidden `--server.show-backends` has been removed

    hidden `--server.thread-affinity` has been removed

* fixed issue #2086

* fixed issue #2079

* fixed issue #2071

  make the AQL query optimizer inject filter condition expressions referred to
  by variables during filter condition aggregation.
  For example, in the following query

      FOR doc IN collection
        LET cond1 = (doc.value == 1)
        LET cond2 = (doc.value == 2)
        FILTER cond1 || cond2
        RETURN { doc, cond1, cond2 }

  the optimizer will now inject the conditions for `cond1` and `cond2` into the filter
  condition `cond1 || cond2`, expanding it to `(doc.value == 1) || (doc.value == 2)`
  and making these conditions available for index searching.

  Note that the optimizer previously already injected some conditions into other
  conditions, but only if the variable that defined the condition was not used
  elsewhere. For example, the filter condition in the query

      FOR doc IN collection
        LET cond = (doc.value == 1)
        FILTER cond
        RETURN { doc }

  already got optimized before because `cond` was only used once in the query and
  the optimizer decided to inject it into the place where it was used.

  This only worked for variables that were referred to once in the query.
  When a variable was used multiple times, the condition was not injected as
  in the following query:

      FOR doc IN collection
        LET cond = (doc.value == 1)
        FILTER cond
        RETURN { doc, cond }

  The fix for #2070 now will enable this optimization so that the query can
  use an index on `doc.value` if available.

* changed behavior of AQL array comparison operators for empty arrays:
  * `ALL` and `ANY` now always return `false` when the left-hand operand is an
    empty array. The behavior for non-empty arrays does not change:
    * `[] ALL == 1` will return `false`
    * `[1] ALL == 1` will return `true`
    * `[1, 2] ALL == 1` will return `false`
    * `[2, 2] ALL == 1` will return `false`
    * `[] ANY == 1` will return `false`
    * `[1] ANY == 1` will return `true`
    * `[1, 2] ANY == 1` will return `true`
    * `[2, 2] ANY == 1` will return `false`
  * `NONE` now always returns `true` when the left-hand operand is an empty array.
    The behavior for non-empty arrays does not change:
    * `[] NONE == 1` will return `true`
    * `[1] NONE == 1` will return `false`
    * `[1, 2] NONE == 1` will return `false`
    * `[2, 2] NONE == 1` will return `true`

* added experimental AQL functions `JSON_STRINGIFY` and `JSON_PARSE`

* added experimental support for incoming gzip-compressed requests

* added HTTP REST APIs for online log level adjustments:

  - GET `/_admin/log/level` returns the current log level settings
  - PUT `/_admin/log/level` modifies the current log level settings

* PATCH /_api/gharial/{graph-name}/vertex/{collection-name}/{vertex-key}
  - changed default value for keepNull to true

* PATCH /_api/gharial/{graph-name}/edge/{collection-name}/{edge-key}
  - changed default value for keepNull to true

* renamed `maximalSize` attribute in parameter.json files to `journalSize`

  The `maximalSize` attribute will still be picked up from collections that
  have not been adjusted. Responses from the replication API will now also use
  `journalSize` instead of `maximalSize`.

* added `--cluster.system-replication-factor` in order to adjust the
  replication factor for new system collections

* fixed issue #2012

* added a memory expection in case V8 memory gets too low

* added Optimizer Rule for other indexes in Traversals
  this allows AQL traversals to use other indexes than the edge index.
  So traversals with filters on edges can now make use of more specific
  indexes, e.g.

      FOR v, e, p IN 2 OUTBOUND @start @@edge FILTER p.edges[0].foo == "bar"

  will prefer a Hash Index on [_from, foo] above the EdgeIndex.

* fixed epoch computation in hybrid logical clock

* fixed thread affinity

* replaced require("internal").db by require("@arangodb").db

* added option `--skip-lines` for arangoimp
  this allows skipping the first few lines from the import file in case the
  CSV or TSV import are used

* fixed periodic jobs: there should be only one instance running - even if it
  runs longer than the period

* improved performance of primary index and edge index lookups

* optimizations for AQL `[*]` operator in case no filter, no projection and
  no offset/limit are used

* added AQL function `OUTERSECTION` to return the symmetric difference of its
  input arguments

* Foxx manifests of installed services are now saved to disk with indentation

* Foxx tests and scripts in development mode should now always respect updated
  files instead of loading stale modules

* When disabling Foxx development mode the setup script is now re-run

* Foxx now provides an easy way to directly serve GraphQL requests using the
  `@arangodb/foxx/graphql` module and the bundled `graphql-sync` dependency

* Foxx OAuth2 module now correctly passes the `access_token` to the OAuth2 server

* added iconv-lite and timezone modules

* web interface now allows installing GitHub and zip services in legacy mode

* added module.context.createDocumentationRouter to replace module.context.apiDocumentation

* bug in RAFT implementation of reads. dethroned leader still answered
  requests in isolation

* all lambdas in ClusterInfo might have been left with dangling references.

* Agency bug fix for handling of empty json objects as values.

* Foxx tests no longer support the Mocha QUnit interface as this resulted in weird
  inconsistencies in the BDD and TDD interfaces. This fixes the TDD interface
  as well as out-of-sequence problems when using the BDD before/after functions.

* updated bundled JavaScript modules to latest versions; joi has been updated from 8.4 to 9.2
  (see [joi 9.0.0 release notes](https://github.com/hapijs/joi/issues/920) for information on
  breaking changes and new features)

* fixed issue #2139

* updated graphql-sync dependency to 0.6.2

* fixed issue #2156


v3.0.13 (XXXX-XX-XX)
--------------------

* fixed issue #2315

* fixed issue #2210


v3.0.12 (2016-11-23)
--------------------

* fixed issue #2176

* fixed issue #2168

* fixed issues #2149, #2159

* fixed error reporting for issue #2158

* fixed assembly linkage bug in CRC4 module

* added support for descriptions field in Foxx dependencies


v3.0.11 (2016-11-08)
--------------------

* fixed issue #2140: supervisor dies instead of respawning child

* fixed issue #2131: use shard key value entered by user in web interface

* fixed issue #2129: cannot kill a long-run query

* fixed issue #2110

* fixed issue #2081

* fixed issue #2038

* changes to Foxx service configuration or dependencies should now be
  stored correctly when options are cleared or omitted

* Foxx tests no longer support the Mocha QUnit interface as this resulted in weird
  inconsistencies in the BDD and TDD interfaces. This fixes the TDD interface
  as well as out-of-sequence problems when using the BDD before/after functions.

* fixed issue #2148


v3.0.10 (2016-09-26)
--------------------

* fixed issue #2072

* fixed issue #2070

* fixed slow cluster starup issues. supervision will demonstrate more
  patience with db servers


v3.0.9 (2016-09-21)
-------------------

* fixed issue #2064

* fixed issue #2060

* speed up `collection.any()` and skiplist index creation

* fixed multiple issues where ClusterInfo bug hung agency in limbo
  timeouting on multiple collection and database callbacks


v3.0.8 (2016-09-14)
-------------------

* fixed issue #2052

* fixed issue #2005

* fixed issue #2039

* fixed multiple issues where ClusterInfo bug hung agency in limbo
  timeouting on multiple collection and database callbacks


v3.0.7 (2016-09-05)
-------------------

* new supervision job handles db server failure during collection creation.


v3.0.6 (2016-09-02)
-------------------

* fixed issue #2026

* slightly better error diagnostics for AQL query compilation and replication

* fixed issue #2018

* fixed issue #2015

* fixed issue #2012

* fixed wrong default value for arangoimp's `--on-duplicate` value

* fix execution of AQL traversal expressions when there are multiple
  conditions that refer to variables set outside the traversal

* properly return HTTP 503 in JS actions when backend is gone

* supervision creates new key in agency for failed servers

* new shards will not be allocated on failed or cleaned servers


v3.0.5 (2016-08-18)
-------------------

* execute AQL ternary operator via C++ if possible

* fixed issue #1977

* fixed extraction of _id attribute in AQL traversal conditions

* fix SSL agency endpoint

* Minimum RAFT timeout was one order of magnitude to short.

* Optimized RAFT RPCs from leader to followers for efficiency.

* Optimized RAFT RPC handling on followers with respect to compaction.

* Fixed bug in handling of duplicates and overlapping logs

* Fixed bug in supervision take over after leadership change.

v3.0.4 (2016-08-01)
-------------------

* added missing lock for periodic jobs access

* fix multiple Foxx related cluster issues

* fix handling of empty AQL query strings

* fixed issue in `INTERSECTION` AQL function with duplicate elements
  in the source arrays

* fixed issue #1970

* fixed issue #1968

* fixed issue #1967

* fixed issue #1962

* fixed issue #1959

* replaced require("internal").db by require("@arangodb").db

* fixed issue #1954

* fixed issue #1953

* fixed issue #1950

* fixed issue #1949

* fixed issue #1943

* fixed segfault in V8, by backporting https://bugs.chromium.org/p/v8/issues/detail?id=5033

* Foxx OAuth2 module now correctly passes the `access_token` to the OAuth2 server

* fixed credentialed CORS requests properly respecting --http.trusted-origin

* fixed a crash in V8Periodic task (forgotten lock)

* fixed two bugs in synchronous replication (syncCollectionFinalize)


v3.0.3 (2016-07-17)
-------------------

* fixed issue #1942

* fixed issue #1941

* fixed array index batch insertion issues for hash indexes that caused problems when
  no elements remained for insertion

* fixed AQL MERGE() function with External objects originating from traversals

* fixed some logfile recovery errors with error message "document not found"

* fixed issue #1937

* fixed issue #1936

* improved performance of arangorestore in clusters with synchronous
  replication

* Foxx tests and scripts in development mode should now always respect updated
  files instead of loading stale modules

* When disabling Foxx development mode the setup script is now re-run

* Foxx manifests of installed services are now saved to disk with indentation


v3.0.2 (2016-07-09)
-------------------

* fixed assertion failure in case multiple remove operations were used in the same query

* fixed upsert behavior in case upsert was used in a loop with the same document example

* fixed issue #1930

* don't expose local file paths in Foxx error messages.

* fixed issue #1929

* make arangodump dump the attribute `isSystem` when dumping the structure
  of a collection, additionally make arangorestore not fail when the attribute
  is missing

* fixed "Could not extract custom attribute" issue when using COLLECT with
  MIN/MAX functions in some contexts

* honor presence of persistent index for sorting

* make AQL query optimizer not skip "use-indexes-rule", even if enough
  plans have been created already

* make AQL optimizer not skip "use-indexes-rule", even if enough execution plans
  have been created already

* fix double precision value loss in VelocyPack JSON parser

* added missing SSL support for arangorestore

* improved cluster import performance

* fix Foxx thumbnails on DC/OS

* fix Foxx configuration not being saved

* fix Foxx app access from within the frontend on DC/OS

* add option --default-replication-factor to arangorestore and simplify
  the control over the number of shards when restoring

* fix a bug in the VPack -> V8 conversion if special attributes _key,
  _id, _rev, _from and _to had non-string values, which is allowed
  below the top level

* fix malloc_usable_size for darwin


v3.0.1 (2016-06-30)
-------------------

* fixed periodic jobs: there should be only one instance running - even if it
  runs longer than the period

* increase max. number of collections in AQL queries from 32 to 256

* fixed issue #1916: header "authorization" is required" when opening
  services page

* fixed issue #1915: Explain: member out of range

* fixed issue #1914: fix unterminated buffer

* don't remove lockfile if we are the same (now stale) pid
  fixes docker setups (our pid will always be 1)

* do not use revision id comparisons in compaction for determining whether a
  revision is obsolete, but marker memory addresses
  this ensures revision ids don't matter when compacting documents

* escape Unicode characters in JSON HTTP responses
  this converts UTF-8 characters in HTTP responses of arangod into `\uXXXX`
  escape sequences. This makes the HTTP responses fit into the 7 bit ASCII
  character range, which speeds up HTTP response parsing for some clients,
  namely node.js/v8

* add write before read collections when starting a user transaction
  this allows specifying the same collection in both read and write mode without
  unintended side effects

* fixed buffer overrun that occurred when building very large result sets

* index lookup optimizations for primary index and edge index

* fixed "collection is a nullptr" issue when starting a traversal from a transaction

* enable /_api/import on coordinator servers


v3.0.0 (2016-06-22)
-------------------

* minor GUI fixxes

* fix for replication and nonces


v3.0.0-rc3 (2016-06-19)
-----------------------

* renamed various Foxx errors to no longer refer to Foxx services as apps

* adjusted various error messages in Foxx to be more informative

* specifying "files" in a Foxx manifest to be mounted at the service root
  no longer results in 404s when trying to access non-file routes

* undeclared path parameters in Foxx no longer break the service

* trusted reverse proxy support is now handled more consistently

* ArangoDB request compatibility and user are now exposed in Foxx

* all bundled NPM modules have been upgraded to their latest versions


v3.0.0-rc2 (2016-06-12)
-----------------------

* added option `--server.max-packet-size` for client tools

* renamed option `--server.ssl-protocol` to `--ssl.protocol` in client tools
  (was already done for arangod, but overlooked for client tools)

* fix handling of `--ssl.protocol` value 5 (TLS v1.2) in client tools, which
  claimed to support it but didn't

* config file can use '@include' to include a different config file as base


v3.0.0-rc1 (2016-06-10)
-----------------------

* the user management has changed: it now has users that are independent of
  databases. A user can have one or more database assigned to the user.

* forward ported V8 Comparator bugfix for inline heuristics from
  https://github.com/v8/v8/commit/5ff7901e24c2c6029114567de5a08ed0f1494c81

* changed to-string conversion for AQL objects and arrays, used by the AQL
  function `TO_STRING()` and implicit to-string casts in AQL

  - arrays are now converted into their JSON-stringify equivalents, e.g.

    - `[ ]` is now converted to `[]`
    - `[ 1, 2, 3 ]` is now converted to `[1,2,3]`
    - `[ "test", 1, 2 ] is now converted to `["test",1,2]`

    Previous versions of ArangoDB converted arrays with no members into the
    empty string, and non-empty arrays into a comma-separated list of member
    values, without the surrounding angular brackets. Additionally, string
    array members were not enclosed in quotes in the result string:

    - `[ ]` was converted to ``
    - `[ 1, 2, 3 ]` was converted to `1,2,3`
    - `[ "test", 1, 2 ] was converted to `test,1,2`

  - objects are now converted to their JSON-stringify equivalents, e.g.

    - `{ }` is converted to `{}`
    - `{ a: 1, b: 2 }` is converted to `{"a":1,"b":2}`
    - `{ "test" : "foobar" }` is converted to `{"test":"foobar"}`

    Previous versions of ArangoDB always converted objects into the string
    `[object Object]`

  This change affects also the AQL functions `CONCAT()` and `CONCAT_SEPARATOR()`
  which treated array values differently in previous versions. Previous versions
  of ArangoDB automatically flattened array values on the first level of the array,
  e.g. `CONCAT([1, 2, 3, [ 4, 5, 6 ]])` produced `1,2,3,4,5,6`. Now this will produce
  `[1,2,3,[4,5,6]]`. To flatten array members on the top level, you can now use
  the more explicit `CONCAT(FLATTEN([1, 2, 3, [4, 5, 6]], 1))`.

* added C++ implementations for AQL functions `SLICE()`, `CONTAINS()` and
  `RANDOM_TOKEN()`

* as a consequence of the upgrade to V8 version 5, the implementation of the
  JavaScript `Buffer` object had to be changed. JavaScript `Buffer` objects in
  ArangoDB now always store their data on the heap. There is no shared pool
  for small Buffer values, and no pointing into existing Buffer data when
  extracting slices. This change may increase the cost of creating Buffers with
  short contents or when peeking into existing Buffers, but was required for
  safer memory management and to prevent leaks.

* the `db` object's function `_listDatabases()` was renamed to just `_databases()`
  in order to make it more consistent with the existing `_collections()` function.
  Additionally the `db` object's `_listEndpoints()` function was renamed to just
  `_endpoints()`.

* changed default value of `--server.authentication` from `false` to `true` in
  configuration files etc/relative/arangod.conf and etc/arangodb/arangod.conf.in.
  This means the server will be started with authentication enabled by default,
  requiring all client connections to provide authentication data when connecting
  to ArangoDB. Authentication can still be turned off via setting the value of
  `--server.authentication` to `false` in ArangoDB's configuration files or by
  specifying the option on the command-line.

* Changed result format for querying all collections via the API GET `/_api/collection`.

  Previous versions of ArangoDB returned an object with an attribute named `collections`
  and an attribute named `names`. Both contained all available collections, but
  `collections` contained the collections as an array, and `names` contained the
  collections again, contained in an object in which the attribute names were the
  collection names, e.g.

  ```
  {
    "collections": [
      {"id":"5874437","name":"test","isSystem":false,"status":3,"type":2},
      {"id":"17343237","name":"something","isSystem":false,"status":3,"type":2},
      ...
    ],
    "names": {
      "test": {"id":"5874437","name":"test","isSystem":false,"status":3,"type":2},
      "something": {"id":"17343237","name":"something","isSystem":false,"status":3,"type":2},
      ...
    }
  }
  ```
  This result structure was redundant, and therefore has been simplified to just

  ```
  {
    "result": [
      {"id":"5874437","name":"test","isSystem":false,"status":3,"type":2},
      {"id":"17343237","name":"something","isSystem":false,"status":3,"type":2},
      ...
    ]
  }
  ```

  in ArangoDB 3.0.

* added AQL functions `TYPENAME()` and `HASH()`

* renamed arangob tool to arangobench

* added AQL string comparison operator `LIKE`

  The operator can be used to compare strings like this:

      value LIKE search

  The operator is currently implemented by calling the already existing AQL
  function `LIKE`.

  This change also makes `LIKE` an AQL keyword. Using `LIKE` in either case as
  an attribute or collection name in AQL thus requires quoting.

* make AQL optimizer rule "remove-unnecessary-calculations" fire in more cases

  The rule will now remove calculations that are used exactly once in other
  expressions (e.g. `LET a = doc RETURN a.value`) and calculations,
  or calculations that are just references (e.g. `LET a = b`).

* renamed AQL optimizer rule "merge-traversal-filter" to "optimize-traversals"
  Additionally, the optimizer rule will remove unused edge and path result variables
  from the traversal in case they are specified in the `FOR` section of the traversal,
  but not referenced later in the query. This saves constructing edges and paths
  results.

* added AQL optimizer rule "inline-subqueries"

  This rule can pull out certain subqueries that are used as an operand to a `FOR`
  loop one level higher, eliminating the subquery completely. For example, the query

      FOR i IN (FOR j IN [1,2,3] RETURN j) RETURN i

  will be transformed by the rule to:

      FOR i IN [1,2,3] RETURN i

  The query

      FOR name IN (FOR doc IN _users FILTER doc.status == 1 RETURN doc.name) LIMIT 2 RETURN name

  will be transformed into

      FOR tmp IN _users FILTER tmp.status == 1 LIMIT 2 RETURN tmp.name

  The rule will only fire when the subquery is used as an operand to a `FOR` loop, and
  if the subquery does not contain a `COLLECT` with an `INTO` variable.

* added new endpoint "srv://" for DNS service records

* The result order of the AQL functions VALUES and ATTRIBUTES has never been
  guaranteed and it only had the "correct" ordering by accident when iterating
  over objects that were not loaded from the database. This accidental behavior
  is now changed by introduction of VelocyPack. No ordering is guaranteed unless
  you specify the sort parameter.

* removed configure option `--enable-logger`

* added AQL array comparison operators

  All AQL comparison operators now also exist in an array variant. In the
  array variant, the operator is preceded with one of the keywords *ALL*, *ANY*
  or *NONE*. Using one of these keywords changes the operator behavior to
  execute the comparison operation for all, any, or none of its left hand
  argument values. It is therefore expected that the left hand argument
  of an array operator is an array.

  Examples:

      [ 1, 2, 3 ] ALL IN [ 2, 3, 4 ]   // false
      [ 1, 2, 3 ] ALL IN [ 1, 2, 3 ]   // true
      [ 1, 2, 3 ] NONE IN [ 3 ]        // false
      [ 1, 2, 3 ] NONE IN [ 23, 42 ]   // true
      [ 1, 2, 3 ] ANY IN [ 4, 5, 6 ]   // false
      [ 1, 2, 3 ] ANY IN [ 1, 42 ]     // true
      [ 1, 2, 3 ] ANY == 2             // true
      [ 1, 2, 3 ] ANY == 4             // false
      [ 1, 2, 3 ] ANY > 0              // true
      [ 1, 2, 3 ] ANY <= 1             // true
      [ 1, 2, 3 ] NONE < 99            // false
      [ 1, 2, 3 ] NONE > 10            // true
      [ 1, 2, 3 ] ALL > 2              // false
      [ 1, 2, 3 ] ALL > 0              // true
      [ 1, 2, 3 ] ALL >= 3             // false
      ["foo", "bar"] ALL != "moo"      // true
      ["foo", "bar"] NONE == "bar"     // false
      ["foo", "bar"] ANY == "foo"      // true

* improved AQL optimizer to remove unnecessary sort operations in more cases

* allow enclosing AQL identifiers in forward ticks in addition to using
  backward ticks

  This allows for convenient writing of AQL queries in JavaScript template strings
  (which are delimited with backticks themselves), e.g.

      var q = `FOR doc IN ´collection´ RETURN doc.´name´`;

* allow to set `print.limitString` to configure the number of characters
  to output before truncating

* make logging configurable per log "topic"

  `--log.level <level>` sets the global log level to <level>, e.g. `info`,
  `debug`, `trace`.

  `--log.level topic=<level>` sets the log level for a specific topic.
  Currently, the following topics exist: `collector`, `compactor`, `mmap`,
  `performance`, `queries`, and `requests`. `performance` and `requests` are
  set to FATAL by default. `queries` is set to info. All others are
  set to the global level by default.

  The new log option `--log.output <definition>` allows directing the global
  or per-topic log output to different outputs. The output definition
  "<definition>" can be one of

    "-" for stdin
    "+" for stderr
    "syslog://<syslog-facility>"
    "syslog://<syslog-facility>/<application-name>"
    "file://<relative-path>"

  The option can be specified multiple times in order to configure the output
  for different log topics. To set up a per-topic output configuration, use
  `--log.output <topic>=<definition>`, e.g.

    queries=file://queries.txt

  logs all queries to the file "queries.txt".

* the option `--log.requests-file` is now deprecated. Instead use

    `--log.level requests=info`
    `--log.output requests=file://requests.txt`

* the option `--log.facility` is now deprecated. Instead use

    `--log.output requests=syslog://facility`

* the option `--log.performance` is now deprecated. Instead use

    `--log.level performance=trace`

* removed option `--log.source-filter`

* removed configure option `--enable-logger`

* change collection directory names to include a random id component at the end

  The new pattern is `collection-<id>-<random>`, where `<id>` is the collection
  id and `<random>` is a random number. Previous versions of ArangoDB used a
  pattern `collection-<id>` without the random number.

  ArangoDB 3.0 understands both the old and name directory name patterns.

* removed mostly unused internal spin-lock implementation

* removed support for pre-Windows 7-style locks. This removes compatibility for
  Windows versions older than Windows 7 (e.g. Windows Vista, Windows XP) and
  Windows 2008R2 (e.g. Windows 2008).

* changed names of sub-threads started by arangod

* added option `--default-number-of-shards` to arangorestore, allowing creating
  collections with a specifiable number of shards from a non-cluster dump

* removed support for CoffeeScript source files

* removed undocumented SleepAndRequeue

* added WorkMonitor to inspect server threads

* when downloading a Foxx service from the web interface the suggested filename
  is now based on the service's mount path instead of simply "app.zip"

* the `@arangodb/request` response object now stores the parsed JSON response
  body in a property `json` instead of `body` when the request was made using the
  `json` option. The `body` instead contains the response body as a string.

* the Foxx API has changed significantly, 2.8 services are still supported
  using a backwards-compatible "legacy mode"


v2.8.12 (XXXX-XX-XX)
--------------------

* issue #2091: decrease connect timeout to 5 seconds on startup

* fixed issue #2072

* slightly better error diagnostics for some replication errors

* fixed issue #1977

* fixed issue in `INTERSECTION` AQL function with duplicate elements
  in the source arrays

* fixed issue #1962

* fixed issue #1959

* export aqlQuery template handler as require('org/arangodb').aql for forwards-compatibility


v2.8.11 (2016-07-13)
--------------------

* fixed array index batch insertion issues for hash indexes that caused problems when
  no elements remained for insertion

* fixed issue #1937


v2.8.10 (2016-07-01)
--------------------

* make sure next local _rev value used for a document is at least as high as the
  _rev value supplied by external sources such as replication

* make adding a collection in both read- and write-mode to a transaction behave as
  expected (write includes read). This prevents the `unregister collection used in
  transaction` error

* fixed sometimes invalid result for `byExample(...).count()` when an index plus
  post-filtering was used

* fixed "collection is a nullptr" issue when starting a traversal from a transaction

* honor the value of startup option `--database.wait-for-sync` (that is used to control
  whether new collections are created with `waitForSync` set to `true` by default) also
  when creating collections via the HTTP API (and thus the ArangoShell). When creating
  a collection via these mechanisms, the option was ignored so far, which was inconsistent.

* fixed issue #1826: arangosh --javascript.execute: internal error (geo index issue)

* fixed issue #1823: Arango crashed hard executing very simple query on windows


v2.8.9 (2016-05-13)
-------------------

* fixed escaping and quoting of extra parameters for executables in Mac OS X App

* added "waiting for" status variable to web interface collection figures view

* fixed undefined behavior in query cache invaldation

* fixed access to /_admin/statistics API in case statistics are disable via option
  `--server.disable-statistics`

* Foxx manager will no longer fail hard when Foxx store is unreachable unless installing
  a service from the Foxx store (e.g. when behind a firewall or GitHub is unreachable).


v2.8.8 (2016-04-19)
-------------------

* fixed issue #1805: Query: internal error (location: arangod/Aql/AqlValue.cpp:182).
  Please report this error to arangodb.com (while executing)

* allow specifying collection name prefixes for `_from` and `_to` in arangoimp:

  To avoid specifying complete document ids (consisting of collection names and document
  keys) for *_from* and *_to* values when importing edges with arangoimp, there are now
  the options *--from-collection-prefix* and *--to-collection-prefix*.

  If specified, these values will be automatically prepended to each value in *_from*
  (or *_to* resp.). This allows specifying only document keys inside *_from* and/or *_to*.

  *Example*

      > arangoimp --from-collection-prefix users --to-collection-prefix products ...

  Importing the following document will then create an edge between *users/1234* and
  *products/4321*:

  ```js
  { "_from" : "1234", "_to" : "4321", "desc" : "users/1234 is connected to products/4321" }
  ```

* requests made with the interactive system API documentation in the web interface
  (Swagger) will now respect the active database instead of always using `_system`


v2.8.7 (2016-04-07)
-------------------

* optimized primary=>secondary failover

* fix to-boolean conversion for documents in AQL

* expose the User-Agent HTTP header from the ArangoShell since Github seems to
  require it now, and we use the ArangoShell for fetching Foxx repositories from Github

* work with http servers that only send

* fixed potential race condition between compactor and collector threads

* fix removal of temporary directories on arangosh exit

* javadoc-style comments in Foxx services are no longer interpreted as
  Foxx comments outside of controller/script/exports files (#1748)

* removed remaining references to class syntax for Foxx Model and Repository
  from the documentation

* added a safe-guard for corrupted master-pointer


v2.8.6 (2016-03-23)
-------------------

* arangosh can now execute JavaScript script files that contain a shebang
  in the first line of the file. This allows executing script files directly.

  Provided there is a script file `/path/to/script.js` with the shebang
  `#!arangosh --javascript.execute`:

      > cat /path/to/script.js
      #!arangosh --javascript.execute
      print("hello from script.js");

  If the script file is made executable

      > chmod a+x /path/to/script.js

  it can be invoked on the shell directly and use arangosh for its execution:

      > /path/to/script.js
      hello from script.js

  This did not work in previous versions of ArangoDB, as the whole script contents
  (including the shebang) were treated as JavaScript code.
  Now shebangs in script files will now be ignored for all files passed to arangosh's
  `--javascript.execute` parameter.

  The alternative way of executing a JavaScript file with arangosh still works:

      > arangosh --javascript.execute /path/to/script.js
      hello from script.js

* added missing reset of traversal state for nested traversals.
  The state of nested traversals (a traversal in an AQL query that was
  located in a repeatedly executed subquery or inside another FOR loop)
  was not reset properly, so that multiple invocations of the same nested
  traversal with different start vertices led to the nested traversal
  always using the start vertex provided on the first invocation.

* fixed issue #1781: ArangoDB startup time increased tremendously

* fixed issue #1783: SIGHUP should rotate the log


v2.8.5 (2016-03-11)
-------------------

* Add OpenSSL handler for TLS V1.2 as sugested by kurtkincaid in #1771

* fixed issue #1765 (The webinterface should display the correct query time)
  and #1770 (Display ACTUAL query time in aardvark's AQL editor)

* Windows: the unhandled exception handler now calls the windows logging
  facilities directly without locks.
  This fixes lockups on crashes from the logging framework.

* improve nullptr handling in logger.

* added new endpoint "srv://" for DNS service records

* `org/arangodb/request` no longer sets the content-type header to the
  string "undefined" when no content-type header should be sent (issue #1776)


v2.8.4 (2016-03-01)
-------------------

* global modules are no longer incorrectly resolved outside the ArangoDB
  JavaScript directory or the Foxx service's root directory (issue #1577)

* improved error messages from Foxx and JavaScript (issues #1564, #1565, #1744)


v2.8.3 (2016-02-22)
-------------------

* fixed AQL filter condition collapsing for deeply-nested cases, potentially
  enabling usage of indexes in some dedicated cases

* added parentheses in AQL explain command output to correctly display precedence
  of logical and arithmetic operators

* Foxx Model event listeners defined on the model are now correctly invoked by
  the Repository methods (issue #1665)

* Deleting a Foxx service in the frontend should now always succeed even if the
  files no longer exist on the file system (issue #1358)

* Routing actions loaded from the database no longer throw exceptions when
  trying to load other modules using "require"

* The `org/arangodb/request` response object now sets a property `json` to the
  parsed JSON response body in addition to overwriting the `body` property when
  the request was made using the `json` option.

* Improved Windows stability

* Fixed a bug in the interactive API documentation that would escape slashes
  in document-handle fields. Document handles are now provided as separate
  fields for collection name and document key.


v2.8.2 (2016-02-09)
-------------------

* the continuous replication applier will now prevent the master's WAL logfiles
  from being removed if they are still needed by the applier on the slave. This
  should help slaves that suffered from masters garbage collection WAL logfiles
  which would have been needed by the slave later.

  The initial synchronization will block removal of still needed WAL logfiles
  on the master for 10 minutes initially, and will extend this period when further
  requests are made to the master. Initial synchronization hands over its handle
  for blocking logfile removal to the continuous replication when started via
  the *setupReplication* function. In this case, continuous replication will
  extend the logfile removal blocking period for the required WAL logfiles when
  the slave makes additional requests.

  All handles that block logfile removal will time out automatically after at
  most 5 minutes should a master not be contacted by the slave anymore (e.g. in
  case the slave's replication is turned off, the slaves loses the connection
  to the master or the slave goes down).

* added all-in-one function *setupReplication* to synchronize data from master
  to slave and start the continuous replication:

      require("@arangodb/replication").setupReplication(configuration);

  The command will return when the initial synchronization is finished and the
  continuous replication has been started, or in case the initial synchronization
  has failed.

  If the initial synchronization is successful, the command will store the given
  configuration on the slave. It also configures the continuous replication to start
  automatically if the slave is restarted, i.e. *autoStart* is set to *true*.

  If the command is run while the slave's replication applier is already running,
  it will first stop the running applier, drop its configuration and do a
  resynchronization of data with the master. It will then use the provided configration,
  overwriting any previously existing replication configuration on the slave.

  The following example demonstrates how to use the command for setting up replication
  for the *_system* database. Note that it should be run on the slave and not the
  master:

      db._useDatabase("_system");
      require("@arangodb/replication").setupReplication({
        endpoint: "tcp://master.domain.org:8529",
        username: "myuser",
        password: "mypasswd",
        verbose: false,
        includeSystem: false,
        incremental: true,
        autoResync: true
      });

* the *sync* and *syncCollection* functions now always start the data synchronization
  as an asynchronous server job. The call to *sync* or *syncCollection* will block
  until synchronization is either complete or has failed with an error. The functions
  will automatically poll the slave periodically for status updates.

  The main benefit is that the connection to the slave does not need to stay open
  permanently and is thus not affected by timeout issues. Additionally the caller does
  not need to query the synchronization status from the slave manually as this is
  now performed automatically by these functions.

* fixed undefined behavior when explaining some types of AQL traversals, fixed
  display of some types of traversals in AQL explain output


v2.8.1 (2016-01-29)
-------------------

* Improved AQL Pattern matching by allowing to specify a different traversal
  direction for one or many of the edge collections.

      FOR v, e, p IN OUTBOUND @start @@ec1, INBOUND @@ec2, @@ec3

  will traverse *ec1* and *ec3* in the OUTBOUND direction and for *ec2* it will use
  the INBOUND direction. These directions can be combined in arbitrary ways, the
  direction defined after *IN [steps]* will we used as default direction and can
  be overriden for specific collections.
  This feature is only available for collection lists, it is not possible to
  combine it with graph names.

* detect more types of transaction deadlocks early

* fixed display of relational operators in traversal explain output

* fixed undefined behavior in AQL function `PARSE_IDENTIFIER`

* added "engines" field to Foxx services generated in the admin interface

* added AQL function `IS_SAME_COLLECTION`:

  *IS_SAME_COLLECTION(collection, document)*: Return true if *document* has the same
  collection id as the collection specified in *collection*. *document* can either be
  a [document handle](../Glossary/README.md#document-handle) string, or a document with
  an *_id* attribute. The function does not validate whether the collection actually
  contains the specified document, but only compares the name of the specified collection
  with the collection name part of the specified document.
  If *document* is neither an object with an *id* attribute nor a *string* value,
  the function will return *null* and raise a warning.

      /* true */
      IS_SAME_COLLECTION('_users', '_users/my-user')
      IS_SAME_COLLECTION('_users', { _id: '_users/my-user' })

      /* false */
      IS_SAME_COLLECTION('_users', 'foobar/baz')
      IS_SAME_COLLECTION('_users', { _id: 'something/else' })


v2.8.0 (2016-01-25)
-------------------

* avoid recursive locking


v2.8.0-beta8 (2016-01-19)
-------------------------

* improved internal datafile statistics for compaction and compaction triggering
  conditions, preventing excessive growth of collection datafiles under some
  workloads. This should also fix issue #1596.

* renamed AQL optimizer rule `remove-collect-into` to `remove-collect-variables`

* fixed primary and edge index lookups prematurely aborting searches when the
  specified id search value contained a different collection than the collection
  the index was created for


v2.8.0-beta7 (2016-01-06)
-------------------------

* added vm.runInThisContext

* added AQL keyword `AGGREGATE` for use in AQL `COLLECT` statement

  Using `AGGREGATE` allows more efficient aggregation (incrementally while building
  the groups) than previous versions of AQL, which built group aggregates afterwards
  from the total of all group values.

  `AGGREGATE` can be used inside a `COLLECT` statement only. If used, it must follow
  the declaration of grouping keys:

      FOR doc IN collection
        COLLECT gender = doc.gender AGGREGATE minAge = MIN(doc.age), maxAge = MAX(doc.age)
        RETURN { gender, minAge, maxAge }

  or, if no grouping keys are used, it can follow the `COLLECT` keyword:

      FOR doc IN collection
        COLLECT AGGREGATE minAge = MIN(doc.age), maxAge = MAX(doc.age)
        RETURN {
  minAge, maxAge
}

  Only specific expressions are allowed on the right-hand side of each `AGGREGATE`
  assignment:

  - on the top level the expression must be a call to one of the supported aggregation
    functions `LENGTH`, `MIN`, `MAX`, `SUM`, `AVERAGE`, `STDDEV_POPULATION`, `STDDEV_SAMPLE`,
    `VARIANCE_POPULATION`, or `VARIANCE_SAMPLE`

  - the expression must not refer to variables introduced in the `COLLECT` itself

* Foxx: mocha test paths with wildcard characters (asterisks) now work on Windows

* reserved AQL keyword `NONE` for future use

* web interface: fixed a graph display bug concerning dashboard view

* web interface: fixed several bugs during the dashboard initialize process

* web interface: included several bugfixes: #1597, #1611, #1623

* AQL query optimizer now converts `LENGTH(collection-name)` to an optimized
  expression that returns the number of documents in a collection

* adjusted the behavior of the expansion (`[*]`) operator in AQL for non-array values

  In ArangoDB 2.8, calling the expansion operator on a non-array value will always
  return an empty array. Previous versions of ArangoDB expanded non-array values by
  calling the `TO_ARRAY()` function for the value, which for example returned an
  array with a single value for boolean, numeric and string input values, and an array
  with the object's values for an object input value. This behavior was inconsistent
  with how the expansion operator works for the array indexes in 2.8, so the behavior
  is now unified:

  - if the left-hand side operand of `[*]` is an array, the array will be returned as
    is when calling `[*]` on it
  - if the left-hand side operand of `[*]` is not an array, an empty array will be
    returned by `[*]`

  AQL queries that rely on the old behavior can be changed by either calling `TO_ARRAY`
  explicitly or by using the `[*]` at the correct position.

  The following example query will change its result in 2.8 compared to 2.7:

      LET values = "foo" RETURN values[*]

  In 2.7 the query has returned the array `[ "foo" ]`, but in 2.8 it will return an
  empty array `[ ]`. To make it return the array `[ "foo" ]` again, an explicit
  `TO_ARRAY` function call is needed in 2.8 (which in this case allows the removal
  of the `[*]` operator altogether). This also works in 2.7:

      LET values = "foo" RETURN TO_ARRAY(values)

  Another example:

      LET values = [ { name: "foo" }, { name: "bar" } ]
      RETURN values[*].name[*]

  The above returned `[ [ "foo" ], [ "bar" ] ] in 2.7. In 2.8 it will return
  `[ [ ], [ ] ]`, because the value of `name` is not an array. To change the results
  to the 2.7 style, the query can be changed to

      LET values = [ { name: "foo" }, { name: "bar" } ]
      RETURN values[* RETURN TO_ARRAY(CURRENT.name)]

  The above also works in 2.7.
  The following types of queries won't change:

      LET values = [ 1, 2, 3 ] RETURN values[*]
      LET values = [ { name: "foo" }, { name: "bar" } ] RETURN values[*].name
      LET values = [ { names: [ "foo", "bar" ] }, { names: [ "baz" ] } ] RETURN values[*].names[*]
      LET values = [ { names: [ "foo", "bar" ] }, { names: [ "baz" ] } ] RETURN values[*].names[**]

* slightly adjusted V8 garbage collection strategy so that collection eventually
  happens in all contexts that hold V8 external references to documents and
  collections.

  also adjusted default value of `--javascript.gc-frequency` from 10 seconds to
  15 seconds, as less internal operations are carried out in JavaScript.

* fixes for AQL optimizer and traversal

* added `--create-collection-type` option to arangoimp

  This allows specifying the type of the collection to be created when
  `--create-collection` is set to `true`.

* Foxx export cache should no longer break if a broken app is loaded in the
  web admin interface.


v2.8.0-beta2 (2015-12-16)
-------------------------

* added AQL query optimizer rule "sort-in-values"

  This rule pre-sorts the right-hand side operand of the `IN` and `NOT IN`
  operators so the operation can use a binary search with logarithmic complexity
  instead of a linear search. The rule is applied when the right-hand side
  operand of an `IN` or `NOT IN` operator in a filter condition is a variable that
  is defined in a different loop/scope than the operator itself. Additionally,
  the filter condition must consist of solely the `IN` or `NOT IN` operation
  in order to avoid any side-effects.

* changed collection status terminology in web interface for collections for
  which an unload request has been issued from `in the process of being unloaded`
  to `will be unloaded`.

* unloading a collection via the web interface will now trigger garbage collection
  in all v8 contexts and force a WAL flush. This increases the chances of perfoming
  the unload faster.

* added the following attributes to the result of `collection.figures()` and the
  corresponding HTTP API at `PUT /_api/collection/<name>/figures`:

  - `documentReferences`: The number of references to documents in datafiles
    that JavaScript code currently holds. This information can be used for
    debugging compaction and unload issues.
  - `waitingFor`: An optional string value that contains information about
    which object type is at the head of the collection's cleanup queue. This
    information can be used for debugging compaction and unload issues.
  - `compactionStatus.time`: The point in time the compaction for the collection
    was last executed. This information can be used for debugging compaction
    issues.
  - `compactionStatus.message`: The action that was performed when the compaction
    was last run for the collection. This information can be used for debugging
    compaction issues.

  Note: `waitingFor` and `compactionStatus` may be empty when called on a coordinator
  in a cluster.

* the compaction will now provide queryable status info that can be used to track
  its progress. The compaction status is displayed in the web interface, too.

* better error reporting for arangodump and arangorestore

* arangodump will now fail by default when trying to dump edges that
  refer to already dropped collections. This can be circumvented by
  specifying the option `--force true` when invoking arangodump

* fixed cluster upgrade procedure

* the AQL functions `NEAR` and `WITHIN` now have stricter validations
  for their input parameters `limit`, `radius` and `distance`. They may now throw
  exceptions when invalid parameters are passed that may have not led
  to exceptions in previous versions.

* deprecation warnings now log stack traces

* Foxx: improved backwards compatibility with 2.5 and 2.6

  - reverted Model and Repository back to non-ES6 "classes" because of
    compatibility issues when using the extend method with a constructor

  - removed deprecation warnings for extend and controller.del

  - restored deprecated method Model.toJSONSchema

  - restored deprecated `type`, `jwt` and `sessionStorageApp` options
    in Controller#activateSessions

* Fixed a deadlock problem in the cluster


v2.8.0-beta1 (2015-12-06)
-------------------------

* added AQL function `IS_DATESTRING(value)`

  Returns true if *value* is a string that can be used in a date function.
  This includes partial dates such as *2015* or *2015-10* and strings containing
  invalid dates such as *2015-02-31*. The function will return false for all
  non-string values, even if some of them may be usable in date functions.


v2.8.0-alpha1 (2015-12-03)
--------------------------

* added AQL keywords `GRAPH`, `OUTBOUND`, `INBOUND` and `ANY` for use in graph
  traversals, reserved AQL keyword `ALL` for future use

  Usage of these keywords as collection names, variable names or attribute names
  in AQL queries will not be possible without quoting. For example, the following
  AQL query will still work as it uses a quoted collection name and a quoted
  attribute name:

      FOR doc IN `OUTBOUND`
        RETURN doc.`any`

* issue #1593: added AQL `POW` function for exponentation

* added cluster execution site info in explain output for AQL queries

* replication improvements:

  - added `autoResync` configuration parameter for continuous replication.

    When set to `true`, a replication slave will automatically trigger a full data
    re-synchronization with the master when the master cannot provide the log data
    the slave had asked for. Note that `autoResync` will only work when the option
    `requireFromPresent` is also set to `true` for the continuous replication, or
    when the continuous syncer is started and detects that no start tick is present.

    Automatic re-synchronization may transfer a lot of data from the master to the
    slave and may be expensive. It is therefore turned off by default.
    When turned off, the slave will never perform an automatic re-synchronization
    with the master.

  - added `idleMinWaitTime` and `idleMaxWaitTime` configuration parameters for
    continuous replication.

    These parameters can be used to control the minimum and maximum wait time the
    slave will (intentionally) idle and not poll for master log changes in case the
    master had sent the full logs already.
    The `idleMaxWaitTime` value will only be used when `adapativePolling` is set
    to `true`. When `adaptivePolling` is disable, only `idleMinWaitTime` will be
    used as a constant time span in which the slave will not poll the master for
    further changes. The default values are 0.5 seconds for `idleMinWaitTime` and
    2.5 seconds for `idleMaxWaitTime`, which correspond to the hard-coded values
    used in previous versions of ArangoDB.

  - added `initialSyncMaxWaitTime` configuration parameter for initial and continuous
    replication

    This option controls the maximum wait time (in seconds) that the initial
    synchronization will wait for a response from the master when fetching initial
    collection data. If no response is received within this time period, the initial
    synchronization will give up and fail. This option is also relevant for
    continuous replication in case *autoResync* is set to *true*, as then the
    continuous replication may trigger a full data re-synchronization in case
    the master cannot the log data the slave had asked for.

  - HTTP requests sent from the slave to the master during initial synchronization
    will now be retried if they fail with connection problems.

  - the initial synchronization now logs its progress so it can be queried using
    the regular replication status check APIs.

  - added `async` attribute for `sync` and `syncCollection` operations called from
    the ArangoShell. Setthing this attribute to `true` will make the synchronization
    job on the server go into the background, so that the shell does not block. The
    status of the started asynchronous synchronization job can be queried from the
    ArangoShell like this:

        /* starts initial synchronization */
        var replication = require("@arangodb/replication");
        var id = replication.sync({
          endpoint: "tcp://master.domain.org:8529",
          username: "myuser",
          password: "mypasswd",
          async: true
       });

       /* now query the id of the returned async job and print the status */
       print(replication.getSyncResult(id));

    The result of `getSyncResult()` will be `false` while the server-side job
    has not completed, and different to `false` if it has completed. When it has
    completed, all job result details will be returned by the call to `getSyncResult()`.


* fixed non-deterministic query results in some cluster queries

* fixed issue #1589

* return HTTP status code 410 (gone) instead of HTTP 408 (request timeout) for
  server-side operations that are canceled / killed. Sending 410 instead of 408
  prevents clients from re-starting the same (canceled) operation. Google Chrome
  for example sends the HTTP request again in case it is responded with an HTTP
  408, and this is exactly the opposite of the desired behavior when an operation
  is canceled / killed by the user.

* web interface: queries in AQL editor now cancelable

* web interface: dashboard - added replication information

* web interface: AQL editor now supports bind parameters

* added startup option `--server.hide-product-header` to make the server not send
  the HTTP response header `"Server: ArangoDB"` in its HTTP responses. By default,
  the option is turned off so the header is still sent as usual.

* added new AQL function `UNSET_RECURSIVE` to recursively unset attritutes from
  objects/documents

* switched command-line editor in ArangoShell and arangod to linenoise-ng

* added automatic deadlock detection for transactions

  In case a deadlock is detected, a multi-collection operation may be rolled back
  automatically and fail with error 29 (`deadlock detected`). Client code for
  operations containing more than one collection should be aware of this potential
  error and handle it accordingly, either by giving up or retrying the transaction.

* Added C++ implementations for the AQL arithmetic operations and the following
  AQL functions:
  - ABS
  - APPEND
  - COLLECTIONS
  - CURRENT_DATABASE
  - DOCUMENT
  - EDGES
  - FIRST
  - FIRST_DOCUMENT
  - FIRST_LIST
  - FLATTEN
  - FLOOR
  - FULLTEXT
  - LAST
  - MEDIAN
  - MERGE_RECURSIVE
  - MINUS
  - NEAR
  - NOT_NULL
  - NTH
  - PARSE_IDENTIFIER
  - PERCENTILE
  - POP
  - POSITION
  - PUSH
  - RAND
  - RANGE
  - REMOVE_NTH
  - REMOVE_VALUE
  - REMOVE_VALUES
  - ROUND
  - SHIFT
  - SQRT
  - STDDEV_POPULATION
  - STDDEV_SAMPLE
  - UNSHIFT
  - VARIANCE_POPULATION
  - VARIANCE_SAMPLE
  - WITHIN
  - ZIP

* improved performance of skipping over many documents in an AQL query when no
  indexes and no filters are used, e.g.

      FOR doc IN collection
        LIMIT 1000000, 10
        RETURN doc

* Added array indexes

  Hash indexes and skiplist indexes can now optionally be defined for array values
  so they index individual array members.

  To define an index for array values, the attribute name is extended with the
  expansion operator `[*]` in the index definition:

      arangosh> db.colName.ensureHashIndex("tags[*]");

  When given the following document

      { tags: [ "AQL", "ArangoDB", "Index" ] }

  the index will now contain the individual values `"AQL"`, `"ArangoDB"` and `"Index"`.

  Now the index can be used for finding all documents having `"ArangoDB"` somewhere in their
  tags array using the following AQL query:

      FOR doc IN colName
        FILTER "ArangoDB" IN doc.tags[*]
        RETURN doc

* rewrote AQL query optimizer rule `use-index-range` and renamed it to `use-indexes`.
  The name change affects rule names in the optimizer's output.

* rewrote AQL execution node `IndexRangeNode` and renamed it to `IndexNode`. The name
  change affects node names in the optimizer's explain output.

* added convenience function `db._explain(query)` for human-readable explanation
  of AQL queries

* module resolution as used by `require` now behaves more like in node.js

* the `org/arangodb/request` module now returns response bodies for error responses
  by default. The old behavior of not returning bodies for error responses can be
  re-enabled by explicitly setting the option `returnBodyOnError` to `false` (#1437)


v2.7.6 (2016-01-30)
-------------------

* detect more types of transaction deadlocks early


v2.7.5 (2016-01-22)
-------------------

* backported added automatic deadlock detection for transactions

  In case a deadlock is detected, a multi-collection operation may be rolled back
  automatically and fail with error 29 (`deadlock detected`). Client code for
  operations containing more than one collection should be aware of this potential
  error and handle it accordingly, either by giving up or retrying the transaction.

* improved internal datafile statistics for compaction and compaction triggering
  conditions, preventing excessive growth of collection datafiles under some
  workloads. This should also fix issue #1596.

* Foxx export cache should no longer break if a broken app is loaded in the
  web admin interface.

* Foxx: removed some incorrect deprecation warnings.

* Foxx: mocha test paths with wildcard characters (asterisks) now work on Windows


v2.7.4 (2015-12-21)
-------------------

* slightly adjusted V8 garbage collection strategy so that collection eventually
  happens in all contexts that hold V8 external references to documents and
  collections.

* added the following attributes to the result of `collection.figures()` and the
  corresponding HTTP API at `PUT /_api/collection/<name>/figures`:

  - `documentReferences`: The number of references to documents in datafiles
    that JavaScript code currently holds. This information can be used for
    debugging compaction and unload issues.
  - `waitingFor`: An optional string value that contains information about
    which object type is at the head of the collection's cleanup queue. This
    information can be used for debugging compaction and unload issues.
  - `compactionStatus.time`: The point in time the compaction for the collection
    was last executed. This information can be used for debugging compaction
    issues.
  - `compactionStatus.message`: The action that was performed when the compaction
    was last run for the collection. This information can be used for debugging
    compaction issues.

  Note: `waitingFor` and `compactionStatus` may be empty when called on a coordinator
  in a cluster.

* the compaction will now provide queryable status info that can be used to track
  its progress. The compaction status is displayed in the web interface, too.


v2.7.3 (2015-12-17)
-------------------

* fixed some replication value conversion issues when replication applier properties
  were set via ArangoShell

* fixed disappearing of documents for collections transferred via `sync` or
  `syncCollection` if the collection was dropped right before synchronization
  and drop and (re-)create collection markers were located in the same WAL file

* fixed an issue where overwriting the system sessions collection would break
  the web interface when authentication is enabled


v2.7.2 (2015-12-01)
-------------------

* replication improvements:

  - added `autoResync` configuration parameter for continuous replication.

    When set to `true`, a replication slave will automatically trigger a full data
    re-synchronization with the master when the master cannot provide the log data
    the slave had asked for. Note that `autoResync` will only work when the option
    `requireFromPresent` is also set to `true` for the continuous replication, or
    when the continuous syncer is started and detects that no start tick is present.

    Automatic re-synchronization may transfer a lot of data from the master to the
    slave and may be expensive. It is therefore turned off by default.
    When turned off, the slave will never perform an automatic re-synchronization
    with the master.

  - added `idleMinWaitTime` and `idleMaxWaitTime` configuration parameters for
    continuous replication.

    These parameters can be used to control the minimum and maximum wait time the
    slave will (intentionally) idle and not poll for master log changes in case the
    master had sent the full logs already.
    The `idleMaxWaitTime` value will only be used when `adapativePolling` is set
    to `true`. When `adaptivePolling` is disable, only `idleMinWaitTime` will be
    used as a constant time span in which the slave will not poll the master for
    further changes. The default values are 0.5 seconds for `idleMinWaitTime` and
    2.5 seconds for `idleMaxWaitTime`, which correspond to the hard-coded values
    used in previous versions of ArangoDB.

  - added `initialSyncMaxWaitTime` configuration parameter for initial and continuous
    replication

    This option controls the maximum wait time (in seconds) that the initial
    synchronization will wait for a response from the master when fetching initial
    collection data. If no response is received within this time period, the initial
    synchronization will give up and fail. This option is also relevant for
    continuous replication in case *autoResync* is set to *true*, as then the
    continuous replication may trigger a full data re-synchronization in case
    the master cannot the log data the slave had asked for.

  - HTTP requests sent from the slave to the master during initial synchronization
    will now be retried if they fail with connection problems.

  - the initial synchronization now logs its progress so it can be queried using
    the regular replication status check APIs.

* fixed non-deterministic query results in some cluster queries

* added missing lock instruction for primary index in compactor size calculation

* fixed issue #1589

* fixed issue #1583

* fixed undefined behavior when accessing the top level of a document with the `[*]`
  operator

* fixed potentially invalid pointer access in shaper when the currently accessed
  document got re-located by the WAL collector at the very same time

* Foxx: optional configuration options no longer log validation errors when assigned
  empty values (#1495)

* Foxx: constructors provided to Repository and Model sub-classes via extend are
  now correctly called (#1592)


v2.7.1 (2015-11-07)
-------------------

* switch to linenoise next generation

* exclude `_apps` collection from replication

  The slave has its own `_apps` collection which it populates on server start.
  When replicating data from the master to the slave, the data from the master may
  clash with the slave's own data in the `_apps` collection. Excluding the `_apps`
  collection from replication avoids this.

* disable replication appliers when starting in modes `--upgrade`, `--no-server`
  and `--check-upgrade`

* more detailed output in arango-dfdb

* fixed "no start tick" issue in replication applier

  This error could occur after restarting a slave server after a shutdown
  when no data was ever transferred from the master to the slave via the
  continuous replication

* fixed problem during SSL client connection abort that led to scheduler thread
  staying at 100% CPU saturation

* fixed potential segfault in AQL `NEIGHBORS` function implementation when C++ function
  variant was used and collection names were passed as strings

* removed duplicate target for some frontend JavaScript files from the Makefile

* make AQL function `MERGE()` work on a single array parameter, too.
  This allows combining the attributes of multiple objects from an array into
  a single object, e.g.

      RETURN MERGE([
        { foo: 'bar' },
        { quux: 'quetzalcoatl', ruled: true },
        { bar: 'baz', foo: 'done' }
      ])

  will now return:

      {
        "foo": "done",
        "quux": "quetzalcoatl",
        "ruled": true,
        "bar": "baz"
      }

* fixed potential deadlock in collection status changing on Windows

* fixed hard-coded `incremental` parameter in shell implementation of
  `syncCollection` function in replication module

* fix for GCC5: added check for '-stdlib' option


v2.7.0 (2015-10-09)
-------------------

* fixed request statistics aggregation
  When arangod was started in supervisor mode, the request statistics always showed
  0 requests, as the statistics aggregation thread did not run then.

* read server configuration files before dropping privileges. this ensures that
  the SSL keyfile specified in the configuration can be read with the server's start
  privileges (i.e. root when using a standard ArangoDB package).

* fixed replication with a 2.6 replication configuration and issues with a 2.6 master

* raised default value of `--server.descriptors-minimum` to 1024

* allow Foxx apps to be installed underneath URL path `/_open/`, so they can be
  (intentionally) accessed without authentication.

* added *allowImplicit* sub-attribute in collections declaration of transactions.
  The *allowImplicit* attributes allows making transactions fail should they
  read-access a collection that was not explicitly declared in the *collections*
  array of the transaction.

* added "special" password ARANGODB_DEFAULT_ROOT_PASSWORD. If you pass
  ARANGODB_DEFAULT_ROOT_PASSWORD as password, it will read the password
  from the environment variable ARANGODB_DEFAULT_ROOT_PASSWORD


v2.7.0-rc2 (2015-09-22)
-----------------------

* fix over-eager datafile compaction

  This should reduce the need to compact directly after loading a collection when a
  collection datafile contained many insertions and updates for the same documents. It
  should also prevent from re-compacting already merged datafiles in case not many
  changes were made. Compaction will also make fewer index lookups than before.

* added `syncCollection()` function in module `org/arangodb/replication`

  This allows synchronizing the data of a single collection from a master to a slave
  server. Synchronization can either restore the whole collection by transferring all
  documents from the master to the slave, or incrementally by only transferring documents
  that differ. This is done by partitioning the collection's entire key space into smaller
  chunks and comparing the data chunk-wise between master and slave. Only chunks that are
  different will be re-transferred.

  The `syncCollection()` function can be used as follows:

      require("org/arangodb/replication").syncCollection(collectionName, options);

  e.g.

      require("org/arangodb/replication").syncCollection("myCollection", {
        endpoint: "tcp://127.0.0.1:8529",  /* master */
        username: "root",                  /* username for master */
        password: "secret",                /* password for master */
        incremental: true                  /* use incremental mode */
      });


* additionally allow the following characters in document keys:

  `(` `)` `+` `,` `=` `;` `$` `!` `*` `'` `%`


v2.7.0-rc1 (2015-09-17)
-----------------------

* removed undocumented server-side-only collection functions:
  * collection.OFFSET()
  * collection.NTH()
  * collection.NTH2()
  * collection.NTH3()

* upgraded Swagger to version 2.0 for the Documentation

  This gives the user better prepared test request structures.
  More conversions will follow so finally client libraries can be auto-generated.

* added extra AQL functions for date and time calculation and manipulation.
  These functions were contributed by GitHub users @CoDEmanX and @friday.
  A big thanks for their work!

  The following extra date functions are available from 2.7 on:

  * `DATE_DAYOFYEAR(date)`: Returns the day of year number of *date*.
    The return values range from 1 to 365, or 366 in a leap year respectively.

  * `DATE_ISOWEEK(date)`: Returns the ISO week date of *date*.
    The return values range from 1 to 53. Monday is considered the first day of the week.
    There are no fractional weeks, thus the last days in December may belong to the first
    week of the next year, and the first days in January may be part of the previous year's
    last week.

  * `DATE_LEAPYEAR(date)`: Returns whether the year of *date* is a leap year.

  * `DATE_QUARTER(date)`: Returns the quarter of the given date (1-based):
    * 1: January, February, March
    * 2: April, May, June
    * 3: July, August, September
    * 4: October, November, December

  - *DATE_DAYS_IN_MONTH(date)*: Returns the number of days in *date*'s month (28..31).

  * `DATE_ADD(date, amount, unit)`: Adds *amount* given in *unit* to *date* and
    returns the calculated date.

    *unit* can be either of the following to specify the time unit to add or
    subtract (case-insensitive):
    - y, year, years
    - m, month, months
    - w, week, weeks
    - d, day, days
    - h, hour, hours
    - i, minute, minutes
    - s, second, seconds
    - f, millisecond, milliseconds

    *amount* is the number of *unit*s to add (positive value) or subtract
    (negative value).

  * `DATE_SUBTRACT(date, amount, unit)`: Subtracts *amount* given in *unit* from
    *date* and returns the calculated date.

    It works the same as `DATE_ADD()`, except that it subtracts. It is equivalent
    to calling `DATE_ADD()` with a negative amount, except that `DATE_SUBTRACT()`
    can also subtract ISO durations. Note that negative ISO durations are not
    supported (i.e. starting with `-P`, like `-P1Y`).

  * `DATE_DIFF(date1, date2, unit, asFloat)`: Calculate the difference
    between two dates in given time *unit*, optionally with decimal places.
    Returns a negative value if *date1* is greater than *date2*.

  * `DATE_COMPARE(date1, date2, unitRangeStart, unitRangeEnd)`: Compare two
    partial dates and return true if they match, false otherwise. The parts to
    compare are defined by a range of time units.

    The full range is: years, months, days, hours, minutes, seconds, milliseconds.
    Pass the unit to start from as *unitRangeStart*, and the unit to end with as
    *unitRangeEnd*. All units in between will be compared. Leave out *unitRangeEnd*
    to only compare *unitRangeStart*.

  * `DATE_FORMAT(date, format)`: Format a date according to the given format string.
    It supports the following placeholders (case-insensitive):
    - %t: timestamp, in milliseconds since midnight 1970-01-01
    - %z: ISO date (0000-00-00T00:00:00.000Z)
    - %w: day of week (0..6)
    - %y: year (0..9999)
    - %yy: year (00..99), abbreviated (last two digits)
    - %yyyy: year (0000..9999), padded to length of 4
    - %yyyyyy: year (-009999 .. +009999), with sign prefix and padded to length of 6
    - %m: month (1..12)
    - %mm: month (01..12), padded to length of 2
    - %d: day (1..31)
    - %dd: day (01..31), padded to length of 2
    - %h: hour (0..23)
    - %hh: hour (00..23), padded to length of 2
    - %i: minute (0..59)
    - %ii: minute (00..59), padded to length of 2
    - %s: second (0..59)
    - %ss: second (00..59), padded to length of 2
    - %f: millisecond (0..999)
    - %fff: millisecond (000..999), padded to length of 3
    - %x: day of year (1..366)
    - %xxx: day of year (001..366), padded to length of 3
    - %k: ISO week date (1..53)
    - %kk: ISO week date (01..53), padded to length of 2
    - %l: leap year (0 or 1)
    - %q: quarter (1..4)
    - %a: days in month (28..31)
    - %mmm: abbreviated English name of month (Jan..Dec)
    - %mmmm: English name of month (January..December)
    - %www: abbreviated English name of weekday (Sun..Sat)
    - %wwww: English name of weekday (Sunday..Saturday)
    - %&: special escape sequence for rare occasions
    - %%: literal %
    - %: ignored

* new WAL logfiles and datafiles are now created non-sparse

  This prevents SIGBUS signals being raised when memory of a sparse datafile is accessed
  and the disk is full and the accessed file part is not actually disk-backed. In
  this case the mapped memory region is not necessarily backed by physical memory, and
  accessing the memory may raise SIGBUS and crash arangod.

* the `internal.download()` function and the module `org/arangodb/request` used some
  internal library function that handled the sending of HTTP requests from inside of
  ArangoDB. This library unconditionally set an HTTP header `Accept-Encoding: gzip`
  in all outgoing HTTP requests.

  This has been fixed in 2.7, so `Accept-Encoding: gzip` is not set automatically anymore.
  Additionally, the header `User-Agent: ArangoDB` is not set automatically either. If
  client applications desire to send these headers, they are free to add it when
  constructing the requests using the `download` function or the request module.

* fixed issue #1436: org/arangodb/request advertises deflate without supporting it

* added template string generator function `aqlQuery` for generating AQL queries

  This can be used to generate safe AQL queries with JavaScript parameter
  variables or expressions easily:

      var name = 'test';
      var attributeName = '_key';
      var query = aqlQuery`FOR u IN users FILTER u.name == ${name} RETURN u.${attributeName}`;
      db._query(query);

* report memory usage for document header data (revision id, pointer to data etc.)
  in `db.collection.figures()`. The memory used for document headers will now
  show up in the already existing attribute `indexes.size`. Due to that, the index
  sizes reported by `figures()` in 2.7 will be higher than those reported by 2.6,
  but the 2.7 values are more accurate.

* IMPORTANT CHANGE: the filenames in dumps created by arangodump now contain
  not only the name of the dumped collection, but also an additional 32-digit hash
  value. This is done to prevent overwriting dump files in case-insensitive file
  systems when there exist multiple collections with the same name (but with
  different cases).

  For example, if a database has two collections: `test` and `Test`, previous
  versions of ArangoDB created the files

  * `test.structure.json` and `test.data.json` for collection `test`
  * `Test.structure.json` and `Test.data.json` for collection `Test`

  This did not work for case-insensitive filesystems, because the files for the
  second collection would have overwritten the files of the first. arangodump in
  2.7 will create the following filenames instead:

  * `test_098f6bcd4621d373cade4e832627b4f6.structure.json` and `test_098f6bcd4621d373cade4e832627b4f6.data.json`
  * `Test_0cbc6611f5540bd0809a388dc95a615b.structure.json` and `Test_0cbc6611f5540bd0809a388dc95a615b.data.json`

  These filenames will be unambiguous even in case-insensitive filesystems.

* IMPORTANT CHANGE: make arangod actually close lingering client connections
  when idle for at least the duration specified via `--server.keep-alive-timeout`.
  In previous versions of ArangoDB, connections were not closed by the server
  when the timeout was reached and the client was still connected. Now the
  connection is properly closed by the server in case of timeout. Client
  applications relying on the old behavior may now need to reconnect to the
  server when their idle connections time out and get closed (note: connections
  being idle for a long time may be closed by the OS or firewalls anyway -
  client applications should be aware of that and try to reconnect).

* IMPORTANT CHANGE: when starting arangod, the server will drop the process
  privileges to the specified values in options `--server.uid` and `--server.gid`
  instantly after parsing the startup options.

  That means when either `--server.uid` or `--server.gid` are set, the privilege
  change will happen earlier. This may prevent binding the server to an endpoint
  with a port number lower than 1024 if the arangodb user has no privileges
  for that. Previous versions of ArangoDB changed the privileges later, so some
  startup actions were still carried out under the invoking user (i.e. likely
  *root* when started via init.d or system scripts) and especially binding to
  low port numbers was still possible there.

  The default privileges for user *arangodb* will not be sufficient for binding
  to port numbers lower than 1024. To have an ArangoDB 2.7 bind to a port number
  lower than 1024, it needs to be started with either a different privileged user,
  or the privileges of the *arangodb* user have to raised manually beforehand.

* added AQL optimizer rule `patch-update-statements`

* Linux startup scripts and systemd configuration for arangod now try to
  adjust the NOFILE (number of open files) limits for the process. The limit
  value is set to 131072 (128k) when ArangoDB is started via start/stop
  commands

* When ArangoDB is started/stopped manually via the start/stop commands, the
  main process will wait for up to 10 seconds after it forks the supervisor
  and arangod child processes. If the startup fails within that period, the
  start/stop script will fail with an exit code other than zero. If the
  startup of the supervisor or arangod is still ongoing after 10 seconds,
  the main program will still return with exit code 0. The limit of 10 seconds
  is arbitrary because the time required for a startup is not known in advance.

* added startup option `--database.throw-collection-not-loaded-error`

  Accessing a not-yet loaded collection will automatically load a collection
  on first access. This flag controls what happens in case an operation
  would need to wait for another thread to finalize loading a collection. If
  set to *true*, then the first operation that accesses an unloaded collection
  will load it. Further threads that try to access the same collection while
  it is still loading immediately fail with an error (1238, *collection not loaded*).
  This is to prevent all server threads from being blocked while waiting on the
  same collection to finish loading. When the first thread has completed loading
  the collection, the collection becomes regularly available, and all operations
  from that point on can be carried out normally, and error 1238 will not be
  thrown anymore for that collection.

  If set to *false*, the first thread that accesses a not-yet loaded collection
  will still load it. Other threads that try to access the collection while
  loading will not fail with error 1238 but instead block until the collection
  is fully loaded. This configuration might lead to all server threads being
  blocked because they are all waiting for the same collection to complete
  loading. Setting the option to *true* will prevent this from happening, but
  requires clients to catch error 1238 and react on it (maybe by scheduling
  a retry for later).

  The default value is *false*.

* added better control-C support in arangosh

  When CTRL-C is pressed in arangosh, it will now print a `^C` first. Pressing
  CTRL-C again will reset the prompt if something was entered before, or quit
  arangosh if no command was entered directly before.

  This affects the arangosh version build with Readline-support only (Linux
  and MacOS).

  The MacOS version of ArangoDB for Homebrew now depends on Readline, too. The
  Homebrew formula has been changed accordingly.
  When self-compiling ArangoDB on MacOS without Homebrew, Readline now is a
  prerequisite.

* increased default value for collection-specific `indexBuckets` value from 1 to 8

  Collections created from 2.7 on will use the new default value of `8` if not
  overridden on collection creation or later using
  `collection.properties({ indexBuckets: ... })`.

  The `indexBuckets` value determines the number of buckets to use for indexes of
  type `primary`, `hash` and `edge`. Having multiple index buckets allows splitting
  an index into smaller components, which can be filled in parallel when a collection
  is loading. Additionally, resizing and reallocation of indexes are faster and
  less intrusive if the index uses multiple buckets, because resize and reallocation
  will affect only data in a single bucket instead of all index values.

  The index buckets will be filled in parallel when loading a collection if the collection
  has an `indexBuckets` value greater than 1 and the collection contains a significant
  amount of documents/edges (the current threshold is 256K documents but this value
  may change in future versions of ArangoDB).

* changed HTTP client to use poll instead of select on Linux and MacOS

  This affects the ArangoShell and user-defined JavaScript code running inside
  arangod that initiates its own HTTP calls.

  Using poll instead of select allows using arbitrary high file descriptors
  (bigger than the compiled in FD_SETSIZE). Server connections are still handled using
  epoll, which has never been affected by FD_SETSIZE.

* implemented AQL `LIKE` function using ICU regexes

* added `RETURN DISTINCT` for AQL queries to return unique results:

      FOR doc IN collection
        RETURN DISTINCT doc.status

  This change also introduces `DISTINCT` as an AQL keyword.

* removed `createNamedQueue()` and `addJob()` functions from org/arangodb/tasks

* use less locks and more atomic variables in the internal dispatcher
  and V8 context handling implementations. This leads to improved throughput in
  some ArangoDB internals and allows for higher HTTP request throughput for
  many operations.

  A short overview of the improvements can be found here:

  https://www.arangodb.com/2015/08/throughput-enhancements/

* added shorthand notation for attribute names in AQL object literals:

      LET name = "Peter"
      LET age = 42
      RETURN { name, age }

  The above is the shorthand equivalent of the generic form

      LET name = "Peter"
      LET age = 42
      RETURN { name : name, age : age }

* removed configure option `--enable-timings`

  This option did not have any effect.

* removed configure option `--enable-figures`

  This option previously controlled whether HTTP request statistics code was
  compiled into ArangoDB or not. The previous default value was `true` so
  statistics code was available in official packages. Setting the option to
  `false` led to compile errors so it is doubtful the default value was
  ever changed. By removing the option some internal statistics code was also
  simplified.

* removed run-time manipulation methods for server endpoints:

  * `db._removeEndpoint()`
  * `db._configureEndpoint()`
  * HTTP POST `/_api/endpoint`
  * HTTP DELETE `/_api/endpoint`

* AQL query result cache

  The query result cache can optionally cache the complete results of all or selected AQL queries.
  It can be operated in the following modes:

  * `off`: the cache is disabled. No query results will be stored
  * `on`: the cache will store the results of all AQL queries unless their `cache`
    attribute flag is set to `false`
  * `demand`: the cache will store the results of AQL queries that have their
    `cache` attribute set to `true`, but will ignore all others

  The mode can be set at server startup using the `--database.query-cache-mode` configuration
  option and later changed at runtime.

  The following HTTP REST APIs have been added for controlling the query cache:

  * HTTP GET `/_api/query-cache/properties`: returns the global query cache configuration
  * HTTP PUT `/_api/query-cache/properties`: modifies the global query cache configuration
  * HTTP DELETE `/_api/query-cache`: invalidates all results in the query cache

  The following JavaScript functions have been added for controlling the query cache:

  * `require("org/arangodb/aql/cache").properties()`: returns the global query cache configuration
  * `require("org/arangodb/aql/cache").properties(properties)`: modifies the global query cache configuration
  * `require("org/arangodb/aql/cache").clear()`: invalidates all results in the query cache

* do not link arangoimp against V8

* AQL function call arguments optimization

  This will lead to arguments in function calls inside AQL queries not being copied but passed
  by reference. This may speed up calls to functions with bigger argument values or queries that
  call functions a lot of times.

* upgraded V8 version to 4.3.61

* removed deprecated AQL `SKIPLIST` function.

  This function was introduced in older versions of ArangoDB with a less powerful query optimizer to
  retrieve data from a skiplist index using a `LIMIT` clause. It was marked as deprecated in ArangoDB
  2.6.

  Since ArangoDB 2.3 the behavior of the `SKIPLIST` function can be emulated using regular AQL
  constructs, e.g.

      FOR doc IN @@collection
        FILTER doc.value >= @value
        SORT doc.value DESC
        LIMIT 1
        RETURN doc

* the `skip()` function for simple queries does not accept negative input any longer.
  This feature was deprecated in 2.6.0.

* fix exception handling

  In some cases JavaScript exceptions would re-throw without information of the original problem.
  Now the original exception is logged for failure analysis.

* based REST API method PUT `/_api/simple/all` on the cursor API and make it use AQL internally.

  The change speeds up this REST API method and will lead to additional query information being
  returned by the REST API. Clients can use this extra information or ignore it.

* Foxx Queue job success/failure handlers arguments have changed from `(jobId, jobData, result, jobFailures)` to `(result, jobData, job)`.

* added Foxx Queue job options `repeatTimes`, `repeatUntil` and `repeatDelay` to automatically re-schedule jobs when they are completed.

* added Foxx manifest configuration type `password` to mask values in the web interface.

* fixed default values in Foxx manifest configurations sometimes not being used as defaults.

* fixed optional parameters in Foxx manifest configurations sometimes not being cleared correctly.

* Foxx dependencies can now be marked as optional using a slightly more verbose syntax in your manifest file.

* converted Foxx constructors to ES6 classes so you can extend them using class syntax.

* updated aqb to 2.0.

* updated chai to 3.0.

* Use more madvise calls to speed up things when memory is tight, in particular
  at load time but also for random accesses later.

* Overhauled web interface

  The web interface now has a new design.

  The API documentation for ArangoDB has been moved from "Tools" to "Links" in the web interface.

  The "Applications" tab in the web interfaces has been renamed to "Services".


v2.6.12 (2015-12-02)
--------------------

* fixed disappearing of documents for collections transferred via `sync` if the
  the collection was dropped right before synchronization and drop and (re-)create
  collection markers were located in the same WAL file

* added missing lock instruction for primary index in compactor size calculation

* fixed issue #1589

* fixed issue #1583

* Foxx: optional configuration options no longer log validation errors when assigned
  empty values (#1495)


v2.6.11 (2015-11-18)
--------------------

* fixed potentially invalid pointer access in shaper when the currently accessed
  document got re-located by the WAL collector at the very same time


v2.6.10 (2015-11-10)
--------------------

* disable replication appliers when starting in modes `--upgrade`, `--no-server`
  and `--check-upgrade`

* more detailed output in arango-dfdb

* fixed potential deadlock in collection status changing on Windows

* issue #1521: Can't dump/restore with user and password


v2.6.9 (2015-09-29)
-------------------

* added "special" password ARANGODB_DEFAULT_ROOT_PASSWORD. If you pass
  ARANGODB_DEFAULT_ROOT_PASSWORD as password, it will read the password
  from the environment variable ARANGODB_DEFAULT_ROOT_PASSWORD

* fixed failing AQL skiplist, sort and limit combination

  When using a Skiplist index on an attribute (say "a") and then using sort
  and skip on this attribute caused the result to be empty e.g.:

    require("internal").db.test.ensureSkiplist("a");
    require("internal").db._query("FOR x IN test SORT x.a LIMIT 10, 10");

  Was always empty no matter how many documents are stored in test.
  This is now fixed.

v2.6.8 (2015-09-09)
-------------------

* ARM only:

  The ArangoDB packages for ARM require the kernel to allow unaligned memory access.
  How the kernel handles unaligned memory access is configurable at runtime by
  checking and adjusting the contents `/proc/cpu/alignment`.

  In order to operate on ARM, ArangoDB requires the bit 1 to be set. This will
  make the kernel trap and adjust unaligned memory accesses. If this bit is not
  set, the kernel may send a SIGBUS signal to ArangoDB and terminate it.

  To set bit 1 in `/proc/cpu/alignment` use the following command as a privileged
  user (e.g. root):

      echo "2" > /proc/cpu/alignment

  Note that this setting affects all user processes and not just ArangoDB. Setting
  the alignment with the above command will also not make the setting permanent,
  so it will be lost after a restart of the system. In order to make the setting
  permanent, it should be executed during system startup or before starting arangod.

  The ArangoDB start/stop scripts do not adjust the alignment setting, but rely on
  the environment to have the correct alignment setting already. The reason for this
  is that the alignment settings also affect all other user processes (which ArangoDB
  is not aware of) and thus may have side-effects outside of ArangoDB. It is therefore
  more reasonable to have the system administrator carry out the change.


v2.6.7 (2015-08-25)
-------------------

* improved AssocMulti index performance when resizing.

  This makes the edge index perform less I/O when under memory pressure.


v2.6.6 (2015-08-23)
-------------------

* added startup option `--server.additional-threads` to create separate queues
  for slow requests.


v2.6.5 (2015-08-17)
-------------------

* added startup option `--database.throw-collection-not-loaded-error`

  Accessing a not-yet loaded collection will automatically load a collection
  on first access. This flag controls what happens in case an operation
  would need to wait for another thread to finalize loading a collection. If
  set to *true*, then the first operation that accesses an unloaded collection
  will load it. Further threads that try to access the same collection while
  it is still loading immediately fail with an error (1238, *collection not loaded*).
  This is to prevent all server threads from being blocked while waiting on the
  same collection to finish loading. When the first thread has completed loading
  the collection, the collection becomes regularly available, and all operations
  from that point on can be carried out normally, and error 1238 will not be
  thrown anymore for that collection.

  If set to *false*, the first thread that accesses a not-yet loaded collection
  will still load it. Other threads that try to access the collection while
  loading will not fail with error 1238 but instead block until the collection
  is fully loaded. This configuration might lead to all server threads being
  blocked because they are all waiting for the same collection to complete
  loading. Setting the option to *true* will prevent this from happening, but
  requires clients to catch error 1238 and react on it (maybe by scheduling
  a retry for later).

  The default value is *false*.

* fixed busy wait loop in scheduler threads that sometimes consumed 100% CPU while
  waiting for events on connections closed unexpectedly by the client side

* handle attribute `indexBuckets` when restoring collections via arangorestore.
  Previously the `indexBuckets` attribute value from the dump was ignored, and the
   server default value for `indexBuckets` was used when restoring a collection.

* fixed "EscapeValue already set error" crash in V8 actions that might have occurred when
  canceling V8-based operations.


v2.6.4 (2015-08-01)
-------------------

* V8: Upgrade to version 4.1.0.27 - this is intended to be the stable V8 version.

* fixed issue #1424: Arango shell should not processing arrows pushing on keyboard


v2.6.3 (2015-07-21)
-------------------

* issue #1409: Document values with null character truncated


v2.6.2 (2015-07-04)
-------------------

* fixed issue #1383: bindVars for HTTP API doesn't work with empty string

* fixed handling of default values in Foxx manifest configurations

* fixed handling of optional parameters in Foxx manifest configurations

* fixed a reference error being thrown in Foxx queues when a function-based job type is used that is not available and no options object is passed to queue.push


v2.6.1 (2015-06-24)
-------------------

* Add missing swagger files to cmake build. fixes #1368

* fixed documentation errors


v2.6.0 (2015-06-20)
-------------------

* using negative values for `SimpleQuery.skip()` is deprecated.
  This functionality will be removed in future versions of ArangoDB.

* The following simple query functions are now deprecated:

  * collection.near
  * collection.within
  * collection.geo
  * collection.fulltext
  * collection.range
  * collection.closedRange

  This also lead to the following REST API methods being deprecated from now on:

  * PUT /_api/simple/near
  * PUT /_api/simple/within
  * PUT /_api/simple/fulltext
  * PUT /_api/simple/range

  It is recommended to replace calls to these functions or APIs with equivalent AQL queries,
  which are more flexible because they can be combined with other operations:

      FOR doc IN NEAR(@@collection, @latitude, @longitude, @limit)
        RETURN doc

      FOR doc IN WITHIN(@@collection, @latitude, @longitude, @radius, @distanceAttributeName)
        RETURN doc

      FOR doc IN FULLTEXT(@@collection, @attributeName, @queryString, @limit)
        RETURN doc

      FOR doc IN @@collection
        FILTER doc.value >= @left && doc.value < @right
        LIMIT @skip, @limit
        RETURN doc`

  The above simple query functions and REST API methods may be removed in future versions
  of ArangoDB.

* deprecated now-obsolete AQL `SKIPLIST` function

  The function was introduced in older versions of ArangoDB with a less powerful query optimizer to
  retrieve data from a skiplist index using a `LIMIT` clause.

  Since 2.3 the same goal can be achieved by using regular AQL constructs, e.g.

      FOR doc IN collection FILTER doc.value >= @value SORT doc.value DESC LIMIT 1 RETURN doc

* fixed issues when switching the database inside tasks and during shutdown of database cursors

  These features were added during 2.6 alpha stage so the fixes affect devel/2.6-alpha builds only

* issue #1360: improved foxx-manager help

* added `--enable-tcmalloc` configure option.

  When this option is set, arangod and the client tools will be linked against tcmalloc, which replaces
  the system allocator. When the option is set, a tcmalloc library must be present on the system under
  one of the names `libtcmalloc`, `libtcmalloc_minimal` or `libtcmalloc_debug`.

  As this is a configure option, it is supported for manual builds on Linux-like systems only. tcmalloc
  support is currently experimental.

* issue #1353: Windows: HTTP API - incorrect path in errorMessage

* issue #1347: added option `--create-database` for arangorestore.

  Setting this option to `true` will now create the target database if it does not exist. When creating
  the target database, the username and passwords passed to arangorestore will be used to create an
  initial user for the new database.

* issue #1345: advanced debug information for User Functions

* issue #1341: Can't use bindvars in UPSERT

* fixed vulnerability in JWT implementation.

* changed default value of option `--database.ignore-datafile-errors` from `true` to `false`

  If the new default value of `false` is used, then arangod will refuse loading collections that contain
  datafiles with CRC mismatches or other errors. A collection with datafile errors will then become
  unavailable. This prevents follow up errors from happening.

  The only way to access such collection is to use the datafile debugger (arango-dfdb) and try to repair
  or truncate the datafile with it.

  If `--database.ignore-datafile-errors` is set to `true`, then collections will become available
  even if parts of their data cannot be loaded. This helps availability, but may cause (partial) data
  loss and follow up errors.

* added server startup option `--server.session-timeout` for controlling the timeout of user sessions
  in the web interface

* add sessions and cookie authentication for ArangoDB's web interface

  ArangoDB's built-in web interface now uses sessions. Session information ids are stored in cookies,
  so clients using the web interface must accept cookies in order to use it

* web interface: display query execution time in AQL editor

* web interface: renamed AQL query *submit* button to *execute*

* web interface: added query explain feature in AQL editor

* web interface: demo page added. only working if demo data is available, hidden otherwise

* web interface: added support for custom app scripts with optional arguments and results

* web interface: mounted apps that need to be configured are now indicated in the app overview

* web interface: added button for running tests to app details

* web interface: added button for configuring app dependencies to app details

* web interface: upgraded API documentation to use Swagger 2

* INCOMPATIBLE CHANGE

  removed startup option `--log.severity`

  The docs for `--log.severity` mentioned lots of severities (e.g. `exception`, `technical`, `functional`, `development`)
  but only a few severities (e.g. `all`, `human`) were actually used, with `human` being the default and `all` enabling the
  additional logging of requests. So the option pretended to control a lot of things which it actually didn't. Additionally,
  the option `--log.requests-file` was around for a long time already, also controlling request logging.

  Because the `--log.severity` option effectively did not control that much, it was removed. A side effect of removing the
  option is that 2.5 installations which used `--log.severity all` will not log requests after the upgrade to 2.6. This can
  be adjusted by setting the `--log.requests-file` option.

* add backtrace to fatal log events

* added optional `limit` parameter for AQL function `FULLTEXT`

* make fulltext index also index text values contained in direct sub-objects of the indexed
  attribute.

  Previous versions of ArangoDB only indexed the attribute value if it was a string. Sub-attributes
  of the index attribute were ignored when fulltext indexing.

  Now, if the index attribute value is an object, the object's values will each be included in the
  fulltext index if they are strings. If the index attribute value is an array, the array's values
  will each be included in the fulltext index if they are strings.

  For example, with a fulltext index present on the `translations` attribute, the following text
  values will now be indexed:

      var c = db._create("example");
      c.ensureFulltextIndex("translations");
      c.insert({ translations: { en: "fox", de: "Fuchs", fr: "renard", ru: "лиса" } });
      c.insert({ translations: "Fox is the English translation of the German word Fuchs" });
      c.insert({ translations: [ "ArangoDB", "document", "database", "Foxx" ] });

      c.fulltext("translations", "лиса").toArray();       // returns only first document
      c.fulltext("translations", "Fox").toArray();        // returns first and second documents
      c.fulltext("translations", "prefix:Fox").toArray(); // returns all three documents

* added batch document removal and lookup commands:

      collection.lookupByKeys(keys)
      collection.removeByKeys(keys)

  These commands can be used to perform multi-document lookup and removal operations efficiently
  from the ArangoShell. The argument to these operations is an array of document keys.

  Also added HTTP APIs for batch document commands:

  * PUT /_api/simple/lookup-by-keys
  * PUT /_api/simple/remove-by-keys

* properly prefix document address URLs with the current database name for calls to the REST
  API method GET `/_api/document?collection=...` (that method will return partial URLs to all
  documents in the collection).

  Previous versions of ArangoDB returned the URLs starting with `/_api/` but without the current
  database name, e.g. `/_api/document/mycollection/mykey`. Starting with 2.6, the response URLs
  will include the database name as well, e.g. `/_db/_system/_api/document/mycollection/mykey`.

* added dedicated collection export HTTP REST API

  ArangoDB now provides a dedicated collection export API, which can take snapshots of entire
  collections more efficiently than the general-purpose cursor API. The export API is useful
  to transfer the contents of an entire collection to a client application. It provides optional
  filtering on specific attributes.

  The export API is available at endpoint `POST /_api/export?collection=...`. The API has the
  same return value structure as the already established cursor API (`POST /_api/cursor`).

  An introduction to the export API is given in this blog post:
  http://jsteemann.github.io/blog/2015/04/04/more-efficient-data-exports/

* subquery optimizations for AQL queries

  This optimization avoids copying intermediate results into subqueries that are not required
  by the subquery.

  A brief description can be found here:
  http://jsteemann.github.io/blog/2015/05/04/subquery-optimizations/

* return value optimization for AQL queries

  This optimization avoids copying the final query result inside the query's main `ReturnNode`.

  A brief description can be found here:
  http://jsteemann.github.io/blog/2015/05/04/return-value-optimization-for-aql/

* speed up AQL queries containing big `IN` lists for index lookups

  `IN` lists used for index lookups had performance issues in previous versions of ArangoDB.
  These issues have been addressed in 2.6 so using bigger `IN` lists for filtering is much
  faster.

  A brief description can be found here:
  http://jsteemann.github.io/blog/2015/05/07/in-list-improvements/

* allow `@` and `.` characters in document keys, too

  This change also leads to document keys being URL-encoded when returned in HTTP `location`
  response headers.

* added alternative implementation for AQL COLLECT

  The alternative method uses a hash table for grouping and does not require its input elements
  to be sorted. It will be taken into account by the optimizer for `COLLECT` statements that do
  not use an `INTO` clause.

  In case a `COLLECT` statement can use the hash table variant, the optimizer will create an extra
  plan for it at the beginning of the planning phase. In this plan, no extra `SORT` node will be
  added in front of the `COLLECT` because the hash table variant of `COLLECT` does not require
  sorted input. Instead, a `SORT` node will be added after it to sort its output. This `SORT` node
  may be optimized away again in later stages. If the sort order of the result is irrelevant to
  the user, adding an extra `SORT null` after a hash `COLLECT` operation will allow the optimizer to
  remove the sorts altogether.

  In addition to the hash table variant of `COLLECT`, the optimizer will modify the original plan
  to use the regular `COLLECT` implementation. As this implementation requires sorted input, the
  optimizer will insert a `SORT` node in front of the `COLLECT`. This `SORT` node may be optimized
  away in later stages.

  The created plans will then be shipped through the regular optimization pipeline. In the end,
  the optimizer will pick the plan with the lowest estimated total cost as usual. The hash table
  variant does not require an up-front sort of the input, and will thus be preferred over the
  regular `COLLECT` if the optimizer estimates many input elements for the `COLLECT` node and
  cannot use an index to sort them.

  The optimizer can be explicitly told to use the regular *sorted* variant of `COLLECT` by
  suffixing a `COLLECT` statement with `OPTIONS { "method" : "sorted" }`. This will override the
  optimizer guesswork and only produce the *sorted* variant of `COLLECT`.

  A blog post on the new `COLLECT` implementation can be found here:
  http://jsteemann.github.io/blog/2015/04/22/collecting-with-a-hash-table/

* refactored HTTP REST API for cursors

  The HTTP REST API for cursors (`/_api/cursor`) has been refactored to improve its performance
  and use less memory.

  A post showing some of the performance improvements can be found here:
  http://jsteemann.github.io/blog/2015/04/01/improvements-for-the-cursor-api/

* simplified return value syntax for data-modification AQL queries

  ArangoDB 2.4 since version allows to return results from data-modification AQL queries. The
  syntax for this was quite limited and verbose:

      FOR i IN 1..10
        INSERT { value: i } IN test
        LET inserted = NEW
        RETURN inserted

  The `LET inserted = NEW RETURN inserted` was required literally to return the inserted
  documents. No calculations could be made using the inserted documents.

  This is now more flexible. After a data-modification clause (e.g. `INSERT`, `UPDATE`, `REPLACE`,
  `REMOVE`, `UPSERT`) there can follow any number of `LET` calculations. These calculations can
  refer to the pseudo-values `OLD` and `NEW` that are created by the data-modification statements.

  This allows returning projections of inserted or updated documents, e.g.:

      FOR i IN 1..10
        INSERT { value: i } IN test
        RETURN { _key: NEW._key, value: i }

  Still not every construct is allowed after a data-modification clause. For example, no functions
  can be called that may access documents.

  More information can be found here:
  http://jsteemann.github.io/blog/2015/03/27/improvements-for-data-modification-queries/

* added AQL `UPSERT` statement

  This adds an `UPSERT` statement to AQL that is a combination of both `INSERT` and `UPDATE` /
  `REPLACE`. The `UPSERT` will search for a matching document using a user-provided example.
  If no document matches the example, the *insert* part of the `UPSERT` statement will be
  executed. If there is a match, the *update* / *replace* part will be carried out:

      UPSERT { page: 'index.html' }                 /* search example */
        INSERT { page: 'index.html', pageViews: 1 } /* insert part */
        UPDATE { pageViews: OLD.pageViews + 1 }     /* update part */
        IN pageViews

  `UPSERT` can be used with an `UPDATE` or `REPLACE` clause. The `UPDATE` clause will perform
  a partial update of the found document, whereas the `REPLACE` clause will replace the found
  document entirely. The `UPDATE` or `REPLACE` parts can refer to the pseudo-value `OLD`, which
  contains all attributes of the found document.

  `UPSERT` statements can optionally return values. In the following query, the return
  attribute `found` will return the found document before the `UPDATE` was applied. If no
  document was found, `found` will contain a value of `null`. The `updated` result attribute will
  contain the inserted / updated document:

      UPSERT { page: 'index.html' }                 /* search example */
        INSERT { page: 'index.html', pageViews: 1 } /* insert part */
        UPDATE { pageViews: OLD.pageViews + 1 }     /* update part */
        IN pageViews
        RETURN { found: OLD, updated: NEW }

  A more detailed description of `UPSERT` can be found here:
  http://jsteemann.github.io/blog/2015/03/27/preview-of-the-upsert-command/

* adjusted default configuration value for `--server.backlog-size` from 10 to 64.

* issue #1231: bug xor feature in AQL: LENGTH(null) == 4

  This changes the behavior of the AQL `LENGTH` function as follows:

  - if the single argument to `LENGTH()` is `null`, then the result will now be `0`. In previous
    versions of ArangoDB, the result of `LENGTH(null)` was `4`.

  - if the single argument to `LENGTH()` is `true`, then the result will now be `1`. In previous
    versions of ArangoDB, the result of `LENGTH(true)` was `4`.

  - if the single argument to `LENGTH()` is `false`, then the result will now be `0`. In previous
    versions of ArangoDB, the result of `LENGTH(false)` was `5`.

  The results of `LENGTH()` with string, numeric, array object argument values do not change.

* issue #1298: Bulk import if data already exists (#1298)

  This change extends the HTTP REST API for bulk imports as follows:

  When documents are imported and the `_key` attribute is specified for them, the import can be
  used for inserting and updating/replacing documents. Previously, the import could be used for
  inserting new documents only, and re-inserting a document with an existing key would have failed
  with a *unique key constraint violated* error.

  The above behavior is still the default. However, the API now allows controlling the behavior
  in case of a unique key constraint error via the optional URL parameter `onDuplicate`.

  This parameter can have one of the following values:

  - `error`: when a unique key constraint error occurs, do not import or update the document but
    report an error. This is the default.

  - `update`: when a unique key constraint error occurs, try to (partially) update the existing
    document with the data specified in the import. This may still fail if the document would
    violate secondary unique indexes. Only the attributes present in the import data will be
    updated and other attributes already present will be preserved. The number of updated documents
    will be reported in the `updated` attribute of the HTTP API result.

  - `replace`: when a unique key constraint error occurs, try to fully replace the existing
    document with the data specified in the import. This may still fail if the document would
    violate secondary unique indexes. The number of replaced documents will be reported in the
    `updated` attribute of the HTTP API result.

  - `ignore`: when a unique key constraint error occurs, ignore this error. There will be no
    insert, update or replace for the particular document. Ignored documents will be reported
    separately in the `ignored` attribute of the HTTP API result.

  The result of the HTTP import API will now contain the attributes `ignored` and `updated`, which
  contain the number of ignored and updated documents respectively. These attributes will contain a
  value of zero unless the `onDuplicate` URL parameter is set to either `update` or `replace`
  (in this case the `updated` attribute may contain non-zero values) or `ignore` (in this case the
  `ignored` attribute may contain a non-zero value).

  To support the feature, arangoimp also has a new command line option `--on-duplicate` which can
  have one of the values `error`, `update`, `replace`, `ignore`. The default value is `error`.

  A few examples for using arangoimp with the `--on-duplicate` option can be found here:
  http://jsteemann.github.io/blog/2015/04/14/updating-documents-with-arangoimp/

* changed behavior of `db._query()` in the ArangoShell:

  if the command's result is printed in the shell, the first 10 results will be printed. Previously
  only a basic description of the underlying query result cursor was printed. Additionally, if the
  cursor result contains more than 10 results, the cursor is assigned to a global variable `more`,
  which can be used to iterate over the cursor result.

  Example:

      arangosh [_system]> db._query("FOR i IN 1..15 RETURN i")
      [object ArangoQueryCursor, count: 15, hasMore: true]

      [
        1,
        2,
        3,
        4,
        5,
        6,
        7,
        8,
        9,
        10
      ]

      type 'more' to show more documents


      arangosh [_system]> more
      [object ArangoQueryCursor, count: 15, hasMore: false]

      [
        11,
        12,
        13,
        14,
        15
      ]

* Disallow batchSize value 0 in HTTP `POST /_api/cursor`:

  The HTTP REST API `POST /_api/cursor` does not accept a `batchSize` parameter value of
  `0` any longer. A batch size of 0 never made much sense, but previous versions of ArangoDB
  did not check for this value. Now creating a cursor using a `batchSize` value 0 will
  result in an HTTP 400 error response

* REST Server: fix memory leaks when failing to add jobs

* 'EDGES' AQL Function

  The AQL function `EDGES` got a new fifth option parameter.
  Right now only one option is available: 'includeVertices'. This is a boolean parameter
  that allows to modify the result of the `EDGES` function.
  Default is 'includeVertices: false' which does not have any effect.
  'includeVertices: true' modifies the result, such that
  {vertex: <vertexDocument>, edge: <edgeDocument>} is returned.

* INCOMPATIBLE CHANGE:

  The result format of the AQL function `NEIGHBORS` has been changed.
  Before it has returned an array of objects containing 'vertex' and 'edge'.
  Now it will only contain the vertex directly.
  Also an additional option 'includeData' has been added.
  This is used to define if only the 'vertex._id' value should be returned (false, default),
  or if the vertex should be looked up in the collection and the complete JSON should be returned
  (true).
  Using only the id values can lead to significantly improved performance if this is the only information
  required.

  In order to get the old result format prior to ArangoDB 2.6, please use the function EDGES instead.
  Edges allows for a new option 'includeVertices' which, set to true, returns exactly the format of NEIGHBORS.
  Example:

      NEIGHBORS(<vertexCollection>, <edgeCollection>, <vertex>, <direction>, <example>)

  This can now be achieved by:

      EDGES(<edgeCollection>, <vertex>, <direction>, <example>, {includeVertices: true})

  If you are nesting several NEIGHBORS steps you can speed up their performance in the following way:

  Old Example:

  FOR va IN NEIGHBORS(Users, relations, 'Users/123', 'outbound') FOR vc IN NEIGHBORS(Products, relations, va.vertex._id, 'outbound') RETURN vc

  This can now be achieved by:

  FOR va IN NEIGHBORS(Users, relations, 'Users/123', 'outbound') FOR vc IN NEIGHBORS(Products, relations, va, 'outbound', null, {includeData: true}) RETURN vc
                                                                                                          ^^^^                  ^^^^^^^^^^^^^^^^^^^
                                                                                                  Use intermediate directly     include Data for final

* INCOMPATIBLE CHANGE:

  The AQL function `GRAPH_NEIGHBORS` now provides an additional option `includeData`.
  This option allows controlling whether the function should return the complete vertices
  or just their IDs. Returning only the IDs instead of the full vertices can lead to
  improved performance .

  If provided, `includeData` is set to `true`, all vertices in the result will be returned
  with all their attributes. The default value of `includeData` is `false`.
  This makes the default function results incompatible with previous versions of ArangoDB.

  To get the old result style in ArangoDB 2.6, please set the options as follows in calls
  to `GRAPH_NEIGHBORS`:

      GRAPH_NEIGHBORS(<graph>, <vertex>, { includeData: true })

* INCOMPATIBLE CHANGE:

  The AQL function `GRAPH_COMMON_NEIGHBORS` now provides an additional option `includeData`.
  This option allows controlling whether the function should return the complete vertices
  or just their IDs. Returning only the IDs instead of the full vertices can lead to
  improved performance .

  If provided, `includeData` is set to `true`, all vertices in the result will be returned
  with all their attributes. The default value of `includeData` is `false`.
  This makes the default function results incompatible with previous versions of ArangoDB.

  To get the old result style in ArangoDB 2.6, please set the options as follows in calls
  to `GRAPH_COMMON_NEIGHBORS`:

      GRAPH_COMMON_NEIGHBORS(<graph>, <vertexExamples1>, <vertexExamples2>, { includeData: true }, { includeData: true })

* INCOMPATIBLE CHANGE:

  The AQL function `GRAPH_SHORTEST_PATH` now provides an additional option `includeData`.
  This option allows controlling whether the function should return the complete vertices
  and edges or just their IDs. Returning only the IDs instead of full vertices and edges
  can lead to improved performance .

  If provided, `includeData` is set to `true`, all vertices and edges in the result will
  be returned with all their attributes. There is also an optional parameter `includePath` of
  type object.
  It has two optional sub-attributes `vertices` and `edges`, both of type boolean.
  Both can be set individually and the result will include all vertices on the path if
  `includePath.vertices == true` and all edges if `includePath.edges == true` respectively.

  The default value of `includeData` is `false`, and paths are now excluded by default.
  This makes the default function results incompatible with previous versions of ArangoDB.

  To get the old result style in ArangoDB 2.6, please set the options as follows in calls
  to `GRAPH_SHORTEST_PATH`:

      GRAPH_SHORTEST_PATH(<graph>, <source>, <target>, { includeData: true, includePath: { edges: true, vertices: true } })

  The attributes `startVertex` and `vertex` that were present in the results of `GRAPH_SHORTEST_PATH`
  in previous versions of ArangoDB will not be produced in 2.6. To calculate these attributes in 2.6,
  please extract the first and last elements from the `vertices` result attribute.

* INCOMPATIBLE CHANGE:

  The AQL function `GRAPH_DISTANCE_TO` will now return only the id the destination vertex
  in the `vertex` attribute, and not the full vertex data with all vertex attributes.

* INCOMPATIBLE CHANGE:

  All graph measurements functions in JavaScript module `general-graph` that calculated a
  single figure previously returned an array containing just the figure. Now these functions
  will return the figure directly and not put it inside an array.

  The affected functions are:

  * `graph._absoluteEccentricity`
  * `graph._eccentricity`
  * `graph._absoluteCloseness`
  * `graph._closeness`
  * `graph._absoluteBetweenness`
  * `graph._betweenness`
  * `graph._radius`
  * `graph._diameter`

* Create the `_graphs` collection in new databases with `waitForSync` attribute set to `false`

  The previous `waitForSync` value was `true`, so default the behavior when creating and dropping
  graphs via the HTTP REST API changes as follows if the new settings are in effect:

  * `POST /_api/graph` by default returns `HTTP 202` instead of `HTTP 201`
  * `DELETE /_api/graph/graph-name` by default returns `HTTP 202` instead of `HTTP 201`

  If the `_graphs` collection still has its `waitForSync` value set to `true`, then the HTTP status
  code will not change.

* Upgraded ICU to version 54; this increases performance in many places.
  based on https://code.google.com/p/chromium/issues/detail?id=428145

* added support for HTTP push aka chunked encoding

* issue #1051: add info whether server is running in service or user mode?

  This will add a "mode" attribute to the result of the result of HTTP GET `/_api/version?details=true`

  "mode" can have the following values:

  - `standalone`: server was started manually (e.g. on command-line)
  - `service`: service is running as Windows service, in daemon mode or under the supervisor

* improve system error messages in Windows port

* increased default value of `--server.request-timeout` from 300 to 1200 seconds for client tools
  (arangosh, arangoimp, arangodump, arangorestore)

* increased default value of `--server.connect-timeout` from 3 to 5 seconds for client tools
  (arangosh, arangoimp, arangodump, arangorestore)

* added startup option `--server.foxx-queues-poll-interval`

  This startup option controls the frequency with which the Foxx queues manager is checking
  the queue (or queues) for jobs to be executed.

  The default value is `1` second. Lowering this value will result in the queue manager waking
  up and checking the queues more frequently, which may increase CPU usage of the server.
  When not using Foxx queues, this value can be raised to save some CPU time.

* added startup option `--server.foxx-queues`

  This startup option controls whether the Foxx queue manager will check queue and job entries.
  Disabling this option can reduce server load but will prevent jobs added to Foxx queues from
  being processed at all.

  The default value is `true`, enabling the Foxx queues feature.

* make Foxx queues really database-specific.

  Foxx queues were and are stored in a database-specific collection `_queues`. However, a global
  cache variable for the queues led to the queue names being treated database-independently, which
  was wrong.

  Since 2.6, Foxx queues names are truly database-specific, so the same queue name can be used in
  two different databases for two different queues. Until then, it is advisable to think of queues
  as already being database-specific, and using the database name as a queue name prefix to be
  avoid name conflicts, e.g.:

      var queueName = "myQueue";
      var Foxx = require("org/arangodb/foxx");
      Foxx.queues.create(db._name() + ":" + queueName);

* added support for Foxx queue job types defined as app scripts.

  The old job types introduced in 2.4 are still supported but are known to cause issues in 2.5
  and later when the server is restarted or the job types are not defined in every thread.

  The new job types avoid this issue by storing an explicit mount path and script name rather
  than an assuming the job type is defined globally. It is strongly recommended to convert your
  job types to the new script-based system.

* renamed Foxx sessions option "sessionStorageApp" to "sessionStorage". The option now also accepts session storages directly.

* Added the following JavaScript methods for file access:
  * fs.copyFile() to copy single files
  * fs.copyRecursive() to copy directory trees
  * fs.chmod() to set the file permissions (non-Windows only)

* Added process.env for accessing the process environment from JavaScript code

* Cluster: kickstarter shutdown routines will more precisely follow the shutdown of its nodes.

* Cluster: don't delete agency connection objects that are currently in use.

* Cluster: improve passing along of HTTP errors

* fixed issue #1247: debian init script problems

* multi-threaded index creation on collection load

  When a collection contains more than one secondary index, they can be built in memory in
  parallel when the collection is loaded. How many threads are used for parallel index creation
  is determined by the new configuration parameter `--database.index-threads`. If this is set
  to 0, indexes are built by the opening thread only and sequentially. This is equivalent to
  the behavior in 2.5 and before.

* speed up building up primary index when loading collections

* added `count` attribute to `parameters.json` files of collections. This attribute indicates
  the number of live documents in the collection on unload. It is read when the collection is
  (re)loaded to determine the initial size for the collection's primary index

* removed remainders of MRuby integration, removed arangoirb

* simplified `controllers` property in Foxx manifests. You can now specify a filename directly
  if you only want to use a single file mounted at the base URL of your Foxx app.

* simplified `exports` property in Foxx manifests. You can now specify a filename directly if
  you only want to export variables from a single file in your Foxx app.

* added support for node.js-style exports in Foxx exports. Your Foxx exports file can now export
  arbitrary values using the `module.exports` property instead of adding properties to the
  `exports` object.

* added `scripts` property to Foxx manifests. You should now specify the `setup` and `teardown`
  files as properties of the `scripts` object in your manifests and can define custom,
  app-specific scripts that can be executed from the web interface or the CLI.

* added `tests` property to Foxx manifests. You can now define test cases using the `mocha`
  framework which can then be executed inside ArangoDB.

* updated `joi` package to 6.0.8.

* added `extendible` package.

* added Foxx model lifecycle events to repositories. See #1257.

* speed up resizing of edge index.

* allow to split an edge index into buckets which are resized individually.
  This is controlled by the `indexBuckets` attribute in the `properties`
  of the collection.

* fix a cluster deadlock bug in larger clusters by marking a thread waiting
  for a lock on a DBserver as blocked


v2.5.7 (2015-08-02)
-------------------

* V8: Upgrade to version 4.1.0.27 - this is intended to be the stable V8 version.


v2.5.6 (2015-07-21)
-------------------

* alter Windows build infrastructure so we can properly store pdb files.

* potentially fixed issue #1313: Wrong metric calculation at dashboard

  Escape whitespace in process name when scanning /proc/pid/stats

  This fixes statistics values read from that file

* Fixed variable naming in AQL `COLLECT INTO` results in case the COLLECT is placed
  in a subquery which itself is followed by other constructs that require variables


v2.5.5 (2015-05-29)
-------------------

* fixed vulnerability in JWT implementation.

* fixed format string for reading /proc/pid/stat

* take into account barriers used in different V8 contexts


v2.5.4 (2015-05-14)
-------------------

* added startup option `--log.performance`: specifying this option at startup will log
  performance-related info messages, mainly timings via the regular logging mechanisms

* cluster fixes

* fix for recursive copy under Windows


v2.5.3 (2015-04-29)
-------------------

* Fix fs.move to work across filesystem borders; Fixes Foxx app installation problems;
  issue #1292.

* Fix Foxx app install when installed on a different drive on Windows

* issue #1322: strange AQL result

* issue #1318: Inconsistent db._create() syntax

* issue #1315: queries to a collection fail with an empty response if the
  collection contains specific JSON data

* issue #1300: Make arangodump not fail if target directory exists but is empty

* allow specifying higher values than SOMAXCONN for `--server.backlog-size`

  Previously, arangod would not start when a `--server.backlog-size` value was
  specified that was higher than the platform's SOMAXCONN header value.

  Now, arangod will use the user-provided value for `--server.backlog-size` and
  pass it to the listen system call even if the value is higher than SOMAXCONN.
  If the user-provided value is higher than SOMAXCONN, arangod will log a warning
  on startup.

* Fixed a cluster deadlock bug. Mark a thread that is in a RemoteBlock as
  blocked to allow for additional dispatcher threads to be started.

* Fix locking in cluster by using another ReadWriteLock class for collections.

* Add a second DispatcherQueue for AQL in the cluster. This fixes a
  cluster-AQL thread explosion bug.


v2.5.2 (2015-04-11)
-------------------

* modules stored in _modules are automatically flushed when changed

* added missing query-id parameter in documentation of HTTP DELETE `/_api/query` endpoint

* added iterator for edge index in AQL queries

  this change may lead to less edges being read when used together with a LIMIT clause

* make graph viewer in web interface issue less expensive queries for determining
  a random vertex from the graph, and for determining vertex attributes

* issue #1285: syntax error, unexpected $undefined near '@_to RETURN obj

  this allows AQL bind parameter names to also start with underscores

* moved /_api/query to C++

* issue #1289: Foxx models created from database documents expose an internal method

* added `Foxx.Repository#exists`

* parallelize initialization of V8 context in multiple threads

* fixed a possible crash when the debug-level was TRACE

* cluster: do not initialize statistics collection on each
  coordinator, this fixes a race condition at startup

* cluster: fix a startup race w.r.t. the _configuration collection

* search for db:// JavaScript modules only after all local files have been
  considered, this speeds up the require command in a cluster considerably

* general cluster speedup in certain areas


v2.5.1 (2015-03-19)
-------------------

* fixed bug that caused undefined behavior when an AQL query was killed inside
  a calculation block

* fixed memleaks in AQL query cleanup in case out-of-memory errors are thrown

* by default, Debian and RedHat packages are built with debug symbols

* added option `--database.ignore-logfile-errors`

  This option controls how collection datafiles with a CRC mismatch are treated.

  If set to `false`, CRC mismatch errors in collection datafiles will lead
  to a collection not being loaded at all. If a collection needs to be loaded
  during WAL recovery, the WAL recovery will also abort (if not forced with
  `--wal.ignore-recovery-errors true`). Setting this flag to `false` protects
  users from unintentionally using a collection with corrupted datafiles, from
  which only a subset of the original data can be recovered.

  If set to `true`, CRC mismatch errors in collection datafiles will lead to
  the datafile being partially loaded. All data up to until the mismatch will
  be loaded. This will enable users to continue with collection datafiles
  that are corrupted, but will result in only a partial load of the data.
  The WAL recovery will still abort when encountering a collection with a
  corrupted datafile, at least if `--wal.ignore-recovery-errors` is not set to
  `true`.

  The default value is *true*, so for collections with corrupted datafiles
  there might be partial data loads once the WAL recovery has finished. If
  the WAL recovery will need to load a collection with a corrupted datafile,
  it will still stop when using the default values.

* INCOMPATIBLE CHANGE:

  make the arangod server refuse to start if during startup it finds a non-readable
  `parameter.json` file for a database or a collection.

  Stopping the startup process in this case requires manual intervention (fixing
  the unreadable files), but prevents follow-up errors due to ignored databases or
  collections from happening.

* datafiles and `parameter.json` files written by arangod are now created with read and write
  privileges for the arangod process user, and with read and write privileges for the arangod
  process group.

  Previously, these files were created with user read and write permissions only.

* INCOMPATIBLE CHANGE:

  abort WAL recovery if one of the collection's datafiles cannot be opened

* INCOMPATIBLE CHANGE:

  never try to raise the privileges after dropping them, this can lead to a race condition while
  running the recovery

  If you require to run ArangoDB on a port lower than 1024, you must run ArangoDB as root.

* fixed inefficiencies in `remove` methods of general-graph module

* added option `--database.slow-query-threshold` for controlling the default AQL slow query
  threshold value on server start

* add system error strings for Windows on many places

* rework service startup so we announce 'RUNNING' only when we're finished starting.

* use the Windows eventlog for FATAL and ERROR - log messages

* fix service handling in NSIS Windows installer, specify human readable name

* add the ICU_DATA environment variable to the fatal error messages

* fixed issue #1265: arangod crashed with SIGSEGV

* fixed issue #1241: Wildcards in examples


v2.5.0 (2015-03-09)
-------------------

* installer fixes for Windows

* fix for downloading Foxx

* fixed issue #1258: http pipelining not working?


v2.5.0-beta4 (2015-03-05)
-------------------------

* fixed issue #1247: debian init script problems


v2.5.0-beta3 (2015-02-27)
-------------------------

* fix Windows install path calculation in arango

* fix Windows logging of long strings

* fix possible undefinedness of const strings in Windows


v2.5.0-beta2 (2015-02-23)
-------------------------

* fixed issue #1256: agency binary not found #1256

* fixed issue #1230: API: document/col-name/_key and cursor return different floats

* front-end: dashboard tries not to (re)load statistics if user has no access

* V8: Upgrade to version 3.31.74.1

* etcd: Upgrade to version 2.0 - This requires go 1.3 to compile at least.

* refuse to startup if ICU wasn't initialized, this will i.e. prevent errors from being printed,
  and libraries from being loaded.

* front-end: unwanted removal of index table header after creating new index

* fixed issue #1248: chrome: applications filtering not working

* fixed issue #1198: queries remain in aql editor (front-end) if you navigate through different tabs

* Simplify usage of Foxx

  Thanks to our user feedback we learned that Foxx is a powerful, yet rather complicated concept.
  With this release we tried to make it less complicated while keeping all its strength.
  That includes a rewrite of the documentation as well as some code changes as listed below:

  * Moved Foxx applications to a different folder.

    The naming convention now is: <app-path>/_db/<dbname>/<mountpoint>/APP
    Before it was: <app-path>/databases/<dbname>/<appname>:<appversion>
    This caused some trouble as apps where cached based on name and version and updates did not apply.
    Hence the path on filesystem and the app's access URL had no relation to one another.
    Now the path on filesystem is identical to the URL (except for slashes and the appended APP)

  * Rewrite of Foxx routing

    The routing of Foxx has been exposed to major internal changes we adjusted because of user feedback.
    This allows us to set the development mode per mount point without having to change paths and hold
    apps at separate locations.

  * Foxx Development mode

    The development mode used until 2.4 is gone. It has been replaced by a much more mature version.
    This includes the deprecation of the javascript.dev-app-path parameter, which is useless since 2.5.
    Instead of having two separate app directories for production and development, apps now reside in
    one place, which is used for production as well as for development.
    Apps can still be put into development mode, changing their behavior compared to production mode.
    Development mode apps are still reread from disk at every request, and still they ship more debug
    output.

    This change has also made the startup options `--javascript.frontend-development-mode` and
    `--javascript.dev-app-path` obsolete. The former option will not have any effect when set, and the
    latter option is only read and used during the upgrade to 2.5 and does not have any effects later.

  * Foxx install process

    Installing Foxx apps has been a two step process: import them into ArangoDB and mount them at a
    specific mount point. These operations have been joined together. You can install an app at one
    mount point, that's it. No fetch, mount, unmount, purge cycle anymore. The commands have been
    simplified to just:

    * install: get your Foxx app up and running
    * uninstall: shut it down and erase it from disk

  * Foxx error output

    Until 2.4 the errors produced by Foxx were not optimal. Often, the error message was just
    `unable to parse manifest` and contained only an internal stack trace.
    In 2.5 we made major improvements there, including a much more fine-grained error output that
    helps you debug your Foxx apps. The error message printed is now much closer to its source and
    should help you track it down.

    Also we added the default handlers for unhandled errors in Foxx apps:

    * You will get a nice internal error page whenever your Foxx app is called but was not installed
      due to any error
    * You will get a proper error message when having an uncaught error appears in any app route

    In production mode the messages above will NOT contain any information about your Foxx internals
    and are safe to be exposed to third party users.
    In development mode the messages above will contain the stacktrace (if available), making it easier for
    your in-house devs to track down errors in the application.

* added `console` object to Foxx apps. All Foxx apps now have a console object implementing
  the familiar Console API in their global scope, which can be used to log diagnostic
  messages to the database.

* added `org/arangodb/request` module, which provides a simple API for making HTTP requests
  to external services.

* added optimizer rule `propagate-constant-attributes`

  This rule will look inside `FILTER` conditions for constant value equality comparisons,
  and insert the constant values in other places in `FILTER`s. For example, the rule will
  insert `42` instead of `i.value` in the second `FILTER` of the following query:

      FOR i IN c1 FOR j IN c2 FILTER i.value == 42 FILTER j.value == i.value RETURN 1

* added `filtered` value to AQL query execution statistics

  This value indicates how many documents were filtered by `FilterNode`s in the AQL query.
  Note that `IndexRangeNode`s can also filter documents by selecting only the required ranges
  from the index. The `filtered` value will not include the work done by `IndexRangeNode`s,
  but only the work performed by `FilterNode`s.

* added support for sparse hash and skiplist indexes

  Hash and skiplist indexes can optionally be made sparse. Sparse indexes exclude documents
  in which at least one of the index attributes is either not set or has a value of `null`.

  As such documents are excluded from sparse indexes, they may contain fewer documents than
  their non-sparse counterparts. This enables faster indexing and can lead to reduced memory
  usage in case the indexed attribute does occur only in some, but not all documents of the
  collection. Sparse indexes will also reduce the number of collisions in non-unique hash
  indexes in case non-existing or optional attributes are indexed.

  In order to create a sparse index, an object with the attribute `sparse` can be added to
  the index creation commands:

      db.collection.ensureHashIndex(attributeName, { sparse: true });
      db.collection.ensureHashIndex(attributeName1, attributeName2, { sparse: true });
      db.collection.ensureUniqueConstraint(attributeName, { sparse: true });
      db.collection.ensureUniqueConstraint(attributeName1, attributeName2, { sparse: true });

      db.collection.ensureSkiplist(attributeName, { sparse: true });
      db.collection.ensureSkiplist(attributeName1, attributeName2, { sparse: true });
      db.collection.ensureUniqueSkiplist(attributeName, { sparse: true });
      db.collection.ensureUniqueSkiplist(attributeName1, attributeName2, { sparse: true });

  Note that in place of the above specialized index creation commands, it is recommended to use
  the more general index creation command `ensureIndex`:

  ```js
  db.collection.ensureIndex({ type: "hash", sparse: true, unique: true, fields: [ attributeName ] });
  db.collection.ensureIndex({ type: "skiplist", sparse: false, unique: false, fields: [ "a", "b" ] });
  ```

  When not explicitly set, the `sparse` attribute defaults to `false` for new indexes.

  This causes a change in behavior when creating a unique hash index without specifying the
  sparse flag: in 2.4, unique hash indexes were implicitly sparse, always excluding `null` values.
  There was no option to control this behavior, and sparsity was neither supported for non-unique
  hash indexes nor skiplists in 2.4. This implicit sparsity of unique hash indexes was considered
  an inconsistency, and therefore the behavior was cleaned up in 2.5. As of 2.5, indexes will
  only be created sparse if sparsity is explicitly requested. Existing unique hash indexes from 2.4
  or before will automatically be migrated so they are still sparse after the upgrade to 2.5.

  Geo indexes are implicitly sparse, meaning documents without the indexed location attribute or
  containing invalid location coordinate values will be excluded from the index automatically. This
  is also a change when compared to pre-2.5 behavior, when documents with missing or invalid
  coordinate values may have caused errors on insertion when the geo index' `unique` flag was set
  and its `ignoreNull` flag was not.

  This was confusing and has been rectified in 2.5. The method `ensureGeoConstaint()` now does the
  same as `ensureGeoIndex()`. Furthermore, the attributes `constraint`, `unique`, `ignoreNull` and
  `sparse` flags are now completely ignored when creating geo indexes.

  The same is true for fulltext indexes. There is no need to specify non-uniqueness or sparsity for
  geo or fulltext indexes. They will always be non-unique and sparse.

  As sparse indexes may exclude some documents, they cannot be used for every type of query.
  Sparse hash indexes cannot be used to find documents for which at least one of the indexed
  attributes has a value of `null`. For example, the following AQL query cannot use a sparse
  index, even if one was created on attribute `attr`:

      FOR doc In collection
        FILTER doc.attr == null
        RETURN doc

  If the lookup value is non-constant, a sparse index may or may not be used, depending on
  the other types of conditions in the query. If the optimizer can safely determine that
  the lookup value cannot be `null`, a sparse index may be used. When uncertain, the optimizer
  will not make use of a sparse index in a query in order to produce correct results.

  For example, the following queries cannot use a sparse index on `attr` because the optimizer
  will not know beforehand whether the comparison values for `doc.attr` will include `null`:

      FOR doc In collection
        FILTER doc.attr == SOME_FUNCTION(...)
        RETURN doc

      FOR other IN otherCollection
        FOR doc In collection
          FILTER doc.attr == other.attr
          RETURN doc

  Sparse skiplist indexes can be used for sorting if the optimizer can safely detect that the
  index range does not include `null` for any of the index attributes.

* inspection of AQL data-modification queries will now detect if the data-modification part
  of the query can run in lockstep with the data retrieval part of the query, or if the data
  retrieval part must be executed before the data modification can start.

  Executing the two in lockstep allows using much smaller buffers for intermediate results
  and starts the actual data-modification operations much earlier than if the two phases
  were executed separately.

* Allow dynamic attribute names in AQL object literals

  This allows using arbitrary expressions to construct attribute names in object
  literals specified in AQL queries. To disambiguate expressions and other unquoted
  attribute names, dynamic attribute names need to be enclosed in brackets (`[` and `]`).
  Example:

      FOR i IN 1..100
        RETURN { [ CONCAT('value-of-', i) ] : i }

* make AQL optimizer rule "use-index-for-sort" remove sort also in case a non-sorted
  index (e.g. a hash index) is used for only equality lookups and all sort attributes
  are covered by the index.

  Example that does not require an extra sort (needs hash index on `value`):

      FOR doc IN collection FILTER doc.value == 1 SORT doc.value RETURN doc

  Another example that does not require an extra sort (with hash index on `value1`, `value2`):

      FOR doc IN collection FILTER doc.value1 == 1 && doc.value2 == 2 SORT doc.value1, doc.value2 RETURN doc

* make AQL optimizer rule "use-index-for-sort" remove sort also in case the sort criteria
  excludes the left-most index attributes, but the left-most index attributes are used
  by the index for equality-only lookups.

  Example that can use the index for sorting (needs skiplist index on `value1`, `value2`):

      FOR doc IN collection FILTER doc.value1 == 1 SORT doc.value2 RETURN doc

* added selectivity estimates for primary index, edge index, and hash index

  The selectivity estimates are returned by the `GET /_api/index` REST API method
  in a sub-attribute `selectivityEstimate` for each index that supports it. This
  attribute will be omitted for indexes that do not provide selectivity estimates.
  If provided, the selectivity estimate will be a numeric value between 0 and 1.

  Selectivity estimates will also be reported in the result of `collection.getIndexes()`
  for all indexes that support this. If no selectivity estimate can be determined for
  an index, the attribute `selectivityEstimate` will be omitted here, too.

  The web interface also shows selectivity estimates for each index that supports this.

  Currently the following index types can provide selectivity estimates:
  - primary index
  - edge index
  - hash index (unique and non-unique)

  No selectivity estimates will be provided when running in cluster mode.

* fixed issue #1226: arangod log issues

* added additional logger if arangod is started in foreground mode on a tty

* added AQL optimizer rule "move-calculations-down"

* use exclusive native SRWLocks on Windows instead of native mutexes

* added AQL functions `MD5`, `SHA1`, and `RANDOM_TOKEN`.

* reduced number of string allocations when parsing certain AQL queries

  parsing numbers (integers or doubles) does not require a string allocation
  per number anymore

* RequestContext#bodyParam now accepts arbitrary joi schemas and rejects invalid (but well-formed) request bodies.

* enforce that AQL user functions are wrapped inside JavaScript function () declarations

  AQL user functions were always expected to be wrapped inside a JavaScript function, but previously
  this was not enforced when registering a user function. Enforcing the AQL user functions to be contained
  inside functions prevents functions from doing some unexpected things that may have led to undefined
  behavior.

* Windows service uninstalling: only remove service if it points to the currently running binary,
  or --force was specified.

* Windows (debug only): print stacktraces on crash and run minidump

* Windows (cygwin): if you run arangosh in a cygwin shell or via ssh we will detect this and use
  the appropriate output functions.

* Windows: improve process management

* fix IPv6 reverse ip lookups - so far we only did IPv4 addresses.

* improve join documentation, add outer join example

* run jslint for unit tests too, to prevent "memory leaks" by global js objects with native code.

* fix error logging for exceptions - we wouldn't log the exception message itself so far.

* improve error reporting in the http client (Windows & *nix)

* improve error reports in cluster

* Standard errors can now contain custom messages.


v2.4.7 (XXXX-XX-XX)
-------------------

* fixed issue #1282: Geo WITHIN_RECTANGLE for nested lat/lng


v2.4.6 (2015-03-18)
-------------------

* added option `--database.ignore-logfile-errors`

  This option controls how collection datafiles with a CRC mismatch are treated.

  If set to `false`, CRC mismatch errors in collection datafiles will lead
  to a collection not being loaded at all. If a collection needs to be loaded
  during WAL recovery, the WAL recovery will also abort (if not forced with
  `--wal.ignore-recovery-errors true`). Setting this flag to `false` protects
  users from unintentionally using a collection with corrupted datafiles, from
  which only a subset of the original data can be recovered.

  If set to `true`, CRC mismatch errors in collection datafiles will lead to
  the datafile being partially loaded. All data up to until the mismatch will
  be loaded. This will enable users to continue with a collection datafiles
  that are corrupted, but will result in only a partial load of the data.
  The WAL recovery will still abort when encountering a collection with a
  corrupted datafile, at least if `--wal.ignore-recovery-errors` is not set to
  `true`.

  The default value is *true*, so for collections with corrupted datafiles
  there might be partial data loads once the WAL recovery has finished. If
  the WAL recovery will need to load a collection with a corrupted datafile,
  it will still stop when using the default values.

* INCOMPATIBLE CHANGE:

  make the arangod server refuse to start if during startup it finds a non-readable
  `parameter.json` file for a database or a collection.

  Stopping the startup process in this case requires manual intervention (fixing
  the unreadable files), but prevents follow-up errors due to ignored databases or
  collections from happening.

* datafiles and `parameter.json` files written by arangod are now created with read and write
  privileges for the arangod process user, and with read and write privileges for the arangod
  process group.

  Previously, these files were created with user read and write permissions only.

* INCOMPATIBLE CHANGE:

  abort WAL recovery if one of the collection's datafiles cannot be opened

* INCOMPATIBLE CHANGE:

  never try to raise the privileges after dropping them, this can lead to a race condition while
  running the recovery

  If you require to run ArangoDB on a port lower than 1024, you must run ArangoDB as root.

* fixed inefficiencies in `remove` methods of general-graph module

* added option `--database.slow-query-threshold` for controlling the default AQL slow query
  threshold value on server start


v2.4.5 (2015-03-16)
-------------------

* added elapsed time to HTTP request logging output (`--log.requests-file`)

* added AQL current and slow query tracking, killing of AQL queries

  This change enables retrieving the list of currently running AQL queries inside the selected database.
  AQL queries with an execution time beyond a certain threshold can be moved to a "slow query" facility
  and retrieved from there. Queries can also be killed by specifying the query id.

  This change adds the following HTTP REST APIs:

  - `GET /_api/query/current`: for retrieving the list of currently running queries
  - `GET /_api/query/slow`: for retrieving the list of slow queries
  - `DELETE /_api/query/slow`: for clearing the list of slow queries
  - `GET /_api/query/properties`: for retrieving the properties for query tracking
  - `PUT /_api/query/properties`: for adjusting the properties for query tracking
  - `DELETE /_api/query/<id>`: for killing an AQL query

  The following JavaScript APIs have been added:

  - require("org/arangodb/aql/queries").current();
  - require("org/arangodb/aql/queries").slow();
  - require("org/arangodb/aql/queries").clearSlow();
  - require("org/arangodb/aql/queries").properties();
  - require("org/arangodb/aql/queries").kill();

* fixed issue #1265: arangod crashed with SIGSEGV

* fixed issue #1241: Wildcards in examples

* fixed comment parsing in Foxx controllers


v2.4.4 (2015-02-24)
-------------------

* fixed the generation template for foxx apps. It now does not create deprecated functions anymore

* add custom visitor functionality for `GRAPH_NEIGHBORS` function, too

* increased default value of traversal option *maxIterations* to 100 times of its previous
  default value


v2.4.3 (2015-02-06)
-------------------

* fix multi-threading with openssl when running under Windows

* fix timeout on socket operations when running under Windows

* Fixed an error in Foxx routing which caused some apps that worked in 2.4.1 to fail with status 500: `undefined is not a function` errors in 2.4.2
  This error was occurring due to seldom internal rerouting introduced by the malformed application handler.


v2.4.2 (2015-01-30)
-------------------

* added custom visitor functionality for AQL traversals

  This allows more complex result processing in traversals triggered by AQL. A few examples
  are shown in [this article](http://jsteemann.github.io/blog/2015/01/28/using-custom-visitors-in-aql-graph-traversals/).

* improved number of results estimated for nodes of type EnumerateListNode and SubqueryNode
  in AQL explain output

* added AQL explain helper to explain arbitrary AQL queries

  The helper function prints the query execution plan and the indexes to be used in the
  query. It can be invoked from the ArangoShell or the web interface as follows:

      require("org/arangodb/aql/explainer").explain(query);

* enable use of indexes for certain AQL conditions with non-equality predicates, in
  case the condition(s) also refer to indexed attributes

  The following queries will now be able to use indexes:

      FILTER a.indexed == ... && a.indexed != ...
      FILTER a.indexed == ... && a.nonIndexed != ...
      FILTER a.indexed == ... && ! (a.indexed == ...)
      FILTER a.indexed == ... && ! (a.nonIndexed == ...)
      FILTER a.indexed == ... && ! (a.indexed != ...)
      FILTER a.indexed == ... && ! (a.nonIndexed != ...)
      FILTER (a.indexed == ... && a.nonIndexed == ...) || (a.indexed == ... && a.nonIndexed == ...)
      FILTER (a.indexed == ... && a.nonIndexed != ...) || (a.indexed == ... && a.nonIndexed != ...)

* Fixed spuriously occurring "collection not found" errors when running queries on local
  collections on a cluster DB server

* Fixed upload of Foxx applications to the server for apps exceeding approx. 1 MB zipped.

* Malformed Foxx applications will now return a more useful error when any route is requested.

  In Production a Foxx app mounted on /app will display an html page on /app/* stating a 503 Service temporarily not available.
  It will not state any information about your Application.
  Before it was a 404 Not Found without any information and not distinguishable from a correct not found on your route.

  In Development Mode the html page also contains information about the error occurred.

* Unhandled errors thrown in Foxx routes are now handled by the Foxx framework itself.

  In Production the route will return a status 500 with a body {error: "Error statement"}.
  In Development the route will return a status 500 with a body {error: "Error statement", stack: "..."}

  Before, it was status 500 with a plain text stack including ArangoDB internal routing information.

* The Applications tab in web interface will now request development apps more often.
  So if you have a fixed a syntax error in your app it should always be visible after reload.


v2.4.1 (2015-01-19)
-------------------

* improved WAL recovery output

* fixed certain OR optimizations in AQL optimizer

* better diagnostics for arangoimp

* fixed invalid result of HTTP REST API method `/_admin/foxx/rescan`

* fixed possible segmentation fault when passing a Buffer object into a V8 function
  as a parameter

* updated AQB module to 1.8.0.


v2.4.0 (2015-01-13)
-------------------

* updated AQB module to 1.7.0.

* fixed V8 integration-related crashes

* make `fs.move(src, dest)` also fail when both `src` and `dest` are
  existing directories. This ensures the same behavior of the move operation
  on different platforms.

* fixed AQL insert operation for multi-shard collections in cluster

* added optional return value for AQL data-modification queries.
  This allows returning the documents inserted, removed or updated with the query, e.g.

      FOR doc IN docs REMOVE doc._key IN docs LET removed = OLD RETURN removed
      FOR doc IN docs INSERT { } IN docs LET inserted = NEW RETURN inserted
      FOR doc IN docs UPDATE doc._key WITH { } IN docs LET previous = OLD RETURN previous
      FOR doc IN docs UPDATE doc._key WITH { } IN docs LET updated = NEW RETURN updated

  The variables `OLD` and `NEW` are automatically available when a `REMOVE`, `INSERT`,
  `UPDATE` or `REPLACE` statement is immediately followed by a `LET` statement.
  Note that the `LET` and `RETURN` statements in data-modification queries are not as
  flexible as the general versions of `LET` and `RETURN`. When returning documents from
  data-modification operations, only a single variable can be assigned using `LET`, and
  the assignment can only be either `OLD` or `NEW`, but not an arbitrary expression. The
  `RETURN` statement also allows using the just-created variable only, and no arbitrary
  expressions.


v2.4.0-beta1 (2014-12-26)
--------------------------

* fixed superstates in FoxxGenerator

* fixed issue #1065: Aardvark: added creation of documents and edges with _key property

* fixed issue #1198: Aardvark: current AQL editor query is now cached

* Upgraded V8 version from 3.16.14 to 3.29.59

  The built-in version of V8 has been upgraded from 3.16.14 to 3.29.59.
  This activates several ES6 (also dubbed *Harmony* or *ES.next*) features in
  ArangoDB, both in the ArangoShell and the ArangoDB server. They can be
  used for scripting and in server-side actions such as Foxx routes, traversals
  etc.

  The following ES6 features are available in ArangoDB 2.4 by default:

  * iterators
  * the `of` operator
  * symbols
  * predefined collections types (Map, Set etc.)
  * typed arrays

  Many other ES6 features are disabled by default, but can be made available by
  starting arangod or arangosh with the appropriate options:

  * arrow functions
  * proxies
  * generators
  * String, Array, and Number enhancements
  * constants
  * enhanced object and numeric literals

  To activate all these ES6 features in arangod or arangosh, start it with
  the following options:

      arangosh --javascript.v8-options="--harmony --harmony_generators"

  More details on the available ES6 features can be found in
  [this blog](https://jsteemann.github.io/blog/2014/12/19/using-es6-features-in-arangodb/).

* Added Foxx generator for building Hypermedia APIs

  A more detailed description is [here](https://www.arangodb.com/2014/12/08/building-hypermedia-apis-foxxgenerator)

* New `Applications` tab in web interface:

  The `applications` tab got a complete redesign.
  It will now only show applications that are currently running on ArangoDB.
  For a selected application, a new detailed view has been created.
  This view provides a better overview of the app:
  * author
  * license
  * version
  * contributors
  * download links
  * API documentation

  To install a new application, a new dialog is now available.
  It provides the features already available in the console application `foxx-manager` plus some more:
  * install an application from Github
  * install an application from a zip file
  * install an application from ArangoDB's application store
  * create a new application from scratch: this feature uses a generator to
    create a Foxx application with pre-defined CRUD methods for a given list
    of collections. The generated Foxx app can either be downloaded as a zip file or
    be installed on the server. Starting with a new Foxx app has never been easier.

* fixed issue #1102: Aardvark: Layout bug in documents overview

  The documents overview was entirely destroyed in some situations on Firefox.
  We replaced the plugin we used there.

* fixed issue #1168: Aardvark: pagination buttons jumping

* fixed issue #1161: Aardvark: Click on Import JSON imports previously uploaded file

* removed configure options `--enable-all-in-one-v8`, `--enable-all-in-one-icu`,
  and `--enable-all-in-one-libev`.

* global internal rename to fix naming incompatibilities with JSON:

  Internal functions with names containing `array` have been renamed to `object`,
  internal functions with names containing `list` have been renamed to `array`.
  The renaming was mainly done in the C++ parts. The documentation has also been
  adjusted so that the correct JSON type names are used in most places.

  The change also led to the addition of a few function aliases in AQL:

  * `TO_LIST` now is an alias of the new `TO_ARRAY`
  * `IS_LIST` now is an alias of the new `IS_ARRAY`
  * `IS_DOCUMENT` now is an alias of the new `IS_OBJECT`

  The changed also renamed the option `mergeArrays` to `mergeObjects` for AQL
  data-modification query options and HTTP document modification API

* AQL: added optimizer rule "remove-filter-covered-by-index"

  This rule removes FilterNodes and CalculationNodes from an execution plan if the
  filter is already covered by a previous IndexRangeNode. Removing the CalculationNode
  and the FilterNode will speed up query execution because the query requires less
  computation.

* AQL: added optimizer rule "remove-sort-rand"

  This rule removes a `SORT RAND()` expression from a query and moves the random
  iteration into the appropriate `EnumerateCollectionNode`. This is more efficient
  than individually enumerating and then sorting randomly.

* AQL: range optimizations for IN and OR

  This change enables usage of indexes for several additional cases. Filters containing
  the `IN` operator can now make use of indexes, and multiple OR- or AND-combined filter
  conditions can now also use indexes if the filters are accessing the same indexed
  attribute.

  Here are a few examples of queries that can now use indexes but couldn't before:

    FOR doc IN collection
      FILTER doc.indexedAttribute == 1 || doc.indexedAttribute > 99
      RETURN doc

    FOR doc IN collection
      FILTER doc.indexedAttribute IN [ 3, 42 ] || doc.indexedAttribute > 99
      RETURN doc

    FOR doc IN collection
      FILTER (doc.indexedAttribute > 2 && doc.indexedAttribute < 10) ||
             (doc.indexedAttribute > 23 && doc.indexedAttribute < 42)
      RETURN doc

* fixed issue #500: AQL parentheses issue

  This change allows passing subqueries as AQL function parameters without using
  duplicate brackets (e.g. `FUNC(query)` instead of `FUNC((query))`

* added optional `COUNT` clause to AQL `COLLECT`

  This allows more efficient group count calculation queries, e.g.

      FOR doc IN collection
        COLLECT age = doc.age WITH COUNT INTO length
        RETURN { age: age, count: length }

  A count-only query is also possible:

      FOR doc IN collection
        COLLECT WITH COUNT INTO length
        RETURN length

* fixed missing makeDirectory when fetching a Foxx application from a zip file

* fixed issue #1134: Change the default endpoint to localhost

  This change will modify the IP address ArangoDB listens on to 127.0.0.1 by default.
  This will make new ArangoDB installations unaccessible from clients other than
  localhost unless changed. This is a security feature.

  To make ArangoDB accessible from any client, change the server's configuration
  (`--server.endpoint`) to either `tcp://0.0.0.0:8529` or the server's publicly
  visible IP address.

* deprecated `Repository#modelPrototype`. Use `Repository#model` instead.

* IMPORTANT CHANGE: by default, system collections are included in replication and all
  replication API return values. This will lead to user accounts and credentials
  data being replicated from master to slave servers. This may overwrite
  slave-specific database users.

  If this is undesired, the `_users` collection can be excluded from replication
  easily by setting the `includeSystem` attribute to `false` in the following commands:

  * replication.sync({ includeSystem: false });
  * replication.applier.properties({ includeSystem: false });

  This will exclude all system collections (including `_aqlfunctions`, `_graphs` etc.)
  from the initial synchronization and the continuous replication.

  If this is also undesired, it is also possible to specify a list of collections to
  exclude from the initial synchronization and the continuous replication using the
  `restrictCollections` attribute, e.g.:

      replication.applier.properties({
        includeSystem: true,
        restrictType: "exclude",
        restrictCollections: [ "_users", "_graphs", "foo" ]
      });

  The HTTP API methods for fetching the replication inventory and for dumping collections
  also support the `includeSystem` control flag via a URL parameter.

* removed DEPRECATED replication methods:
  * `replication.logger.start()`
  * `replication.logger.stop()`
  * `replication.logger.properties()`
  * HTTP PUT `/_api/replication/logger-start`
  * HTTP PUT `/_api/replication/logger-stop`
  * HTTP GET `/_api/replication/logger-config`
  * HTTP PUT `/_api/replication/logger-config`

* fixed issue #1174, which was due to locking problems in distributed
  AQL execution

* improved cluster locking for AQL avoiding deadlocks

* use DistributeNode for modifying queries with REPLACE and UPDATE, if
  possible


v2.3.6 (2015-XX-XX)
-------------------

* fixed AQL subquery optimization that produced wrong result when multiple subqueries
  directly followed each other and and a directly following `LET` statement did refer
  to any but the first subquery.


v2.3.5 (2015-01-16)
-------------------

* fixed intermittent 404 errors in Foxx apps after mounting or unmounting apps

* fixed issue #1200: Expansion operator results in "Cannot call method 'forEach' of null"

* fixed issue #1199: Cannot unlink root node of plan


v2.3.4 (2014-12-23)
-------------------

* fixed cerberus path for MyArangoDB


v2.3.3 (2014-12-17)
-------------------

* fixed error handling in instantiation of distributed AQL queries, this
  also fixes a bug in cluster startup with many servers

* issue #1185: parse non-fractional JSON numbers with exponent (e.g. `4e-261`)

* issue #1159: allow --server.request-timeout and --server.connect-timeout of 0


v2.3.2 (2014-12-09)
-------------------

* fixed issue #1177: Fix bug in the user app's storage

* fixed issue #1173: AQL Editor "Save current query" resets user password

* fixed missing makeDirectory when fetching a Foxx application from a zip file

* put in warning about default changed: fixed issue #1134: Change the default endpoint to localhost

* fixed issue #1163: invalid fullCount value returned from AQL

* fixed range operator precedence

* limit default maximum number of plans created by AQL optimizer to 256 (from 1024)

* make AQL optimizer not generate an extra plan if an index can be used, but modify
  existing plans in place

* fixed AQL cursor ttl (time-to-live) issue

  Any user-specified cursor ttl value was not honored since 2.3.0.

* fixed segfault in AQL query hash index setup with unknown shapes

* fixed memleaks

* added AQL optimizer rule for removing `INTO` from a `COLLECT` statement if not needed

* fixed issue #1131

  This change provides the `KEEP` clause for `COLLECT ... INTO`. The `KEEP` clause
  allows controlling which variables will be kept in the variable created by `INTO`.

* fixed issue #1147, must protect dispatcher ID for etcd

v2.3.1 (2014-11-28)
-------------------

* recreate password if missing during upgrade

* fixed issue #1126

* fixed non-working subquery index optimizations

* do not restrict summary of Foxx applications to 60 characters

* fixed display of "required" path parameters in Foxx application documentation

* added more optimizations of constants values in AQL FILTER conditions

* fixed invalid or-to-in optimization for FILTERs containing comparisons
  with boolean values

* fixed replication of `_graphs` collection

* added AQL list functions `PUSH`, `POP`, `UNSHIFT`, `SHIFT`, `REMOVE_VALUES`,
  `REMOVE_VALUE`, `REMOVE_NTH` and `APPEND`

* added AQL functions `CALL` and `APPLY` to dynamically call other functions

* fixed AQL optimizer cost estimation for LIMIT node

* prevent Foxx queues from permanently writing to the journal even when
  server is idle

* fixed AQL COLLECT statement with INTO clause, which copied more variables
  than v2.2 and thus lead to too much memory consumption.
  This deals with #1107.

* fixed AQL COLLECT statement, this concerned every COLLECT statement,
  only the first group had access to the values of the variables before
  the COLLECT statement. This deals with #1127.

* fixed some AQL internals, where sometimes too many items were
  fetched from upstream in the presence of a LIMIT clause. This should
  generally improve performance.


v2.3.0 (2014-11-18)
-------------------

* fixed syslog flags. `--log.syslog` is deprecated and setting it has no effect,
  `--log.facility` now works as described. Application name has been changed from
  `triagens` to `arangod`. It can be changed using `--log.application`. The syslog
  will only contain the actual log message. The datetime prefix is omitted.

* fixed deflate in SimpleHttpClient

* fixed issue #1104: edgeExamples broken or changed

* fixed issue #1103: Error while importing user queries

* fixed issue #1100: AQL: HAS() fails on doc[attribute_name]

* fixed issue #1098: runtime error when creating graph vertex

* hide system applications in **Applications** tab by default

  Display of system applications can be toggled by using the *system applications*
  toggle in the UI.

* added HTTP REST API for managing tasks (`/_api/tasks`)

* allow passing character lists as optional parameter to AQL functions `TRIM`,
  `LTRIM` and `RTRIM`

  These functions now support trimming using custom character lists. If no character
  lists are specified, all whitespace characters will be removed as previously:

      TRIM("  foobar\t \r\n ")         // "foobar"
      TRIM(";foo;bar;baz, ", "; ")     // "foo;bar;baz"

* added AQL string functions `LTRIM`, `RTRIM`, `FIND_FIRST`, `FIND_LAST`, `SPLIT`,
  `SUBSTITUTE`

* added AQL functions `ZIP`, `VALUES` and `PERCENTILE`

* made AQL functions `CONCAT` and `CONCAT_SEPARATOR` work with list arguments

* dynamically create extra dispatcher threads if required

* fixed issue #1097: schemas in the API docs no longer show required properties as optional


v2.3.0-beta2 (2014-11-08)
-------------------------

* front-end: new icons for uploading and downloading JSON documents into a collection

* front-end: fixed documents pagination css display error

* front-end: fixed flickering of the progress view

* front-end: fixed missing event for documents filter function

* front-end: jsoneditor: added CMD+Return (Mac) CTRL+Return (Linux/Win) shortkey for
  saving a document

* front-end: added information tooltip for uploading json documents.

* front-end: added database management view to the collapsed navigation menu

* front-end: added collection truncation feature

* fixed issue #1086: arangoimp: Odd errors if arguments are not given properly

* performance improvements for AQL queries that use JavaScript-based expressions
  internally

* added AQL geo functions `WITHIN_RECTANGLE` and `IS_IN_POLYGON`

* fixed non-working query results download in AQL editor of web interface

* removed debug print message in AQL editor query export routine

* fixed issue #1075: Aardvark: user name required even if auth is off #1075

  The fix for this prefills the username input field with the current user's
  account name if any and `root` (the default username) otherwise. Additionally,
  the tooltip text has been slightly adjusted.

* fixed issue #1069: Add 'raw' link to swagger ui so that the raw swagger
  json can easily be retrieved

  This adds a link to the Swagger API docs to an application's detail view in
  the **Applications** tab of the web interface. The link produces the Swagger
  JSON directly. If authentication is turned on, the link requires authentication,
  too.

* documentation updates


v2.3.0-beta1 (2014-11-01)
-------------------------

* added dedicated `NOT IN` operator for AQL

  Previously, a `NOT IN` was only achievable by writing a negated `IN` condition:

      FOR i IN ... FILTER ! (i IN [ 23, 42 ]) ...

  This can now alternatively be expressed more intuitively as follows:

      FOR i IN ... FILTER i NOT IN [ 23, 42 ] ...

* added alternative logical operator syntax for AQL

  Previously, the logical operators in AQL could only be written as:
  - `&&`: logical and
  - `||`: logical or
  - `!`: negation

  ArangoDB 2.3 introduces the alternative variants for these operators:
  - `AND`: logical and
  - `OR`: logical or
  - `NOT`: negation

  The new syntax is just an alternative to the old syntax, allowing easier
  migration from SQL. The old syntax is still fully supported and will be.

* improved output of `ArangoStatement.parse()` and POST `/_api/query`

  If an AQL query can be parsed without problems, The return value of
  `ArangoStatement.parse()` now contains an attribute `ast` with the abstract
  syntax tree of the query (before optimizations). Though this is an internal
  representation of the query and is subject to change, it can be used to inspect
  how ArangoDB interprets a given query.

* improved `ArangoStatement.explain()` and POST `/_api/explain`

  The commands for explaining AQL queries have been improved.

* added command-line option `--javascript.v8-contexts` to control the number of
  V8 contexts created in arangod.

  Previously, the number of V8 contexts was equal to the number of server threads
  (as specified by option `--server.threads`).

  However, it may be sensible to create different amounts of threads and V8
  contexts. If the option is not specified, the number of V8 contexts created
  will be equal to the number of server threads. Thus no change in configuration
  is required to keep the old behavior.

  If you are using the default config files or merge them with your local config
  files, please review if the default number of server threads is okay in your
  environment. Additionally you should verify that the number of V8 contexts
  created (as specified in option `--javascript.v8-contexts`) is okay.

* the number of server.threads specified is now the minimum of threads
  started. There are situation in which threads are waiting for results of
  distributed database servers. In this case the number of threads is
  dynamically increased.

* removed index type "bitarray"

  Bitarray indexes were only half-way documented and integrated in previous versions
  of ArangoDB so their benefit was limited. The support for bitarray indexes has
  thus been removed in ArangoDB 2.3. It is not possible to create indexes of type
  "bitarray" with ArangoDB 2.3.

  When a collection is opened that contains a bitarray index definition created
  with a previous version of ArangoDB, ArangoDB will ignore it and log the following
  warning:

      index type 'bitarray' is not supported in this version of ArangoDB and is ignored

  Future versions of ArangoDB may automatically remove such index definitions so the
  warnings will eventually disappear.

* removed internal "_admin/modules/flush" in order to fix requireApp

* added basic support for handling binary data in Foxx

  Requests with binary payload can be processed in Foxx applications by
  using the new method `res.rawBodyBuffer()`. This will return the unparsed request
  body as a Buffer object.

  There is now also the method `req.requestParts()` available in Foxx to retrieve
  the individual components of a multipart HTTP request.

  Buffer objects can now be used when setting the response body of any Foxx action.
  Additionally, `res.send()` has been added as a convenience method for returning
  strings, JSON objects or buffers from a Foxx action:

      res.send("<p>some HTML</p>");
      res.send({ success: true });
      res.send(new Buffer("some binary data"));

  The convenience method `res.sendFile()` can now be used to easily return the
  contents of a file from a Foxx action:

      res.sendFile(applicationContext.foxxFilename("image.png"));

  `fs.write` now accepts not only strings but also Buffer objects as second parameter:

      fs.write(filename, "some data");
      fs.write(filename, new Buffer("some binary data"));

  `fs.readBuffer` can be used to return the contents of a file in a Buffer object.

* improved performance of insertion into non-unique hash indexes significantly in case
  many duplicate keys are used in the index

* issue #1042: set time zone in log output

  the command-line option `--log.use-local-time` was added to print dates and times in
  the server-local timezone instead of UTC

* command-line options that require a boolean value now validate the
  value given on the command-line

  This prevents issues if no value is specified for an option that
  requires a boolean value. For example, the following command-line would
  have caused trouble in 2.2, because `--server.endpoint` would have been
  used as the value for the `--server.disable-authentication` options
  (which requires a boolean value):

      arangod --server.disable-authentication --server.endpoint tcp://127.0.0.1:8529 data

  In 2.3, running this command will fail with an error and requires to
  be modified to:

      arangod --server.disable-authentication true --server.endpoint tcp://127.0.0.1:8529 data

* improved performance of CSV import in arangoimp

* fixed issue #1027: Stack traces are off-by-one

* fixed issue #1026: Modules loaded in different files within the same app
  should refer to the same module

* fixed issue #1025: Traversal not as expected in undirected graph

* added a _relation function in the general-graph module.

  This deprecated _directedRelation and _undirectedRelation.
  ArangoDB does not offer any constraints for undirected edges
  which caused some confusion of users how undirected relations
  have to be handled. Relation now only supports directed relations
  and the user can actively simulate undirected relations.

* changed return value of Foxx.applicationContext#collectionName:

  Previously, the function could return invalid collection names because
  invalid characters were not replaced in the application name prefix, only
  in the collection name passed.

  Now, the function replaces invalid characters also in the application name
  prefix, which might to slightly different results for application names that
  contained any characters outside the ranges [a-z], [A-Z] and [0-9].

* prevent XSS in AQL editor and logs view

* integrated tutorial into ArangoShell and web interface

* added option `--backslash-escape` for arangoimp when running CSV file imports

* front-end: added download feature for (filtered) documents

* front-end: added download feature for the results of a user query

* front-end: added function to move documents to another collection

* front-end: added sort-by attribute to the documents filter

* front-end: added sorting feature to database, graph management and user management view.

* issue #989: front-end: Databases view not refreshing after deleting a database

* issue #991: front-end: Database search broken

* front-end: added infobox which shows more information about a document (_id, _rev, _key) or
  an edge (_id, _rev, _key, _from, _to). The from and to attributes are clickable and redirect
  to their document location.

* front-end: added edit-mode for deleting multiple documents at the same time.

* front-end: added delete button to the detailed document/edge view.

* front-end: added visual feedback for saving documents/edges inside the editor (error/success).

* front-end: added auto-focusing for the first input field in a modal.

* front-end: added validation for user input in a modal.

* front-end: user defined queries are now stored inside the database and are bound to the current
  user, instead of using the local storage functionality of the browsers. The outcome of this is
  that user defined queries are now independently usable from any device. Also queries can now be
  edited through the standard document editor of the front-end through the _users collection.

* front-end: added import and export functionality for user defined queries.

* front-end: added new keywords and functions to the aql-editor theme

* front-end: applied tile-style to the graph view

* front-end: now using the new graph api including multi-collection support

* front-end: foxx apps are now deletable

* front-end: foxx apps are now installable and updateable through github, if github is their
  origin.

* front-end: added foxx app version control. Multiple versions of a single foxx app are now
  installable and easy to manage and are also arranged in groups.

* front-end: the user-set filter of a collection is now stored until the user navigates to
  another collection.

* front-end: fetching and filtering of documents, statistics, and query operations are now
  handled with asynchronous ajax calls.

* front-end: added progress indicator if the front-end is waiting for a server operation.

* front-end: fixed wrong count of documents in the documents view of a collection.

* front-end: fixed unexpected styling of the manage db view and navigation.

* front-end: fixed wrong handling of select fields in a modal view.

* front-end: fixed wrong positioning of some tooltips.

* automatically call `toJSON` function of JavaScript objects (if present)
  when serializing them into database documents. This change allows
  storing JavaScript date objects in the database in a sensible manner.


v2.2.7 (2014-11-19)
-------------------

* fixed issue #998: Incorrect application URL for non-system Foxx apps

* fixed issue #1079: AQL editor: keyword WITH in UPDATE query is not highlighted

* fix memory leak in cluster nodes

* fixed registration of AQL user-defined functions in Web UI (JS shell)

* fixed error display in Web UI for certain errors
  (now error message is printed instead of 'undefined')

* fixed issue #1059: bug in js module console

* fixed issue #1056: "fs": zip functions fail with passwords

* fixed issue #1063: Docs: measuring unit of --wal.logfile-size?

* fixed issue #1062: Docs: typo in 14.2 Example data


v2.2.6 (2014-10-20)
-------------------

* fixed issue #972: Compilation Issue

* fixed issue #743: temporary directories are now unique and one can read
  off the tool that created them, if empty, they are removed atexit

* Highly improved performance of all AQL GRAPH_* functions.

* Orphan collections in general graphs can now be found via GRAPH_VERTICES
  if either "any" or no direction is defined

* Fixed documentation for AQL function GRAPH_NEIGHBORS.
  The option "vertexCollectionRestriction" is meant to filter the target
  vertices only, and should not filter the path.

* Fixed a bug in GRAPH_NEIGHBORS which enforced only empty results
  under certain conditions


v2.2.5 (2014-10-09)
-------------------

* fixed issue #961: allow non-JSON values in undocument request bodies

* fixed issue 1028: libicu is now statically linked

* fixed cached lookups of collections on the server, which may have caused spurious
  problems after collection rename operations


v2.2.4 (2014-10-01)
-------------------

* fixed accessing `_from` and `_to` attributes in `collection.byExample` and
  `collection.firstExample`

  These internal attributes were not handled properly in the mentioned functions, so
  searching for them did not always produce documents

* fixed issue #1030: arangoimp 2.2.3 crashing, not logging on large Windows CSV file

* fixed issue #1025: Traversal not as expected in undirected graph

* fixed issue #1020

  This requires re-introducing the startup option `--database.force-sync-properties`.

  This option can again be used to force fsyncs of collection, index and database properties
  stored as JSON strings on disk in files named `parameter.json`. Syncing these files after
  a write may be necessary if the underlying storage does not sync file contents by itself
  in a "sensible" amount of time after a file has been written and closed.

  The default value is `true` so collection, index and database properties will always be
  synced to disk immediately. This affects creating, renaming and dropping collections as
  well as creating and dropping databases and indexes. Each of these operations will perform
  an additional fsync on the `parameter.json` file if the option is set to `true`.

  It might be sensible to set this option to `false` for workloads that create and drop a
  lot of collections (e.g. test runs).

  Document operations such as creating, updating and dropping documents are not affected
  by this option.

* fixed issue #1016: AQL editor bug

* fixed issue #1014: WITHIN function returns wrong distance

* fixed AQL shortest path calculation in function `GRAPH_SHORTEST_PATH` to return
  complete vertex objects instead of just vertex ids

* allow changing of attributes of documents stored in server-side JavaScript variables

  Previously, the following did not work:

      var doc = db.collection.document(key);
      doc._key = "abc"; // overwriting internal attributes not supported
      doc.value = 123;  // overwriting existing attributes not supported

  Now, modifying documents stored in server-side variables (e.g. `doc` in the above case)
  is supported. Modifying the variables will not update the documents in the database,
  but will modify the JavaScript object (which can be written back to the database using
  `db.collection.update` or `db.collection.replace`)

* fixed issue #997: arangoimp apparently doesn't support files >2gig on Windows

  large file support (requires using `_stat64` instead of `stat`) is now supported on
  Windows


v2.2.3 (2014-09-02)
-------------------

* added `around` for Foxx controller

* added `type` option for HTTP API `GET /_api/document?collection=...`

  This allows controlling the type of results to be returned. By default, paths to
  documents will be returned, e.g.

      [
        `/_api/document/test/mykey1`,
        `/_api/document/test/mykey2`,
        ...
      ]

  To return a list of document ids instead of paths, the `type` URL parameter can be
  set to `id`:

      [
        `test/mykey1`,
        `test/mykey2`,
        ...
      ]

  To return a list of document keys only, the `type` URL parameter can be set to `key`:

      [
        `mykey1`,
        `mykey2`,
        ...
      ]


* properly capitalize HTTP response header field names in case the `x-arango-async`
  HTTP header was used in a request.

* fixed several documentation issues

* speedup for several general-graph functions, AQL functions starting with `GRAPH_`
  and traversals


v2.2.2 (2014-08-08)
-------------------

* allow storing non-reserved attribute names starting with an underscore

  Previous versions of ArangoDB parsed away all attribute names that started with an
  underscore (e.g. `_test', '_foo', `_bar`) on all levels of a document (root level
  and sub-attribute levels). While this behavior was documented, it was unintuitive and
  prevented storing documents inside other documents, e.g.:

      {
        "_key" : "foo",
        "_type" : "mydoc",
        "references" : [
          {
            "_key" : "something",
            "_rev" : "...",
            "value" : 1
          },
          {
            "_key" : "something else",
            "_rev" : "...",
            "value" : 2
          }
        ]
      }

  In the above example, previous versions of ArangoDB removed all attributes and
  sub-attributes that started with underscores, meaning the embedded documents would lose
  some of their attributes. 2.2.2 should preserve such attributes, and will also allow
  storing user-defined attribute names on the top-level even if they start with underscores
  (such as `_type` in the above example).

* fix conversion of JavaScript String, Number and Boolean objects to JSON.

  Objects created in JavaScript using `new Number(...)`, `new String(...)`, or
  `new Boolean(...)` were not converted to JSON correctly.

* fixed a race condition on task registration (i.e. `require("org/arangodb/tasks").register()`)

  this race condition led to undefined behavior when a just-created task with no offset and
  no period was instantly executed and deleted by the task scheduler, before the `register`
  function returned to the caller.

* changed run-tests.sh to execute all suitable tests.

* switch to new version of gyp

* fixed upgrade button


v2.2.1 (2014-07-24)
-------------------

* fixed hanging write-ahead log recovery for certain cases that involved dropping
  databases

* fixed issue with --check-version: when creating a new database the check failed

* issue #947 Foxx applicationContext missing some properties

* fixed issue with --check-version: when creating a new database the check failed

* added startup option `--wal.suppress-shape-information`

  Setting this option to `true` will reduce memory and disk space usage and require
  less CPU time when modifying documents or edges. It should therefore be turned on
  for standalone ArangoDB servers. However, for servers that are used as replication
  masters, setting this option to `true` will effectively disable the usage of the
  write-ahead log for replication, so it should be set to `false` for any replication
  master servers.

  The default value for this option is `false`.

* added optional `ttl` attribute to specify result cursor expiration for HTTP API method
  `POST /_api/cursor`

  The `ttl` attribute can be used to prevent cursor results from timing out too early.

* issue #947: Foxx applicationContext missing some properties

* (reported by Christian Neubauer):

  The problem was that in Google's V8, signed and unsigned chars are not always declared cleanly.
  so we need to force v8 to compile with forced signed chars which is done by the Flag:
    -fsigned-char
  at least it is enough to follow the instructions of compiling arango on rasperry
  and add "CFLAGS='-fsigned-char'" to the make command of V8 and remove the armv7=0

* Fixed a bug with the replication client. In the case of single document
  transactions the collection was not write locked.


v2.2.0 (2014-07-10)
-------------------

* The replication methods `logger.start`, `logger.stop` and `logger.properties` are
  no-ops in ArangoDB 2.2 as there is no separate replication logger anymore. Data changes
  are logged into the write-ahead log in ArangoDB 2.2, and not separately by the
  replication logger. The replication logger object is still there in ArangoDB 2.2 to
  ensure backwards-compatibility, however, logging cannot be started, stopped or
  configured anymore. Using any of these methods will do nothing.

  This also affects the following HTTP API methods:
  - `PUT /_api/replication/logger-start`
  - `PUT /_api/replication/logger-stop`
  - `GET /_api/replication/logger-config`
  - `PUT /_api/replication/logger-config`

  Using any of these methods is discouraged from now on as they will be removed in
  future versions of ArangoDB.

* INCOMPATIBLE CHANGE: replication of transactions has changed. Previously, transactions
  were logged on a master in one big block and shipped to a slave in one block, too.
  Now transactions will be logged and replicated as separate entries, allowing transactions
  to be bigger and also ensure replication progress.

  This change also affects the behavior of the `stop` method of the replication applier.
  If the replication applier is now stopped manually using the `stop` method and later
  restarted using the `start` method, any transactions that were unfinished at the
  point of stopping will be aborted on a slave, even if they later commit on the master.

  In ArangoDB 2.2, stopping the replication applier manually should be avoided unless the
  goal is to stop replication permanently or to do a full resync with the master anyway.
  If the replication applier still must be stopped, it should be made sure that the
  slave has fetched and applied all pending operations from a master, and that no
  extra transactions are started on the master before the `stop` command on the slave
  is executed.

  Replication of transactions in ArangoDB 2.2 might also lock the involved collections on
  the slave while a transaction is either committed or aborted on the master and the
  change has been replicated to the slave. This change in behavior may be important for
  slave servers that are used for read-scaling. In order to avoid long lasting collection
  locks on the slave, transactions should be kept small.

  The `_replication` system collection is not used anymore in ArangoDB 2.2 and its usage is
  discouraged.

* INCOMPATIBLE CHANGE: the figures reported by the `collection.figures` method
  now only reflect documents and data contained in the journals and datafiles of
  collections. Documents or deletions contained only in the write-ahead log will
  not influence collection figures until the write-ahead log garbage collection
  kicks in. The figures for a collection might therefore underreport the total
  resource usage of a collection.

  Additionally, the attributes `lastTick` and `uncollectedLogfileEntries` have been
  added to the result of the `figures` operation and the HTTP API method
  `PUT /_api/collection/figures`

* added `insert` method as an alias for `save`. Documents can now be inserted into
  a collection using either method:

      db.test.save({ foo: "bar" });
      db.test.insert({ foo: "bar" });

* added support for data-modification AQL queries

* added AQL keywords `INSERT`, `UPDATE`, `REPLACE` and `REMOVE` (and `WITH`) to
  support data-modification AQL queries.

  Unquoted usage of these keywords for attribute names in AQL queries will likely
  fail in ArangoDB 2.2. If any such attribute name needs to be used in a query, it
  should be enclosed in backticks to indicate the usage of a literal attribute
  name.

  For example, the following query will fail in ArangoDB 2.2 with a parse error:

      FOR i IN foo RETURN i.remove

  and needs to be rewritten like this:

      FOR i IN foo RETURN i.`remove`

* disallow storing of JavaScript objects that contain JavaScript native objects
  of type `Date`, `Function`, `RegExp` or `External`, e.g.

      db.test.save({ foo: /bar/ });
      db.test.save({ foo: new Date() });

  will now print

      Error: <data> cannot be converted into JSON shape: could not shape document

  Previously, objects of these types were silently converted into an empty object
  (i.e. `{ }`).

  To store such objects in a collection, explicitly convert them into strings
  like this:

      db.test.save({ foo: String(/bar/) });
      db.test.save({ foo: String(new Date()) });

* The replication methods `logger.start`, `logger.stop` and `logger.properties` are
  no-ops in ArangoDB 2.2 as there is no separate replication logger anymore. Data changes
  are logged into the write-ahead log in ArangoDB 2.2, and not separately by the
  replication logger. The replication logger object is still there in ArangoDB 2.2 to
  ensure backwards-compatibility, however, logging cannot be started, stopped or
  configured anymore. Using any of these methods will do nothing.

  This also affects the following HTTP API methods:
  - `PUT /_api/replication/logger-start`
  - `PUT /_api/replication/logger-stop`
  - `GET /_api/replication/logger-config`
  - `PUT /_api/replication/logger-config`

  Using any of these methods is discouraged from now on as they will be removed in
  future versions of ArangoDB.

* INCOMPATIBLE CHANGE: replication of transactions has changed. Previously, transactions
  were logged on a master in one big block and shipped to a slave in one block, too.
  Now transactions will be logged and replicated as separate entries, allowing transactions
  to be bigger and also ensure replication progress.

  This change also affects the behavior of the `stop` method of the replication applier.
  If the replication applier is now stopped manually using the `stop` method and later
  restarted using the `start` method, any transactions that were unfinished at the
  point of stopping will be aborted on a slave, even if they later commit on the master.

  In ArangoDB 2.2, stopping the replication applier manually should be avoided unless the
  goal is to stop replication permanently or to do a full resync with the master anyway.
  If the replication applier still must be stopped, it should be made sure that the
  slave has fetched and applied all pending operations from a master, and that no
  extra transactions are started on the master before the `stop` command on the slave
  is executed.

  Replication of transactions in ArangoDB 2.2 might also lock the involved collections on
  the slave while a transaction is either committed or aborted on the master and the
  change has been replicated to the slave. This change in behavior may be important for
  slave servers that are used for read-scaling. In order to avoid long lasting collection
  locks on the slave, transactions should be kept small.

  The `_replication` system collection is not used anymore in ArangoDB 2.2 and its usage is
  discouraged.

* INCOMPATIBLE CHANGE: the figures reported by the `collection.figures` method
  now only reflect documents and data contained in the journals and datafiles of
  collections. Documents or deletions contained only in the write-ahead log will
  not influence collection figures until the write-ahead log garbage collection
  kicks in. The figures for a collection might therefore underreport the total
  resource usage of a collection.

  Additionally, the attributes `lastTick` and `uncollectedLogfileEntries` have been
  added to the result of the `figures` operation and the HTTP API method
  `PUT /_api/collection/figures`

* added `insert` method as an alias for `save`. Documents can now be inserted into
  a collection using either method:

      db.test.save({ foo: "bar" });
      db.test.insert({ foo: "bar" });

* added support for data-modification AQL queries

* added AQL keywords `INSERT`, `UPDATE`, `REPLACE` and `REMOVE` (and `WITH`) to
  support data-modification AQL queries.

  Unquoted usage of these keywords for attribute names in AQL queries will likely
  fail in ArangoDB 2.2. If any such attribute name needs to be used in a query, it
  should be enclosed in backticks to indicate the usage of a literal attribute
  name.

  For example, the following query will fail in ArangoDB 2.2 with a parse error:

      FOR i IN foo RETURN i.remove

  and needs to be rewritten like this:

      FOR i IN foo RETURN i.`remove`

* disallow storing of JavaScript objects that contain JavaScript native objects
  of type `Date`, `Function`, `RegExp` or `External`, e.g.

      db.test.save({ foo: /bar/ });
      db.test.save({ foo: new Date() });

  will now print

      Error: <data> cannot be converted into JSON shape: could not shape document

  Previously, objects of these types were silently converted into an empty object
  (i.e. `{ }`).

  To store such objects in a collection, explicitly convert them into strings
  like this:

      db.test.save({ foo: String(/bar/) });
      db.test.save({ foo: String(new Date()) });

* honor startup option `--server.disable-statistics` when deciding whether or not
  to start periodic statistics collection jobs

  Previously, the statistics collection jobs were started even if the server was
  started with the `--server.disable-statistics` flag being set to `true`

* removed startup option `--random.no-seed`

  This option had no effect in previous versions of ArangoDB and was thus removed.

* removed startup option `--database.remove-on-drop`

  This option was used for debugging only.

* removed startup option `--database.force-sync-properties`

  This option is now superfluous as collection properties are now stored in the
  write-ahead log.

* introduced write-ahead log

  All write operations in an ArangoDB server instance are automatically logged
  to the server's write-ahead log. The write-ahead log is a set of append-only
  logfiles, and it is used in case of a crash recovery and for replication.
  Data from the write-ahead log will eventually be moved into the journals or
  datafiles of collections, allowing the server to remove older write-ahead log
  logfiles. Figures of collections will be updated when data are moved from the
  write-ahead log into the journals or datafiles of collections.

  Cross-collection transactions in ArangoDB should benefit considerably by this
  change, as less writes than in previous versions are required to ensure the data
  of multiple collections are atomically and durably committed. All data-modifying
  operations inside transactions (insert, update, remove) will write their
  operations into the write-ahead log directly, making transactions with multiple
  operations also require less physical memory than in previous versions of ArangoDB,
  that required all transaction data to fit into RAM.

  The `_trx` system collection is not used anymore in ArangoDB 2.2 and its usage is
  discouraged.

  The data in the write-ahead log can also be used in the replication context.
  The `_replication` collection that was used in previous versions of ArangoDB to
  store all changes on the server is not used anymore in ArangoDB 2.2. Instead,
  slaves can read from a master's write-ahead log to get informed about most
  recent changes. This removes the need to store data-modifying operations in
  both the actual place and the `_replication` collection.

* removed startup option `--server.disable-replication-logger`

  This option is superfluous in ArangoDB 2.2. There is no dedicated replication
  logger in ArangoDB 2.2. There is now always the write-ahead log, and it is also
  used as the server's replication log. Specifying the startup option
  `--server.disable-replication-logger` will do nothing in ArangoDB 2.2, but the
  option should not be used anymore as it might be removed in a future version.

* changed behavior of replication logger

  There is no dedicated replication logger in ArangoDB 2.2 as there is the
  write-ahead log now. The existing APIs for starting and stopping the replication
  logger still exist in ArangoDB 2.2 for downwards-compatibility, but calling
  the start or stop operations are no-ops in ArangoDB 2.2. When querying the
  replication logger status via the API, the server will always report that the
  replication logger is running. Configuring the replication logger is a no-op
  in ArangoDB 2.2, too. Changing the replication logger configuration has no
  effect. Instead, the write-ahead log configuration can be changed.

* removed MRuby integration for arangod

  ArangoDB had an experimental MRuby integration in some of the publish builds.
  This wasn't continuously developed, and so it has been removed in ArangoDB 2.2.

  This change has led to the following startup options being superfluous:

  - `--ruby.gc-interval`
  - `--ruby.action-directory`
  - `--ruby.modules-path`
  - `--ruby.startup-directory`

  Specifying these startup options will do nothing in ArangoDB 2.2, but the
  options should be avoided from now on as they might be removed in future versions.

* reclaim index memory when last document in collection is deleted

  Previously, deleting documents from a collection did not lead to index sizes being
  reduced. Instead, the already allocated index memory was re-used when a collection
  was refilled.

  Now, index memory for primary indexes and hash indexes is reclaimed instantly when
  the last document from a collection is removed.

* inlined and optimized functions in hash indexes

* added AQL TRANSLATE function

  This function can be used to perform lookups from static lists, e.g.

      LET countryNames = { US: "United States", UK: "United Kingdom", FR: "France" }
      RETURN TRANSLATE("FR", countryNames)

* fixed datafile debugger

* fixed check-version for empty directory

* moved try/catch block to the top of routing chain

* added mountedApp function for foxx-manager

* fixed issue #883: arango 2.1 - when starting multi-machine cluster, UI web
  does not change to cluster overview

* fixed dfdb: should not start any other V8 threads

* cleanup of version-check, added module org/arangodb/database-version,
  added --check-version option

* fixed issue #881: [2.1.0] Bombarded (every 10 sec or so) with
  "WARNING format string is corrupt" when in non-system DB Dashboard

* specialized primary index implementation to allow faster hash table
  rebuilding and reduce lookups in datafiles for the actual value of `_key`.

* issue #862: added `--overwrite` option to arangoimp

* removed number of property lookups for documents during AQL queries that
  access documents

* prevent buffering of long print results in arangosh's and arangod's print
  command

  this change will emit buffered intermediate print results and discard the
  output buffer to quickly deliver print results to the user, and to prevent
  constructing very large buffers for large results

* removed sorting of attribute names for use in a collection's shaper

  sorting attribute names was done on document insert to keep attributes
  of a collection in sorted order for faster comparisons. The sort order
  of attributes was only used in one particular and unlikely case, so it
  was removed. Collections with many different attribute names should
  benefit from this change by faster inserts and slightly less memory usage.

* fixed a bug in arangodump which got the collection name in _from and _to
  attributes of edges wrong (all were "_unknown")

* fixed a bug in arangorestore which did not recognize wrong _from and _to
  attributes of edges

* improved error detection and reporting in arangorestore


v2.1.1 (2014-06-06)
-------------------

* fixed dfdb: should not start any other V8 threads

* signature for collection functions was modified

  The basic change was the substitution of the input parameter of the
  function by an generic options object which can contain multiple
  option parameter of the function.
  Following functions were modified
  remove
  removeBySample
  replace
  replaceBySample
  update
  updateBySample

  Old signature is yet supported but it will be removed in future versions

v2.1.0 (2014-05-29)
-------------------

* implemented upgrade procedure for clusters

* fixed communication issue with agency which prevented reconnect
  after an agent failure

* fixed cluster dashboard in the case that one but not all servers
  in the cluster are down

* fixed a bug with coordinators creating local database objects
  in the wrong order (_system needs to be done first)

* improved cluster dashboard


v2.1.0-rc2 (2014-05-25)
-----------------------

* fixed issue #864: Inconsistent behavior of AQL REVERSE(list) function


v2.1.0-rc1 (XXXX-XX-XX)
-----------------------

* added server-side periodic task management functions:

  - require("org/arangodb/tasks").register(): registers a periodic task
  - require("org/arangodb/tasks").unregister(): unregisters and removes a
    periodic task
  - require("org/arangodb/tasks").get(): retrieves a specific tasks or all
    existing tasks

  the previous undocumented function `internal.definePeriodic` is now
  deprecated and will be removed in a future release.

* decrease the size of some seldom used system collections on creation.

  This will make these collections use less disk space and mapped memory.

* added AQL date functions

* added AQL FLATTEN() list function

* added index memory statistics to `db.<collection>.figures()` function

  The `figures` function will now return a sub-document `indexes`, which lists
  the number of indexes in the `count` sub-attribute, and the total memory
  usage of the indexes in bytes in the `size` sub-attribute.

* added AQL CURRENT_DATABASE() function

  This function returns the current database's name.

* added AQL CURRENT_USER() function

  This function returns the current user from an AQL query. The current user is the
  username that was specified in the `Authorization` HTTP header of the request. If
  authentication is turned off or the query was executed outside a request context,
  the function will return `null`.

* fixed issue #796: Searching with newline chars broken?

  fixed slightly different handling of backslash escape characters in a few
  AQL functions. Now handling of escape sequences should be consistent, and
  searching for newline characters should work the same everywhere

* added OpenSSL version check for configure

  It will report all OpenSSL versions < 1.0.1g as being too old.
  `configure` will only complain about an outdated OpenSSL version but not stop.

* require C++ compiler support (requires g++ 4.8, clang++ 3.4 or Visual Studio 13)

* less string copying returning JSONified documents from ArangoDB, e.g. via
  HTTP GET `/_api/document/<collection>/<document>`

* issue #798: Lower case http headers from arango

  This change allows returning capitalized HTTP headers, e.g.
  `Content-Length` instead of `content-length`.
  The HTTP spec says that headers are case-insensitive, but
  in fact several clients rely on a specific case in response
  headers.
  This change will capitalize HTTP headers if the `X-Arango-Version`
  request header is sent by the client and contains a value of at
  least `20100` (for version 2.1). The default value for the
  compatibility can also be set at server start, using the
  `--server.default-api-compatibility` option.

* simplified usage of `db._createStatement()`

  Previously, the function could not be called with a query string parameter as
  follows:

      db._createStatement(queryString);

  Calling it as above resulted in an error because the function expected an
  object as its parameter. From now on, it's possible to call the function with
  just the query string.

* make ArangoDB not send back a `WWW-Authenticate` header to a client in case the
  client sends the `X-Omit-WWW-Authenticate` HTTP header.

  This is done to prevent browsers from showing their built-in HTTP authentication
  dialog for AJAX requests that require authentication.
  ArangoDB will still return an HTTP 401 (Unauthorized) if the request doesn't
  contain valid credentials, but it will omit the `WWW-Authenticate` header,
  allowing clients to bypass the browser's authentication dialog.

* added REST API method HTTP GET `/_api/job/job-id` to query the status of an
  async job without potentially fetching it from the list of done jobs

* fixed non-intuitive behavior in jobs API: previously, querying the status
  of an async job via the API HTTP PUT `/_api/job/job-id` removed a currently
  executing async job from the list of queryable jobs on the server.
  Now, when querying the result of an async job that is still executing,
  the job is kept in the list of queryable jobs so its result can be fetched
  by a subsequent request.

* use a new data structure for the edge index of an edge collection. This
  improves the performance for the creation of the edge index and in
  particular speeds up removal of edges in graphs. Note however that
  this change might change the order in which edges starting at
  or ending in a vertex are returned. However, this order was never
  guaranteed anyway and it is not sensible to guarantee any particular
  order.

* provide a size hint to edge and hash indexes when initially filling them
  this will lead to less re-allocations when populating these indexes

  this may speed up building indexes when opening an existing collection

* don't requeue identical context methods in V8 threads in case a method is
  already registered

* removed arangod command line option `--database.remove-on-compacted`

* export the sort attribute for graph traversals to the HTTP interface

* add support for arangodump/arangorestore for clusters


v2.0.8 (XXXX-XX-XX)
-------------------

* fixed too-busy iteration over skiplists

  Even when a skiplist query was restricted by a limit clause, the skiplist
  index was queried without the limit. this led to slower-than-necessary
  execution times.

* fixed timeout overflows on 32 bit systems

  this bug has led to problems when select was called with a high timeout
  value (2000+ seconds) on 32bit systems that don't have a forgiving select
  implementation. when the call was made on these systems, select failed
  so no data would be read or sent over the connection

  this might have affected some cluster-internal operations.

* fixed ETCD issues on 32 bit systems

  ETCD was non-functional on 32 bit systems at all. The first call to the
  watch API crashed it. This was because atomic operations worked on data
  structures that were not properly aligned on 32 bit systems.

* fixed issue #848: db.someEdgeCollection.inEdge does not return correct
  value when called the 2nd time after a .save to the edge collection


v2.0.7 (2014-05-05)
-------------------

* issue #839: Foxx Manager missing "unfetch"

* fixed a race condition at startup

  this fixes undefined behavior in case the logger was involved directly at
  startup, before the logger initialization code was called. This should have
  occurred only for code that was executed before the invocation of main(),
  e.g. during ctor calls of statically defined objects.


v2.0.6 (2014-04-22)
-------------------

* fixed issue #835: arangosh doesn't show correct database name



v2.0.5 (2014-04-21)
-------------------

* Fixed a caching problem in IE JS Shell

* added cancelation for async jobs

* upgraded to new gyp for V8

* new Windows installer


v2.0.4 (2014-04-14)
-------------------

* fixed cluster authentication front-end issues for Firefox and IE, there are
  still problems with Chrome


v2.0.3 (2014-04-14)
-------------------

* fixed AQL optimizer bug

* fixed front-end issues

* added password change dialog


v2.0.2 (2014-04-06)
-------------------

* during cluster startup, do not log (somewhat expected) connection errors with
  log level error, but with log level info

* fixed dashboard modals

* fixed connection check for cluster planning front end: firefox does
  not support async:false

* document how to persist a cluster plan in order to relaunch an existing
  cluster later


v2.0.1 (2014-03-31)
-------------------

* make ArangoDB not send back a `WWW-Authenticate` header to a client in case the
  client sends the `X-Omit-WWW-Authenticate` HTTP header.

  This is done to prevent browsers from showing their built-in HTTP authentication
  dialog for AJAX requests that require authentication.
  ArangoDB will still return an HTTP 401 (Unauthorized) if the request doesn't
  contain valid credentials, but it will omit the `WWW-Authenticate` header,
  allowing clients to bypass the browser's authentication dialog.

* fixed isses in arango-dfdb:

  the dfdb was not able to unload certain system collections, so these couldn't be
  inspected with the dfdb sometimes. Additionally, it did not truncate corrupt
  markers from datafiles under some circumstances

* added `changePassword` attribute for users

* fixed non-working "save" button in collection edit view of web interface
  clicking the save button did nothing. one had to press enter in one of the input
  fields to send modified form data

* fixed V8 compile error on MacOS X

* prevent `body length: -9223372036854775808` being logged in development mode for
  some Foxx HTTP responses

* fixed several bugs in web interface dashboard

* fixed issue #783: coffee script not working in manifest file

* fixed issue #783: coffee script not working in manifest file

* fixed issue #781: Cant save current query from AQL editor ui

* bumped version in `X-Arango-Version` compatibility header sent by arangosh and other
  client tools from `1.5` to `2.0`.

* fixed startup options for arango-dfdb, added details option for arango-dfdb

* fixed display of missing error messages and codes in arangosh

* when creating a collection via the web interface, the collection type was always
  "document", regardless of the user's choice


v2.0.0 (2014-03-10)
-------------------

* first 2.0 release


v2.0.0-rc2 (2014-03-07)
-----------------------

* fixed cluster authorization


v2.0.0-rc1 (2014-02-28)
-----------------------

* added sharding :-)

* added collection._dbName attribute to query the name of the database from a collection

  more detailed documentation on the sharding and cluster features can be found in the user
  manual, section **Sharding**

* INCOMPATIBLE CHANGE: using complex values in AQL filter conditions with operators other
  than equality (e.g. >=, >, <=, <) will disable usage of skiplist indexes for filter
  evaluation.

  For example, the following queries will be affected by change:

      FOR doc IN docs FILTER doc.value < { foo: "bar" } RETURN doc
      FOR doc IN docs FILTER doc.value >= [ 1, 2, 3 ] RETURN doc

  The following queries will not be affected by the change:

      FOR doc IN docs FILTER doc.value == 1 RETURN doc
      FOR doc IN docs FILTER doc.value == "foo" RETURN doc
      FOR doc IN docs FILTER doc.value == [ 1, 2, 3 ] RETURN doc
      FOR doc IN docs FILTER doc.value == { foo: "bar" } RETURN doc

* INCOMPATIBLE CHANGE: removed undocumented method `collection.saveOrReplace`

  this feature was never advertised nor documented nor tested.

* INCOMPATIBLE CHANGE: removed undocumented REST API method `/_api/simple/BY-EXAMPLE-HASH`

  this feature was never advertised nor documented nor tested.

* added explicit startup parameter `--server.reuse-address`

  This flag can be used to control whether sockets should be acquired with the SO_REUSEADDR
  flag.

  Regardless of this setting, sockets on Windows are always acquired using the
  SO_EXCLUSIVEADDRUSE flag.

* removed undocumented REST API method GET `/_admin/database-name`

* added user validation API at POST `/_api/user/<username>`

* slightly improved users management API in `/_api/user`:

  Previously, when creating a new user via HTTP POST, the username needed to be
  passed in an attribute `username`. When users were returned via this API,
  the usernames were returned in an attribute named `user`. This was slightly
  confusing and was changed in 2.0 as follows:

  - when adding a user via HTTP POST, the username can be specified in an attribute
  `user`. If this attribute is not used, the API will look into the attribute `username`
  as before and use that value.
  - when users are returned via HTTP GET, the usernames are still returned in an
    attribute `user`.

  This change should be fully downwards-compatible with the previous version of the API.

* added AQL SLICE function to extract slices from lists

* made module loader more node compatible

* the startup option `--javascript.package-path` for arangosh is now deprecated and does
  nothing. Using it will not cause an error, but the option is ignored.

* added coffee script support

* Several UI improvements.

* Exchanged icons in the graphviewer toolbar

* always start networking and HTTP listeners when starting the server (even in
  console mode)

* allow vertex and edge filtering with user-defined functions in TRAVERSAL,
  TRAVERSAL_TREE and SHORTEST_PATH AQL functions:

      // using user-defined AQL functions for edge and vertex filtering
      RETURN TRAVERSAL(friends, friendrelations, "friends/john", "outbound", {
        followEdges: "myfunctions::checkedge",
        filterVertices: "myfunctions::checkvertex"
      })

      // using the following custom filter functions
      var aqlfunctions = require("org/arangodb/aql/functions");
      aqlfunctions.register("myfunctions::checkedge", function (config, vertex, edge, path) {
        return (edge.type !== 'dislikes'); // don't follow these edges
      }, false);

      aqlfunctions.register("myfunctions::checkvertex", function (config, vertex, path) {
        if (vertex.isDeleted || ! vertex.isActive) {
          return [ "prune", "exclude" ]; // exclude these and don't follow them
        }
        return [ ]; // include everything else
      }, false);

* fail if invalid `strategy`, `order` or `itemOrder` attribute values
  are passed to the AQL TRAVERSAL function. Omitting these attributes
  is not considered an error, but specifying an invalid value for any
  of these attributes will make an AQL query fail.

* issue #751: Create database through API should return HTTP status code 201

  By default, the server now returns HTTP 201 (created) when creating a new
  database successfully. To keep compatibility with older ArangoDB versions, the
  startup parameter `--server.default-api-compatibility` can be set to a value
  of `10400` to indicate API compatibility with ArangoDB 1.4. The compatibility
  can also be enforced by setting the `X-Arango-Version` HTTP header in a
  client request to this API on a per-request basis.

* allow direct access from the `db` object to collections whose names start
  with an underscore (e.g. db._users).

  Previously, access to such collections via the `db` object was possible from
  arangosh, but not from arangod (and thus Foxx and actions). The only way
  to access such collections from these places was via the `db._collection(<name>)`
  workaround.

* allow `\n` (as well as `\r\n`) as line terminator in batch requests sent to
  `/_api/batch` HTTP API.

* use `--data-binary` instead of `--data` parameter in generated cURL examples

* issue #703: Also show path of logfile for fm.config()

* issue #675: Dropping a collection used in "graph" module breaks the graph

* added "static" Graph.drop() method for graphs API

* fixed issue #695: arangosh server.password error

* use pretty-printing in `--console` mode by default

* simplified ArangoDB startup options

  Some startup options are now superfluous or their usage is simplified. The
  following options have been changed:

  * `--javascript.modules-path`: this option has been removed. The modules paths
    are determined by arangod and arangosh automatically based on the value of
    `--javascript.startup-directory`.

    If the option is set on startup, it is ignored so startup will not abort with
    an error `unrecognized option`.

  * `--javascript.action-directory`: this option has been removed. The actions
    directory is determined by arangod automatically based on the value of
    `--javascript.startup-directory`.

    If the option is set on startup, it is ignored so startup will not abort with
    an error `unrecognized option`.

  * `--javascript.package-path`: this option is still available but it is not
    required anymore to set the standard package paths (e.g. `js/npm`). arangod
    will automatically use this standard package path regardless of whether it
    was specified via the options.

    It is possible to use this option to add additional package paths to the
    standard value.

  Configuration files included with arangod are adjusted accordingly.

* layout of the graphs tab adapted to better fit with the other tabs

* database selection is moved to the bottom right corner of the web interface

* removed priority queue index type

  this feature was never advertised nor documented nor tested.

* display internal attributes in document source view of web interface

* removed separate shape collections

  When upgrading to ArangoDB 2.0, existing collections will be converted to include
  shapes and attribute markers in the datafiles instead of using separate files for
  shapes.

  When a collection is converted, existing shapes from the SHAPES directory will
  be written to a new datafile in the collection directory, and the SHAPES directory
  will be removed afterwards.

  This saves up to 2 MB of memory and disk space for each collection
  (savings are higher, the less different shapes there are in a collection).
  Additionally, one less file descriptor per opened collection will be used.

  When creating a new collection, the amount of sync calls may be reduced. The same
  may be true for documents with yet-unknown shapes. This may help performance
  in these cases.

* added AQL functions `NTH` and `POSITION`

* added signal handler for arangosh to save last command in more cases

* added extra prompt placeholders for arangosh:
  - `%e`: current endpoint
  - `%u`: current user

* added arangosh option `--javascript.gc-interval` to control amount of
  garbage collection performed by arangosh

* fixed issue #651: Allow addEdge() to take vertex ids in the JS library

* removed command-line option `--log.format`

  In previous versions, this option did not have an effect for most log messages, so
  it got removed.

* removed C++ logger implementation

  Logging inside ArangoDB is now done using the LOG_XXX() macros. The LOGGER_XXX()
  macros are gone.

* added collection status "loading"


v1.4.16 (XXXX-XX-XX)
--------------------

* fixed too eager datafile deletion

  this issue could have caused a crash when the compaction had marked datafiles as obsolete
  and they were removed while "old" temporary query results still pointed to the old datafile
  positions

* fixed issue #826: Replication fails when a collection's configuration changes


v1.4.15 (2014-04-19)
--------------------

* bugfix for AQL query optimizer

  the following type of query was too eagerly optimized, leading to errors in code-generation:

      LET a = (FOR i IN [] RETURN i) LET b = (FOR i IN [] RETURN i) RETURN 1

  the problem occurred when both lists in the subqueries were empty. In this case invalid code
  was generated and the query couldn't be executed.


v1.4.14 (2014-04-05)
--------------------

* fixed race conditions during shape / attribute insertion

  A race condition could have led to spurious `cannot find attribute #xx` or
  `cannot find shape #xx` (where xx is a number) warning messages being logged
  by the server. This happened when a new attribute was inserted and at the same
  time was queried by another thread.

  Also fixed a race condition that may have occurred when a thread tried to
  access the shapes / attributes hash tables while they were resized. In this
  cases, the shape / attribute may have been hashed to a wrong slot.

* fixed a memory barrier / cpu synchronization problem with libev, affecting
  Windows with Visual Studio 2013 (probably earlier versions are affected, too)

  The issue is described in detail here:
  http://lists.schmorp.de/pipermail/libev/2014q1/002318.html


v1.4.13 (2014-03-14)
--------------------

* added diagnostic output for Foxx application upload

* allow dump & restore from ArangoDB 1.4 with an ArangoDB 2.0 server

* allow startup options `temp-path` and `default-language` to be specified from the arangod
  configuration file and not only from the command line

* fixed too eager compaction

  The compaction will now wait for several seconds before trying to re-compact the same
  collection. Additionally, some other limits have been introduced for the compaction.


v1.4.12 (2014-03-05)
--------------------

* fixed display bug in web interface which caused the following problems:
  - documents were displayed in web interface as being empty
  - document attributes view displayed many attributes with content "undefined"
  - document source view displayed many attributes with name "TYPEOF" and value "undefined"
  - an alert popping up in the browser with message "Datatables warning..."

* re-introduced old-style read-write locks to supports Windows versions older than
  Windows 2008R2 and Windows 7. This should re-enable support for Windows Vista and
  Windows 2008.


v1.4.11 (2014-02-27)
--------------------

* added SHORTEST_PATH AQL function

  this calculates the shortest paths between two vertices, using the Dijkstra
  algorithm, employing a min-heap

  By default, ArangoDB does not know the distance between any two vertices and
  will use a default distance of 1. A custom distance function can be registered
  as an AQL user function to make the distance calculation use any document
  attributes or custom logic:

      RETURN SHORTEST_PATH(cities, motorways, "cities/CGN", "cities/MUC", "outbound", {
        paths: true,
        distance: "myfunctions::citydistance"
      })

      // using the following custom distance function
      var aqlfunctions = require("org/arangodb/aql/functions");
      aqlfunctions.register("myfunctions::distance", function (config, vertex1, vertex2, edge) {
        return Math.sqrt(Math.pow(vertex1.x - vertex2.x) + Math.pow(vertex1.y - vertex2.y));
      }, false);

* fixed bug in Graph.pathTo function

* fixed small memleak in AQL optimizer

* fixed access to potentially uninitialized variable when collection had a cap constraint


v1.4.10 (2014-02-21)
--------------------

* fixed graph constructor to allow graph with some parameter to be used

* added node.js "events" and "stream"

* updated npm packages

* added loading of .json file

* Fixed http return code in graph api with waitForSync parameter.

* Fixed documentation in graph, simple and index api.

* removed 2 tests due to change in ruby library.

* issue #756: set access-control-expose-headers on CORS response

  the following headers are now whitelisted by ArangoDB in CORS responses:
  - etag
  - content-encoding
  - content-length
  - location
  - server
  - x-arango-errors
  - x-arango-async-id


v1.4.9 (2014-02-07)
-------------------

* return a document's current etag in response header for HTTP HEAD requests on
  documents that return an HTTP 412 (precondition failed) error. This allows
  retrieving the document's current revision easily.

* added AQL function `SKIPLIST` to directly access skiplist indexes from AQL

  This is a shortcut method to use a skiplist index for retrieving specific documents in
  indexed order. The function capability is rather limited, but it may be used
  for several cases to speed up queries. The documents are returned in index order if
  only one condition is used.

      /* return all documents with mycollection.created > 12345678 */
      FOR doc IN SKIPLIST(mycollection, { created: [[ '>', 12345678 ]] })
        RETURN doc

      /* return first document with mycollection.created > 12345678 */
      FOR doc IN SKIPLIST(mycollection, { created: [[ '>', 12345678 ]] }, 0, 1)
        RETURN doc

      /* return all documents with mycollection.created between 12345678 and 123456790 */
      FOR doc IN SKIPLIST(mycollection, { created: [[ '>', 12345678 ], [ '<=', 123456790 ]] })
        RETURN doc

      /* return all documents with mycollection.a equal 1 and .b equal 2 */
      FOR doc IN SKIPLIST(mycollection, { a: [[ '==', 1 ]], b: [[ '==', 2 ]] })
        RETURN doc

  The function requires a skiplist index with the exact same attributes to
  be present on the specified collection. All attributes present in the skiplist
  index must be specified in the conditions specified for the `SKIPLIST` function.
  Attribute declaration order is important, too: attributes must be specified in the
  same order in the condition as they have been declared in the skiplist index.

* added command-line option `--server.disable-authentication-unix-sockets`

  with this option, authentication can be disabled for all requests coming
  in via UNIX domain sockets, enabling clients located on the same host as
  the ArangoDB server to connect without authentication.
  Other connections (e.g. TCP/IP) are not affected by this option.

  The default value for this option is `false`.
  Note: this option is only supported on platforms that support Unix domain
  sockets.

* call global arangod instance destructor on shutdown

* issue #755: TRAVERSAL does not use strategy, order and itemOrder options

  these options were not honored when configuring a traversal via the AQL
  TRAVERSAL function. Now, these options are used if specified.

* allow vertex and edge filtering with user-defined functions in TRAVERSAL,
  TRAVERSAL_TREE and SHORTEST_PATH AQL functions:

      // using user-defined AQL functions for edge and vertex filtering
      RETURN TRAVERSAL(friends, friendrelations, "friends/john", "outbound", {
        followEdges: "myfunctions::checkedge",
        filterVertices: "myfunctions::checkvertex"
      })

      // using the following custom filter functions
      var aqlfunctions = require("org/arangodb/aql/functions");
      aqlfunctions.register("myfunctions::checkedge", function (config, vertex, edge, path) {
        return (edge.type !== 'dislikes'); // don't follow these edges
      }, false);

      aqlfunctions.register("myfunctions::checkvertex", function (config, vertex, path) {
        if (vertex.isDeleted || ! vertex.isActive) {
          return [ "prune", "exclude" ]; // exclude these and don't follow them
        }
        return [ ]; // include everything else
      }, false);

* issue #748: add vertex filtering to AQL's TRAVERSAL[_TREE]() function


v1.4.8 (2014-01-31)
-------------------

* install foxx apps in the web interface

* fixed a segfault in the import API


v1.4.7 (2014-01-23)
-------------------

* issue #744: Add usage example arangoimp from Command line

* issue #738: added __dirname, __filename pseudo-globals. Fixes #733. (@by pluma)

* mount all Foxx applications in system apps directory on startup


v1.4.6 (2014-01-20)
-------------------

* issue #736: AQL function to parse collection and key from document handle

* added fm.rescan() method for Foxx-Manager

* fixed issue #734: foxx cookie and route problem

* added method `fm.configJson` for arangosh

* include `startupPath` in result of API `/_api/foxx/config`


v1.4.5 (2014-01-15)
-------------------

* fixed issue #726: Alternate Windows Install Method

* fixed issue #716: dpkg -P doesn't remove everything

* fixed bugs in description of HTTP API `_api/index`

* fixed issue #732: Rest API GET revision number

* added missing documentation for several methods in HTTP API `/_api/edge/...`

* fixed typos in description of HTTP API `_api/document`

* defer evaluation of AQL subqueries and logical operators (lazy evaluation)

* Updated font in WebFrontend, it now contains a version that renders properly on Windows

* generally allow function return values as call parameters to AQL functions

* fixed potential deadlock in global context method execution

* added override file "arangod.conf.local" (and co)


v1.4.4 (2013-12-24)
-------------------

* uid and gid are now set in the scripts, there is no longer a separate config file for
  arangod when started from a script

* foxx-manager is now an alias for arangosh

* arango-dfdb is now an alias for arangod, moved from bin to sbin

* changed from readline to linenoise for Windows

* added --install-service and --uninstall-service for Windows

* removed --daemon and --supervisor for Windows

* arangosh and arangod now uses the config-file which maps the binary name, i. e. if you
  rename arangosh to foxx-manager it will use the config file foxx-manager.conf

* fixed lock file for Windows

* fixed issue #711, #687: foxx-manager throws internal errors

* added `--server.ssl-protocol` option for client tools
  this allows connecting from arangosh, arangoimp, arangoimp etc. to an ArangoDB
  server that uses a non-default value for `--server.ssl-protocol`. The default
  value for the SSL protocol is 4 (TLSv1). If the server is configured to use a
  different protocol, it was not possible to connect to it with the client tools.

* added more detailed request statistics

  This adds the number of async-executed HTTP requests plus the number of HTTP
  requests per individual HTTP method type.

* added `--force` option for arangorestore
  this option allows continuing a restore operation even if the server reports errors
  in the middle of the restore operation

* better error reporting for arangorestore
  in case the server returned an HTTP error, arangorestore previously reported this
  error as `internal error` without any details only. Now server-side errors are
  reported by arangorestore with the server's error message

* include more system collections in dumps produced by arangodump
  previously some system collections were intentionally excluded from dumps, even if the
  dump was run with `--include-system-collections`. for example, the collections `_aal`,
  `_modules`, `_routing`, and `_users` were excluded. This makes sense in a replication
  context but not always in a dump context.
  When specifying `--include-system-collections`, arangodump will now include the above-
  mentioned collections in the dump, too. Some other system collections are still excluded
  even when the dump is run with `--include-system-collections`, for example `_replication`
  and `_trx`.

* fixed issue #701: ArangoStatement undefined in arangosh

* fixed typos in configuration files


v1.4.3 (2013-11-25)
-------------------

* fixed a segfault in the AQL optimizer, occurring when a constant non-list value was
  used on the right-hand side of an IN operator that had a collection attribute on the
  left-hand side

* issue #662:

  Fixed access violation errors (crashes) in the Windows version, occurring under some
  circumstances when accessing databases with multiple clients in parallel

* fixed issue #681: Problem with ArchLinux PKGBUILD configuration


v1.4.2 (2013-11-20)
-------------------

* fixed issue #669: Tiny documentation update

* ported Windows version to use native Windows API SRWLocks (slim read-write locks)
  and condition variables instead of homemade versions

  MSDN states the following about the compatibility of SRWLocks and Condition Variables:

      Minimum supported client:
      Windows Server 2008 [desktop apps | Windows Store apps]

      Minimum supported server:
      Windows Vista [desktop apps | Windows Store apps]

* fixed issue #662: ArangoDB on Windows hanging

  This fixes a deadlock issue that occurred on Windows when documents were written to
  a collection at the same time when some other thread tried to drop the collection.

* fixed file-based logging in Windows

  the logger complained on startup if the specified log file already existed

* fixed startup of server in daemon mode (`--daemon` startup option)

* fixed a segfault in the AQL optimizer

* issue #671: Method graph.measurement does not exist

* changed Windows condition variable implementation to use Windows native
  condition variables

  This is an attempt to fix spurious Windows hangs as described in issue #662.

* added documentation for JavaScript traversals

* added --code-page command-line option for Windows version of arangosh

* fixed a problem when creating edges via the web interface.

  The problem only occurred if a collection was created with type "document
  collection" via the web interface, and afterwards was dropped and re-created
  with type "edge collection". If the web interface page was not reloaded,
  the old collection type (document) was cached, making the subsequent creation
  of edges into the (seeming-to-be-document) collection fail.

  The fix is to not cache the collection type in the web interface. Users of
  an older version of the web interface can reload the collections page if they
  are affected.

* fixed a caching problem in arangosh: if a collection was created using the web
  interface, and then removed via arangosh, arangosh did not actually drop the
  collection due to caching.

  Because the `drop` operation was not carried out, this caused misleading error
  messages when trying to re-create the collection (e.g. `cannot create collection:
  duplicate name`).

* fixed ALT-introduced characters for arangosh console input on Windows

  The Windows readline port was not able to handle characters that are built
  using CTRL or ALT keys. Regular characters entered using the CTRL or ALT keys
  were silently swallowed and not passed to the terminal input handler.

  This did not seem to cause problems for the US keyboard layout, but was a
  severe issue for keyboard layouts that require the ALT (or ALT-GR) key to
  construct characters. For example, entering the character `{` with a German
  keyboard layout requires pressing ALT-GR + 9.

* fixed issue #665: Hash/skiplist combo madness bit my ass

  this fixes a problem with missing/non-deterministic rollbacks of inserts in
  case of a unique constraint violation into a collection with multiple secondary
  indexes (with at least one of them unique)

* fixed issue #664: ArangoDB installer on Windows requires drive c:

* partly fixed issue #662: ArangoDB on Windows hanging

  This fixes dropping databases on Windows. In previous 1.4 versions on Windows,
  one shape collection file was not unloaded and removed when dropping a database,
  leaving one directory and one shape collection file in the otherwise-dropped
  database directory.

* fixed issue #660: updated documentation on indexes


v1.4.1 (2013-11-08)
-------------------

* performance improvements for skip-list deletes


v1.4.1-rc1 (2013-11-07)
-----------------------

* fixed issue #635: Web-Interface should have a "Databases" Menu for Management

* fixed issue #624: Web-Interface is missing a Database selector

* fixed segfault in bitarray query

* fixed issue #656: Cannot create unique index through web interface

* fixed issue #654: bitarray index makes server down

* fixed issue #653: Slow query

* fixed issue #650: Randomness of any() should be improved

* made AQL `DOCUMENT()` function polymorphic and work with just one parameter.

  This allows using the `DOCUMENT` function like this:

      DOCUMENT('users/john')
      DOCUMENT([ 'users/john', 'users/amy' ])

  in addition to the existing use cases:

      DOCUMENT(users, 'users/john')
      DOCUMENT(users, 'john')
      DOCUMENT(users, [ 'users/john' ])
      DOCUMENT(users, [ 'users/john', 'users/amy' ])
      DOCUMENT(users, [ 'john', 'amy' ])

* simplified usage of ArangoDB batch API

  It is not necessary anymore to send the batch boundary in the HTTP `Content-Type`
  header. Previously, the batch API expected the client to send a Content-Type header
  of`multipart/form-data; boundary=<some boundary value>`. This is still supported in
  ArangoDB 2.0, but clients can now also omit this header. If the header is not
  present in a client request, ArangoDB will ignore the request content type and
  read the MIME boundary from the beginning of the request body.

  This also allows using the batch API with the Swagger "Try it out" feature (which is
  not too good at sending a different or even dynamic content-type request header).

* added API method GET `/_api/database/user`

  This returns the list of databases a specific user can see without changing the
  username/passwd.

* issue #424: Documentation about IDs needs to be upgraded


v1.4.0 (2013-10-29)
-------------------

* fixed issue #648: /batch API is missing from Web Interface API Documentation (Swagger)

* fixed issue #647: Icon tooltips missing

* fixed issue #646: index creation in web interface

* fixed issue #645: Allow jumping from edge to linked vertices

* merged PR for issue #643: Some minor corrections and a link to "Downloads"

* fixed issue #642: Completion of error handling

* fixed issue #639: compiling v1.4 on maverick produces warnings on -Wstrict-null-sentinel

* fixed issue #634: Web interface bug: Escape does not always propagate

* fixed issue #620: added startup option `--server.default-api-compatibility`

  This adds the following changes to the ArangoDB server and clients:
  - the server provides a new startup option `--server.default-api-compatibility`.
    This option can be used to determine the compatibility of (some) server API
    return values. The value for this parameter is a server version number,
    calculated as follows: `10000 * major + 100 * minor` (e.g. `10400` for ArangoDB
    1.3). The default value is `10400` (1.4), the minimum allowed value is `10300`
    (1.3).

    When setting this option to a value lower than the current server version,
    the server might respond with old-style results to "old" clients, increasing
    compatibility with "old" (non-up-to-date) clients.

  - the server will on each incoming request check for an HTTP header
    `x-arango-version`. Clients can optionally set this header to the API
    version number they support. For example, if a client sends the HTTP header
    `x-arango-version: 10300`, the server will pick this up and might send ArangoDB
    1.3-style responses in some situations.

    Setting either the startup parameter or using the HTTP header (or both) allows
    running "old" clients with newer versions of ArangoDB, without having to adjust
    the clients too much.

  - the `location` headers returned by the server for the APIs `/_api/document/...`
    and `/_api/collection/...` will have different values depending on the used API
    version. If the API compatibility is `10300`, the `location` headers returned
    will look like this:

        location: /_api/document/....

    whereas when an API compatibility of `10400` or higher is used, the `location`
    headers will look like this:

        location: /_db/<database name>/_api/document/...

  Please note that even in the presence of this, old API versions still may not
  be supported forever by the server.

* fixed issue #643: Some minor corrections and a link to "Downloads" by @frankmayer

* started issue #642: Completion of error handling

* fixed issue #639: compiling v1.4 on maverick produces warnings on
  -Wstrict-null-sentinel

* fixed issue #621: Standard Config needs to be fixed

* added function to manage indexes (web interface)

* improved server shutdown time by signaling shutdown to applicationserver,
  logging, cleanup and compactor threads

* added foxx-manager `replace` command

* added foxx-manager `installed` command (a more intuitive alias for `list`)

* fixed issue #617: Swagger API is missing '/_api/version'

* fixed issue #615: Swagger API: Some commands have no parameter entry forms

* fixed issue #614: API : Typo in : Request URL /_api/database/current

* fixed issue #609: Graph viz tool - different background color

* fixed issue #608: arangosh config files - eventually missing in the manual

* fixed issue #607: Admin interface: no core documentation

* fixed issue #603: Aardvark Foxx App Manager

* fixed a bug in type-mapping between AQL user functions and the AQL layer

  The bug caused errors like the following when working with collection documents
  in an AQL user function:

      TypeError: Cannot assign to read only property '_id' of #<ShapedJson>

* create less system collections when creating a new database

  This is achieved by deferring collection creation until the collections are actually
  needed by ArangoDB. The following collections are affected by the change:
  - `_fishbowl`
  - `_structures`


v1.4.0-beta2 (2013-10-14)
-------------------------

* fixed compaction on Windows

  The compaction on Windows did not ftruncate the cleaned datafiles to a smaller size.
  This has been fixed so not only the content of the files is cleaned but also files
  are re-created with potentially smaller sizes.

* only the following system collections will be excluded from replication from now on:
  - `_replication`
  - `_trx`
  - `_users`
  - `_aal`
  - `_fishbowl`
  - `_modules`
  - `_routing`

  Especially the following system collections will now be included in replication:
  - `_aqlfunctions`
  - `_graphs`

  In previous versions of ArangoDB, all system collections were excluded from the
  replication.

  The change also caused a change in the replication logger and applier:
  in previous versions of ArangoDB, only a collection's id was logged for an operation.
  This has not caused problems for non-system collections but for system collections
  there ids might differ. In addition to a collection id ArangoDB will now also log the
  name of a collection for each replication event.

  The replication applier will now look for the collection name attribute in logged
  events preferably.

* added database selection to arango-dfdb

* provide foxx-manager, arangodump, and arangorestore in Windows build

* ArangoDB 1.4 will refuse to start if option `--javascript.app-path` is not set.

* added startup option `--server.allow-method-override`

  This option can be set to allow overriding the HTTP request method in a request using
  one of the following custom headers:

  - x-http-method-override
  - x-http-method
  - x-method-override

  This allows bypassing proxies and tools that would otherwise just let certain types of
  requests pass. Enabling this option may impose a security risk, so it should only be
  used in very controlled environments.

  The default value for this option is `false` (no method overriding allowed).

* added "details" URL parameter for bulk import API

  Setting the `details` URL parameter to `true` in a call to POST `/_api/import` will make
  the import return details about non-imported documents in the `details` attribute. If
  `details` is `false` or omitted, no `details` attribute will be present in the response.
  This is the same behavior that previous ArangoDB versions exposed.

* added "complete" option for bulk import API

  Setting the `complete` URL parameter to `true` in a call to POST `/_api/import` will make
  the import completely fail if at least one of documents cannot be imported successfully.

  It defaults to `false`, which will make ArangoDB continue importing the other documents
  from the import even if some documents cannot be imported. This is the same behavior that
  previous ArangoDB versions exposed.

* added missing swagger documentation for `/_api/log`

* calling `/_api/logs` (or `/_admin/logs`) is only permitted from the `_system` database now.

  Calling this API method for/from other database will result in an HTTP 400.

' ported fix from https://github.com/novus/nvd3/commit/0894152def263b8dee60192f75f66700cea532cc

  This prevents JavaScript errors from occurring in Chrome when in the admin interface,
  section "Dashboard".

* show current database name in web interface (bottom right corner)

* added missing documentation for /_api/import in swagger API docs

* allow specification of database name for replication sync command replication applier

  This allows syncing from a master database with a different name than the slave database.

* issue #601: Show DB in prompt

  arangosh now displays the database name as part of the prompt by default.

  Can change the prompt by using the `--prompt` option, e.g.

      > arangosh --prompt "my db is named \"%d\"> "


v1.4.0-beta1 (2013-10-01)
-------------------------

* make the Foxx manager use per-database app directories

  Each database now has its own subdirectory for Foxx applications. Each database
  can thus use different Foxx applications if required. A Foxx app for a specific
  database resides in `<app-path>/databases/<database-name>/<app-name>`.

  System apps are shared between all databases. They reside in `<app-path>/system/<app-name>`.

* only trigger an engine reset in development mode for URLs starting with `/dev/`

  This prevents ArangoDB from reloading all Foxx applications when it is not
  actually necessary.

* changed error code from 10 (bad parameter) to 1232 (invalid key generator) for
  errors that are due to an invalid key generator specification when creating a new
  collection

* automatic detection of content-type / mime-type for Foxx assets based on filenames,
  added possibility to override auto detection

* added endpoint management API at `/_api/endpoint`

* changed HTTP return code of PUT `/_api/cursor` from 400 to 404 in case a
  non-existing cursor is referred to

* issue #360: added support for asynchronous requests

  Incoming HTTP requests with the headers `x-arango-async: true` or
  `x-arango-async: store` will be answered by the server instantly with a generic
  HTTP 202 (Accepted) response.

  The actual requests will be queued and processed by the server asynchronously,
  allowing the client to continue sending other requests without waiting for the
  server to process the actually requested operation.

  The exact point in time when a queued request is executed is undefined. If an
  error occurs during execution of an asynchronous request, the client will not
  be notified by the server.

  The maximum size of the asynchronous task queue can be controlled using the new
  option `--scheduler.maximal-queue-size`. If the queue contains this many number of
  tasks and a new asynchronous request comes in, the server will reject it with an
  HTTP 500 (internal server error) response.

  Results of incoming requests marked with header `x-arango-async: true` will be
  discarded by the server immediately. Clients have no way of accessing the result
  of such asynchronously executed request. This is just _fire and forget_.

  To later retrieve the result of an asynchronously executed request, clients can
  mark a request with the header `x-arango-async: keep`. This makes the server
  store the result of the request in memory until explicitly fetched by a client
  via the `/_api/job` API. The `/_api/job` API also provides methods for basic
  inspection of which pending or already finished requests there are on the server,
  plus ways for garbage collecting unneeded results.

* Added new option `--scheduler.maximal-queue-size`.

* issue #590: Manifest Lint

* added data dump and restore tools, arangodump and arangorestore.

  arangodump can be used to create a logical dump of an ArangoDB database, or
  just dedicated collections. It can be used to dump both a collection's structure
  (properties and indexes) and data (documents).

  arangorestore can be used to restore data from a dump created with arangodump.
  arangorestore currently does not re-create any indexes, and doesn't yet handle
  referenced documents in edges properly when doing just partial restores.
  This will be fixed until 1.4 stable.

* introduced `--server.database` option for arangosh, arangoimp, and arangob.

  The option allows these client tools to use a certain database for their actions.
  In arangosh, the current database can be switched at any time using the command

      db._useDatabase(<name>);

  When no database is specified, all client tools will assume they should use the
  default database `_system`. This is done for downwards-compatibility reasons.

* added basic multi database support (alpha)

  New databases can be created using the REST API POST `/_api/database` and the
  shell command `db._createDatabase(<name>)`.

  The default database in ArangoDB is called `_system`. This database is always
  present and cannot be deleted by the user. When an older version of ArangoDB is
  upgraded to 1.4, the previously only database will automatically become the
  `_system` database.

  New databases can be created with the above commands, and can be deleted with the
  REST API DELETE `/_api/database/<name>` or the shell command `db._dropDatabase(<name>);`.

  Deleting databases is still unstable in ArangoDB 1.4 alpha and might crash the
  server. This will be fixed until 1.4 stable.

  To access a specific database via the HTTP REST API, the `/_db/<name>/` prefix
  can be used in all URLs. ArangoDB will check if an incoming request starts with
  this prefix, and will automatically pick the database name from it. If the prefix
  is not there, ArangoDB will assume the request is made for the default database
  (`_system`). This is done for downwards-compatibility reasons.

  That means, the following URL pathnames are logically identical:

      /_api/document/mycollection/1234
      /_db/_system/document/mycollection/1234

  To access a different database (e.g. `test`), the URL pathname would look like this:

      /_db/test/document/mycollection/1234

  New databases can also be created and existing databases can only be dropped from
  within the default database (`_system`). It is not possible to drop the `_system`
  database itself.

  Cross-database operations are unintended and unsupported. The intention of the
  multi-database feature is to have the possibility to have a few databases managed
  by ArangoDB in parallel, but to only access one database at a time from a connection
  or a request.

  When accessing the web interface via the URL pathname `/_admin/html/` or `/_admin/aardvark`,
  the web interface for the default database (`_system`) will be displayed.
  To access the web interface for a different database, the database name can be
  put into the URLs as a prefix, e.g. `/_db/test/_admin/html` or
  `/_db/test/_admin/aardvark`.

  All internal request handlers and also all user-defined request handlers and actions
  (including Foxx) will only get to see the unprefixed URL pathnames (i.e. excluding
  any database name prefix). This is to ensure downwards-compatibility.

  To access the name of the requested database from any action (including Foxx), use
  use `req.database`.

  For example, when calling the URL `/myapp/myaction`, the content of `req.database`
  will be `_system` (the default database because no database got specified) and the
  content of `req.url` will be `/myapp/myaction`.

  When calling the URL `/_db/test/myapp/myaction`, the content of `req.database` will be
  `test`, and the content of `req.url` will still be `/myapp/myaction`.

* Foxx now excludes files starting with . (dot) when bundling assets

  This mitigates problems with editor swap files etc.

* made the web interface a Foxx application

  This change caused the files for the web interface to be moved from `html/admin` to
  `js/apps/aardvark` in the file system.

  The base URL for the admin interface changed from `_admin/html/index.html` to
  `_admin/aardvark/index.html`.

  The "old" redirection to `_admin/html/index.html` will now produce a 404 error.

  When starting ArangoDB with the `--upgrade` option, this will automatically be remedied
  by putting in a redirection from `/` to `/_admin/aardvark/index.html`, and from
  `/_admin/html/index.html` to `/_admin/aardvark/index.html`.

  This also obsoletes the following configuration (command-line) options:
  - `--server.admin-directory`
  - `--server.disable-admin-interface`

  when using these now obsolete options when the server is started, no error is produced
  for downwards-compatibility.

* changed User-Agent value sent by arangoimp, arangosh, and arangod from "VOC-Agent" to
  "ArangoDB"

* changed journal file creation behavior as follows:

  Previously, a journal file for a collection was always created when a collection was
  created. When a journal filled up and became full, the current journal was made a
  datafile, and a new (empty) journal was created automatically. There weren't many
  intended situations when a collection did not have at least one journal.

  This is changed now as follows:
  - when a collection is created, no journal file will be created automatically
  - when there is a write into a collection without a journal, the journal will be
    created lazily
  - when there is a write into a collection with a full journal, a new journal will
    be created automatically

  From the end user perspective, nothing should have changed, except that there is now
  less disk usage for empty collections. Disk usage of infrequently updated collections
  might also be reduced significantly by running the `rotate()` method of a collection,
  and not writing into a collection subsequently.

* added method `collection.rotate()`

  This allows premature rotation of a collection's current journal file into a (read-only)
  datafile. The purpose of using `rotate()` is to prematurely allow compaction (which is
  performed on datafiles only) on data, even if the journal was not filled up completely.

  Using `rotate()` may make sense in the following scenario:

      c = db._create("test");
      for (i = 0; i < 1000; ++i) {
        c.save(...); // insert lots of data here
      }

      ...
      c.truncate(); // collection is now empty
      // only data in datafiles will be compacted by following compaction runs
      // all data in the current journal would not be compacted

      // calling rotate will make the current journal a datafile, and thus make it
      // eligible for compaction
      c.rotate();

  Using `rotate()` may also be useful when data in a collection is known to not change
  in the immediate future. After having completed all write operations on a collection,
  performing a `rotate()` will reduce the size of the current journal to the actually
  required size (remember that journals are pre-allocated with a specific size) before
  making the journal a datafile. Thus `rotate()` may cause disk space savings, even if
  the datafiles does not qualify for compaction after rotation.

  Note: rotating the journal is asynchronous, so that the actual rotation may be executed
  after `rotate()` returns to the caller.

* changed compaction to merge small datafiles together (up to 3 datafiles are merged in
  a compaction run)

  In the regular case, this should leave less small datafiles stay around on disk and allow
  using less file descriptors in total.

* added AQL MINUS function

* added AQL UNION_DISTINCT function (more efficient than combination of `UNIQUE(UNION())`)

* updated mruby to 2013-08-22

* issue #587: Add db._create() in help for startup arangosh

* issue #586: Share a link on installation instructions in the User Manual

* issue #585: Bison 2.4 missing on Mac for custom build

* issue #584: Web interface images broken in devel

* issue #583: Small documentation update

* issue #581: Parameter binding for attributes

* issue #580: Small improvements (by @guidoreina)

* issue #577: Missing documentation for collection figures in implementor manual

* issue #576: Get disk usage for collections and graphs

  This extends the result of the REST API for /_api/collection/figures with
  the attributes `compactors.count`, `compactors.fileSize`, `shapefiles.count`,
  and `shapefiles.fileSize`.

* issue #575: installing devel version on mac (low prio)

* issue #574: Documentation (POST /_admin/routing/reload)

* issue #558: HTTP cursors, allow count to ignore LIMIT


v1.4.0-alpha1 (2013-08-02)
--------------------------

* added replication. check online manual for details.

* added server startup options `--server.disable-replication-logger` and
  `--server.disable-replication-applier`

* removed action deployment tool, this now handled with Foxx and its manager or
  by kaerus node utility

* fixed a server crash when using byExample / firstExample inside a transaction
  and the collection contained a usable hash/skiplist index for the example

* defineHttp now only expects a single context

* added collection detail dialog (web interface)

  Shows collection properties, figures (datafiles, journals, attributes, etc.)
  and indexes.

* added documents filter (web interface)

  Allows searching for documents based on attribute values. One or many filter
  conditions can be defined, using comparison operators such as '==', '<=', etc.

* improved AQL editor (web interface)

  Editor supports keyboard shortcuts (Submit, Undo, Redo, Select).
  Editor allows saving and reusing of user-defined queries.
  Added example queries to AQL editor.
  Added comment button.

* added document import (web interface)

  Allows upload of JSON-data from files. Files must have an extension of .json.

* added dashboard (web interface)

  Shows the status of replication and multiple system charts, e.g.
  Virtual Memory Size, Request Time, HTTP Connections etc.

* added API method `/_api/graph` to query all graphs with all properties.

* added example queries in web interface AQL editor

* added arango.reconnect(<host>) method for arangosh to dynamically switch server or
  user name

* added AQL range operator `..`

  The `..` operator can be used to easily iterate over a sequence of numeric
  values. It will produce a list of values in the defined range, with both bounding
  values included.

  Example:

      2010..2013

  will produce the following result:

      [ 2010, 2011, 2012, 2013 ]

* added AQL RANGE function

* added collection.first(count) and collection.last(count) document access functions

  These functions allow accessing the first or last n documents in a collection. The order
  is determined by document insertion/update time.

* added AQL INTERSECTION function

* INCOMPATIBLE CHANGE: changed AQL user function namespace resolution operator from `:` to `::`

  AQL user-defined functions were introduced in ArangoDB 1.3, and the namespace resolution
  operator for them was the single colon (`:`). A function call looked like this:

      RETURN mygroup:myfunc()

  The single colon caused an ambiguity in the AQL grammar, making it indistinguishable from
  named attributes or the ternary operator in some cases, e.g.

      { mygroup:myfunc ? mygroup:myfunc }

  The change of the namespace resolution operator from `:` to `::` fixes this ambiguity.

  Existing user functions in the database will be automatically fixed when starting ArangoDB
  1.4 with the `--upgrade` option. However, queries using user-defined functions need to be
  adjusted on the client side to use the new operator.

* allow multiple AQL LET declarations separated by comma, e.g.
  LET a = 1, b = 2, c = 3

* more useful AQL error messages

  The error position (line/column) is more clearly indicated for parse errors.
  Additionally, if a query references a collection that cannot be found, the error
  message will give a hint on the collection name

* changed return value for AQL `DOCUMENT` function in case document is not found

  Previously, when the AQL `DOCUMENT` function was called with the id of a document and
  the document could not be found, it returned `undefined`. This value is not part of the
  JSON type system and this has caused some problems.
  Starting with ArangoDB 1.4, the `DOCUMENT` function will return `null` if the document
  looked for cannot be found.

  In case the function is called with a list of documents, it will continue to return all
  found documents, and will not return `null` for non-found documents. This has not changed.

* added single line comments for AQL

  Single line comments can be started with a double forward slash: `//`.
  They end at the end of the line, or the end of the query string, whichever is first.

* fixed documentation issues #567, #568, #571.

* added collection.checksum(<withData>) method to calculate CRC checksums for
  collections

  This can be used to
  - check if data in a collection has changed
  - compare the contents of two collections on different ArangoDB instances

* issue #565: add description line to aal.listAvailable()

* fixed several out-of-memory situations when double freeing or invalid memory
  accesses could happen

* less msyncing during the creation of collections

  This is achieved by not syncing the initial (standard) markers in shapes collections.
  After all standard markers are written, the shapes collection will get synced.

* renamed command-line option `--log.filter` to `--log.source-filter` to avoid
  misunderstandings

* introduced new command-line option `--log.content-filter` to optionally restrict
  logging to just specific log messages (containing the filter string, case-sensitive).

  For example, to filter on just log entries which contain `ArangoDB`, use:

      --log.content-filter "ArangoDB"

* added optional command-line option `--log.requests-file` to log incoming HTTP
  requests to a file.

  When used, all HTTP requests will be logged to the specified file, containing the
  client IP address, HTTP method, requests URL, HTTP response code, and size of the
  response body.

* added a signal handler for SIGUSR1 signal:

  when ArangoDB receives this signal, it will respond all further incoming requests
  with an HTTP 503 (Service Unavailable) error. This will be the case until another
  SIGUSR1 signal is caught. This will make ArangoDB start serving requests regularly
  again. Note: this is not implemented on Windows.

* limited maximum request URI length to 16384 bytes:

  Incoming requests with longer request URIs will be responded to with an HTTP
  414 (Request-URI Too Long) error.

* require version 1.0 or 1.1 in HTTP version signature of requests sent by clients:

  Clients sending requests with a non-HTTP 1.0 or non-HTTP 1.1 version number will
  be served with an HTTP 505 (HTTP Version Not Supported) error.

* updated manual on indexes:

  using system attributes such as `_id`, `_key`, `_from`, `_to`, `_rev` in indexes is
  disallowed and will be rejected by the server. This was the case since ArangoDB 1.3,
  but was not properly documented.

* issue #563: can aal become a default object?

  aal is now a prefab object in arangosh

* prevent certain system collections from being renamed, dropped, or even unloaded.

  Which restrictions there are for which system collections may vary from release to
  release, but users should in general not try to modify system collections directly
  anyway.

  Note: there are no such restrictions for user-created collections.

* issue #559: added Foxx documentation to user manual

* added server startup option `--server.authenticate-system-only`. This option can be
  used to restrict the need for HTTP authentication to internal functionality and APIs,
  such as `/_api/*` and `/_admin/*`.
  Setting this option to `true` will thus force authentication for the ArangoDB APIs
  and the web interface, but allow unauthenticated requests for other URLs (including
  user defined actions and Foxx applications).
  The default value of this option is `false`, meaning that if authentication is turned
  on, authentication is still required for *all* incoming requests. Only by setting the
  option to `true` this restriction is lifted and authentication becomes required for
  URLs starting with `/_` only.

  Please note that authentication still needs to be enabled regularly by setting the
  `--server.disable-authentication` parameter to `false`. Otherwise no authentication
  will be required for any URLs as before.

* protect collections against unloading when there are still document barriers around.

* extended cap constraints to optionally limit the active data size in a collection to
  a specific number of bytes.

  The arguments for creating a cap constraint are now:
  `collection.ensureCapConstraint(<count>, <byteSize>);`

  It is supported to specify just a count as in ArangoDB 1.3 and before, to specify
  just a fileSize, or both. The first met constraint will trigger the automated
  document removal.

* added `db._exists(doc)` and `collection.exists(doc)` for easy document existence checks

* added API `/_api/current-database` to retrieve information about the database the
  client is currently connected to (note: the API `/_api/current-database` has been
  removed in the meantime. The functionality is accessible via `/_api/database/current`
  now).

* ensure a proper order of tick values in datafiles/journals/compactors.
  any new files written will have the _tick values of their markers in order. for
  older files, there are edge cases at the beginning and end of the datafiles when
  _tick values are not properly in order.

* prevent caching of static pages in PathHandler.
  whenever a static page is requested that is served by the general PathHandler, the
  server will respond to HTTP GET requests with a "Cache-Control: max-age=86400" header.

* added "doCompact" attribute when creating collections and to collection.properties().
  The attribute controls whether collection datafiles are compacted.

* changed the HTTP return code from 400 to 404 for some cases when there is a referral
  to a non-existing collection or document.

* introduced error code 1909 `too many iterations` that is thrown when graph traversals
  hit the `maxIterations` threshold.

* optionally limit traversals to a certain number of iterations
  the limitation can be achieved via the traversal API by setting the `maxIterations`
  attribute, and also via the AQL `TRAVERSAL` and `TRAVERSAL_TREE` functions by setting
  the same attribute. If traversals are not limited by the end user, a server-defined
  limit for `maxIterations` may be used to prevent server-side traversals from running
  endlessly.

* added graph traversal API at `/_api/traversal`

* added "API" link in web interface, pointing to REST API generated with Swagger

* moved "About" link in web interface into "links" menu

* allow incremental access to the documents in a collection from out of AQL
  this allows reading documents from a collection chunks when a full collection scan
  is required. memory usage might be must lower in this case and queries might finish
  earlier if there is an additional LIMIT statement

* changed AQL COLLECT to use a stable sort, so any previous SORT order is preserved

* issue #547: Javascript error in the web interface

* issue #550: Make AQL graph functions support key in addition to id

* issue #526: Unable to escape when an errorneous command is entered into the js shell

* issue #523: Graph and vertex methods for the javascript api

* issue #517: Foxx: Route parameters with capital letters fail

* issue #512: Binded Parameters for LIMIT


v1.3.3 (2013-08-01)
-------------------

* issue #570: updateFishbowl() fails once

* updated and fixed generated examples

* issue #559: added Foxx documentation to user manual

* added missing error reporting for errors that happened during import of edges


v1.3.2 (2013-06-21)
-------------------

* fixed memleak in internal.download()

* made the shape-collection journal size adaptive:
  if too big shapes come in, a shape journal will be created with a big-enough size
  automatically. the maximum size of a shape journal is still restricted, but to a
  very big value that should never be reached in practice.

* fixed a segfault that occurred when inserting documents with a shape size bigger
  than the default shape journal size (2MB)

* fixed a locking issue in collection.truncate()

* fixed value overflow in accumulated filesizes reported by collection.figures()

* issue #545: AQL FILTER unnecessary (?) loop

* issue #549: wrong return code with --daemon


v1.3.1 (2013-05-24)
-------------------

* removed currently unused _ids collection

* fixed usage of --temp-path in aranogd and arangosh

* issue #540: suppress return of temporary internal variables in AQL

* issue #530: ReferenceError: ArangoError is not a constructor

* issue #535: Problem with AQL user functions javascript API

* set --javascript.app-path for test execution to prevent startup error

* issue #532: Graph _edgesCache returns invalid data?

* issue #531: Arangod errors

* issue #529: Really weird transaction issue

* fixed usage of --temp-path in aranogd and arangosh


v1.3.0 (2013-05-10)
-------------------

* fixed problem on restart ("datafile-xxx is not sealed") when server was killed
  during a compaction run

* fixed leak when using cursors with very small batchSize

* issue #508: `unregistergroup` function not mentioned in http interface docs

* issue #507: GET /_api/aqlfunction returns code inside parentheses

* fixed issue #489: Bug in aal.install

* fixed issue 505: statistics not populated on MacOS


v1.3.0-rc1 (2013-04-24)
-----------------------

* updated documentation for 1.3.0

* added node modules and npm packages

* changed compaction to only compact datafiles with more at least 10% of dead
  documents (byte size-wise)

* issue #498: fixed reload of authentication info when using
  `require("org/arangodb/users").reload()`

* issue #495: Passing an empty array to create a document results in a
  "phantom" document

* added more precision for requests statistics figures

* added "sum" attribute for individual statistics results in statistics API
  at /_admin/statistics

* made "limit" an optional parameter in AQL function NEAR().
  limit can now be either omitted completely, or set to 0. If so, an internal
  default value (currently 100) will be applied for the limit.

* issue #481

* added "attributes.count" to output of `collection.figures()`
  this also affects the REST API /_api/collection/<name>/figures

* added IndexedPropertyGetter for ShapedJson objects

* added API for user-defined AQL functions

* issue #475: A better error message for deleting a non-existent graph

* issue #474: Web interface problems with the JS Shell

* added missing documentation for AQL UNION function

* added transaction support.
  This provides ACID transactions for ArangoDB. Transactions can be invoked
  using the `db._executeTransaction()` function, or the `/_api/transaction`
  REST API.

* switched to semantic versioning (at least for alpha & alpha naming)

* added saveOrReplace() for server-side JS

v1.3.alpha1 (2013-04-05)
------------------------

* cleanup of Module, Package, ArangoApp and modules "internal", "fs", "console"

* use Error instead of string in throw to allow stack-trace

* issue #454: error while creation of Collection

* make `collection.count()` not recalculate the number of documents on the fly, but
  use some internal document counters.

* issue #457: invalid string value in web interface

* make datafile id (datafile->_fid) identical to the numeric part of the filename.
  E.g. the datafile `journal-123456.db` will now have a datafile marker with the same
  fid (i.e. `123456`) instead of a different value. This change will only affect
  datafiles that are created with 1.3 and not any older files.
  The intention behind this change is to make datafile debugging easier.

* consistently discard document attributes with reserved names (system attributes)
  but without any known meaning, for example `_test`, `_foo`, ...

  Previously, these attributes were saved with the document regularly in some cases,
  but were discarded in other cases.
  Now these attributes are discarded consistently. "Real" system attributes such as
  `_key`, `_from`, `_to` are not affected and will work as before.

  Additionally, attributes with an empty name (``) are discarded when documents are
  saved.

  Though using reserved or empty attribute names in documents was not really and
  consistently supported in previous versions of ArangoDB, this change might cause
  an incompatibility for clients that rely on this feature.

* added server startup flag `--database.force-sync-properties` to force syncing of
  collection properties on collection creation, deletion and on property update.
  The default value is true to mimic the behavior of previous versions of ArangoDB.
  If set to false, collection properties are written to disk but no call to sync()
  is made.

* added detailed output of server version and components for REST APIs
  `/_admin/version` and `/_api/version`. To retrieve this extended information,
  call the REST APIs with URL parameter `details=true`.

* issue #443: For git-based builds include commit hash in version

* adjust startup log output to be more compact, less verbose

* set the required minimum number of file descriptors to 256.
  On server start, this number is enforced on systems that have rlimit. If the limit
  cannot be enforced, starting the server will fail.
  Note: 256 is considered to be the absolute minimum value. Depending on the use case
  for ArangoDB, a much higher number of file descriptors should be used.

  To avoid checking & potentially changing the number of maximum open files, use the
  startup option `--server.descriptors-minimum 0`

* fixed shapedjson to json conversion for special numeric values (NaN, +inf, -inf).
  Before, "NaN", "inf", or "-inf" were written into the JSONified output, but these
  values are not allowed in JSON. Now, "null" is written to the JSONified output as
  required.

* added AQL functions VARIANCE_POPULATION(), VARIANCE_SAMPLE(), STDDEV_POPULATION(),
  STDDEV_SAMPLE(), AVERAGE(), MEDIAN() to calculate statistical values for lists

* added AQL SQRT() function

* added AQL TRIM(), LEFT() and RIGHT() string functions

* fixed issue #436: GET /_api/document on edge

* make AQL REVERSE() and LENGTH() functions work on strings, too

* disabled DOT generation in `make doxygen`. this speeds up docs generation

* renamed startup option `--dispatcher.report-intervall` to `--dispatcher.report-interval`

* renamed startup option `--scheduler.report-intervall` to `--scheduler.report-interval`

* slightly changed output of REST API method /_admin/log.
  Previously, the log messages returned also contained the date and log level, now
  they will only contain the log message, and no date and log level information.
  This information can be re-created by API users from the `timestamp` and `level`
  attributes of the result.

* removed configure option `--enable-zone-debug`
  memory zone debugging is now automatically turned on when compiling with ArangoDB
  `--enable-maintainer-mode`

* removed configure option `--enable-arangob`
  arangob is now always included in the build


v1.2.3 (XXXX-XX-XX)
-------------------

* added optional parameter `edgexamples` for AQL function EDGES() and NEIGHBORS()

* added AQL function NEIGHBORS()

* added freebsd support

* fixed firstExample() query with `_id` and `_key` attributes

* issue triAGENS/ArangoDB-PHP#55: AQL optimizer may have mis-optimized duplicate
  filter statements with limit


v1.2.2 (2013-03-26)
-------------------

* fixed save of objects with common sub-objects

* issue #459: fulltext internal memory allocation didn't scale well
  This fix improves loading times for collections with fulltext indexes that have
  lots of equal words indexed.

* issue #212: auto-increment support

  The feature can be used by creating a collection with the extra `keyOptions`
  attribute as follows:

      db._create("mycollection", { keyOptions: { type: "autoincrement", offset: 1, increment: 10, allowUserKeys: true } });

  The `type` attribute will make sure the keys will be auto-generated if no
  `_key` attribute is specified for a document.

  The `allowUserKeys` attribute determines whether users might still supply own
  `_key` values with documents or if this is considered an error.

  The `increment` value determines the actual increment value, whereas the `offset`
  value can be used to seed to value sequence with a specific starting value.
  This will be useful later in a multi-master setup, when multiple servers can use
  different auto-increment seed values and thus generate non-conflicting auto-increment values.

  The default values currently are:

  - `allowUserKeys`: `true`
  - `offset`: `0`
  - `increment`: `1`

  The only other available key generator type currently is `traditional`.
  The `traditional` key generator will auto-generate keys in a fashion as ArangoDB
  always did (some increasing integer value, with a more or less unpredictable
  increment value).

  Note that for the `traditional` key generator there is only the option to disallow
  user-supplied keys and give the server the sole responsibility for key generation.
  This can be achieved by setting the `allowUserKeys` property to `false`.

  This change also introduces the following errors that API implementors may want to check
  the return values for:

  - 1222: `document key unexpected`: will be raised when a document is created with
    a `_key` attribute, but the underlying collection was set up with the `keyOptions`
    attribute `allowUserKeys: false`.

  - 1225: `out of keys`: will be raised when the auto-increment key generator runs
    out of keys. This may happen when the next key to be generated is 2^64 or higher.
    In practice, this will only happen if the values for `increment` or `offset` are
    not set appropriately, or if users are allowed to supply own keys, those keys
    are near the 2^64 threshold, and later the auto-increment feature kicks in and
    generates keys that cross that threshold.

    In practice it should not occur with proper configuration and proper usage of the
    collections.

  This change may also affect the following REST APIs:
  - POST `/_api/collection`: the server does now accept the optional `keyOptions`
    attribute in the second parameter
  - GET `/_api/collection/properties`: will return the `keyOptions` attribute as part
    of the collection's properties. The previous optional attribute `createOptions`
    is now gone.

* fixed `ArangoStatement.explain()` method with bind variables

* fixed misleading "cursor not found" error message in arangosh that occurred when
  `count()` was called for client-side cursors

* fixed handling of empty attribute names, which may have crashed the server under
  certain circumstances before

* fixed usage of invalid pointer in error message output when index description could
  not be opened


v1.2.1 (2013-03-14)
-------------------

* issue #444: please darken light color in arangosh

* issue #442: pls update post install info on osx

* fixed conversion of special double values (NaN, -inf, +inf) when converting from
  shapedjson to JSON

* fixed compaction of markers (location of _key was not updated correctly in memory,
  leading to _keys pointing to undefined memory after datafile rotation)

* fixed edge index key pointers to use document master pointer plus offset instead
  of direct _key address

* fixed case when server could not create any more journal or compactor files.
  Previously a wrong status code may have been returned, and not being able to create
  a new compactor file may have led to an infinite loop with error message
  "could not create compactor".

* fixed value truncation for numeric filename parts when renaming datafiles/journals


v1.2.0 (2013-03-01)
-------------------

* by default statistics are now switch off; in order to enable comment out
  the "disable-statistics = yes" line in "arangod.conf"

* fixed issue #435: csv parser skips data at buffer border

* added server startup option `--server.disable-statistics` to turn off statistics
  gathering without recompilation of ArangoDB.
  This partly addresses issue #432.

* fixed dropping of indexes without collection name, e.g.
  `db.xxx.dropIndex("123456");`
  Dropping an index like this failed with an assertion error.

* fixed issue #426: arangoimp should be able to import edges into edge collections

* fixed issue #425: In case of conflict ArangoDB returns HTTP 400 Bad request
  (with 1207 Error) instead of HTTP 409 Conflict

* fixed too greedy token consumption in AQL for negative values:
  e.g. in the statement `RETURN { a: 1 -2 }` the minus token was consumed as part
  of the value `-2`, and not interpreted as the binary arithmetic operator


v1.2.beta3 (2013-02-22)
-----------------------

* issue #427: ArangoDB Importer Manual has no navigation links (previous|home|next)

* issue #319: Documentation missing for Emergency console and incomplete for datafile debugger.

* issue #370: add documentation for reloadRouting and flushServerModules

* issue #393: added REST API for user management at /_api/user

* issue #393, #128: added simple cryptographic functions for user actions in module "crypto":
  * require("org/arangodb/crypto").md5()
  * require("org/arangodb/crypto").sha256()
  * require("org/arangodb/crypto").rand()

* added replaceByExample() Javascript and REST API method

* added updateByExample() Javascript and REST API method

* added optional "limit" parameter for removeByExample() Javascript and REST API method

* fixed issue #413

* updated bundled V8 version from 3.9.4 to 3.16.14.1
  Note: the Windows version used a more recent version (3.14.0.1) and was not updated.

* fixed issue #404: keep original request url in request object


v1.2.beta2 (2013-02-15)
-----------------------

* fixed issue #405: 1.2 compile warnings

* fixed issue #333: [debian] Group "arangodb" is not used when starting vie init.d script

* added optional parameter 'excludeSystem' to GET /_api/collection
  This parameter can be used to disable returning system collections in the list
  of all collections.

* added AQL functions KEEP() and UNSET()

* fixed issue #348: "HTTP Interface for Administration and Monitoring"
  documentation errors.

* fix stringification of specific positive int64 values. Stringification of int64
  values with the upper 32 bits cleared and the 33rd bit set were broken.

* issue #395:  Collection properties() function should return 'isSystem' for
  Javascript and REST API

* make server stop after upgrade procedure when invoked with `--upgrade option`.
  When started with the `--upgrade` option, the server will perfom
  the upgrade, and then exit with a status code indicating the result of the
  upgrade (0 = success, 1 = failure). To start the server regularly in either
  daemon or console mode, the `--upgrade` option must not be specified.
  This change was introduced to allow init.d scripts check the result of
  the upgrade procedure, even in case an upgrade was successful.
  this was introduced as part of issue #391.

* added AQL function EDGES()

* added more crash-protection when reading corrupted collections at startup

* added documentation for AQL function CONTAINS()

* added AQL function LIKE()

* replaced redundant error return code 1520 (Unable to open collection) with error code
  1203 (Collection not found). These error codes have the same meanings, but one of
  them was returned from AQL queries only, the other got thrown by other parts of
  ArangoDB. Now, error 1203 (Collection not found) is used in AQL too in case a
  non-existing collection is used.

v1.2.beta1 (2013-02-01)
-----------------------

* fixed issue #382: [Documentation error] Maschine... should be Machine...

* unified history file locations for arangod, arangosh, and arangoirb.
  - The readline history for arangod (emergency console) is now stored in file
    $HOME/.arangod. It was stored in $HOME/.arango before.
  - The readline history for arangosh is still stored in $HOME/.arangosh.
  - The readline history for arangoirb is now stored in $HOME/.arangoirb. It was
    stored in $HOME/.arango-mrb before.

* fixed issue #381: _users user should have a unique constraint

* allow negative list indexes in AQL to access elements from the end of a list,
  e.g. ```RETURN values[-1]``` will return the last element of the `values` list.

* collection ids, index ids, cursor ids, and document revision ids created and
  returned by ArangoDB are now returned as strings with numeric content inside.
  This is done to prevent some value overrun/truncation in any part of the
  complete client/server workflow.
  In ArangoDB 1.1 and before, these values were previously returned as
  (potentially very big) integer values. This may cause problems (clipping, overrun,
  precision loss) for clients that do not support big integers natively and store
  such values in IEEE754 doubles internally. This type loses precision after about
  52 bits and is thus not safe to hold an id.
  Javascript and 32 bit-PHP are examples for clients that may cause such problems.
  Therefore, ids are now returned by ArangoDB as strings, with the string
  content being the integer value as before.

  Example for documents ("_rev" attribute):
  - Document returned by ArangoDB 1.1: { "_rev": 1234, ... }
  - Document returned by ArangoDB 1.2: { "_rev": "1234", ... }

  Example for collections ("id" attribute / "_id" property):
  - Collection returned by ArangoDB 1.1: { "id": 9327643, "name": "test", ... }
  - Collection returned by ArangoDB 1.2: { "id": "9327643", "name": "test", ... }

  Example for cursors ("id" attribute):
  - Collection returned by ArangoDB 1.1: { "id": 11734292, "hasMore": true, ... }
  - Collection returned by ArangoDB 1.2: { "id": "11734292", "hasMore": true, ... }

* global variables are not automatically available anymore when starting the
  arangod Javascript emergency console (i.e. ```arangod --console```).

  Especially, the variables `db`, `edges`, and `internal` are not available
  anymore. `db` and `internal` can be made available in 1.2 by
  ```var db = require("org/arangodb").db;``` and
  ```var internal = require("internal");```, respectively.
  The reason for this change is to get rid of global variables in the server
  because this will allow more specific inclusion of functionality.

  For convenience, the global variable `db` is still available by default in
  arangosh. The global variable `edges`, which since ArangoDB 1.1 was kind of
  a redundant wrapper of `db`, has been removed in 1.2 completely.
  Please use `db` instead, and if creating an edge collection, use the explicit
  ```db._createEdgeCollection()``` command.

* issue #374: prevent endless redirects when calling admin interface with
  unexpected URLs

* issue #373: TRAVERSAL() `trackPaths` option does not work. Instead `paths` does work

* issue #358: added support for CORS

* honor optional waitForSync property for document removal, replace, update, and
  save operations in arangosh. The waitForSync parameter for these operations
  was previously honored by the REST API and on the server-side, but not when
  the waitForSync parameter was specified for a document operation in arangosh.

* calls to db.collection.figures() and /_api/collection/<collection>/figures now
  additionally return the number of shapes used in the collection in the
  extra attribute "shapes.count"

* added AQL TRAVERSAL_TREE() function to return a hierarchical result from a traversal

* added AQL TRAVERSAL() function to return the results from a traversal

* added AQL function ATTRIBUTES() to return the attribute names of a document

* removed internal server-side AQL functions from global scope.

  Now the AQL internal functions can only be accessed via the exports of the
  ahuacatl module, which can be included via ```require("org/arangodb/ahuacatl")```.
  It shouldn't be necessary for clients to access this module at all, but
  internal code may use this module.

  The previously global AQL-related server-side functions were moved to the
  internal namespace. This produced the following function name changes on
  the server:

     old name              new name
     ------------------------------------------------------
     AHUACATL_RUN       => require("internal").AQL_QUERY
     AHUACATL_EXPLAIN   => require("internal").AQL_EXPLAIN
     AHUACATL_PARSE     => require("internal").AQL_PARSE

  Again, clients shouldn't have used these functions at all as there is the
  ArangoStatement object to execute AQL queries.

* fixed issue #366: Edges index returns strange description

* added AQL function MATCHES() to check a document against a list of examples

* added documentation and tests for db.collection.removeByExample

* added --progress option for arangoimp. This will show the percentage of the input
  file that has been processed by arangoimp while the import is still running. It can
  be used as a rough indicator of progress for the entire import.

* make the server log documents that cannot be imported via /_api/import into the
  logfile using the warning log level. This may help finding illegal documents in big
  import runs.

* check on server startup whether the database directory and all collection directories
  are writable. if not, the server startup will be aborted. this prevents serious
  problems with collections being non-writable and this being detected at some pointer
  after the server has been started

* allow the following AQL constructs: FUNC(...)[...], FUNC(...).attribute

* fixed issue #361: Bug in Admin Interface. Header disappears when clicking new collection

* Added in-memory only collections

  Added collection creation parameter "isVolatile":
  if set to true, the collection is created as an in-memory only collection,
  meaning that all document data of that collection will reside in memory only,
  and will not be stored permanently to disk.
  This means that all collection data will be lost when the collection is unloaded
  or the server is shut down.
  As this collection type does not have datafile disk overhead for the regular
  document operations, it may be faster than normal disk-backed collections. The
  actual performance gains strongly depend on the underlying OS, filesystem, and
  settings though.
  This collection type should be used for caches only and not for any sensible data
  that cannot be re-created otherwise.
  Some platforms, namely Windows, currently do not support this collection type.
  When creating an in-memory collection on such platform, an error message will be
  returned by ArangoDB telling the user the platform does not support it.

  Note: in-memory collections are an experimental feature. The feature might
  change drastically or even be removed altogether in a future version of ArangoDB.

* fixed issue #353: Please include "pretty print" in Emergency Console

* fixed issue #352: "pretty print" console.log
  This was achieved by adding the dump() function for the "internal" object

* reduced insertion time for edges index
  Inserting into the edges index now avoids costly comparisons in case of a hash
  collision, reducing the prefilling/loading timer for bigger edge collections

* added fulltext queries to AQL via FULLTEXT() function. This allows search
  fulltext indexes from an AQL query to find matching documents

* added fulltext index type. This index type allows indexing words and prefixes of
  words from a specific document attribute. The index can be queries using a
  SimpleQueryFull object, the HTTP REST API at /_api/simple/fulltext, or via AQL

* added collection.revision() method to determine whether a collection has changed.
  The revision method returns a revision string that can be used by client programs
  for equality/inequality comparisons. The value returned by the revision method
  should be treated by clients as an opaque string and clients should not try to
  figure out the sense of the revision id. This is still useful enough to check
  whether data in a collection has changed.

* issue #346: adaptively determine NUMBER_HEADERS_PER_BLOCK

* issue #338: arangosh cursor positioning problems

* issue #326: use limit optimization with filters

* issue #325: use index to avoid sorting

* issue #324: add limit optimization to AQL

* removed arango-password script and added Javascript functionality to add/delete
  users instead. The functionality is contained in module `users` and can be invoked
  as follows from arangosh and arangod:
  * require("users").save("name", "passwd");
  * require("users").replace("name", "newPasswd");
  * require("users").remove("name");
  * require("users").reload();
  These functions are intentionally not offered via the web interface.
  This also addresses issue #313

* changed print output in arangosh and the web interface for JSON objects.
  Previously, printing a JSON object in arangosh resulted in the attribute values
  being printed as proper JSON, but attribute names were printed unquoted and
  unescaped. This was fine for the purpose of arangosh, but lead to invalid
  JSON being produced. Now, arangosh will produce valid JSON that can be used
  to send it back to ArangoDB or use it with arangoimp etc.

* fixed issue #300: allow importing documents via the REST /_api/import API
  from a JSON list, too.
  So far, the API only supported importing from a format that had one JSON object
  on each line. This is sometimes inconvenient, e.g. when the result of an AQL
  query or any other list is to be imported. This list is a JSON list and does not
  necessary have a document per line if pretty-printed.
  arangoimp now supports the JSON list format, too. However, the format requires
  arangoimp and the server to read the entire dataset at once. If the dataset is
  too big (bigger than --max-upload-size) then the import will be rejected. Even if
  increased, the entire list must fit in memory on both the client and the server,
  and this may be more resource-intensive than importing individual lines in chunks.

* removed unused parameter --reuse-ids for arangoimp. This parameter did not have
  any effect in 1.2, was never publicly announced and did evil (TM) things.

* fixed issue #297 (partly): added whitespace between command line and
  command result in arangosh, added shell colors for better usability

* fixed issue #296: system collections not usable from AQL

* fixed issue #295: deadlock on shutdown

* fixed issue #293: AQL queries should exploit edges index

* fixed issue #292: use index when filtering on _key in AQL

* allow user-definable document keys
  users can now define their own document keys by using the _key attribute
  when creating new documents or edges. Once specified, the value of _key is
  immutable.
  The restrictions for user-defined key values are:
  * the key must be at most 254 bytes long
  * it must consist of the letters a-z (lower or upper case), the digits 0-9,
    the underscore (_) or dash (-) characters only
  * any other characters, especially multi-byte sequences, whitespace or
    punctuation characters cannot be used inside key values

  Specifying a document key is optional when creating new documents. If no
  document key is specified, ArangoDB will create a document key itself.
  There are no guarantees about the format and pattern of auto-generated document
  keys other than the above restrictions.
  Clients should therefore treat auto-generated document keys as opaque values.
  Keys can be used to look up and reference documents, e.g.:
  * saving a document: `db.users.save({ "_key": "fred", ... })`
  * looking up a document: `db.users.document("fred")`
  * referencing other documents: `edges.relations.save("users/fred", "users/john", ...)`

  This change is downwards-compatible to ArangoDB 1.1 because in ArangoDB 1.1
  users were not able to define their own keys. If the user does not supply a _key
  attribute when creating a document, ArangoDB 1.2 will still generate a key of
  its own as ArangoDB 1.1 did. However, all documents returned by ArangoDB 1.2 will
  include a _key attribute and clients should be able to handle that (e.g. by
  ignoring it if not needed). Documents returned will still include the _id attribute
  as in ArangoDB 1.1.

* require collection names everywhere where a collection id was allowed in
  ArangoDB 1.1 & 1.0
  This change requires clients to use a collection name in place of a collection id
  at all places the client deals with collections.
  Examples:
  * creating edges: the _from and _to attributes must now contain collection names instead
    of collection ids: `edges.relations.save("test/my-key1", "test/my-key2", ...)`
  * retrieving edges: the returned _from and _to attributes now will contain collection
    names instead of ids, too: _from: `test/fred` instead of `1234/3455`
  * looking up documents: db.users.document("fred") or db._document("users/fred")

  Collection names must be used in REST API calls instead of collection ids, too.
  This change is thus not completely downwards-compatible to ArangoDB 1.1. ArangoDB 1.1
  required users to use collection ids in many places instead of collection names.
  This was unintuitive and caused overhead in cases when just the collection name was
  known on client-side but not its id. This overhead can now be avoided so clients can
  work with the collection names directly. There is no need to work with collection ids
  on the client side anymore.
  This change will likely require adjustments to API calls issued by clients, and also
  requires a change in how clients handle the _id value of returned documents. Previously,
  the _id value of returned documents contained the collection id, a slash separator and
  the document number. Since 1.2, _id will contain the collection name, a slash separator
  and the document key. The same applies to the _from and _to attribute values of edges
  that are returned by ArangoDB.

  Also removed (now unnecessary) location header in responses of the collections REST API.
  The location header was previously returned because it was necessary for clients.
  When clients created a collection, they specified the collection name. The collection
  id was generated on the server, but the client needed to use the server-generated
  collection id for further API calls, e.g. when creating edges etc. Therefore, the
  full collection URL, also containing the collection id, was returned by the server in
  responses to the collection API, in the HTTP location header.
  Returning the location header has become unnecessary in ArangoDB 1.2 because users
  can access collections by name and do not need to care about collection ids.


v1.1.3 (2013-XX-XX)
-------------------

* fix case when an error message was looked up for an error code but no error
  message was found. In this case a NULL ptr was returned and not checked everywhere.
  The place this error popped up was when inserting into a non-unique hash index
  failed with a specific, invalid error code.

* fixed issue #381:  db._collection("_users").getIndexes();

* fixed issue #379: arango-password fatal issue javscript.startup-directory

* fixed issue #372: Command-Line Options for the Authentication and Authorization


v1.1.2 (2013-01-20)
-------------------

* upgraded to mruby 2013-01-20 583983385b81c21f82704b116eab52d606a609f4

* fixed issue #357: Some spelling and grammar errors

* fixed issue #355: fix quotes in pdf manual

* fixed issue #351: Strange arangosh error message for long running query

* fixed randomly hanging connections in arangosh on MacOS

* added "any" query method: this returns a random document from a collection. It
  is also available via REST HTTP at /_api/simple/any.

* added deployment tool

* added getPeerVertex

* small fix for logging of long messages: the last character of log messages longer
  than 256 bytes was not logged.

* fixed truncation of human-readable log messages for web interface: the trailing \0
  byte was not appended for messages longer than 256 bytes

* fixed issue #341: ArangoDB crashes when stressed with Batch jobs
  Contrary to the issue title, this did not have anything to do with batch jobs but
  with too high memory usage. The memory usage of ArangoDB is now reduced for cases
   when there are lots of small collections with few documents each

* started with issue #317: Feature Request (from Google Groups): DATE handling

* backported issue #300: Extend arangoImp to Allow importing result set-like
  (list of documents) formatted files

* fixed issue #337: "WaitForSync" on new collection does not work on Win/X64

* fixed issue #336: Collections REST API docs

* fixed issue #335: mmap errors due to wrong memory address calculation

* fixed issue #332: arangoimp --use-ids parameter seems to have no impact

* added option '--server.disable-authentication' for arangosh as well. No more passwd
  prompts if not needed

* fixed issue #330: session logging for arangosh

* fixed issue #329: Allow passing script file(s) as parameters for arangosh to run

* fixed issue #328: 1.1 compile warnings

* fixed issue #327: Javascript parse errors in front end


v1.1.1 (2012-12-18)
-------------------

* fixed issue #339: DELETE /_api/cursor/cursor-identifier return incollect errorNum

  The fix for this has led to a signature change of the function actions.resultNotFound().
  The meaning of parameter #3 for This function has changed from the error message string
  to the error code. The error message string is now parameter #4.
  Any client code that uses this function in custom actions must be adjusted.

* fixed issue #321: Problem upgrading arangodb 1.0.4 to 1.1.0 with Homebrew (OSX 10.8.2)

* fixed issue #230: add navigation and search for online documentation

* fixed issue #315: Strange result in PATH

* fixed issue #323: Wrong function returned in error message of AQL CHAR_LENGTH()

* fixed some log errors on startup / shutdown due to pid file handling and changing
  of directories


v1.1.0 (2012-12-05)
-------------------

* WARNING:
  arangod now performs a database version check at startup. It will look for a file
  named "VERSION" in its database directory. If the file is not present, arangod will
  perform an automatic upgrade of the database directory. This should be the normal
  case when upgrading from ArangoDB 1.0 to ArangoDB 1.1.

  If the VERSION file is present but is from an older version of ArangoDB, arangod
  will refuse to start and ask the user to run a manual upgrade first. A manual upgrade
  can be performed by starting arangod with the option `--upgrade`.

  This upgrade procedure shall ensure that users have full control over when they
  perform any updates/upgrades of their data, and can plan backups accordingly. The
  procedure also guarantees that the server is not run without any required system
  collections or with in incompatible data state.

* added AQL function DOCUMENT() to retrieve a document by its _id value

* fixed issue #311: fixed segfault on unload

* fixed issue #309: renamed stub "import" button from web interface

* fixed issue #307: added WaitForSync column in collections list in in web interface

* fixed issue #306: naming in web interface

* fixed issue #304: do not clear AQL query text input when switching tabs in
  web interface

* fixed issue #303: added documentation about usage of var keyword in web interface

* fixed issue #301: PATCH does not work in web interface

# fixed issue #269: fix make distclean & clean

* fixed issue #296: system collections not usable from AQL

* fixed issue #295: deadlock on shutdown

* added collection type label to web interface

* fixed issue #290: the web interface now disallows creating non-edges in edge collections
  when creating collections via the web interface, the collection type must also be
  specified (default is document collection)

* fixed issue #289: tab-completion does not insert any spaces

* fixed issue #282: fix escaping in web interface

* made AQL function NOT_NULL take any number of arguments. Will now return its
  first argument that is not null, or null if all arguments are null. This is downwards
  compatible.

* changed misleading AQL function name NOT_LIST() to FIRST_LIST() and slightly changed
  the behavior. The function will now return its first argument that is a list, or null
  if none of the arguments are lists.
  This is mostly downwards-compatible. The only change to the previous implementation in
  1.1-beta will happen if two arguments were passed and the 1st and 2nd arguments were
  both no lists. In previous 1.1, the 2nd argument was returned as is, but now null
  will be returned.

* add AQL function FIRST_DOCUMENT(), with same behavior as FIRST_LIST(), but working
  with documents instead of lists.

* added UPGRADING help text

* fixed issue #284: fixed Javascript errors when adding edges/vertices without own
  attributes

* fixed issue #283: AQL LENGTH() now works on documents, too

* fixed issue #281: documentation for skip lists shows wrong example

* fixed AQL optimizer bug, related to OR-combined conditions that filtered on the
  same attribute but with different conditions

* fixed issue #277: allow usage of collection names when creating edges
  the fix of this issue also implies validation of collection names / ids passed to
  the REST edge create method. edges with invalid collection ids or names in the
  "from" or "to" values will be rejected and not saved


v1.1.beta2 (2012-11-13)
-----------------------

* fixed arangoirb compilation

* fixed doxygen


v1.1.beta1 (2012-10-24)
-----------------------

* fixed AQL optimizer bug

* WARNING:
  - the user has changed from "arango" to "arangodb", the start script has changed from
    "arangod" to "arangodb", the database directory has changed from "/var/arangodb" to
    "/var/lib/arangodb" to be compliant with various Linux policies

  - In 1.1, we have introduced types for collections: regular documents go into document
    collections, and edges go into edge collections. The prefixing (db.xxx vs. edges.xxx)
    works slightly different in 1.1: edges.xxx can still be used to access collections,
    however, it will not determine the type of existing collections anymore. To create an
    edge collection 1.1, you can use db._createEdgeCollection() or edges._create().
    And there's of course also db._createDocumentCollection().
    db._create() is also still there and will create a document collection by default,
    whereas edges._create() will create an edge collection.

  - the admin web interface that was previously available via the simple URL suffix /
    is now available via a dedicated URL suffix only: /_admin/html
    The reason for this is that routing and URLs are now subject to changes by the end user,
    and only URLs parts prefixed with underscores (e.g. /_admin or /_api) are reserved
    for ArangoDB's internal usage.

* the server now handles requests with invalid Content-Length header values as follows:
  - if Content-Length is negative, the server will respond instantly with HTTP 411
    (length required)

  - if Content-Length is positive but shorter than the supplied body, the server will
    respond with HTTP 400 (bad request)

  - if Content-Length is positive but longer than the supplied body, the server will
    wait for the client to send the missing bytes. The server allows 90 seconds for this
    and will close the connection if the client does not send the remaining data

  - if Content-Length is bigger than the maximum allowed size (512 MB), the server will
    fail with HTTP 413 (request entity too large).

  - if the length of the HTTP headers is greater than the maximum allowed size (1 MB),
    the server will fail with HTTP 431 (request header fields too large)

* issue #265: allow optional base64 encoding/decoding of action response data

* issue #252: create _modules collection using arango-upgrade (note: arango-upgrade was
  finally replaced by the `--upgrade` option for arangod)

* issue #251: allow passing arbitrary options to V8 engine using new command line option:
  --javascript.v8-options. Using this option, the Harmony features or other settings in
  v8 can be enabled if the end user requires them

* issue #248: allow AQL optimizer to pull out completely uncorrelated subqueries to the
  top level, resulting in less repeated evaluation of the subquery

* upgraded to Doxygen 1.8.0

* issue #247: added AQL function MERGE_RECURSIVE

* issue #246: added clear() function in arangosh

* issue #245: Documentation: Central place for naming rules/limits inside ArangoDB

* reduced size of hash index elements by 50 %, allowing more index elements to fit in
  memory

* issue #235: GUI Shell throws Error:ReferenceError: db is not defined

* issue #229: methods marked as "under construction"

* issue #228: remove unfinished APIs (/_admin/config/*)

* having the OpenSSL library installed is now a prerequisite to compiling ArangoDB
  Also removed the --enable-ssl configure option because ssl is always required.

* added AQL functions TO_LIST, NOT_LIST

* issue #224: add optional Content-Id for batch requests

* issue #221: more documentation on AQL explain functionality. Also added
  ArangoStatement.explain() client method

* added db._createStatement() method on server as well (was previously available
  on the client only)

* issue #219: continue in case of "document not found" error in PATHS() function

* issue #213: make waitForSync overridable on specific actions

* changed AQL optimizer to use indexes in more cases. Previously, indexes might
  not have been used when in a reference expression the inner collection was
  specified last. Example: FOR u1 IN users FOR u2 IN users FILTER u1._id == u2._id
  Previously, this only checked whether an index could be used for u2._id (not
  possible). It was not checked whether an index on u1._id could be used (possible).
  Now, for expressions that have references/attribute names on both sides of the
  above as above, indexes are checked for both sides.

* issue #204: extend the CSV import by TSV and by user configurable
  separator character(s)

* issue #180: added support for batch operations

* added startup option --server.backlog-size
  this allows setting the value of the backlog for the listen() system call.
  the default value is 10, the maximum value is platform-dependent

* introduced new configure option "--enable-maintainer-mode" for
  ArangoDB maintainers. this option replaces the previous compile switches
  --with-boost-test, --enable-bison, --enable-flex and --enable-errors-dependency
  the individual configure options have been removed. --enable-maintainer-mode
  turns them all on.

* removed potentially unused configure option --enable-memfail

* fixed issue #197: HTML web interface calls /_admin/user-manager/session

* fixed issue #195: VERSION file in database directory

* fixed issue #193: REST API HEAD request returns a message body on 404

* fixed issue #188: intermittent issues with 1.0.0
  (server-side cursors not cleaned up in all cases, pthreads deadlock issue)

* issue #189: key store should use ISO datetime format bug

* issue #187: run arango-upgrade on server start (note: arango-upgrade was finally
  replaced by the `--upgrade` option for arangod)n

* fixed issue #183: strange unittest error

* fixed issue #182: manual pages

* fixed issue #181: use getaddrinfo

* moved default database directory to "/var/lib/arangodb" in accordance with
  http://www.pathname.com/fhs/pub/fhs-2.3.html

* fixed issue #179: strange text in import manual

* fixed issue #178: test for aragoimp is missing

* fixed issue #177: a misleading error message was returned if unknown variables
  were used in certain positions in an AQL query.

* fixed issue #176: explain how to use AQL from the arangosh

* issue #175: re-added hidden (and deprecated) option --server.http-port. This
  option is only there to be downwards-compatible to Arango 1.0.

* fixed issue #174: missing Documentation for `within`

* fixed issue #170: add db.<coll_name>.all().toArray() to arangosh help screen

* fixed issue #169: missing argument in Simple Queries

* added program arango-upgrade. This program must be run after installing ArangoDB
  and after upgrading from a previous version of ArangoDB. The arango-upgrade script
  will ensure all system collections are created and present in the correct state.
  It will also perform any necessary data updates.
  Note: arango-upgrade was finally replaced by the `--upgrade` option for arangod.

* issue #153: edge collection should be a flag for a collection
  collections now have a type so that the distinction between document and edge
  collections can now be done at runtime using a collection's type value.
  A collection's type can be queried in Javascript using the <collection>.type() method.

  When new collections are created using db._create(), they will be document
  collections by default. When edge._create() is called, an edge collection will be created.
  To explicitly create a collection of a specific/different type, use the methods
  _createDocumentCollection() or _createEdgeCollection(), which are available for
  both the db and the edges object.
  The Javascript objects ArangoEdges and ArangoEdgesCollection have been removed
  completely.
  All internal and test code has been adjusted for this, and client code
  that uses edges.* should also still work because edges is still there and creates
  edge collections when _create() is called.

  INCOMPATIBLE CHANGE: Client code might still need to be changed in the following aspect:
  Previously, collections did not have a type so documents and edges could be inserted
  in the same collection. This is now disallowed. Edges can only be inserted into
  edge collections now. As there were no collection types in 1.0, ArangoDB will perform
  an automatic upgrade when migrating from 1.0 to 1.1.
  The automatic upgrade will check every collection and determine its type as follows:
  - if among the first 50 documents in the collection there are documents with
    attributes "_from" and "_to", the collection is typed as an edge collection
  - if among the first 50 documents in the collection there are no documents with
    attributes "_from" and "_to", the collection is made as a document collection

* issue #150: call V8 garbage collection on server periodically

* issue #110: added support for partial updates

  The REST API for documents now offers an HTTP PATCH method to partially update
  documents. Overwriting/replacing documents is still available via the HTTP PUT method
  as before. The Javascript API in the shell also offers a new update() method in extension to
  the previously existing replace() method.


v1.0.4 (2012-11-12)
-------------------

* issue #275: strange error message in arangosh 1.0.3 at startup


v1.0.3 (2012-11-08)
-------------------

* fixed AQL optimizer bug

* issue #273: fixed segfault in arangosh on HTTP 40x

* issue #265: allow optional base64 encoding/decoding of action response data

* issue #252: _modules collection not created automatically


v1.0.2 (2012-10-22)
-------------------

* repository CentOS-X.Y moved to CentOS-X, same for Debian

* bugfix for rollback from edges

* bugfix for hash indexes

* bugfix for StringBuffer::erase_front

* added autoload for modules

* added AQL function TO_LIST


v1.0.1 (2012-09-30)
-------------------

* draft for issue #165: front-end application howto

* updated mruby to cf8fdea4a6598aa470e698e8cbc9b9b492319d

* fix for issue #190: install doesn't create log directory

* fix for issue #194: potential race condition between creating and dropping collections

* fix for issue #193: REST API HEAD request returns a message body on 404

* fix for issue #188: intermittent issues with 1.0.0

* fix for issue #163: server cannot create collection because of abandoned files

* fix for issue #150: call V8 garbage collection on server periodically


v1.0.0 (2012-08-17)
-------------------

* fix for issue #157: check for readline and ncurses headers, not only libraries


v1.0.beta4 (2012-08-15)
-----------------------

* fix for issue #152: fix memleak for barriers


v1.0.beta3 (2012-08-10)
-----------------------

* fix for issue #151: Memleak, collection data not removed

* fix for issue #149: Inconsistent port for admin interface

* fix for issue #163: server cannot create collection because of abandoned files

* fix for issue #157: check for readline and ncurses headers, not only libraries

* fix for issue #108: db.<collection>.truncate() inefficient

* fix for issue #109: added startup note about cached collection names and how to
  refresh them

* fix for issue #156: fixed memleaks in /_api/import

* fix for issue #59: added tests for /_api/import

* modified return value for calls to /_api/import: now, the attribute "empty" is
  returned as well, stating the number of empty lines in the input. Also changed the
  return value of the error code attribute ("errorNum") from 1100 ("corrupted datafile")
  to 400 ("bad request") in case invalid/unexpected JSON data was sent to the server.
  This error code is more appropriate as no datafile is broken but just input data is
  incorrect.

* fix for issue #152: Memleak for barriers

* fix for issue #151: Memleak, collection data not removed

* value of --database.maximal-journal-size parameter is now validated on startup. If
  value is smaller than the minimum value (currently 1048576), an error is thrown and
  the server will not start. Before this change, the global value of maximal journal
  size was not validated at server start, but only on collection level

* increased sleep value in statistics creation loop from 10 to 500 microseconds. This
  reduces accuracy of statistics values somewhere after the decimal points but saves
  CPU time.

* avoid additional sync() calls when writing partial shape data (attribute name data)
  to disk. sync() will still be called when the shape marker (will be written after
  the attributes) is written to disk

* issue #147: added flag --database.force-sync-shapes to force synching of shape data
  to disk. The default value is true so it is the same behavior as in version 1.0.
  if set to false, shape data is synched to disk if waitForSync for the collection is
  set to true, otherwise, shape data is not synched.

* fix for issue #145: strange issue on Travis: added epsilon for numeric comparison in
  geo index

* fix for issue #136: adjusted message during indexing

* issue #131: added timeout for HTTP keep-alive connections. The default value is 300
  seconds. There is a startup parameter server.keep-alive-timeout to configure the value.
  Setting it to 0 will disable keep-alive entirely on the server.

* fix for issue #137: AQL optimizer should use indexes for ref accesses with
  2 named attributes


v1.0.beta2 (2012-08-03)
-----------------------

* fix for issue #134: improvements for centos RPM

* fixed problem with disable-admin-interface in config file


v1.0.beta1 (2012-07-29)
-----------------------

* fixed issue #118: We need a collection "debugger"

* fixed issue #126: Access-Shaper must be cached

* INCOMPATIBLE CHANGE: renamed parameters "connect-timeout" and "request-timeout"
  for arangosh and arangoimp to "--server.connect-timeout" and "--server.request-timeout"

* INCOMPATIBLE CHANGE: authorization is now required on the server side
  Clients sending requests without HTTP authorization will be rejected with HTTP 401
  To allow backwards compatibility, the server can be started with the option
  "--server.disable-authentication"

* added options "--server.username" and "--server.password" for arangosh and arangoimp
  These parameters must be used to specify the user and password to be used when
  connecting to the server. If no password is given on the command line, arangosh/
  arangoimp will interactively prompt for a password.
  If no user name is specified on the command line, the default user "root" will be
  used.

* added startup option "--server.ssl-cipher-list" to determine which ciphers to
  use in SSL context. also added SSL_OP_CIPHER_SERVER_PREFERENCE to SSL default
  options so ciphers are tried in server and not in client order

* changed default SSL protocol to TLSv1 instead of SSLv2

* changed log-level of SSL-related messages

* added SSL connections if server is compiled with OpenSSL support. Use --help-ssl

* INCOMPATIBLE CHANGE: removed startup option "--server.admin-port".
  The new endpoints feature (see --server.endpoint) allows opening multiple endpoints
  anyway, and the distinction between admin and "other" endpoints can be emulated
  later using privileges.

* INCOMPATIBLE CHANGE: removed startup options "--port", "--server.port", and
  "--server.http-port" for arangod.
  These options have been replaced by the new "--server.endpoint" parameter

* INCOMPATIBLE CHANGE: removed startup option "--server" for arangosh and arangoimp.
  These options have been replaced by the new "--server.endpoint" parameter

* Added "--server.endpoint" option to arangod, arangosh, and arangoimp.
  For arangod, this option allows specifying the bind endpoints for the server
  The server can be bound to one or multiple endpoints at once. For arangosh
  and arangoimp, the option specifies the server endpoint to connect to.
  The following endpoint syntax is currently supported:
  - tcp://host:port or http@tcp://host:port (HTTP over IPv4)
  - tcp://[host]:port or http@tcp://[host]:port (HTTP over IPv6)
  - ssl://host:port or http@tcp://host:port (HTTP over SSL-encrypted IPv4)
  - ssl://[host]:port or http@tcp://[host]:port (HTTP over SSL-encrypted IPv6)
  - unix:///path/to/socket or http@unix:///path/to/socket (HTTP over UNIX socket)

  If no port is specified, the default port of 8529 will be used.

* INCOMPATIBLE CHANGE: removed startup options "--server.require-keep-alive" and
  "--server.secure-require-keep-alive".
  The server will now behave as follows which should be more conforming to the
  HTTP standard:
  * if a client sends a "Connection: close" header, the server will close the
    connection
  * if a client sends a "Connection: keep-alive" header, the server will not
    close the connection
  * if a client does not send any "Connection" header, the server will assume
    "keep-alive" if the request was an HTTP/1.1 request, and "close" if the
    request was an HTTP/1.0 request

* (minimal) internal optimizations for HTTP request parsing and response header
  handling

* fixed Unicode unescaping bugs for \f and surrogate pairs in BasicsC/strings.c

* changed implementation of TRI_BlockCrc32 algorithm to use 8 bytes at a time

* fixed issue #122: arangod doesn't start if <log.file> cannot be created

* fixed issue #121: wrong collection size reported

* fixed issue #98: Unable to change journalSize

* fixed issue #88: fds not closed

* fixed escaping of document data in HTML admin front end

* added HTTP basic authentication, this is always turned on

* added server startup option --server.disable-admin-interface to turn off the
  HTML admin interface

* honor server startup option --database.maximal-journal-size when creating new
  collections without specific journalsize setting. Previously, these
  collections were always created with journal file sizes of 32 MB and the
  --database.maximal-journal-size setting was ignored

* added server startup option --database.wait-for-sync to control the default
  behavior

* renamed "--unit-tests" to "--javascript.unit-tests"


v1.0.alpha3 (2012-06-30)
------------------------

* fixed issue #116: createCollection=create option doesn't work

* fixed issue #115: Compilation issue under OSX 10.7 Lion & 10.8 Mountain Lion
  (homebrew)

* fixed issue #114: image not found

* fixed issue #111: crash during "make unittests"

* fixed issue #104: client.js -> ARANGO_QUIET is not defined


v1.0.alpha2 (2012-06-24)
------------------------

* fixed issue #112: do not accept document with duplicate attribute names

* fixed issue #103: Should we cleanup the directory structure

* fixed issue #100: "count" attribute exists in cursor response with "count:
  false"

* fixed issue #84 explain command

* added new MRuby version (2012-06-02)

* added --log.filter

* cleanup of command line options:
** --startup.directory => --javascript.startup-directory
** --quite => --quiet
** --gc.interval => --javascript.gc-interval
** --startup.modules-path => --javascript.modules-path
** --action.system-directory => --javascript.action-directory
** --javascript.action-threads => removed (is now the same pool as --server.threads)

* various bug-fixes

* support for import

* added option SKIP_RANGES=1 for make unittests

* fixed several range-related assertion failures in the AQL query optimizer

* fixed AQL query optimizations for some edge cases (e.g. nested subqueries with
  invalid constant filter expressions)


v1.0.alpha1 (2012-05-28)
------------------------

Alpha Release of ArangoDB 1.0<|MERGE_RESOLUTION|>--- conflicted
+++ resolved
@@ -1,10 +1,9 @@
 v3.4.1 (XXXX-XX-XX)
 -------------------
 
-<<<<<<< HEAD
 * fixed issue #7586: a running query within the user interface was not shown
   if the active view was `Running Queries` or `Slow Query History`.
-=======
+
 * fixed a rare thread local dead lock situation in replication:
   If a follower tries to get in sync in the last steps it requires
   a lock on the leader. If the follower cancels the lock before the leader
@@ -25,7 +24,6 @@
 
 * fixed TypeError being thrown instead of validation errors when Foxx manifest
   validation fails
->>>>>>> 7fa0cdc4
 
 * make AQL REMOVE operations use less memory with the RocksDB storage engine
 
