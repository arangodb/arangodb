--- conflicted
+++ resolved
@@ -1,16 +1,14 @@
 devel
 -----
 
-<<<<<<< HEAD
-* Removed --compat28 parameter from arangodump and replication API
-=======
-* fix windows implementation for fs.getTempPath() to also create a
-  sub-directory as we do on linux
->>>>>>> 0ab55310
+* Removed `--compat28` parameter from arangodump and replication API
+
+* fix Windows implementation for fs.getTempPath() to also create a
+  sub-directory as we do on Linux
 
 * ui: added replicationFactor option during SmartGraph creation.
 
-* make the mmfiles compactor configurable
+* make the MMFiles compactor configurable
 
 * leader-follower replication catchup code has been rewritten in C++
 
