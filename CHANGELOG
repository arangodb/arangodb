devel
-----

<<<<<<< HEAD
* fixed one medium priority and two low priority security user interface
  issues found by owasp zap.
=======
* ui: added index deduplicate options

* ui: fixed renaming of collections based on rocksdb storage engine
>>>>>>> 07abf73b

* documentation and js fixes for secondaries

* enabled permissions on database and collection level

* added "deduplicate" attribute for array indexes, which controls whether inserting
  duplicate index values from the same document into a unique array index will lead to
  an error or not:

      // with deduplicate = true, which is the default value:
      db._create("test");
      db.test.ensureIndex({ type: "hash", fields: ["tags[*]"], deduplicate: true });
      db.test.insert({ tags: ["a", "b"] });
      db.test.insert({ tags: ["c", "d", "c"] }); // will work, because deduplicate = true
      db.test.insert({ tags: ["a"] }); // will fail

      // with deduplicate = false
      db._create("test");
      db.test.ensureIndex({ type: "hash", fields: ["tags[*]"], deduplicate: false });
      db.test.insert({ tags: ["a", "b"] });
      db.test.insert({ tags: ["c", "d", "c"] }); // will not work, because deduplicate = false
      db.test.insert({ tags: ["a"] }); // will fail

  The "deduplicate" attribute is now also accepted by the index creation HTTP
  API endpoint POST /_api/index and is returned by GET /_api/index.

* added optimizer rule "remove-filters-covered-by-traversal"

* Debian/Ubuntu installer: make messages about future package upgrades more clear

* fix a hangup in VST

  The problem happened when the two first chunks of a VST message arrived
  together on a connection that was newly switched to VST.

* fix deletion of outdated WAL files in RocksDB engine

* make use of selectivity estimates in hash, skiplist and persistent indexes 
  in RocksDB engine

* changed VM overcommit recommendation for user-friendliness

* fix a shutdown bug in the cluster: a destroyed query could still be active

* do not terminate the entire server process if a temp file cannot be created 
  (Windows only)

* fix log output in the front-end, it stopped in case of too many messages


v3.2.beta3 (2017-06-27)
-----------------------

* numerous bugfixes


v3.2.beta2 (2017-06-20)
-----------------------

* potentially fixed issue #2559: Duplicate _key generated on insertion

* fix invalid results (too many) when a skipping LIMIT was used for a
  traversal. `LIMIT x` or `LIMIT 0, x` were not affected, but `LIMIT s, x`
  may have returned too many results

* fix races in SSL communication code

* fix invalid locking in JWT authentication cache, which could have
  crashed the server

* fix invalid first group results for sorted AQL COLLECT when LIMIT
  was used

* fix potential race, which could make arangod hang on startup

* removed `exception` field from transaction error result; users should throw
  explicit `Error` instances to return custom exceptions (addresses issue #2561)

* fixed issue #2613: Reduce log level when Foxx manager tries to self heal missing database

* add a read only mode for users and collection level authorization

* removed `exception` field from transaction error result; users should throw
  explicit `Error` instances to return custom exceptions (addresses issue #2561)

* fixed issue #2677: Foxx disabling development mode creates non-deterministic service bundle

* fixed issue #2684: Legacy service UI not working


v3.2.beta1 (2017-06-12)
-----------------------

* provide more context for index errors (addresses issue #342)

* arangod now validates several OS/environment settings on startup and warns if
  the settings are non-ideal. Most of the checks are executed on Linux systems only.

* fixed issue #2515: The replace-or-with-in optimization rule might prevent use of indexes

* added `REGEX_REPLACE` AQL function

* the RocksDB storage format was changed, users of the previous alpha versions
  must delete the database directory and re-import their data

* added server startup option `--query.fail-on-warning`

  setting this option to `true` will abort any AQL query with an exception if
  it causes a warning at runtime. The value can be overridden per query by
  setting the `failOnWarning` attribute in a query's options.

* added --rocksdb.num-uncompressed-levels to adjust number of non-compressed levels

* added checks for memory managment and warn (i. e. if hugepages are enabled)

* set default SSL cipher suite string to "HIGH:!EXPORT:!aNULL@STRENGTH"

* fixed issue #2469: Authentication = true does not protect foxx-routes

* fixed issue #2459: compile success but can not run with rocksdb

* `--server.maximal-queue-size` is now an absolute maximum. If the queue is
  full, then 503 is returned. Setting it to 0 means "no limit".

* (Enterprise only) added authentication against an LDAP server

* fixed issue #2083: Foxx services aren't distributed to all coordinators

* fixed issue #2384: new coordinators don't pick up existing Foxx services

* fixed issue #2408: Foxx service validation causes unintended side-effects

* extended HTTP API with routes for managing Foxx services

* added distinction between hasUser and authorized within Foxx
  (cluster internal requests are authorized requests but don't have a user)

* arangoimp now has a `--threads` option to enable parallel imports of data

* PR #2514: Foxx services that can't be fixed by self-healing now serve a 503 error

* added `time` function to `@arangodb` module


v3.2.alpha4 (2017-04-25)
------------------------

* fixed issue #2450: Bad optimization plan on simple query

* fixed issue #2448: ArangoDB Web UI takes no action when Delete button is clicked

* fixed issue #2442: Frontend shows already deleted databases during login

* added 'x-content-type-options: nosniff' to avoid MSIE bug

* set default value for `--ssl.protocol` from TLSv1 to TLSv1.2.

* AQL breaking change in cluster:
  The SHORTEST_PATH statement using edge-collection names instead
  of a graph name now requires to explicitly name the vertex-collection names
  within the AQL query in the cluster. It can be done by adding `WITH <name>`
  at the beginning of the query.

  Example:
  ```
  FOR v,e IN OUTBOUND SHORTEST_PATH @start TO @target edges [...]
  ```

  Now has to be:

  ```
  WITH vertices
  FOR v,e IN OUTBOUND SHORTEST_PATH @start TO @target edges [...]
  ```

  This change is due to avoid dead-lock sitations in clustered case.
  An error stating the above is included.

* add implicit use of geo indexes when using SORT/FILTER in AQL, without
  the need to use the special-purpose geo AQL functions `NEAR` or `WITHIN`.

  the special purpose `NEAR` AQL function can now be substituted with the
  following AQL (provided there is a geo index present on the `doc.latitude`
  and `doc.longitude` attributes):

      FOR doc in geoSort
        SORT DISTANCE(doc.latitude, doc.longitude, 0, 0)
        LIMIT 5
        RETURN doc

  `WITHIN` can be substituted with the following AQL:

      FOR doc in geoFilter
        FILTER DISTANCE(doc.latitude, doc.longitude, 0, 0) < 2000
        RETURN doc

  Compared to using the special purpose AQL functions this approach has the
  advantage that it is more composable, and will also honor any `LIMIT` values
  used in the AQL query.

* potential fix for shutdown hangs on OSX

* added KB, MB, GB prefix for integer parameters, % for integer parameters
  with a base value

* added JEMALLOC 4.5.0

* added `--vm.resident-limit` and `--vm.path` for file-backed memory mapping
  after reaching a configurable maximum RAM size

* try recommended limit for file descriptors in case of unlimited
  hard limit

* issue #2413: improve logging in case of lock timeout and deadlocks

* added log topic attribute to /_admin/log api

* removed internal build option `USE_DEV_TIMERS`

  Enabling this option activated some proprietary timers for only selected
  events in arangod. Instead better use `perf` to gather timings.


v3.2.alpha3 (2017-03-22)
------------------------

* increase default collection lock timeout from 30 to 900 seconds

* added function `db._engine()` for retrieval of storage engine information at
  server runtime

  There is also an HTTP REST handler at GET /_api/engine that returns engine
  information.

* require at least cmake 3.2 for building ArangoDB

* make arangod start with less V8 JavaScript contexts

  This speeds up the server start (a little bit) and makes it use less memory.
  Whenever a V8 context is needed by a Foxx action or some other operation and
  there is no usable V8 context, a new one will be created dynamically now.

  Up to `--javascript.v8-contexts` V8 contexts will be created, so this option
  will change its meaning. Previously as many V8 contexts as specified by this
  option were created at server start, and the number of V8 contexts did not
  change at runtime. Now up to this number of V8 contexts will be in use at the
  same time, but the actual number of V8 contexts is dynamic.

  The garbage collector thread will automatically delete unused V8 contexts after
  a while. The number of spare contexts will go down to as few as configured in
  the new option `--javascript.v8-contexts-minimum`. Actually that many V8 contexts
  are also created at server start.

  The first few requests in new V8 contexts will take longer than in contexts
  that have been there already. Performance may therefore suffer a bit for the
  initial requests sent to ArangoDB or when there are only few but performance-
  critical situations in which new V8 contexts will be created. If this is a
  concern, it can easily be fixed by setting `--javascipt.v8-contexts-minimum`
  and `--javascript.v8-contexts` to a relatively high value, which will guarantee
  that many number of V8 contexts to be created at startup and kept around even
  when unused.

  Waiting for an unused V8 context will now also abort if no V8 context can be
  acquired/created after 120 seconds.

* improved diagnostic messages written to logfiles by supervisor process

* fixed issue #2367

* added "bindVars" to attributes of currently running and slow queries

* added "jsonl" as input file type for arangoimp

* upgraded version of bundled zlib library from 1.2.8 to 1.2.11

* added input file type `auto` for arangoimp so it can automatically detect the
  type of the input file from the filename extension

* fixed variables parsing in GraphQL

* added `--translate` option for arangoimp to translate attribute names from
  the input files to attriubte names expected by ArangoDB

  The `--translate` option can be specified multiple times (once per translation
  to be executed). The following example renames the "id" column from the input
  file to "_key", and the "from" column to "_from", and the "to" column to "_to":

      arangoimp --type csv --file data.csv --translate "id=_key" --translate "from=_from" --translate "to=_to"

  `--translate` works for CSV and TSV inputs only.

* changed default value for `--server.max-packet-size` from 128 MB to 256 MB

* fixed issue #2350

* fixed issue #2349

* fixed issue #2346

* fixed issue #2342

* change default string truncation length from 80 characters to 256 characters for
  `print`/`printShell` functions in ArangoShell and arangod. This will emit longer
  prefixes of string values before truncating them with `...`, which is helpful
  for debugging.

* always validate incoming JSON HTTP requests for duplicate attribute names

  Incoming JSON data with duplicate attribute names will now be rejected as
  invalid. Previous versions of ArangoDB only validated the uniqueness of
  attribute names inside incoming JSON for some API endpoints, but not
  consistently for all APIs.

* don't let read-only transactions block the WAL collector

* allow passing own `graphql-sync` module instance to Foxx GraphQL router

* arangoexport can now export to csv format

* arangoimp: fixed issue #2214

* Foxx: automatically add CORS response headers

* added "OPTIONS" to CORS `access-control-allow-methods` header

* Foxx: Fix arangoUser sometimes not being set correctly

* fixed issue #1974


v3.2.alpha2 (2017-02-20)
------------------------

* ui: fixed issue #2065

* ui: fixed a dashboard related memory issue

* Internal javascript rest actions will now hide their stack traces to the client
  unless maintainer mode is activated. Instead they will always log to the logfile

* Removed undocumented internal HTTP API:
  * PUT _api/edges

  The documented GET _api/edges and the undocumented POST _api/edges remains unmodified.

* updated V8 version to 5.7.0.0

* change undocumented behaviour in case of invalid revision ids in
  If-Match and If-None-Match headers from 400 (BAD) to 412 (PRECONDITION
  FAILED).

* change undocumented behaviour in case of invalid revision ids in
  JavaScript document operations from 1239 ("illegal document revision")
  to 1200 ("conflict").

* added data export tool, arangoexport.

  arangoexport can be used to export collections to json, jsonl or xml
  and export a graph or collections to xgmml.

* fixed a race condition when closing a connection

* raised default hard limit on threads for very small to 64

* fixed negative counting of http connection in UI


v3.2.alpha1 (2017-02-05)
------------------------

* added figure `httpRequests` to AQL query statistics

* removed revisions cache intermediate layer implementation

* obsoleted startup options `--database.revision-cache-chunk-size` and
  `--database.revision-cache-target-size`

* fix potential port number over-/underruns

* added startup option `--log.shorten-filenames` for controlling whether filenames
  in log messages should be shortened to just the filename with the absolute path

* removed IndexThreadFeature, made `--database.index-threads` option obsolete

* changed index filling to make it more parallel, dispatch tasks to boost::asio

* more detailed stacktraces in Foxx apps

* generated Foxx services now use swagger tags


v3.1.24 (XXXX-XX-XX)
--------------------

* fixed one more LIMIT issue in traversals


v3.1.23 (2017-06-19)
--------------------

* potentially fixed issue #2559: Duplicate _key generated on insertion

* fix races in SSL communication code

* fix invalid results (too many) when a skipping LIMIT was used for a
  traversal. `LIMIT x` or `LIMIT 0, x` were not affected, but `LIMIT s, x`
  may have returned too many results

* fix invalid first group results for sorted AQL COLLECT when LIMIT
  was used

* fix invalid locking in JWT authentication cache, which could have
  crashed the server

* fix undefined behavior in traverser when traversals were used inside
  a FOR loop


v3.1.22 (2017-06-07)
--------------------

* fixed issue #2505: Problem with export + report of a bug

* documented changed behavior of WITH

* fixed ui glitch in aardvark

* avoid agency compaction bug

* fixed issue #2283: disabled proxy communication internally


v3.1.21 (2017-05-22)
--------------------

* fixed issue #2488:  AQL operator IN error when data use base64 chars

* more randomness in seeding RNG

v3.1.20 (2016-05-16)
--------------------

* fixed incorrect sorting for distributeShardsLike

* improve reliability of AgencyComm communication with Agency

* fixed shard numbering bug, where ids were erouneously incremented by 1

* remove an unnecessary precondition in createCollectionCoordinator

* funny fail rotation fix

* fix in SimpleHttpClient for correct advancement of readBufferOffset

* forward SIG_HUP in supervisor process to the server process to fix logrotaion
  You need to stop the remaining arangod server process manually for the upgrade to work.


v3.1.19 (2017-04-28)
--------------------

* Fixed a StackOverflow issue in Traversal and ShortestPath. Occured if many (>1000) input
  values in a row do not return any result. Fixes issue: #2445

* fixed issue #2448

* fixed issue #2442

* added 'x-content-type-options: nosniff' to avoid MSIE bug

* fixed issue #2441

* fixed issue #2440

* Fixed a StackOverflow issue in Traversal and ShortestPath. Occured if many (>1000) input
  values in a row do not return any result. Fixes issue: #2445

* fix occasional hanging shutdowns on OS X


v3.1.18 (2017-04-18)
--------------------

* fixed error in continuous synchronization of collections

* fixed spurious hangs on server shutdown

* better error messages during restore collection

* completely overhaul supervision. More detailed tests

* Fixed a dead-lock situation in cluster traversers, it could happen in
  rare cases if the computation on one DBServer could be completed much earlier
  than the other server. It could also be restricted to SmartGraphs only.

* (Enterprise only) Fixed a bug in SmartGraph DepthFirstSearch. In some
  more complicated queries, the maxDepth limit of 1 was not considered strictly
  enough, causing the traverser to do unlimited depth searches.

* fixed issue #2415

* fixed issue #2422

* fixed issue #1974


v3.1.17 (2017-04-04)
--------------------

* (Enterprise only) fixed a bug where replicationFactor was not correctly
  forwarded in SmartGraph creation.

* fixed issue #2404

* fixed issue #2397

* ui - fixed smart graph option not appearing

* fixed issue #2389

* fixed issue #2400


v3.1.16 (2017-03-27)
--------------------

* fixed issue #2392

* try to raise file descriptors to at least 8192, warn otherwise

* ui - aql editor improvements + updated ace editor version (memory leak)

* fixed lost HTTP requests

* ui - fixed some event issues

* avoid name resolution when given connection string is a valid ip address

* helps with issue #1842, bug in COLLECT statement in connection with LIMIT.

* fix locking bug in cluster traversals

* increase lock timeout defaults

* increase various cluster timeouts

* limit default target size for revision cache to 1GB, which is better for
  tight RAM situations (used to be 40% of (totalRAM - 1GB), use
  --database.revision-cache-target-size <VALUEINBYTES> to get back the
  old behaviour

* fixed a bug with restarted servers indicating status as "STARTUP"
  rather that "SERVING" in Nodes UI.


v3.1.15 (2017-03-20)
--------------------

* add logrotate configuration as requested in #2355

* fixed issue #2376

* ui - changed document api due a chrome bug

* ui - fixed a submenu bug

* added endpoint /_api/cluster/endpoints in cluster case to get all
  coordinator endpoints

* fix documentation of /_api/endpoint, declaring this API obsolete.

* Foxx response objects now have a `type` method for manipulating the content-type header

* Foxx tests now support `xunit` and `tap` reporters


v3.1.14 (2017-03-13)
--------------------

* ui - added feature request (multiple start nodes within graph viewer) #2317

* added missing locks to authentication cache methods

* ui - added feature request (multiple start nodes within graph viewer) #2317

* ui - fixed wrong merge of statistics information from different coordinators

* ui - fixed issue #2316

* ui - fixed wrong protocol usage within encrypted environment

* fixed compile error on Mac Yosemite

* minor UI fixes


v3.1.13 (2017-03-06)
--------------------

* fixed variables parsing in GraphQL

* fixed issue #2214

* fixed issue #2342

* changed thread handling to queue only user requests on coordinator

* use exponential backoff when waiting for collection locks

* repair short name server lookup in cluster in the case of a removed
  server


v3.1.12 (2017-02-28)
--------------------

* disable shell color escape sequences on Windows

* fixed issue #2326

* fixed issue #2320

* fixed issue #2315

* fixed a race condition when closing a connection

* raised default hard limit on threads for very small to 64

* fixed negative counting of http connection in UI

* fixed a race when renaming collections

* fixed a race when dropping databases


v3.1.11 (2017-02-17)
--------------------

* fixed a race between connection closing and sending out last chunks of data to clients
  when the "Connection: close" HTTP header was set in requests

* ui: optimized smart graph creation usability

* ui: fixed #2308

* fixed a race in async task cancellation via `require("@arangodb/tasks").unregisterTask()`

* fixed spuriously hanging threads in cluster AQL that could sit idle for a few minutes

* fixed potential numeric overflow for big index ids in index deletion API

* fixed sort issue in cluster, occurring when one of the local sort buffers of a
  GatherNode was empty

* reduce number of HTTP requests made for certain kinds of join queries in cluster,
  leading to speedup of some join queries

* supervision deals with demised coordinators correctly again

* implement a timeout in TraverserEngineRegistry

* agent communication reduced in large batches of append entries RPCs

* inception no longer estimates RAFT timings

* compaction in agents has been moved to a separate thread

* replicated logs hold local timestamps

* supervision jobs failed leader and failed follower revisited for
  function in precarious stability situations

* fixed bug in random number generator for 64bit int


v3.1.10 (2017-02-02)
--------------------

* updated versions of bundled node modules:
  - joi: from 8.4.2 to 9.2.0
  - joi-to-json-schema: from 2.2.0 to 2.3.0
  - sinon: from 1.17.4 to 1.17.6
  - lodash: from 4.13.1 to 4.16.6

* added shortcut for AQL ternary operator
  instead of `condition ? true-part : false-part` it is now possible to also use a
  shortcut variant `condition ? : false-part`, e.g.

      FOR doc IN docs RETURN doc.value ?: 'not present'

  instead of

      FOR doc IN docs RETURN doc.value ? doc.value : 'not present'

* fixed wrong sorting order in cluster, if an index was used to sort with many
  shards.

* added --replication-factor, --number-of-shards and --wait-for-sync to arangobench

* turn on UTF-8 string validation for VelocyPack values received via VST connections

* fixed issue #2257

* upgraded Boost version to 1.62.0

* added optional detail flag for db.<collection>.count()
  setting the flag to `true` will make the count operation returned the per-shard
  counts for the collection:

      db._create("test", { numberOfShards: 10 });
      for (i = 0; i < 1000; ++i) {
        db.test.insert({value: i});
      }
      db.test.count(true);

      {
	"s100058" : 99,
	"s100057" : 103,
	"s100056" : 100,
	"s100050" : 94,
	"s100055" : 90,
	"s100054" : 122,
	"s100051" : 109,
	"s100059" : 99,
	"s100053" : 95,
	"s100052" : 89
      }

* added optional memory limit for AQL queries:

      db._query("FOR i IN 1..100000 SORT i RETURN i", {}, { options: { memoryLimit: 100000 } });

  This option limits the default maximum amount of memory (in bytes) that a single
  AQL query can use.
  When a single AQL query reaches the specified limit value, the query will be
  aborted with a *resource limit exceeded* exception. In a cluster, the memory
  accounting is done per shard, so the limit value is effectively a memory limit per
  query per shard.

  The global limit value can be overriden per query by setting the *memoryLimit*
  option value for individual queries when running an AQL query.

* added server startup option `--query.memory-limit`

* added convenience function to create vertex-centric indexes.

  Usage: `db.collection.ensureVertexCentricIndex("label", {type: "hash", direction: "outbound"})`
  That will create an index that can be used on OUTBOUND with filtering on the
  edge attribute `label`.

* change default log output for tools to stdout (instead of stderr)

* added option -D to define a configuration file environment key=value

* changed encoding behavior for URLs encoded in the C++ code of ArangoDB:
  previously the special characters `-`, `_`, `~` and `.` were returned as-is
  after URL-encoding, now `.` will be encoded to be `%2e`.
  This also changes the behavior of how incoming URIs are processed: previously
  occurrences of `..` in incoming request URIs were collapsed (e.g. `a/../b/` was
  collapsed to a plain `b/`). Now `..` in incoming request URIs are not collapsed.

* Foxx request URL suffix is no longer unescaped

* @arangodb/request option json now defaults to `true` if the response body is not empty and encoding is not explicitly set to `null` (binary).
  The option can still be set to `false` to avoid unnecessary attempts at parsing the response as JSON.

* Foxx configuration values for unknown options will be discarded when saving the configuration in production mode using the web interface

* module.context.dependencies is now immutable

* process.stdout.isTTY now returns `true` in arangosh and when running arangod with the `--console` flag

* add support for Swagger tags in Foxx


v3.1.9 (XXXX-XX-XX)
-------------------

* macos CLI package: store databases and apps in the users home directory

* ui: fixed re-login issue within a non system db, when tab was closed

* fixed a race in the VelocyStream Commtask implementation

* fixed issue #2256


v3.1.8 (2017-01-09)
-------------------

* add Windows silent installer

* add handling of debug symbols during Linux & windows release builds.

* fixed issue #2181

* fixed issue #2248: reduce V8 max old space size from 3 GB to 1 GB on 32 bit systems

* upgraded Boost version to 1.62.0

* fixed issue #2238

* fixed issue #2234

* agents announce new endpoints in inception phase to leader

* agency leadership accepts updatet endpoints to given uuid

* unified endpoints replace localhost with 127.0.0.1

* fix several problems within an authenticated cluster


v3.1.7 (2016-12-29)
-------------------

* fixed one too many elections in RAFT

* new agency comm backported from devel


v3.1.6 (2016-12-20)
-------------------

* fixed issue #2227

* fixed issue #2220

* agency constituent/agent bug fixes in race conditions picking up
  leadership

* supervision does not need waking up anymore as it is running
  regardless

* agents challenge their leadership more rigorously


v3.1.5 (2016-12-16)
-------------------

* lowered default value of `--database.revision-cache-target-size` from 75% of
  RAM to less than 40% of RAM

* fixed issue #2218

* fixed issue #2217

* Foxx router.get/post/etc handler argument can no longer accidentally omitted

* fixed issue #2223


v3.1.4 (2016-12-08)
-------------------

* fixed issue #2211

* fixed issue #2204

* at cluster start, coordinators wait until at least one DBserver is there,
  and either at least two DBservers are there or 15s have passed, before they
  initiate the bootstrap of system collections.

* more robust agency startup from devel

* supervision's AddFollower adds many followers at once

* supervision has new FailedFollower job

* agency's Node has new method getArray

* agency RAFT timing estimates more conservative in waitForSync
  scenario

* agency RAFT timing estimates capped at maximum 2.0/10.0 for low/high


v3.1.3 (2016-12-02)
-------------------

* fix a traversal bug when using skiplist indexes:
  if we have a skiplist of ["a", "unused", "_from"] and a traversal like:
  FOR v,e,p IN OUTBOUND @start @@edges
    FILTER p.edges[0].a == 'foo'
    RETURN v
  And the above index applied on "a" is considered better than EdgeIndex, than
  the executor got into undefined behaviour.

* fix endless loop when trying to create a collection with replicationFactor: -1


v3.1.2 (2016-11-24)
-------------------

* added support for descriptions field in Foxx dependencies

* (Enterprise only) fixed a bug in the statistic report for SmartGraph traversals.
Now they state correctly how many documents were fetched from the index and how many
have been filtered.

* Prevent uniform shard distribution when replicationFactor == numServers

v3.1.1 (2016-11-15)
-------------------

* fixed issue #2176

* fixed issue #2168

* display index usage of traversals in AQL explainer output (previously missing)

* fixed isuse #2163

* preserve last-used HLC value across server starts

* allow more control over handling of pre-3.1 _rev values

  this changes the server startup option `--database.check-30-revisions` from a boolean (true/false)
  parameter to a string parameter with the following possible values:

  - "fail":
    will validate _rev values of 3.0 collections on collection loading and throw an exception when invalid _rev values are found.
    in this case collections with invalid _rev values are marked as corrupted and cannot be used in the ArangoDB 3.1 instance.
    the fix procedure for such collections is to export the collections from 3.0 database with arangodump and restore them in 3.1 with arangorestore.
    collections that do not contain invalid _rev values are marked as ok and will not be re-checked on following loads.
    collections that contain invalid _rev values will be re-checked on following loads.

  - "true":
    will validate _rev values of 3.0 collections on collection loading and print a warning when invalid _rev values are found.
    in this case collections with invalid _rev values can be used in the ArangoDB 3.1 instance.
    however, subsequent operations on documents with invalid _rev values may silently fail or fail with explicit errors.
    the fix procedure for such collections is to export the collections from 3.0 database with arangodump and restore them in 3.1 with arangorestore.
    collections that do not contain invalid _rev values are marked as ok and will not be re-checked on following loads.
    collections that contain invalid _rev values will be re-checked on following loads.

  - "false":
    will not validate _rev values on collection loading and not print warnings.
    no hint is given when invalid _rev values are found.
    subsequent operations on documents with invalid _rev values may silently fail or fail with explicit errors.
    this setting does not affect whether collections are re-checked later.
    collections will be re-checked on following loads if `--database.check-30-revisions` is later set to either `true` or `fail`.

  The change also suppresses warnings that were printed when collections were restored using arangorestore, and the restore
  data contained invalid _rev values. Now these warnings are suppressed, and new HLC _rev values are generated for these documents
  as before.

* added missing functions to AQL syntax highlighter in web interface

* fixed display of `ANY` direction in traversal explainer output (direction `ANY` was shown as either
  `INBOUND` or `OUTBOUND`)

* changed behavior of toJSON() function when serializing an object before saving it in the database

  if an object provides a toJSON() function, this function is still called for serializing it.
  the change is that the result of toJSON() is not stringified anymore, but saved as is. previous
  versions of ArangoDB called toJSON() and after that additionally stringified its result.

  This change will affect the saving of JS Buffer objects, which will now be saved as arrays of
  bytes instead of a comma-separated string of the Buffer's byte contents.

* allow creating unique indexes on more attributes than present in shardKeys

  The following combinations of shardKeys and indexKeys are allowed/not allowed:

  shardKeys     indexKeys
      a             a        ok
      a             b    not ok
      a           a b        ok
    a b             a    not ok
    a b             b    not ok
    a b           a b        ok
    a b         a b c        ok
  a b c           a b    not ok
  a b c         a b c        ok

* fixed wrong version in web interface login screen (EE only)

* make web interface not display an exclamation mark next to ArangoDB version number 3.1

* fixed search for arbitrary document attributes in web interface in case multiple
  search values were used on different attribute names. in this case, the search always
  produced an empty result

* disallow updating `_from` and `_to` values of edges in Smart Graphs. Updating these
  attributes would lead to potential redistribution of edges to other shards, which must be
  avoided.

* fixed issue #2148

* updated graphql-sync dependency to 0.6.2

* fixed issue #2156

* fixed CRC4 assembly linkage


v3.1.0 (2016-10-29)
-------------------

* AQL breaking change in cluster:

  from ArangoDB 3.1 onwards `WITH` is required for traversals in a
  clustered environment in order to avoid deadlocks.

  Note that for queries that access only a single collection or that have all
  collection names specified somewhere else in the query string, there is no
  need to use *WITH*. *WITH* is only useful when the AQL query parser cannot
  automatically figure out which collections are going to be used by the query.
  *WITH* is only useful for queries that dynamically access collections, e.g.
  via traversals, shortest path operations or the *DOCUMENT()* function.

  more info can be found [here](https://github.com/arangodb/arangodb/blob/devel/Documentation/Books/AQL/Operations/With.md)

* added AQL function `DISTANCE` to calculate the distance between two arbitrary
  coordinates (haversine formula)

* fixed issue #2110

* added Auto-aptation of RAFT timings as calculations only


v3.1.rc2 (2016-10-10)
---------------------

* second release candidate


v3.1.rc1 (2016-09-30)
---------------------

* first release candidate


v3.1.alpha2 (2016-09-01)
------------------------

* added module.context.createDocumentationRouter to replace module.context.apiDocumentation

* bug in RAFT implementation of reads. dethroned leader still answered requests in isolation

* ui: added new graph viewer

* ui: aql-editor added tabular & graph display

* ui: aql-editor improved usability

* ui: aql-editor: query profiling support

* fixed issue #2109

* fixed issue #2111

* fixed issue #2075

* added AQL function `DISTANCE` to calculate the distance between two arbitrary
  coordinates (haversine formula)

* rewrote scheduler and dispatcher based on boost::asio

  parameters changed:
    `--scheduler.threads` and `--server.threads` are now merged into a single one: `--server.threads`

    hidden `--server.extra-threads` has been removed

    hidden `--server.aql-threads` has been removed

    hidden `--server.backend` has been removed

    hidden `--server.show-backends` has been removed

    hidden `--server.thread-affinity` has been removed

* fixed issue #2086

* fixed issue #2079

* fixed issue #2071

  make the AQL query optimizer inject filter condition expressions referred to
  by variables during filter condition aggregation.
  For example, in the following query

      FOR doc IN collection
        LET cond1 = (doc.value == 1)
        LET cond2 = (doc.value == 2)
        FILTER cond1 || cond2
        RETURN { doc, cond1, cond2 }

  the optimizer will now inject the conditions for `cond1` and `cond2` into the filter
  condition `cond1 || cond2`, expanding it to `(doc.value == 1) || (doc.value == 2)`
  and making these conditions available for index searching.

  Note that the optimizer previously already injected some conditions into other
  conditions, but only if the variable that defined the condition was not used
  elsewhere. For example, the filter condition in the query

      FOR doc IN collection
        LET cond = (doc.value == 1)
        FILTER cond
        RETURN { doc }

  already got optimized before because `cond` was only used once in the query and
  the optimizer decided to inject it into the place where it was used.

  This only worked for variables that were referred to once in the query.
  When a variable was used multiple times, the condition was not injected as
  in the following query:

      FOR doc IN collection
        LET cond = (doc.value == 1)
        FILTER cond
        RETURN { doc, cond }

  The fix for #2070 now will enable this optimization so that the query can
  use an index on `doc.value` if available.

* changed behavior of AQL array comparison operators for empty arrays:
  * `ALL` and `ANY` now always return `false` when the left-hand operand is an
    empty array. The behavior for non-empty arrays does not change:
    * `[] ALL == 1` will return `false`
    * `[1] ALL == 1` will return `true`
    * `[1, 2] ALL == 1` will return `false`
    * `[2, 2] ALL == 1` will return `false`
    * `[] ANY == 1` will return `false`
    * `[1] ANY == 1` will return `true`
    * `[1, 2] ANY == 1` will return `true`
    * `[2, 2] ANY == 1` will return `false`
  * `NONE` now always returns `true` when the left-hand operand is an empty array.
    The behavior for non-empty arrays does not change:
    * `[] NONE == 1` will return `true`
    * `[1] NONE == 1` will return `false`
    * `[1, 2] NONE == 1` will return `false`
    * `[2, 2] NONE == 1` will return `true`

* added experimental AQL functions `JSON_STRINGIFY` and `JSON_PARSE`

* added experimental support for incoming gzip-compressed requests

* added HTTP REST APIs for online loglevel adjustments:

  - GET `/_admin/log/level` returns the current loglevel settings
  - PUT `/_admin/log/level` modifies the current loglevel settings

* PATCH /_api/gharial/{graph-name}/vertex/{collection-name}/{vertex-key}
  - changed default value for keepNull to true

* PATCH /_api/gharial/{graph-name}/edge/{collection-name}/{edge-key}
  - changed default value for keepNull to true

* renamed `maximalSize` attribute in parameter.json files to `journalSize`

  The `maximalSize` attribute will still be picked up from collections that
  have not been adjusted. Responses from the replication API will now also use
  `journalSize` instead of `maximalSize`.

* added `--cluster.system-replication-factor` in order to adjust the
  replication factor for new system collections

* fixed issue #2012

* added a memory expection in case V8 memory gets too low

* added Optimizer Rule for other indexes in Traversals
  this allows AQL traversals to use other indexes than the edge index.
  So traversals with filters on edges can now make use of more specific
  indexes, e.g.

      FOR v, e, p IN 2 OUTBOUND @start @@edge FILTER p.edges[0].foo == "bar"

  will prefer a Hash Index on [_from, foo] above the EdgeIndex.

* fixed epoch computation in hybrid logical clock

* fixed thread affinity

* replaced require("internal").db by require("@arangodb").db

* added option `--skip-lines` for arangoimp
  this allows skipping the first few lines from the import file in case the
  CSV or TSV import are used

* fixed periodic jobs: there should be only one instance running - even if it
  runs longer than the period

* improved performance of primary index and edge index lookups

* optimizations for AQL `[*]` operator in case no filter, no projection and
  no offset/limit are used

* added AQL function `OUTERSECTION` to return the symmetric difference of its
  input arguments

* Foxx manifests of installed services are now saved to disk with indentation

* Foxx tests and scripts in development mode should now always respect updated
  files instead of loading stale modules

* When disabling Foxx development mode the setup script is now re-run

* Foxx now provides an easy way to directly serve GraphQL requests using the
  `@arangodb/foxx/graphql` module and the bundled `graphql-sync` dependency

* Foxx OAuth2 module now correctly passes the `access_token` to the OAuth2 server

* added iconv-lite and timezone modules

* web interface now allows installing GitHub and zip services in legacy mode

* added module.context.createDocumentationRouter to replace module.context.apiDocumentation

* bug in RAFT implementation of reads. dethroned leader still answered
  requests in isolation

* all lambdas in ClusterInfo might have been left with dangling references.

* Agency bug fix for handling of empty json objects as values.

* Foxx tests no longer support the Mocha QUnit interface as this resulted in weird
  inconsistencies in the BDD and TDD interfaces. This fixes the TDD interface
  as well as out-of-sequence problems when using the BDD before/after functions.

* updated bundled JavaScript modules to latest versions; joi has been updated from 8.4 to 9.2
  (see [joi 9.0.0 release notes](https://github.com/hapijs/joi/issues/920) for information on
  breaking changes and new features)

* fixed issue #2139

* updated graphql-sync dependency to 0.6.2

* fixed issue #2156


v3.0.13 (XXXX-XX-XX)
--------------------

* fixed issue #2315

* fixed issue #2210


v3.0.12 (2016-11-23)
--------------------

* fixed issue #2176

* fixed issue #2168

* fixed issues #2149, #2159

* fixed error reporting for issue #2158

* fixed assembly linkage bug in CRC4 module

* added support for descriptions field in Foxx dependencies


v3.0.11 (2016-11-08)
--------------------

* fixed issue #2140: supervisor dies instead of respawning child

* fixed issue #2131: use shard key value entered by user in web interface

* fixed issue #2129: cannot kill a long-run query

* fixed issue #2110

* fixed issue #2081

* fixed issue #2038

* changes to Foxx service configuration or dependencies should now be
  stored correctly when options are cleared or omitted

* Foxx tests no longer support the Mocha QUnit interface as this resulted in weird
  inconsistencies in the BDD and TDD interfaces. This fixes the TDD interface
  as well as out-of-sequence problems when using the BDD before/after functions.

* fixed issue #2148


v3.0.10 (2016-09-26)
--------------------

* fixed issue #2072

* fixed issue #2070

* fixed slow cluster starup issues. supervision will demonstrate more
  patience with db servers


v3.0.9 (2016-09-21)
-------------------

* fixed issue #2064

* fixed issue #2060

* speed up `collection.any()` and skiplist index creation

* fixed multiple issues where ClusterInfo bug hung agency in limbo
  timeouting on multiple collection and database callbacks


v3.0.8 (2016-09-14)
-------------------

* fixed issue #2052

* fixed issue #2005

* fixed issue #2039

* fixed multiple issues where ClusterInfo bug hung agency in limbo
  timeouting on multiple collection and database callbacks


v3.0.7 (2016-09-05)
-------------------

* new supervision job handles db server failure during collection creation.


v3.0.6 (2016-09-02)
-------------------

* fixed issue #2026

* slightly better error diagnostics for AQL query compilation and replication

* fixed issue #2018

* fixed issue #2015

* fixed issue #2012

* fixed wrong default value for arangoimp's `--on-duplicate` value

* fix execution of AQL traversal expressions when there are multiple
  conditions that refer to variables set outside the traversal

* properly return HTTP 503 in JS actions when backend is gone

* supervision creates new key in agency for failed servers

* new shards will not be allocated on failed or cleaned servers


v3.0.5 (2016-08-18)
-------------------

* execute AQL ternary operator via C++ if possible

* fixed issue #1977

* fixed extraction of _id attribute in AQL traversal conditions

* fix SSL agency endpoint

* Minimum RAFT timeout was one order of magnitude to short.

* Optimized RAFT RPCs from leader to followers for efficiency.

* Optimized RAFT RPC handling on followers with respect to compaction.

* Fixed bug in handling of duplicates and overlapping logs

* Fixed bug in supervision take over after leadership change.

v3.0.4 (2016-08-01)
-------------------

* added missing lock for periodic jobs access

* fix multiple foxx related cluster issues

* fix handling of empty AQL query strings

* fixed issue in `INTERSECTION` AQL function with duplicate elements
  in the source arrays

* fixed issue #1970

* fixed issue #1968

* fixed issue #1967

* fixed issue #1962

* fixed issue #1959

* replaced require("internal").db by require("@arangodb").db

* fixed issue #1954

* fixed issue #1953

* fixed issue #1950

* fixed issue #1949

* fixed issue #1943

* fixed segfault in V8, by backporting https://bugs.chromium.org/p/v8/issues/detail?id=5033

* Foxx OAuth2 module now correctly passes the `access_token` to the OAuth2 server

* fixed credentialed CORS requests properly respecting --http.trusted-origin

* fixed a crash in V8Periodic task (forgotten lock)

* fixed two bugs in synchronous replication (syncCollectionFinalize)


v3.0.3 (2016-07-17)
-------------------

* fixed issue #1942

* fixed issue #1941

* fixed array index batch insertion issues for hash indexes that caused problems when
  no elements remained for insertion

* fixed AQL MERGE() function with External objects originating from traversals

* fixed some logfile recovery errors with error message "document not found"

* fixed issue #1937

* fixed issue #1936

* improved performance of arangorestore in clusters with synchronous
  replication

* Foxx tests and scripts in development mode should now always respect updated
  files instead of loading stale modules

* When disabling Foxx development mode the setup script is now re-run

* Foxx manifests of installed services are now saved to disk with indentation


v3.0.2 (2016-07-09)
-------------------

* fixed assertion failure in case multiple remove operations were used in the same query

* fixed upsert behavior in case upsert was used in a loop with the same document example

* fixed issue #1930

* don't expose local file paths in Foxx error messages.

* fixed issue #1929

* make arangodump dump the attribute `isSystem` when dumping the structure
  of a collection, additionally make arangorestore not fail when the attribute
  is missing

* fixed "Could not extract custom attribute" issue when using COLLECT with
  MIN/MAX functions in some contexts

* honor presence of persistent index for sorting

* make AQL query optimizer not skip "use-indexes-rule", even if enough
  plans have been created already

* make AQL optimizer not skip "use-indexes-rule", even if enough execution plans
  have been created already

* fix double precision value loss in VelocyPack JSON parser

* added missing SSL support for arangorestore

* improved cluster import performance

* fix Foxx thumbnails on DC/OS

* fix Foxx configuration not being saved

* fix Foxx app access from within the frontend on DC/OS

* add option --default-replication-factor to arangorestore and simplify
  the control over the number of shards when restoring

* fix a bug in the VPack -> V8 conversion if special attributes _key,
  _id, _rev, _from and _to had non-string values, which is allowed
  below the top level

* fix malloc_usable_size for darwin


v3.0.1 (2016-06-30)
-------------------

* fixed periodic jobs: there should be only one instance running - even if it
  runs longer than the period

* increase max. number of collections in AQL queries from 32 to 256

* fixed issue #1916: header "authorization" is required" when opening
  services page

* fixed issue #1915: Explain: member out of range

* fixed issue #1914: fix unterminated buffer

* don't remove lockfile if we are the same (now stale) pid
  fixes docker setups (our pid will always be 1)

* do not use revision id comparisons in compaction for determining whether a
  revision is obsolete, but marker memory addresses
  this ensures revision ids don't matter when compacting documents

* escape Unicode characters in JSON HTTP responses
  this converts UTF-8 characters in HTTP responses of arangod into `\uXXXX`
  escape sequences. This makes the HTTP responses fit into the 7 bit ASCII
  character range, which speeds up HTTP response parsing for some clients,
  namely node.js/v8

* add write before read collections when starting a user transaction
  this allows specifying the same collection in both read and write mode without
  unintended side effects

* fixed buffer overrun that occurred when building very large result sets

* index lookup optimizations for primary index and edge index

* fixed "collection is a nullptr" issue when starting a traversal from a transaction

* enable /_api/import on coordinator servers


v3.0.0 (2016-06-22)
-------------------

* minor GUI fixxes

* fix for replication and nonces


v3.0.0-rc3 (2016-06-19)
-----------------------

* renamed various Foxx errors to no longer refer to Foxx services as apps

* adjusted various error messages in Foxx to be more informative

* specifying "files" in a Foxx manifest to be mounted at the service root
  no longer results in 404s when trying to access non-file routes

* undeclared path parameters in Foxx no longer break the service

* trusted reverse proxy support is now handled more consistently

* ArangoDB request compatibility and user are now exposed in Foxx

* all bundled NPM modules have been upgraded to their latest versions


v3.0.0-rc2 (2016-06-12)
-----------------------

* added option `--server.max-packet-size` for client tools

* renamed option `--server.ssl-protocol` to `--ssl.protocol` in client tools
  (was already done for arangod, but overlooked for client tools)

* fix handling of `--ssl.protocol` value 5 (TLS v1.2) in client tools, which
  claimed to support it but didn't

* config file can use '@include' to include a different config file as base


v3.0.0-rc1 (2016-06-10)
-----------------------

* the user management has changed: it now has users that are independent of
  databases. A user can have one or more database assigned to the user.

* forward ported V8 Comparator bugfix for inline heuristics from
  https://github.com/v8/v8/commit/5ff7901e24c2c6029114567de5a08ed0f1494c81

* changed to-string conversion for AQL objects and arrays, used by the AQL
  function `TO_STRING()` and implicit to-string casts in AQL

  - arrays are now converted into their JSON-stringify equivalents, e.g.

    - `[ ]` is now converted to `[]`
    - `[ 1, 2, 3 ]` is now converted to `[1,2,3]`
    - `[ "test", 1, 2 ] is now converted to `["test",1,2]`

    Previous versions of ArangoDB converted arrays with no members into the
    empty string, and non-empty arrays into a comma-separated list of member
    values, without the surrounding angular brackets. Additionally, string
    array members were not enclosed in quotes in the result string:

    - `[ ]` was converted to ``
    - `[ 1, 2, 3 ]` was converted to `1,2,3`
    - `[ "test", 1, 2 ] was converted to `test,1,2`

  - objects are now converted to their JSON-stringify equivalents, e.g.

    - `{ }` is converted to `{}`
    - `{ a: 1, b: 2 }` is converted to `{"a":1,"b":2}`
    - `{ "test" : "foobar" }` is converted to `{"test":"foobar"}`

    Previous versions of ArangoDB always converted objects into the string
    `[object Object]`

  This change affects also the AQL functions `CONCAT()` and `CONCAT_SEPARATOR()`
  which treated array values differently in previous versions. Previous versions
  of ArangoDB automatically flattened array values on the first level of the array,
  e.g. `CONCAT([1, 2, 3, [ 4, 5, 6 ]])` produced `1,2,3,4,5,6`. Now this will produce
  `[1,2,3,[4,5,6]]`. To flatten array members on the top level, you can now use
  the more explicit `CONCAT(FLATTEN([1, 2, 3, [4, 5, 6]], 1))`.

* added C++ implementations for AQL functions `SLICE()`, `CONTAINS()` and
  `RANDOM_TOKEN()`

* as a consequence of the upgrade to V8 version 5, the implementation of the
  JavaScript `Buffer` object had to be changed. JavaScript `Buffer` objects in
  ArangoDB now always store their data on the heap. There is no shared pool
  for small Buffer values, and no pointing into existing Buffer data when
  extracting slices. This change may increase the cost of creating Buffers with
  short contents or when peeking into existing Buffers, but was required for
  safer memory management and to prevent leaks.

* the `db` object's function `_listDatabases()` was renamed to just `_databases()`
  in order to make it more consistent with the existing `_collections()` function.
  Additionally the `db` object's `_listEndpoints()` function was renamed to just
  `_endpoints()`.

* changed default value of `--server.authentication` from `false` to `true` in
  configuration files etc/relative/arangod.conf and etc/arangodb/arangod.conf.in.
  This means the server will be started with authentication enabled by default,
  requiring all client connections to provide authentication data when connecting
  to ArangoDB. Authentication can still be turned off via setting the value of
  `--server.authentication` to `false` in ArangoDB's configuration files or by
  specifying the option on the command-line.

* Changed result format for querying all collections via the API GET `/_api/collection`.

  Previous versions of ArangoDB returned an object with an attribute named `collections`
  and an attribute named `names`. Both contained all available collections, but
  `collections` contained the collections as an array, and `names` contained the
  collections again, contained in an object in which the attribute names were the
  collection names, e.g.

  ```
  {
    "collections": [
      {"id":"5874437","name":"test","isSystem":false,"status":3,"type":2},
      {"id":"17343237","name":"something","isSystem":false,"status":3,"type":2},
      ...
    ],
    "names": {
      "test": {"id":"5874437","name":"test","isSystem":false,"status":3,"type":2},
      "something": {"id":"17343237","name":"something","isSystem":false,"status":3,"type":2},
      ...
    }
  }
  ```
  This result structure was redundant, and therefore has been simplified to just

  ```
  {
    "result": [
      {"id":"5874437","name":"test","isSystem":false,"status":3,"type":2},
      {"id":"17343237","name":"something","isSystem":false,"status":3,"type":2},
      ...
    ]
  }
  ```

  in ArangoDB 3.0.

* added AQL functions `TYPENAME()` and `HASH()`

* renamed arangob tool to arangobench

* added AQL string comparison operator `LIKE`

  The operator can be used to compare strings like this:

      value LIKE search

  The operator is currently implemented by calling the already existing AQL
  function `LIKE`.

  This change also makes `LIKE` an AQL keyword. Using `LIKE` in either case as
  an attribute or collection name in AQL thus requires quoting.

* make AQL optimizer rule "remove-unnecessary-calculations" fire in more cases

  The rule will now remove calculations that are used exactly once in other
  expressions (e.g. `LET a = doc RETURN a.value`) and calculations,
  or calculations that are just references (e.g. `LET a = b`).

* renamed AQL optimizer rule "merge-traversal-filter" to "optimize-traversals"
  Additionally, the optimizer rule will remove unused edge and path result variables
  from the traversal in case they are specified in the `FOR` section of the traversal,
  but not referenced later in the query. This saves constructing edges and paths
  results.

* added AQL optimizer rule "inline-subqueries"

  This rule can pull out certain subqueries that are used as an operand to a `FOR`
  loop one level higher, eliminating the subquery completely. For example, the query

      FOR i IN (FOR j IN [1,2,3] RETURN j) RETURN i

  will be transformed by the rule to:

      FOR i IN [1,2,3] RETURN i

  The query

      FOR name IN (FOR doc IN _users FILTER doc.status == 1 RETURN doc.name) LIMIT 2 RETURN name

  will be transformed into

      FOR tmp IN _users FILTER tmp.status == 1 LIMIT 2 RETURN tmp.name

  The rule will only fire when the subquery is used as an operand to a `FOR` loop, and
  if the subquery does not contain a `COLLECT` with an `INTO` variable.

* added new endpoint "srv://" for DNS service records

* The result order of the AQL functions VALUES and ATTRIBUTES has never been
  guaranteed and it only had the "correct" ordering by accident when iterating
  over objects that were not loaded from the database. This accidental behavior
  is now changed by introduction of VelocyPack. No ordering is guaranteed unless
  you specify the sort parameter.

* removed configure option `--enable-logger`

* added AQL array comparison operators

  All AQL comparison operators now also exist in an array variant. In the
  array variant, the operator is preceded with one of the keywords *ALL*, *ANY*
  or *NONE*. Using one of these keywords changes the operator behavior to
  execute the comparison operation for all, any, or none of its left hand
  argument values. It is therefore expected that the left hand argument
  of an array operator is an array.

  Examples:

      [ 1, 2, 3 ] ALL IN [ 2, 3, 4 ]   // false
      [ 1, 2, 3 ] ALL IN [ 1, 2, 3 ]   // true
      [ 1, 2, 3 ] NONE IN [ 3 ]        // false
      [ 1, 2, 3 ] NONE IN [ 23, 42 ]   // true
      [ 1, 2, 3 ] ANY IN [ 4, 5, 6 ]   // false
      [ 1, 2, 3 ] ANY IN [ 1, 42 ]     // true
      [ 1, 2, 3 ] ANY == 2             // true
      [ 1, 2, 3 ] ANY == 4             // false
      [ 1, 2, 3 ] ANY > 0              // true
      [ 1, 2, 3 ] ANY <= 1             // true
      [ 1, 2, 3 ] NONE < 99            // false
      [ 1, 2, 3 ] NONE > 10            // true
      [ 1, 2, 3 ] ALL > 2              // false
      [ 1, 2, 3 ] ALL > 0              // true
      [ 1, 2, 3 ] ALL >= 3             // false
      ["foo", "bar"] ALL != "moo"      // true
      ["foo", "bar"] NONE == "bar"     // false
      ["foo", "bar"] ANY == "foo"      // true

* improved AQL optimizer to remove unnecessary sort operations in more cases

* allow enclosing AQL identifiers in forward ticks in addition to using
  backward ticks

  This allows for convenient writing of AQL queries in JavaScript template strings
  (which are delimited with backticks themselves), e.g.

      var q = `FOR doc IN ´collection´ RETURN doc.´name´`;

* allow to set `print.limitString` to configure the number of characters
  to output before truncating

* make logging configurable per log "topic"

  `--log.level <level>` sets the global log level to <level>, e.g. `info`,
  `debug`, `trace`.

  `--log.level topic=<level>` sets the log level for a specific topic.
  Currently, the following topics exist: `collector`, `compactor`, `mmap`,
  `performance`, `queries`, and `requests`. `performance` and `requests` are
  set to FATAL by default. `queries` is set to info. All others are
  set to the global level by default.

  The new log option `--log.output <definition>` allows directing the global
  or per-topic log output to different outputs. The output definition
  "<definition>" can be one of

    "-" for stdin
    "+" for stderr
    "syslog://<syslog-facility>"
    "syslog://<syslog-facility>/<application-name>"
    "file://<relative-path>"

  The option can be specified multiple times in order to configure the output
  for different log topics. To set up a per-topic output configuration, use
  `--log.output <topic>=<definition>`, e.g.

    queries=file://queries.txt

  logs all queries to the file "queries.txt".

* the option `--log.requests-file` is now deprecated. Instead use

    `--log.level requests=info`
    `--log.output requests=file://requests.txt`

* the option `--log.facility` is now deprecated. Instead use

    `--log.output requests=syslog://facility`

* the option `--log.performance` is now deprecated. Instead use

    `--log.level performance=trace`

* removed option `--log.source-filter`

* removed configure option `--enable-logger`

* change collection directory names to include a random id component at the end

  The new pattern is `collection-<id>-<random>`, where `<id>` is the collection
  id and `<random>` is a random number. Previous versions of ArangoDB used a
  pattern `collection-<id>` without the random number.

  ArangoDB 3.0 understands both the old and name directory name patterns.

* removed mostly unused internal spin-lock implementation

* removed support for pre-Windows 7-style locks. This removes compatibility for
  Windows versions older than Windows 7 (e.g. Windows Vista, Windows XP) and
  Windows 2008R2 (e.g. Windows 2008).

* changed names of sub-threads started by arangod

* added option `--default-number-of-shards` to arangorestore, allowing creating
  collections with a specifiable number of shards from a non-cluster dump

* removed support for CoffeeScript source files

* removed undocumented SleepAndRequeue

* added WorkMonitor to inspect server threads

* when downloading a Foxx service from the web interface the suggested filename
  is now based on the service's mount path instead of simply "app.zip"

* the `@arangodb/request` response object now stores the parsed JSON response
  body in a property `json` instead of `body` when the request was made using the
  `json` option. The `body` instead contains the response body as a string.

* the Foxx API has changed significantly, 2.8 services are still supported
  using a backwards-compatible "legacy mode"


v2.8.12 (XXXX-XX-XX)
--------------------

* issue #2091: decrease connect timeout to 5 seconds on startup

* fixed issue #2072

* slightly better error diagnostics for some replication errors

* fixed issue #1977

* fixed issue in `INTERSECTION` AQL function with duplicate elements
  in the source arrays

* fixed issue #1962

* fixed issue #1959

* export aqlQuery template handler as require('org/arangodb').aql for forwards-compatibility


v2.8.11 (2016-07-13)
--------------------

* fixed array index batch insertion issues for hash indexes that caused problems when
  no elements remained for insertion

* fixed issue #1937


v2.8.10 (2016-07-01)
--------------------

* make sure next local _rev value used for a document is at least as high as the
  _rev value supplied by external sources such as replication

* make adding a collection in both read- and write-mode to a transaction behave as
  expected (write includes read). This prevents the `unregister collection used in
  transaction` error

* fixed sometimes invalid result for `byExample(...).count()` when an index plus
  post-filtering was used

* fixed "collection is a nullptr" issue when starting a traversal from a transaction

* honor the value of startup option `--database.wait-for-sync` (that is used to control
  whether new collections are created with `waitForSync` set to `true` by default) also
  when creating collections via the HTTP API (and thus the ArangoShell). When creating
  a collection via these mechanisms, the option was ignored so far, which was inconsistent.

* fixed issue #1826: arangosh --javascript.execute: internal error (geo index issue)

* fixed issue #1823: Arango crashed hard executing very simple query on windows


v2.8.9 (2016-05-13)
-------------------

* fixed escaping and quoting of extra parameters for executables in Mac OS X App

* added "waiting for" status variable to web interface collection figures view

* fixed undefined behavior in query cache invaldation

* fixed access to /_admin/statistics API in case statistics are disable via option
  `--server.disable-statistics`

* Foxx manager will no longer fail hard when Foxx store is unreachable unless installing
  a service from the Foxx store (e.g. when behind a firewall or GitHub is unreachable).


v2.8.8 (2016-04-19)
-------------------

* fixed issue #1805: Query: internal error (location: arangod/Aql/AqlValue.cpp:182).
  Please report this error to arangodb.com (while executing)

* allow specifying collection name prefixes for `_from` and `_to` in arangoimp:

  To avoid specifying complete document ids (consisting of collection names and document
  keys) for *_from* and *_to* values when importing edges with arangoimp, there are now
  the options *--from-collection-prefix* and *--to-collection-prefix*.

  If specified, these values will be automatically prepended to each value in *_from*
  (or *_to* resp.). This allows specifying only document keys inside *_from* and/or *_to*.

  *Example*

      > arangoimp --from-collection-prefix users --to-collection-prefix products ...

  Importing the following document will then create an edge between *users/1234* and
  *products/4321*:

  ```js
  { "_from" : "1234", "_to" : "4321", "desc" : "users/1234 is connected to products/4321" }
  ```

* requests made with the interactive system API documentation in the web interface
  (Swagger) will now respect the active database instead of always using `_system`


v2.8.7 (2016-04-07)
-------------------

* optimized primary=>secondary failover

* fix to-boolean conversion for documents in AQL

* expose the User-Agent HTTP header from the ArangoShell since Github seems to
  require it now, and we use the ArangoShell for fetching Foxx repositories from Github

* work with http servers that only send

* fixed potential race condition between compactor and collector threads

* fix removal of temporary directories on arangosh exit

* javadoc-style comments in Foxx services are no longer interpreted as
  Foxx comments outside of controller/script/exports files (#1748)

* removed remaining references to class syntax for Foxx Model and Repository
  from the documentation

* added a safe-guard for corrupted master-pointer


v2.8.6 (2016-03-23)
-------------------

* arangosh can now execute JavaScript script files that contain a shebang
  in the first line of the file. This allows executing script files directly.

  Provided there is a script file `/path/to/script.js` with the shebang
  `#!arangosh --javascript.execute`:

      > cat /path/to/script.js
      #!arangosh --javascript.execute
      print("hello from script.js");

  If the script file is made executable

      > chmod a+x /path/to/script.js

  it can be invoked on the shell directly and use arangosh for its execution:

      > /path/to/script.js
      hello from script.js

  This did not work in previous versions of ArangoDB, as the whole script contents
  (including the shebang) were treated as JavaScript code.
  Now shebangs in script files will now be ignored for all files passed to arangosh's
  `--javascript.execute` parameter.

  The alternative way of executing a JavaScript file with arangosh still works:

      > arangosh --javascript.execute /path/to/script.js
      hello from script.js

* added missing reset of traversal state for nested traversals.
  The state of nested traversals (a traversal in an AQL query that was
  located in a repeatedly executed subquery or inside another FOR loop)
  was not reset properly, so that multiple invocations of the same nested
  traversal with different start vertices led to the nested traversal
  always using the start vertex provided on the first invocation.

* fixed issue #1781: ArangoDB startup time increased tremendously

* fixed issue #1783: SIGHUP should rotate the log


v2.8.5 (2016-03-11)
-------------------

* Add OpenSSL handler for TLS V1.2 as sugested by kurtkincaid in #1771

* fixed issue #1765 (The webinterface should display the correct query time)
  and #1770 (Display ACTUAL query time in aardvark's AQL editor)

* Windows: the unhandled exception handler now calls the windows logging
  facilities directly without locks.
  This fixes lockups on crashes from the logging framework.

* improve nullptr handling in logger.

* added new endpoint "srv://" for DNS service records

* `org/arangodb/request` no longer sets the content-type header to the
  string "undefined" when no content-type header should be sent (issue #1776)


v2.8.4 (2016-03-01)
-------------------

* global modules are no longer incorrectly resolved outside the ArangoDB
  JavaScript directory or the Foxx service's root directory (issue #1577)

* improved error messages from Foxx and JavaScript (issues #1564, #1565, #1744)


v2.8.3 (2016-02-22)
-------------------

* fixed AQL filter condition collapsing for deeply-nested cases, potentially
  enabling usage of indexes in some dedicated cases

* added parentheses in AQL explain command output to correctly display precedence
  of logical and arithmetic operators

* Foxx Model event listeners defined on the model are now correctly invoked by
  the Repository methods (issue #1665)

* Deleting a Foxx service in the frontend should now always succeed even if the
  files no longer exist on the file system (issue #1358)

* Routing actions loaded from the database no longer throw exceptions when
  trying to load other modules using "require"

* The `org/arangodb/request` response object now sets a property `json` to the
  parsed JSON response body in addition to overwriting the `body` property when
  the request was made using the `json` option.

* Improved Windows stability

* Fixed a bug in the interactive API documentation that would escape slashes
  in document-handle fields. Document handles are now provided as separate
  fields for collection name and document key.


v2.8.2 (2016-02-09)
-------------------

* the continuous replication applier will now prevent the master's WAL logfiles
  from being removed if they are still needed by the applier on the slave. This
  should help slaves that suffered from masters garbage collection WAL logfiles
  which would have been needed by the slave later.

  The initial synchronization will block removal of still needed WAL logfiles
  on the master for 10 minutes initially, and will extend this period when further
  requests are made to the master. Initial synchronization hands over its handle
  for blocking logfile removal to the continuous replication when started via
  the *setupReplication* function. In this case, continuous replication will
  extend the logfile removal blocking period for the required WAL logfiles when
  the slave makes additional requests.

  All handles that block logfile removal will time out automatically after at
  most 5 minutes should a master not be contacted by the slave anymore (e.g. in
  case the slave's replication is turned off, the slaves loses the connection
  to the master or the slave goes down).

* added all-in-one function *setupReplication* to synchronize data from master
  to slave and start the continuous replication:

      require("@arangodb/replication").setupReplication(configuration);

  The command will return when the initial synchronization is finished and the
  continuous replication has been started, or in case the initial synchronization
  has failed.

  If the initial synchronization is successful, the command will store the given
  configuration on the slave. It also configures the continuous replication to start
  automatically if the slave is restarted, i.e. *autoStart* is set to *true*.

  If the command is run while the slave's replication applier is already running,
  it will first stop the running applier, drop its configuration and do a
  resynchronization of data with the master. It will then use the provided configration,
  overwriting any previously existing replication configuration on the slave.

  The following example demonstrates how to use the command for setting up replication
  for the *_system* database. Note that it should be run on the slave and not the
  master:

      db._useDatabase("_system");
      require("@arangodb/replication").setupReplication({
        endpoint: "tcp://master.domain.org:8529",
        username: "myuser",
        password: "mypasswd",
        verbose: false,
        includeSystem: false,
        incremental: true,
        autoResync: true
      });

* the *sync* and *syncCollection* functions now always start the data synchronization
  as an asynchronous server job. The call to *sync* or *syncCollection* will block
  until synchronization is either complete or has failed with an error. The functions
  will automatically poll the slave periodically for status updates.

  The main benefit is that the connection to the slave does not need to stay open
  permanently and is thus not affected by timeout issues. Additionally the caller does
  not need to query the synchronization status from the slave manually as this is
  now performed automatically by these functions.

* fixed undefined behavior when explaining some types of AQL traversals, fixed
  display of some types of traversals in AQL explain output


v2.8.1 (2016-01-29)
-------------------

* Improved AQL Pattern matching by allowing to specify a different traversal
  direction for one or many of the edge collections.

      FOR v, e, p IN OUTBOUND @start @@ec1, INBOUND @@ec2, @@ec3

  will traverse *ec1* and *ec3* in the OUTBOUND direction and for *ec2* it will use
  the INBOUND direction. These directions can be combined in arbitrary ways, the
  direction defined after *IN [steps]* will we used as default direction and can
  be overriden for specific collections.
  This feature is only available for collection lists, it is not possible to
  combine it with graph names.

* detect more types of transaction deadlocks early

* fixed display of relational operators in traversal explain output

* fixed undefined behavior in AQL function `PARSE_IDENTIFIER`

* added "engines" field to Foxx services generated in the admin interface

* added AQL function `IS_SAME_COLLECTION`:

  *IS_SAME_COLLECTION(collection, document)*: Return true if *document* has the same
  collection id as the collection specified in *collection*. *document* can either be
  a [document handle](../Glossary/README.md#document-handle) string, or a document with
  an *_id* attribute. The function does not validate whether the collection actually
  contains the specified document, but only compares the name of the specified collection
  with the collection name part of the specified document.
  If *document* is neither an object with an *id* attribute nor a *string* value,
  the function will return *null* and raise a warning.

      /* true */
      IS_SAME_COLLECTION('_users', '_users/my-user')
      IS_SAME_COLLECTION('_users', { _id: '_users/my-user' })

      /* false */
      IS_SAME_COLLECTION('_users', 'foobar/baz')
      IS_SAME_COLLECTION('_users', { _id: 'something/else' })


v2.8.0 (2016-01-25)
-------------------

* avoid recursive locking


v2.8.0-beta8 (2016-01-19)
-------------------------

* improved internal datafile statistics for compaction and compaction triggering
  conditions, preventing excessive growth of collection datafiles under some
  workloads. This should also fix issue #1596.

* renamed AQL optimizer rule `remove-collect-into` to `remove-collect-variables`

* fixed primary and edge index lookups prematurely aborting searches when the
  specified id search value contained a different collection than the collection
  the index was created for


v2.8.0-beta7 (2016-01-06)
-------------------------

* added vm.runInThisContext

* added AQL keyword `AGGREGATE` for use in AQL `COLLECT` statement

  Using `AGGREGATE` allows more efficient aggregation (incrementally while building
  the groups) than previous versions of AQL, which built group aggregates afterwards
  from the total of all group values.

  `AGGREGATE` can be used inside a `COLLECT` statement only. If used, it must follow
  the declaration of grouping keys:

      FOR doc IN collection
        COLLECT gender = doc.gender AGGREGATE minAge = MIN(doc.age), maxAge = MAX(doc.age)
        RETURN { gender, minAge, maxAge }

  or, if no grouping keys are used, it can follow the `COLLECT` keyword:

      FOR doc IN collection
        COLLECT AGGREGATE minAge = MIN(doc.age), maxAge = MAX(doc.age)
        RETURN {
  minAge, maxAge
}

  Only specific expressions are allowed on the right-hand side of each `AGGREGATE`
  assignment:

  - on the top level the expression must be a call to one of the supported aggregation
    functions `LENGTH`, `MIN`, `MAX`, `SUM`, `AVERAGE`, `STDDEV_POPULATION`, `STDDEV_SAMPLE`,
    `VARIANCE_POPULATION`, or `VARIANCE_SAMPLE`

  - the expression must not refer to variables introduced in the `COLLECT` itself

* Foxx: mocha test paths with wildcard characters (asterisks) now work on Windows

* reserved AQL keyword `NONE` for future use

* web interface: fixed a graph display bug concerning dashboard view

* web interface: fixed several bugs during the dashboard initialize process

* web interface: included several bugfixes: #1597, #1611, #1623

* AQL query optimizer now converts `LENGTH(collection-name)` to an optimized
  expression that returns the number of documents in a collection

* adjusted the behavior of the expansion (`[*]`) operator in AQL for non-array values

  In ArangoDB 2.8, calling the expansion operator on a non-array value will always
  return an empty array. Previous versions of ArangoDB expanded non-array values by
  calling the `TO_ARRAY()` function for the value, which for example returned an
  array with a single value for boolean, numeric and string input values, and an array
  with the object's values for an object input value. This behavior was inconsistent
  with how the expansion operator works for the array indexes in 2.8, so the behavior
  is now unified:

  - if the left-hand side operand of `[*]` is an array, the array will be returned as
    is when calling `[*]` on it
  - if the left-hand side operand of `[*]` is not an array, an empty array will be
    returned by `[*]`

  AQL queries that rely on the old behavior can be changed by either calling `TO_ARRAY`
  explicitly or by using the `[*]` at the correct position.

  The following example query will change its result in 2.8 compared to 2.7:

      LET values = "foo" RETURN values[*]

  In 2.7 the query has returned the array `[ "foo" ]`, but in 2.8 it will return an
  empty array `[ ]`. To make it return the array `[ "foo" ]` again, an explicit
  `TO_ARRAY` function call is needed in 2.8 (which in this case allows the removal
  of the `[*]` operator altogether). This also works in 2.7:

      LET values = "foo" RETURN TO_ARRAY(values)

  Another example:

      LET values = [ { name: "foo" }, { name: "bar" } ]
      RETURN values[*].name[*]

  The above returned `[ [ "foo" ], [ "bar" ] ] in 2.7. In 2.8 it will return
  `[ [ ], [ ] ]`, because the value of `name` is not an array. To change the results
  to the 2.7 style, the query can be changed to

      LET values = [ { name: "foo" }, { name: "bar" } ]
      RETURN values[* RETURN TO_ARRAY(CURRENT.name)]

  The above also works in 2.7.
  The following types of queries won't change:

      LET values = [ 1, 2, 3 ] RETURN values[*]
      LET values = [ { name: "foo" }, { name: "bar" } ] RETURN values[*].name
      LET values = [ { names: [ "foo", "bar" ] }, { names: [ "baz" ] } ] RETURN values[*].names[*]
      LET values = [ { names: [ "foo", "bar" ] }, { names: [ "baz" ] } ] RETURN values[*].names[**]

* slightly adjusted V8 garbage collection strategy so that collection eventually
  happens in all contexts that hold V8 external references to documents and
  collections.

  also adjusted default value of `--javascript.gc-frequency` from 10 seconds to
  15 seconds, as less internal operations are carried out in JavaScript.

* fixes for AQL optimizer and traversal

* added `--create-collection-type` option to arangoimp

  This allows specifying the type of the collection to be created when
  `--create-collection` is set to `true`.

* Foxx export cache should no longer break if a broken app is loaded in the
  web admin interface.


v2.8.0-beta2 (2015-12-16)
-------------------------

* added AQL query optimizer rule "sort-in-values"

  This rule pre-sorts the right-hand side operand of the `IN` and `NOT IN`
  operators so the operation can use a binary search with logarithmic complexity
  instead of a linear search. The rule is applied when the right-hand side
  operand of an `IN` or `NOT IN` operator in a filter condition is a variable that
  is defined in a different loop/scope than the operator itself. Additionally,
  the filter condition must consist of solely the `IN` or `NOT IN` operation
  in order to avoid any side-effects.

* changed collection status terminology in web interface for collections for
  which an unload request has been issued from `in the process of being unloaded`
  to `will be unloaded`.

* unloading a collection via the web interface will now trigger garbage collection
  in all v8 contexts and force a WAL flush. This increases the chances of perfoming
  the unload faster.

* added the following attributes to the result of `collection.figures()` and the
  corresponding HTTP API at `PUT /_api/collection/<name>/figures`:

  - `documentReferences`: The number of references to documents in datafiles
    that JavaScript code currently holds. This information can be used for
    debugging compaction and unload issues.
  - `waitingFor`: An optional string value that contains information about
    which object type is at the head of the collection's cleanup queue. This
    information can be used for debugging compaction and unload issues.
  - `compactionStatus.time`: The point in time the compaction for the collection
    was last executed. This information can be used for debugging compaction
    issues.
  - `compactionStatus.message`: The action that was performed when the compaction
    was last run for the collection. This information can be used for debugging
    compaction issues.

  Note: `waitingFor` and `compactionStatus` may be empty when called on a coordinator
  in a cluster.

* the compaction will now provide queryable status info that can be used to track
  its progress. The compaction status is displayed in the web interface, too.

* better error reporting for arangodump and arangorestore

* arangodump will now fail by default when trying to dump edges that
  refer to already dropped collections. This can be circumvented by
  specifying the option `--force true` when invoking arangodump

* fixed cluster upgrade procedure

* the AQL functions `NEAR` and `WITHIN` now have stricter validations
  for their input parameters `limit`, `radius` and `distance`. They may now throw
  exceptions when invalid parameters are passed that may have not led
  to exceptions in previous versions.

* deprecation warnings now log stack traces

* Foxx: improved backwards compatibility with 2.5 and 2.6

  - reverted Model and Repository back to non-ES6 "classes" because of
    compatibility issues when using the extend method with a constructor

  - removed deprecation warnings for extend and controller.del

  - restored deprecated method Model.toJSONSchema

  - restored deprecated `type`, `jwt` and `sessionStorageApp` options
    in Controller#activateSessions

* Fixed a deadlock problem in the cluster


v2.8.0-beta1 (2015-12-06)
-------------------------

* added AQL function `IS_DATESTRING(value)`

  Returns true if *value* is a string that can be used in a date function.
  This includes partial dates such as *2015* or *2015-10* and strings containing
  invalid dates such as *2015-02-31*. The function will return false for all
  non-string values, even if some of them may be usable in date functions.


v2.8.0-alpha1 (2015-12-03)
--------------------------

* added AQL keywords `GRAPH`, `OUTBOUND`, `INBOUND` and `ANY` for use in graph
  traversals, reserved AQL keyword `ALL` for future use

  Usage of these keywords as collection names, variable names or attribute names
  in AQL queries will not be possible without quoting. For example, the following
  AQL query will still work as it uses a quoted collection name and a quoted
  attribute name:

      FOR doc IN `OUTBOUND`
        RETURN doc.`any`

* issue #1593: added AQL `POW` function for exponentation

* added cluster execution site info in explain output for AQL queries

* replication improvements:

  - added `autoResync` configuration parameter for continuous replication.

    When set to `true`, a replication slave will automatically trigger a full data
    re-synchronization with the master when the master cannot provide the log data
    the slave had asked for. Note that `autoResync` will only work when the option
    `requireFromPresent` is also set to `true` for the continuous replication, or
    when the continuous syncer is started and detects that no start tick is present.

    Automatic re-synchronization may transfer a lot of data from the master to the
    slave and may be expensive. It is therefore turned off by default.
    When turned off, the slave will never perform an automatic re-synchronization
    with the master.

  - added `idleMinWaitTime` and `idleMaxWaitTime` configuration parameters for
    continuous replication.

    These parameters can be used to control the minimum and maximum wait time the
    slave will (intentionally) idle and not poll for master log changes in case the
    master had sent the full logs already.
    The `idleMaxWaitTime` value will only be used when `adapativePolling` is set
    to `true`. When `adaptivePolling` is disable, only `idleMinWaitTime` will be
    used as a constant time span in which the slave will not poll the master for
    further changes. The default values are 0.5 seconds for `idleMinWaitTime` and
    2.5 seconds for `idleMaxWaitTime`, which correspond to the hard-coded values
    used in previous versions of ArangoDB.

  - added `initialSyncMaxWaitTime` configuration parameter for initial and continuous
    replication

    This option controls the maximum wait time (in seconds) that the initial
    synchronization will wait for a response from the master when fetching initial
    collection data. If no response is received within this time period, the initial
    synchronization will give up and fail. This option is also relevant for
    continuous replication in case *autoResync* is set to *true*, as then the
    continuous replication may trigger a full data re-synchronization in case
    the master cannot the log data the slave had asked for.

  - HTTP requests sent from the slave to the master during initial synchronization
    will now be retried if they fail with connection problems.

  - the initial synchronization now logs its progress so it can be queried using
    the regular replication status check APIs.

  - added `async` attribute for `sync` and `syncCollection` operations called from
    the ArangoShell. Setthing this attribute to `true` will make the synchronization
    job on the server go into the background, so that the shell does not block. The
    status of the started asynchronous synchronization job can be queried from the
    ArangoShell like this:

        /* starts initial synchronization */
        var replication = require("@arangodb/replication");
        var id = replication.sync({
          endpoint: "tcp://master.domain.org:8529",
          username: "myuser",
          password: "mypasswd",
          async: true
       });

       /* now query the id of the returned async job and print the status */
       print(replication.getSyncResult(id));

    The result of `getSyncResult()` will be `false` while the server-side job
    has not completed, and different to `false` if it has completed. When it has
    completed, all job result details will be returned by the call to `getSyncResult()`.


* fixed non-deterministic query results in some cluster queries

* fixed issue #1589

* return HTTP status code 410 (gone) instead of HTTP 408 (request timeout) for
  server-side operations that are canceled / killed. Sending 410 instead of 408
  prevents clients from re-starting the same (canceled) operation. Google Chrome
  for example sends the HTTP request again in case it is responded with an HTTP
  408, and this is exactly the opposite of the desired behavior when an operation
  is canceled / killed by the user.

* web interface: queries in AQL editor now cancelable

* web interface: dashboard - added replication information

* web interface: AQL editor now supports bind parameters

* added startup option `--server.hide-product-header` to make the server not send
  the HTTP response header `"Server: ArangoDB"` in its HTTP responses. By default,
  the option is turned off so the header is still sent as usual.

* added new AQL function `UNSET_RECURSIVE` to recursively unset attritutes from
  objects/documents

* switched command-line editor in ArangoShell and arangod to linenoise-ng

* added automatic deadlock detection for transactions

  In case a deadlock is detected, a multi-collection operation may be rolled back
  automatically and fail with error 29 (`deadlock detected`). Client code for
  operations containing more than one collection should be aware of this potential
  error and handle it accordingly, either by giving up or retrying the transaction.

* Added C++ implementations for the AQL arithmetic operations and the following
  AQL functions:
  - ABS
  - APPEND
  - COLLECTIONS
  - CURRENT_DATABASE
  - DOCUMENT
  - EDGES
  - FIRST
  - FIRST_DOCUMENT
  - FIRST_LIST
  - FLATTEN
  - FLOOR
  - FULLTEXT
  - LAST
  - MEDIAN
  - MERGE_RECURSIVE
  - MINUS
  - NEAR
  - NOT_NULL
  - NTH
  - PARSE_IDENTIFIER
  - PERCENTILE
  - POP
  - POSITION
  - PUSH
  - RAND
  - RANGE
  - REMOVE_NTH
  - REMOVE_VALUE
  - REMOVE_VALUES
  - ROUND
  - SHIFT
  - SQRT
  - STDDEV_POPULATION
  - STDDEV_SAMPLE
  - UNSHIFT
  - VARIANCE_POPULATION
  - VARIANCE_SAMPLE
  - WITHIN
  - ZIP

* improved performance of skipping over many documents in an AQL query when no
  indexes and no filters are used, e.g.

      FOR doc IN collection
        LIMIT 1000000, 10
        RETURN doc

* Added array indexes

  Hash indexes and skiplist indexes can now optionally be defined for array values
  so they index individual array members.

  To define an index for array values, the attribute name is extended with the
  expansion operator `[*]` in the index definition:

      arangosh> db.colName.ensureHashIndex("tags[*]");

  When given the following document

      { tags: [ "AQL", "ArangoDB", "Index" ] }

  the index will now contain the individual values `"AQL"`, `"ArangoDB"` and `"Index"`.

  Now the index can be used for finding all documents having `"ArangoDB"` somewhere in their
  tags array using the following AQL query:

      FOR doc IN colName
        FILTER "ArangoDB" IN doc.tags[*]
        RETURN doc

* rewrote AQL query optimizer rule `use-index-range` and renamed it to `use-indexes`.
  The name change affects rule names in the optimizer's output.

* rewrote AQL execution node `IndexRangeNode` and renamed it to `IndexNode`. The name
  change affects node names in the optimizer's explain output.

* added convenience function `db._explain(query)` for human-readable explanation
  of AQL queries

* module resolution as used by `require` now behaves more like in node.js

* the `org/arangodb/request` module now returns response bodies for error responses
  by default. The old behavior of not returning bodies for error responses can be
  re-enabled by explicitly setting the option `returnBodyOnError` to `false` (#1437)


v2.7.6 (2016-01-30)
-------------------

* detect more types of transaction deadlocks early


v2.7.5 (2016-01-22)
-------------------

* backported added automatic deadlock detection for transactions

  In case a deadlock is detected, a multi-collection operation may be rolled back
  automatically and fail with error 29 (`deadlock detected`). Client code for
  operations containing more than one collection should be aware of this potential
  error and handle it accordingly, either by giving up or retrying the transaction.

* improved internal datafile statistics for compaction and compaction triggering
  conditions, preventing excessive growth of collection datafiles under some
  workloads. This should also fix issue #1596.

* Foxx export cache should no longer break if a broken app is loaded in the
  web admin interface.

* Foxx: removed some incorrect deprecation warnings.

* Foxx: mocha test paths with wildcard characters (asterisks) now work on Windows


v2.7.4 (2015-12-21)
-------------------

* slightly adjusted V8 garbage collection strategy so that collection eventually
  happens in all contexts that hold V8 external references to documents and
  collections.

* added the following attributes to the result of `collection.figures()` and the
  corresponding HTTP API at `PUT /_api/collection/<name>/figures`:

  - `documentReferences`: The number of references to documents in datafiles
    that JavaScript code currently holds. This information can be used for
    debugging compaction and unload issues.
  - `waitingFor`: An optional string value that contains information about
    which object type is at the head of the collection's cleanup queue. This
    information can be used for debugging compaction and unload issues.
  - `compactionStatus.time`: The point in time the compaction for the collection
    was last executed. This information can be used for debugging compaction
    issues.
  - `compactionStatus.message`: The action that was performed when the compaction
    was last run for the collection. This information can be used for debugging
    compaction issues.

  Note: `waitingFor` and `compactionStatus` may be empty when called on a coordinator
  in a cluster.

* the compaction will now provide queryable status info that can be used to track
  its progress. The compaction status is displayed in the web interface, too.


v2.7.3 (2015-12-17)
-------------------

* fixed some replication value conversion issues when replication applier properties
  were set via ArangoShell

* fixed disappearing of documents for collections transferred via `sync` or
  `syncCollection` if the collection was dropped right before synchronization
  and drop and (re-)create collection markers were located in the same WAL file


* fixed an issue where overwriting the system sessions collection would break
  the web interface when authentication is enabled

v2.7.2 (2015-12-01)
-------------------

* replication improvements:

  - added `autoResync` configuration parameter for continuous replication.

    When set to `true`, a replication slave will automatically trigger a full data
    re-synchronization with the master when the master cannot provide the log data
    the slave had asked for. Note that `autoResync` will only work when the option
    `requireFromPresent` is also set to `true` for the continuous replication, or
    when the continuous syncer is started and detects that no start tick is present.

    Automatic re-synchronization may transfer a lot of data from the master to the
    slave and may be expensive. It is therefore turned off by default.
    When turned off, the slave will never perform an automatic re-synchronization
    with the master.

  - added `idleMinWaitTime` and `idleMaxWaitTime` configuration parameters for
    continuous replication.

    These parameters can be used to control the minimum and maximum wait time the
    slave will (intentionally) idle and not poll for master log changes in case the
    master had sent the full logs already.
    The `idleMaxWaitTime` value will only be used when `adapativePolling` is set
    to `true`. When `adaptivePolling` is disable, only `idleMinWaitTime` will be
    used as a constant time span in which the slave will not poll the master for
    further changes. The default values are 0.5 seconds for `idleMinWaitTime` and
    2.5 seconds for `idleMaxWaitTime`, which correspond to the hard-coded values
    used in previous versions of ArangoDB.

  - added `initialSyncMaxWaitTime` configuration parameter for initial and continuous
    replication

    This option controls the maximum wait time (in seconds) that the initial
    synchronization will wait for a response from the master when fetching initial
    collection data. If no response is received within this time period, the initial
    synchronization will give up and fail. This option is also relevant for
    continuous replication in case *autoResync* is set to *true*, as then the
    continuous replication may trigger a full data re-synchronization in case
    the master cannot the log data the slave had asked for.

  - HTTP requests sent from the slave to the master during initial synchronization
    will now be retried if they fail with connection problems.

  - the initial synchronization now logs its progress so it can be queried using
    the regular replication status check APIs.

* fixed non-deterministic query results in some cluster queries

* added missing lock instruction for primary index in compactor size calculation

* fixed issue #1589

* fixed issue #1583

* fixed undefined behavior when accessing the top level of a document with the `[*]`
  operator

* fixed potentially invalid pointer access in shaper when the currently accessed
  document got re-located by the WAL collector at the very same time

* Foxx: optional configuration options no longer log validation errors when assigned
  empty values (#1495)

* Foxx: constructors provided to Repository and Model sub-classes via extend are
  now correctly called (#1592)


v2.7.1 (2015-11-07)
-------------------

* switch to linenoise next generation

* exclude `_apps` collection from replication

  The slave has its own `_apps` collection which it populates on server start.
  When replicating data from the master to the slave, the data from the master may
  clash with the slave's own data in the `_apps` collection. Excluding the `_apps`
  collection from replication avoids this.

* disable replication appliers when starting in modes `--upgrade`, `--no-server`
  and `--check-upgrade`

* more detailed output in arango-dfdb

* fixed "no start tick" issue in replication applier

  This error could occur after restarting a slave server after a shutdown
  when no data was ever transferred from the master to the slave via the
  continuous replication

* fixed problem during SSL client connection abort that led to scheduler thread
  staying at 100% CPU saturation

* fixed potential segfault in AQL `NEIGHBORS` function implementation when C++ function
  variant was used and collection names were passed as strings

* removed duplicate target for some frontend JavaScript files from the Makefile

* make AQL function `MERGE()` work on a single array parameter, too.
  This allows combining the attributes of multiple objects from an array into
  a single object, e.g.

      RETURN MERGE([
        { foo: 'bar' },
        { quux: 'quetzalcoatl', ruled: true },
        { bar: 'baz', foo: 'done' }
      ])

  will now return:

      {
        "foo": "done",
        "quux": "quetzalcoatl",
        "ruled": true,
        "bar": "baz"
      }

* fixed potential deadlock in collection status changing on Windows

* fixed hard-coded `incremental` parameter in shell implementation of
  `syncCollection` function in replication module

* fix for GCC5: added check for '-stdlib' option


v2.7.0 (2015-10-09)
-------------------

* fixed request statistics aggregation
  When arangod was started in supervisor mode, the request statistics always showed
  0 requests, as the statistics aggregation thread did not run then.

* read server configuration files before dropping privileges. this ensures that
  the SSL keyfile specified in the configuration can be read with the server's start
  privileges (i.e. root when using a standard ArangoDB package).

* fixed replication with a 2.6 replication configuration and issues with a 2.6 master

* raised default value of `--server.descriptors-minimum` to 1024

* allow Foxx apps to be installed underneath URL path `/_open/`, so they can be
  (intentionally) accessed without authentication.

* added *allowImplicit* sub-attribute in collections declaration of transactions.
  The *allowImplicit* attributes allows making transactions fail should they
  read-access a collection that was not explicitly declared in the *collections*
  array of the transaction.

* added "special" password ARANGODB_DEFAULT_ROOT_PASSWORD. If you pass
  ARANGODB_DEFAULT_ROOT_PASSWORD as password, it will read the password
  from the environment variable ARANGODB_DEFAULT_ROOT_PASSWORD


v2.7.0-rc2 (2015-09-22)
-----------------------

* fix over-eager datafile compaction

  This should reduce the need to compact directly after loading a collection when a
  collection datafile contained many insertions and updates for the same documents. It
  should also prevent from re-compacting already merged datafiles in case not many
  changes were made. Compaction will also make fewer index lookups than before.

* added `syncCollection()` function in module `org/arangodb/replication`

  This allows synchronizing the data of a single collection from a master to a slave
  server. Synchronization can either restore the whole collection by transferring all
  documents from the master to the slave, or incrementally by only transferring documents
  that differ. This is done by partitioning the collection's entire key space into smaller
  chunks and comparing the data chunk-wise between master and slave. Only chunks that are
  different will be re-transferred.

  The `syncCollection()` function can be used as follows:

      require("org/arangodb/replication").syncCollection(collectionName, options);

  e.g.

      require("org/arangodb/replication").syncCollection("myCollection", {
        endpoint: "tcp://127.0.0.1:8529",  /* master */
        username: "root",                  /* username for master */
        password: "secret",                /* password for master */
        incremental: true                  /* use incremental mode */
      });


* additionally allow the following characters in document keys:

  `(` `)` `+` `,` `=` `;` `$` `!` `*` `'` `%`


v2.7.0-rc1 (2015-09-17)
-----------------------

* removed undocumented server-side-only collection functions:
  * collection.OFFSET()
  * collection.NTH()
  * collection.NTH2()
  * collection.NTH3()

* upgraded Swagger to version 2.0 for the Documentation

  This gives the user better prepared test request structures.
  More conversions will follow so finally client libraries can be auto-generated.

* added extra AQL functions for date and time calculation and manipulation.
  These functions were contributed by GitHub users @CoDEmanX and @friday.
  A big thanks for their work!

  The following extra date functions are available from 2.7 on:

  * `DATE_DAYOFYEAR(date)`: Returns the day of year number of *date*.
    The return values range from 1 to 365, or 366 in a leap year respectively.

  * `DATE_ISOWEEK(date)`: Returns the ISO week date of *date*.
    The return values range from 1 to 53. Monday is considered the first day of the week.
    There are no fractional weeks, thus the last days in December may belong to the first
    week of the next year, and the first days in January may be part of the previous year's
    last week.

  * `DATE_LEAPYEAR(date)`: Returns whether the year of *date* is a leap year.

  * `DATE_QUARTER(date)`: Returns the quarter of the given date (1-based):
    * 1: January, February, March
    * 2: April, May, June
    * 3: July, August, September
    * 4: October, November, December

  - *DATE_DAYS_IN_MONTH(date)*: Returns the number of days in *date*'s month (28..31).

  * `DATE_ADD(date, amount, unit)`: Adds *amount* given in *unit* to *date* and
    returns the calculated date.

    *unit* can be either of the following to specify the time unit to add or
    subtract (case-insensitive):
    - y, year, years
    - m, month, months
    - w, week, weeks
    - d, day, days
    - h, hour, hours
    - i, minute, minutes
    - s, second, seconds
    - f, millisecond, milliseconds

    *amount* is the number of *unit*s to add (positive value) or subtract
    (negative value).

  * `DATE_SUBTRACT(date, amount, unit)`: Subtracts *amount* given in *unit* from
    *date* and returns the calculated date.

    It works the same as `DATE_ADD()`, except that it subtracts. It is equivalent
    to calling `DATE_ADD()` with a negative amount, except that `DATE_SUBTRACT()`
    can also subtract ISO durations. Note that negative ISO durations are not
    supported (i.e. starting with `-P`, like `-P1Y`).

  * `DATE_DIFF(date1, date2, unit, asFloat)`: Calculate the difference
    between two dates in given time *unit*, optionally with decimal places.
    Returns a negative value if *date1* is greater than *date2*.

  * `DATE_COMPARE(date1, date2, unitRangeStart, unitRangeEnd)`: Compare two
    partial dates and return true if they match, false otherwise. The parts to
    compare are defined by a range of time units.

    The full range is: years, months, days, hours, minutes, seconds, milliseconds.
    Pass the unit to start from as *unitRangeStart*, and the unit to end with as
    *unitRangeEnd*. All units in between will be compared. Leave out *unitRangeEnd*
    to only compare *unitRangeStart*.

  * `DATE_FORMAT(date, format)`: Format a date according to the given format string.
    It supports the following placeholders (case-insensitive):
    - %t: timestamp, in milliseconds since midnight 1970-01-01
    - %z: ISO date (0000-00-00T00:00:00.000Z)
    - %w: day of week (0..6)
    - %y: year (0..9999)
    - %yy: year (00..99), abbreviated (last two digits)
    - %yyyy: year (0000..9999), padded to length of 4
    - %yyyyyy: year (-009999 .. +009999), with sign prefix and padded to length of 6
    - %m: month (1..12)
    - %mm: month (01..12), padded to length of 2
    - %d: day (1..31)
    - %dd: day (01..31), padded to length of 2
    - %h: hour (0..23)
    - %hh: hour (00..23), padded to length of 2
    - %i: minute (0..59)
    - %ii: minute (00..59), padded to length of 2
    - %s: second (0..59)
    - %ss: second (00..59), padded to length of 2
    - %f: millisecond (0..999)
    - %fff: millisecond (000..999), padded to length of 3
    - %x: day of year (1..366)
    - %xxx: day of year (001..366), padded to length of 3
    - %k: ISO week date (1..53)
    - %kk: ISO week date (01..53), padded to length of 2
    - %l: leap year (0 or 1)
    - %q: quarter (1..4)
    - %a: days in month (28..31)
    - %mmm: abbreviated English name of month (Jan..Dec)
    - %mmmm: English name of month (January..December)
    - %www: abbreviated English name of weekday (Sun..Sat)
    - %wwww: English name of weekday (Sunday..Saturday)
    - %&: special escape sequence for rare occasions
    - %%: literal %
    - %: ignored

* new WAL logfiles and datafiles are now created non-sparse

  This prevents SIGBUS signals being raised when memory of a sparse datafile is accessed
  and the disk is full and the accessed file part is not actually disk-backed. In
  this case the mapped memory region is not necessarily backed by physical memory, and
  accessing the memory may raise SIGBUS and crash arangod.

* the `internal.download()` function and the module `org/arangodb/request` used some
  internal library function that handled the sending of HTTP requests from inside of
  ArangoDB. This library unconditionally set an HTTP header `Accept-Encoding: gzip`
  in all outgoing HTTP requests.

  This has been fixed in 2.7, so `Accept-Encoding: gzip` is not set automatically anymore.
  Additionally, the header `User-Agent: ArangoDB` is not set automatically either. If
  client applications desire to send these headers, they are free to add it when
  constructing the requests using the `download` function or the request module.

* fixed issue #1436: org/arangodb/request advertises deflate without supporting it

* added template string generator function `aqlQuery` for generating AQL queries

  This can be used to generate safe AQL queries with JavaScript parameter
  variables or expressions easily:

      var name = 'test';
      var attributeName = '_key';
      var query = aqlQuery`FOR u IN users FILTER u.name == ${name} RETURN u.${attributeName}`;
      db._query(query);

* report memory usage for document header data (revision id, pointer to data etc.)
  in `db.collection.figures()`. The memory used for document headers will now
  show up in the already existing attribute `indexes.size`. Due to that, the index
  sizes reported by `figures()` in 2.7 will be higher than those reported by 2.6,
  but the 2.7 values are more accurate.

* IMPORTANT CHANGE: the filenames in dumps created by arangodump now contain
  not only the name of the dumped collection, but also an additional 32-digit hash
  value. This is done to prevent overwriting dump files in case-insensitive file
  systems when there exist multiple collections with the same name (but with
  different cases).

  For example, if a database has two collections: `test` and `Test`, previous
  versions of ArangoDB created the files

  * `test.structure.json` and `test.data.json` for collection `test`
  * `Test.structure.json` and `Test.data.json` for collection `Test`

  This did not work for case-insensitive filesystems, because the files for the
  second collection would have overwritten the files of the first. arangodump in
  2.7 will create the following filenames instead:

  * `test_098f6bcd4621d373cade4e832627b4f6.structure.json` and `test_098f6bcd4621d373cade4e832627b4f6.data.json`
  * `Test_0cbc6611f5540bd0809a388dc95a615b.structure.json` and `Test_0cbc6611f5540bd0809a388dc95a615b.data.json`

  These filenames will be unambiguous even in case-insensitive filesystems.

* IMPORTANT CHANGE: make arangod actually close lingering client connections
  when idle for at least the duration specified via `--server.keep-alive-timeout`.
  In previous versions of ArangoDB, connections were not closed by the server
  when the timeout was reached and the client was still connected. Now the
  connection is properly closed by the server in case of timeout. Client
  applications relying on the old behavior may now need to reconnect to the
  server when their idle connections time out and get closed (note: connections
  being idle for a long time may be closed by the OS or firewalls anyway -
  client applications should be aware of that and try to reconnect).

* IMPORTANT CHANGE: when starting arangod, the server will drop the process
  privileges to the specified values in options `--server.uid` and `--server.gid`
  instantly after parsing the startup options.

  That means when either `--server.uid` or `--server.gid` are set, the privilege
  change will happen earlier. This may prevent binding the server to an endpoint
  with a port number lower than 1024 if the arangodb user has no privileges
  for that. Previous versions of ArangoDB changed the privileges later, so some
  startup actions were still carried out under the invoking user (i.e. likely
  *root* when started via init.d or system scripts) and especially binding to
  low port numbers was still possible there.

  The default privileges for user *arangodb* will not be sufficient for binding
  to port numbers lower than 1024. To have an ArangoDB 2.7 bind to a port number
  lower than 1024, it needs to be started with either a different privileged user,
  or the privileges of the *arangodb* user have to raised manually beforehand.

* added AQL optimizer rule `patch-update-statements`

* Linux startup scripts and systemd configuration for arangod now try to
  adjust the NOFILE (number of open files) limits for the process. The limit
  value is set to 131072 (128k) when ArangoDB is started via start/stop
  commands

* When ArangoDB is started/stopped manually via the start/stop commands, the
  main process will wait for up to 10 seconds after it forks the supervisor
  and arangod child processes. If the startup fails within that period, the
  start/stop script will fail with an exit code other than zero. If the
  startup of the supervisor or arangod is still ongoing after 10 seconds,
  the main program will still return with exit code 0. The limit of 10 seconds
  is arbitrary because the time required for a startup is not known in advance.

* added startup option `--database.throw-collection-not-loaded-error`

  Accessing a not-yet loaded collection will automatically load a collection
  on first access. This flag controls what happens in case an operation
  would need to wait for another thread to finalize loading a collection. If
  set to *true*, then the first operation that accesses an unloaded collection
  will load it. Further threads that try to access the same collection while
  it is still loading immediately fail with an error (1238, *collection not loaded*).
  This is to prevent all server threads from being blocked while waiting on the
  same collection to finish loading. When the first thread has completed loading
  the collection, the collection becomes regularly available, and all operations
  from that point on can be carried out normally, and error 1238 will not be
  thrown anymore for that collection.

  If set to *false*, the first thread that accesses a not-yet loaded collection
  will still load it. Other threads that try to access the collection while
  loading will not fail with error 1238 but instead block until the collection
  is fully loaded. This configuration might lead to all server threads being
  blocked because they are all waiting for the same collection to complete
  loading. Setting the option to *true* will prevent this from happening, but
  requires clients to catch error 1238 and react on it (maybe by scheduling
  a retry for later).

  The default value is *false*.

* added better control-C support in arangosh

  When CTRL-C is pressed in arangosh, it will now print a `^C` first. Pressing
  CTRL-C again will reset the prompt if something was entered before, or quit
  arangosh if no command was entered directly before.

  This affects the arangosh version build with Readline-support only (Linux
  and MacOS).

  The MacOS version of ArangoDB for Homebrew now depends on Readline, too. The
  Homebrew formula has been changed accordingly.
  When self-compiling ArangoDB on MacOS without Homebrew, Readline now is a
  prerequisite.

* increased default value for collection-specific `indexBuckets` value from 1 to 8

  Collections created from 2.7 on will use the new default value of `8` if not
  overridden on collection creation or later using
  `collection.properties({ indexBuckets: ... })`.

  The `indexBuckets` value determines the number of buckets to use for indexes of
  type `primary`, `hash` and `edge`. Having multiple index buckets allows splitting
  an index into smaller components, which can be filled in parallel when a collection
  is loading. Additionally, resizing and reallocation of indexes are faster and
  less intrusive if the index uses multiple buckets, because resize and reallocation
  will affect only data in a single bucket instead of all index values.

  The index buckets will be filled in parallel when loading a collection if the collection
  has an `indexBuckets` value greater than 1 and the collection contains a significant
  amount of documents/edges (the current threshold is 256K documents but this value
  may change in future versions of ArangoDB).

* changed HTTP client to use poll instead of select on Linux and MacOS

  This affects the ArangoShell and user-defined JavaScript code running inside
  arangod that initiates its own HTTP calls.

  Using poll instead of select allows using arbitrary high file descriptors
  (bigger than the compiled in FD_SETSIZE). Server connections are still handled using
  epoll, which has never been affected by FD_SETSIZE.

* implemented AQL `LIKE` function using ICU regexes

* added `RETURN DISTINCT` for AQL queries to return unique results:

      FOR doc IN collection
        RETURN DISTINCT doc.status

  This change also introduces `DISTINCT` as an AQL keyword.

* removed `createNamedQueue()` and `addJob()` functions from org/arangodb/tasks

* use less locks and more atomic variables in the internal dispatcher
  and V8 context handling implementations. This leads to improved throughput in
  some ArangoDB internals and allows for higher HTTP request throughput for
  many operations.

  A short overview of the improvements can be found here:

  https://www.arangodb.com/2015/08/throughput-enhancements/

* added shorthand notation for attribute names in AQL object literals:

      LET name = "Peter"
      LET age = 42
      RETURN { name, age }

  The above is the shorthand equivalent of the generic form

      LET name = "Peter"
      LET age = 42
      RETURN { name : name, age : age }

* removed configure option `--enable-timings`

  This option did not have any effect.

* removed configure option `--enable-figures`

  This option previously controlled whether HTTP request statistics code was
  compiled into ArangoDB or not. The previous default value was `true` so
  statistics code was available in official packages. Setting the option to
  `false` led to compile errors so it is doubtful the default value was
  ever changed. By removing the option some internal statistics code was also
  simplified.

* removed run-time manipulation methods for server endpoints:

  * `db._removeEndpoint()`
  * `db._configureEndpoint()`
  * HTTP POST `/_api/endpoint`
  * HTTP DELETE `/_api/endpoint`

* AQL query result cache

  The query result cache can optionally cache the complete results of all or selected AQL queries.
  It can be operated in the following modes:

  * `off`: the cache is disabled. No query results will be stored
  * `on`: the cache will store the results of all AQL queries unless their `cache`
    attribute flag is set to `false`
  * `demand`: the cache will store the results of AQL queries that have their
    `cache` attribute set to `true`, but will ignore all others

  The mode can be set at server startup using the `--database.query-cache-mode` configuration
  option and later changed at runtime.

  The following HTTP REST APIs have been added for controlling the query cache:

  * HTTP GET `/_api/query-cache/properties`: returns the global query cache configuration
  * HTTP PUT `/_api/query-cache/properties`: modifies the global query cache configuration
  * HTTP DELETE `/_api/query-cache`: invalidates all results in the query cache

  The following JavaScript functions have been added for controlling the query cache:

  * `require("org/arangodb/aql/cache").properties()`: returns the global query cache configuration
  * `require("org/arangodb/aql/cache").properties(properties)`: modifies the global query cache configuration
  * `require("org/arangodb/aql/cache").clear()`: invalidates all results in the query cache

* do not link arangoimp against V8

* AQL function call arguments optimization

  This will lead to arguments in function calls inside AQL queries not being copied but passed
  by reference. This may speed up calls to functions with bigger argument values or queries that
  call functions a lot of times.

* upgraded V8 version to 4.3.61

* removed deprecated AQL `SKIPLIST` function.

  This function was introduced in older versions of ArangoDB with a less powerful query optimizer to
  retrieve data from a skiplist index using a `LIMIT` clause. It was marked as deprecated in ArangoDB
  2.6.

  Since ArangoDB 2.3 the behavior of the `SKIPLIST` function can be emulated using regular AQL
  constructs, e.g.

      FOR doc IN @@collection
        FILTER doc.value >= @value
        SORT doc.value DESC
        LIMIT 1
        RETURN doc

* the `skip()` function for simple queries does not accept negative input any longer.
  This feature was deprecated in 2.6.0.

* fix exception handling

  In some cases JavaScript exceptions would re-throw without information of the original problem.
  Now the original exception is logged for failure analysis.

* based REST API method PUT `/_api/simple/all` on the cursor API and make it use AQL internally.

  The change speeds up this REST API method and will lead to additional query information being
  returned by the REST API. Clients can use this extra information or ignore it.

* Foxx Queue job success/failure handlers arguments have changed from `(jobId, jobData, result, jobFailures)` to `(result, jobData, job)`.

* added Foxx Queue job options `repeatTimes`, `repeatUntil` and `repeatDelay` to automatically re-schedule jobs when they are completed.

* added Foxx manifest configuration type `password` to mask values in the web interface.

* fixed default values in Foxx manifest configurations sometimes not being used as defaults.

* fixed optional parameters in Foxx manifest configurations sometimes not being cleared correctly.

* Foxx dependencies can now be marked as optional using a slightly more verbose syntax in your manifest file.

* converted Foxx constructors to ES6 classes so you can extend them using class syntax.

* updated aqb to 2.0.

* updated chai to 3.0.

* Use more madvise calls to speed up things when memory is tight, in particular
  at load time but also for random accesses later.

* Overhauled web interface

  The web interface now has a new design.

  The API documentation for ArangoDB has been moved from "Tools" to "Links" in the web interface.

  The "Applications" tab in the web interfaces has been renamed to "Services".


v2.6.12 (2015-12-02)
--------------------

* fixed disappearing of documents for collections transferred via `sync` if the
  the collection was dropped right before synchronization and drop and (re-)create
  collection markers were located in the same WAL file

* added missing lock instruction for primary index in compactor size calculation

* fixed issue #1589

* fixed issue #1583

* Foxx: optional configuration options no longer log validation errors when assigned
  empty values (#1495)


v2.6.11 (2015-11-18)
--------------------

* fixed potentially invalid pointer access in shaper when the currently accessed
  document got re-located by the WAL collector at the very same time


v2.6.10 (2015-11-10)
--------------------

* disable replication appliers when starting in modes `--upgrade`, `--no-server`
  and `--check-upgrade`

* more detailed output in arango-dfdb

* fixed potential deadlock in collection status changing on Windows

* issue #1521: Can't dump/restore with user and password


v2.6.9 (2015-09-29)
-------------------

* added "special" password ARANGODB_DEFAULT_ROOT_PASSWORD. If you pass
  ARANGODB_DEFAULT_ROOT_PASSWORD as password, it will read the password
  from the environment variable ARANGODB_DEFAULT_ROOT_PASSWORD

* fixed failing AQL skiplist, sort and limit combination

  When using a Skiplist index on an attribute (say "a") and then using sort
  and skip on this attribute caused the result to be empty e.g.:

    require("internal").db.test.ensureSkiplist("a");
    require("internal").db._query("FOR x IN test SORT x.a LIMIT 10, 10");

  Was always empty no matter how many documents are stored in test.
  This is now fixed.

v2.6.8 (2015-09-09)
-------------------

* ARM only:

  The ArangoDB packages for ARM require the kernel to allow unaligned memory access.
  How the kernel handles unaligned memory access is configurable at runtime by
  checking and adjusting the contents `/proc/cpu/alignment`.

  In order to operate on ARM, ArangoDB requires the bit 1 to be set. This will
  make the kernel trap and adjust unaligned memory accesses. If this bit is not
  set, the kernel may send a SIGBUS signal to ArangoDB and terminate it.

  To set bit 1 in `/proc/cpu/alignment` use the following command as a privileged
  user (e.g. root):

      echo "2" > /proc/cpu/alignment

  Note that this setting affects all user processes and not just ArangoDB. Setting
  the alignment with the above command will also not make the setting permanent,
  so it will be lost after a restart of the system. In order to make the setting
  permanent, it should be executed during system startup or before starting arangod.

  The ArangoDB start/stop scripts do not adjust the alignment setting, but rely on
  the environment to have the correct alignment setting already. The reason for this
  is that the alignment settings also affect all other user processes (which ArangoDB
  is not aware of) and thus may have side-effects outside of ArangoDB. It is therefore
  more reasonable to have the system administrator carry out the change.


v2.6.7 (2015-08-25)
-------------------

* improved AssocMulti index performance when resizing.

  This makes the edge index perform less I/O when under memory pressure.


v2.6.6 (2015-08-23)
-------------------

* added startup option `--server.additional-threads` to create separate queues
  for slow requests.


v2.6.5 (2015-08-17)
-------------------

* added startup option `--database.throw-collection-not-loaded-error`

  Accessing a not-yet loaded collection will automatically load a collection
  on first access. This flag controls what happens in case an operation
  would need to wait for another thread to finalize loading a collection. If
  set to *true*, then the first operation that accesses an unloaded collection
  will load it. Further threads that try to access the same collection while
  it is still loading immediately fail with an error (1238, *collection not loaded*).
  This is to prevent all server threads from being blocked while waiting on the
  same collection to finish loading. When the first thread has completed loading
  the collection, the collection becomes regularly available, and all operations
  from that point on can be carried out normally, and error 1238 will not be
  thrown anymore for that collection.

  If set to *false*, the first thread that accesses a not-yet loaded collection
  will still load it. Other threads that try to access the collection while
  loading will not fail with error 1238 but instead block until the collection
  is fully loaded. This configuration might lead to all server threads being
  blocked because they are all waiting for the same collection to complete
  loading. Setting the option to *true* will prevent this from happening, but
  requires clients to catch error 1238 and react on it (maybe by scheduling
  a retry for later).

  The default value is *false*.

* fixed busy wait loop in scheduler threads that sometimes consumed 100% CPU while
  waiting for events on connections closed unexpectedly by the client side

* handle attribute `indexBuckets` when restoring collections via arangorestore.
  Previously the `indexBuckets` attribute value from the dump was ignored, and the
   server default value for `indexBuckets` was used when restoring a collection.

* fixed "EscapeValue already set error" crash in V8 actions that might have occurred when
  canceling V8-based operations.


v2.6.4 (2015-08-01)
-------------------

* V8: Upgrade to version 4.1.0.27 - this is intended to be the stable V8 version.

* fixed issue #1424: Arango shell should not processing arrows pushing on keyboard


v2.6.3 (2015-07-21)
-------------------

* issue #1409: Document values with null character truncated


v2.6.2 (2015-07-04)
-------------------

* fixed issue #1383: bindVars for HTTP API doesn't work with empty string

* fixed handling of default values in Foxx manifest configurations

* fixed handling of optional parameters in Foxx manifest configurations

* fixed a reference error being thrown in Foxx queues when a function-based job type is used that is not available and no options object is passed to queue.push


v2.6.1 (2015-06-24)
-------------------

* Add missing swagger files to cmake build. fixes #1368

* fixed documentation errors


v2.6.0 (2015-06-20)
-------------------

* using negative values for `SimpleQuery.skip()` is deprecated.
  This functionality will be removed in future versions of ArangoDB.

* The following simple query functions are now deprecated:

  * collection.near
  * collection.within
  * collection.geo
  * collection.fulltext
  * collection.range
  * collection.closedRange

  This also lead to the following REST API methods being deprecated from now on:

  * PUT /_api/simple/near
  * PUT /_api/simple/within
  * PUT /_api/simple/fulltext
  * PUT /_api/simple/range

  It is recommended to replace calls to these functions or APIs with equivalent AQL queries,
  which are more flexible because they can be combined with other operations:

      FOR doc IN NEAR(@@collection, @latitude, @longitude, @limit)
        RETURN doc

      FOR doc IN WITHIN(@@collection, @latitude, @longitude, @radius, @distanceAttributeName)
        RETURN doc

      FOR doc IN FULLTEXT(@@collection, @attributeName, @queryString, @limit)
        RETURN doc

      FOR doc IN @@collection
        FILTER doc.value >= @left && doc.value < @right
        LIMIT @skip, @limit
        RETURN doc`

  The above simple query functions and REST API methods may be removed in future versions
  of ArangoDB.

* deprecated now-obsolete AQL `SKIPLIST` function

  The function was introduced in older versions of ArangoDB with a less powerful query optimizer to
  retrieve data from a skiplist index using a `LIMIT` clause.

  Since 2.3 the same goal can be achieved by using regular AQL constructs, e.g.

      FOR doc IN collection FILTER doc.value >= @value SORT doc.value DESC LIMIT 1 RETURN doc

* fixed issues when switching the database inside tasks and during shutdown of database cursors

  These features were added during 2.6 alpha stage so the fixes affect devel/2.6-alpha builds only

* issue #1360: improved foxx-manager help

* added `--enable-tcmalloc` configure option.

  When this option is set, arangod and the client tools will be linked against tcmalloc, which replaces
  the system allocator. When the option is set, a tcmalloc library must be present on the system under
  one of the names `libtcmalloc`, `libtcmalloc_minimal` or `libtcmalloc_debug`.

  As this is a configure option, it is supported for manual builds on Linux-like systems only. tcmalloc
  support is currently experimental.

* issue #1353: Windows: HTTP API - incorrect path in errorMessage

* issue #1347: added option `--create-database` for arangorestore.

  Setting this option to `true` will now create the target database if it does not exist. When creating
  the target database, the username and passwords passed to arangorestore will be used to create an
  initial user for the new database.

* issue #1345: advanced debug information for User Functions

* issue #1341: Can't use bindvars in UPSERT

* fixed vulnerability in JWT implementation.

* changed default value of option `--database.ignore-datafile-errors` from `true` to `false`

  If the new default value of `false` is used, then arangod will refuse loading collections that contain
  datafiles with CRC mismatches or other errors. A collection with datafile errors will then become
  unavailable. This prevents follow up errors from happening.

  The only way to access such collection is to use the datafile debugger (arango-dfdb) and try to repair
  or truncate the datafile with it.

  If `--database.ignore-datafile-errors` is set to `true`, then collections will become available
  even if parts of their data cannot be loaded. This helps availability, but may cause (partial) data
  loss and follow up errors.

* added server startup option `--server.session-timeout` for controlling the timeout of user sessions
  in the web interface

* add sessions and cookie authentication for ArangoDB's web interface

  ArangoDB's built-in web interface now uses sessions. Session information ids are stored in cookies,
  so clients using the web interface must accept cookies in order to use it

* web interface: display query execution time in AQL editor

* web interface: renamed AQL query *submit* button to *execute*

* web interface: added query explain feature in AQL editor

* web interface: demo page added. only working if demo data is available, hidden otherwise

* web interface: added support for custom app scripts with optional arguments and results

* web interface: mounted apps that need to be configured are now indicated in the app overview

* web interface: added button for running tests to app details

* web interface: added button for configuring app dependencies to app details

* web interface: upgraded API documentation to use Swagger 2

* INCOMPATIBLE CHANGE

  removed startup option `--log.severity`

  The docs for `--log.severity` mentioned lots of severities (e.g. `exception`, `technical`, `functional`, `development`)
  but only a few severities (e.g. `all`, `human`) were actually used, with `human` being the default and `all` enabling the
  additional logging of requests. So the option pretended to control a lot of things which it actually didn't. Additionally,
  the option `--log.requests-file` was around for a long time already, also controlling request logging.

  Because the `--log.severity` option effectively did not control that much, it was removed. A side effect of removing the
  option is that 2.5 installations which used `--log.severity all` will not log requests after the upgrade to 2.6. This can
  be adjusted by setting the `--log.requests-file` option.

* add backtrace to fatal log events

* added optional `limit` parameter for AQL function `FULLTEXT`

* make fulltext index also index text values contained in direct sub-objects of the indexed
  attribute.

  Previous versions of ArangoDB only indexed the attribute value if it was a string. Sub-attributes
  of the index attribute were ignored when fulltext indexing.

  Now, if the index attribute value is an object, the object's values will each be included in the
  fulltext index if they are strings. If the index attribute value is an array, the array's values
  will each be included in the fulltext index if they are strings.

  For example, with a fulltext index present on the `translations` attribute, the following text
  values will now be indexed:

      var c = db._create("example");
      c.ensureFulltextIndex("translations");
      c.insert({ translations: { en: "fox", de: "Fuchs", fr: "renard", ru: "лиса" } });
      c.insert({ translations: "Fox is the English translation of the German word Fuchs" });
      c.insert({ translations: [ "ArangoDB", "document", "database", "Foxx" ] });

      c.fulltext("translations", "лиса").toArray();       // returns only first document
      c.fulltext("translations", "Fox").toArray();        // returns first and second documents
      c.fulltext("translations", "prefix:Fox").toArray(); // returns all three documents

* added batch document removal and lookup commands:

      collection.lookupByKeys(keys)
      collection.removeByKeys(keys)

  These commands can be used to perform multi-document lookup and removal operations efficiently
  from the ArangoShell. The argument to these operations is an array of document keys.

  Also added HTTP APIs for batch document commands:

  * PUT /_api/simple/lookup-by-keys
  * PUT /_api/simple/remove-by-keys

* properly prefix document address URLs with the current database name for calls to the REST
  API method GET `/_api/document?collection=...` (that method will return partial URLs to all
  documents in the collection).

  Previous versions of ArangoDB returned the URLs starting with `/_api/` but without the current
  database name, e.g. `/_api/document/mycollection/mykey`. Starting with 2.6, the response URLs
  will include the database name as well, e.g. `/_db/_system/_api/document/mycollection/mykey`.

* added dedicated collection export HTTP REST API

  ArangoDB now provides a dedicated collection export API, which can take snapshots of entire
  collections more efficiently than the general-purpose cursor API. The export API is useful
  to transfer the contents of an entire collection to a client application. It provides optional
  filtering on specific attributes.

  The export API is available at endpoint `POST /_api/export?collection=...`. The API has the
  same return value structure as the already established cursor API (`POST /_api/cursor`).

  An introduction to the export API is given in this blog post:
  http://jsteemann.github.io/blog/2015/04/04/more-efficient-data-exports/

* subquery optimizations for AQL queries

  This optimization avoids copying intermediate results into subqueries that are not required
  by the subquery.

  A brief description can be found here:
  http://jsteemann.github.io/blog/2015/05/04/subquery-optimizations/

* return value optimization for AQL queries

  This optimization avoids copying the final query result inside the query's main `ReturnNode`.

  A brief description can be found here:
  http://jsteemann.github.io/blog/2015/05/04/return-value-optimization-for-aql/

* speed up AQL queries containing big `IN` lists for index lookups

  `IN` lists used for index lookups had performance issues in previous versions of ArangoDB.
  These issues have been addressed in 2.6 so using bigger `IN` lists for filtering is much
  faster.

  A brief description can be found here:
  http://jsteemann.github.io/blog/2015/05/07/in-list-improvements/

* allow `@` and `.` characters in document keys, too

  This change also leads to document keys being URL-encoded when returned in HTTP `location`
  response headers.

* added alternative implementation for AQL COLLECT

  The alternative method uses a hash table for grouping and does not require its input elements
  to be sorted. It will be taken into account by the optimizer for `COLLECT` statements that do
  not use an `INTO` clause.

  In case a `COLLECT` statement can use the hash table variant, the optimizer will create an extra
  plan for it at the beginning of the planning phase. In this plan, no extra `SORT` node will be
  added in front of the `COLLECT` because the hash table variant of `COLLECT` does not require
  sorted input. Instead, a `SORT` node will be added after it to sort its output. This `SORT` node
  may be optimized away again in later stages. If the sort order of the result is irrelevant to
  the user, adding an extra `SORT null` after a hash `COLLECT` operation will allow the optimizer to
  remove the sorts altogether.

  In addition to the hash table variant of `COLLECT`, the optimizer will modify the original plan
  to use the regular `COLLECT` implementation. As this implementation requires sorted input, the
  optimizer will insert a `SORT` node in front of the `COLLECT`. This `SORT` node may be optimized
  away in later stages.

  The created plans will then be shipped through the regular optimization pipeline. In the end,
  the optimizer will pick the plan with the lowest estimated total cost as usual. The hash table
  variant does not require an up-front sort of the input, and will thus be preferred over the
  regular `COLLECT` if the optimizer estimates many input elements for the `COLLECT` node and
  cannot use an index to sort them.

  The optimizer can be explicitly told to use the regular *sorted* variant of `COLLECT` by
  suffixing a `COLLECT` statement with `OPTIONS { "method" : "sorted" }`. This will override the
  optimizer guesswork and only produce the *sorted* variant of `COLLECT`.

  A blog post on the new `COLLECT` implementation can be found here:
  http://jsteemann.github.io/blog/2015/04/22/collecting-with-a-hash-table/

* refactored HTTP REST API for cursors

  The HTTP REST API for cursors (`/_api/cursor`) has been refactored to improve its performance
  and use less memory.

  A post showing some of the performance improvements can be found here:
  http://jsteemann.github.io/blog/2015/04/01/improvements-for-the-cursor-api/

* simplified return value syntax for data-modification AQL queries

  ArangoDB 2.4 since version allows to return results from data-modification AQL queries. The
  syntax for this was quite limited and verbose:

      FOR i IN 1..10
        INSERT { value: i } IN test
        LET inserted = NEW
        RETURN inserted

  The `LET inserted = NEW RETURN inserted` was required literally to return the inserted
  documents. No calculations could be made using the inserted documents.

  This is now more flexible. After a data-modification clause (e.g. `INSERT`, `UPDATE`, `REPLACE`,
  `REMOVE`, `UPSERT`) there can follow any number of `LET` calculations. These calculations can
  refer to the pseudo-values `OLD` and `NEW` that are created by the data-modification statements.

  This allows returning projections of inserted or updated documents, e.g.:

      FOR i IN 1..10
        INSERT { value: i } IN test
        RETURN { _key: NEW._key, value: i }

  Still not every construct is allowed after a data-modification clause. For example, no functions
  can be called that may access documents.

  More information can be found here:
  http://jsteemann.github.io/blog/2015/03/27/improvements-for-data-modification-queries/

* added AQL `UPSERT` statement

  This adds an `UPSERT` statement to AQL that is a combination of both `INSERT` and `UPDATE` /
  `REPLACE`. The `UPSERT` will search for a matching document using a user-provided example.
  If no document matches the example, the *insert* part of the `UPSERT` statement will be
  executed. If there is a match, the *update* / *replace* part will be carried out:

      UPSERT { page: 'index.html' }                 /* search example */
        INSERT { page: 'index.html', pageViews: 1 } /* insert part */
        UPDATE { pageViews: OLD.pageViews + 1 }     /* update part */
        IN pageViews

  `UPSERT` can be used with an `UPDATE` or `REPLACE` clause. The `UPDATE` clause will perform
  a partial update of the found document, whereas the `REPLACE` clause will replace the found
  document entirely. The `UPDATE` or `REPLACE` parts can refer to the pseudo-value `OLD`, which
  contains all attributes of the found document.

  `UPSERT` statements can optionally return values. In the following query, the return
  attribute `found` will return the found document before the `UPDATE` was applied. If no
  document was found, `found` will contain a value of `null`. The `updated` result attribute will
  contain the inserted / updated document:

      UPSERT { page: 'index.html' }                 /* search example */
        INSERT { page: 'index.html', pageViews: 1 } /* insert part */
        UPDATE { pageViews: OLD.pageViews + 1 }     /* update part */
        IN pageViews
        RETURN { found: OLD, updated: NEW }

  A more detailed description of `UPSERT` can be found here:
  http://jsteemann.github.io/blog/2015/03/27/preview-of-the-upsert-command/

* adjusted default configuration value for `--server.backlog-size` from 10 to 64.

* issue #1231: bug xor feature in AQL: LENGTH(null) == 4

  This changes the behavior of the AQL `LENGTH` function as follows:

  - if the single argument to `LENGTH()` is `null`, then the result will now be `0`. In previous
    versions of ArangoDB, the result of `LENGTH(null)` was `4`.

  - if the single argument to `LENGTH()` is `true`, then the result will now be `1`. In previous
    versions of ArangoDB, the result of `LENGTH(true)` was `4`.

  - if the single argument to `LENGTH()` is `false`, then the result will now be `0`. In previous
    versions of ArangoDB, the result of `LENGTH(false)` was `5`.

  The results of `LENGTH()` with string, numeric, array object argument values do not change.

* issue #1298: Bulk import if data already exists (#1298)

  This change extends the HTTP REST API for bulk imports as follows:

  When documents are imported and the `_key` attribute is specified for them, the import can be
  used for inserting and updating/replacing documents. Previously, the import could be used for
  inserting new documents only, and re-inserting a document with an existing key would have failed
  with a *unique key constraint violated* error.

  The above behavior is still the default. However, the API now allows controlling the behavior
  in case of a unique key constraint error via the optional URL parameter `onDuplicate`.

  This parameter can have one of the following values:

  - `error`: when a unique key constraint error occurs, do not import or update the document but
    report an error. This is the default.

  - `update`: when a unique key constraint error occurs, try to (partially) update the existing
    document with the data specified in the import. This may still fail if the document would
    violate secondary unique indexes. Only the attributes present in the import data will be
    updated and other attributes already present will be preserved. The number of updated documents
    will be reported in the `updated` attribute of the HTTP API result.

  - `replace`: when a unique key constraint error occurs, try to fully replace the existing
    document with the data specified in the import. This may still fail if the document would
    violate secondary unique indexes. The number of replaced documents will be reported in the
    `updated` attribute of the HTTP API result.

  - `ignore`: when a unique key constraint error occurs, ignore this error. There will be no
    insert, update or replace for the particular document. Ignored documents will be reported
    separately in the `ignored` attribute of the HTTP API result.

  The result of the HTTP import API will now contain the attributes `ignored` and `updated`, which
  contain the number of ignored and updated documents respectively. These attributes will contain a
  value of zero unless the `onDuplicate` URL parameter is set to either `update` or `replace`
  (in this case the `updated` attribute may contain non-zero values) or `ignore` (in this case the
  `ignored` attribute may contain a non-zero value).

  To support the feature, arangoimp also has a new command line option `--on-duplicate` which can
  have one of the values `error`, `update`, `replace`, `ignore`. The default value is `error`.

  A few examples for using arangoimp with the `--on-duplicate` option can be found here:
  http://jsteemann.github.io/blog/2015/04/14/updating-documents-with-arangoimp/

* changed behavior of `db._query()` in the ArangoShell:

  if the command's result is printed in the shell, the first 10 results will be printed. Previously
  only a basic description of the underlying query result cursor was printed. Additionally, if the
  cursor result contains more than 10 results, the cursor is assigned to a global variable `more`,
  which can be used to iterate over the cursor result.

  Example:

      arangosh [_system]> db._query("FOR i IN 1..15 RETURN i")
      [object ArangoQueryCursor, count: 15, hasMore: true]

      [
        1,
        2,
        3,
        4,
        5,
        6,
        7,
        8,
        9,
        10
      ]

      type 'more' to show more documents


      arangosh [_system]> more
      [object ArangoQueryCursor, count: 15, hasMore: false]

      [
        11,
        12,
        13,
        14,
        15
      ]

* Disallow batchSize value 0 in HTTP `POST /_api/cursor`:

  The HTTP REST API `POST /_api/cursor` does not accept a `batchSize` parameter value of
  `0` any longer. A batch size of 0 never made much sense, but previous versions of ArangoDB
  did not check for this value. Now creating a cursor using a `batchSize` value 0 will
  result in an HTTP 400 error response

* REST Server: fix memory leaks when failing to add jobs

* 'EDGES' AQL Function

  The AQL function `EDGES` got a new fifth option parameter.
  Right now only one option is available: 'includeVertices'. This is a boolean parameter
  that allows to modify the result of the `EDGES` function.
  Default is 'includeVertices: false' which does not have any effect.
  'includeVertices: true' modifies the result, such that
  {vertex: <vertexDocument>, edge: <edgeDocument>} is returned.

* INCOMPATIBLE CHANGE:

  The result format of the AQL function `NEIGHBORS` has been changed.
  Before it has returned an array of objects containing 'vertex' and 'edge'.
  Now it will only contain the vertex directly.
  Also an additional option 'includeData' has been added.
  This is used to define if only the 'vertex._id' value should be returned (false, default),
  or if the vertex should be looked up in the collection and the complete JSON should be returned
  (true).
  Using only the id values can lead to significantly improved performance if this is the only information
  required.

  In order to get the old result format prior to ArangoDB 2.6, please use the function EDGES instead.
  Edges allows for a new option 'includeVertices' which, set to true, returns exactly the format of NEIGHBORS.
  Example:

      NEIGHBORS(<vertexCollection>, <edgeCollection>, <vertex>, <direction>, <example>)

  This can now be achieved by:

      EDGES(<edgeCollection>, <vertex>, <direction>, <example>, {includeVertices: true})

  If you are nesting several NEIGHBORS steps you can speed up their performance in the following way:

  Old Example:

  FOR va IN NEIGHBORS(Users, relations, 'Users/123', 'outbound') FOR vc IN NEIGHBORS(Products, relations, va.vertex._id, 'outbound') RETURN vc

  This can now be achieved by:

  FOR va IN NEIGHBORS(Users, relations, 'Users/123', 'outbound') FOR vc IN NEIGHBORS(Products, relations, va, 'outbound', null, {includeData: true}) RETURN vc
                                                                                                          ^^^^                  ^^^^^^^^^^^^^^^^^^^
                                                                                                  Use intermediate directly     include Data for final

* INCOMPATIBLE CHANGE:

  The AQL function `GRAPH_NEIGHBORS` now provides an additional option `includeData`.
  This option allows controlling whether the function should return the complete vertices
  or just their IDs. Returning only the IDs instead of the full vertices can lead to
  improved performance .

  If provided, `includeData` is set to `true`, all vertices in the result will be returned
  with all their attributes. The default value of `includeData` is `false`.
  This makes the default function results incompatible with previous versions of ArangoDB.

  To get the old result style in ArangoDB 2.6, please set the options as follows in calls
  to `GRAPH_NEIGHBORS`:

      GRAPH_NEIGHBORS(<graph>, <vertex>, { includeData: true })

* INCOMPATIBLE CHANGE:

  The AQL function `GRAPH_COMMON_NEIGHBORS` now provides an additional option `includeData`.
  This option allows controlling whether the function should return the complete vertices
  or just their IDs. Returning only the IDs instead of the full vertices can lead to
  improved performance .

  If provided, `includeData` is set to `true`, all vertices in the result will be returned
  with all their attributes. The default value of `includeData` is `false`.
  This makes the default function results incompatible with previous versions of ArangoDB.

  To get the old result style in ArangoDB 2.6, please set the options as follows in calls
  to `GRAPH_COMMON_NEIGHBORS`:

      GRAPH_COMMON_NEIGHBORS(<graph>, <vertexExamples1>, <vertexExamples2>, { includeData: true }, { includeData: true })

* INCOMPATIBLE CHANGE:

  The AQL function `GRAPH_SHORTEST_PATH` now provides an additional option `includeData`.
  This option allows controlling whether the function should return the complete vertices
  and edges or just their IDs. Returning only the IDs instead of full vertices and edges
  can lead to improved performance .

  If provided, `includeData` is set to `true`, all vertices and edges in the result will
  be returned with all their attributes. There is also an optional parameter `includePath` of
  type object.
  It has two optional sub-attributes `vertices` and `edges`, both of type boolean.
  Both can be set individually and the result will include all vertices on the path if
  `includePath.vertices == true` and all edges if `includePath.edges == true` respectively.

  The default value of `includeData` is `false`, and paths are now excluded by default.
  This makes the default function results incompatible with previous versions of ArangoDB.

  To get the old result style in ArangoDB 2.6, please set the options as follows in calls
  to `GRAPH_SHORTEST_PATH`:

      GRAPH_SHORTEST_PATH(<graph>, <source>, <target>, { includeData: true, includePath: { edges: true, vertices: true } })

  The attributes `startVertex` and `vertex` that were present in the results of `GRAPH_SHORTEST_PATH`
  in previous versions of ArangoDB will not be produced in 2.6. To calculate these attributes in 2.6,
  please extract the first and last elements from the `vertices` result attribute.

* INCOMPATIBLE CHANGE:

  The AQL function `GRAPH_DISTANCE_TO` will now return only the id the destination vertex
  in the `vertex` attribute, and not the full vertex data with all vertex attributes.

* INCOMPATIBLE CHANGE:

  All graph measurements functions in JavaScript module `general-graph` that calculated a
  single figure previously returned an array containing just the figure. Now these functions
  will return the figure directly and not put it inside an array.

  The affected functions are:

  * `graph._absoluteEccentricity`
  * `graph._eccentricity`
  * `graph._absoluteCloseness`
  * `graph._closeness`
  * `graph._absoluteBetweenness`
  * `graph._betweenness`
  * `graph._radius`
  * `graph._diameter`

* Create the `_graphs` collection in new databases with `waitForSync` attribute set to `false`

  The previous `waitForSync` value was `true`, so default the behavior when creating and dropping
  graphs via the HTTP REST API changes as follows if the new settings are in effect:

  * `POST /_api/graph` by default returns `HTTP 202` instead of `HTTP 201`
  * `DELETE /_api/graph/graph-name` by default returns `HTTP 202` instead of `HTTP 201`

  If the `_graphs` collection still has its `waitForSync` value set to `true`, then the HTTP status
  code will not change.

* Upgraded ICU to version 54; this increases performance in many places.
  based on https://code.google.com/p/chromium/issues/detail?id=428145

* added support for HTTP push aka chunked encoding

* issue #1051: add info whether server is running in service or user mode?

  This will add a "mode" attribute to the result of the result of HTTP GET `/_api/version?details=true`

  "mode" can have the following values:

  - `standalone`: server was started manually (e.g. on command-line)
  - `service`: service is running as Windows service, in daemon mode or under the supervisor

* improve system error messages in Windows port

* increased default value of `--server.request-timeout` from 300 to 1200 seconds for client tools
  (arangosh, arangoimp, arangodump, arangorestore)

* increased default value of `--server.connect-timeout` from 3 to 5 seconds for client tools
  (arangosh, arangoimp, arangodump, arangorestore)

* added startup option `--server.foxx-queues-poll-interval`

  This startup option controls the frequency with which the Foxx queues manager is checking
  the queue (or queues) for jobs to be executed.

  The default value is `1` second. Lowering this value will result in the queue manager waking
  up and checking the queues more frequently, which may increase CPU usage of the server.
  When not using Foxx queues, this value can be raised to save some CPU time.

* added startup option `--server.foxx-queues`

  This startup option controls whether the Foxx queue manager will check queue and job entries.
  Disabling this option can reduce server load but will prevent jobs added to Foxx queues from
  being processed at all.

  The default value is `true`, enabling the Foxx queues feature.

* make Foxx queues really database-specific.

  Foxx queues were and are stored in a database-specific collection `_queues`. However, a global
  cache variable for the queues led to the queue names being treated database-independently, which
  was wrong.

  Since 2.6, Foxx queues names are truly database-specific, so the same queue name can be used in
  two different databases for two different queues. Until then, it is advisable to think of queues
  as already being database-specific, and using the database name as a queue name prefix to be
  avoid name conflicts, e.g.:

      var queueName = "myQueue";
      var Foxx = require("org/arangodb/foxx");
      Foxx.queues.create(db._name() + ":" + queueName);

* added support for Foxx queue job types defined as app scripts.

  The old job types introduced in 2.4 are still supported but are known to cause issues in 2.5
  and later when the server is restarted or the job types are not defined in every thread.

  The new job types avoid this issue by storing an explicit mount path and script name rather
  than an assuming the job type is defined globally. It is strongly recommended to convert your
  job types to the new script-based system.

* renamed Foxx sessions option "sessionStorageApp" to "sessionStorage". The option now also accepts session storages directly.

* Added the following JavaScript methods for file access:
  * fs.copyFile() to copy single files
  * fs.copyRecursive() to copy directory trees
  * fs.chmod() to set the file permissions (non-Windows only)

* Added process.env for accessing the process environment from JavaScript code

* Cluster: kickstarter shutdown routines will more precisely follow the shutdown of its nodes.

* Cluster: don't delete agency connection objects that are currently in use.

* Cluster: improve passing along of HTTP errors

* fixed issue #1247: debian init script problems

* multi-threaded index creation on collection load

  When a collection contains more than one secondary index, they can be built in memory in
  parallel when the collection is loaded. How many threads are used for parallel index creation
  is determined by the new configuration parameter `--database.index-threads`. If this is set
  to 0, indexes are built by the opening thread only and sequentially. This is equivalent to
  the behavior in 2.5 and before.

* speed up building up primary index when loading collections

* added `count` attribute to `parameters.json` files of collections. This attribute indicates
  the number of live documents in the collection on unload. It is read when the collection is
  (re)loaded to determine the initial size for the collection's primary index

* removed remainders of MRuby integration, removed arangoirb

* simplified `controllers` property in Foxx manifests. You can now specify a filename directly
  if you only want to use a single file mounted at the base URL of your Foxx app.

* simplified `exports` property in Foxx manifests. You can now specify a filename directly if
  you only want to export variables from a single file in your Foxx app.

* added support for node.js-style exports in Foxx exports. Your Foxx exports file can now export
  arbitrary values using the `module.exports` property instead of adding properties to the
  `exports` object.

* added `scripts` property to Foxx manifests. You should now specify the `setup` and `teardown`
  files as properties of the `scripts` object in your manifests and can define custom,
  app-specific scripts that can be executed from the web interface or the CLI.

* added `tests` property to Foxx manifests. You can now define test cases using the `mocha`
  framework which can then be executed inside ArangoDB.

* updated `joi` package to 6.0.8.

* added `extendible` package.

* added Foxx model lifecycle events to repositories. See #1257.

* speed up resizing of edge index.

* allow to split an edge index into buckets which are resized individually.
  This is controlled by the `indexBuckets` attribute in the `properties`
  of the collection.

* fix a cluster deadlock bug in larger clusters by marking a thread waiting
  for a lock on a DBserver as blocked


v2.5.7 (2015-08-02)
-------------------

* V8: Upgrade to version 4.1.0.27 - this is intended to be the stable V8 version.


v2.5.6 (2015-07-21)
-------------------

* alter Windows build infrastructure so we can properly store pdb files.

* potentially fixed issue #1313: Wrong metric calculation at dashboard

  Escape whitespace in process name when scanning /proc/pid/stats

  This fixes statistics values read from that file

* Fixed variable naming in AQL `COLLECT INTO` results in case the COLLECT is placed
  in a subquery which itself is followed by other constructs that require variables


v2.5.5 (2015-05-29)
-------------------

* fixed vulnerability in JWT implementation.

* fixed format string for reading /proc/pid/stat

* take into account barriers used in different V8 contexts


v2.5.4 (2015-05-14)
-------------------

* added startup option `--log.performance`: specifying this option at startup will log
  performance-related info messages, mainly timings via the regular logging mechanisms

* cluster fixes

* fix for recursive copy under Windows


v2.5.3 (2015-04-29)
-------------------

* Fix fs.move to work across filesystem borders; Fixes Foxx app installation problems;
  issue #1292.

* Fix Foxx app install when installed on a different drive on Windows

* issue #1322: strange AQL result

* issue #1318: Inconsistent db._create() syntax

* issue #1315: queries to a collection fail with an empty response if the
  collection contains specific JSON data

* issue #1300: Make arangodump not fail if target directory exists but is empty

* allow specifying higher values than SOMAXCONN for `--server.backlog-size`

  Previously, arangod would not start when a `--server.backlog-size` value was
  specified that was higher than the platform's SOMAXCONN header value.

  Now, arangod will use the user-provided value for `--server.backlog-size` and
  pass it to the listen system call even if the value is higher than SOMAXCONN.
  If the user-provided value is higher than SOMAXCONN, arangod will log a warning
  on startup.

* Fixed a cluster deadlock bug. Mark a thread that is in a RemoteBlock as
  blocked to allow for additional dispatcher threads to be started.

* Fix locking in cluster by using another ReadWriteLock class for collections.

* Add a second DispatcherQueue for AQL in the cluster. This fixes a
  cluster-AQL thread explosion bug.


v2.5.2 (2015-04-11)
-------------------

* modules stored in _modules are automatically flushed when changed

* added missing query-id parameter in documentation of HTTP DELETE `/_api/query` endpoint

* added iterator for edge index in AQL queries

  this change may lead to less edges being read when used together with a LIMIT clause

* make graph viewer in web interface issue less expensive queries for determining
  a random vertex from the graph, and for determining vertex attributes

* issue #1285: syntax error, unexpected $undefined near '@_to RETURN obj

  this allows AQL bind parameter names to also start with underscores

* moved /_api/query to C++

* issue #1289: Foxx models created from database documents expose an internal method

* added `Foxx.Repository#exists`

* parallelize initialization of V8 context in multiple threads

* fixed a possible crash when the debug-level was TRACE

* cluster: do not initialize statistics collection on each
  coordinator, this fixes a race condition at startup

* cluster: fix a startup race w.r.t. the _configuration collection

* search for db:// JavaScript modules only after all local files have been
  considered, this speeds up the require command in a cluster considerably

* general cluster speedup in certain areas


v2.5.1 (2015-03-19)
-------------------

* fixed bug that caused undefined behavior when an AQL query was killed inside
  a calculation block

* fixed memleaks in AQL query cleanup in case out-of-memory errors are thrown

* by default, Debian and RedHat packages are built with debug symbols

* added option `--database.ignore-logfile-errors`

  This option controls how collection datafiles with a CRC mismatch are treated.

  If set to `false`, CRC mismatch errors in collection datafiles will lead
  to a collection not being loaded at all. If a collection needs to be loaded
  during WAL recovery, the WAL recovery will also abort (if not forced with
  `--wal.ignore-recovery-errors true`). Setting this flag to `false` protects
  users from unintentionally using a collection with corrupted datafiles, from
  which only a subset of the original data can be recovered.

  If set to `true`, CRC mismatch errors in collection datafiles will lead to
  the datafile being partially loaded. All data up to until the mismatch will
  be loaded. This will enable users to continue with collection datafiles
  that are corrupted, but will result in only a partial load of the data.
  The WAL recovery will still abort when encountering a collection with a
  corrupted datafile, at least if `--wal.ignore-recovery-errors` is not set to
  `true`.

  The default value is *true*, so for collections with corrupted datafiles
  there might be partial data loads once the WAL recovery has finished. If
  the WAL recovery will need to load a collection with a corrupted datafile,
  it will still stop when using the default values.

* INCOMPATIBLE CHANGE:

  make the arangod server refuse to start if during startup it finds a non-readable
  `parameter.json` file for a database or a collection.

  Stopping the startup process in this case requires manual intervention (fixing
  the unreadable files), but prevents follow-up errors due to ignored databases or
  collections from happening.

* datafiles and `parameter.json` files written by arangod are now created with read and write
  privileges for the arangod process user, and with read and write privileges for the arangod
  process group.

  Previously, these files were created with user read and write permissions only.

* INCOMPATIBLE CHANGE:

  abort WAL recovery if one of the collection's datafiles cannot be opened

* INCOMPATIBLE CHANGE:

  never try to raise the privileges after dropping them, this can lead to a race condition while
  running the recovery

  If you require to run ArangoDB on a port lower than 1024, you must run ArangoDB as root.

* fixed inefficiencies in `remove` methods of general-graph module

* added option `--database.slow-query-threshold` for controlling the default AQL slow query
  threshold value on server start

* add system error strings for Windows on many places

* rework service startup so we announce 'RUNNING' only when we're finished starting.

* use the Windows eventlog for FATAL and ERROR - log messages

* fix service handling in NSIS Windows installer, specify human readable name

* add the ICU_DATA environment variable to the fatal error messages

* fixed issue #1265: arangod crashed with SIGSEGV

* fixed issue #1241: Wildcards in examples


v2.5.0 (2015-03-09)
-------------------

* installer fixes for Windows

* fix for downloading Foxx

* fixed issue #1258: http pipelining not working?


v2.5.0-beta4 (2015-03-05)
-------------------------

* fixed issue #1247: debian init script problems


v2.5.0-beta3 (2015-02-27)
-------------------------

* fix Windows install path calculation in arango

* fix Windows logging of long strings

* fix possible undefinedness of const strings in Windows


v2.5.0-beta2 (2015-02-23)
-------------------------

* fixed issue #1256: agency binary not found #1256

* fixed issue #1230: API: document/col-name/_key and cursor return different floats

* front-end: dashboard tries not to (re)load statistics if user has no access

* V8: Upgrade to version 3.31.74.1

* etcd: Upgrade to version 2.0 - This requires go 1.3 to compile at least.

* refuse to startup if ICU wasn't initialized, this will i.e. prevent errors from being printed,
  and libraries from being loaded.

* front-end: unwanted removal of index table header after creating new index

* fixed issue #1248: chrome: applications filtering not working

* fixed issue #1198: queries remain in aql editor (front-end) if you navigate through different tabs

* Simplify usage of Foxx

  Thanks to our user feedback we learned that Foxx is a powerful, yet rather complicated concept.
  With this release we tried to make it less complicated while keeping all its strength.
  That includes a rewrite of the documentation as well as some code changes as listed below:

  * Moved Foxx applications to a different folder.

    The naming convention now is: <app-path>/_db/<dbname>/<mountpoint>/APP
    Before it was: <app-path>/databases/<dbname>/<appname>:<appversion>
    This caused some trouble as apps where cached based on name and version and updates did not apply.
    Hence the path on filesystem and the app's access URL had no relation to one another.
    Now the path on filesystem is identical to the URL (except for slashes and the appended APP)

  * Rewrite of Foxx routing

    The routing of Foxx has been exposed to major internal changes we adjusted because of user feedback.
    This allows us to set the development mode per mountpoint without having to change paths and hold
    apps at separate locations.

  * Foxx Development mode

    The development mode used until 2.4 is gone. It has been replaced by a much more mature version.
    This includes the deprecation of the javascript.dev-app-path parameter, which is useless since 2.5.
    Instead of having two separate app directories for production and development, apps now reside in
    one place, which is used for production as well as for development.
    Apps can still be put into development mode, changing their behavior compared to production mode.
    Development mode apps are still reread from disk at every request, and still they ship more debug
    output.

    This change has also made the startup options `--javascript.frontend-development-mode` and
    `--javascript.dev-app-path` obsolete. The former option will not have any effect when set, and the
    latter option is only read and used during the upgrade to 2.5 and does not have any effects later.

  * Foxx install process

    Installing Foxx apps has been a two step process: import them into ArangoDB and mount them at a
    specific mountpoint. These operations have been joined together. You can install an app at one
    mountpoint, that's it. No fetch, mount, unmount, purge cycle anymore. The commands have been
    simplified to just:

    * install: get your Foxx app up and running
    * uninstall: shut it down and erase it from disk

  * Foxx error output

    Until 2.4 the errors produced by Foxx were not optimal. Often, the error message was just
    `unable to parse manifest` and contained only an internal stack trace.
    In 2.5 we made major improvements there, including a much more fine-grained error output that
    helps you debug your Foxx apps. The error message printed is now much closer to its source and
    should help you track it down.

    Also we added the default handlers for unhandled errors in Foxx apps:

    * You will get a nice internal error page whenever your Foxx app is called but was not installed
      due to any error
    * You will get a proper error message when having an uncaught error appears in any app route

    In production mode the messages above will NOT contain any information about your Foxx internals
    and are safe to be exposed to third party users.
    In development mode the messages above will contain the stacktrace (if available), making it easier for
    your in-house devs to track down errors in the application.

* added `console` object to Foxx apps. All Foxx apps now have a console object implementing
  the familiar Console API in their global scope, which can be used to log diagnostic
  messages to the database.

* added `org/arangodb/request` module, which provides a simple API for making HTTP requests
  to external services.

* added optimizer rule `propagate-constant-attributes`

  This rule will look inside `FILTER` conditions for constant value equality comparisons,
  and insert the constant values in other places in `FILTER`s. For example, the rule will
  insert `42` instead of `i.value` in the second `FILTER` of the following query:

      FOR i IN c1 FOR j IN c2 FILTER i.value == 42 FILTER j.value == i.value RETURN 1

* added `filtered` value to AQL query execution statistics

  This value indicates how many documents were filtered by `FilterNode`s in the AQL query.
  Note that `IndexRangeNode`s can also filter documents by selecting only the required ranges
  from the index. The `filtered` value will not include the work done by `IndexRangeNode`s,
  but only the work performed by `FilterNode`s.

* added support for sparse hash and skiplist indexes

  Hash and skiplist indexes can optionally be made sparse. Sparse indexes exclude documents
  in which at least one of the index attributes is either not set or has a value of `null`.

  As such documents are excluded from sparse indexes, they may contain fewer documents than
  their non-sparse counterparts. This enables faster indexing and can lead to reduced memory
  usage in case the indexed attribute does occur only in some, but not all documents of the
  collection. Sparse indexes will also reduce the number of collisions in non-unique hash
  indexes in case non-existing or optional attributes are indexed.

  In order to create a sparse index, an object with the attribute `sparse` can be added to
  the index creation commands:

      db.collection.ensureHashIndex(attributeName, { sparse: true });
      db.collection.ensureHashIndex(attributeName1, attributeName2, { sparse: true });
      db.collection.ensureUniqueConstraint(attributeName, { sparse: true });
      db.collection.ensureUniqueConstraint(attributeName1, attributeName2, { sparse: true });

      db.collection.ensureSkiplist(attributeName, { sparse: true });
      db.collection.ensureSkiplist(attributeName1, attributeName2, { sparse: true });
      db.collection.ensureUniqueSkiplist(attributeName, { sparse: true });
      db.collection.ensureUniqueSkiplist(attributeName1, attributeName2, { sparse: true });

  Note that in place of the above specialized index creation commands, it is recommended to use
  the more general index creation command `ensureIndex`:

  ```js
  db.collection.ensureIndex({ type: "hash", sparse: true, unique: true, fields: [ attributeName ] });
  db.collection.ensureIndex({ type: "skiplist", sparse: false, unique: false, fields: [ "a", "b" ] });
  ```

  When not explicitly set, the `sparse` attribute defaults to `false` for new indexes.

  This causes a change in behavior when creating a unique hash index without specifying the
  sparse flag: in 2.4, unique hash indexes were implicitly sparse, always excluding `null` values.
  There was no option to control this behavior, and sparsity was neither supported for non-unique
  hash indexes nor skiplists in 2.4. This implicit sparsity of unique hash indexes was considered
  an inconsistency, and therefore the behavior was cleaned up in 2.5. As of 2.5, indexes will
  only be created sparse if sparsity is explicitly requested. Existing unique hash indexes from 2.4
  or before will automatically be migrated so they are still sparse after the upgrade to 2.5.

  Geo indexes are implicitly sparse, meaning documents without the indexed location attribute or
  containing invalid location coordinate values will be excluded from the index automatically. This
  is also a change when compared to pre-2.5 behavior, when documents with missing or invalid
  coordinate values may have caused errors on insertion when the geo index' `unique` flag was set
  and its `ignoreNull` flag was not.

  This was confusing and has been rectified in 2.5. The method `ensureGeoConstaint()` now does the
  same as `ensureGeoIndex()`. Furthermore, the attributes `constraint`, `unique`, `ignoreNull` and
  `sparse` flags are now completely ignored when creating geo indexes.

  The same is true for fulltext indexes. There is no need to specify non-uniqueness or sparsity for
  geo or fulltext indexes. They will always be non-unique and sparse.

  As sparse indexes may exclude some documents, they cannot be used for every type of query.
  Sparse hash indexes cannot be used to find documents for which at least one of the indexed
  attributes has a value of `null`. For example, the following AQL query cannot use a sparse
  index, even if one was created on attribute `attr`:

      FOR doc In collection
        FILTER doc.attr == null
        RETURN doc

  If the lookup value is non-constant, a sparse index may or may not be used, depending on
  the other types of conditions in the query. If the optimizer can safely determine that
  the lookup value cannot be `null`, a sparse index may be used. When uncertain, the optimizer
  will not make use of a sparse index in a query in order to produce correct results.

  For example, the following queries cannot use a sparse index on `attr` because the optimizer
  will not know beforehand whether the comparison values for `doc.attr` will include `null`:

      FOR doc In collection
        FILTER doc.attr == SOME_FUNCTION(...)
        RETURN doc

      FOR other IN otherCollection
        FOR doc In collection
          FILTER doc.attr == other.attr
          RETURN doc

  Sparse skiplist indexes can be used for sorting if the optimizer can safely detect that the
  index range does not include `null` for any of the index attributes.

* inspection of AQL data-modification queries will now detect if the data-modification part
  of the query can run in lockstep with the data retrieval part of the query, or if the data
  retrieval part must be executed before the data modification can start.

  Executing the two in lockstep allows using much smaller buffers for intermediate results
  and starts the actual data-modification operations much earlier than if the two phases
  were executed separately.

* Allow dynamic attribute names in AQL object literals

  This allows using arbitrary expressions to construct attribute names in object
  literals specified in AQL queries. To disambiguate expressions and other unquoted
  attribute names, dynamic attribute names need to be enclosed in brackets (`[` and `]`).
  Example:

      FOR i IN 1..100
        RETURN { [ CONCAT('value-of-', i) ] : i }

* make AQL optimizer rule "use-index-for-sort" remove sort also in case a non-sorted
  index (e.g. a hash index) is used for only equality lookups and all sort attributes
  are covered by the index.

  Example that does not require an extra sort (needs hash index on `value`):

      FOR doc IN collection FILTER doc.value == 1 SORT doc.value RETURN doc

  Another example that does not require an extra sort (with hash index on `value1`, `value2`):

      FOR doc IN collection FILTER doc.value1 == 1 && doc.value2 == 2 SORT doc.value1, doc.value2 RETURN doc

* make AQL optimizer rule "use-index-for-sort" remove sort also in case the sort criteria
  excludes the left-most index attributes, but the left-most index attributes are used
  by the index for equality-only lookups.

  Example that can use the index for sorting (needs skiplist index on `value1`, `value2`):

      FOR doc IN collection FILTER doc.value1 == 1 SORT doc.value2 RETURN doc

* added selectivity estimates for primary index, edge index, and hash index

  The selectivity estimates are returned by the `GET /_api/index` REST API method
  in a sub-attribute `selectivityEstimate` for each index that supports it. This
  attribute will be omitted for indexes that do not provide selectivity estimates.
  If provided, the selectivity estimate will be a numeric value between 0 and 1.

  Selectivity estimates will also be reported in the result of `collection.getIndexes()`
  for all indexes that support this. If no selectivity estimate can be determined for
  an index, the attribute `selectivityEstimate` will be omitted here, too.

  The web interface also shows selectivity estimates for each index that supports this.

  Currently the following index types can provide selectivity estimates:
  - primary index
  - edge index
  - hash index (unique and non-unique)

  No selectivity estimates will be provided when running in cluster mode.

* fixed issue #1226: arangod log issues

* added additional logger if arangod is started in foreground mode on a tty

* added AQL optimizer rule "move-calculations-down"

* use exclusive native SRWLocks on Windows instead of native mutexes

* added AQL functions `MD5`, `SHA1`, and `RANDOM_TOKEN`.

* reduced number of string allocations when parsing certain AQL queries

  parsing numbers (integers or doubles) does not require a string allocation
  per number anymore

* RequestContext#bodyParam now accepts arbitrary joi schemas and rejects invalid (but well-formed) request bodies.

* enforce that AQL user functions are wrapped inside JavaScript function () declarations

  AQL user functions were always expected to be wrapped inside a JavaScript function, but previously
  this was not enforced when registering a user function. Enforcing the AQL user functions to be contained
  inside functions prevents functions from doing some unexpected things that may have led to undefined
  behavior.

* Windows service uninstalling: only remove service if it points to the currently running binary,
  or --force was specified.

* Windows (debug only): print stacktraces on crash and run minidump

* Windows (cygwin): if you run arangosh in a cygwin shell or via ssh we will detect this and use
  the appropriate output functions.

* Windows: improve process management

* fix IPv6 reverse ip lookups - so far we only did IPv4 addresses.

* improve join documentation, add outer join example

* run jslint for unit tests too, to prevent "memory leaks" by global js objects with native code.

* fix error logging for exceptions - we wouldn't log the exception message itself so far.

* improve error reporting in the http client (Windows & *nix)

* improve error reports in cluster

* Standard errors can now contain custom messages.


v2.4.7 (XXXX-XX-XX)
-------------------

* fixed issue #1282: Geo WITHIN_RECTANGLE for nested lat/lng


v2.4.6 (2015-03-18)
-------------------

* added option `--database.ignore-logfile-errors`

  This option controls how collection datafiles with a CRC mismatch are treated.

  If set to `false`, CRC mismatch errors in collection datafiles will lead
  to a collection not being loaded at all. If a collection needs to be loaded
  during WAL recovery, the WAL recovery will also abort (if not forced with
  `--wal.ignore-recovery-errors true`). Setting this flag to `false` protects
  users from unintentionally using a collection with corrupted datafiles, from
  which only a subset of the original data can be recovered.

  If set to `true`, CRC mismatch errors in collection datafiles will lead to
  the datafile being partially loaded. All data up to until the mismatch will
  be loaded. This will enable users to continue with a collection datafiles
  that are corrupted, but will result in only a partial load of the data.
  The WAL recovery will still abort when encountering a collection with a
  corrupted datafile, at least if `--wal.ignore-recovery-errors` is not set to
  `true`.

  The default value is *true*, so for collections with corrupted datafiles
  there might be partial data loads once the WAL recovery has finished. If
  the WAL recovery will need to load a collection with a corrupted datafile,
  it will still stop when using the default values.

* INCOMPATIBLE CHANGE:

  make the arangod server refuse to start if during startup it finds a non-readable
  `parameter.json` file for a database or a collection.

  Stopping the startup process in this case requires manual intervention (fixing
  the unreadable files), but prevents follow-up errors due to ignored databases or
  collections from happening.

* datafiles and `parameter.json` files written by arangod are now created with read and write
  privileges for the arangod process user, and with read and write privileges for the arangod
  process group.

  Previously, these files were created with user read and write permissions only.

* INCOMPATIBLE CHANGE:

  abort WAL recovery if one of the collection's datafiles cannot be opened

* INCOMPATIBLE CHANGE:

  never try to raise the privileges after dropping them, this can lead to a race condition while
  running the recovery

  If you require to run ArangoDB on a port lower than 1024, you must run ArangoDB as root.

* fixed inefficiencies in `remove` methods of general-graph module

* added option `--database.slow-query-threshold` for controlling the default AQL slow query
  threshold value on server start


v2.4.5 (2015-03-16)
-------------------

* added elapsed time to HTTP request logging output (`--log.requests-file`)

* added AQL current and slow query tracking, killing of AQL queries

  This change enables retrieving the list of currently running AQL queries inside the selected database.
  AQL queries with an execution time beyond a certain threshold can be moved to a "slow query" facility
  and retrieved from there. Queries can also be killed by specifying the query id.

  This change adds the following HTTP REST APIs:

  - `GET /_api/query/current`: for retrieving the list of currently running queries
  - `GET /_api/query/slow`: for retrieving the list of slow queries
  - `DELETE /_api/query/slow`: for clearing the list of slow queries
  - `GET /_api/query/properties`: for retrieving the properties for query tracking
  - `PUT /_api/query/properties`: for adjusting the properties for query tracking
  - `DELETE /_api/query/<id>`: for killing an AQL query

  The following JavaScript APIs have been added:

  - require("org/arangodb/aql/queries").current();
  - require("org/arangodb/aql/queries").slow();
  - require("org/arangodb/aql/queries").clearSlow();
  - require("org/arangodb/aql/queries").properties();
  - require("org/arangodb/aql/queries").kill();

* fixed issue #1265: arangod crashed with SIGSEGV

* fixed issue #1241: Wildcards in examples

* fixed comment parsing in Foxx controllers


v2.4.4 (2015-02-24)
-------------------

* fixed the generation template for foxx apps. It now does not create deprecated functions anymore

* add custom visitor functionality for `GRAPH_NEIGHBORS` function, too

* increased default value of traversal option *maxIterations* to 100 times of its previous
  default value


v2.4.3 (2015-02-06)
-------------------

* fix multi-threading with openssl when running under Windows

* fix timeout on socket operations when running under Windows

* Fixed an error in Foxx routing which caused some apps that worked in 2.4.1 to fail with status 500: `undefined is not a function` errors in 2.4.2
  This error was occurring due to seldom internal rerouting introduced by the malformed application handler.


v2.4.2 (2015-01-30)
-------------------

* added custom visitor functionality for AQL traversals

  This allows more complex result processing in traversals triggered by AQL. A few examples
  are shown in [this article](http://jsteemann.github.io/blog/2015/01/28/using-custom-visitors-in-aql-graph-traversals/).

* improved number of results estimated for nodes of type EnumerateListNode and SubqueryNode
  in AQL explain output

* added AQL explain helper to explain arbitrary AQL queries

  The helper function prints the query execution plan and the indexes to be used in the
  query. It can be invoked from the ArangoShell or the web interface as follows:

      require("org/arangodb/aql/explainer").explain(query);

* enable use of indexes for certain AQL conditions with non-equality predicates, in
  case the condition(s) also refer to indexed attributes

  The following queries will now be able to use indexes:

      FILTER a.indexed == ... && a.indexed != ...
      FILTER a.indexed == ... && a.nonIndexed != ...
      FILTER a.indexed == ... && ! (a.indexed == ...)
      FILTER a.indexed == ... && ! (a.nonIndexed == ...)
      FILTER a.indexed == ... && ! (a.indexed != ...)
      FILTER a.indexed == ... && ! (a.nonIndexed != ...)
      FILTER (a.indexed == ... && a.nonIndexed == ...) || (a.indexed == ... && a.nonIndexed == ...)
      FILTER (a.indexed == ... && a.nonIndexed != ...) || (a.indexed == ... && a.nonIndexed != ...)

* Fixed spuriously occurring "collection not found" errors when running queries on local
  collections on a cluster DB server

* Fixed upload of Foxx applications to the server for apps exceeding approx. 1 MB zipped.

* Malformed Foxx applications will now return a more useful error when any route is requested.

  In Production a Foxx app mounted on /app will display an html page on /app/* stating a 503 Service temporarily not available.
  It will not state any information about your Application.
  Before it was a 404 Not Found without any information and not distinguishable from a correct not found on your route.

  In Development Mode the html page also contains information about the error occurred.

* Unhandled errors thrown in Foxx routes are now handled by the Foxx framework itself.

  In Production the route will return a status 500 with a body {error: "Error statement"}.
  In Development the route will return a status 500 with a body {error: "Error statement", stack: "..."}

  Before, it was status 500 with a plain text stack including ArangoDB internal routing information.

* The Applications tab in web interface will now request development apps more often.
  So if you have a fixed a syntax error in your app it should always be visible after reload.


v2.4.1 (2015-01-19)
-------------------

* improved WAL recovery output

* fixed certain OR optimizations in AQL optimizer

* better diagnostics for arangoimp

* fixed invalid result of HTTP REST API method `/_admin/foxx/rescan`

* fixed possible segmentation fault when passing a Buffer object into a V8 function
  as a parameter

* updated AQB module to 1.8.0.


v2.4.0 (2015-01-13)
-------------------

* updated AQB module to 1.7.0.

* fixed V8 integration-related crashes

* make `fs.move(src, dest)` also fail when both `src` and `dest` are
  existing directories. This ensures the same behavior of the move operation
  on different platforms.

* fixed AQL insert operation for multi-shard collections in cluster

* added optional return value for AQL data-modification queries.
  This allows returning the documents inserted, removed or updated with the query, e.g.

      FOR doc IN docs REMOVE doc._key IN docs LET removed = OLD RETURN removed
      FOR doc IN docs INSERT { } IN docs LET inserted = NEW RETURN inserted
      FOR doc IN docs UPDATE doc._key WITH { } IN docs LET previous = OLD RETURN previous
      FOR doc IN docs UPDATE doc._key WITH { } IN docs LET updated = NEW RETURN updated

  The variables `OLD` and `NEW` are automatically available when a `REMOVE`, `INSERT`,
  `UPDATE` or `REPLACE` statement is immediately followed by a `LET` statement.
  Note that the `LET` and `RETURN` statements in data-modification queries are not as
  flexible as the general versions of `LET` and `RETURN`. When returning documents from
  data-modification operations, only a single variable can be assigned using `LET`, and
  the assignment can only be either `OLD` or `NEW`, but not an arbitrary expression. The
  `RETURN` statement also allows using the just-created variable only, and no arbitrary
  expressions.


v2.4.0-beta1 (2014-12-26)
--------------------------

* fixed superstates in FoxxGenerator

* fixed issue #1065: Aardvark: added creation of documents and edges with _key property

* fixed issue #1198: Aardvark: current AQL editor query is now cached

* Upgraded V8 version from 3.16.14 to 3.29.59

  The built-in version of V8 has been upgraded from 3.16.14 to 3.29.59.
  This activates several ES6 (also dubbed *Harmony* or *ES.next*) features in
  ArangoDB, both in the ArangoShell and the ArangoDB server. They can be
  used for scripting and in server-side actions such as Foxx routes, traversals
  etc.

  The following ES6 features are available in ArangoDB 2.4 by default:

  * iterators
  * the `of` operator
  * symbols
  * predefined collections types (Map, Set etc.)
  * typed arrays

  Many other ES6 features are disabled by default, but can be made available by
  starting arangod or arangosh with the appropriate options:

  * arrow functions
  * proxies
  * generators
  * String, Array, and Number enhancements
  * constants
  * enhanced object and numeric literals

  To activate all these ES6 features in arangod or arangosh, start it with
  the following options:

      arangosh --javascript.v8-options="--harmony --harmony_generators"

  More details on the available ES6 features can be found in
  [this blog](https://jsteemann.github.io/blog/2014/12/19/using-es6-features-in-arangodb/).

* Added Foxx generator for building Hypermedia APIs

  A more detailed description is [here](https://www.arangodb.com/2014/12/08/building-hypermedia-apis-foxxgenerator)

* New `Applications` tab in web interface:

  The `applications` tab got a complete redesign.
  It will now only show applications that are currently running on ArangoDB.
  For a selected application, a new detailed view has been created.
  This view provides a better overview of the app:
  * author
  * license
  * version
  * contributors
  * download links
  * API documentation

  To install a new application, a new dialog is now available.
  It provides the features already available in the console application `foxx-manager` plus some more:
  * install an application from Github
  * install an application from a zip file
  * install an application from ArangoDB's application store
  * create a new application from scratch: this feature uses a generator to
    create a Foxx application with pre-defined CRUD methods for a given list
    of collections. The generated Foxx app can either be downloaded as a zip file or
    be installed on the server. Starting with a new Foxx app has never been easier.

* fixed issue #1102: Aardvark: Layout bug in documents overview

  The documents overview was entirely destroyed in some situations on Firefox.
  We replaced the plugin we used there.

* fixed issue #1168: Aardvark: pagination buttons jumping

* fixed issue #1161: Aardvark: Click on Import JSON imports previously uploaded file

* removed configure options `--enable-all-in-one-v8`, `--enable-all-in-one-icu`,
  and `--enable-all-in-one-libev`.

* global internal rename to fix naming incompatibilities with JSON:

  Internal functions with names containing `array` have been renamed to `object`,
  internal functions with names containing `list` have been renamed to `array`.
  The renaming was mainly done in the C++ parts. The documentation has also been
  adjusted so that the correct JSON type names are used in most places.

  The change also led to the addition of a few function aliases in AQL:

  * `TO_LIST` now is an alias of the new `TO_ARRAY`
  * `IS_LIST` now is an alias of the new `IS_ARRAY`
  * `IS_DOCUMENT` now is an alias of the new `IS_OBJECT`

  The changed also renamed the option `mergeArrays` to `mergeObjects` for AQL
  data-modification query options and HTTP document modification API

* AQL: added optimizer rule "remove-filter-covered-by-index"

  This rule removes FilterNodes and CalculationNodes from an execution plan if the
  filter is already covered by a previous IndexRangeNode. Removing the CalculationNode
  and the FilterNode will speed up query execution because the query requires less
  computation.

* AQL: added optimizer rule "remove-sort-rand"

  This rule removes a `SORT RAND()` expression from a query and moves the random
  iteration into the appropriate `EnumerateCollectionNode`. This is more efficient
  than individually enumerating and then sorting randomly.

* AQL: range optimizations for IN and OR

  This change enables usage of indexes for several additional cases. Filters containing
  the `IN` operator can now make use of indexes, and multiple OR- or AND-combined filter
  conditions can now also use indexes if the filters are accessing the same indexed
  attribute.

  Here are a few examples of queries that can now use indexes but couldn't before:

    FOR doc IN collection
      FILTER doc.indexedAttribute == 1 || doc.indexedAttribute > 99
      RETURN doc

    FOR doc IN collection
      FILTER doc.indexedAttribute IN [ 3, 42 ] || doc.indexedAttribute > 99
      RETURN doc

    FOR doc IN collection
      FILTER (doc.indexedAttribute > 2 && doc.indexedAttribute < 10) ||
             (doc.indexedAttribute > 23 && doc.indexedAttribute < 42)
      RETURN doc

* fixed issue #500: AQL parentheses issue

  This change allows passing subqueries as AQL function parameters without using
  duplicate brackets (e.g. `FUNC(query)` instead of `FUNC((query))`

* added optional `COUNT` clause to AQL `COLLECT`

  This allows more efficient group count calculation queries, e.g.

      FOR doc IN collection
        COLLECT age = doc.age WITH COUNT INTO length
        RETURN { age: age, count: length }

  A count-only query is also possible:

      FOR doc IN collection
        COLLECT WITH COUNT INTO length
        RETURN length

* fixed missing makeDirectory when fetching a Foxx application from a zip file

* fixed issue #1134: Change the default endpoint to localhost

  This change will modify the IP address ArangoDB listens on to 127.0.0.1 by default.
  This will make new ArangoDB installations unaccessible from clients other than
  localhost unless changed. This is a security feature.

  To make ArangoDB accessible from any client, change the server's configuration
  (`--server.endpoint`) to either `tcp://0.0.0.0:8529` or the server's publicly
  visible IP address.

* deprecated `Repository#modelPrototype`. Use `Repository#model` instead.

* IMPORTANT CHANGE: by default, system collections are included in replication and all
  replication API return values. This will lead to user accounts and credentials
  data being replicated from master to slave servers. This may overwrite
  slave-specific database users.

  If this is undesired, the `_users` collection can be excluded from replication
  easily by setting the `includeSystem` attribute to `false` in the following commands:

  * replication.sync({ includeSystem: false });
  * replication.applier.properties({ includeSystem: false });

  This will exclude all system collections (including `_aqlfunctions`, `_graphs` etc.)
  from the initial synchronization and the continuous replication.

  If this is also undesired, it is also possible to specify a list of collections to
  exclude from the initial synchronization and the continuous replication using the
  `restrictCollections` attribute, e.g.:

      replication.applier.properties({
        includeSystem: true,
        restrictType: "exclude",
        restrictCollections: [ "_users", "_graphs", "foo" ]
      });

  The HTTP API methods for fetching the replication inventory and for dumping collections
  also support the `includeSystem` control flag via a URL parameter.

* removed DEPRECATED replication methods:
  * `replication.logger.start()`
  * `replication.logger.stop()`
  * `replication.logger.properties()`
  * HTTP PUT `/_api/replication/logger-start`
  * HTTP PUT `/_api/replication/logger-stop`
  * HTTP GET `/_api/replication/logger-config`
  * HTTP PUT `/_api/replication/logger-config`

* fixed issue #1174, which was due to locking problems in distributed
  AQL execution

* improved cluster locking for AQL avoiding deadlocks

* use DistributeNode for modifying queries with REPLACE and UPDATE, if
  possible


v2.3.6 (2015-XX-XX)
-------------------

* fixed AQL subquery optimization that produced wrong result when multiple subqueries
  directly followed each other and and a directly following `LET` statement did refer
  to any but the first subquery.


v2.3.5 (2015-01-16)
-------------------

* fixed intermittent 404 errors in Foxx apps after mounting or unmounting apps

* fixed issue #1200: Expansion operator results in "Cannot call method 'forEach' of null"

* fixed issue #1199: Cannot unlink root node of plan


v2.3.4 (2014-12-23)
-------------------

* fixed cerberus path for MyArangoDB


v2.3.3 (2014-12-17)
-------------------

* fixed error handling in instantiation of distributed AQL queries, this
  also fixes a bug in cluster startup with many servers

* issue #1185: parse non-fractional JSON numbers with exponent (e.g. `4e-261`)

* issue #1159: allow --server.request-timeout and --server.connect-timeout of 0


v2.3.2 (2014-12-09)
-------------------

* fixed issue #1177: Fix bug in the user app's storage

* fixed issue #1173: AQL Editor "Save current query" resets user password

* fixed missing makeDirectory when fetching a Foxx application from a zip file

* put in warning about default changed: fixed issue #1134: Change the default endpoint to localhost

* fixed issue #1163: invalid fullCount value returned from AQL

* fixed range operator precedence

* limit default maximum number of plans created by AQL optimizer to 256 (from 1024)

* make AQL optimizer not generate an extra plan if an index can be used, but modify
  existing plans in place

* fixed AQL cursor ttl (time-to-live) issue

  Any user-specified cursor ttl value was not honored since 2.3.0.

* fixed segfault in AQL query hash index setup with unknown shapes

* fixed memleaks

* added AQL optimizer rule for removing `INTO` from a `COLLECT` statement if not needed

* fixed issue #1131

  This change provides the `KEEP` clause for `COLLECT ... INTO`. The `KEEP` clause
  allows controlling which variables will be kept in the variable created by `INTO`.

* fixed issue #1147, must protect dispatcher ID for etcd

v2.3.1 (2014-11-28)
-------------------

* recreate password if missing during upgrade

* fixed issue #1126

* fixed non-working subquery index optimizations

* do not restrict summary of Foxx applications to 60 characters

* fixed display of "required" path parameters in Foxx application documentation

* added more optimizations of constants values in AQL FILTER conditions

* fixed invalid or-to-in optimization for FILTERs containing comparisons
  with boolean values

* fixed replication of `_graphs` collection

* added AQL list functions `PUSH`, `POP`, `UNSHIFT`, `SHIFT`, `REMOVE_VALUES`,
  `REMOVE_VALUE`, `REMOVE_NTH` and `APPEND`

* added AQL functions `CALL` and `APPLY` to dynamically call other functions

* fixed AQL optimizer cost estimation for LIMIT node

* prevent Foxx queues from permanently writing to the journal even when
  server is idle

* fixed AQL COLLECT statement with INTO clause, which copied more variables
  than v2.2 and thus lead to too much memory consumption.
  This deals with #1107.

* fixed AQL COLLECT statement, this concerned every COLLECT statement,
  only the first group had access to the values of the variables before
  the COLLECT statement. This deals with #1127.

* fixed some AQL internals, where sometimes too many items were
  fetched from upstream in the presence of a LIMIT clause. This should
  generally improve performance.


v2.3.0 (2014-11-18)
-------------------

* fixed syslog flags. `--log.syslog` is deprecated and setting it has no effect,
  `--log.facility` now works as described. Application name has been changed from
  `triagens` to `arangod`. It can be changed using `--log.application`. The syslog
  will only contain the actual log message. The datetime prefix is omitted.

* fixed deflate in SimpleHttpClient

* fixed issue #1104: edgeExamples broken or changed

* fixed issue #1103: Error while importing user queries

* fixed issue #1100: AQL: HAS() fails on doc[attribute_name]

* fixed issue #1098: runtime error when creating graph vertex

* hide system applications in **Applications** tab by default

  Display of system applications can be toggled by using the *system applications*
  toggle in the UI.

* added HTTP REST API for managing tasks (`/_api/tasks`)

* allow passing character lists as optional parameter to AQL functions `TRIM`,
  `LTRIM` and `RTRIM`

  These functions now support trimming using custom character lists. If no character
  lists are specified, all whitespace characters will be removed as previously:

      TRIM("  foobar\t \r\n ")         // "foobar"
      TRIM(";foo;bar;baz, ", "; ")     // "foo;bar;baz"

* added AQL string functions `LTRIM`, `RTRIM`, `FIND_FIRST`, `FIND_LAST`, `SPLIT`,
  `SUBSTITUTE`

* added AQL functions `ZIP`, `VALUES` and `PERCENTILE`

* made AQL functions `CONCAT` and `CONCAT_SEPARATOR` work with list arguments

* dynamically create extra dispatcher threads if required

* fixed issue #1097: schemas in the API docs no longer show required properties as optional


v2.3.0-beta2 (2014-11-08)
-------------------------

* front-end: new icons for uploading and downloading JSON documents into a collection

* front-end: fixed documents pagination css display error

* front-end: fixed flickering of the progress view

* front-end: fixed missing event for documents filter function

* front-end: jsoneditor: added CMD+Return (Mac) CTRL+Return (Linux/Win) shortkey for
  saving a document

* front-end: added information tooltip for uploading json documents.

* front-end: added database management view to the collapsed navigation menu

* front-end: added collection truncation feature

* fixed issue #1086: arangoimp: Odd errors if arguments are not given properly

* performance improvements for AQL queries that use JavaScript-based expressions
  internally

* added AQL geo functions `WITHIN_RECTANGLE` and `IS_IN_POLYGON`

* fixed non-working query results download in AQL editor of web interface

* removed debug print message in AQL editor query export routine

* fixed issue #1075: Aardvark: user name required even if auth is off #1075

  The fix for this prefills the username input field with the current user's
  account name if any and `root` (the default username) otherwise. Additionally,
  the tooltip text has been slightly adjusted.

* fixed issue #1069: Add 'raw' link to swagger ui so that the raw swagger
  json can easily be retrieved

  This adds a link to the Swagger API docs to an application's detail view in
  the **Applications** tab of the web interface. The link produces the Swagger
  JSON directly. If authentication is turned on, the link requires authentication,
  too.

* documentation updates


v2.3.0-beta1 (2014-11-01)
-------------------------

* added dedicated `NOT IN` operator for AQL

  Previously, a `NOT IN` was only achievable by writing a negated `IN` condition:

      FOR i IN ... FILTER ! (i IN [ 23, 42 ]) ...

  This can now alternatively be expressed more intuitively as follows:

      FOR i IN ... FILTER i NOT IN [ 23, 42 ] ...

* added alternative logical operator syntax for AQL

  Previously, the logical operators in AQL could only be written as:
  - `&&`: logical and
  - `||`: logical or
  - `!`: negation

  ArangoDB 2.3 introduces the alternative variants for these operators:
  - `AND`: logical and
  - `OR`: logical or
  - `NOT`: negation

  The new syntax is just an alternative to the old syntax, allowing easier
  migration from SQL. The old syntax is still fully supported and will be.

* improved output of `ArangoStatement.parse()` and POST `/_api/query`

  If an AQL query can be parsed without problems, The return value of
  `ArangoStatement.parse()` now contains an attribute `ast` with the abstract
  syntax tree of the query (before optimizations). Though this is an internal
  representation of the query and is subject to change, it can be used to inspect
  how ArangoDB interprets a given query.

* improved `ArangoStatement.explain()` and POST `/_api/explain`

  The commands for explaining AQL queries have been improved.

* added command-line option `--javascript.v8-contexts` to control the number of
  V8 contexts created in arangod.

  Previously, the number of V8 contexts was equal to the number of server threads
  (as specified by option `--server.threads`).

  However, it may be sensible to create different amounts of threads and V8
  contexts. If the option is not specified, the number of V8 contexts created
  will be equal to the number of server threads. Thus no change in configuration
  is required to keep the old behavior.

  If you are using the default config files or merge them with your local config
  files, please review if the default number of server threads is okay in your
  environment. Additionally you should verify that the number of V8 contexts
  created (as specified in option `--javascript.v8-contexts`) is okay.

* the number of server.threads specified is now the minimum of threads
  started. There are situation in which threads are waiting for results of
  distributed database servers. In this case the number of threads is
  dynamically increased.

* removed index type "bitarray"

  Bitarray indexes were only half-way documented and integrated in previous versions
  of ArangoDB so their benefit was limited. The support for bitarray indexes has
  thus been removed in ArangoDB 2.3. It is not possible to create indexes of type
  "bitarray" with ArangoDB 2.3.

  When a collection is opened that contains a bitarray index definition created
  with a previous version of ArangoDB, ArangoDB will ignore it and log the following
  warning:

      index type 'bitarray' is not supported in this version of ArangoDB and is ignored

  Future versions of ArangoDB may automatically remove such index definitions so the
  warnings will eventually disappear.

* removed internal "_admin/modules/flush" in order to fix requireApp

* added basic support for handling binary data in Foxx

  Requests with binary payload can be processed in Foxx applications by
  using the new method `res.rawBodyBuffer()`. This will return the unparsed request
  body as a Buffer object.

  There is now also the method `req.requestParts()` available in Foxx to retrieve
  the individual components of a multipart HTTP request.

  Buffer objects can now be used when setting the response body of any Foxx action.
  Additionally, `res.send()` has been added as a convenience method for returning
  strings, JSON objects or buffers from a Foxx action:

      res.send("<p>some HTML</p>");
      res.send({ success: true });
      res.send(new Buffer("some binary data"));

  The convenience method `res.sendFile()` can now be used to easily return the
  contents of a file from a Foxx action:

      res.sendFile(applicationContext.foxxFilename("image.png"));

  `fs.write` now accepts not only strings but also Buffer objects as second parameter:

      fs.write(filename, "some data");
      fs.write(filename, new Buffer("some binary data"));

  `fs.readBuffer` can be used to return the contents of a file in a Buffer object.

* improved performance of insertion into non-unique hash indexes significantly in case
  many duplicate keys are used in the index

* issue #1042: set time zone in log output

  the command-line option `--log.use-local-time` was added to print dates and times in
  the server-local timezone instead of UTC

* command-line options that require a boolean value now validate the
  value given on the command-line

  This prevents issues if no value is specified for an option that
  requires a boolean value. For example, the following command-line would
  have caused trouble in 2.2, because `--server.endpoint` would have been
  used as the value for the `--server.disable-authentication` options
  (which requires a boolean value):

      arangod --server.disable-authentication --server.endpoint tcp://127.0.0.1:8529 data

  In 2.3, running this command will fail with an error and requires to
  be modified to:

      arangod --server.disable-authentication true --server.endpoint tcp://127.0.0.1:8529 data

* improved performance of CSV import in arangoimp

* fixed issue #1027: Stack traces are off-by-one

* fixed issue #1026: Modules loaded in different files within the same app
  should refer to the same module

* fixed issue #1025: Traversal not as expected in undirected graph

* added a _relation function in the general-graph module.

  This deprecated _directedRelation and _undirectedRelation.
  ArangoDB does not offer any constraints for undirected edges
  which caused some confusion of users how undirected relations
  have to be handled. Relation now only supports directed relations
  and the user can actively simulate undirected relations.

* changed return value of Foxx.applicationContext#collectionName:

  Previously, the function could return invalid collection names because
  invalid characters were not replaced in the application name prefix, only
  in the collection name passed.

  Now, the function replaces invalid characters also in the application name
  prefix, which might to slightly different results for application names that
  contained any characters outside the ranges [a-z], [A-Z] and [0-9].

* prevent XSS in AQL editor and logs view

* integrated tutorial into ArangoShell and web interface

* added option `--backslash-escape` for arangoimp when running CSV file imports

* front-end: added download feature for (filtered) documents

* front-end: added download feature for the results of a user query

* front-end: added function to move documents to another collection

* front-end: added sort-by attribute to the documents filter

* front-end: added sorting feature to database, graph management and user management view.

* issue #989: front-end: Databases view not refreshing after deleting a database

* issue #991: front-end: Database search broken

* front-end: added infobox which shows more information about a document (_id, _rev, _key) or
  an edge (_id, _rev, _key, _from, _to). The from and to attributes are clickable and redirect
  to their document location.

* front-end: added edit-mode for deleting multiple documents at the same time.

* front-end: added delete button to the detailed document/edge view.

* front-end: added visual feedback for saving documents/edges inside the editor (error/success).

* front-end: added auto-focusing for the first input field in a modal.

* front-end: added validation for user input in a modal.

* front-end: user defined queries are now stored inside the database and are bound to the current
  user, instead of using the local storage functionality of the browsers. The outcome of this is
  that user defined queries are now independently usable from any device. Also queries can now be
  edited through the standard document editor of the front-end through the _users collection.

* front-end: added import and export functionality for user defined queries.

* front-end: added new keywords and functions to the aql-editor theme

* front-end: applied tile-style to the graph view

* front-end: now using the new graph api including multi-collection support

* front-end: foxx apps are now deletable

* front-end: foxx apps are now installable and updateable through github, if github is their
  origin.

* front-end: added foxx app version control. Multiple versions of a single foxx app are now
  installable and easy to manage and are also arranged in groups.

* front-end: the user-set filter of a collection is now stored until the user navigates to
  another collection.

* front-end: fetching and filtering of documents, statistics, and query operations are now
  handled with asynchronous ajax calls.

* front-end: added progress indicator if the front-end is waiting for a server operation.

* front-end: fixed wrong count of documents in the documents view of a collection.

* front-end: fixed unexpected styling of the manage db view and navigation.

* front-end: fixed wrong handling of select fields in a modal view.

* front-end: fixed wrong positioning of some tooltips.

* automatically call `toJSON` function of JavaScript objects (if present)
  when serializing them into database documents. This change allows
  storing JavaScript date objects in the database in a sensible manner.


v2.2.7 (2014-11-19)
-------------------

* fixed issue #998: Incorrect application URL for non-system Foxx apps

* fixed issue #1079: AQL editor: keyword WITH in UPDATE query is not highlighted

* fix memory leak in cluster nodes

* fixed registration of AQL user-defined functions in Web UI (JS shell)

* fixed error display in Web UI for certain errors
  (now error message is printed instead of 'undefined')

* fixed issue #1059: bug in js module console

* fixed issue #1056: "fs": zip functions fail with passwords

* fixed issue #1063: Docs: measuring unit of --wal.logfile-size?

* fixed issue #1062: Docs: typo in 14.2 Example data


v2.2.6 (2014-10-20)
-------------------

* fixed issue #972: Compilation Issue

* fixed issue #743: temporary directories are now unique and one can read
  off the tool that created them, if empty, they are removed atexit

* Highly improved performance of all AQL GRAPH_* functions.

* Orphan collections in general graphs can now be found via GRAPH_VERTICES
  if either "any" or no direction is defined

* Fixed documentation for AQL function GRAPH_NEIGHBORS.
  The option "vertexCollectionRestriction" is meant to filter the target
  vertices only, and should not filter the path.

* Fixed a bug in GRAPH_NEIGHBORS which enforced only empty results
  under certain conditions


v2.2.5 (2014-10-09)
-------------------

* fixed issue #961: allow non-JSON values in undocument request bodies

* fixed issue 1028: libicu is now statically linked

* fixed cached lookups of collections on the server, which may have caused spurious
  problems after collection rename operations


v2.2.4 (2014-10-01)
-------------------

* fixed accessing `_from` and `_to` attributes in `collection.byExample` and
  `collection.firstExample`

  These internal attributes were not handled properly in the mentioned functions, so
  searching for them did not always produce documents

* fixed issue #1030: arangoimp 2.2.3 crashing, not logging on large Windows CSV file

* fixed issue #1025: Traversal not as expected in undirected graph

* fixed issue #1020

  This requires re-introducing the startup option `--database.force-sync-properties`.

  This option can again be used to force fsyncs of collection, index and database properties
  stored as JSON strings on disk in files named `parameter.json`. Syncing these files after
  a write may be necessary if the underlying storage does not sync file contents by itself
  in a "sensible" amount of time after a file has been written and closed.

  The default value is `true` so collection, index and database properties will always be
  synced to disk immediately. This affects creating, renaming and dropping collections as
  well as creating and dropping databases and indexes. Each of these operations will perform
  an additional fsync on the `parameter.json` file if the option is set to `true`.

  It might be sensible to set this option to `false` for workloads that create and drop a
  lot of collections (e.g. test runs).

  Document operations such as creating, updating and dropping documents are not affected
  by this option.

* fixed issue #1016: AQL editor bug

* fixed issue #1014: WITHIN function returns wrong distance

* fixed AQL shortest path calculation in function `GRAPH_SHORTEST_PATH` to return
  complete vertex objects instead of just vertex ids

* allow changing of attributes of documents stored in server-side JavaScript variables

  Previously, the following did not work:

      var doc = db.collection.document(key);
      doc._key = "abc"; // overwriting internal attributes not supported
      doc.value = 123;  // overwriting existing attributes not supported

  Now, modifying documents stored in server-side variables (e.g. `doc` in the above case)
  is supported. Modifying the variables will not update the documents in the database,
  but will modify the JavaScript object (which can be written back to the database using
  `db.collection.update` or `db.collection.replace`)

* fixed issue #997: arangoimp apparently doesn't support files >2gig on Windows

  large file support (requires using `_stat64` instead of `stat`) is now supported on
  Windows


v2.2.3 (2014-09-02)
-------------------

* added `around` for Foxx controller

* added `type` option for HTTP API `GET /_api/document?collection=...`

  This allows controlling the type of results to be returned. By default, paths to
  documents will be returned, e.g.

      [
        `/_api/document/test/mykey1`,
        `/_api/document/test/mykey2`,
        ...
      ]

  To return a list of document ids instead of paths, the `type` URL parameter can be
  set to `id`:

      [
        `test/mykey1`,
        `test/mykey2`,
        ...
      ]

  To return a list of document keys only, the `type` URL parameter can be set to `key`:

      [
        `mykey1`,
        `mykey2`,
        ...
      ]


* properly capitalize HTTP response header field names in case the `x-arango-async`
  HTTP header was used in a request.

* fixed several documentation issues

* speedup for several general-graph functions, AQL functions starting with `GRAPH_`
  and traversals


v2.2.2 (2014-08-08)
-------------------

* allow storing non-reserved attribute names starting with an underscore

  Previous versions of ArangoDB parsed away all attribute names that started with an
  underscore (e.g. `_test', '_foo', `_bar`) on all levels of a document (root level
  and sub-attribute levels). While this behavior was documented, it was unintuitive and
  prevented storing documents inside other documents, e.g.:

      {
        "_key" : "foo",
        "_type" : "mydoc",
        "references" : [
          {
            "_key" : "something",
            "_rev" : "...",
            "value" : 1
          },
          {
            "_key" : "something else",
            "_rev" : "...",
            "value" : 2
          }
        ]
      }

  In the above example, previous versions of ArangoDB removed all attributes and
  sub-attributes that started with underscores, meaning the embedded documents would lose
  some of their attributes. 2.2.2 should preserve such attributes, and will also allow
  storing user-defined attribute names on the top-level even if they start with underscores
  (such as `_type` in the above example).

* fix conversion of JavaScript String, Number and Boolean objects to JSON.

  Objects created in JavaScript using `new Number(...)`, `new String(...)`, or
  `new Boolean(...)` were not converted to JSON correctly.

* fixed a race condition on task registration (i.e. `require("org/arangodb/tasks").register()`)

  this race condition led to undefined behavior when a just-created task with no offset and
  no period was instantly executed and deleted by the task scheduler, before the `register`
  function returned to the caller.

* changed run-tests.sh to execute all suitable tests.

* switch to new version of gyp

* fixed upgrade button


v2.2.1 (2014-07-24)
-------------------

* fixed hanging write-ahead log recovery for certain cases that involved dropping
  databases

* fixed issue with --check-version: when creating a new database the check failed

* issue #947 Foxx applicationContext missing some properties

* fixed issue with --check-version: when creating a new database the check failed

* added startup option `--wal.suppress-shape-information`

  Setting this option to `true` will reduce memory and disk space usage and require
  less CPU time when modifying documents or edges. It should therefore be turned on
  for standalone ArangoDB servers. However, for servers that are used as replication
  masters, setting this option to `true` will effectively disable the usage of the
  write-ahead log for replication, so it should be set to `false` for any replication
  master servers.

  The default value for this option is `false`.

* added optional `ttl` attribute to specify result cursor expiration for HTTP API method
  `POST /_api/cursor`

  The `ttl` attribute can be used to prevent cursor results from timing out too early.

* issue #947: Foxx applicationContext missing some properties

* (reported by Christian Neubauer):

  The problem was that in Google's V8, signed and unsigned chars are not always declared cleanly.
  so we need to force v8 to compile with forced signed chars which is done by the Flag:
    -fsigned-char
  at least it is enough to follow the instructions of compiling arango on rasperry
  and add "CFLAGS='-fsigned-char'" to the make command of V8 and remove the armv7=0

* Fixed a bug with the replication client. In the case of single document
  transactions the collection was not write locked.


v2.2.0 (2014-07-10)
-------------------

* The replication methods `logger.start`, `logger.stop` and `logger.properties` are
  no-ops in ArangoDB 2.2 as there is no separate replication logger anymore. Data changes
  are logged into the write-ahead log in ArangoDB 2.2, and not separately by the
  replication logger. The replication logger object is still there in ArangoDB 2.2 to
  ensure backwards-compatibility, however, logging cannot be started, stopped or
  configured anymore. Using any of these methods will do nothing.

  This also affects the following HTTP API methods:
  - `PUT /_api/replication/logger-start`
  - `PUT /_api/replication/logger-stop`
  - `GET /_api/replication/logger-config`
  - `PUT /_api/replication/logger-config`

  Using any of these methods is discouraged from now on as they will be removed in
  future versions of ArangoDB.

* INCOMPATIBLE CHANGE: replication of transactions has changed. Previously, transactions
  were logged on a master in one big block and shipped to a slave in one block, too.
  Now transactions will be logged and replicated as separate entries, allowing transactions
  to be bigger and also ensure replication progress.

  This change also affects the behavior of the `stop` method of the replication applier.
  If the replication applier is now stopped manually using the `stop` method and later
  restarted using the `start` method, any transactions that were unfinished at the
  point of stopping will be aborted on a slave, even if they later commit on the master.

  In ArangoDB 2.2, stopping the replication applier manually should be avoided unless the
  goal is to stop replication permanently or to do a full resync with the master anyway.
  If the replication applier still must be stopped, it should be made sure that the
  slave has fetched and applied all pending operations from a master, and that no
  extra transactions are started on the master before the `stop` command on the slave
  is executed.

  Replication of transactions in ArangoDB 2.2 might also lock the involved collections on
  the slave while a transaction is either committed or aborted on the master and the
  change has been replicated to the slave. This change in behavior may be important for
  slave servers that are used for read-scaling. In order to avoid long lasting collection
  locks on the slave, transactions should be kept small.

  The `_replication` system collection is not used anymore in ArangoDB 2.2 and its usage is
  discouraged.

* INCOMPATIBLE CHANGE: the figures reported by the `collection.figures` method
  now only reflect documents and data contained in the journals and datafiles of
  collections. Documents or deletions contained only in the write-ahead log will
  not influence collection figures until the write-ahead log garbage collection
  kicks in. The figures for a collection might therefore underreport the total
  resource usage of a collection.

  Additionally, the attributes `lastTick` and `uncollectedLogfileEntries` have been
  added to the result of the `figures` operation and the HTTP API method
  `PUT /_api/collection/figures`

* added `insert` method as an alias for `save`. Documents can now be inserted into
  a collection using either method:

      db.test.save({ foo: "bar" });
      db.test.insert({ foo: "bar" });

* added support for data-modification AQL queries

* added AQL keywords `INSERT`, `UPDATE`, `REPLACE` and `REMOVE` (and `WITH`) to
  support data-modification AQL queries.

  Unquoted usage of these keywords for attribute names in AQL queries will likely
  fail in ArangoDB 2.2. If any such attribute name needs to be used in a query, it
  should be enclosed in backticks to indicate the usage of a literal attribute
  name.

  For example, the following query will fail in ArangoDB 2.2 with a parse error:

      FOR i IN foo RETURN i.remove

  and needs to be rewritten like this:

      FOR i IN foo RETURN i.`remove`

* disallow storing of JavaScript objects that contain JavaScript native objects
  of type `Date`, `Function`, `RegExp` or `External`, e.g.

      db.test.save({ foo: /bar/ });
      db.test.save({ foo: new Date() });

  will now print

      Error: <data> cannot be converted into JSON shape: could not shape document

  Previously, objects of these types were silently converted into an empty object
  (i.e. `{ }`).

  To store such objects in a collection, explicitly convert them into strings
  like this:

      db.test.save({ foo: String(/bar/) });
      db.test.save({ foo: String(new Date()) });

* The replication methods `logger.start`, `logger.stop` and `logger.properties` are
  no-ops in ArangoDB 2.2 as there is no separate replication logger anymore. Data changes
  are logged into the write-ahead log in ArangoDB 2.2, and not separately by the
  replication logger. The replication logger object is still there in ArangoDB 2.2 to
  ensure backwards-compatibility, however, logging cannot be started, stopped or
  configured anymore. Using any of these methods will do nothing.

  This also affects the following HTTP API methods:
  - `PUT /_api/replication/logger-start`
  - `PUT /_api/replication/logger-stop`
  - `GET /_api/replication/logger-config`
  - `PUT /_api/replication/logger-config`

  Using any of these methods is discouraged from now on as they will be removed in
  future versions of ArangoDB.

* INCOMPATIBLE CHANGE: replication of transactions has changed. Previously, transactions
  were logged on a master in one big block and shipped to a slave in one block, too.
  Now transactions will be logged and replicated as separate entries, allowing transactions
  to be bigger and also ensure replication progress.

  This change also affects the behavior of the `stop` method of the replication applier.
  If the replication applier is now stopped manually using the `stop` method and later
  restarted using the `start` method, any transactions that were unfinished at the
  point of stopping will be aborted on a slave, even if they later commit on the master.

  In ArangoDB 2.2, stopping the replication applier manually should be avoided unless the
  goal is to stop replication permanently or to do a full resync with the master anyway.
  If the replication applier still must be stopped, it should be made sure that the
  slave has fetched and applied all pending operations from a master, and that no
  extra transactions are started on the master before the `stop` command on the slave
  is executed.

  Replication of transactions in ArangoDB 2.2 might also lock the involved collections on
  the slave while a transaction is either committed or aborted on the master and the
  change has been replicated to the slave. This change in behavior may be important for
  slave servers that are used for read-scaling. In order to avoid long lasting collection
  locks on the slave, transactions should be kept small.

  The `_replication` system collection is not used anymore in ArangoDB 2.2 and its usage is
  discouraged.

* INCOMPATIBLE CHANGE: the figures reported by the `collection.figures` method
  now only reflect documents and data contained in the journals and datafiles of
  collections. Documents or deletions contained only in the write-ahead log will
  not influence collection figures until the write-ahead log garbage collection
  kicks in. The figures for a collection might therefore underreport the total
  resource usage of a collection.

  Additionally, the attributes `lastTick` and `uncollectedLogfileEntries` have been
  added to the result of the `figures` operation and the HTTP API method
  `PUT /_api/collection/figures`

* added `insert` method as an alias for `save`. Documents can now be inserted into
  a collection using either method:

      db.test.save({ foo: "bar" });
      db.test.insert({ foo: "bar" });

* added support for data-modification AQL queries

* added AQL keywords `INSERT`, `UPDATE`, `REPLACE` and `REMOVE` (and `WITH`) to
  support data-modification AQL queries.

  Unquoted usage of these keywords for attribute names in AQL queries will likely
  fail in ArangoDB 2.2. If any such attribute name needs to be used in a query, it
  should be enclosed in backticks to indicate the usage of a literal attribute
  name.

  For example, the following query will fail in ArangoDB 2.2 with a parse error:

      FOR i IN foo RETURN i.remove

  and needs to be rewritten like this:

      FOR i IN foo RETURN i.`remove`

* disallow storing of JavaScript objects that contain JavaScript native objects
  of type `Date`, `Function`, `RegExp` or `External`, e.g.

      db.test.save({ foo: /bar/ });
      db.test.save({ foo: new Date() });

  will now print

      Error: <data> cannot be converted into JSON shape: could not shape document

  Previously, objects of these types were silently converted into an empty object
  (i.e. `{ }`).

  To store such objects in a collection, explicitly convert them into strings
  like this:

      db.test.save({ foo: String(/bar/) });
      db.test.save({ foo: String(new Date()) });

* honor startup option `--server.disable-statistics` when deciding whether or not
  to start periodic statistics collection jobs

  Previously, the statistics collection jobs were started even if the server was
  started with the `--server.disable-statistics` flag being set to `true`

* removed startup option `--random.no-seed`

  This option had no effect in previous versions of ArangoDB and was thus removed.

* removed startup option `--database.remove-on-drop`

  This option was used for debugging only.

* removed startup option `--database.force-sync-properties`

  This option is now superfluous as collection properties are now stored in the
  write-ahead log.

* introduced write-ahead log

  All write operations in an ArangoDB server instance are automatically logged
  to the server's write-ahead log. The write-ahead log is a set of append-only
  logfiles, and it is used in case of a crash recovery and for replication.
  Data from the write-ahead log will eventually be moved into the journals or
  datafiles of collections, allowing the server to remove older write-ahead log
  logfiles. Figures of collections will be updated when data are moved from the
  write-ahead log into the journals or datafiles of collections.

  Cross-collection transactions in ArangoDB should benefit considerably by this
  change, as less writes than in previous versions are required to ensure the data
  of multiple collections are atomically and durably committed. All data-modifying
  operations inside transactions (insert, update, remove) will write their
  operations into the write-ahead log directly, making transactions with multiple
  operations also require less physical memory than in previous versions of ArangoDB,
  that required all transaction data to fit into RAM.

  The `_trx` system collection is not used anymore in ArangoDB 2.2 and its usage is
  discouraged.

  The data in the write-ahead log can also be used in the replication context.
  The `_replication` collection that was used in previous versions of ArangoDB to
  store all changes on the server is not used anymore in ArangoDB 2.2. Instead,
  slaves can read from a master's write-ahead log to get informed about most
  recent changes. This removes the need to store data-modifying operations in
  both the actual place and the `_replication` collection.

* removed startup option `--server.disable-replication-logger`

  This option is superfluous in ArangoDB 2.2. There is no dedicated replication
  logger in ArangoDB 2.2. There is now always the write-ahead log, and it is also
  used as the server's replication log. Specifying the startup option
  `--server.disable-replication-logger` will do nothing in ArangoDB 2.2, but the
  option should not be used anymore as it might be removed in a future version.

* changed behavior of replication logger

  There is no dedicated replication logger in ArangoDB 2.2 as there is the
  write-ahead log now. The existing APIs for starting and stopping the replication
  logger still exist in ArangoDB 2.2 for downwards-compatibility, but calling
  the start or stop operations are no-ops in ArangoDB 2.2. When querying the
  replication logger status via the API, the server will always report that the
  replication logger is running. Configuring the replication logger is a no-op
  in ArangoDB 2.2, too. Changing the replication logger configuration has no
  effect. Instead, the write-ahead log configuration can be changed.

* removed MRuby integration for arangod

  ArangoDB had an experimental MRuby integration in some of the publish builds.
  This wasn't continuously developed, and so it has been removed in ArangoDB 2.2.

  This change has led to the following startup options being superfluous:

  - `--ruby.gc-interval`
  - `--ruby.action-directory`
  - `--ruby.modules-path`
  - `--ruby.startup-directory`

  Specifying these startup options will do nothing in ArangoDB 2.2, but the
  options should be avoided from now on as they might be removed in future versions.

* reclaim index memory when last document in collection is deleted

  Previously, deleting documents from a collection did not lead to index sizes being
  reduced. Instead, the already allocated index memory was re-used when a collection
  was refilled.

  Now, index memory for primary indexes and hash indexes is reclaimed instantly when
  the last document from a collection is removed.

* inlined and optimized functions in hash indexes

* added AQL TRANSLATE function

  This function can be used to perform lookups from static lists, e.g.

      LET countryNames = { US: "United States", UK: "United Kingdom", FR: "France" }
      RETURN TRANSLATE("FR", countryNames)

* fixed datafile debugger

* fixed check-version for empty directory

* moved try/catch block to the top of routing chain

* added mountedApp function for foxx-manager

* fixed issue #883: arango 2.1 - when starting multi-machine cluster, UI web
  does not change to cluster overview

* fixed dfdb: should not start any other V8 threads

* cleanup of version-check, added module org/arangodb/database-version,
  added --check-version option

* fixed issue #881: [2.1.0] Bombarded (every 10 sec or so) with
  "WARNING format string is corrupt" when in non-system DB Dashboard

* specialized primary index implementation to allow faster hash table
  rebuilding and reduce lookups in datafiles for the actual value of `_key`.

* issue #862: added `--overwrite` option to arangoimp

* removed number of property lookups for documents during AQL queries that
  access documents

* prevent buffering of long print results in arangosh's and arangod's print
  command

  this change will emit buffered intermediate print results and discard the
  output buffer to quickly deliver print results to the user, and to prevent
  constructing very large buffers for large results

* removed sorting of attribute names for use in a collection's shaper

  sorting attribute names was done on document insert to keep attributes
  of a collection in sorted order for faster comparisons. The sort order
  of attributes was only used in one particular and unlikely case, so it
  was removed. Collections with many different attribute names should
  benefit from this change by faster inserts and slightly less memory usage.

* fixed a bug in arangodump which got the collection name in _from and _to
  attributes of edges wrong (all were "_unknown")

* fixed a bug in arangorestore which did not recognize wrong _from and _to
  attributes of edges

* improved error detection and reporting in arangorestore


v2.1.1 (2014-06-06)
-------------------

* fixed dfdb: should not start any other V8 threads

* signature for collection functions was modified

  The basic change was the substitution of the input parameter of the
  function by an generic options object which can contain multiple
  option parameter of the function.
  Following functions were modified
  remove
  removeBySample
  replace
  replaceBySample
  update
  updateBySample

  Old signature is yet supported but it will be removed in future versions

v2.1.0 (2014-05-29)
-------------------

* implemented upgrade procedure for clusters

* fixed communication issue with agency which prevented reconnect
  after an agent failure

* fixed cluster dashboard in the case that one but not all servers
  in the cluster are down

* fixed a bug with coordinators creating local database objects
  in the wrong order (_system needs to be done first)

* improved cluster dashboard


v2.1.0-rc2 (2014-05-25)
-----------------------

* fixed issue #864: Inconsistent behavior of AQL REVERSE(list) function


v2.1.0-rc1 (XXXX-XX-XX)
-----------------------

* added server-side periodic task management functions:

  - require("org/arangodb/tasks").register(): registers a periodic task
  - require("org/arangodb/tasks").unregister(): unregisters and removes a
    periodic task
  - require("org/arangodb/tasks").get(): retrieves a specific tasks or all
    existing tasks

  the previous undocumented function `internal.definePeriodic` is now
  deprecated and will be removed in a future release.

* decrease the size of some seldom used system collections on creation.

  This will make these collections use less disk space and mapped memory.

* added AQL date functions

* added AQL FLATTEN() list function

* added index memory statistics to `db.<collection>.figures()` function

  The `figures` function will now return a sub-document `indexes`, which lists
  the number of indexes in the `count` sub-attribute, and the total memory
  usage of the indexes in bytes in the `size` sub-attribute.

* added AQL CURRENT_DATABASE() function

  This function returns the current database's name.

* added AQL CURRENT_USER() function

  This function returns the current user from an AQL query. The current user is the
  username that was specified in the `Authorization` HTTP header of the request. If
  authentication is turned off or the query was executed outside a request context,
  the function will return `null`.

* fixed issue #796: Searching with newline chars broken?

  fixed slightly different handling of backslash escape characters in a few
  AQL functions. Now handling of escape sequences should be consistent, and
  searching for newline characters should work the same everywhere

* added OpenSSL version check for configure

  It will report all OpenSSL versions < 1.0.1g as being too old.
  `configure` will only complain about an outdated OpenSSL version but not stop.

* require C++ compiler support (requires g++ 4.8, clang++ 3.4 or Visual Studio 13)

* less string copying returning JSONified documents from ArangoDB, e.g. via
  HTTP GET `/_api/document/<collection>/<document>`

* issue #798: Lower case http headers from arango

  This change allows returning capitalized HTTP headers, e.g.
  `Content-Length` instead of `content-length`.
  The HTTP spec says that headers are case-insensitive, but
  in fact several clients rely on a specific case in response
  headers.
  This change will capitalize HTTP headers if the `X-Arango-Version`
  request header is sent by the client and contains a value of at
  least `20100` (for version 2.1). The default value for the
  compatibility can also be set at server start, using the
  `--server.default-api-compatibility` option.

* simplified usage of `db._createStatement()`

  Previously, the function could not be called with a query string parameter as
  follows:

      db._createStatement(queryString);

  Calling it as above resulted in an error because the function expected an
  object as its parameter. From now on, it's possible to call the function with
  just the query string.

* make ArangoDB not send back a `WWW-Authenticate` header to a client in case the
  client sends the `X-Omit-WWW-Authenticate` HTTP header.

  This is done to prevent browsers from showing their built-in HTTP authentication
  dialog for AJAX requests that require authentication.
  ArangoDB will still return an HTTP 401 (Unauthorized) if the request doesn't
  contain valid credentials, but it will omit the `WWW-Authenticate` header,
  allowing clients to bypass the browser's authentication dialog.

* added REST API method HTTP GET `/_api/job/job-id` to query the status of an
  async job without potentially fetching it from the list of done jobs

* fixed non-intuitive behavior in jobs API: previously, querying the status
  of an async job via the API HTTP PUT `/_api/job/job-id` removed a currently
  executing async job from the list of queryable jobs on the server.
  Now, when querying the result of an async job that is still executing,
  the job is kept in the list of queryable jobs so its result can be fetched
  by a subsequent request.

* use a new data structure for the edge index of an edge collection. This
  improves the performance for the creation of the edge index and in
  particular speeds up removal of edges in graphs. Note however that
  this change might change the order in which edges starting at
  or ending in a vertex are returned. However, this order was never
  guaranteed anyway and it is not sensible to guarantee any particular
  order.

* provide a size hint to edge and hash indexes when initially filling them
  this will lead to less re-allocations when populating these indexes

  this may speed up building indexes when opening an existing collection

* don't requeue identical context methods in V8 threads in case a method is
  already registered

* removed arangod command line option `--database.remove-on-compacted`

* export the sort attribute for graph traversals to the HTTP interface

* add support for arangodump/arangorestore for clusters


v2.0.8 (XXXX-XX-XX)
-------------------

* fixed too-busy iteration over skiplists

  Even when a skiplist query was restricted by a limit clause, the skiplist
  index was queried without the limit. this led to slower-than-necessary
  execution times.

* fixed timeout overflows on 32 bit systems

  this bug has led to problems when select was called with a high timeout
  value (2000+ seconds) on 32bit systems that don't have a forgiving select
  implementation. when the call was made on these systems, select failed
  so no data would be read or sent over the connection

  this might have affected some cluster-internal operations.

* fixed ETCD issues on 32 bit systems

  ETCD was non-functional on 32 bit systems at all. The first call to the
  watch API crashed it. This was because atomic operations worked on data
  structures that were not properly aligned on 32 bit systems.

* fixed issue #848: db.someEdgeCollection.inEdge does not return correct
  value when called the 2nd time after a .save to the edge collection


v2.0.7 (2014-05-05)
-------------------

* issue #839: Foxx Manager missing "unfetch"

* fixed a race condition at startup

  this fixes undefined behavior in case the logger was involved directly at
  startup, before the logger initialization code was called. This should have
  occurred only for code that was executed before the invocation of main(),
  e.g. during ctor calls of statically defined objects.


v2.0.6 (2014-04-22)
-------------------

* fixed issue #835: arangosh doesn't show correct database name



v2.0.5 (2014-04-21)
-------------------

* Fixed a caching problem in IE JS Shell

* added cancelation for async jobs

* upgraded to new gyp for V8

* new Windows installer


v2.0.4 (2014-04-14)
-------------------

* fixed cluster authentication front-end issues for Firefox and IE, there are
  still problems with Chrome


v2.0.3 (2014-04-14)
-------------------

* fixed AQL optimizer bug

* fixed front-end issues

* added password change dialog


v2.0.2 (2014-04-06)
-------------------

* during cluster startup, do not log (somewhat expected) connection errors with
  log level error, but with log level info

* fixed dashboard modals

* fixed connection check for cluster planning front end: firefox does
  not support async:false

* document how to persist a cluster plan in order to relaunch an existing
  cluster later


v2.0.1 (2014-03-31)
-------------------

* make ArangoDB not send back a `WWW-Authenticate` header to a client in case the
  client sends the `X-Omit-WWW-Authenticate` HTTP header.

  This is done to prevent browsers from showing their built-in HTTP authentication
  dialog for AJAX requests that require authentication.
  ArangoDB will still return an HTTP 401 (Unauthorized) if the request doesn't
  contain valid credentials, but it will omit the `WWW-Authenticate` header,
  allowing clients to bypass the browser's authentication dialog.

* fixed isses in arango-dfdb:

  the dfdb was not able to unload certain system collections, so these couldn't be
  inspected with the dfdb sometimes. Additionally, it did not truncate corrupt
  markers from datafiles under some circumstances

* added `changePassword` attribute for users

* fixed non-working "save" button in collection edit view of web interface
  clicking the save button did nothing. one had to press enter in one of the input
  fields to send modified form data

* fixed V8 compile error on MacOS X

* prevent `body length: -9223372036854775808` being logged in development mode for
  some Foxx HTTP responses

* fixed several bugs in web interface dashboard

* fixed issue #783: coffee script not working in manifest file

* fixed issue #783: coffee script not working in manifest file

* fixed issue #781: Cant save current query from AQL editor ui

* bumped version in `X-Arango-Version` compatibility header sent by arangosh and other
  client tools from `1.5` to `2.0`.

* fixed startup options for arango-dfdb, added details option for arango-dfdb

* fixed display of missing error messages and codes in arangosh

* when creating a collection via the web interface, the collection type was always
  "document", regardless of the user's choice


v2.0.0 (2014-03-10)
-------------------

* first 2.0 release


v2.0.0-rc2 (2014-03-07)
-----------------------

* fixed cluster authorization


v2.0.0-rc1 (2014-02-28)
-----------------------

* added sharding :-)

* added collection._dbName attribute to query the name of the database from a collection

  more detailed documentation on the sharding and cluster features can be found in the user
  manual, section **Sharding**

* INCOMPATIBLE CHANGE: using complex values in AQL filter conditions with operators other
  than equality (e.g. >=, >, <=, <) will disable usage of skiplist indexes for filter
  evaluation.

  For example, the following queries will be affected by change:

      FOR doc IN docs FILTER doc.value < { foo: "bar" } RETURN doc
      FOR doc IN docs FILTER doc.value >= [ 1, 2, 3 ] RETURN doc

  The following queries will not be affected by the change:

      FOR doc IN docs FILTER doc.value == 1 RETURN doc
      FOR doc IN docs FILTER doc.value == "foo" RETURN doc
      FOR doc IN docs FILTER doc.value == [ 1, 2, 3 ] RETURN doc
      FOR doc IN docs FILTER doc.value == { foo: "bar" } RETURN doc

* INCOMPATIBLE CHANGE: removed undocumented method `collection.saveOrReplace`

  this feature was never advertised nor documented nor tested.

* INCOMPATIBLE CHANGE: removed undocumented REST API method `/_api/simple/BY-EXAMPLE-HASH`

  this feature was never advertised nor documented nor tested.

* added explicit startup parameter `--server.reuse-address`

  This flag can be used to control whether sockets should be acquired with the SO_REUSEADDR
  flag.

  Regardless of this setting, sockets on Windows are always acquired using the
  SO_EXCLUSIVEADDRUSE flag.

* removed undocumented REST API method GET `/_admin/database-name`

* added user validation API at POST `/_api/user/<username>`

* slightly improved users management API in `/_api/user`:

  Previously, when creating a new user via HTTP POST, the username needed to be
  passed in an attribute `username`. When users were returned via this API,
  the usernames were returned in an attribute named `user`. This was slightly
  confusing and was changed in 2.0 as follows:

  - when adding a user via HTTP POST, the username can be specified in an attribute
  `user`. If this attribute is not used, the API will look into the attribute `username`
  as before and use that value.
  - when users are returned via HTTP GET, the usernames are still returned in an
    attribute `user`.

  This change should be fully downwards-compatible with the previous version of the API.

* added AQL SLICE function to extract slices from lists

* made module loader more node compatible

* the startup option `--javascript.package-path` for arangosh is now deprecated and does
  nothing. Using it will not cause an error, but the option is ignored.

* added coffee script support

* Several UI improvements.

* Exchanged icons in the graphviewer toolbar

* always start networking and HTTP listeners when starting the server (even in
  console mode)

* allow vertex and edge filtering with user-defined functions in TRAVERSAL,
  TRAVERSAL_TREE and SHORTEST_PATH AQL functions:

      // using user-defined AQL functions for edge and vertex filtering
      RETURN TRAVERSAL(friends, friendrelations, "friends/john", "outbound", {
        followEdges: "myfunctions::checkedge",
        filterVertices: "myfunctions::checkvertex"
      })

      // using the following custom filter functions
      var aqlfunctions = require("org/arangodb/aql/functions");
      aqlfunctions.register("myfunctions::checkedge", function (config, vertex, edge, path) {
        return (edge.type !== 'dislikes'); // don't follow these edges
      }, false);

      aqlfunctions.register("myfunctions::checkvertex", function (config, vertex, path) {
        if (vertex.isDeleted || ! vertex.isActive) {
          return [ "prune", "exclude" ]; // exclude these and don't follow them
        }
        return [ ]; // include everything else
      }, false);

* fail if invalid `strategy`, `order` or `itemOrder` attribute values
  are passed to the AQL TRAVERSAL function. Omitting these attributes
  is not considered an error, but specifying an invalid value for any
  of these attributes will make an AQL query fail.

* issue #751: Create database through API should return HTTP status code 201

  By default, the server now returns HTTP 201 (created) when creating a new
  database successfully. To keep compatibility with older ArangoDB versions, the
  startup parameter `--server.default-api-compatibility` can be set to a value
  of `10400` to indicate API compatibility with ArangoDB 1.4. The compatibility
  can also be enforced by setting the `X-Arango-Version` HTTP header in a
  client request to this API on a per-request basis.

* allow direct access from the `db` object to collections whose names start
  with an underscore (e.g. db._users).

  Previously, access to such collections via the `db` object was possible from
  arangosh, but not from arangod (and thus Foxx and actions). The only way
  to access such collections from these places was via the `db._collection(<name>)`
  workaround.

* allow `\n` (as well as `\r\n`) as line terminator in batch requests sent to
  `/_api/batch` HTTP API.

* use `--data-binary` instead of `--data` parameter in generated cURL examples

* issue #703: Also show path of logfile for fm.config()

* issue #675: Dropping a collection used in "graph" module breaks the graph

* added "static" Graph.drop() method for graphs API

* fixed issue #695: arangosh server.password error

* use pretty-printing in `--console` mode by default

* simplified ArangoDB startup options

  Some startup options are now superfluous or their usage is simplified. The
  following options have been changed:

  * `--javascript.modules-path`: this option has been removed. The modules paths
    are determined by arangod and arangosh automatically based on the value of
    `--javascript.startup-directory`.

    If the option is set on startup, it is ignored so startup will not abort with
    an error `unrecognized option`.

  * `--javascript.action-directory`: this option has been removed. The actions
    directory is determined by arangod automatically based on the value of
    `--javascript.startup-directory`.

    If the option is set on startup, it is ignored so startup will not abort with
    an error `unrecognized option`.

  * `--javascript.package-path`: this option is still available but it is not
    required anymore to set the standard package paths (e.g. `js/npm`). arangod
    will automatically use this standard package path regardless of whether it
    was specified via the options.

    It is possible to use this option to add additional package paths to the
    standard value.

  Configuration files included with arangod are adjusted accordingly.

* layout of the graphs tab adapted to better fit with the other tabs

* database selection is moved to the bottom right corner of the web interface

* removed priority queue index type

  this feature was never advertised nor documented nor tested.

* display internal attributes in document source view of web interface

* removed separate shape collections

  When upgrading to ArangoDB 2.0, existing collections will be converted to include
  shapes and attribute markers in the datafiles instead of using separate files for
  shapes.

  When a collection is converted, existing shapes from the SHAPES directory will
  be written to a new datafile in the collection directory, and the SHAPES directory
  will be removed afterwards.

  This saves up to 2 MB of memory and disk space for each collection
  (savings are higher, the less different shapes there are in a collection).
  Additionally, one less file descriptor per opened collection will be used.

  When creating a new collection, the amount of sync calls may be reduced. The same
  may be true for documents with yet-unknown shapes. This may help performance
  in these cases.

* added AQL functions `NTH` and `POSITION`

* added signal handler for arangosh to save last command in more cases

* added extra prompt placeholders for arangosh:
  - `%e`: current endpoint
  - `%u`: current user

* added arangosh option `--javascript.gc-interval` to control amount of
  garbage collection performed by arangosh

* fixed issue #651: Allow addEdge() to take vertex ids in the JS library

* removed command-line option `--log.format`

  In previous versions, this option did not have an effect for most log messages, so
  it got removed.

* removed C++ logger implementation

  Logging inside ArangoDB is now done using the LOG_XXX() macros. The LOGGER_XXX()
  macros are gone.

* added collection status "loading"


v1.4.16 (XXXX-XX-XX)
--------------------

* fixed too eager datafile deletion

  this issue could have caused a crash when the compaction had marked datafiles as obsolete
  and they were removed while "old" temporary query results still pointed to the old datafile
  positions

* fixed issue #826: Replication fails when a collection's configuration changes


v1.4.15 (2014-04-19)
--------------------

* bugfix for AQL query optimizer

  the following type of query was too eagerly optimized, leading to errors in code-generation:

      LET a = (FOR i IN [] RETURN i) LET b = (FOR i IN [] RETURN i) RETURN 1

  the problem occurred when both lists in the subqueries were empty. In this case invalid code
  was generated and the query couldn't be executed.


v1.4.14 (2014-04-05)
--------------------

* fixed race conditions during shape / attribute insertion

  A race condition could have led to spurious `cannot find attribute #xx` or
  `cannot find shape #xx` (where xx is a number) warning messages being logged
  by the server. This happened when a new attribute was inserted and at the same
  time was queried by another thread.

  Also fixed a race condition that may have occurred when a thread tried to
  access the shapes / attributes hash tables while they were resized. In this
  cases, the shape / attribute may have been hashed to a wrong slot.

* fixed a memory barrier / cpu synchronization problem with libev, affecting
  Windows with Visual Studio 2013 (probably earlier versions are affected, too)

  The issue is described in detail here:
  http://lists.schmorp.de/pipermail/libev/2014q1/002318.html


v1.4.13 (2014-03-14)
--------------------

* added diagnostic output for Foxx application upload

* allow dump & restore from ArangoDB 1.4 with an ArangoDB 2.0 server

* allow startup options `temp-path` and `default-language` to be specified from the arangod
  configuration file and not only from the command line

* fixed too eager compaction

  The compaction will now wait for several seconds before trying to re-compact the same
  collection. Additionally, some other limits have been introduced for the compaction.


v1.4.12 (2014-03-05)
--------------------

* fixed display bug in web interface which caused the following problems:
  - documents were displayed in web interface as being empty
  - document attributes view displayed many attributes with content "undefined"
  - document source view displayed many attributes with name "TYPEOF" and value "undefined"
  - an alert popping up in the browser with message "Datatables warning..."

* re-introduced old-style read-write locks to supports Windows versions older than
  Windows 2008R2 and Windows 7. This should re-enable support for Windows Vista and
  Windows 2008.


v1.4.11 (2014-02-27)
--------------------

* added SHORTEST_PATH AQL function

  this calculates the shortest paths between two vertices, using the Dijkstra
  algorithm, employing a min-heap

  By default, ArangoDB does not know the distance between any two vertices and
  will use a default distance of 1. A custom distance function can be registered
  as an AQL user function to make the distance calculation use any document
  attributes or custom logic:

      RETURN SHORTEST_PATH(cities, motorways, "cities/CGN", "cities/MUC", "outbound", {
        paths: true,
        distance: "myfunctions::citydistance"
      })

      // using the following custom distance function
      var aqlfunctions = require("org/arangodb/aql/functions");
      aqlfunctions.register("myfunctions::distance", function (config, vertex1, vertex2, edge) {
        return Math.sqrt(Math.pow(vertex1.x - vertex2.x) + Math.pow(vertex1.y - vertex2.y));
      }, false);

* fixed bug in Graph.pathTo function

* fixed small memleak in AQL optimizer

* fixed access to potentially uninitialized variable when collection had a cap constraint


v1.4.10 (2014-02-21)
--------------------

* fixed graph constructor to allow graph with some parameter to be used

* added node.js "events" and "stream"

* updated npm packages

* added loading of .json file

* Fixed http return code in graph api with waitForSync parameter.

* Fixed documentation in graph, simple and index api.

* removed 2 tests due to change in ruby library.

* issue #756: set access-control-expose-headers on CORS response

  the following headers are now whitelisted by ArangoDB in CORS responses:
  - etag
  - content-encoding
  - content-length
  - location
  - server
  - x-arango-errors
  - x-arango-async-id


v1.4.9 (2014-02-07)
-------------------

* return a document's current etag in response header for HTTP HEAD requests on
  documents that return an HTTP 412 (precondition failed) error. This allows
  retrieving the document's current revision easily.

* added AQL function `SKIPLIST` to directly access skiplist indexes from AQL

  This is a shortcut method to use a skiplist index for retrieving specific documents in
  indexed order. The function capability is rather limited, but it may be used
  for several cases to speed up queries. The documents are returned in index order if
  only one condition is used.

      /* return all documents with mycollection.created > 12345678 */
      FOR doc IN SKIPLIST(mycollection, { created: [[ '>', 12345678 ]] })
        RETURN doc

      /* return first document with mycollection.created > 12345678 */
      FOR doc IN SKIPLIST(mycollection, { created: [[ '>', 12345678 ]] }, 0, 1)
        RETURN doc

      /* return all documents with mycollection.created between 12345678 and 123456790 */
      FOR doc IN SKIPLIST(mycollection, { created: [[ '>', 12345678 ], [ '<=', 123456790 ]] })
        RETURN doc

      /* return all documents with mycollection.a equal 1 and .b equal 2 */
      FOR doc IN SKIPLIST(mycollection, { a: [[ '==', 1 ]], b: [[ '==', 2 ]] })
        RETURN doc

  The function requires a skiplist index with the exact same attributes to
  be present on the specified collection. All attributes present in the skiplist
  index must be specified in the conditions specified for the `SKIPLIST` function.
  Attribute declaration order is important, too: attributes must be specified in the
  same order in the condition as they have been declared in the skiplist index.

* added command-line option `--server.disable-authentication-unix-sockets`

  with this option, authentication can be disabled for all requests coming
  in via UNIX domain sockets, enabling clients located on the same host as
  the ArangoDB server to connect without authentication.
  Other connections (e.g. TCP/IP) are not affected by this option.

  The default value for this option is `false`.
  Note: this option is only supported on platforms that support Unix domain
  sockets.

* call global arangod instance destructor on shutdown

* issue #755: TRAVERSAL does not use strategy, order and itemOrder options

  these options were not honored when configuring a traversal via the AQL
  TRAVERSAL function. Now, these options are used if specified.

* allow vertex and edge filtering with user-defined functions in TRAVERSAL,
  TRAVERSAL_TREE and SHORTEST_PATH AQL functions:

      // using user-defined AQL functions for edge and vertex filtering
      RETURN TRAVERSAL(friends, friendrelations, "friends/john", "outbound", {
        followEdges: "myfunctions::checkedge",
        filterVertices: "myfunctions::checkvertex"
      })

      // using the following custom filter functions
      var aqlfunctions = require("org/arangodb/aql/functions");
      aqlfunctions.register("myfunctions::checkedge", function (config, vertex, edge, path) {
        return (edge.type !== 'dislikes'); // don't follow these edges
      }, false);

      aqlfunctions.register("myfunctions::checkvertex", function (config, vertex, path) {
        if (vertex.isDeleted || ! vertex.isActive) {
          return [ "prune", "exclude" ]; // exclude these and don't follow them
        }
        return [ ]; // include everything else
      }, false);

* issue #748: add vertex filtering to AQL's TRAVERSAL[_TREE]() function


v1.4.8 (2014-01-31)
-------------------

* install foxx apps in the web interface

* fixed a segfault in the import API


v1.4.7 (2014-01-23)
-------------------

* issue #744: Add usage example arangoimp from Command line

* issue #738: added __dirname, __filename pseudo-globals. Fixes #733. (@by pluma)

* mount all Foxx applications in system apps directory on startup


v1.4.6 (2014-01-20)
-------------------

* issue #736: AQL function to parse collection and key from document handle

* added fm.rescan() method for Foxx-Manager

* fixed issue #734: foxx cookie and route problem

* added method `fm.configJson` for arangosh

* include `startupPath` in result of API `/_api/foxx/config`


v1.4.5 (2014-01-15)
-------------------

* fixed issue #726: Alternate Windows Install Method

* fixed issue #716: dpkg -P doesn't remove everything

* fixed bugs in description of HTTP API `_api/index`

* fixed issue #732: Rest API GET revision number

* added missing documentation for several methods in HTTP API `/_api/edge/...`

* fixed typos in description of HTTP API `_api/document`

* defer evaluation of AQL subqueries and logical operators (lazy evaluation)

* Updated font in WebFrontend, it now contains a version that renders properly on Windows

* generally allow function return values as call parameters to AQL functions

* fixed potential deadlock in global context method execution

* added override file "arangod.conf.local" (and co)


v1.4.4 (2013-12-24)
-------------------

* uid and gid are now set in the scripts, there is no longer a separate config file for
  arangod when started from a script

* foxx-manager is now an alias for arangosh

* arango-dfdb is now an alias for arangod, moved from bin to sbin

* changed from readline to linenoise for Windows

* added --install-service and --uninstall-service for Windows

* removed --daemon and --supervisor for Windows

* arangosh and arangod now uses the config-file which maps the binary name, i. e. if you
  rename arangosh to foxx-manager it will use the config file foxx-manager.conf

* fixed lock file for Windows

* fixed issue #711, #687: foxx-manager throws internal errors

* added `--server.ssl-protocol` option for client tools
  this allows connecting from arangosh, arangoimp, arangoimp etc. to an ArangoDB
  server that uses a non-default value for `--server.ssl-protocol`. The default
  value for the SSL protocol is 4 (TLSv1). If the server is configured to use a
  different protocol, it was not possible to connect to it with the client tools.

* added more detailed request statistics

  This adds the number of async-executed HTTP requests plus the number of HTTP
  requests per individual HTTP method type.

* added `--force` option for arangorestore
  this option allows continuing a restore operation even if the server reports errors
  in the middle of the restore operation

* better error reporting for arangorestore
  in case the server returned an HTTP error, arangorestore previously reported this
  error as `internal error` without any details only. Now server-side errors are
  reported by arangorestore with the server's error message

* include more system collections in dumps produced by arangodump
  previously some system collections were intentionally excluded from dumps, even if the
  dump was run with `--include-system-collections`. for example, the collections `_aal`,
  `_modules`, `_routing`, and `_users` were excluded. This makes sense in a replication
  context but not always in a dump context.
  When specifying `--include-system-collections`, arangodump will now include the above-
  mentioned collections in the dump, too. Some other system collections are still excluded
  even when the dump is run with `--include-system-collections`, for example `_replication`
  and `_trx`.

* fixed issue #701: ArangoStatement undefined in arangosh

* fixed typos in configuration files


v1.4.3 (2013-11-25)
-------------------

* fixed a segfault in the AQL optimizer, occurring when a constant non-list value was
  used on the right-hand side of an IN operator that had a collection attribute on the
  left-hand side

* issue #662:

  Fixed access violation errors (crashes) in the Windows version, occurring under some
  circumstances when accessing databases with multiple clients in parallel

* fixed issue #681: Problem with ArchLinux PKGBUILD configuration


v1.4.2 (2013-11-20)
-------------------

* fixed issue #669: Tiny documentation update

* ported Windows version to use native Windows API SRWLocks (slim read-write locks)
  and condition variables instead of homemade versions

  MSDN states the following about the compatibility of SRWLocks and Condition Variables:

      Minimum supported client:
      Windows Server 2008 [desktop apps | Windows Store apps]

      Minimum supported server:
      Windows Vista [desktop apps | Windows Store apps]

* fixed issue #662: ArangoDB on Windows hanging

  This fixes a deadlock issue that occurred on Windows when documents were written to
  a collection at the same time when some other thread tried to drop the collection.

* fixed file-based logging in Windows

  the logger complained on startup if the specified log file already existed

* fixed startup of server in daemon mode (`--daemon` startup option)

* fixed a segfault in the AQL optimizer

* issue #671: Method graph.measurement does not exist

* changed Windows condition variable implementation to use Windows native
  condition variables

  This is an attempt to fix spurious Windows hangs as described in issue #662.

* added documentation for JavaScript traversals

* added --code-page command-line option for Windows version of arangosh

* fixed a problem when creating edges via the web interface.

  The problem only occurred if a collection was created with type "document
  collection" via the web interface, and afterwards was dropped and re-created
  with type "edge collection". If the web interface page was not reloaded,
  the old collection type (document) was cached, making the subsequent creation
  of edges into the (seeming-to-be-document) collection fail.

  The fix is to not cache the collection type in the web interface. Users of
  an older version of the web interface can reload the collections page if they
  are affected.

* fixed a caching problem in arangosh: if a collection was created using the web
  interface, and then removed via arangosh, arangosh did not actually drop the
  collection due to caching.

  Because the `drop` operation was not carried out, this caused misleading error
  messages when trying to re-create the collection (e.g. `cannot create collection:
  duplicate name`).

* fixed ALT-introduced characters for arangosh console input on Windows

  The Windows readline port was not able to handle characters that are built
  using CTRL or ALT keys. Regular characters entered using the CTRL or ALT keys
  were silently swallowed and not passed to the terminal input handler.

  This did not seem to cause problems for the US keyboard layout, but was a
  severe issue for keyboard layouts that require the ALT (or ALT-GR) key to
  construct characters. For example, entering the character `{` with a German
  keyboard layout requires pressing ALT-GR + 9.

* fixed issue #665: Hash/skiplist combo madness bit my ass

  this fixes a problem with missing/non-deterministic rollbacks of inserts in
  case of a unique constraint violation into a collection with multiple secondary
  indexes (with at least one of them unique)

* fixed issue #664: ArangoDB installer on Windows requires drive c:

* partly fixed issue #662: ArangoDB on Windows hanging

  This fixes dropping databases on Windows. In previous 1.4 versions on Windows,
  one shape collection file was not unloaded and removed when dropping a database,
  leaving one directory and one shape collection file in the otherwise-dropped
  database directory.

* fixed issue #660: updated documentation on indexes


v1.4.1 (2013-11-08)
-------------------

* performance improvements for skip-list deletes


v1.4.1-rc1 (2013-11-07)
-----------------------

* fixed issue #635: Web-Interface should have a "Databases" Menu for Management

* fixed issue #624: Web-Interface is missing a Database selector

* fixed segfault in bitarray query

* fixed issue #656: Cannot create unique index through web interface

* fixed issue #654: bitarray index makes server down

* fixed issue #653: Slow query

* fixed issue #650: Randomness of any() should be improved

* made AQL `DOCUMENT()` function polymorphic and work with just one parameter.

  This allows using the `DOCUMENT` function like this:

      DOCUMENT('users/john')
      DOCUMENT([ 'users/john', 'users/amy' ])

  in addition to the existing use cases:

      DOCUMENT(users, 'users/john')
      DOCUMENT(users, 'john')
      DOCUMENT(users, [ 'users/john' ])
      DOCUMENT(users, [ 'users/john', 'users/amy' ])
      DOCUMENT(users, [ 'john', 'amy' ])

* simplified usage of ArangoDB batch API

  It is not necessary anymore to send the batch boundary in the HTTP `Content-Type`
  header. Previously, the batch API expected the client to send a Content-Type header
  of`multipart/form-data; boundary=<some boundary value>`. This is still supported in
  ArangoDB 2.0, but clients can now also omit this header. If the header is not
  present in a client request, ArangoDB will ignore the request content type and
  read the MIME boundary from the beginning of the request body.

  This also allows using the batch API with the Swagger "Try it out" feature (which is
  not too good at sending a different or even dynamic content-type request header).

* added API method GET `/_api/database/user`

  This returns the list of databases a specific user can see without changing the
  username/passwd.

* issue #424: Documentation about IDs needs to be upgraded


v1.4.0 (2013-10-29)
-------------------

* fixed issue #648: /batch API is missing from Web Interface API Documentation (Swagger)

* fixed issue #647: Icon tooltips missing

* fixed issue #646: index creation in web interface

* fixed issue #645: Allow jumping from edge to linked vertices

* merged PR for issue #643: Some minor corrections and a link to "Downloads"

* fixed issue #642: Completion of error handling

* fixed issue #639: compiling v1.4 on maverick produces warnings on -Wstrict-null-sentinel

* fixed issue #634: Web interface bug: Escape does not always propagate

* fixed issue #620: added startup option `--server.default-api-compatibility`

  This adds the following changes to the ArangoDB server and clients:
  - the server provides a new startup option `--server.default-api-compatibility`.
    This option can be used to determine the compatibility of (some) server API
    return values. The value for this parameter is a server version number,
    calculated as follows: `10000 * major + 100 * minor` (e.g. `10400` for ArangoDB
    1.3). The default value is `10400` (1.4), the minimum allowed value is `10300`
    (1.3).

    When setting this option to a value lower than the current server version,
    the server might respond with old-style results to "old" clients, increasing
    compatibility with "old" (non-up-to-date) clients.

  - the server will on each incoming request check for an HTTP header
    `x-arango-version`. Clients can optionally set this header to the API
    version number they support. For example, if a client sends the HTTP header
    `x-arango-version: 10300`, the server will pick this up and might send ArangoDB
    1.3-style responses in some situations.

    Setting either the startup parameter or using the HTTP header (or both) allows
    running "old" clients with newer versions of ArangoDB, without having to adjust
    the clients too much.

  - the `location` headers returned by the server for the APIs `/_api/document/...`
    and `/_api/collection/...` will have different values depending on the used API
    version. If the API compatibility is `10300`, the `location` headers returned
    will look like this:

        location: /_api/document/....

    whereas when an API compatibility of `10400` or higher is used, the `location`
    headers will look like this:

        location: /_db/<database name>/_api/document/...

  Please note that even in the presence of this, old API versions still may not
  be supported forever by the server.

* fixed issue #643: Some minor corrections and a link to "Downloads" by @frankmayer

* started issue #642: Completion of error handling

* fixed issue #639: compiling v1.4 on maverick produces warnings on
  -Wstrict-null-sentinel

* fixed issue #621: Standard Config needs to be fixed

* added function to manage indexes (web interface)

* improved server shutdown time by signaling shutdown to applicationserver,
  logging, cleanup and compactor threads

* added foxx-manager `replace` command

* added foxx-manager `installed` command (a more intuitive alias for `list`)

* fixed issue #617: Swagger API is missing '/_api/version'

* fixed issue #615: Swagger API: Some commands have no parameter entry forms

* fixed issue #614: API : Typo in : Request URL /_api/database/current

* fixed issue #609: Graph viz tool - different background color

* fixed issue #608: arangosh config files - eventually missing in the manual

* fixed issue #607: Admin interface: no core documentation

* fixed issue #603: Aardvark Foxx App Manager

* fixed a bug in type-mapping between AQL user functions and the AQL layer

  The bug caused errors like the following when working with collection documents
  in an AQL user function:

      TypeError: Cannot assign to read only property '_id' of #<ShapedJson>

* create less system collections when creating a new database

  This is achieved by deferring collection creation until the collections are actually
  needed by ArangoDB. The following collections are affected by the change:
  - `_fishbowl`
  - `_structures`


v1.4.0-beta2 (2013-10-14)
-------------------------

* fixed compaction on Windows

  The compaction on Windows did not ftruncate the cleaned datafiles to a smaller size.
  This has been fixed so not only the content of the files is cleaned but also files
  are re-created with potentially smaller sizes.

* only the following system collections will be excluded from replication from now on:
  - `_replication`
  - `_trx`
  - `_users`
  - `_aal`
  - `_fishbowl`
  - `_modules`
  - `_routing`

  Especially the following system collections will now be included in replication:
  - `_aqlfunctions`
  - `_graphs`

  In previous versions of ArangoDB, all system collections were excluded from the
  replication.

  The change also caused a change in the replication logger and applier:
  in previous versions of ArangoDB, only a collection's id was logged for an operation.
  This has not caused problems for non-system collections but for system collections
  there ids might differ. In addition to a collection id ArangoDB will now also log the
  name of a collection for each replication event.

  The replication applier will now look for the collection name attribute in logged
  events preferably.

* added database selection to arango-dfdb

* provide foxx-manager, arangodump, and arangorestore in Windows build

* ArangoDB 1.4 will refuse to start if option `--javascript.app-path` is not set.

* added startup option `--server.allow-method-override`

  This option can be set to allow overriding the HTTP request method in a request using
  one of the following custom headers:

  - x-http-method-override
  - x-http-method
  - x-method-override

  This allows bypassing proxies and tools that would otherwise just let certain types of
  requests pass. Enabling this option may impose a security risk, so it should only be
  used in very controlled environments.

  The default value for this option is `false` (no method overriding allowed).

* added "details" URL parameter for bulk import API

  Setting the `details` URL parameter to `true` in a call to POST `/_api/import` will make
  the import return details about non-imported documents in the `details` attribute. If
  `details` is `false` or omitted, no `details` attribute will be present in the response.
  This is the same behavior that previous ArangoDB versions exposed.

* added "complete" option for bulk import API

  Setting the `complete` URL parameter to `true` in a call to POST `/_api/import` will make
  the import completely fail if at least one of documents cannot be imported successfully.

  It defaults to `false`, which will make ArangoDB continue importing the other documents
  from the import even if some documents cannot be imported. This is the same behavior that
  previous ArangoDB versions exposed.

* added missing swagger documentation for `/_api/log`

* calling `/_api/logs` (or `/_admin/logs`) is only permitted from the `_system` database now.

  Calling this API method for/from other database will result in an HTTP 400.

' ported fix from https://github.com/novus/nvd3/commit/0894152def263b8dee60192f75f66700cea532cc

  This prevents JavaScript errors from occurring in Chrome when in the admin interface,
  section "Dashboard".

* show current database name in web interface (bottom right corner)

* added missing documentation for /_api/import in swagger API docs

* allow specification of database name for replication sync command replication applier

  This allows syncing from a master database with a different name than the slave database.

* issue #601: Show DB in prompt

  arangosh now displays the database name as part of the prompt by default.

  Can change the prompt by using the `--prompt` option, e.g.

      > arangosh --prompt "my db is named \"%d\"> "


v1.4.0-beta1 (2013-10-01)
-------------------------

* make the Foxx manager use per-database app directories

  Each database now has its own subdirectory for Foxx applications. Each database
  can thus use different Foxx applications if required. A Foxx app for a specific
  database resides in `<app-path>/databases/<database-name>/<app-name>`.

  System apps are shared between all databases. They reside in `<app-path>/system/<app-name>`.

* only trigger an engine reset in development mode for URLs starting with `/dev/`

  This prevents ArangoDB from reloading all Foxx applications when it is not
  actually necessary.

* changed error code from 10 (bad parameter) to 1232 (invalid key generator) for
  errors that are due to an invalid key generator specification when creating a new
  collection

* automatic detection of content-type / mime-type for Foxx assets based on filenames,
  added possibility to override auto detection

* added endpoint management API at `/_api/endpoint`

* changed HTTP return code of PUT `/_api/cursor` from 400 to 404 in case a
  non-existing cursor is referred to

* issue #360: added support for asynchronous requests

  Incoming HTTP requests with the headers `x-arango-async: true` or
  `x-arango-async: store` will be answered by the server instantly with a generic
  HTTP 202 (Accepted) response.

  The actual requests will be queued and processed by the server asynchronously,
  allowing the client to continue sending other requests without waiting for the
  server to process the actually requested operation.

  The exact point in time when a queued request is executed is undefined. If an
  error occurs during execution of an asynchronous request, the client will not
  be notified by the server.

  The maximum size of the asynchronous task queue can be controlled using the new
  option `--scheduler.maximal-queue-size`. If the queue contains this many number of
  tasks and a new asynchronous request comes in, the server will reject it with an
  HTTP 500 (internal server error) response.

  Results of incoming requests marked with header `x-arango-async: true` will be
  discarded by the server immediately. Clients have no way of accessing the result
  of such asynchronously executed request. This is just _fire and forget_.

  To later retrieve the result of an asynchronously executed request, clients can
  mark a request with the header `x-arango-async: keep`. This makes the server
  store the result of the request in memory until explicitly fetched by a client
  via the `/_api/job` API. The `/_api/job` API also provides methods for basic
  inspection of which pending or already finished requests there are on the server,
  plus ways for garbage collecting unneeded results.

* Added new option `--scheduler.maximal-queue-size`.

* issue #590: Manifest Lint

* added data dump and restore tools, arangodump and arangorestore.

  arangodump can be used to create a logical dump of an ArangoDB database, or
  just dedicated collections. It can be used to dump both a collection's structure
  (properties and indexes) and data (documents).

  arangorestore can be used to restore data from a dump created with arangodump.
  arangorestore currently does not re-create any indexes, and doesn't yet handle
  referenced documents in edges properly when doing just partial restores.
  This will be fixed until 1.4 stable.

* introduced `--server.database` option for arangosh, arangoimp, and arangob.

  The option allows these client tools to use a certain database for their actions.
  In arangosh, the current database can be switched at any time using the command

      db._useDatabase(<name>);

  When no database is specified, all client tools will assume they should use the
  default database `_system`. This is done for downwards-compatibility reasons.

* added basic multi database support (alpha)

  New databases can be created using the REST API POST `/_api/database` and the
  shell command `db._createDatabase(<name>)`.

  The default database in ArangoDB is called `_system`. This database is always
  present and cannot be deleted by the user. When an older version of ArangoDB is
  upgraded to 1.4, the previously only database will automatically become the
  `_system` database.

  New databases can be created with the above commands, and can be deleted with the
  REST API DELETE `/_api/database/<name>` or the shell command `db._dropDatabase(<name>);`.

  Deleting databases is still unstable in ArangoDB 1.4 alpha and might crash the
  server. This will be fixed until 1.4 stable.

  To access a specific database via the HTTP REST API, the `/_db/<name>/` prefix
  can be used in all URLs. ArangoDB will check if an incoming request starts with
  this prefix, and will automatically pick the database name from it. If the prefix
  is not there, ArangoDB will assume the request is made for the default database
  (`_system`). This is done for downwards-compatibility reasons.

  That means, the following URL pathnames are logically identical:

      /_api/document/mycollection/1234
      /_db/_system/document/mycollection/1234

  To access a different database (e.g. `test`), the URL pathname would look like this:

      /_db/test/document/mycollection/1234

  New databases can also be created and existing databases can only be dropped from
  within the default database (`_system`). It is not possible to drop the `_system`
  database itself.

  Cross-database operations are unintended and unsupported. The intention of the
  multi-database feature is to have the possibility to have a few databases managed
  by ArangoDB in parallel, but to only access one database at a time from a connection
  or a request.

  When accessing the web interface via the URL pathname `/_admin/html/` or `/_admin/aardvark`,
  the web interface for the default database (`_system`) will be displayed.
  To access the web interface for a different database, the database name can be
  put into the URLs as a prefix, e.g. `/_db/test/_admin/html` or
  `/_db/test/_admin/aardvark`.

  All internal request handlers and also all user-defined request handlers and actions
  (including Foxx) will only get to see the unprefixed URL pathnames (i.e. excluding
  any database name prefix). This is to ensure downwards-compatibility.

  To access the name of the requested database from any action (including Foxx), use
  use `req.database`.

  For example, when calling the URL `/myapp/myaction`, the content of `req.database`
  will be `_system` (the default database because no database got specified) and the
  content of `req.url` will be `/myapp/myaction`.

  When calling the URL `/_db/test/myapp/myaction`, the content of `req.database` will be
  `test`, and the content of `req.url` will still be `/myapp/myaction`.

* Foxx now excludes files starting with . (dot) when bundling assets

  This mitigates problems with editor swap files etc.

* made the web interface a Foxx application

  This change caused the files for the web interface to be moved from `html/admin` to
  `js/apps/aardvark` in the file system.

  The base URL for the admin interface changed from `_admin/html/index.html` to
  `_admin/aardvark/index.html`.

  The "old" redirection to `_admin/html/index.html` will now produce a 404 error.

  When starting ArangoDB with the `--upgrade` option, this will automatically be remedied
  by putting in a redirection from `/` to `/_admin/aardvark/index.html`, and from
  `/_admin/html/index.html` to `/_admin/aardvark/index.html`.

  This also obsoletes the following configuration (command-line) options:
  - `--server.admin-directory`
  - `--server.disable-admin-interface`

  when using these now obsolete options when the server is started, no error is produced
  for downwards-compatibility.

* changed User-Agent value sent by arangoimp, arangosh, and arangod from "VOC-Agent" to
  "ArangoDB"

* changed journal file creation behavior as follows:

  Previously, a journal file for a collection was always created when a collection was
  created. When a journal filled up and became full, the current journal was made a
  datafile, and a new (empty) journal was created automatically. There weren't many
  intended situations when a collection did not have at least one journal.

  This is changed now as follows:
  - when a collection is created, no journal file will be created automatically
  - when there is a write into a collection without a journal, the journal will be
    created lazily
  - when there is a write into a collection with a full journal, a new journal will
    be created automatically

  From the end user perspective, nothing should have changed, except that there is now
  less disk usage for empty collections. Disk usage of infrequently updated collections
  might also be reduced significantly by running the `rotate()` method of a collection,
  and not writing into a collection subsequently.

* added method `collection.rotate()`

  This allows premature rotation of a collection's current journal file into a (read-only)
  datafile. The purpose of using `rotate()` is to prematurely allow compaction (which is
  performed on datafiles only) on data, even if the journal was not filled up completely.

  Using `rotate()` may make sense in the following scenario:

      c = db._create("test");
      for (i = 0; i < 1000; ++i) {
        c.save(...); // insert lots of data here
      }

      ...
      c.truncate(); // collection is now empty
      // only data in datafiles will be compacted by following compaction runs
      // all data in the current journal would not be compacted

      // calling rotate will make the current journal a datafile, and thus make it
      // eligible for compaction
      c.rotate();

  Using `rotate()` may also be useful when data in a collection is known to not change
  in the immediate future. After having completed all write operations on a collection,
  performing a `rotate()` will reduce the size of the current journal to the actually
  required size (remember that journals are pre-allocated with a specific size) before
  making the journal a datafile. Thus `rotate()` may cause disk space savings, even if
  the datafiles does not qualify for compaction after rotation.

  Note: rotating the journal is asynchronous, so that the actual rotation may be executed
  after `rotate()` returns to the caller.

* changed compaction to merge small datafiles together (up to 3 datafiles are merged in
  a compaction run)

  In the regular case, this should leave less small datafiles stay around on disk and allow
  using less file descriptors in total.

* added AQL MINUS function

* added AQL UNION_DISTINCT function (more efficient than combination of `UNIQUE(UNION())`)

* updated mruby to 2013-08-22

* issue #587: Add db._create() in help for startup arangosh

* issue #586: Share a link on installation instructions in the User Manual

* issue #585: Bison 2.4 missing on Mac for custom build

* issue #584: Web interface images broken in devel

* issue #583: Small documentation update

* issue #581: Parameter binding for attributes

* issue #580: Small improvements (by @guidoreina)

* issue #577: Missing documentation for collection figures in implementor manual

* issue #576: Get disk usage for collections and graphs

  This extends the result of the REST API for /_api/collection/figures with
  the attributes `compactors.count`, `compactors.fileSize`, `shapefiles.count`,
  and `shapefiles.fileSize`.

* issue #575: installing devel version on mac (low prio)

* issue #574: Documentation (POST /_admin/routing/reload)

* issue #558: HTTP cursors, allow count to ignore LIMIT


v1.4.0-alpha1 (2013-08-02)
--------------------------

* added replication. check online manual for details.

* added server startup options `--server.disable-replication-logger` and
  `--server.disable-replication-applier`

* removed action deployment tool, this now handled with Foxx and its manager or
  by kaerus node utility

* fixed a server crash when using byExample / firstExample inside a transaction
  and the collection contained a usable hash/skiplist index for the example

* defineHttp now only expects a single context

* added collection detail dialog (web interface)

  Shows collection properties, figures (datafiles, journals, attributes, etc.)
  and indexes.

* added documents filter (web interface)

  Allows searching for documents based on attribute values. One or many filter
  conditions can be defined, using comparison operators such as '==', '<=', etc.

* improved AQL editor (web interface)

  Editor supports keyboard shortcuts (Submit, Undo, Redo, Select).
  Editor allows saving and reusing of user-defined queries.
  Added example queries to AQL editor.
  Added comment button.

* added document import (web interface)

  Allows upload of JSON-data from files. Files must have an extension of .json.

* added dashboard (web interface)

  Shows the status of replication and multiple system charts, e.g.
  Virtual Memory Size, Request Time, HTTP Connections etc.

* added API method `/_api/graph` to query all graphs with all properties.

* added example queries in web interface AQL editor

* added arango.reconnect(<host>) method for arangosh to dynamically switch server or
  user name

* added AQL range operator `..`

  The `..` operator can be used to easily iterate over a sequence of numeric
  values. It will produce a list of values in the defined range, with both bounding
  values included.

  Example:

      2010..2013

  will produce the following result:

      [ 2010, 2011, 2012, 2013 ]

* added AQL RANGE function

* added collection.first(count) and collection.last(count) document access functions

  These functions allow accessing the first or last n documents in a collection. The order
  is determined by document insertion/update time.

* added AQL INTERSECTION function

* INCOMPATIBLE CHANGE: changed AQL user function namespace resolution operator from `:` to `::`

  AQL user-defined functions were introduced in ArangoDB 1.3, and the namespace resolution
  operator for them was the single colon (`:`). A function call looked like this:

      RETURN mygroup:myfunc()

  The single colon caused an ambiguity in the AQL grammar, making it indistinguishable from
  named attributes or the ternary operator in some cases, e.g.

      { mygroup:myfunc ? mygroup:myfunc }

  The change of the namespace resolution operator from `:` to `::` fixes this ambiguity.

  Existing user functions in the database will be automatically fixed when starting ArangoDB
  1.4 with the `--upgrade` option. However, queries using user-defined functions need to be
  adjusted on the client side to use the new operator.

* allow multiple AQL LET declarations separated by comma, e.g.
  LET a = 1, b = 2, c = 3

* more useful AQL error messages

  The error position (line/column) is more clearly indicated for parse errors.
  Additionally, if a query references a collection that cannot be found, the error
  message will give a hint on the collection name

* changed return value for AQL `DOCUMENT` function in case document is not found

  Previously, when the AQL `DOCUMENT` function was called with the id of a document and
  the document could not be found, it returned `undefined`. This value is not part of the
  JSON type system and this has caused some problems.
  Starting with ArangoDB 1.4, the `DOCUMENT` function will return `null` if the document
  looked for cannot be found.

  In case the function is called with a list of documents, it will continue to return all
  found documents, and will not return `null` for non-found documents. This has not changed.

* added single line comments for AQL

  Single line comments can be started with a double forward slash: `//`.
  They end at the end of the line, or the end of the query string, whichever is first.

* fixed documentation issues #567, #568, #571.

* added collection.checksum(<withData>) method to calculate CRC checksums for
  collections

  This can be used to
  - check if data in a collection has changed
  - compare the contents of two collections on different ArangoDB instances

* issue #565: add description line to aal.listAvailable()

* fixed several out-of-memory situations when double freeing or invalid memory
  accesses could happen

* less msyncing during the creation of collections

  This is achieved by not syncing the initial (standard) markers in shapes collections.
  After all standard markers are written, the shapes collection will get synced.

* renamed command-line option `--log.filter` to `--log.source-filter` to avoid
  misunderstandings

* introduced new command-line option `--log.content-filter` to optionally restrict
  logging to just specific log messages (containing the filter string, case-sensitive).

  For example, to filter on just log entries which contain `ArangoDB`, use:

      --log.content-filter "ArangoDB"

* added optional command-line option `--log.requests-file` to log incoming HTTP
  requests to a file.

  When used, all HTTP requests will be logged to the specified file, containing the
  client IP address, HTTP method, requests URL, HTTP response code, and size of the
  response body.

* added a signal handler for SIGUSR1 signal:

  when ArangoDB receives this signal, it will respond all further incoming requests
  with an HTTP 503 (Service Unavailable) error. This will be the case until another
  SIGUSR1 signal is caught. This will make ArangoDB start serving requests regularly
  again. Note: this is not implemented on Windows.

* limited maximum request URI length to 16384 bytes:

  Incoming requests with longer request URIs will be responded to with an HTTP
  414 (Request-URI Too Long) error.

* require version 1.0 or 1.1 in HTTP version signature of requests sent by clients:

  Clients sending requests with a non-HTTP 1.0 or non-HTTP 1.1 version number will
  be served with an HTTP 505 (HTTP Version Not Supported) error.

* updated manual on indexes:

  using system attributes such as `_id`, `_key`, `_from`, `_to`, `_rev` in indexes is
  disallowed and will be rejected by the server. This was the case since ArangoDB 1.3,
  but was not properly documented.

* issue #563: can aal become a default object?

  aal is now a prefab object in arangosh

* prevent certain system collections from being renamed, dropped, or even unloaded.

  Which restrictions there are for which system collections may vary from release to
  release, but users should in general not try to modify system collections directly
  anyway.

  Note: there are no such restrictions for user-created collections.

* issue #559: added Foxx documentation to user manual

* added server startup option `--server.authenticate-system-only`. This option can be
  used to restrict the need for HTTP authentication to internal functionality and APIs,
  such as `/_api/*` and `/_admin/*`.
  Setting this option to `true` will thus force authentication for the ArangoDB APIs
  and the web interface, but allow unauthenticated requests for other URLs (including
  user defined actions and Foxx applications).
  The default value of this option is `false`, meaning that if authentication is turned
  on, authentication is still required for *all* incoming requests. Only by setting the
  option to `true` this restriction is lifted and authentication becomes required for
  URLs starting with `/_` only.

  Please note that authentication still needs to be enabled regularly by setting the
  `--server.disable-authentication` parameter to `false`. Otherwise no authentication
  will be required for any URLs as before.

* protect collections against unloading when there are still document barriers around.

* extended cap constraints to optionally limit the active data size in a collection to
  a specific number of bytes.

  The arguments for creating a cap constraint are now:
  `collection.ensureCapConstraint(<count>, <byteSize>);`

  It is supported to specify just a count as in ArangoDB 1.3 and before, to specify
  just a fileSize, or both. The first met constraint will trigger the automated
  document removal.

* added `db._exists(doc)` and `collection.exists(doc)` for easy document existence checks

* added API `/_api/current-database` to retrieve information about the database the
  client is currently connected to (note: the API `/_api/current-database` has been
  removed in the meantime. The functionality is accessible via `/_api/database/current`
  now).

* ensure a proper order of tick values in datafiles/journals/compactors.
  any new files written will have the _tick values of their markers in order. for
  older files, there are edge cases at the beginning and end of the datafiles when
  _tick values are not properly in order.

* prevent caching of static pages in PathHandler.
  whenever a static page is requested that is served by the general PathHandler, the
  server will respond to HTTP GET requests with a "Cache-Control: max-age=86400" header.

* added "doCompact" attribute when creating collections and to collection.properties().
  The attribute controls whether collection datafiles are compacted.

* changed the HTTP return code from 400 to 404 for some cases when there is a referral
  to a non-existing collection or document.

* introduced error code 1909 `too many iterations` that is thrown when graph traversals
  hit the `maxIterations` threshold.

* optionally limit traversals to a certain number of iterations
  the limitation can be achieved via the traversal API by setting the `maxIterations`
  attribute, and also via the AQL `TRAVERSAL` and `TRAVERSAL_TREE` functions by setting
  the same attribute. If traversals are not limited by the end user, a server-defined
  limit for `maxIterations` may be used to prevent server-side traversals from running
  endlessly.

* added graph traversal API at `/_api/traversal`

* added "API" link in web interface, pointing to REST API generated with Swagger

* moved "About" link in web interface into "links" menu

* allow incremental access to the documents in a collection from out of AQL
  this allows reading documents from a collection chunks when a full collection scan
  is required. memory usage might be must lower in this case and queries might finish
  earlier if there is an additional LIMIT statement

* changed AQL COLLECT to use a stable sort, so any previous SORT order is preserved

* issue #547: Javascript error in the web interface

* issue #550: Make AQL graph functions support key in addition to id

* issue #526: Unable to escape when an errorneous command is entered into the js shell

* issue #523: Graph and vertex methods for the javascript api

* issue #517: Foxx: Route parameters with capital letters fail

* issue #512: Binded Parameters for LIMIT


v1.3.3 (2013-08-01)
-------------------

* issue #570: updateFishbowl() fails once

* updated and fixed generated examples

* issue #559: added Foxx documentation to user manual

* added missing error reporting for errors that happened during import of edges


v1.3.2 (2013-06-21)
-------------------

* fixed memleak in internal.download()

* made the shape-collection journal size adaptive:
  if too big shapes come in, a shape journal will be created with a big-enough size
  automatically. the maximum size of a shape journal is still restricted, but to a
  very big value that should never be reached in practice.

* fixed a segfault that occurred when inserting documents with a shape size bigger
  than the default shape journal size (2MB)

* fixed a locking issue in collection.truncate()

* fixed value overflow in accumulated filesizes reported by collection.figures()

* issue #545: AQL FILTER unnecessary (?) loop

* issue #549: wrong return code with --daemon


v1.3.1 (2013-05-24)
-------------------

* removed currently unused _ids collection

* fixed usage of --temp-path in aranogd and arangosh

* issue #540: suppress return of temporary internal variables in AQL

* issue #530: ReferenceError: ArangoError is not a constructor

* issue #535: Problem with AQL user functions javascript API

* set --javascript.app-path for test execution to prevent startup error

* issue #532: Graph _edgesCache returns invalid data?

* issue #531: Arangod errors

* issue #529: Really weird transaction issue

* fixed usage of --temp-path in aranogd and arangosh


v1.3.0 (2013-05-10)
-------------------

* fixed problem on restart ("datafile-xxx is not sealed") when server was killed
  during a compaction run

* fixed leak when using cursors with very small batchSize

* issue #508: `unregistergroup` function not mentioned in http interface docs

* issue #507: GET /_api/aqlfunction returns code inside parentheses

* fixed issue #489: Bug in aal.install

* fixed issue 505: statistics not populated on MacOS


v1.3.0-rc1 (2013-04-24)
-----------------------

* updated documentation for 1.3.0

* added node modules and npm packages

* changed compaction to only compact datafiles with more at least 10% of dead
  documents (byte size-wise)

* issue #498: fixed reload of authentication info when using
  `require("org/arangodb/users").reload()`

* issue #495: Passing an empty array to create a document results in a
  "phantom" document

* added more precision for requests statistics figures

* added "sum" attribute for individual statistics results in statistics API
  at /_admin/statistics

* made "limit" an optional parameter in AQL function NEAR().
  limit can now be either omitted completely, or set to 0. If so, an internal
  default value (currently 100) will be applied for the limit.

* issue #481

* added "attributes.count" to output of `collection.figures()`
  this also affects the REST API /_api/collection/<name>/figures

* added IndexedPropertyGetter for ShapedJson objects

* added API for user-defined AQL functions

* issue #475: A better error message for deleting a non-existent graph

* issue #474: Web interface problems with the JS Shell

* added missing documentation for AQL UNION function

* added transaction support.
  This provides ACID transactions for ArangoDB. Transactions can be invoked
  using the `db._executeTransaction()` function, or the `/_api/transaction`
  REST API.

* switched to semantic versioning (at least for alpha & alpha naming)

* added saveOrReplace() for server-side JS

v1.3.alpha1 (2013-04-05)
------------------------

* cleanup of Module, Package, ArangoApp and modules "internal", "fs", "console"

* use Error instead of string in throw to allow stack-trace

* issue #454: error while creation of Collection

* make `collection.count()` not recalculate the number of documents on the fly, but
  use some internal document counters.

* issue #457: invalid string value in web interface

* make datafile id (datafile->_fid) identical to the numeric part of the filename.
  E.g. the datafile `journal-123456.db` will now have a datafile marker with the same
  fid (i.e. `123456`) instead of a different value. This change will only affect
  datafiles that are created with 1.3 and not any older files.
  The intention behind this change is to make datafile debugging easier.

* consistently discard document attributes with reserved names (system attributes)
  but without any known meaning, for example `_test`, `_foo`, ...

  Previously, these attributes were saved with the document regularly in some cases,
  but were discarded in other cases.
  Now these attributes are discarded consistently. "Real" system attributes such as
  `_key`, `_from`, `_to` are not affected and will work as before.

  Additionally, attributes with an empty name (``) are discarded when documents are
  saved.

  Though using reserved or empty attribute names in documents was not really and
  consistently supported in previous versions of ArangoDB, this change might cause
  an incompatibility for clients that rely on this feature.

* added server startup flag `--database.force-sync-properties` to force syncing of
  collection properties on collection creation, deletion and on property update.
  The default value is true to mimic the behavior of previous versions of ArangoDB.
  If set to false, collection properties are written to disk but no call to sync()
  is made.

* added detailed output of server version and components for REST APIs
  `/_admin/version` and `/_api/version`. To retrieve this extended information,
  call the REST APIs with URL parameter `details=true`.

* issue #443: For git-based builds include commit hash in version

* adjust startup log output to be more compact, less verbose

* set the required minimum number of file descriptors to 256.
  On server start, this number is enforced on systems that have rlimit. If the limit
  cannot be enforced, starting the server will fail.
  Note: 256 is considered to be the absolute minimum value. Depending on the use case
  for ArangoDB, a much higher number of file descriptors should be used.

  To avoid checking & potentially changing the number of maximum open files, use the
  startup option `--server.descriptors-minimum 0`

* fixed shapedjson to json conversion for special numeric values (NaN, +inf, -inf).
  Before, "NaN", "inf", or "-inf" were written into the JSONified output, but these
  values are not allowed in JSON. Now, "null" is written to the JSONified output as
  required.

* added AQL functions VARIANCE_POPULATION(), VARIANCE_SAMPLE(), STDDEV_POPULATION(),
  STDDEV_SAMPLE(), AVERAGE(), MEDIAN() to calculate statistical values for lists

* added AQL SQRT() function

* added AQL TRIM(), LEFT() and RIGHT() string functions

* fixed issue #436: GET /_api/document on edge

* make AQL REVERSE() and LENGTH() functions work on strings, too

* disabled DOT generation in `make doxygen`. this speeds up docs generation

* renamed startup option `--dispatcher.report-intervall` to `--dispatcher.report-interval`

* renamed startup option `--scheduler.report-intervall` to `--scheduler.report-interval`

* slightly changed output of REST API method /_admin/log.
  Previously, the log messages returned also contained the date and log level, now
  they will only contain the log message, and no date and log level information.
  This information can be re-created by API users from the `timestamp` and `level`
  attributes of the result.

* removed configure option `--enable-zone-debug`
  memory zone debugging is now automatically turned on when compiling with ArangoDB
  `--enable-maintainer-mode`

* removed configure option `--enable-arangob`
  arangob is now always included in the build


v1.2.3 (XXXX-XX-XX)
-------------------

* added optional parameter `edgexamples` for AQL function EDGES() and NEIGHBORS()

* added AQL function NEIGHBORS()

* added freebsd support

* fixed firstExample() query with `_id` and `_key` attributes

* issue triAGENS/ArangoDB-PHP#55: AQL optimizer may have mis-optimized duplicate
  filter statements with limit


v1.2.2 (2013-03-26)
-------------------

* fixed save of objects with common sub-objects

* issue #459: fulltext internal memory allocation didn't scale well
  This fix improves loading times for collections with fulltext indexes that have
  lots of equal words indexed.

* issue #212: auto-increment support

  The feature can be used by creating a collection with the extra `keyOptions`
  attribute as follows:

      db._create("mycollection", { keyOptions: { type: "autoincrement", offset: 1, increment: 10, allowUserKeys: true } });

  The `type` attribute will make sure the keys will be auto-generated if no
  `_key` attribute is specified for a document.

  The `allowUserKeys` attribute determines whether users might still supply own
  `_key` values with documents or if this is considered an error.

  The `increment` value determines the actual increment value, whereas the `offset`
  value can be used to seed to value sequence with a specific starting value.
  This will be useful later in a multi-master setup, when multiple servers can use
  different auto-increment seed values and thus generate non-conflicting auto-increment values.

  The default values currently are:

  - `allowUserKeys`: `true`
  - `offset`: `0`
  - `increment`: `1`

  The only other available key generator type currently is `traditional`.
  The `traditional` key generator will auto-generate keys in a fashion as ArangoDB
  always did (some increasing integer value, with a more or less unpredictable
  increment value).

  Note that for the `traditional` key generator there is only the option to disallow
  user-supplied keys and give the server the sole responsibility for key generation.
  This can be achieved by setting the `allowUserKeys` property to `false`.

  This change also introduces the following errors that API implementors may want to check
  the return values for:

  - 1222: `document key unexpected`: will be raised when a document is created with
    a `_key` attribute, but the underlying collection was set up with the `keyOptions`
    attribute `allowUserKeys: false`.

  - 1225: `out of keys`: will be raised when the auto-increment key generator runs
    out of keys. This may happen when the next key to be generated is 2^64 or higher.
    In practice, this will only happen if the values for `increment` or `offset` are
    not set appropriately, or if users are allowed to supply own keys, those keys
    are near the 2^64 threshold, and later the auto-increment feature kicks in and
    generates keys that cross that threshold.

    In practice it should not occur with proper configuration and proper usage of the
    collections.

  This change may also affect the following REST APIs:
  - POST `/_api/collection`: the server does now accept the optional `keyOptions`
    attribute in the second parameter
  - GET `/_api/collection/properties`: will return the `keyOptions` attribute as part
    of the collection's properties. The previous optional attribute `createOptions`
    is now gone.

* fixed `ArangoStatement.explain()` method with bind variables

* fixed misleading "cursor not found" error message in arangosh that occurred when
  `count()` was called for client-side cursors

* fixed handling of empty attribute names, which may have crashed the server under
  certain circumstances before

* fixed usage of invalid pointer in error message output when index description could
  not be opened


v1.2.1 (2013-03-14)
-------------------

* issue #444: please darken light color in arangosh

* issue #442: pls update post install info on osx

* fixed conversion of special double values (NaN, -inf, +inf) when converting from
  shapedjson to JSON

* fixed compaction of markers (location of _key was not updated correctly in memory,
  leading to _keys pointing to undefined memory after datafile rotation)

* fixed edge index key pointers to use document master pointer plus offset instead
  of direct _key address

* fixed case when server could not create any more journal or compactor files.
  Previously a wrong status code may have been returned, and not being able to create
  a new compactor file may have led to an infinite loop with error message
  "could not create compactor".

* fixed value truncation for numeric filename parts when renaming datafiles/journals


v1.2.0 (2013-03-01)
-------------------

* by default statistics are now switch off; in order to enable comment out
  the "disable-statistics = yes" line in "arangod.conf"

* fixed issue #435: csv parser skips data at buffer border

* added server startup option `--server.disable-statistics` to turn off statistics
  gathering without recompilation of ArangoDB.
  This partly addresses issue #432.

* fixed dropping of indexes without collection name, e.g.
  `db.xxx.dropIndex("123456");`
  Dropping an index like this failed with an assertion error.

* fixed issue #426: arangoimp should be able to import edges into edge collections

* fixed issue #425: In case of conflict ArangoDB returns HTTP 400 Bad request
  (with 1207 Error) instead of HTTP 409 Conflict

* fixed too greedy token consumption in AQL for negative values:
  e.g. in the statement `RETURN { a: 1 -2 }` the minus token was consumed as part
  of the value `-2`, and not interpreted as the binary arithmetic operator


v1.2.beta3 (2013-02-22)
-----------------------

* issue #427: ArangoDB Importer Manual has no navigation links (previous|home|next)

* issue #319: Documentation missing for Emergency console and incomplete for datafile debugger.

* issue #370: add documentation for reloadRouting and flushServerModules

* issue #393: added REST API for user management at /_api/user

* issue #393, #128: added simple cryptographic functions for user actions in module "crypto":
  * require("org/arangodb/crypto").md5()
  * require("org/arangodb/crypto").sha256()
  * require("org/arangodb/crypto").rand()

* added replaceByExample() Javascript and REST API method

* added updateByExample() Javascript and REST API method

* added optional "limit" parameter for removeByExample() Javascript and REST API method

* fixed issue #413

* updated bundled V8 version from 3.9.4 to 3.16.14.1
  Note: the Windows version used a more recent version (3.14.0.1) and was not updated.

* fixed issue #404: keep original request url in request object


v1.2.beta2 (2013-02-15)
-----------------------

* fixed issue #405: 1.2 compile warnings

* fixed issue #333: [debian] Group "arangodb" is not used when starting vie init.d script

* added optional parameter 'excludeSystem' to GET /_api/collection
  This parameter can be used to disable returning system collections in the list
  of all collections.

* added AQL functions KEEP() and UNSET()

* fixed issue #348: "HTTP Interface for Administration and Monitoring"
  documentation errors.

* fix stringification of specific positive int64 values. Stringification of int64
  values with the upper 32 bits cleared and the 33rd bit set were broken.

* issue #395:  Collection properties() function should return 'isSystem' for
  Javascript and REST API

* make server stop after upgrade procedure when invoked with `--upgrade option`.
  When started with the `--upgrade` option, the server will perfom
  the upgrade, and then exit with a status code indicating the result of the
  upgrade (0 = success, 1 = failure). To start the server regularly in either
  daemon or console mode, the `--upgrade` option must not be specified.
  This change was introduced to allow init.d scripts check the result of
  the upgrade procedure, even in case an upgrade was successful.
  this was introduced as part of issue #391.

* added AQL function EDGES()

* added more crash-protection when reading corrupted collections at startup

* added documentation for AQL function CONTAINS()

* added AQL function LIKE()

* replaced redundant error return code 1520 (Unable to open collection) with error code
  1203 (Collection not found). These error codes have the same meanings, but one of
  them was returned from AQL queries only, the other got thrown by other parts of
  ArangoDB. Now, error 1203 (Collection not found) is used in AQL too in case a
  non-existing collection is used.

v1.2.beta1 (2013-02-01)
-----------------------

* fixed issue #382: [Documentation error] Maschine... should be Machine...

* unified history file locations for arangod, arangosh, and arangoirb.
  - The readline history for arangod (emergency console) is now stored in file
    $HOME/.arangod. It was stored in $HOME/.arango before.
  - The readline history for arangosh is still stored in $HOME/.arangosh.
  - The readline history for arangoirb is now stored in $HOME/.arangoirb. It was
    stored in $HOME/.arango-mrb before.

* fixed issue #381: _users user should have a unique constraint

* allow negative list indexes in AQL to access elements from the end of a list,
  e.g. ```RETURN values[-1]``` will return the last element of the `values` list.

* collection ids, index ids, cursor ids, and document revision ids created and
  returned by ArangoDB are now returned as strings with numeric content inside.
  This is done to prevent some value overrun/truncation in any part of the
  complete client/server workflow.
  In ArangoDB 1.1 and before, these values were previously returned as
  (potentially very big) integer values. This may cause problems (clipping, overrun,
  precision loss) for clients that do not support big integers natively and store
  such values in IEEE754 doubles internally. This type loses precision after about
  52 bits and is thus not safe to hold an id.
  Javascript and 32 bit-PHP are examples for clients that may cause such problems.
  Therefore, ids are now returned by ArangoDB as strings, with the string
  content being the integer value as before.

  Example for documents ("_rev" attribute):
  - Document returned by ArangoDB 1.1: { "_rev": 1234, ... }
  - Document returned by ArangoDB 1.2: { "_rev": "1234", ... }

  Example for collections ("id" attribute / "_id" property):
  - Collection returned by ArangoDB 1.1: { "id": 9327643, "name": "test", ... }
  - Collection returned by ArangoDB 1.2: { "id": "9327643", "name": "test", ... }

  Example for cursors ("id" attribute):
  - Collection returned by ArangoDB 1.1: { "id": 11734292, "hasMore": true, ... }
  - Collection returned by ArangoDB 1.2: { "id": "11734292", "hasMore": true, ... }

* global variables are not automatically available anymore when starting the
  arangod Javascript emergency console (i.e. ```arangod --console```).

  Especially, the variables `db`, `edges`, and `internal` are not available
  anymore. `db` and `internal` can be made available in 1.2 by
  ```var db = require("org/arangodb").db;``` and
  ```var internal = require("internal");```, respectively.
  The reason for this change is to get rid of global variables in the server
  because this will allow more specific inclusion of functionality.

  For convenience, the global variable `db` is still available by default in
  arangosh. The global variable `edges`, which since ArangoDB 1.1 was kind of
  a redundant wrapper of `db`, has been removed in 1.2 completely.
  Please use `db` instead, and if creating an edge collection, use the explicit
  ```db._createEdgeCollection()``` command.

* issue #374: prevent endless redirects when calling admin interface with
  unexpected URLs

* issue #373: TRAVERSAL() `trackPaths` option does not work. Instead `paths` does work

* issue #358: added support for CORS

* honor optional waitForSync property for document removal, replace, update, and
  save operations in arangosh. The waitForSync parameter for these operations
  was previously honored by the REST API and on the server-side, but not when
  the waitForSync parameter was specified for a document operation in arangosh.

* calls to db.collection.figures() and /_api/collection/<collection>/figures now
  additionally return the number of shapes used in the collection in the
  extra attribute "shapes.count"

* added AQL TRAVERSAL_TREE() function to return a hierarchical result from a traversal

* added AQL TRAVERSAL() function to return the results from a traversal

* added AQL function ATTRIBUTES() to return the attribute names of a document

* removed internal server-side AQL functions from global scope.

  Now the AQL internal functions can only be accessed via the exports of the
  ahuacatl module, which can be included via ```require("org/arangodb/ahuacatl")```.
  It shouldn't be necessary for clients to access this module at all, but
  internal code may use this module.

  The previously global AQL-related server-side functions were moved to the
  internal namespace. This produced the following function name changes on
  the server:

     old name              new name
     ------------------------------------------------------
     AHUACATL_RUN       => require("internal").AQL_QUERY
     AHUACATL_EXPLAIN   => require("internal").AQL_EXPLAIN
     AHUACATL_PARSE     => require("internal").AQL_PARSE

  Again, clients shouldn't have used these functions at all as there is the
  ArangoStatement object to execute AQL queries.

* fixed issue #366: Edges index returns strange description

* added AQL function MATCHES() to check a document against a list of examples

* added documentation and tests for db.collection.removeByExample

* added --progress option for arangoimp. This will show the percentage of the input
  file that has been processed by arangoimp while the import is still running. It can
  be used as a rough indicator of progress for the entire import.

* make the server log documents that cannot be imported via /_api/import into the
  logfile using the warning log level. This may help finding illegal documents in big
  import runs.

* check on server startup whether the database directory and all collection directories
  are writable. if not, the server startup will be aborted. this prevents serious
  problems with collections being non-writable and this being detected at some pointer
  after the server has been started

* allow the following AQL constructs: FUNC(...)[...], FUNC(...).attribute

* fixed issue #361: Bug in Admin Interface. Header disappears when clicking new collection

* Added in-memory only collections

  Added collection creation parameter "isVolatile":
  if set to true, the collection is created as an in-memory only collection,
  meaning that all document data of that collection will reside in memory only,
  and will not be stored permanently to disk.
  This means that all collection data will be lost when the collection is unloaded
  or the server is shut down.
  As this collection type does not have datafile disk overhead for the regular
  document operations, it may be faster than normal disk-backed collections. The
  actual performance gains strongly depend on the underlying OS, filesystem, and
  settings though.
  This collection type should be used for caches only and not for any sensible data
  that cannot be re-created otherwise.
  Some platforms, namely Windows, currently do not support this collection type.
  When creating an in-memory collection on such platform, an error message will be
  returned by ArangoDB telling the user the platform does not support it.

  Note: in-memory collections are an experimental feature. The feature might
  change drastically or even be removed altogether in a future version of ArangoDB.

* fixed issue #353: Please include "pretty print" in Emergency Console

* fixed issue #352: "pretty print" console.log
  This was achieved by adding the dump() function for the "internal" object

* reduced insertion time for edges index
  Inserting into the edges index now avoids costly comparisons in case of a hash
  collision, reducing the prefilling/loading timer for bigger edge collections

* added fulltext queries to AQL via FULLTEXT() function. This allows search
  fulltext indexes from an AQL query to find matching documents

* added fulltext index type. This index type allows indexing words and prefixes of
  words from a specific document attribute. The index can be queries using a
  SimpleQueryFull object, the HTTP REST API at /_api/simple/fulltext, or via AQL

* added collection.revision() method to determine whether a collection has changed.
  The revision method returns a revision string that can be used by client programs
  for equality/inequality comparisons. The value returned by the revision method
  should be treated by clients as an opaque string and clients should not try to
  figure out the sense of the revision id. This is still useful enough to check
  whether data in a collection has changed.

* issue #346: adaptively determine NUMBER_HEADERS_PER_BLOCK

* issue #338: arangosh cursor positioning problems

* issue #326: use limit optimization with filters

* issue #325: use index to avoid sorting

* issue #324: add limit optimization to AQL

* removed arango-password script and added Javascript functionality to add/delete
  users instead. The functionality is contained in module `users` and can be invoked
  as follows from arangosh and arangod:
  * require("users").save("name", "passwd");
  * require("users").replace("name", "newPasswd");
  * require("users").remove("name");
  * require("users").reload();
  These functions are intentionally not offered via the web interface.
  This also addresses issue #313

* changed print output in arangosh and the web interface for JSON objects.
  Previously, printing a JSON object in arangosh resulted in the attribute values
  being printed as proper JSON, but attribute names were printed unquoted and
  unescaped. This was fine for the purpose of arangosh, but lead to invalid
  JSON being produced. Now, arangosh will produce valid JSON that can be used
  to send it back to ArangoDB or use it with arangoimp etc.

* fixed issue #300: allow importing documents via the REST /_api/import API
  from a JSON list, too.
  So far, the API only supported importing from a format that had one JSON object
  on each line. This is sometimes inconvenient, e.g. when the result of an AQL
  query or any other list is to be imported. This list is a JSON list and does not
  necessary have a document per line if pretty-printed.
  arangoimp now supports the JSON list format, too. However, the format requires
  arangoimp and the server to read the entire dataset at once. If the dataset is
  too big (bigger than --max-upload-size) then the import will be rejected. Even if
  increased, the entire list must fit in memory on both the client and the server,
  and this may be more resource-intensive than importing individual lines in chunks.

* removed unused parameter --reuse-ids for arangoimp. This parameter did not have
  any effect in 1.2, was never publicly announced and did evil (TM) things.

* fixed issue #297 (partly): added whitespace between command line and
  command result in arangosh, added shell colors for better usability

* fixed issue #296: system collections not usable from AQL

* fixed issue #295: deadlock on shutdown

* fixed issue #293: AQL queries should exploit edges index

* fixed issue #292: use index when filtering on _key in AQL

* allow user-definable document keys
  users can now define their own document keys by using the _key attribute
  when creating new documents or edges. Once specified, the value of _key is
  immutable.
  The restrictions for user-defined key values are:
  * the key must be at most 254 bytes long
  * it must consist of the letters a-z (lower or upper case), the digits 0-9,
    the underscore (_) or dash (-) characters only
  * any other characters, especially multi-byte sequences, whitespace or
    punctuation characters cannot be used inside key values

  Specifying a document key is optional when creating new documents. If no
  document key is specified, ArangoDB will create a document key itself.
  There are no guarantees about the format and pattern of auto-generated document
  keys other than the above restrictions.
  Clients should therefore treat auto-generated document keys as opaque values.
  Keys can be used to look up and reference documents, e.g.:
  * saving a document: `db.users.save({ "_key": "fred", ... })`
  * looking up a document: `db.users.document("fred")`
  * referencing other documents: `edges.relations.save("users/fred", "users/john", ...)`

  This change is downwards-compatible to ArangoDB 1.1 because in ArangoDB 1.1
  users were not able to define their own keys. If the user does not supply a _key
  attribute when creating a document, ArangoDB 1.2 will still generate a key of
  its own as ArangoDB 1.1 did. However, all documents returned by ArangoDB 1.2 will
  include a _key attribute and clients should be able to handle that (e.g. by
  ignoring it if not needed). Documents returned will still include the _id attribute
  as in ArangoDB 1.1.

* require collection names everywhere where a collection id was allowed in
  ArangoDB 1.1 & 1.0
  This change requires clients to use a collection name in place of a collection id
  at all places the client deals with collections.
  Examples:
  * creating edges: the _from and _to attributes must now contain collection names instead
    of collection ids: `edges.relations.save("test/my-key1", "test/my-key2", ...)`
  * retrieving edges: the returned _from and _to attributes now will contain collection
    names instead of ids, too: _from: `test/fred` instead of `1234/3455`
  * looking up documents: db.users.document("fred") or db._document("users/fred")

  Collection names must be used in REST API calls instead of collection ids, too.
  This change is thus not completely downwards-compatible to ArangoDB 1.1. ArangoDB 1.1
  required users to use collection ids in many places instead of collection names.
  This was unintuitive and caused overhead in cases when just the collection name was
  known on client-side but not its id. This overhead can now be avoided so clients can
  work with the collection names directly. There is no need to work with collection ids
  on the client side anymore.
  This change will likely require adjustments to API calls issued by clients, and also
  requires a change in how clients handle the _id value of returned documents. Previously,
  the _id value of returned documents contained the collection id, a slash separator and
  the document number. Since 1.2, _id will contain the collection name, a slash separator
  and the document key. The same applies to the _from and _to attribute values of edges
  that are returned by ArangoDB.

  Also removed (now unnecessary) location header in responses of the collections REST API.
  The location header was previously returned because it was necessary for clients.
  When clients created a collection, they specified the collection name. The collection
  id was generated on the server, but the client needed to use the server-generated
  collection id for further API calls, e.g. when creating edges etc. Therefore, the
  full collection URL, also containing the collection id, was returned by the server in
  responses to the collection API, in the HTTP location header.
  Returning the location header has become unnecessary in ArangoDB 1.2 because users
  can access collections by name and do not need to care about collection ids.


v1.1.3 (2013-XX-XX)
-------------------

* fix case when an error message was looked up for an error code but no error
  message was found. In this case a NULL ptr was returned and not checked everywhere.
  The place this error popped up was when inserting into a non-unique hash index
  failed with a specific, invalid error code.

* fixed issue #381:  db._collection("_users").getIndexes();

* fixed issue #379: arango-password fatal issue javscript.startup-directory

* fixed issue #372: Command-Line Options for the Authentication and Authorization


v1.1.2 (2013-01-20)
-------------------

* upgraded to mruby 2013-01-20 583983385b81c21f82704b116eab52d606a609f4

* fixed issue #357: Some spelling and grammar errors

* fixed issue #355: fix quotes in pdf manual

* fixed issue #351: Strange arangosh error message for long running query

* fixed randomly hanging connections in arangosh on MacOS

* added "any" query method: this returns a random document from a collection. It
  is also available via REST HTTP at /_api/simple/any.

* added deployment tool

* added getPeerVertex

* small fix for logging of long messages: the last character of log messages longer
  than 256 bytes was not logged.

* fixed truncation of human-readable log messages for web interface: the trailing \0
  byte was not appended for messages longer than 256 bytes

* fixed issue #341: ArangoDB crashes when stressed with Batch jobs
  Contrary to the issue title, this did not have anything to do with batch jobs but
  with too high memory usage. The memory usage of ArangoDB is now reduced for cases
   when there are lots of small collections with few documents each

* started with issue #317: Feature Request (from Google Groups): DATE handling

* backported issue #300: Extend arangoImp to Allow importing resultset-like
  (list of documents) formatted files

* fixed issue #337: "WaitForSync" on new collection does not work on Win/X64

* fixed issue #336: Collections REST API docs

* fixed issue #335: mmap errors due to wrong memory address calculation

* fixed issue #332: arangoimp --use-ids parameter seems to have no impact

* added option '--server.disable-authentication' for arangosh as well. No more passwd
  prompts if not needed

* fixed issue #330: session logging for arangosh

* fixed issue #329: Allow passing script file(s) as parameters for arangosh to run

* fixed issue #328: 1.1 compile warnings

* fixed issue #327: Javascript parse errors in front end


v1.1.1 (2012-12-18)
-------------------

* fixed issue #339: DELETE /_api/cursor/cursor-identifier return incollect errorNum

  The fix for this has led to a signature change of the function actions.resultNotFound().
  The meaning of parameter #3 for This function has changed from the error message string
  to the error code. The error message string is now parameter #4.
  Any client code that uses this function in custom actions must be adjusted.

* fixed issue #321: Problem upgrading arangodb 1.0.4 to 1.1.0 with Homebrew (OSX 10.8.2)

* fixed issue #230: add navigation and search for online documentation

* fixed issue #315: Strange result in PATH

* fixed issue #323: Wrong function returned in error message of AQL CHAR_LENGTH()

* fixed some log errors on startup / shutdown due to pid file handling and changing
  of directories


v1.1.0 (2012-12-05)
-------------------

* WARNING:
  arangod now performs a database version check at startup. It will look for a file
  named "VERSION" in its database directory. If the file is not present, arangod will
  perform an automatic upgrade of the database directory. This should be the normal
  case when upgrading from ArangoDB 1.0 to ArangoDB 1.1.

  If the VERSION file is present but is from an older version of ArangoDB, arangod
  will refuse to start and ask the user to run a manual upgrade first. A manual upgrade
  can be performed by starting arangod with the option `--upgrade`.

  This upgrade procedure shall ensure that users have full control over when they
  perform any updates/upgrades of their data, and can plan backups accordingly. The
  procedure also guarantees that the server is not run without any required system
  collections or with in incompatible data state.

* added AQL function DOCUMENT() to retrieve a document by its _id value

* fixed issue #311: fixed segfault on unload

* fixed issue #309: renamed stub "import" button from web interface

* fixed issue #307: added WaitForSync column in collections list in in web interface

* fixed issue #306: naming in web interface

* fixed issue #304: do not clear AQL query text input when switching tabs in
  web interface

* fixed issue #303: added documentation about usage of var keyword in web interface

* fixed issue #301: PATCH does not work in web interface

# fixed issue #269: fix make distclean & clean

* fixed issue #296: system collections not usable from AQL

* fixed issue #295: deadlock on shutdown

* added collection type label to web interface

* fixed issue #290: the web interface now disallows creating non-edges in edge collections
  when creating collections via the web interface, the collection type must also be
  specified (default is document collection)

* fixed issue #289: tab-completion does not insert any spaces

* fixed issue #282: fix escaping in web interface

* made AQL function NOT_NULL take any number of arguments. Will now return its
  first argument that is not null, or null if all arguments are null. This is downwards
  compatible.

* changed misleading AQL function name NOT_LIST() to FIRST_LIST() and slightly changed
  the behavior. The function will now return its first argument that is a list, or null
  if none of the arguments are lists.
  This is mostly downwards-compatible. The only change to the previous implementation in
  1.1-beta will happen if two arguments were passed and the 1st and 2nd arguments were
  both no lists. In previous 1.1, the 2nd argument was returned as is, but now null
  will be returned.

* add AQL function FIRST_DOCUMENT(), with same behavior as FIRST_LIST(), but working
  with documents instead of lists.

* added UPGRADING help text

* fixed issue #284: fixed Javascript errors when adding edges/vertices without own
  attributes

* fixed issue #283: AQL LENGTH() now works on documents, too

* fixed issue #281: documentation for skip lists shows wrong example

* fixed AQL optimizer bug, related to OR-combined conditions that filtered on the
  same attribute but with different conditions

* fixed issue #277: allow usage of collection names when creating edges
  the fix of this issue also implies validation of collection names / ids passed to
  the REST edge create method. edges with invalid collection ids or names in the
  "from" or "to" values will be rejected and not saved


v1.1.beta2 (2012-11-13)
-----------------------

* fixed arangoirb compilation

* fixed doxygen


v1.1.beta1 (2012-10-24)
-----------------------

* fixed AQL optimizer bug

* WARNING:
  - the user has changed from "arango" to "arangodb", the start script has changed from
    "arangod" to "arangodb", the database directory has changed from "/var/arangodb" to
    "/var/lib/arangodb" to be compliant with various Linux policies

  - In 1.1, we have introduced types for collections: regular documents go into document
    collections, and edges go into edge collections. The prefixing (db.xxx vs. edges.xxx)
    works slightly different in 1.1: edges.xxx can still be used to access collections,
    however, it will not determine the type of existing collections anymore. To create an
    edge collection 1.1, you can use db._createEdgeCollection() or edges._create().
    And there's of course also db._createDocumentCollection().
    db._create() is also still there and will create a document collection by default,
    whereas edges._create() will create an edge collection.

  - the admin web interface that was previously available via the simple URL suffix /
    is now available via a dedicated URL suffix only: /_admin/html
    The reason for this is that routing and URLs are now subject to changes by the end user,
    and only URLs parts prefixed with underscores (e.g. /_admin or /_api) are reserved
    for ArangoDB's internal usage.

* the server now handles requests with invalid Content-Length header values as follows:
  - if Content-Length is negative, the server will respond instantly with HTTP 411
    (length required)

  - if Content-Length is positive but shorter than the supplied body, the server will
    respond with HTTP 400 (bad request)

  - if Content-Length is positive but longer than the supplied body, the server will
    wait for the client to send the missing bytes. The server allows 90 seconds for this
    and will close the connection if the client does not send the remaining data

  - if Content-Length is bigger than the maximum allowed size (512 MB), the server will
    fail with HTTP 413 (request entity too large).

  - if the length of the HTTP headers is greater than the maximum allowed size (1 MB),
    the server will fail with HTTP 431 (request header fields too large)

* issue #265: allow optional base64 encoding/decoding of action response data

* issue #252: create _modules collection using arango-upgrade (note: arango-upgrade was
  finally replaced by the `--upgrade` option for arangod)

* issue #251: allow passing arbitrary options to V8 engine using new command line option:
  --javascript.v8-options. Using this option, the Harmony features or other settings in
  v8 can be enabled if the end user requires them

* issue #248: allow AQL optimizer to pull out completely uncorrelated subqueries to the
  top level, resulting in less repeated evaluation of the subquery

* upgraded to Doxygen 1.8.0

* issue #247: added AQL function MERGE_RECURSIVE

* issue #246: added clear() function in arangosh

* issue #245: Documentation: Central place for naming rules/limits inside ArangoDB

* reduced size of hash index elements by 50 %, allowing more index elements to fit in
  memory

* issue #235: GUI Shell throws Error:ReferenceError: db is not defined

* issue #229: methods marked as "under construction"

* issue #228: remove unfinished APIs (/_admin/config/*)

* having the OpenSSL library installed is now a prerequisite to compiling ArangoDB
  Also removed the --enable-ssl configure option because ssl is always required.

* added AQL functions TO_LIST, NOT_LIST

* issue #224: add optional Content-Id for batch requests

* issue #221: more documentation on AQL explain functionality. Also added
  ArangoStatement.explain() client method

* added db._createStatement() method on server as well (was previously available
  on the client only)

* issue #219: continue in case of "document not found" error in PATHS() function

* issue #213: make waitForSync overridable on specific actions

* changed AQL optimizer to use indexes in more cases. Previously, indexes might
  not have been used when in a reference expression the inner collection was
  specified last. Example: FOR u1 IN users FOR u2 IN users FILTER u1._id == u2._id
  Previously, this only checked whether an index could be used for u2._id (not
  possible). It was not checked whether an index on u1._id could be used (possible).
  Now, for expressions that have references/attribute names on both sides of the
  above as above, indexes are checked for both sides.

* issue #204: extend the CSV import by TSV and by user configurable
  separator character(s)

* issue #180: added support for batch operations

* added startup option --server.backlog-size
  this allows setting the value of the backlog for the listen() system call.
  the default value is 10, the maximum value is platform-dependent

* introduced new configure option "--enable-maintainer-mode" for
  ArangoDB maintainers. this option replaces the previous compile switches
  --with-boost-test, --enable-bison, --enable-flex and --enable-errors-dependency
  the individual configure options have been removed. --enable-maintainer-mode
  turns them all on.

* removed potentially unused configure option --enable-memfail

* fixed issue #197: HTML web interface calls /_admin/user-manager/session

* fixed issue #195: VERSION file in database directory

* fixed issue #193: REST API HEAD request returns a message body on 404

* fixed issue #188: intermittent issues with 1.0.0
  (server-side cursors not cleaned up in all cases, pthreads deadlock issue)

* issue #189: key store should use ISO datetime format bug

* issue #187: run arango-upgrade on server start (note: arango-upgrade was finally
  replaced by the `--upgrade` option for arangod)n

* fixed issue #183: strange unittest error

* fixed issue #182: manual pages

* fixed issue #181: use getaddrinfo

* moved default database directory to "/var/lib/arangodb" in accordance with
  http://www.pathname.com/fhs/pub/fhs-2.3.html

* fixed issue #179: strange text in import manual

* fixed issue #178: test for aragoimp is missing

* fixed issue #177: a misleading error message was returned if unknown variables
  were used in certain positions in an AQL query.

* fixed issue #176: explain how to use AQL from the arangosh

* issue #175: re-added hidden (and deprecated) option --server.http-port. This
  option is only there to be downwards-compatible to Arango 1.0.

* fixed issue #174: missing Documentation for `within`

* fixed issue #170: add db.<coll_name>.all().toArray() to arangosh help screen

* fixed issue #169: missing argument in Simple Queries

* added program arango-upgrade. This program must be run after installing ArangoDB
  and after upgrading from a previous version of ArangoDB. The arango-upgrade script
  will ensure all system collections are created and present in the correct state.
  It will also perform any necessary data updates.
  Note: arango-upgrade was finally replaced by the `--upgrade` option for arangod.

* issue #153: edge collection should be a flag for a collection
  collections now have a type so that the distinction between document and edge
  collections can now be done at runtime using a collection's type value.
  A collection's type can be queried in Javascript using the <collection>.type() method.

  When new collections are created using db._create(), they will be document
  collections by default. When edge._create() is called, an edge collection will be created.
  To explicitly create a collection of a specific/different type, use the methods
  _createDocumentCollection() or _createEdgeCollection(), which are available for
  both the db and the edges object.
  The Javascript objects ArangoEdges and ArangoEdgesCollection have been removed
  completely.
  All internal and test code has been adjusted for this, and client code
  that uses edges.* should also still work because edges is still there and creates
  edge collections when _create() is called.

  INCOMPATIBLE CHANGE: Client code might still need to be changed in the following aspect:
  Previously, collections did not have a type so documents and edges could be inserted
  in the same collection. This is now disallowed. Edges can only be inserted into
  edge collections now. As there were no collection types in 1.0, ArangoDB will perform
  an automatic upgrade when migrating from 1.0 to 1.1.
  The automatic upgrade will check every collection and determine its type as follows:
  - if among the first 50 documents in the collection there are documents with
    attributes "_from" and "_to", the collection is typed as an edge collection
  - if among the first 50 documents in the collection there are no documents with
    attributes "_from" and "_to", the collection is made as a document collection

* issue #150: call V8 garbage collection on server periodically

* issue #110: added support for partial updates

  The REST API for documents now offers an HTTP PATCH method to partially update
  documents. Overwriting/replacing documents is still available via the HTTP PUT method
  as before. The Javascript API in the shell also offers a new update() method in extension to
  the previously existing replace() method.


v1.0.4 (2012-11-12)
-------------------

* issue #275: strange error message in arangosh 1.0.3 at startup


v1.0.3 (2012-11-08)
-------------------

* fixed AQL optimizer bug

* issue #273: fixed segfault in arangosh on HTTP 40x

* issue #265: allow optional base64 encoding/decoding of action response data

* issue #252: _modules collection not created automatically


v1.0.2 (2012-10-22)
-------------------

* repository CentOS-X.Y moved to CentOS-X, same for Debian

* bugfix for rollback from edges

* bugfix for hash indexes

* bugfix for StringBuffer::erase_front

* added autoload for modules

* added AQL function TO_LIST


v1.0.1 (2012-09-30)
-------------------

* draft for issue #165: front-end application howto

* updated mruby to cf8fdea4a6598aa470e698e8cbc9b9b492319d

* fix for issue #190: install doesn't create log directory

* fix for issue #194: potential race condition between creating and dropping collections

* fix for issue #193: REST API HEAD request returns a message body on 404

* fix for issue #188: intermittent issues with 1.0.0

* fix for issue #163: server cannot create collection because of abandoned files

* fix for issue #150: call V8 garbage collection on server periodically


v1.0.0 (2012-08-17)
-------------------

* fix for issue #157: check for readline and ncurses headers, not only libraries


v1.0.beta4 (2012-08-15)
-----------------------

* fix for issue #152: fix memleak for barriers


v1.0.beta3 (2012-08-10)
-----------------------

* fix for issue #151: Memleak, collection data not removed

* fix for issue #149: Inconsistent port for admin interface

* fix for issue #163: server cannot create collection because of abandoned files

* fix for issue #157: check for readline and ncurses headers, not only libraries

* fix for issue #108: db.<collection>.truncate() inefficient

* fix for issue #109: added startup note about cached collection names and how to
  refresh them

* fix for issue #156: fixed memleaks in /_api/import

* fix for issue #59: added tests for /_api/import

* modified return value for calls to /_api/import: now, the attribute "empty" is
  returned as well, stating the number of empty lines in the input. Also changed the
  return value of the error code attribute ("errorNum") from 1100 ("corrupted datafile")
  to 400 ("bad request") in case invalid/unexpected JSON data was sent to the server.
  This error code is more appropriate as no datafile is broken but just input data is
  incorrect.

* fix for issue #152: Memleak for barriers

* fix for issue #151: Memleak, collection data not removed

* value of --database.maximal-journal-size parameter is now validated on startup. If
  value is smaller than the minimum value (currently 1048576), an error is thrown and
  the server will not start. Before this change, the global value of maximal journal
  size was not validated at server start, but only on collection level

* increased sleep value in statistics creation loop from 10 to 500 microseconds. This
  reduces accuracy of statistics values somewhere after the decimal points but saves
  CPU time.

* avoid additional sync() calls when writing partial shape data (attribute name data)
  to disk. sync() will still be called when the shape marker (will be written after
  the attributes) is written to disk

* issue #147: added flag --database.force-sync-shapes to force synching of shape data
  to disk. The default value is true so it is the same behavior as in version 1.0.
  if set to false, shape data is synched to disk if waitForSync for the collection is
  set to true, otherwise, shape data is not synched.

* fix for issue #145: strange issue on Travis: added epsilon for numeric comparison in
  geo index

* fix for issue #136: adjusted message during indexing

* issue #131: added timeout for HTTP keep-alive connections. The default value is 300
  seconds. There is a startup parameter server.keep-alive-timeout to configure the value.
  Setting it to 0 will disable keep-alive entirely on the server.

* fix for issue #137: AQL optimizer should use indexes for ref accesses with
  2 named attributes


v1.0.beta2 (2012-08-03)
-----------------------

* fix for issue #134: improvements for centos RPM

* fixed problem with disable-admin-interface in config file


v1.0.beta1 (2012-07-29)
-----------------------

* fixed issue #118: We need a collection "debugger"

* fixed issue #126: Access-Shaper must be cached

* INCOMPATIBLE CHANGE: renamed parameters "connect-timeout" and "request-timeout"
  for arangosh and arangoimp to "--server.connect-timeout" and "--server.request-timeout"

* INCOMPATIBLE CHANGE: authorization is now required on the server side
  Clients sending requests without HTTP authorization will be rejected with HTTP 401
  To allow backwards compatibility, the server can be started with the option
  "--server.disable-authentication"

* added options "--server.username" and "--server.password" for arangosh and arangoimp
  These parameters must be used to specify the user and password to be used when
  connecting to the server. If no password is given on the command line, arangosh/
  arangoimp will interactively prompt for a password.
  If no user name is specified on the command line, the default user "root" will be
  used.

* added startup option "--server.ssl-cipher-list" to determine which ciphers to
  use in SSL context. also added SSL_OP_CIPHER_SERVER_PREFERENCE to SSL default
  options so ciphers are tried in server and not in client order

* changed default SSL protocol to TLSv1 instead of SSLv2

* changed log-level of SSL-related messages

* added SSL connections if server is compiled with OpenSSL support. Use --help-ssl

* INCOMPATIBLE CHANGE: removed startup option "--server.admin-port".
  The new endpoints feature (see --server.endpoint) allows opening multiple endpoints
  anyway, and the distinction between admin and "other" endpoints can be emulated
  later using privileges.

* INCOMPATIBLE CHANGE: removed startup options "--port", "--server.port", and
  "--server.http-port" for arangod.
  These options have been replaced by the new "--server.endpoint" parameter

* INCOMPATIBLE CHANGE: removed startup option "--server" for arangosh and arangoimp.
  These options have been replaced by the new "--server.endpoint" parameter

* Added "--server.endpoint" option to arangod, arangosh, and arangoimp.
  For arangod, this option allows specifying the bind endpoints for the server
  The server can be bound to one or multiple endpoints at once. For arangosh
  and arangoimp, the option specifies the server endpoint to connect to.
  The following endpoint syntax is currently supported:
  - tcp://host:port or http@tcp://host:port (HTTP over IPv4)
  - tcp://[host]:port or http@tcp://[host]:port (HTTP over IPv6)
  - ssl://host:port or http@tcp://host:port (HTTP over SSL-encrypted IPv4)
  - ssl://[host]:port or http@tcp://[host]:port (HTTP over SSL-encrypted IPv6)
  - unix:///path/to/socket or http@unix:///path/to/socket (HTTP over UNIX socket)

  If no port is specified, the default port of 8529 will be used.

* INCOMPATIBLE CHANGE: removed startup options "--server.require-keep-alive" and
  "--server.secure-require-keep-alive".
  The server will now behave as follows which should be more conforming to the
  HTTP standard:
  * if a client sends a "Connection: close" header, the server will close the
    connection
  * if a client sends a "Connection: keep-alive" header, the server will not
    close the connection
  * if a client does not send any "Connection" header, the server will assume
    "keep-alive" if the request was an HTTP/1.1 request, and "close" if the
    request was an HTTP/1.0 request

* (minimal) internal optimizations for HTTP request parsing and response header
  handling

* fixed Unicode unescaping bugs for \f and surrogate pairs in BasicsC/strings.c

* changed implementation of TRI_BlockCrc32 algorithm to use 8 bytes at a time

* fixed issue #122: arangod doesn't start if <log.file> cannot be created

* fixed issue #121: wrong collection size reported

* fixed issue #98: Unable to change journalSize

* fixed issue #88: fds not closed

* fixed escaping of document data in HTML admin front end

* added HTTP basic authentication, this is always turned on

* added server startup option --server.disable-admin-interface to turn off the
  HTML admin interface

* honor server startup option --database.maximal-journal-size when creating new
  collections without specific journalsize setting. Previously, these
  collections were always created with journal file sizes of 32 MB and the
  --database.maximal-journal-size setting was ignored

* added server startup option --database.wait-for-sync to control the default
  behavior

* renamed "--unit-tests" to "--javascript.unit-tests"


v1.0.alpha3 (2012-06-30)
------------------------

* fixed issue #116: createCollection=create option doesn't work

* fixed issue #115: Compilation issue under OSX 10.7 Lion & 10.8 Mountain Lion
  (homebrew)

* fixed issue #114: image not found

* fixed issue #111: crash during "make unittests"

* fixed issue #104: client.js -> ARANGO_QUIET is not defined


v1.0.alpha2 (2012-06-24)
------------------------

* fixed issue #112: do not accept document with duplicate attribute names

* fixed issue #103: Should we cleanup the directory structure

* fixed issue #100: "count" attribute exists in cursor response with "count:
  false"

* fixed issue #84 explain command

* added new MRuby version (2012-06-02)

* added --log.filter

* cleanup of command line options:
** --startup.directory => --javascript.startup-directory
** --quite => --quiet
** --gc.interval => --javascript.gc-interval
** --startup.modules-path => --javascript.modules-path
** --action.system-directory => --javascript.action-directory
** --javascript.action-threads => removed (is now the same pool as --server.threads)

* various bug-fixes

* support for import

* added option SKIP_RANGES=1 for make unittests

* fixed several range-related assertion failures in the AQL query optimizer

* fixed AQL query optimizations for some edge cases (e.g. nested subqueries with
  invalid constant filter expressions)


v1.0.alpha1 (2012-05-28)
------------------------

Alpha Release of ArangoDB 1.0<|MERGE_RESOLUTION|>--- conflicted
+++ resolved
@@ -1,14 +1,12 @@
 devel
 -----
 
-<<<<<<< HEAD
 * fixed one medium priority and two low priority security user interface
   issues found by owasp zap.
-=======
+
 * ui: added index deduplicate options
 
 * ui: fixed renaming of collections based on rocksdb storage engine
->>>>>>> 07abf73b
 
 * documentation and js fixes for secondaries
 
