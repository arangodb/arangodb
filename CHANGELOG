--- conflicted
+++ resolved
@@ -1,11 +1,7 @@
-<<<<<<< HEAD
-v3.3.0 (XXXX-XX-XX)
--------------------
-
-* fixed issue #3741: fix terminal color output in Windows 
-=======
 v3.3.rc7 (2017-12-07)
 ---------------------
+
+* fixed issue #3741: fix terminal color output in Windows 
 
 * UI: fixed issue #3822: disabled name input field for system collections
 
@@ -31,7 +27,6 @@
   
 * fixed issue #3917: traversals with high maximal depth take extremely long
   in planning phase.
->>>>>>> 0dc11b22
 
 
 v3.3.rc4 (2017-11-28)
