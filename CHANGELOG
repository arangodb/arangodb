v3.2.13 (XXXX-XX-XX)
--------------------

<<<<<<< HEAD
* improve startup resilience in case there are datafile errors (MMFiles)

  also allow repairing broken VERSION files automatically on startup by
  specifying the option `--database.ignore-datafile-errors true`
=======
* fix issue #4582: UI query editor now supports usage of empty string as bind parameter value
>>>>>>> 7a66ebeb

* fix issue #4924: removeFollower now prefers to remove the last follower(s)

* fixed issue #4934: Wrong used GeoIndex depending on FILTER order

* fixed the bahaviour of clusterinfo when waiting for current to catch
  up with plan in create collection.

* fix for internal issue #2215. supervision will now wait for agent to
  fully prepare before adding 10 second grace period after leadership change

* fixed interal issue #2215 FailedLeader timeout bug

v3.2.12 (2018-02-27)
--------------------

* remove long disfunctional admin/long_echo handler

* fixed Foxx API:

  * PUT /_api/foxx/service: Respect force flag
  * PATCH /_api/foxx/service: Check whether a service under given mount exists

* fix issue #4457: create /var/tmp/arangod with correct user in supervisor mode

* fix internal issue #1848

  AQL optimizer was trying to resolve attribute accesses
  to attributes of constant object values at query compile time, but only did so far
  the very first attribute in each object

  this fixes https://stackoverflow.com/questions/48648737/beginner-bug-in-for-loops-from-objects

* fix inconvenience: If we want to start server with a non-existing
  --javascript.app-path it will now be created (if possible)

* fixed: REST API `POST _api/foxx` now returns HTTP code 201 on success, as documented.
         returned 200 before.

* fixed: REST API `PATCH _api/foxx/dependencies` now updates the existing dependencies
         instead of replacing them.

* fixed: Foxx upload of single javascript file. You now can upload via http-url pointing
         to a javascript file.

* fixed issue #4395: If your foxx app includes an `APP` folder it got accidently removed by selfhealing
         this is not the case anymore.

* fix internal issue 1770: collection creation using distributeShardsLike yields
  errors and did not distribute shards correctly in the following cases:
  1. If numberOfShards * replicationFactor % nrDBServers != 0
     (shards * replication is not divisible by DBServers).
  2. If there was failover / move shard case on the leading collection
     and creating the follower collection afterwards.

* fix timeout issues in replication client expiration

+ fix some inconsistencies in replication for RocksDB engine that could have led
  to some operations not being shipped from master to slave servers

* fix issue #4272: VERSION file keeps disappearing

* fix internal issue #81: quotation marks disappeared when switching table/json
  editor in the query editor ui

* make the default value of `--rocksdb.block-cache-shard-bits` use the RocksDB
  default value. This will mostly mean the default number block cache shard
  bits is lower than before, allowing each shard to store more data and cause
  less evictions from block cache

* fix issue #4393: broken handling of unix domain sockets in
  JS_Download

* fix internal bug #1726: supervision failed to remove multiple
  removed servers from health UI
  
* fixed internal issue #1969 - command apt-get purge/remove arangodb3e was failing

* fixed a bug where supervision tried to deal with shards of virtual collections


v3.2.11 (2018-01-17)
--------------------

* Fixed an issue with the index estimates in RocksDB in the case a transaction is aborted.
  Former the index estimates were modified if the transaction commited or not.
  Now they will only be modified if the transaction commited successfully.

* Truncate in RocksDB will now do intermediate commits every 10.000 documents
  if truncate fails or the server crashes during this operation all deletes
  that have been commited so far are persisted.

* fixed issue #4308: Crash when getter for error.name throws an error (on Windows)

* UI: fixed a query editor caching and parsing issue for arrays and objects

* Fixed internal issue #1684: Web UI: saving arrays/objects as bind parameters faulty

* Fixed internal issue #1683: fixes an UI issue where a collection name gets wrongly cached
  within the documents overview of a collection.

* issue #4222: Permission error preventing AQL query import / export on webui

* UI: optimized login view for very small screen sizes

* UI: Shard distribution view now has an accordion view instead of displaying
  all shards of all collections at once.

* UI: optimized error messages for invalid query bind parameter

* fixed missing transaction events in RocksDB asynchronous replication

* fixed issue #4255: AQL SORT consuming too much memory

* fixed issue #4199: Internal failure: JavaScript exception in file 'arangosh.js'
  at 98,7: ArangoError 4: Expecting type String

* fixed issue #3818: Foxx configuration keys cannot contain spaces (will not save)

* UI: displayed wrong "waitForSync" property for a collection when
  using RocksDB as storage engine

* prevent binding to the same combination of IP and port on Windows

* fixed incorrect persistence of RAFT vote and term


v3.2.10 (2017-12-22)
--------------------

* replication: more robust initial sync

* fixed a bug in the RocksDB engine that would prevent recalculated
  collection counts to be actually stored

* fixed issue #4095: Inconsistent query execution plan

* fixed issue #4056: Executing empty query causes crash

* fixed issue #4045: Out of memory in `arangorestore` when no access
  rights to dump files

* fixed issue #3031: New Graph: Edge definitions with edges in
  fromCollections and toCollections

* fixed issue #2668: UI: when following wrong link from edge to vertex in
  nonexisting collection misleading error is printed

* UI: improved the behavior during collection creation in a cluster environment

* UI: the graph viewer backend now picks one random start vertex of the
  first 1000 documents instead of calling any(). The implementation of
  any is known to scale bad on huge collections with rocksdb.

* fixed snapshots becoming potentially invalid after intermediate commits in
  the RocksDB engine

* backport agency inquire API changes

* fixed issue #3822: Field validation error in ArangoDB UI - Minor

* UI: fixed disappearing of the navigation label in some cases

* UI: fixed broken foxx configuration keys. Some valid configuration values
  could not be edited via the ui.

* fixed issue #3640: limit in subquery

* UI: edge collections were wrongly added to from and to vertices select
  box during graph creation

* fixed issue #3741: fix terminal color output in Windows

* fixed issue #3917: traversals with high maximal depth take extremely long
  in planning phase.

* fix equality comparison for MMFiles documents in AQL functions UNIQUE
  and UNION_DISTINCT


v3.2.9 (2017-12-04)
-------------------

* under certain conditions, replication could stop. Now fixed by adding an
  equality check for requireFromPresent tick value

* fixed locking for replication context info in RocksDB engine
  this fixes undefined behavior when parallel requests are made to the
  same replication context

* UI: added not found views for documents and collections

* fixed issue #3858: Foxx queues stuck in 'progress' status

* allow compilation of ArangoDB source code with g++ 7

* fixed issue #3224: Issue in the Foxx microservices examples

* fixed a deadlock in user privilege/permission change routine

* fixed a deadlock on server shutdown

* fixed some collection locking issues in MMFiles engine

* properly report commit errors in AQL write queries to the caller for the
  RocksDB engine

* UI: optimized error messages for invalid graph definitions. Also fixed a
  graph renderer cleanrenderer cleanup error.

* UI: document/edge editor now remembering their modes (e.g. code or tree)

* UI: added a delay within the graph viewer while changing the colors of the
  graph. Necessary due different browser behaviour.

* fix removal of failed cluster nodes via web interface

* back port of ClusterComm::wait fix in devel
  among other things this fixes too eager dropping of other followers in case
  one of the followers does not respond in time

* transact interface in agency should not be inquired as of now

* inquiry tests and blocking of inquiry on AgencyGeneralTransaction

v3.2.8 (2017-11-18)
-------------------

* fixed a race condition occuring when upgrading via linux package manager

* fixed authentication issue during replication


v3.2.7 (2017-11-13)
-------------------

* Cluster customers, which have upgraded from 3.1 to 3.2 need to upgrade
  to 3.2.7. The cluster supervision is otherwise not operational.

* Fixed issue #3597: AQL with path filters returns unexpected results
  In some cases breadth first search in combination with vertex filters
  yields wrong result, the filter was not applied correctly.

* enable JEMalloc background thread for purging and returning unused memory
  back to the operating system (Linux only)

* fixed some undefined behavior in some internal value caches for AQL GatherNodes
  and SortNodes, which could have led to sorted results being effectively not
  correctly sorted.

* make the replication applier for the RocksDB engine start automatically after a
  restart of the server if the applier was configured with its `autoStart` property
  set to `true`. previously the replication appliers were only automatically restarted
  at server start for the MMFiles engine.

* fixed arangodump batch size adaptivity in cluster mode and upped default batch size
  for arangodump

  these changes speed up arangodump in cluster context

* smart graphs now return a proper inventory in response to replication inventory
  requests

* fixed issue #3618: Inconsistent behavior of OR statement with object bind parameters

* only users with read/write rights on the "_system" database can now execute
  "_admin/shutdown" as well as modify properties of the write-ahead log (WAL)

* increase default maximum number of V8 contexts to at least 16 if not explicitly
  configured otherwise.
  the procedure for determining the actual maximum value of V8 contexts is unchanged
  apart from the value `16` and works as follows:
  - if explicitly set, the value of the configuration option `--javascript.v8-contexts`
    is used as the maximum number of V8 contexts
  - when the option is not set, the maximum number of V8 contexts is determined
    by the configuration option `--server.threads` if that option is set. if
    `--server.threads` is not set, then the maximum number of V8 contexts is the
    server's reported hardware concurrency (number of processors visible
    to the arangod process). if that would result in a maximum value of less than 16
    in any of these two cases, then the maximum value will be increased to 16.

* fixed issue #3447: ArangoError 1202: AQL: NotFound: (while executing) when
  updating collection

* potential fix for issue #3581: Unexpected "rocksdb unique constraint
  violated" with unique hash index

* fixed geo index optimizer rule for geo indexes with a single (array of coordinates)
  attribute.

* improved the speed of the shards overview in cluster (API endpoint /_api/cluster/shardDistribution API)
  It is now guaranteed to return after ~2 seconds even if the entire cluster is unresponsive.

* fix agency precondition check for complex objects
  this fixes issues with several CAS operations in the agency

* several fixes for agency restart and shutdown

* the cluster-internal representation of planned collection objects is now more
  lightweight than before, using less memory and not allocating any cache for indexes
  etc.

* fixed issue #3403: How to kill long running AQL queries with the browser console's
  AQL (display issue)

* fixed issue #3549: server reading ENGINE config file fails on common standard
  newline character

* UI: fixed error notifications for collection modifications

* several improvements for the truncate operation on collections:

  * the timeout for the truncate operation was increased in cluster mode in
    order to prevent too frequent "could not truncate collection" errors

  * after a truncate operation, collections in MMFiles still used disk space.
    to reclaim disk space used by truncated collection, the truncate actions
    in the web interface and from the ArangoShell now issue an extra WAL flush
    command (in cluster mode, this command is also propagated to all servers).
    the WAL flush allows all servers to write out any pending operations into the
    datafiles of the truncated collection. afterwards, a final journal rotate
    command is sent, which enables the compaction to entirely remove all datafiles
    and journals for the truncated collection, so that all disk space can be
    reclaimed

  * for MMFiles a special method will be called after a truncate operation so that
    all indexes of the collection can free most of their memory. previously some
    indexes (hash and skiplist indexes) partially kept already allocated memory
    in order to avoid future memory allocations

  * after a truncate operation in the RocksDB engine, an additional compaction
    will be triggered for the truncated collection. this compaction removes all
    deletions from the key space so that follow-up scans over the collection's key
    range do not have to filter out lots of already-removed values

  These changes make truncate operations potentially more time-consuming than before,
  but allow for memory/disk space savings afterwards.

* enable JEMalloc background threads for purging and returning unused memory
  back to the operating system (Linux only)

  JEMalloc will create its background threads on demand. The number of background
  threads is capped by the number of CPUs or active arenas. The background threads run
  periodically and purge unused memory pages, allowing memory to be returned to the
  operating system.

  This change will make the arangod process create several additional threads.
  It is accompanied by an increased `TasksMax` value in the systemd service configuration
  file for the arangodb3 service.

* upgraded bundled V8 engine to bugfix version v5.7.492.77

  this upgrade fixes a memory leak in upstream V8 described in
  https://bugs.chromium.org/p/v8/issues/detail?id=5945 that will result in memory
  chunks only getting uncommitted but not unmapped


v3.2.6 (2017-10-26)
-------------------

* UI: fixed event cleanup in cluster shards view

* UI: reduced cluster dashboard api calls

* fixed a permission problem that prevented collection contents to be displayed
  in the web interface

* removed posix_fadvise call from RocksDB's PosixSequentialFile::Read(). This is
  consistent with Facebook PR 2573 (#3505)

  this fix should improve the performance of the replication with the RocksDB
  storage engine

* allow changing of collection replication factor for existing collections

* UI: replicationFactor of a collection is now changeable in a cluster
  environment

* several fixes for the cluster agency

* fixed undefined behavior in the RocksDB-based geo index

* fixed Foxxmaster failover

* purging or removing the Debian/Ubuntu arangodb3 packages now properly stops
  the arangod instance before actuallying purging or removing


v3.2.5 (2017-10-16)
-------------------

* general-graph module and _api/gharial now accept cluster options
  for collection creation. It is now possible to set replicationFactor and
  numberOfShards for all collections created via this graph object.
  So adding a new collection will not result in a singleShard and
  no replication anymore.

* fixed issue #3408: Hard crash in query for pagination

* minimum number of V8 contexts in console mode must be 2, not 1. this is
  required to ensure the console gets one dedicated V8 context and all other
  operations have at least one extra context. This requirement was not enforced
  anymore.

* fixed issue #3395: AQL: cannot instantiate CollectBlock with undetermined
  aggregation method

* UI: fixed wrong user attribute name validation, issue #3228

* fix potential overflow in CRC marker check when a corrupted CRC marker
  is found at the very beginning of an MMFiles datafile

* UI: fixed unresponsive events in cluster shards view

* Add statistics about the V8 context counts and number of available/active/busy
 threads we expose through the server statistics interface.


v3.2.4 (2017-09-26)
-------------------

* UI: no default index selected during index creation

* UI: added replicationFactor option during SmartGraph creation

* make the MMFiles compactor perform less writes during normal compaction
  operation

  This partially fixes issue #3144

* make the MMFiles compactor configurable

  The following options have been added:

  * `--compaction.db-sleep-time`: sleep interval between two compaction runs
    (in s)
  * `--compaction.min-interval"`: minimum sleep time between two compaction
     runs (in s)
  * `--compaction.min-small-data-file-size`: minimal filesize threshold
    original datafiles have to be below for a compaction
  * `--compaction.dead-documents-threshold`: minimum unused count of documents
    in a datafile
  * `--compaction.dead-size-threshold`: how many bytes of the source data file
    are allowed to be unused at most
  * `--compaction.dead-size-percent-threshold`: how many percent of the source
    datafile should be unused at least
  * `--compaction.max-files`: Maximum number of files to merge to one file
  * `--compaction.max-result-file-size`: how large may the compaction result
    file become (in bytes)
  * `--compaction.max-file-size-factor`: how large the resulting file may
    be in comparison to the collection's `--database.maximal-journal-size' setting`

  see https://docs.arangodb.com/3.2/Manual/Administration/Configuration/Compaction.html
  for more details.

* fix downwards-incompatibility in /_api/explain REST handler

* fix Windows implementation for fs.getTempPath() to also create a
  sub-directory as we do on linux

* fixed a multi-threading issue in cluster-internal communication

* performance improvements for traversals and edge lookups

* removed internal memory zone handling code. the memory zones were a leftover
  from the early ArangoDB days and did not provide any value in the current
  implementation.

* (Enterprise only) added `skipInaccessibleCollections` option for AQL queries:
  if set, AQL queries (especially graph traversals) will treat collections to
  which a user has no access rights to as if these collections were empty.

* adjusted scheduler thread handling to start and stop less threads in
  normal operations

* leader-follower replication catchup code has been rewritten in C++

* early stage AQL optimization now also uses the C++ implementations of
  AQL functions if present. Previously it always referred to the JavaScript
  implementations and ignored the C++ implementations. This change gives
  more flexibility to the AQL optimizer.

* ArangoDB tty log output is now colored for log messages with levels
  FATAL, ERR and WARN.

* changed the return values of AQL functions `REGEX_TEST` and `REGEX_REPLACE`
  to `null` when the input regex is invalid. Previous versions of ArangoDB
  partly returned `false` for invalid regexes and partly `null`.

* added `--log.role` option for arangod

  When set to `true`, this option will make the ArangoDB logger print a single
  character with the server's role into each logged message. The roles are:

  - U: undefined/unclear (used at startup)
  - S: single server
  - C: coordinator
  - P: primary
  - A: agent

  The default value for this option is `false`, so no roles will be logged.


v3.2.3 (2017-09-07)
-------------------

* fixed issue #3106: orphan collections could not be registered in general-graph module

* fixed wrong selection of the database inside the internal cluster js api

* added startup option `--server.check-max-memory-mappings` to make arangod check
  the number of memory mappings currently used by the process and compare it with
  the maximum number of allowed mappings as determined by /proc/sys/vm/max_map_count

  The default value is `true`, so the checks will be performed. When the current
  number of mappings exceeds 90% of the maximum number of mappings, the creation
  of further V8 contexts will be deferred.

  Note that this option is effective on Linux systems only.

* arangoimp now has a `--remove-attribute` option

* added V8 context lifetime control options
  `--javascript.v8-contexts-max-invocations` and `--javascript.v8-contexts-max-age`

  These options allow specifying after how many invocations a used V8 context is
  disposed, or after what time a V8 context is disposed automatically after its
  creation. If either of the two thresholds is reached, an idl V8 context will be
  disposed.

  The default value of `--javascript.v8-contexts-max-invocations` is 0, meaning that
  the maximum number of invocations per context is unlimited. The default value
  for `--javascript.v8-contexts-max-age` is 60 seconds.

* fixed wrong UI cluster health information

* fixed issue #3070: Add index in _jobs collection

* fixed issue #3125: HTTP Foxx API JSON parsing

* fixed issue #3120: Foxx queue: job isn't running when server.authentication = true

* fixed supervision failure detection and handling, which happened with simultaneous
  agency leadership change


v3.2.2 (2017-08-23)
-------------------

* make "Rebalance shards" button work in selected database only, and not make
  it rebalance the shards of all databases

* fixed issue #2847: adjust the response of the DELETE `/_api/users/database/*` calls

* fixed issue #3075: Error when upgrading arangoDB on linux ubuntu 16.04

* fixed a buffer overrun in linenoise console input library for long input strings

* increase size of the linenoise input buffer to 8 KB

* abort compilation if the detected GCC or CLANG isn't in the range of compilers
  we support

* fixed spurious cluster hangups by always sending AQL-query related requests
  to the correct servers, even after failover or when a follower drops

  The problem with the previous shard-based approach was that responsibilities
  for shards may change from one server to another at runtime, after the query
  was already instanciated. The coordinator and other parts of the query then
  sent further requests for the query to the servers now responsible for the
  shards.
  However, an AQL query must send all further requests to the same servers on
  which the query was originally instanciated, even in case of failover.
  Otherwise this would potentially send requests to servers that do not know
  about the query, and would also send query shutdown requests to the wrong
  servers, leading to abandoned queries piling up and using resources until
  they automatically time out.

* fixed issue with RocksDB engine acquiring the collection count values too
  early, leading to the collection count values potentially being slightly off
  even in exclusive transactions (for which the exclusive access should provide
  an always-correct count value)

* fixed some issues in leader-follower catch-up code, specifically for the
  RocksDB engine

* make V8 log fatal errors to syslog before it terminates the process.
  This change is effective on Linux only.

* fixed issue with MMFiles engine creating superfluous collection journals
  on shutdown

* fixed issue #3067: Upgrade from 3.2 to 3.2.1 reset autoincrement keys

* fixed issue #3044: ArangoDB server shutdown unexpectedly

* fixed issue #3039: Incorrect filter interpretation

* fixed issue #3037: Foxx, internal server error when I try to add a new service

* improved MMFiles fulltext index document removal performance
  and fulltext index query performance for bigger result sets

* ui: fixed a display bug within the slow and running queries view

* ui: fixed a bug when success event triggers twice in a modal

* ui: fixed the appearance of the documents filter

* ui: graph vertex collections not restricted to 10 anymore

* fixed issue #2835: UI detection of JWT token in case of server restart or upgrade

* upgrade jemalloc version to 5.0.1

  This fixes problems with the memory allocator returing "out of memory" when
  calling munmap to free memory in order to return it to the OS.

  It seems that calling munmap on Linux can increase the number of mappings, at least
  when a region is partially unmapped. This can lead to the process exceeding its
  maximum number of mappings, and munmap and future calls to mmap returning errors.

  jemalloc version 5.0.1 does not have the `--enable-munmap` configure option anymore,
  so the problem is avoided. To return memory to the OS eventually, jemalloc 5's
  background purge threads are used on Linux.

* fixed issue #2978: log something more obvious when you log a Buffer

* fixed issue #2982: AQL parse error?

* fixed issue #3125: HTTP Foxx API Json parsing

v3.2.1 (2017-08-09)
-------------------

* added C++ implementations for AQL functions `LEFT()`, `RIGHT()` and `TRIM()`

* fixed docs for issue #2968: Collection _key autoincrement value increases on error

* fixed issue #3011: Optimizer rule reduce-extraction-to-projection breaks queries

* Now allowing to restore users in a sharded environment as well
  It is still not possible to restore collections that are sharded
  differently than by _key.

* fixed an issue with restoring of system collections and user rights.
  It was not possible to restore users into an authenticated server.

* fixed issue #2977: Documentation for db._createDatabase is wrong

* ui: added bind parameters to slow query history view

* fixed issue #1751: Slow Query API should provide bind parameters, webui should display them

* ui: fixed a bug when moving multiple documents was not possible

* fixed docs for issue #2968: Collection _key autoincrement value increases on error

* AQL CHAR_LENGTH(null) returns now 0. Since AQL TO_STRING(null) is '' (string of length 0)

* ui: now supports single js file upload for Foxx services in addition to zip files

* fixed a multi-threading issue in the agency when callElection was called
  while the Supervision was calling updateSnapshot

* added startup option `--query.tracking-with-bindvars`

  This option controls whether the list of currently running queries
  and the list of slow queries should contain the bind variables used
  in the queries or not.

  The option can be changed at runtime using the commands

      // enables tracking of bind variables
      // set to false to turn tracking of bind variables off
      var value = true;
      require("@arangodb/aql/queries").properties({
        trackBindVars: value
      });

* index selectivity estimates are now available in the cluster as well

* fixed issue #2943: loadIndexesIntoMemory not returning the same structure
  as the rest of the collection APIs

* fixed issue #2949: ArangoError 1208: illegal name

* fixed issue #2874: Collection properties do not return `isVolatile`
  attribute

* potential fix for issue #2939: Segmentation fault when starting
  coordinator node

* fixed issue #2810: out of memory error when running UPDATE/REPLACE
  on medium-size collection

* fix potential deadlock errors in collector thread

* disallow the usage of volatile collections in the RocksDB engine
  by throwing an error when a collection is created with attribute
  `isVolatile` set to `true`.
  Volatile collections are unsupported by the RocksDB engine, so
  creating them should not succeed and silently create a non-volatile
  collection

* prevent V8 from issuing SIGILL instructions when it runs out of memory

  Now arangod will attempt to log a FATAL error into its logfile in case V8
  runs out of memory. In case V8 runs out of memory, it will still terminate the
  entire process. But at least there should be something in the ArangoDB logs
  indicating what the problem was. Apart from that, the arangod process should
  now be exited with SIGABRT rather than SIGILL as it shouldn't return into the
  V8 code that aborted the process with `__builtin_trap`.

  this potentially fixes issue #2920: DBServer crashing automatically post upgrade to 3.2

* Foxx queues and tasks now ensure that the scripts in them run with the same
  permissions as the Foxx code who started the task / queue

* fixed issue #2928: Offset problems

* fixed issue #2876: wrong skiplist index usage in edge collection

* fixed issue #2868: cname missing from logger-follow results in rocksdb

* fixed issue #2889: Traversal query using incorrect collection id

* fixed issue #2884: AQL traversal uniqueness constraints "propagating" to other traversals? Weird results

* arangoexport: added `--query` option for passing an AQL query to export the result

* fixed issue #2879: No result when querying for the last record of a query

* ui: allows now to edit default access level for collections in database
  _system for all users except the root user.

* The _users collection is no longer accessible outside the arngod process, _queues is always read-only

* added new option "--rocksdb.max-background-jobs"

* removed options "--rocksdb.max-background-compactions", "--rocksdb.base-background-compactions" and "--rocksdb.max-background-flushes"

* option "--rocksdb.compaction-read-ahead-size" now defaults to 2MB

* change Windows build so that RocksDB doesn't enforce AVX optimizations by default
  This fixes startup crashes on servers that do not have AVX CPU extensions

* speed up RocksDB secondary index creation and dropping

* removed RocksDB note in Geo index docs


v3.2.0 (2017-07-20)
-------------------

* fixed UI issues

* fixed multi-threading issues in Pregel

* fixed Foxx resilience

* added command-line option `--javascript.allow-admin-execute`

  This option can be used to control whether user-defined JavaScript code
  is allowed to be executed on server by sending via HTTP to the API endpoint
  `/_admin/execute`  with an authenticated user account.
  The default value is `false`, which disables the execution of user-defined
  code. This is also the recommended setting for production. In test environments,
  it may be convenient to turn the option on in order to send arbitrary setup
  or teardown commands for execution on the server.


v3.2.beta6 (2017-07-18)
-----------------------

* various bugfixes


v3.2.beta5 (2017-07-16)
-----------------------

* numerous bugfixes


v3.2.beta4 (2017-07-04)
-----------------------

* ui: fixed document view _from and _to linking issue for special characters

* added function `db._parse(query)` for parsing an AQL query and returning information about it

* fixed one medium priority and two low priority security user interface
  issues found by owasp zap.

* ui: added index deduplicate options

* ui: fixed renaming of collections for the rocksdb storage engine

* documentation and js fixes for secondaries

* RocksDB storage format was changed, users of the previous beta/alpha versions
  must delete the database directory and re-import their data

* enabled permissions on database and collection level

* added and changed some user related REST APIs
    * added `PUT /_api/user/{user}/database/{database}/{collection}` to change collection permission
    * added `GET /_api/user/{user}/database/{database}/{collection}`
    * added optional `full` parameter to the `GET /_api/user/{user}/database/` REST call

* added user functions in the arangoshell `@arangodb/users` module
    * added `grantCollection` and `revokeCollection` functions
    * added `permission(user, database, collection)` to retrieve collection specific rights

* added "deduplicate" attribute for array indexes, which controls whether inserting
  duplicate index values from the same document into a unique array index will lead to
  an error or not:

      // with deduplicate = true, which is the default value:
      db._create("test");
      db.test.ensureIndex({ type: "hash", fields: ["tags[*]"], deduplicate: true });
      db.test.insert({ tags: ["a", "b"] });
      db.test.insert({ tags: ["c", "d", "c"] }); // will work, because deduplicate = true
      db.test.insert({ tags: ["a"] }); // will fail

      // with deduplicate = false
      db._create("test");
      db.test.ensureIndex({ type: "hash", fields: ["tags[*]"], deduplicate: false });
      db.test.insert({ tags: ["a", "b"] });
      db.test.insert({ tags: ["c", "d", "c"] }); // will not work, because deduplicate = false
      db.test.insert({ tags: ["a"] }); // will fail

  The "deduplicate" attribute is now also accepted by the index creation HTTP
  API endpoint POST /_api/index and is returned by GET /_api/index.

* added optimizer rule "remove-filters-covered-by-traversal"

* Debian/Ubuntu installer: make messages about future package upgrades more clear

* fix a hangup in VST

  The problem happened when the two first chunks of a VST message arrived
  together on a connection that was newly switched to VST.

* fix deletion of outdated WAL files in RocksDB engine

* make use of selectivity estimates in hash, skiplist and persistent indexes
  in RocksDB engine

* changed VM overcommit recommendation for user-friendliness

* fix a shutdown bug in the cluster: a destroyed query could still be active

* do not terminate the entire server process if a temp file cannot be created
  (Windows only)

* fix log output in the front-end, it stopped in case of too many messages


v3.2.beta3 (2017-06-27)
-----------------------

* numerous bugfixes


v3.2.beta2 (2017-06-20)
-----------------------

* potentially fixed issue #2559: Duplicate _key generated on insertion

* fix invalid results (too many) when a skipping LIMIT was used for a
  traversal. `LIMIT x` or `LIMIT 0, x` were not affected, but `LIMIT s, x`
  may have returned too many results

* fix races in SSL communication code

* fix invalid locking in JWT authentication cache, which could have
  crashed the server

* fix invalid first group results for sorted AQL COLLECT when LIMIT
  was used

* fix potential race, which could make arangod hang on startup

* removed `exception` field from transaction error result; users should throw
  explicit `Error` instances to return custom exceptions (addresses issue #2561)

* fixed issue #2613: Reduce log level when Foxx manager tries to self heal missing database

* add a read only mode for users and collection level authorization

* removed `exception` field from transaction error result; users should throw
  explicit `Error` instances to return custom exceptions (addresses issue #2561)

* fixed issue #2677: Foxx disabling development mode creates non-deterministic service bundle

* fixed issue #2684: Legacy service UI not working


v3.2.beta1 (2017-06-12)
-----------------------

* provide more context for index errors (addresses issue #342)

* arangod now validates several OS/environment settings on startup and warns if
  the settings are non-ideal. Most of the checks are executed on Linux systems only.

* fixed issue #2515: The replace-or-with-in optimization rule might prevent use of indexes

* added `REGEX_REPLACE` AQL function

* the RocksDB storage format was changed, users of the previous alpha versions
  must delete the database directory and re-import their data

* added server startup option `--query.fail-on-warning`

  setting this option to `true` will abort any AQL query with an exception if
  it causes a warning at runtime. The value can be overridden per query by
  setting the `failOnWarning` attribute in a query's options.

* added --rocksdb.num-uncompressed-levels to adjust number of non-compressed levels

* added checks for memory managment and warn (i. e. if hugepages are enabled)

* set default SSL cipher suite string to "HIGH:!EXPORT:!aNULL@STRENGTH"

* fixed issue #2469: Authentication = true does not protect foxx-routes

* fixed issue #2459: compile success but can not run with rocksdb

* `--server.maximal-queue-size` is now an absolute maximum. If the queue is
  full, then 503 is returned. Setting it to 0 means "no limit".

* (Enterprise only) added authentication against an LDAP server

* fixed issue #2083: Foxx services aren't distributed to all coordinators

* fixed issue #2384: new coordinators don't pick up existing Foxx services

* fixed issue #2408: Foxx service validation causes unintended side-effects

* extended HTTP API with routes for managing Foxx services

* added distinction between hasUser and authorized within Foxx
  (cluster internal requests are authorized requests but don't have a user)

* arangoimp now has a `--threads` option to enable parallel imports of data

* PR #2514: Foxx services that can't be fixed by self-healing now serve a 503 error

* added `time` function to `@arangodb` module


v3.2.alpha4 (2017-04-25)
------------------------

* fixed issue #2450: Bad optimization plan on simple query

* fixed issue #2448: ArangoDB Web UI takes no action when Delete button is clicked

* fixed issue #2442: Frontend shows already deleted databases during login

* added 'x-content-type-options: nosniff' to avoid MSIE bug

* set default value for `--ssl.protocol` from TLSv1 to TLSv1.2.

* AQL breaking change in cluster:
  The SHORTEST_PATH statement using edge-collection names instead
  of a graph name now requires to explicitly name the vertex-collection names
  within the AQL query in the cluster. It can be done by adding `WITH <name>`
  at the beginning of the query.

  Example:
  ```
  FOR v,e IN OUTBOUND SHORTEST_PATH @start TO @target edges [...]
  ```

  Now has to be:

  ```
  WITH vertices
  FOR v,e IN OUTBOUND SHORTEST_PATH @start TO @target edges [...]
  ```

  This change is due to avoid dead-lock sitations in clustered case.
  An error stating the above is included.

* add implicit use of geo indexes when using SORT/FILTER in AQL, without
  the need to use the special-purpose geo AQL functions `NEAR` or `WITHIN`.

  the special purpose `NEAR` AQL function can now be substituted with the
  following AQL (provided there is a geo index present on the `doc.latitude`
  and `doc.longitude` attributes):

      FOR doc in geoSort
        SORT DISTANCE(doc.latitude, doc.longitude, 0, 0)
        LIMIT 5
        RETURN doc

  `WITHIN` can be substituted with the following AQL:

      FOR doc in geoFilter
        FILTER DISTANCE(doc.latitude, doc.longitude, 0, 0) < 2000
        RETURN doc

  Compared to using the special purpose AQL functions this approach has the
  advantage that it is more composable, and will also honor any `LIMIT` values
  used in the AQL query.

* potential fix for shutdown hangs on OSX

* added KB, MB, GB prefix for integer parameters, % for integer parameters
  with a base value

* added JEMALLOC 4.5.0

* added `--vm.resident-limit` and `--vm.path` for file-backed memory mapping
  after reaching a configurable maximum RAM size

* try recommended limit for file descriptors in case of unlimited
  hard limit

* issue #2413: improve logging in case of lock timeout and deadlocks

* added log topic attribute to /_admin/log api

* removed internal build option `USE_DEV_TIMERS`

  Enabling this option activated some proprietary timers for only selected
  events in arangod. Instead better use `perf` to gather timings.


v3.2.alpha3 (2017-03-22)
------------------------

* increase default collection lock timeout from 30 to 900 seconds

* added function `db._engine()` for retrieval of storage engine information at
  server runtime

  There is also an HTTP REST handler at GET /_api/engine that returns engine
  information.

* require at least cmake 3.2 for building ArangoDB

* make arangod start with less V8 JavaScript contexts

  This speeds up the server start (a little bit) and makes it use less memory.
  Whenever a V8 context is needed by a Foxx action or some other operation and
  there is no usable V8 context, a new one will be created dynamically now.

  Up to `--javascript.v8-contexts` V8 contexts will be created, so this option
  will change its meaning. Previously as many V8 contexts as specified by this
  option were created at server start, and the number of V8 contexts did not
  change at runtime. Now up to this number of V8 contexts will be in use at the
  same time, but the actual number of V8 contexts is dynamic.

  The garbage collector thread will automatically delete unused V8 contexts after
  a while. The number of spare contexts will go down to as few as configured in
  the new option `--javascript.v8-contexts-minimum`. Actually that many V8 contexts
  are also created at server start.

  The first few requests in new V8 contexts will take longer than in contexts
  that have been there already. Performance may therefore suffer a bit for the
  initial requests sent to ArangoDB or when there are only few but performance-
  critical situations in which new V8 contexts will be created. If this is a
  concern, it can easily be fixed by setting `--javascipt.v8-contexts-minimum`
  and `--javascript.v8-contexts` to a relatively high value, which will guarantee
  that many number of V8 contexts to be created at startup and kept around even
  when unused.

  Waiting for an unused V8 context will now also abort if no V8 context can be
  acquired/created after 120 seconds.

* improved diagnostic messages written to logfiles by supervisor process

* fixed issue #2367

* added "bindVars" to attributes of currently running and slow queries

* added "jsonl" as input file type for arangoimp

* upgraded version of bundled zlib library from 1.2.8 to 1.2.11

* added input file type `auto` for arangoimp so it can automatically detect the
  type of the input file from the filename extension

* fixed variables parsing in GraphQL

* added `--translate` option for arangoimp to translate attribute names from
  the input files to attriubte names expected by ArangoDB

  The `--translate` option can be specified multiple times (once per translation
  to be executed). The following example renames the "id" column from the input
  file to "_key", and the "from" column to "_from", and the "to" column to "_to":

      arangoimp --type csv --file data.csv --translate "id=_key" --translate "from=_from" --translate "to=_to"

  `--translate` works for CSV and TSV inputs only.

* changed default value for `--server.max-packet-size` from 128 MB to 256 MB

* fixed issue #2350

* fixed issue #2349

* fixed issue #2346

* fixed issue #2342

* change default string truncation length from 80 characters to 256 characters for
  `print`/`printShell` functions in ArangoShell and arangod. This will emit longer
  prefixes of string values before truncating them with `...`, which is helpful
  for debugging.

* always validate incoming JSON HTTP requests for duplicate attribute names

  Incoming JSON data with duplicate attribute names will now be rejected as
  invalid. Previous versions of ArangoDB only validated the uniqueness of
  attribute names inside incoming JSON for some API endpoints, but not
  consistently for all APIs.

* don't let read-only transactions block the WAL collector

* allow passing own `graphql-sync` module instance to Foxx GraphQL router

* arangoexport can now export to csv format

* arangoimp: fixed issue #2214

* Foxx: automatically add CORS response headers

* added "OPTIONS" to CORS `access-control-allow-methods` header

* Foxx: Fix arangoUser sometimes not being set correctly

* fixed issue #1974


v3.2.alpha2 (2017-02-20)
------------------------

* ui: fixed issue #2065

* ui: fixed a dashboard related memory issue

* Internal javascript rest actions will now hide their stack traces to the client
  unless maintainer mode is activated. Instead they will always log to the logfile

* Removed undocumented internal HTTP API:
  * PUT _api/edges

  The documented GET _api/edges and the undocumented POST _api/edges remains unmodified.

* updated V8 version to 5.7.0.0

* change undocumented behaviour in case of invalid revision ids in
  If-Match and If-None-Match headers from 400 (BAD) to 412 (PRECONDITION
  FAILED).

* change undocumented behaviour in case of invalid revision ids in
  JavaScript document operations from 1239 ("illegal document revision")
  to 1200 ("conflict").

* added data export tool, arangoexport.

  arangoexport can be used to export collections to json, jsonl or xml
  and export a graph or collections to xgmml.

* fixed a race condition when closing a connection

* raised default hard limit on threads for very small to 64

* fixed negative counting of http connection in UI


v3.2.alpha1 (2017-02-05)
------------------------

* added figure `httpRequests` to AQL query statistics

* removed revisions cache intermediate layer implementation

* obsoleted startup options `--database.revision-cache-chunk-size` and
  `--database.revision-cache-target-size`

* fix potential port number over-/underruns

* added startup option `--log.shorten-filenames` for controlling whether filenames
  in log messages should be shortened to just the filename with the absolute path

* removed IndexThreadFeature, made `--database.index-threads` option obsolete

* changed index filling to make it more parallel, dispatch tasks to boost::asio

* more detailed stacktraces in Foxx apps

* generated Foxx services now use swagger tags


v3.1.24 (XXXX-XX-XX)
--------------------

* fixed one more LIMIT issue in traversals


v3.1.23 (2017-06-19)
--------------------

* potentially fixed issue #2559: Duplicate _key generated on insertion

* fix races in SSL communication code

* fix invalid results (too many) when a skipping LIMIT was used for a
  traversal. `LIMIT x` or `LIMIT 0, x` were not affected, but `LIMIT s, x`
  may have returned too many results

* fix invalid first group results for sorted AQL COLLECT when LIMIT
  was used

* fix invalid locking in JWT authentication cache, which could have
  crashed the server

* fix undefined behavior in traverser when traversals were used inside
  a FOR loop


v3.1.22 (2017-06-07)
--------------------

* fixed issue #2505: Problem with export + report of a bug

* documented changed behavior of WITH

* fixed ui glitch in aardvark

* avoid agency compaction bug

* fixed issue #2283: disabled proxy communication internally


v3.1.21 (2017-05-22)
--------------------

* fixed issue #2488:  AQL operator IN error when data use base64 chars

* more randomness in seeding RNG

v3.1.20 (2016-05-16)
--------------------

* fixed incorrect sorting for distributeShardsLike

* improve reliability of AgencyComm communication with Agency

* fixed shard numbering bug, where ids were erouneously incremented by 1

* remove an unnecessary precondition in createCollectionCoordinator

* funny fail rotation fix

* fix in SimpleHttpClient for correct advancement of readBufferOffset

* forward SIG_HUP in supervisor process to the server process to fix logrotaion
  You need to stop the remaining arangod server process manually for the upgrade to work.


v3.1.19 (2017-04-28)
--------------------

* Fixed a StackOverflow issue in Traversal and ShortestPath. Occured if many (>1000) input
  values in a row do not return any result. Fixes issue: #2445

* fixed issue #2448

* fixed issue #2442

* added 'x-content-type-options: nosniff' to avoid MSIE bug

* fixed issue #2441

* fixed issue #2440

* Fixed a StackOverflow issue in Traversal and ShortestPath. Occured if many (>1000) input
  values in a row do not return any result. Fixes issue: #2445

* fix occasional hanging shutdowns on OS X


v3.1.18 (2017-04-18)
--------------------

* fixed error in continuous synchronization of collections

* fixed spurious hangs on server shutdown

* better error messages during restore collection

* completely overhaul supervision. More detailed tests

* Fixed a dead-lock situation in cluster traversers, it could happen in
  rare cases if the computation on one DBServer could be completed much earlier
  than the other server. It could also be restricted to SmartGraphs only.

* (Enterprise only) Fixed a bug in SmartGraph DepthFirstSearch. In some
  more complicated queries, the maxDepth limit of 1 was not considered strictly
  enough, causing the traverser to do unlimited depth searches.

* fixed issue #2415

* fixed issue #2422

* fixed issue #1974


v3.1.17 (2017-04-04)
--------------------

* (Enterprise only) fixed a bug where replicationFactor was not correctly
  forwarded in SmartGraph creation.

* fixed issue #2404

* fixed issue #2397

* ui - fixed smart graph option not appearing

* fixed issue #2389

* fixed issue #2400


v3.1.16 (2017-03-27)
--------------------

* fixed issue #2392

* try to raise file descriptors to at least 8192, warn otherwise

* ui - aql editor improvements + updated ace editor version (memory leak)

* fixed lost HTTP requests

* ui - fixed some event issues

* avoid name resolution when given connection string is a valid ip address

* helps with issue #1842, bug in COLLECT statement in connection with LIMIT.

* fix locking bug in cluster traversals

* increase lock timeout defaults

* increase various cluster timeouts

* limit default target size for revision cache to 1GB, which is better for
  tight RAM situations (used to be 40% of (totalRAM - 1GB), use
  --database.revision-cache-target-size <VALUEINBYTES> to get back the
  old behaviour

* fixed a bug with restarted servers indicating status as "STARTUP"
  rather that "SERVING" in Nodes UI.


v3.1.15 (2017-03-20)
--------------------

* add logrotate configuration as requested in #2355

* fixed issue #2376

* ui - changed document api due a chrome bug

* ui - fixed a submenu bug

* added endpoint /_api/cluster/endpoints in cluster case to get all
  coordinator endpoints

* fix documentation of /_api/endpoint, declaring this API obsolete.

* Foxx response objects now have a `type` method for manipulating the content-type header

* Foxx tests now support `xunit` and `tap` reporters


v3.1.14 (2017-03-13)
--------------------

* ui - added feature request (multiple start nodes within graph viewer) #2317

* added missing locks to authentication cache methods

* ui - added feature request (multiple start nodes within graph viewer) #2317

* ui - fixed wrong merge of statistics information from different coordinators

* ui - fixed issue #2316

* ui - fixed wrong protocol usage within encrypted environment

* fixed compile error on Mac Yosemite

* minor UI fixes


v3.1.13 (2017-03-06)
--------------------

* fixed variables parsing in GraphQL

* fixed issue #2214

* fixed issue #2342

* changed thread handling to queue only user requests on coordinator

* use exponential backoff when waiting for collection locks

* repair short name server lookup in cluster in the case of a removed
  server


v3.1.12 (2017-02-28)
--------------------

* disable shell color escape sequences on Windows

* fixed issue #2326

* fixed issue #2320

* fixed issue #2315

* fixed a race condition when closing a connection

* raised default hard limit on threads for very small to 64

* fixed negative counting of http connection in UI

* fixed a race when renaming collections

* fixed a race when dropping databases


v3.1.11 (2017-02-17)
--------------------

* fixed a race between connection closing and sending out last chunks of data to clients
  when the "Connection: close" HTTP header was set in requests

* ui: optimized smart graph creation usability

* ui: fixed #2308

* fixed a race in async task cancellation via `require("@arangodb/tasks").unregisterTask()`

* fixed spuriously hanging threads in cluster AQL that could sit idle for a few minutes

* fixed potential numeric overflow for big index ids in index deletion API

* fixed sort issue in cluster, occurring when one of the local sort buffers of a
  GatherNode was empty

* reduce number of HTTP requests made for certain kinds of join queries in cluster,
  leading to speedup of some join queries

* supervision deals with demised coordinators correctly again

* implement a timeout in TraverserEngineRegistry

* agent communication reduced in large batches of append entries RPCs

* inception no longer estimates RAFT timings

* compaction in agents has been moved to a separate thread

* replicated logs hold local timestamps

* supervision jobs failed leader and failed follower revisited for
  function in precarious stability situations

* fixed bug in random number generator for 64bit int


v3.1.10 (2017-02-02)
--------------------

* updated versions of bundled node modules:
  - joi: from 8.4.2 to 9.2.0
  - joi-to-json-schema: from 2.2.0 to 2.3.0
  - sinon: from 1.17.4 to 1.17.6
  - lodash: from 4.13.1 to 4.16.6

* added shortcut for AQL ternary operator
  instead of `condition ? true-part : false-part` it is now possible to also use a
  shortcut variant `condition ? : false-part`, e.g.

      FOR doc IN docs RETURN doc.value ?: 'not present'

  instead of

      FOR doc IN docs RETURN doc.value ? doc.value : 'not present'

* fixed wrong sorting order in cluster, if an index was used to sort with many
  shards.

* added --replication-factor, --number-of-shards and --wait-for-sync to arangobench

* turn on UTF-8 string validation for VelocyPack values received via VST connections

* fixed issue #2257

* upgraded Boost version to 1.62.0

* added optional detail flag for db.<collection>.count()
  setting the flag to `true` will make the count operation returned the per-shard
  counts for the collection:

      db._create("test", { numberOfShards: 10 });
      for (i = 0; i < 1000; ++i) {
        db.test.insert({value: i});
      }
      db.test.count(true);

      {
        "s100058" : 99,
        "s100057" : 103,
        "s100056" : 100,
        "s100050" : 94,
        "s100055" : 90,
        "s100054" : 122,
        "s100051" : 109,
        "s100059" : 99,
        "s100053" : 95,
        "s100052" : 89
      }

* added optional memory limit for AQL queries:

      db._query("FOR i IN 1..100000 SORT i RETURN i", {}, { options: { memoryLimit: 100000 } });

  This option limits the default maximum amount of memory (in bytes) that a single
  AQL query can use.
  When a single AQL query reaches the specified limit value, the query will be
  aborted with a *resource limit exceeded* exception. In a cluster, the memory
  accounting is done per shard, so the limit value is effectively a memory limit per
  query per shard.

  The global limit value can be overriden per query by setting the *memoryLimit*
  option value for individual queries when running an AQL query.

* added server startup option `--query.memory-limit`

* added convenience function to create vertex-centric indexes.

  Usage: `db.collection.ensureVertexCentricIndex("label", {type: "hash", direction: "outbound"})`
  That will create an index that can be used on OUTBOUND with filtering on the
  edge attribute `label`.

* change default log output for tools to stdout (instead of stderr)

* added option -D to define a configuration file environment key=value

* changed encoding behavior for URLs encoded in the C++ code of ArangoDB:
  previously the special characters `-`, `_`, `~` and `.` were returned as-is
  after URL-encoding, now `.` will be encoded to be `%2e`.
  This also changes the behavior of how incoming URIs are processed: previously
  occurrences of `..` in incoming request URIs were collapsed (e.g. `a/../b/` was
  collapsed to a plain `b/`). Now `..` in incoming request URIs are not collapsed.

* Foxx request URL suffix is no longer unescaped

* @arangodb/request option json now defaults to `true` if the response body is not empty and encoding is not explicitly set to `null` (binary).
  The option can still be set to `false` to avoid unnecessary attempts at parsing the response as JSON.

* Foxx configuration values for unknown options will be discarded when saving the configuration in production mode using the web interface

* module.context.dependencies is now immutable

* process.stdout.isTTY now returns `true` in arangosh and when running arangod with the `--console` flag

* add support for Swagger tags in Foxx


v3.1.9 (XXXX-XX-XX)
-------------------

* macos CLI package: store databases and apps in the users home directory

* ui: fixed re-login issue within a non system db, when tab was closed

* fixed a race in the VelocyStream Commtask implementation

* fixed issue #2256


v3.1.8 (2017-01-09)
-------------------

* add Windows silent installer

* add handling of debug symbols during Linux & windows release builds.

* fixed issue #2181

* fixed issue #2248: reduce V8 max old space size from 3 GB to 1 GB on 32 bit systems

* upgraded Boost version to 1.62.0

* fixed issue #2238

* fixed issue #2234

* agents announce new endpoints in inception phase to leader

* agency leadership accepts updatet endpoints to given uuid

* unified endpoints replace localhost with 127.0.0.1

* fix several problems within an authenticated cluster


v3.1.7 (2016-12-29)
-------------------

* fixed one too many elections in RAFT

* new agency comm backported from devel


v3.1.6 (2016-12-20)
-------------------

* fixed issue #2227

* fixed issue #2220

* agency constituent/agent bug fixes in race conditions picking up
  leadership

* supervision does not need waking up anymore as it is running
  regardless

* agents challenge their leadership more rigorously


v3.1.5 (2016-12-16)
-------------------

* lowered default value of `--database.revision-cache-target-size` from 75% of
  RAM to less than 40% of RAM

* fixed issue #2218

* fixed issue #2217

* Foxx router.get/post/etc handler argument can no longer accidentally omitted

* fixed issue #2223


v3.1.4 (2016-12-08)
-------------------

* fixed issue #2211

* fixed issue #2204

* at cluster start, coordinators wait until at least one DBserver is there,
  and either at least two DBservers are there or 15s have passed, before they
  initiate the bootstrap of system collections.

* more robust agency startup from devel

* supervision's AddFollower adds many followers at once

* supervision has new FailedFollower job

* agency's Node has new method getArray

* agency RAFT timing estimates more conservative in waitForSync
  scenario

* agency RAFT timing estimates capped at maximum 2.0/10.0 for low/high


v3.1.3 (2016-12-02)
-------------------

* fix a traversal bug when using skiplist indexes:
  if we have a skiplist of ["a", "unused", "_from"] and a traversal like:
  FOR v,e,p IN OUTBOUND @start @@edges
    FILTER p.edges[0].a == 'foo'
    RETURN v
  And the above index applied on "a" is considered better than EdgeIndex, than
  the executor got into undefined behaviour.

* fix endless loop when trying to create a collection with replicationFactor: -1


v3.1.2 (2016-11-24)
-------------------

* added support for descriptions field in Foxx dependencies

* (Enterprise only) fixed a bug in the statistic report for SmartGraph traversals.
Now they state correctly how many documents were fetched from the index and how many
have been filtered.

* Prevent uniform shard distribution when replicationFactor == numServers

v3.1.1 (2016-11-15)
-------------------

* fixed issue #2176

* fixed issue #2168

* display index usage of traversals in AQL explainer output (previously missing)

* fixed issue #2163

* preserve last-used HLC value across server starts

* allow more control over handling of pre-3.1 _rev values

  this changes the server startup option `--database.check-30-revisions` from a boolean (true/false)
  parameter to a string parameter with the following possible values:

  - "fail":
    will validate _rev values of 3.0 collections on collection loading and throw an exception when invalid _rev values are found.
    in this case collections with invalid _rev values are marked as corrupted and cannot be used in the ArangoDB 3.1 instance.
    the fix procedure for such collections is to export the collections from 3.0 database with arangodump and restore them in 3.1 with arangorestore.
    collections that do not contain invalid _rev values are marked as ok and will not be re-checked on following loads.
    collections that contain invalid _rev values will be re-checked on following loads.

  - "true":
    will validate _rev values of 3.0 collections on collection loading and print a warning when invalid _rev values are found.
    in this case collections with invalid _rev values can be used in the ArangoDB 3.1 instance.
    however, subsequent operations on documents with invalid _rev values may silently fail or fail with explicit errors.
    the fix procedure for such collections is to export the collections from 3.0 database with arangodump and restore them in 3.1 with arangorestore.
    collections that do not contain invalid _rev values are marked as ok and will not be re-checked on following loads.
    collections that contain invalid _rev values will be re-checked on following loads.

  - "false":
    will not validate _rev values on collection loading and not print warnings.
    no hint is given when invalid _rev values are found.
    subsequent operations on documents with invalid _rev values may silently fail or fail with explicit errors.
    this setting does not affect whether collections are re-checked later.
    collections will be re-checked on following loads if `--database.check-30-revisions` is later set to either `true` or `fail`.

  The change also suppresses warnings that were printed when collections were restored using arangorestore, and the restore
  data contained invalid _rev values. Now these warnings are suppressed, and new HLC _rev values are generated for these documents
  as before.

* added missing functions to AQL syntax highlighter in web interface

* fixed display of `ANY` direction in traversal explainer output (direction `ANY` was shown as either
  `INBOUND` or `OUTBOUND`)

* changed behavior of toJSON() function when serializing an object before saving it in the database

  if an object provides a toJSON() function, this function is still called for serializing it.
  the change is that the result of toJSON() is not stringified anymore, but saved as is. previous
  versions of ArangoDB called toJSON() and after that additionally stringified its result.

  This change will affect the saving of JS Buffer objects, which will now be saved as arrays of
  bytes instead of a comma-separated string of the Buffer's byte contents.

* allow creating unique indexes on more attributes than present in shardKeys

  The following combinations of shardKeys and indexKeys are allowed/not allowed:

  shardKeys     indexKeys
      a             a        ok
      a             b    not ok
      a           a b        ok
    a b             a    not ok
    a b             b    not ok
    a b           a b        ok
    a b         a b c        ok
  a b c           a b    not ok
  a b c         a b c        ok

* fixed wrong version in web interface login screen (EE only)

* make web interface not display an exclamation mark next to ArangoDB version number 3.1

* fixed search for arbitrary document attributes in web interface in case multiple
  search values were used on different attribute names. in this case, the search always
  produced an empty result

* disallow updating `_from` and `_to` values of edges in Smart Graphs. Updating these
  attributes would lead to potential redistribution of edges to other shards, which must be
  avoided.

* fixed issue #2148

* updated graphql-sync dependency to 0.6.2

* fixed issue #2156

* fixed CRC4 assembly linkage


v3.1.0 (2016-10-29)
-------------------

* AQL breaking change in cluster:

  from ArangoDB 3.1 onwards `WITH` is required for traversals in a
  clustered environment in order to avoid deadlocks.

  Note that for queries that access only a single collection or that have all
  collection names specified somewhere else in the query string, there is no
  need to use *WITH*. *WITH* is only useful when the AQL query parser cannot
  automatically figure out which collections are going to be used by the query.
  *WITH* is only useful for queries that dynamically access collections, e.g.
  via traversals, shortest path operations or the *DOCUMENT()* function.

  more info can be found [here](https://github.com/arangodb/arangodb/blob/devel/Documentation/Books/AQL/Operations/With.md)

* added AQL function `DISTANCE` to calculate the distance between two arbitrary
  coordinates (haversine formula)

* fixed issue #2110

* added Auto-aptation of RAFT timings as calculations only


v3.1.rc2 (2016-10-10)
---------------------

* second release candidate


v3.1.rc1 (2016-09-30)
---------------------

* first release candidate


v3.1.alpha2 (2016-09-01)
------------------------

* added module.context.createDocumentationRouter to replace module.context.apiDocumentation

* bug in RAFT implementation of reads. dethroned leader still answered requests in isolation

* ui: added new graph viewer

* ui: aql-editor added tabular & graph display

* ui: aql-editor improved usability

* ui: aql-editor: query profiling support

* fixed issue #2109

* fixed issue #2111

* fixed issue #2075

* added AQL function `DISTANCE` to calculate the distance between two arbitrary
  coordinates (haversine formula)

* rewrote scheduler and dispatcher based on boost::asio

  parameters changed:
    `--scheduler.threads` and `--server.threads` are now merged into a single one: `--server.threads`

    hidden `--server.extra-threads` has been removed

    hidden `--server.aql-threads` has been removed

    hidden `--server.backend` has been removed

    hidden `--server.show-backends` has been removed

    hidden `--server.thread-affinity` has been removed

* fixed issue #2086

* fixed issue #2079

* fixed issue #2071

  make the AQL query optimizer inject filter condition expressions referred to
  by variables during filter condition aggregation.
  For example, in the following query

      FOR doc IN collection
        LET cond1 = (doc.value == 1)
        LET cond2 = (doc.value == 2)
        FILTER cond1 || cond2
        RETURN { doc, cond1, cond2 }

  the optimizer will now inject the conditions for `cond1` and `cond2` into the filter
  condition `cond1 || cond2`, expanding it to `(doc.value == 1) || (doc.value == 2)`
  and making these conditions available for index searching.

  Note that the optimizer previously already injected some conditions into other
  conditions, but only if the variable that defined the condition was not used
  elsewhere. For example, the filter condition in the query

      FOR doc IN collection
        LET cond = (doc.value == 1)
        FILTER cond
        RETURN { doc }

  already got optimized before because `cond` was only used once in the query and
  the optimizer decided to inject it into the place where it was used.

  This only worked for variables that were referred to once in the query.
  When a variable was used multiple times, the condition was not injected as
  in the following query:

      FOR doc IN collection
        LET cond = (doc.value == 1)
        FILTER cond
        RETURN { doc, cond }

  The fix for #2070 now will enable this optimization so that the query can
  use an index on `doc.value` if available.

* changed behavior of AQL array comparison operators for empty arrays:
  * `ALL` and `ANY` now always return `false` when the left-hand operand is an
    empty array. The behavior for non-empty arrays does not change:
    * `[] ALL == 1` will return `false`
    * `[1] ALL == 1` will return `true`
    * `[1, 2] ALL == 1` will return `false`
    * `[2, 2] ALL == 1` will return `false`
    * `[] ANY == 1` will return `false`
    * `[1] ANY == 1` will return `true`
    * `[1, 2] ANY == 1` will return `true`
    * `[2, 2] ANY == 1` will return `false`
  * `NONE` now always returns `true` when the left-hand operand is an empty array.
    The behavior for non-empty arrays does not change:
    * `[] NONE == 1` will return `true`
    * `[1] NONE == 1` will return `false`
    * `[1, 2] NONE == 1` will return `false`
    * `[2, 2] NONE == 1` will return `true`

* added experimental AQL functions `JSON_STRINGIFY` and `JSON_PARSE`

* added experimental support for incoming gzip-compressed requests

* added HTTP REST APIs for online loglevel adjustments:

  - GET `/_admin/log/level` returns the current loglevel settings
  - PUT `/_admin/log/level` modifies the current loglevel settings

* PATCH /_api/gharial/{graph-name}/vertex/{collection-name}/{vertex-key}
  - changed default value for keepNull to true

* PATCH /_api/gharial/{graph-name}/edge/{collection-name}/{edge-key}
  - changed default value for keepNull to true

* renamed `maximalSize` attribute in parameter.json files to `journalSize`

  The `maximalSize` attribute will still be picked up from collections that
  have not been adjusted. Responses from the replication API will now also use
  `journalSize` instead of `maximalSize`.

* added `--cluster.system-replication-factor` in order to adjust the
  replication factor for new system collections

* fixed issue #2012

* added a memory expection in case V8 memory gets too low

* added Optimizer Rule for other indexes in Traversals
  this allows AQL traversals to use other indexes than the edge index.
  So traversals with filters on edges can now make use of more specific
  indexes, e.g.

      FOR v, e, p IN 2 OUTBOUND @start @@edge FILTER p.edges[0].foo == "bar"

  will prefer a Hash Index on [_from, foo] above the EdgeIndex.

* fixed epoch computation in hybrid logical clock

* fixed thread affinity

* replaced require("internal").db by require("@arangodb").db

* added option `--skip-lines` for arangoimp
  this allows skipping the first few lines from the import file in case the
  CSV or TSV import are used

* fixed periodic jobs: there should be only one instance running - even if it
  runs longer than the period

* improved performance of primary index and edge index lookups

* optimizations for AQL `[*]` operator in case no filter, no projection and
  no offset/limit are used

* added AQL function `OUTERSECTION` to return the symmetric difference of its
  input arguments

* Foxx manifests of installed services are now saved to disk with indentation

* Foxx tests and scripts in development mode should now always respect updated
  files instead of loading stale modules

* When disabling Foxx development mode the setup script is now re-run

* Foxx now provides an easy way to directly serve GraphQL requests using the
  `@arangodb/foxx/graphql` module and the bundled `graphql-sync` dependency

* Foxx OAuth2 module now correctly passes the `access_token` to the OAuth2 server

* added iconv-lite and timezone modules

* web interface now allows installing GitHub and zip services in legacy mode

* added module.context.createDocumentationRouter to replace module.context.apiDocumentation

* bug in RAFT implementation of reads. dethroned leader still answered
  requests in isolation

* all lambdas in ClusterInfo might have been left with dangling references.

* Agency bug fix for handling of empty json objects as values.

* Foxx tests no longer support the Mocha QUnit interface as this resulted in weird
  inconsistencies in the BDD and TDD interfaces. This fixes the TDD interface
  as well as out-of-sequence problems when using the BDD before/after functions.

* updated bundled JavaScript modules to latest versions; joi has been updated from 8.4 to 9.2
  (see [joi 9.0.0 release notes](https://github.com/hapijs/joi/issues/920) for information on
  breaking changes and new features)

* fixed issue #2139

* updated graphql-sync dependency to 0.6.2

* fixed issue #2156


v3.0.13 (XXXX-XX-XX)
--------------------

* fixed issue #2315

* fixed issue #2210


v3.0.12 (2016-11-23)
--------------------

* fixed issue #2176

* fixed issue #2168

* fixed issues #2149, #2159

* fixed error reporting for issue #2158

* fixed assembly linkage bug in CRC4 module

* added support for descriptions field in Foxx dependencies


v3.0.11 (2016-11-08)
--------------------

* fixed issue #2140: supervisor dies instead of respawning child

* fixed issue #2131: use shard key value entered by user in web interface

* fixed issue #2129: cannot kill a long-run query

* fixed issue #2110

* fixed issue #2081

* fixed issue #2038

* changes to Foxx service configuration or dependencies should now be
  stored correctly when options are cleared or omitted

* Foxx tests no longer support the Mocha QUnit interface as this resulted in weird
  inconsistencies in the BDD and TDD interfaces. This fixes the TDD interface
  as well as out-of-sequence problems when using the BDD before/after functions.

* fixed issue #2148


v3.0.10 (2016-09-26)
--------------------

* fixed issue #2072

* fixed issue #2070

* fixed slow cluster starup issues. supervision will demonstrate more
  patience with db servers


v3.0.9 (2016-09-21)
-------------------

* fixed issue #2064

* fixed issue #2060

* speed up `collection.any()` and skiplist index creation

* fixed multiple issues where ClusterInfo bug hung agency in limbo
  timeouting on multiple collection and database callbacks


v3.0.8 (2016-09-14)
-------------------

* fixed issue #2052

* fixed issue #2005

* fixed issue #2039

* fixed multiple issues where ClusterInfo bug hung agency in limbo
  timeouting on multiple collection and database callbacks


v3.0.7 (2016-09-05)
-------------------

* new supervision job handles db server failure during collection creation.


v3.0.6 (2016-09-02)
-------------------

* fixed issue #2026

* slightly better error diagnostics for AQL query compilation and replication

* fixed issue #2018

* fixed issue #2015

* fixed issue #2012

* fixed wrong default value for arangoimp's `--on-duplicate` value

* fix execution of AQL traversal expressions when there are multiple
  conditions that refer to variables set outside the traversal

* properly return HTTP 503 in JS actions when backend is gone

* supervision creates new key in agency for failed servers

* new shards will not be allocated on failed or cleaned servers


v3.0.5 (2016-08-18)
-------------------

* execute AQL ternary operator via C++ if possible

* fixed issue #1977

* fixed extraction of _id attribute in AQL traversal conditions

* fix SSL agency endpoint

* Minimum RAFT timeout was one order of magnitude to short.

* Optimized RAFT RPCs from leader to followers for efficiency.

* Optimized RAFT RPC handling on followers with respect to compaction.

* Fixed bug in handling of duplicates and overlapping logs

* Fixed bug in supervision take over after leadership change.

v3.0.4 (2016-08-01)
-------------------

* added missing lock for periodic jobs access

* fix multiple foxx related cluster issues

* fix handling of empty AQL query strings

* fixed issue in `INTERSECTION` AQL function with duplicate elements
  in the source arrays

* fixed issue #1970

* fixed issue #1968

* fixed issue #1967

* fixed issue #1962

* fixed issue #1959

* replaced require("internal").db by require("@arangodb").db

* fixed issue #1954

* fixed issue #1953

* fixed issue #1950

* fixed issue #1949

* fixed issue #1943

* fixed segfault in V8, by backporting https://bugs.chromium.org/p/v8/issues/detail?id=5033

* Foxx OAuth2 module now correctly passes the `access_token` to the OAuth2 server

* fixed credentialed CORS requests properly respecting --http.trusted-origin

* fixed a crash in V8Periodic task (forgotten lock)

* fixed two bugs in synchronous replication (syncCollectionFinalize)


v3.0.3 (2016-07-17)
-------------------

* fixed issue #1942

* fixed issue #1941

* fixed array index batch insertion issues for hash indexes that caused problems when
  no elements remained for insertion

* fixed AQL MERGE() function with External objects originating from traversals

* fixed some logfile recovery errors with error message "document not found"

* fixed issue #1937

* fixed issue #1936

* improved performance of arangorestore in clusters with synchronous
  replication

* Foxx tests and scripts in development mode should now always respect updated
  files instead of loading stale modules

* When disabling Foxx development mode the setup script is now re-run

* Foxx manifests of installed services are now saved to disk with indentation


v3.0.2 (2016-07-09)
-------------------

* fixed assertion failure in case multiple remove operations were used in the same query

* fixed upsert behavior in case upsert was used in a loop with the same document example

* fixed issue #1930

* don't expose local file paths in Foxx error messages.

* fixed issue #1929

* make arangodump dump the attribute `isSystem` when dumping the structure
  of a collection, additionally make arangorestore not fail when the attribute
  is missing

* fixed "Could not extract custom attribute" issue when using COLLECT with
  MIN/MAX functions in some contexts

* honor presence of persistent index for sorting

* make AQL query optimizer not skip "use-indexes-rule", even if enough
  plans have been created already

* make AQL optimizer not skip "use-indexes-rule", even if enough execution plans
  have been created already

* fix double precision value loss in VelocyPack JSON parser

* added missing SSL support for arangorestore

* improved cluster import performance

* fix Foxx thumbnails on DC/OS

* fix Foxx configuration not being saved

* fix Foxx app access from within the frontend on DC/OS

* add option --default-replication-factor to arangorestore and simplify
  the control over the number of shards when restoring

* fix a bug in the VPack -> V8 conversion if special attributes _key,
  _id, _rev, _from and _to had non-string values, which is allowed
  below the top level

* fix malloc_usable_size for darwin


v3.0.1 (2016-06-30)
-------------------

* fixed periodic jobs: there should be only one instance running - even if it
  runs longer than the period

* increase max. number of collections in AQL queries from 32 to 256

* fixed issue #1916: header "authorization" is required" when opening
  services page

* fixed issue #1915: Explain: member out of range

* fixed issue #1914: fix unterminated buffer

* don't remove lockfile if we are the same (now stale) pid
  fixes docker setups (our pid will always be 1)

* do not use revision id comparisons in compaction for determining whether a
  revision is obsolete, but marker memory addresses
  this ensures revision ids don't matter when compacting documents

* escape Unicode characters in JSON HTTP responses
  this converts UTF-8 characters in HTTP responses of arangod into `\uXXXX`
  escape sequences. This makes the HTTP responses fit into the 7 bit ASCII
  character range, which speeds up HTTP response parsing for some clients,
  namely node.js/v8

* add write before read collections when starting a user transaction
  this allows specifying the same collection in both read and write mode without
  unintended side effects

* fixed buffer overrun that occurred when building very large result sets

* index lookup optimizations for primary index and edge index

* fixed "collection is a nullptr" issue when starting a traversal from a transaction

* enable /_api/import on coordinator servers


v3.0.0 (2016-06-22)
-------------------

* minor GUI fixxes

* fix for replication and nonces


v3.0.0-rc3 (2016-06-19)
-----------------------

* renamed various Foxx errors to no longer refer to Foxx services as apps

* adjusted various error messages in Foxx to be more informative

* specifying "files" in a Foxx manifest to be mounted at the service root
  no longer results in 404s when trying to access non-file routes

* undeclared path parameters in Foxx no longer break the service

* trusted reverse proxy support is now handled more consistently

* ArangoDB request compatibility and user are now exposed in Foxx

* all bundled NPM modules have been upgraded to their latest versions


v3.0.0-rc2 (2016-06-12)
-----------------------

* added option `--server.max-packet-size` for client tools

* renamed option `--server.ssl-protocol` to `--ssl.protocol` in client tools
  (was already done for arangod, but overlooked for client tools)

* fix handling of `--ssl.protocol` value 5 (TLS v1.2) in client tools, which
  claimed to support it but didn't

* config file can use '@include' to include a different config file as base


v3.0.0-rc1 (2016-06-10)
-----------------------

* the user management has changed: it now has users that are independent of
  databases. A user can have one or more database assigned to the user.

* forward ported V8 Comparator bugfix for inline heuristics from
  https://github.com/v8/v8/commit/5ff7901e24c2c6029114567de5a08ed0f1494c81

* changed to-string conversion for AQL objects and arrays, used by the AQL
  function `TO_STRING()` and implicit to-string casts in AQL

  - arrays are now converted into their JSON-stringify equivalents, e.g.

    - `[ ]` is now converted to `[]`
    - `[ 1, 2, 3 ]` is now converted to `[1,2,3]`
    - `[ "test", 1, 2 ] is now converted to `["test",1,2]`

    Previous versions of ArangoDB converted arrays with no members into the
    empty string, and non-empty arrays into a comma-separated list of member
    values, without the surrounding angular brackets. Additionally, string
    array members were not enclosed in quotes in the result string:

    - `[ ]` was converted to ``
    - `[ 1, 2, 3 ]` was converted to `1,2,3`
    - `[ "test", 1, 2 ] was converted to `test,1,2`

  - objects are now converted to their JSON-stringify equivalents, e.g.

    - `{ }` is converted to `{}`
    - `{ a: 1, b: 2 }` is converted to `{"a":1,"b":2}`
    - `{ "test" : "foobar" }` is converted to `{"test":"foobar"}`

    Previous versions of ArangoDB always converted objects into the string
    `[object Object]`

  This change affects also the AQL functions `CONCAT()` and `CONCAT_SEPARATOR()`
  which treated array values differently in previous versions. Previous versions
  of ArangoDB automatically flattened array values on the first level of the array,
  e.g. `CONCAT([1, 2, 3, [ 4, 5, 6 ]])` produced `1,2,3,4,5,6`. Now this will produce
  `[1,2,3,[4,5,6]]`. To flatten array members on the top level, you can now use
  the more explicit `CONCAT(FLATTEN([1, 2, 3, [4, 5, 6]], 1))`.

* added C++ implementations for AQL functions `SLICE()`, `CONTAINS()` and
  `RANDOM_TOKEN()`

* as a consequence of the upgrade to V8 version 5, the implementation of the
  JavaScript `Buffer` object had to be changed. JavaScript `Buffer` objects in
  ArangoDB now always store their data on the heap. There is no shared pool
  for small Buffer values, and no pointing into existing Buffer data when
  extracting slices. This change may increase the cost of creating Buffers with
  short contents or when peeking into existing Buffers, but was required for
  safer memory management and to prevent leaks.

* the `db` object's function `_listDatabases()` was renamed to just `_databases()`
  in order to make it more consistent with the existing `_collections()` function.
  Additionally the `db` object's `_listEndpoints()` function was renamed to just
  `_endpoints()`.

* changed default value of `--server.authentication` from `false` to `true` in
  configuration files etc/relative/arangod.conf and etc/arangodb/arangod.conf.in.
  This means the server will be started with authentication enabled by default,
  requiring all client connections to provide authentication data when connecting
  to ArangoDB. Authentication can still be turned off via setting the value of
  `--server.authentication` to `false` in ArangoDB's configuration files or by
  specifying the option on the command-line.

* Changed result format for querying all collections via the API GET `/_api/collection`.

  Previous versions of ArangoDB returned an object with an attribute named `collections`
  and an attribute named `names`. Both contained all available collections, but
  `collections` contained the collections as an array, and `names` contained the
  collections again, contained in an object in which the attribute names were the
  collection names, e.g.

  ```
  {
    "collections": [
      {"id":"5874437","name":"test","isSystem":false,"status":3,"type":2},
      {"id":"17343237","name":"something","isSystem":false,"status":3,"type":2},
      ...
    ],
    "names": {
      "test": {"id":"5874437","name":"test","isSystem":false,"status":3,"type":2},
      "something": {"id":"17343237","name":"something","isSystem":false,"status":3,"type":2},
      ...
    }
  }
  ```
  This result structure was redundant, and therefore has been simplified to just

  ```
  {
    "result": [
      {"id":"5874437","name":"test","isSystem":false,"status":3,"type":2},
      {"id":"17343237","name":"something","isSystem":false,"status":3,"type":2},
      ...
    ]
  }
  ```

  in ArangoDB 3.0.

* added AQL functions `TYPENAME()` and `HASH()`

* renamed arangob tool to arangobench

* added AQL string comparison operator `LIKE`

  The operator can be used to compare strings like this:

      value LIKE search

  The operator is currently implemented by calling the already existing AQL
  function `LIKE`.

  This change also makes `LIKE` an AQL keyword. Using `LIKE` in either case as
  an attribute or collection name in AQL thus requires quoting.

* make AQL optimizer rule "remove-unnecessary-calculations" fire in more cases

  The rule will now remove calculations that are used exactly once in other
  expressions (e.g. `LET a = doc RETURN a.value`) and calculations,
  or calculations that are just references (e.g. `LET a = b`).

* renamed AQL optimizer rule "merge-traversal-filter" to "optimize-traversals"
  Additionally, the optimizer rule will remove unused edge and path result variables
  from the traversal in case they are specified in the `FOR` section of the traversal,
  but not referenced later in the query. This saves constructing edges and paths
  results.

* added AQL optimizer rule "inline-subqueries"

  This rule can pull out certain subqueries that are used as an operand to a `FOR`
  loop one level higher, eliminating the subquery completely. For example, the query

      FOR i IN (FOR j IN [1,2,3] RETURN j) RETURN i

  will be transformed by the rule to:

      FOR i IN [1,2,3] RETURN i

  The query

      FOR name IN (FOR doc IN _users FILTER doc.status == 1 RETURN doc.name) LIMIT 2 RETURN name

  will be transformed into

      FOR tmp IN _users FILTER tmp.status == 1 LIMIT 2 RETURN tmp.name

  The rule will only fire when the subquery is used as an operand to a `FOR` loop, and
  if the subquery does not contain a `COLLECT` with an `INTO` variable.

* added new endpoint "srv://" for DNS service records

* The result order of the AQL functions VALUES and ATTRIBUTES has never been
  guaranteed and it only had the "correct" ordering by accident when iterating
  over objects that were not loaded from the database. This accidental behavior
  is now changed by introduction of VelocyPack. No ordering is guaranteed unless
  you specify the sort parameter.

* removed configure option `--enable-logger`

* added AQL array comparison operators

  All AQL comparison operators now also exist in an array variant. In the
  array variant, the operator is preceded with one of the keywords *ALL*, *ANY*
  or *NONE*. Using one of these keywords changes the operator behavior to
  execute the comparison operation for all, any, or none of its left hand
  argument values. It is therefore expected that the left hand argument
  of an array operator is an array.

  Examples:

      [ 1, 2, 3 ] ALL IN [ 2, 3, 4 ]   // false
      [ 1, 2, 3 ] ALL IN [ 1, 2, 3 ]   // true
      [ 1, 2, 3 ] NONE IN [ 3 ]        // false
      [ 1, 2, 3 ] NONE IN [ 23, 42 ]   // true
      [ 1, 2, 3 ] ANY IN [ 4, 5, 6 ]   // false
      [ 1, 2, 3 ] ANY IN [ 1, 42 ]     // true
      [ 1, 2, 3 ] ANY == 2             // true
      [ 1, 2, 3 ] ANY == 4             // false
      [ 1, 2, 3 ] ANY > 0              // true
      [ 1, 2, 3 ] ANY <= 1             // true
      [ 1, 2, 3 ] NONE < 99            // false
      [ 1, 2, 3 ] NONE > 10            // true
      [ 1, 2, 3 ] ALL > 2              // false
      [ 1, 2, 3 ] ALL > 0              // true
      [ 1, 2, 3 ] ALL >= 3             // false
      ["foo", "bar"] ALL != "moo"      // true
      ["foo", "bar"] NONE == "bar"     // false
      ["foo", "bar"] ANY == "foo"      // true

* improved AQL optimizer to remove unnecessary sort operations in more cases

* allow enclosing AQL identifiers in forward ticks in addition to using
  backward ticks

  This allows for convenient writing of AQL queries in JavaScript template strings
  (which are delimited with backticks themselves), e.g.

      var q = `FOR doc IN ´collection´ RETURN doc.´name´`;

* allow to set `print.limitString` to configure the number of characters
  to output before truncating

* make logging configurable per log "topic"

  `--log.level <level>` sets the global log level to <level>, e.g. `info`,
  `debug`, `trace`.

  `--log.level topic=<level>` sets the log level for a specific topic.
  Currently, the following topics exist: `collector`, `compactor`, `mmap`,
  `performance`, `queries`, and `requests`. `performance` and `requests` are
  set to FATAL by default. `queries` is set to info. All others are
  set to the global level by default.

  The new log option `--log.output <definition>` allows directing the global
  or per-topic log output to different outputs. The output definition
  "<definition>" can be one of

    "-" for stdin
    "+" for stderr
    "syslog://<syslog-facility>"
    "syslog://<syslog-facility>/<application-name>"
    "file://<relative-path>"

  The option can be specified multiple times in order to configure the output
  for different log topics. To set up a per-topic output configuration, use
  `--log.output <topic>=<definition>`, e.g.

    queries=file://queries.txt

  logs all queries to the file "queries.txt".

* the option `--log.requests-file` is now deprecated. Instead use

    `--log.level requests=info`
    `--log.output requests=file://requests.txt`

* the option `--log.facility` is now deprecated. Instead use

    `--log.output requests=syslog://facility`

* the option `--log.performance` is now deprecated. Instead use

    `--log.level performance=trace`

* removed option `--log.source-filter`

* removed configure option `--enable-logger`

* change collection directory names to include a random id component at the end

  The new pattern is `collection-<id>-<random>`, where `<id>` is the collection
  id and `<random>` is a random number. Previous versions of ArangoDB used a
  pattern `collection-<id>` without the random number.

  ArangoDB 3.0 understands both the old and name directory name patterns.

* removed mostly unused internal spin-lock implementation

* removed support for pre-Windows 7-style locks. This removes compatibility for
  Windows versions older than Windows 7 (e.g. Windows Vista, Windows XP) and
  Windows 2008R2 (e.g. Windows 2008).

* changed names of sub-threads started by arangod

* added option `--default-number-of-shards` to arangorestore, allowing creating
  collections with a specifiable number of shards from a non-cluster dump

* removed support for CoffeeScript source files

* removed undocumented SleepAndRequeue

* added WorkMonitor to inspect server threads

* when downloading a Foxx service from the web interface the suggested filename
  is now based on the service's mount path instead of simply "app.zip"

* the `@arangodb/request` response object now stores the parsed JSON response
  body in a property `json` instead of `body` when the request was made using the
  `json` option. The `body` instead contains the response body as a string.

* the Foxx API has changed significantly, 2.8 services are still supported
  using a backwards-compatible "legacy mode"


v2.8.12 (XXXX-XX-XX)
--------------------

* issue #2091: decrease connect timeout to 5 seconds on startup

* fixed issue #2072

* slightly better error diagnostics for some replication errors

* fixed issue #1977

* fixed issue in `INTERSECTION` AQL function with duplicate elements
  in the source arrays

* fixed issue #1962

* fixed issue #1959

* export aqlQuery template handler as require('org/arangodb').aql for forwards-compatibility


v2.8.11 (2016-07-13)
--------------------

* fixed array index batch insertion issues for hash indexes that caused problems when
  no elements remained for insertion

* fixed issue #1937


v2.8.10 (2016-07-01)
--------------------

* make sure next local _rev value used for a document is at least as high as the
  _rev value supplied by external sources such as replication

* make adding a collection in both read- and write-mode to a transaction behave as
  expected (write includes read). This prevents the `unregister collection used in
  transaction` error

* fixed sometimes invalid result for `byExample(...).count()` when an index plus
  post-filtering was used

* fixed "collection is a nullptr" issue when starting a traversal from a transaction

* honor the value of startup option `--database.wait-for-sync` (that is used to control
  whether new collections are created with `waitForSync` set to `true` by default) also
  when creating collections via the HTTP API (and thus the ArangoShell). When creating
  a collection via these mechanisms, the option was ignored so far, which was inconsistent.

* fixed issue #1826: arangosh --javascript.execute: internal error (geo index issue)

* fixed issue #1823: Arango crashed hard executing very simple query on windows


v2.8.9 (2016-05-13)
-------------------

* fixed escaping and quoting of extra parameters for executables in Mac OS X App

* added "waiting for" status variable to web interface collection figures view

* fixed undefined behavior in query cache invaldation

* fixed access to /_admin/statistics API in case statistics are disable via option
  `--server.disable-statistics`

* Foxx manager will no longer fail hard when Foxx store is unreachable unless installing
  a service from the Foxx store (e.g. when behind a firewall or GitHub is unreachable).


v2.8.8 (2016-04-19)
-------------------

* fixed issue #1805: Query: internal error (location: arangod/Aql/AqlValue.cpp:182).
  Please report this error to arangodb.com (while executing)

* allow specifying collection name prefixes for `_from` and `_to` in arangoimp:

  To avoid specifying complete document ids (consisting of collection names and document
  keys) for *_from* and *_to* values when importing edges with arangoimp, there are now
  the options *--from-collection-prefix* and *--to-collection-prefix*.

  If specified, these values will be automatically prepended to each value in *_from*
  (or *_to* resp.). This allows specifying only document keys inside *_from* and/or *_to*.

  *Example*

      > arangoimp --from-collection-prefix users --to-collection-prefix products ...

  Importing the following document will then create an edge between *users/1234* and
  *products/4321*:

  ```js
  { "_from" : "1234", "_to" : "4321", "desc" : "users/1234 is connected to products/4321" }
  ```

* requests made with the interactive system API documentation in the web interface
  (Swagger) will now respect the active database instead of always using `_system`


v2.8.7 (2016-04-07)
-------------------

* optimized primary=>secondary failover

* fix to-boolean conversion for documents in AQL

* expose the User-Agent HTTP header from the ArangoShell since Github seems to
  require it now, and we use the ArangoShell for fetching Foxx repositories from Github

* work with http servers that only send

* fixed potential race condition between compactor and collector threads

* fix removal of temporary directories on arangosh exit

* javadoc-style comments in Foxx services are no longer interpreted as
  Foxx comments outside of controller/script/exports files (#1748)

* removed remaining references to class syntax for Foxx Model and Repository
  from the documentation

* added a safe-guard for corrupted master-pointer


v2.8.6 (2016-03-23)
-------------------

* arangosh can now execute JavaScript script files that contain a shebang
  in the first line of the file. This allows executing script files directly.

  Provided there is a script file `/path/to/script.js` with the shebang
  `#!arangosh --javascript.execute`:

      > cat /path/to/script.js
      #!arangosh --javascript.execute
      print("hello from script.js");

  If the script file is made executable

      > chmod a+x /path/to/script.js

  it can be invoked on the shell directly and use arangosh for its execution:

      > /path/to/script.js
      hello from script.js

  This did not work in previous versions of ArangoDB, as the whole script contents
  (including the shebang) were treated as JavaScript code.
  Now shebangs in script files will now be ignored for all files passed to arangosh's
  `--javascript.execute` parameter.

  The alternative way of executing a JavaScript file with arangosh still works:

      > arangosh --javascript.execute /path/to/script.js
      hello from script.js

* added missing reset of traversal state for nested traversals.
  The state of nested traversals (a traversal in an AQL query that was
  located in a repeatedly executed subquery or inside another FOR loop)
  was not reset properly, so that multiple invocations of the same nested
  traversal with different start vertices led to the nested traversal
  always using the start vertex provided on the first invocation.

* fixed issue #1781: ArangoDB startup time increased tremendously

* fixed issue #1783: SIGHUP should rotate the log


v2.8.5 (2016-03-11)
-------------------

* Add OpenSSL handler for TLS V1.2 as sugested by kurtkincaid in #1771

* fixed issue #1765 (The webinterface should display the correct query time)
  and #1770 (Display ACTUAL query time in aardvark's AQL editor)

* Windows: the unhandled exception handler now calls the windows logging
  facilities directly without locks.
  This fixes lockups on crashes from the logging framework.

* improve nullptr handling in logger.

* added new endpoint "srv://" for DNS service records

* `org/arangodb/request` no longer sets the content-type header to the
  string "undefined" when no content-type header should be sent (issue #1776)


v2.8.4 (2016-03-01)
-------------------

* global modules are no longer incorrectly resolved outside the ArangoDB
  JavaScript directory or the Foxx service's root directory (issue #1577)

* improved error messages from Foxx and JavaScript (issues #1564, #1565, #1744)


v2.8.3 (2016-02-22)
-------------------

* fixed AQL filter condition collapsing for deeply-nested cases, potentially
  enabling usage of indexes in some dedicated cases

* added parentheses in AQL explain command output to correctly display precedence
  of logical and arithmetic operators

* Foxx Model event listeners defined on the model are now correctly invoked by
  the Repository methods (issue #1665)

* Deleting a Foxx service in the frontend should now always succeed even if the
  files no longer exist on the file system (issue #1358)

* Routing actions loaded from the database no longer throw exceptions when
  trying to load other modules using "require"

* The `org/arangodb/request` response object now sets a property `json` to the
  parsed JSON response body in addition to overwriting the `body` property when
  the request was made using the `json` option.

* Improved Windows stability

* Fixed a bug in the interactive API documentation that would escape slashes
  in document-handle fields. Document handles are now provided as separate
  fields for collection name and document key.


v2.8.2 (2016-02-09)
-------------------

* the continuous replication applier will now prevent the master's WAL logfiles
  from being removed if they are still needed by the applier on the slave. This
  should help slaves that suffered from masters garbage collection WAL logfiles
  which would have been needed by the slave later.

  The initial synchronization will block removal of still needed WAL logfiles
  on the master for 10 minutes initially, and will extend this period when further
  requests are made to the master. Initial synchronization hands over its handle
  for blocking logfile removal to the continuous replication when started via
  the *setupReplication* function. In this case, continuous replication will
  extend the logfile removal blocking period for the required WAL logfiles when
  the slave makes additional requests.

  All handles that block logfile removal will time out automatically after at
  most 5 minutes should a master not be contacted by the slave anymore (e.g. in
  case the slave's replication is turned off, the slaves loses the connection
  to the master or the slave goes down).

* added all-in-one function *setupReplication* to synchronize data from master
  to slave and start the continuous replication:

      require("@arangodb/replication").setupReplication(configuration);

  The command will return when the initial synchronization is finished and the
  continuous replication has been started, or in case the initial synchronization
  has failed.

  If the initial synchronization is successful, the command will store the given
  configuration on the slave. It also configures the continuous replication to start
  automatically if the slave is restarted, i.e. *autoStart* is set to *true*.

  If the command is run while the slave's replication applier is already running,
  it will first stop the running applier, drop its configuration and do a
  resynchronization of data with the master. It will then use the provided configration,
  overwriting any previously existing replication configuration on the slave.

  The following example demonstrates how to use the command for setting up replication
  for the *_system* database. Note that it should be run on the slave and not the
  master:

      db._useDatabase("_system");
      require("@arangodb/replication").setupReplication({
        endpoint: "tcp://master.domain.org:8529",
        username: "myuser",
        password: "mypasswd",
        verbose: false,
        includeSystem: false,
        incremental: true,
        autoResync: true
      });

* the *sync* and *syncCollection* functions now always start the data synchronization
  as an asynchronous server job. The call to *sync* or *syncCollection* will block
  until synchronization is either complete or has failed with an error. The functions
  will automatically poll the slave periodically for status updates.

  The main benefit is that the connection to the slave does not need to stay open
  permanently and is thus not affected by timeout issues. Additionally the caller does
  not need to query the synchronization status from the slave manually as this is
  now performed automatically by these functions.

* fixed undefined behavior when explaining some types of AQL traversals, fixed
  display of some types of traversals in AQL explain output


v2.8.1 (2016-01-29)
-------------------

* Improved AQL Pattern matching by allowing to specify a different traversal
  direction for one or many of the edge collections.

      FOR v, e, p IN OUTBOUND @start @@ec1, INBOUND @@ec2, @@ec3

  will traverse *ec1* and *ec3* in the OUTBOUND direction and for *ec2* it will use
  the INBOUND direction. These directions can be combined in arbitrary ways, the
  direction defined after *IN [steps]* will we used as default direction and can
  be overriden for specific collections.
  This feature is only available for collection lists, it is not possible to
  combine it with graph names.

* detect more types of transaction deadlocks early

* fixed display of relational operators in traversal explain output

* fixed undefined behavior in AQL function `PARSE_IDENTIFIER`

* added "engines" field to Foxx services generated in the admin interface

* added AQL function `IS_SAME_COLLECTION`:

  *IS_SAME_COLLECTION(collection, document)*: Return true if *document* has the same
  collection id as the collection specified in *collection*. *document* can either be
  a [document handle](../Glossary/README.md#document-handle) string, or a document with
  an *_id* attribute. The function does not validate whether the collection actually
  contains the specified document, but only compares the name of the specified collection
  with the collection name part of the specified document.
  If *document* is neither an object with an *id* attribute nor a *string* value,
  the function will return *null* and raise a warning.

      /* true */
      IS_SAME_COLLECTION('_users', '_users/my-user')
      IS_SAME_COLLECTION('_users', { _id: '_users/my-user' })

      /* false */
      IS_SAME_COLLECTION('_users', 'foobar/baz')
      IS_SAME_COLLECTION('_users', { _id: 'something/else' })


v2.8.0 (2016-01-25)
-------------------

* avoid recursive locking


v2.8.0-beta8 (2016-01-19)
-------------------------

* improved internal datafile statistics for compaction and compaction triggering
  conditions, preventing excessive growth of collection datafiles under some
  workloads. This should also fix issue #1596.

* renamed AQL optimizer rule `remove-collect-into` to `remove-collect-variables`

* fixed primary and edge index lookups prematurely aborting searches when the
  specified id search value contained a different collection than the collection
  the index was created for


v2.8.0-beta7 (2016-01-06)
-------------------------

* added vm.runInThisContext

* added AQL keyword `AGGREGATE` for use in AQL `COLLECT` statement

  Using `AGGREGATE` allows more efficient aggregation (incrementally while building
  the groups) than previous versions of AQL, which built group aggregates afterwards
  from the total of all group values.

  `AGGREGATE` can be used inside a `COLLECT` statement only. If used, it must follow
  the declaration of grouping keys:

      FOR doc IN collection
        COLLECT gender = doc.gender AGGREGATE minAge = MIN(doc.age), maxAge = MAX(doc.age)
        RETURN { gender, minAge, maxAge }

  or, if no grouping keys are used, it can follow the `COLLECT` keyword:

      FOR doc IN collection
        COLLECT AGGREGATE minAge = MIN(doc.age), maxAge = MAX(doc.age)
        RETURN {
  minAge, maxAge
}

  Only specific expressions are allowed on the right-hand side of each `AGGREGATE`
  assignment:

  - on the top level the expression must be a call to one of the supported aggregation
    functions `LENGTH`, `MIN`, `MAX`, `SUM`, `AVERAGE`, `STDDEV_POPULATION`, `STDDEV_SAMPLE`,
    `VARIANCE_POPULATION`, or `VARIANCE_SAMPLE`

  - the expression must not refer to variables introduced in the `COLLECT` itself

* Foxx: mocha test paths with wildcard characters (asterisks) now work on Windows

* reserved AQL keyword `NONE` for future use

* web interface: fixed a graph display bug concerning dashboard view

* web interface: fixed several bugs during the dashboard initialize process

* web interface: included several bugfixes: #1597, #1611, #1623

* AQL query optimizer now converts `LENGTH(collection-name)` to an optimized
  expression that returns the number of documents in a collection

* adjusted the behavior of the expansion (`[*]`) operator in AQL for non-array values

  In ArangoDB 2.8, calling the expansion operator on a non-array value will always
  return an empty array. Previous versions of ArangoDB expanded non-array values by
  calling the `TO_ARRAY()` function for the value, which for example returned an
  array with a single value for boolean, numeric and string input values, and an array
  with the object's values for an object input value. This behavior was inconsistent
  with how the expansion operator works for the array indexes in 2.8, so the behavior
  is now unified:

  - if the left-hand side operand of `[*]` is an array, the array will be returned as
    is when calling `[*]` on it
  - if the left-hand side operand of `[*]` is not an array, an empty array will be
    returned by `[*]`

  AQL queries that rely on the old behavior can be changed by either calling `TO_ARRAY`
  explicitly or by using the `[*]` at the correct position.

  The following example query will change its result in 2.8 compared to 2.7:

      LET values = "foo" RETURN values[*]

  In 2.7 the query has returned the array `[ "foo" ]`, but in 2.8 it will return an
  empty array `[ ]`. To make it return the array `[ "foo" ]` again, an explicit
  `TO_ARRAY` function call is needed in 2.8 (which in this case allows the removal
  of the `[*]` operator altogether). This also works in 2.7:

      LET values = "foo" RETURN TO_ARRAY(values)

  Another example:

      LET values = [ { name: "foo" }, { name: "bar" } ]
      RETURN values[*].name[*]

  The above returned `[ [ "foo" ], [ "bar" ] ] in 2.7. In 2.8 it will return
  `[ [ ], [ ] ]`, because the value of `name` is not an array. To change the results
  to the 2.7 style, the query can be changed to

      LET values = [ { name: "foo" }, { name: "bar" } ]
      RETURN values[* RETURN TO_ARRAY(CURRENT.name)]

  The above also works in 2.7.
  The following types of queries won't change:

      LET values = [ 1, 2, 3 ] RETURN values[*]
      LET values = [ { name: "foo" }, { name: "bar" } ] RETURN values[*].name
      LET values = [ { names: [ "foo", "bar" ] }, { names: [ "baz" ] } ] RETURN values[*].names[*]
      LET values = [ { names: [ "foo", "bar" ] }, { names: [ "baz" ] } ] RETURN values[*].names[**]

* slightly adjusted V8 garbage collection strategy so that collection eventually
  happens in all contexts that hold V8 external references to documents and
  collections.

  also adjusted default value of `--javascript.gc-frequency` from 10 seconds to
  15 seconds, as less internal operations are carried out in JavaScript.

* fixes for AQL optimizer and traversal

* added `--create-collection-type` option to arangoimp

  This allows specifying the type of the collection to be created when
  `--create-collection` is set to `true`.

* Foxx export cache should no longer break if a broken app is loaded in the
  web admin interface.


v2.8.0-beta2 (2015-12-16)
-------------------------

* added AQL query optimizer rule "sort-in-values"

  This rule pre-sorts the right-hand side operand of the `IN` and `NOT IN`
  operators so the operation can use a binary search with logarithmic complexity
  instead of a linear search. The rule is applied when the right-hand side
  operand of an `IN` or `NOT IN` operator in a filter condition is a variable that
  is defined in a different loop/scope than the operator itself. Additionally,
  the filter condition must consist of solely the `IN` or `NOT IN` operation
  in order to avoid any side-effects.

* changed collection status terminology in web interface for collections for
  which an unload request has been issued from `in the process of being unloaded`
  to `will be unloaded`.

* unloading a collection via the web interface will now trigger garbage collection
  in all v8 contexts and force a WAL flush. This increases the chances of perfoming
  the unload faster.

* added the following attributes to the result of `collection.figures()` and the
  corresponding HTTP API at `PUT /_api/collection/<name>/figures`:

  - `documentReferences`: The number of references to documents in datafiles
    that JavaScript code currently holds. This information can be used for
    debugging compaction and unload issues.
  - `waitingFor`: An optional string value that contains information about
    which object type is at the head of the collection's cleanup queue. This
    information can be used for debugging compaction and unload issues.
  - `compactionStatus.time`: The point in time the compaction for the collection
    was last executed. This information can be used for debugging compaction
    issues.
  - `compactionStatus.message`: The action that was performed when the compaction
    was last run for the collection. This information can be used for debugging
    compaction issues.

  Note: `waitingFor` and `compactionStatus` may be empty when called on a coordinator
  in a cluster.

* the compaction will now provide queryable status info that can be used to track
  its progress. The compaction status is displayed in the web interface, too.

* better error reporting for arangodump and arangorestore

* arangodump will now fail by default when trying to dump edges that
  refer to already dropped collections. This can be circumvented by
  specifying the option `--force true` when invoking arangodump

* fixed cluster upgrade procedure

* the AQL functions `NEAR` and `WITHIN` now have stricter validations
  for their input parameters `limit`, `radius` and `distance`. They may now throw
  exceptions when invalid parameters are passed that may have not led
  to exceptions in previous versions.

* deprecation warnings now log stack traces

* Foxx: improved backwards compatibility with 2.5 and 2.6

  - reverted Model and Repository back to non-ES6 "classes" because of
    compatibility issues when using the extend method with a constructor

  - removed deprecation warnings for extend and controller.del

  - restored deprecated method Model.toJSONSchema

  - restored deprecated `type`, `jwt` and `sessionStorageApp` options
    in Controller#activateSessions

* Fixed a deadlock problem in the cluster


v2.8.0-beta1 (2015-12-06)
-------------------------

* added AQL function `IS_DATESTRING(value)`

  Returns true if *value* is a string that can be used in a date function.
  This includes partial dates such as *2015* or *2015-10* and strings containing
  invalid dates such as *2015-02-31*. The function will return false for all
  non-string values, even if some of them may be usable in date functions.


v2.8.0-alpha1 (2015-12-03)
--------------------------

* added AQL keywords `GRAPH`, `OUTBOUND`, `INBOUND` and `ANY` for use in graph
  traversals, reserved AQL keyword `ALL` for future use

  Usage of these keywords as collection names, variable names or attribute names
  in AQL queries will not be possible without quoting. For example, the following
  AQL query will still work as it uses a quoted collection name and a quoted
  attribute name:

      FOR doc IN `OUTBOUND`
        RETURN doc.`any`

* issue #1593: added AQL `POW` function for exponentation

* added cluster execution site info in explain output for AQL queries

* replication improvements:

  - added `autoResync` configuration parameter for continuous replication.

    When set to `true`, a replication slave will automatically trigger a full data
    re-synchronization with the master when the master cannot provide the log data
    the slave had asked for. Note that `autoResync` will only work when the option
    `requireFromPresent` is also set to `true` for the continuous replication, or
    when the continuous syncer is started and detects that no start tick is present.

    Automatic re-synchronization may transfer a lot of data from the master to the
    slave and may be expensive. It is therefore turned off by default.
    When turned off, the slave will never perform an automatic re-synchronization
    with the master.

  - added `idleMinWaitTime` and `idleMaxWaitTime` configuration parameters for
    continuous replication.

    These parameters can be used to control the minimum and maximum wait time the
    slave will (intentionally) idle and not poll for master log changes in case the
    master had sent the full logs already.
    The `idleMaxWaitTime` value will only be used when `adapativePolling` is set
    to `true`. When `adaptivePolling` is disable, only `idleMinWaitTime` will be
    used as a constant time span in which the slave will not poll the master for
    further changes. The default values are 0.5 seconds for `idleMinWaitTime` and
    2.5 seconds for `idleMaxWaitTime`, which correspond to the hard-coded values
    used in previous versions of ArangoDB.

  - added `initialSyncMaxWaitTime` configuration parameter for initial and continuous
    replication

    This option controls the maximum wait time (in seconds) that the initial
    synchronization will wait for a response from the master when fetching initial
    collection data. If no response is received within this time period, the initial
    synchronization will give up and fail. This option is also relevant for
    continuous replication in case *autoResync* is set to *true*, as then the
    continuous replication may trigger a full data re-synchronization in case
    the master cannot the log data the slave had asked for.

  - HTTP requests sent from the slave to the master during initial synchronization
    will now be retried if they fail with connection problems.

  - the initial synchronization now logs its progress so it can be queried using
    the regular replication status check APIs.

  - added `async` attribute for `sync` and `syncCollection` operations called from
    the ArangoShell. Setthing this attribute to `true` will make the synchronization
    job on the server go into the background, so that the shell does not block. The
    status of the started asynchronous synchronization job can be queried from the
    ArangoShell like this:

        /* starts initial synchronization */
        var replication = require("@arangodb/replication");
        var id = replication.sync({
          endpoint: "tcp://master.domain.org:8529",
          username: "myuser",
          password: "mypasswd",
          async: true
       });

       /* now query the id of the returned async job and print the status */
       print(replication.getSyncResult(id));

    The result of `getSyncResult()` will be `false` while the server-side job
    has not completed, and different to `false` if it has completed. When it has
    completed, all job result details will be returned by the call to `getSyncResult()`.


* fixed non-deterministic query results in some cluster queries

* fixed issue #1589

* return HTTP status code 410 (gone) instead of HTTP 408 (request timeout) for
  server-side operations that are canceled / killed. Sending 410 instead of 408
  prevents clients from re-starting the same (canceled) operation. Google Chrome
  for example sends the HTTP request again in case it is responded with an HTTP
  408, and this is exactly the opposite of the desired behavior when an operation
  is canceled / killed by the user.

* web interface: queries in AQL editor now cancelable

* web interface: dashboard - added replication information

* web interface: AQL editor now supports bind parameters

* added startup option `--server.hide-product-header` to make the server not send
  the HTTP response header `"Server: ArangoDB"` in its HTTP responses. By default,
  the option is turned off so the header is still sent as usual.

* added new AQL function `UNSET_RECURSIVE` to recursively unset attritutes from
  objects/documents

* switched command-line editor in ArangoShell and arangod to linenoise-ng

* added automatic deadlock detection for transactions

  In case a deadlock is detected, a multi-collection operation may be rolled back
  automatically and fail with error 29 (`deadlock detected`). Client code for
  operations containing more than one collection should be aware of this potential
  error and handle it accordingly, either by giving up or retrying the transaction.

* Added C++ implementations for the AQL arithmetic operations and the following
  AQL functions:
  - ABS
  - APPEND
  - COLLECTIONS
  - CURRENT_DATABASE
  - DOCUMENT
  - EDGES
  - FIRST
  - FIRST_DOCUMENT
  - FIRST_LIST
  - FLATTEN
  - FLOOR
  - FULLTEXT
  - LAST
  - MEDIAN
  - MERGE_RECURSIVE
  - MINUS
  - NEAR
  - NOT_NULL
  - NTH
  - PARSE_IDENTIFIER
  - PERCENTILE
  - POP
  - POSITION
  - PUSH
  - RAND
  - RANGE
  - REMOVE_NTH
  - REMOVE_VALUE
  - REMOVE_VALUES
  - ROUND
  - SHIFT
  - SQRT
  - STDDEV_POPULATION
  - STDDEV_SAMPLE
  - UNSHIFT
  - VARIANCE_POPULATION
  - VARIANCE_SAMPLE
  - WITHIN
  - ZIP

* improved performance of skipping over many documents in an AQL query when no
  indexes and no filters are used, e.g.

      FOR doc IN collection
        LIMIT 1000000, 10
        RETURN doc

* Added array indexes

  Hash indexes and skiplist indexes can now optionally be defined for array values
  so they index individual array members.

  To define an index for array values, the attribute name is extended with the
  expansion operator `[*]` in the index definition:

      arangosh> db.colName.ensureHashIndex("tags[*]");

  When given the following document

      { tags: [ "AQL", "ArangoDB", "Index" ] }

  the index will now contain the individual values `"AQL"`, `"ArangoDB"` and `"Index"`.

  Now the index can be used for finding all documents having `"ArangoDB"` somewhere in their
  tags array using the following AQL query:

      FOR doc IN colName
        FILTER "ArangoDB" IN doc.tags[*]
        RETURN doc

* rewrote AQL query optimizer rule `use-index-range` and renamed it to `use-indexes`.
  The name change affects rule names in the optimizer's output.

* rewrote AQL execution node `IndexRangeNode` and renamed it to `IndexNode`. The name
  change affects node names in the optimizer's explain output.

* added convenience function `db._explain(query)` for human-readable explanation
  of AQL queries

* module resolution as used by `require` now behaves more like in node.js

* the `org/arangodb/request` module now returns response bodies for error responses
  by default. The old behavior of not returning bodies for error responses can be
  re-enabled by explicitly setting the option `returnBodyOnError` to `false` (#1437)


v2.7.6 (2016-01-30)
-------------------

* detect more types of transaction deadlocks early


v2.7.5 (2016-01-22)
-------------------

* backported added automatic deadlock detection for transactions

  In case a deadlock is detected, a multi-collection operation may be rolled back
  automatically and fail with error 29 (`deadlock detected`). Client code for
  operations containing more than one collection should be aware of this potential
  error and handle it accordingly, either by giving up or retrying the transaction.

* improved internal datafile statistics for compaction and compaction triggering
  conditions, preventing excessive growth of collection datafiles under some
  workloads. This should also fix issue #1596.

* Foxx export cache should no longer break if a broken app is loaded in the
  web admin interface.

* Foxx: removed some incorrect deprecation warnings.

* Foxx: mocha test paths with wildcard characters (asterisks) now work on Windows


v2.7.4 (2015-12-21)
-------------------

* slightly adjusted V8 garbage collection strategy so that collection eventually
  happens in all contexts that hold V8 external references to documents and
  collections.

* added the following attributes to the result of `collection.figures()` and the
  corresponding HTTP API at `PUT /_api/collection/<name>/figures`:

  - `documentReferences`: The number of references to documents in datafiles
    that JavaScript code currently holds. This information can be used for
    debugging compaction and unload issues.
  - `waitingFor`: An optional string value that contains information about
    which object type is at the head of the collection's cleanup queue. This
    information can be used for debugging compaction and unload issues.
  - `compactionStatus.time`: The point in time the compaction for the collection
    was last executed. This information can be used for debugging compaction
    issues.
  - `compactionStatus.message`: The action that was performed when the compaction
    was last run for the collection. This information can be used for debugging
    compaction issues.

  Note: `waitingFor` and `compactionStatus` may be empty when called on a coordinator
  in a cluster.

* the compaction will now provide queryable status info that can be used to track
  its progress. The compaction status is displayed in the web interface, too.


v2.7.3 (2015-12-17)
-------------------

* fixed some replication value conversion issues when replication applier properties
  were set via ArangoShell

* fixed disappearing of documents for collections transferred via `sync` or
  `syncCollection` if the collection was dropped right before synchronization
  and drop and (re-)create collection markers were located in the same WAL file


* fixed an issue where overwriting the system sessions collection would break
  the web interface when authentication is enabled

v2.7.2 (2015-12-01)
-------------------

* replication improvements:

  - added `autoResync` configuration parameter for continuous replication.

    When set to `true`, a replication slave will automatically trigger a full data
    re-synchronization with the master when the master cannot provide the log data
    the slave had asked for. Note that `autoResync` will only work when the option
    `requireFromPresent` is also set to `true` for the continuous replication, or
    when the continuous syncer is started and detects that no start tick is present.

    Automatic re-synchronization may transfer a lot of data from the master to the
    slave and may be expensive. It is therefore turned off by default.
    When turned off, the slave will never perform an automatic re-synchronization
    with the master.

  - added `idleMinWaitTime` and `idleMaxWaitTime` configuration parameters for
    continuous replication.

    These parameters can be used to control the minimum and maximum wait time the
    slave will (intentionally) idle and not poll for master log changes in case the
    master had sent the full logs already.
    The `idleMaxWaitTime` value will only be used when `adapativePolling` is set
    to `true`. When `adaptivePolling` is disable, only `idleMinWaitTime` will be
    used as a constant time span in which the slave will not poll the master for
    further changes. The default values are 0.5 seconds for `idleMinWaitTime` and
    2.5 seconds for `idleMaxWaitTime`, which correspond to the hard-coded values
    used in previous versions of ArangoDB.

  - added `initialSyncMaxWaitTime` configuration parameter for initial and continuous
    replication

    This option controls the maximum wait time (in seconds) that the initial
    synchronization will wait for a response from the master when fetching initial
    collection data. If no response is received within this time period, the initial
    synchronization will give up and fail. This option is also relevant for
    continuous replication in case *autoResync* is set to *true*, as then the
    continuous replication may trigger a full data re-synchronization in case
    the master cannot the log data the slave had asked for.

  - HTTP requests sent from the slave to the master during initial synchronization
    will now be retried if they fail with connection problems.

  - the initial synchronization now logs its progress so it can be queried using
    the regular replication status check APIs.

* fixed non-deterministic query results in some cluster queries

* added missing lock instruction for primary index in compactor size calculation

* fixed issue #1589

* fixed issue #1583

* fixed undefined behavior when accessing the top level of a document with the `[*]`
  operator

* fixed potentially invalid pointer access in shaper when the currently accessed
  document got re-located by the WAL collector at the very same time

* Foxx: optional configuration options no longer log validation errors when assigned
  empty values (#1495)

* Foxx: constructors provided to Repository and Model sub-classes via extend are
  now correctly called (#1592)


v2.7.1 (2015-11-07)
-------------------

* switch to linenoise next generation

* exclude `_apps` collection from replication

  The slave has its own `_apps` collection which it populates on server start.
  When replicating data from the master to the slave, the data from the master may
  clash with the slave's own data in the `_apps` collection. Excluding the `_apps`
  collection from replication avoids this.

* disable replication appliers when starting in modes `--upgrade`, `--no-server`
  and `--check-upgrade`

* more detailed output in arango-dfdb

* fixed "no start tick" issue in replication applier

  This error could occur after restarting a slave server after a shutdown
  when no data was ever transferred from the master to the slave via the
  continuous replication

* fixed problem during SSL client connection abort that led to scheduler thread
  staying at 100% CPU saturation

* fixed potential segfault in AQL `NEIGHBORS` function implementation when C++ function
  variant was used and collection names were passed as strings

* removed duplicate target for some frontend JavaScript files from the Makefile

* make AQL function `MERGE()` work on a single array parameter, too.
  This allows combining the attributes of multiple objects from an array into
  a single object, e.g.

      RETURN MERGE([
        { foo: 'bar' },
        { quux: 'quetzalcoatl', ruled: true },
        { bar: 'baz', foo: 'done' }
      ])

  will now return:

      {
        "foo": "done",
        "quux": "quetzalcoatl",
        "ruled": true,
        "bar": "baz"
      }

* fixed potential deadlock in collection status changing on Windows

* fixed hard-coded `incremental` parameter in shell implementation of
  `syncCollection` function in replication module

* fix for GCC5: added check for '-stdlib' option


v2.7.0 (2015-10-09)
-------------------

* fixed request statistics aggregation
  When arangod was started in supervisor mode, the request statistics always showed
  0 requests, as the statistics aggregation thread did not run then.

* read server configuration files before dropping privileges. this ensures that
  the SSL keyfile specified in the configuration can be read with the server's start
  privileges (i.e. root when using a standard ArangoDB package).

* fixed replication with a 2.6 replication configuration and issues with a 2.6 master

* raised default value of `--server.descriptors-minimum` to 1024

* allow Foxx apps to be installed underneath URL path `/_open/`, so they can be
  (intentionally) accessed without authentication.

* added *allowImplicit* sub-attribute in collections declaration of transactions.
  The *allowImplicit* attributes allows making transactions fail should they
  read-access a collection that was not explicitly declared in the *collections*
  array of the transaction.

* added "special" password ARANGODB_DEFAULT_ROOT_PASSWORD. If you pass
  ARANGODB_DEFAULT_ROOT_PASSWORD as password, it will read the password
  from the environment variable ARANGODB_DEFAULT_ROOT_PASSWORD


v2.7.0-rc2 (2015-09-22)
-----------------------

* fix over-eager datafile compaction

  This should reduce the need to compact directly after loading a collection when a
  collection datafile contained many insertions and updates for the same documents. It
  should also prevent from re-compacting already merged datafiles in case not many
  changes were made. Compaction will also make fewer index lookups than before.

* added `syncCollection()` function in module `org/arangodb/replication`

  This allows synchronizing the data of a single collection from a master to a slave
  server. Synchronization can either restore the whole collection by transferring all
  documents from the master to the slave, or incrementally by only transferring documents
  that differ. This is done by partitioning the collection's entire key space into smaller
  chunks and comparing the data chunk-wise between master and slave. Only chunks that are
  different will be re-transferred.

  The `syncCollection()` function can be used as follows:

      require("org/arangodb/replication").syncCollection(collectionName, options);

  e.g.

      require("org/arangodb/replication").syncCollection("myCollection", {
        endpoint: "tcp://127.0.0.1:8529",  /* master */
        username: "root",                  /* username for master */
        password: "secret",                /* password for master */
        incremental: true                  /* use incremental mode */
      });


* additionally allow the following characters in document keys:

  `(` `)` `+` `,` `=` `;` `$` `!` `*` `'` `%`


v2.7.0-rc1 (2015-09-17)
-----------------------

* removed undocumented server-side-only collection functions:
  * collection.OFFSET()
  * collection.NTH()
  * collection.NTH2()
  * collection.NTH3()

* upgraded Swagger to version 2.0 for the Documentation

  This gives the user better prepared test request structures.
  More conversions will follow so finally client libraries can be auto-generated.

* added extra AQL functions for date and time calculation and manipulation.
  These functions were contributed by GitHub users @CoDEmanX and @friday.
  A big thanks for their work!

  The following extra date functions are available from 2.7 on:

  * `DATE_DAYOFYEAR(date)`: Returns the day of year number of *date*.
    The return values range from 1 to 365, or 366 in a leap year respectively.

  * `DATE_ISOWEEK(date)`: Returns the ISO week date of *date*.
    The return values range from 1 to 53. Monday is considered the first day of the week.
    There are no fractional weeks, thus the last days in December may belong to the first
    week of the next year, and the first days in January may be part of the previous year's
    last week.

  * `DATE_LEAPYEAR(date)`: Returns whether the year of *date* is a leap year.

  * `DATE_QUARTER(date)`: Returns the quarter of the given date (1-based):
    * 1: January, February, March
    * 2: April, May, June
    * 3: July, August, September
    * 4: October, November, December

  - *DATE_DAYS_IN_MONTH(date)*: Returns the number of days in *date*'s month (28..31).

  * `DATE_ADD(date, amount, unit)`: Adds *amount* given in *unit* to *date* and
    returns the calculated date.

    *unit* can be either of the following to specify the time unit to add or
    subtract (case-insensitive):
    - y, year, years
    - m, month, months
    - w, week, weeks
    - d, day, days
    - h, hour, hours
    - i, minute, minutes
    - s, second, seconds
    - f, millisecond, milliseconds

    *amount* is the number of *unit*s to add (positive value) or subtract
    (negative value).

  * `DATE_SUBTRACT(date, amount, unit)`: Subtracts *amount* given in *unit* from
    *date* and returns the calculated date.

    It works the same as `DATE_ADD()`, except that it subtracts. It is equivalent
    to calling `DATE_ADD()` with a negative amount, except that `DATE_SUBTRACT()`
    can also subtract ISO durations. Note that negative ISO durations are not
    supported (i.e. starting with `-P`, like `-P1Y`).

  * `DATE_DIFF(date1, date2, unit, asFloat)`: Calculate the difference
    between two dates in given time *unit*, optionally with decimal places.
    Returns a negative value if *date1* is greater than *date2*.

  * `DATE_COMPARE(date1, date2, unitRangeStart, unitRangeEnd)`: Compare two
    partial dates and return true if they match, false otherwise. The parts to
    compare are defined by a range of time units.

    The full range is: years, months, days, hours, minutes, seconds, milliseconds.
    Pass the unit to start from as *unitRangeStart*, and the unit to end with as
    *unitRangeEnd*. All units in between will be compared. Leave out *unitRangeEnd*
    to only compare *unitRangeStart*.

  * `DATE_FORMAT(date, format)`: Format a date according to the given format string.
    It supports the following placeholders (case-insensitive):
    - %t: timestamp, in milliseconds since midnight 1970-01-01
    - %z: ISO date (0000-00-00T00:00:00.000Z)
    - %w: day of week (0..6)
    - %y: year (0..9999)
    - %yy: year (00..99), abbreviated (last two digits)
    - %yyyy: year (0000..9999), padded to length of 4
    - %yyyyyy: year (-009999 .. +009999), with sign prefix and padded to length of 6
    - %m: month (1..12)
    - %mm: month (01..12), padded to length of 2
    - %d: day (1..31)
    - %dd: day (01..31), padded to length of 2
    - %h: hour (0..23)
    - %hh: hour (00..23), padded to length of 2
    - %i: minute (0..59)
    - %ii: minute (00..59), padded to length of 2
    - %s: second (0..59)
    - %ss: second (00..59), padded to length of 2
    - %f: millisecond (0..999)
    - %fff: millisecond (000..999), padded to length of 3
    - %x: day of year (1..366)
    - %xxx: day of year (001..366), padded to length of 3
    - %k: ISO week date (1..53)
    - %kk: ISO week date (01..53), padded to length of 2
    - %l: leap year (0 or 1)
    - %q: quarter (1..4)
    - %a: days in month (28..31)
    - %mmm: abbreviated English name of month (Jan..Dec)
    - %mmmm: English name of month (January..December)
    - %www: abbreviated English name of weekday (Sun..Sat)
    - %wwww: English name of weekday (Sunday..Saturday)
    - %&: special escape sequence for rare occasions
    - %%: literal %
    - %: ignored

* new WAL logfiles and datafiles are now created non-sparse

  This prevents SIGBUS signals being raised when memory of a sparse datafile is accessed
  and the disk is full and the accessed file part is not actually disk-backed. In
  this case the mapped memory region is not necessarily backed by physical memory, and
  accessing the memory may raise SIGBUS and crash arangod.

* the `internal.download()` function and the module `org/arangodb/request` used some
  internal library function that handled the sending of HTTP requests from inside of
  ArangoDB. This library unconditionally set an HTTP header `Accept-Encoding: gzip`
  in all outgoing HTTP requests.

  This has been fixed in 2.7, so `Accept-Encoding: gzip` is not set automatically anymore.
  Additionally, the header `User-Agent: ArangoDB` is not set automatically either. If
  client applications desire to send these headers, they are free to add it when
  constructing the requests using the `download` function or the request module.

* fixed issue #1436: org/arangodb/request advertises deflate without supporting it

* added template string generator function `aqlQuery` for generating AQL queries

  This can be used to generate safe AQL queries with JavaScript parameter
  variables or expressions easily:

      var name = 'test';
      var attributeName = '_key';
      var query = aqlQuery`FOR u IN users FILTER u.name == ${name} RETURN u.${attributeName}`;
      db._query(query);

* report memory usage for document header data (revision id, pointer to data etc.)
  in `db.collection.figures()`. The memory used for document headers will now
  show up in the already existing attribute `indexes.size`. Due to that, the index
  sizes reported by `figures()` in 2.7 will be higher than those reported by 2.6,
  but the 2.7 values are more accurate.

* IMPORTANT CHANGE: the filenames in dumps created by arangodump now contain
  not only the name of the dumped collection, but also an additional 32-digit hash
  value. This is done to prevent overwriting dump files in case-insensitive file
  systems when there exist multiple collections with the same name (but with
  different cases).

  For example, if a database has two collections: `test` and `Test`, previous
  versions of ArangoDB created the files

  * `test.structure.json` and `test.data.json` for collection `test`
  * `Test.structure.json` and `Test.data.json` for collection `Test`

  This did not work for case-insensitive filesystems, because the files for the
  second collection would have overwritten the files of the first. arangodump in
  2.7 will create the following filenames instead:

  * `test_098f6bcd4621d373cade4e832627b4f6.structure.json` and `test_098f6bcd4621d373cade4e832627b4f6.data.json`
  * `Test_0cbc6611f5540bd0809a388dc95a615b.structure.json` and `Test_0cbc6611f5540bd0809a388dc95a615b.data.json`

  These filenames will be unambiguous even in case-insensitive filesystems.

* IMPORTANT CHANGE: make arangod actually close lingering client connections
  when idle for at least the duration specified via `--server.keep-alive-timeout`.
  In previous versions of ArangoDB, connections were not closed by the server
  when the timeout was reached and the client was still connected. Now the
  connection is properly closed by the server in case of timeout. Client
  applications relying on the old behavior may now need to reconnect to the
  server when their idle connections time out and get closed (note: connections
  being idle for a long time may be closed by the OS or firewalls anyway -
  client applications should be aware of that and try to reconnect).

* IMPORTANT CHANGE: when starting arangod, the server will drop the process
  privileges to the specified values in options `--server.uid` and `--server.gid`
  instantly after parsing the startup options.

  That means when either `--server.uid` or `--server.gid` are set, the privilege
  change will happen earlier. This may prevent binding the server to an endpoint
  with a port number lower than 1024 if the arangodb user has no privileges
  for that. Previous versions of ArangoDB changed the privileges later, so some
  startup actions were still carried out under the invoking user (i.e. likely
  *root* when started via init.d or system scripts) and especially binding to
  low port numbers was still possible there.

  The default privileges for user *arangodb* will not be sufficient for binding
  to port numbers lower than 1024. To have an ArangoDB 2.7 bind to a port number
  lower than 1024, it needs to be started with either a different privileged user,
  or the privileges of the *arangodb* user have to raised manually beforehand.

* added AQL optimizer rule `patch-update-statements`

* Linux startup scripts and systemd configuration for arangod now try to
  adjust the NOFILE (number of open files) limits for the process. The limit
  value is set to 131072 (128k) when ArangoDB is started via start/stop
  commands

* When ArangoDB is started/stopped manually via the start/stop commands, the
  main process will wait for up to 10 seconds after it forks the supervisor
  and arangod child processes. If the startup fails within that period, the
  start/stop script will fail with an exit code other than zero. If the
  startup of the supervisor or arangod is still ongoing after 10 seconds,
  the main program will still return with exit code 0. The limit of 10 seconds
  is arbitrary because the time required for a startup is not known in advance.

* added startup option `--database.throw-collection-not-loaded-error`

  Accessing a not-yet loaded collection will automatically load a collection
  on first access. This flag controls what happens in case an operation
  would need to wait for another thread to finalize loading a collection. If
  set to *true*, then the first operation that accesses an unloaded collection
  will load it. Further threads that try to access the same collection while
  it is still loading immediately fail with an error (1238, *collection not loaded*).
  This is to prevent all server threads from being blocked while waiting on the
  same collection to finish loading. When the first thread has completed loading
  the collection, the collection becomes regularly available, and all operations
  from that point on can be carried out normally, and error 1238 will not be
  thrown anymore for that collection.

  If set to *false*, the first thread that accesses a not-yet loaded collection
  will still load it. Other threads that try to access the collection while
  loading will not fail with error 1238 but instead block until the collection
  is fully loaded. This configuration might lead to all server threads being
  blocked because they are all waiting for the same collection to complete
  loading. Setting the option to *true* will prevent this from happening, but
  requires clients to catch error 1238 and react on it (maybe by scheduling
  a retry for later).

  The default value is *false*.

* added better control-C support in arangosh

  When CTRL-C is pressed in arangosh, it will now print a `^C` first. Pressing
  CTRL-C again will reset the prompt if something was entered before, or quit
  arangosh if no command was entered directly before.

  This affects the arangosh version build with Readline-support only (Linux
  and MacOS).

  The MacOS version of ArangoDB for Homebrew now depends on Readline, too. The
  Homebrew formula has been changed accordingly.
  When self-compiling ArangoDB on MacOS without Homebrew, Readline now is a
  prerequisite.

* increased default value for collection-specific `indexBuckets` value from 1 to 8

  Collections created from 2.7 on will use the new default value of `8` if not
  overridden on collection creation or later using
  `collection.properties({ indexBuckets: ... })`.

  The `indexBuckets` value determines the number of buckets to use for indexes of
  type `primary`, `hash` and `edge`. Having multiple index buckets allows splitting
  an index into smaller components, which can be filled in parallel when a collection
  is loading. Additionally, resizing and reallocation of indexes are faster and
  less intrusive if the index uses multiple buckets, because resize and reallocation
  will affect only data in a single bucket instead of all index values.

  The index buckets will be filled in parallel when loading a collection if the collection
  has an `indexBuckets` value greater than 1 and the collection contains a significant
  amount of documents/edges (the current threshold is 256K documents but this value
  may change in future versions of ArangoDB).

* changed HTTP client to use poll instead of select on Linux and MacOS

  This affects the ArangoShell and user-defined JavaScript code running inside
  arangod that initiates its own HTTP calls.

  Using poll instead of select allows using arbitrary high file descriptors
  (bigger than the compiled in FD_SETSIZE). Server connections are still handled using
  epoll, which has never been affected by FD_SETSIZE.

* implemented AQL `LIKE` function using ICU regexes

* added `RETURN DISTINCT` for AQL queries to return unique results:

      FOR doc IN collection
        RETURN DISTINCT doc.status

  This change also introduces `DISTINCT` as an AQL keyword.

* removed `createNamedQueue()` and `addJob()` functions from org/arangodb/tasks

* use less locks and more atomic variables in the internal dispatcher
  and V8 context handling implementations. This leads to improved throughput in
  some ArangoDB internals and allows for higher HTTP request throughput for
  many operations.

  A short overview of the improvements can be found here:

  https://www.arangodb.com/2015/08/throughput-enhancements/

* added shorthand notation for attribute names in AQL object literals:

      LET name = "Peter"
      LET age = 42
      RETURN { name, age }

  The above is the shorthand equivalent of the generic form

      LET name = "Peter"
      LET age = 42
      RETURN { name : name, age : age }

* removed configure option `--enable-timings`

  This option did not have any effect.

* removed configure option `--enable-figures`

  This option previously controlled whether HTTP request statistics code was
  compiled into ArangoDB or not. The previous default value was `true` so
  statistics code was available in official packages. Setting the option to
  `false` led to compile errors so it is doubtful the default value was
  ever changed. By removing the option some internal statistics code was also
  simplified.

* removed run-time manipulation methods for server endpoints:

  * `db._removeEndpoint()`
  * `db._configureEndpoint()`
  * HTTP POST `/_api/endpoint`
  * HTTP DELETE `/_api/endpoint`

* AQL query result cache

  The query result cache can optionally cache the complete results of all or selected AQL queries.
  It can be operated in the following modes:

  * `off`: the cache is disabled. No query results will be stored
  * `on`: the cache will store the results of all AQL queries unless their `cache`
    attribute flag is set to `false`
  * `demand`: the cache will store the results of AQL queries that have their
    `cache` attribute set to `true`, but will ignore all others

  The mode can be set at server startup using the `--database.query-cache-mode` configuration
  option and later changed at runtime.

  The following HTTP REST APIs have been added for controlling the query cache:

  * HTTP GET `/_api/query-cache/properties`: returns the global query cache configuration
  * HTTP PUT `/_api/query-cache/properties`: modifies the global query cache configuration
  * HTTP DELETE `/_api/query-cache`: invalidates all results in the query cache

  The following JavaScript functions have been added for controlling the query cache:

  * `require("org/arangodb/aql/cache").properties()`: returns the global query cache configuration
  * `require("org/arangodb/aql/cache").properties(properties)`: modifies the global query cache configuration
  * `require("org/arangodb/aql/cache").clear()`: invalidates all results in the query cache

* do not link arangoimp against V8

* AQL function call arguments optimization

  This will lead to arguments in function calls inside AQL queries not being copied but passed
  by reference. This may speed up calls to functions with bigger argument values or queries that
  call functions a lot of times.

* upgraded V8 version to 4.3.61

* removed deprecated AQL `SKIPLIST` function.

  This function was introduced in older versions of ArangoDB with a less powerful query optimizer to
  retrieve data from a skiplist index using a `LIMIT` clause. It was marked as deprecated in ArangoDB
  2.6.

  Since ArangoDB 2.3 the behavior of the `SKIPLIST` function can be emulated using regular AQL
  constructs, e.g.

      FOR doc IN @@collection
        FILTER doc.value >= @value
        SORT doc.value DESC
        LIMIT 1
        RETURN doc

* the `skip()` function for simple queries does not accept negative input any longer.
  This feature was deprecated in 2.6.0.

* fix exception handling

  In some cases JavaScript exceptions would re-throw without information of the original problem.
  Now the original exception is logged for failure analysis.

* based REST API method PUT `/_api/simple/all` on the cursor API and make it use AQL internally.

  The change speeds up this REST API method and will lead to additional query information being
  returned by the REST API. Clients can use this extra information or ignore it.

* Foxx Queue job success/failure handlers arguments have changed from `(jobId, jobData, result, jobFailures)` to `(result, jobData, job)`.

* added Foxx Queue job options `repeatTimes`, `repeatUntil` and `repeatDelay` to automatically re-schedule jobs when they are completed.

* added Foxx manifest configuration type `password` to mask values in the web interface.

* fixed default values in Foxx manifest configurations sometimes not being used as defaults.

* fixed optional parameters in Foxx manifest configurations sometimes not being cleared correctly.

* Foxx dependencies can now be marked as optional using a slightly more verbose syntax in your manifest file.

* converted Foxx constructors to ES6 classes so you can extend them using class syntax.

* updated aqb to 2.0.

* updated chai to 3.0.

* Use more madvise calls to speed up things when memory is tight, in particular
  at load time but also for random accesses later.

* Overhauled web interface

  The web interface now has a new design.

  The API documentation for ArangoDB has been moved from "Tools" to "Links" in the web interface.

  The "Applications" tab in the web interfaces has been renamed to "Services".


v2.6.12 (2015-12-02)
--------------------

* fixed disappearing of documents for collections transferred via `sync` if the
  the collection was dropped right before synchronization and drop and (re-)create
  collection markers were located in the same WAL file

* added missing lock instruction for primary index in compactor size calculation

* fixed issue #1589

* fixed issue #1583

* Foxx: optional configuration options no longer log validation errors when assigned
  empty values (#1495)


v2.6.11 (2015-11-18)
--------------------

* fixed potentially invalid pointer access in shaper when the currently accessed
  document got re-located by the WAL collector at the very same time


v2.6.10 (2015-11-10)
--------------------

* disable replication appliers when starting in modes `--upgrade`, `--no-server`
  and `--check-upgrade`

* more detailed output in arango-dfdb

* fixed potential deadlock in collection status changing on Windows

* issue #1521: Can't dump/restore with user and password


v2.6.9 (2015-09-29)
-------------------

* added "special" password ARANGODB_DEFAULT_ROOT_PASSWORD. If you pass
  ARANGODB_DEFAULT_ROOT_PASSWORD as password, it will read the password
  from the environment variable ARANGODB_DEFAULT_ROOT_PASSWORD

* fixed failing AQL skiplist, sort and limit combination

  When using a Skiplist index on an attribute (say "a") and then using sort
  and skip on this attribute caused the result to be empty e.g.:

    require("internal").db.test.ensureSkiplist("a");
    require("internal").db._query("FOR x IN test SORT x.a LIMIT 10, 10");

  Was always empty no matter how many documents are stored in test.
  This is now fixed.

v2.6.8 (2015-09-09)
-------------------

* ARM only:

  The ArangoDB packages for ARM require the kernel to allow unaligned memory access.
  How the kernel handles unaligned memory access is configurable at runtime by
  checking and adjusting the contents `/proc/cpu/alignment`.

  In order to operate on ARM, ArangoDB requires the bit 1 to be set. This will
  make the kernel trap and adjust unaligned memory accesses. If this bit is not
  set, the kernel may send a SIGBUS signal to ArangoDB and terminate it.

  To set bit 1 in `/proc/cpu/alignment` use the following command as a privileged
  user (e.g. root):

      echo "2" > /proc/cpu/alignment

  Note that this setting affects all user processes and not just ArangoDB. Setting
  the alignment with the above command will also not make the setting permanent,
  so it will be lost after a restart of the system. In order to make the setting
  permanent, it should be executed during system startup or before starting arangod.

  The ArangoDB start/stop scripts do not adjust the alignment setting, but rely on
  the environment to have the correct alignment setting already. The reason for this
  is that the alignment settings also affect all other user processes (which ArangoDB
  is not aware of) and thus may have side-effects outside of ArangoDB. It is therefore
  more reasonable to have the system administrator carry out the change.


v2.6.7 (2015-08-25)
-------------------

* improved AssocMulti index performance when resizing.

  This makes the edge index perform less I/O when under memory pressure.


v2.6.6 (2015-08-23)
-------------------

* added startup option `--server.additional-threads` to create separate queues
  for slow requests.


v2.6.5 (2015-08-17)
-------------------

* added startup option `--database.throw-collection-not-loaded-error`

  Accessing a not-yet loaded collection will automatically load a collection
  on first access. This flag controls what happens in case an operation
  would need to wait for another thread to finalize loading a collection. If
  set to *true*, then the first operation that accesses an unloaded collection
  will load it. Further threads that try to access the same collection while
  it is still loading immediately fail with an error (1238, *collection not loaded*).
  This is to prevent all server threads from being blocked while waiting on the
  same collection to finish loading. When the first thread has completed loading
  the collection, the collection becomes regularly available, and all operations
  from that point on can be carried out normally, and error 1238 will not be
  thrown anymore for that collection.

  If set to *false*, the first thread that accesses a not-yet loaded collection
  will still load it. Other threads that try to access the collection while
  loading will not fail with error 1238 but instead block until the collection
  is fully loaded. This configuration might lead to all server threads being
  blocked because they are all waiting for the same collection to complete
  loading. Setting the option to *true* will prevent this from happening, but
  requires clients to catch error 1238 and react on it (maybe by scheduling
  a retry for later).

  The default value is *false*.

* fixed busy wait loop in scheduler threads that sometimes consumed 100% CPU while
  waiting for events on connections closed unexpectedly by the client side

* handle attribute `indexBuckets` when restoring collections via arangorestore.
  Previously the `indexBuckets` attribute value from the dump was ignored, and the
   server default value for `indexBuckets` was used when restoring a collection.

* fixed "EscapeValue already set error" crash in V8 actions that might have occurred when
  canceling V8-based operations.


v2.6.4 (2015-08-01)
-------------------

* V8: Upgrade to version 4.1.0.27 - this is intended to be the stable V8 version.

* fixed issue #1424: Arango shell should not processing arrows pushing on keyboard


v2.6.3 (2015-07-21)
-------------------

* issue #1409: Document values with null character truncated


v2.6.2 (2015-07-04)
-------------------

* fixed issue #1383: bindVars for HTTP API doesn't work with empty string

* fixed handling of default values in Foxx manifest configurations

* fixed handling of optional parameters in Foxx manifest configurations

* fixed a reference error being thrown in Foxx queues when a function-based job type is used that is not available and no options object is passed to queue.push


v2.6.1 (2015-06-24)
-------------------

* Add missing swagger files to cmake build. fixes #1368

* fixed documentation errors


v2.6.0 (2015-06-20)
-------------------

* using negative values for `SimpleQuery.skip()` is deprecated.
  This functionality will be removed in future versions of ArangoDB.

* The following simple query functions are now deprecated:

  * collection.near
  * collection.within
  * collection.geo
  * collection.fulltext
  * collection.range
  * collection.closedRange

  This also lead to the following REST API methods being deprecated from now on:

  * PUT /_api/simple/near
  * PUT /_api/simple/within
  * PUT /_api/simple/fulltext
  * PUT /_api/simple/range

  It is recommended to replace calls to these functions or APIs with equivalent AQL queries,
  which are more flexible because they can be combined with other operations:

      FOR doc IN NEAR(@@collection, @latitude, @longitude, @limit)
        RETURN doc

      FOR doc IN WITHIN(@@collection, @latitude, @longitude, @radius, @distanceAttributeName)
        RETURN doc

      FOR doc IN FULLTEXT(@@collection, @attributeName, @queryString, @limit)
        RETURN doc

      FOR doc IN @@collection
        FILTER doc.value >= @left && doc.value < @right
        LIMIT @skip, @limit
        RETURN doc`

  The above simple query functions and REST API methods may be removed in future versions
  of ArangoDB.

* deprecated now-obsolete AQL `SKIPLIST` function

  The function was introduced in older versions of ArangoDB with a less powerful query optimizer to
  retrieve data from a skiplist index using a `LIMIT` clause.

  Since 2.3 the same goal can be achieved by using regular AQL constructs, e.g.

      FOR doc IN collection FILTER doc.value >= @value SORT doc.value DESC LIMIT 1 RETURN doc

* fixed issues when switching the database inside tasks and during shutdown of database cursors

  These features were added during 2.6 alpha stage so the fixes affect devel/2.6-alpha builds only

* issue #1360: improved foxx-manager help

* added `--enable-tcmalloc` configure option.

  When this option is set, arangod and the client tools will be linked against tcmalloc, which replaces
  the system allocator. When the option is set, a tcmalloc library must be present on the system under
  one of the names `libtcmalloc`, `libtcmalloc_minimal` or `libtcmalloc_debug`.

  As this is a configure option, it is supported for manual builds on Linux-like systems only. tcmalloc
  support is currently experimental.

* issue #1353: Windows: HTTP API - incorrect path in errorMessage

* issue #1347: added option `--create-database` for arangorestore.

  Setting this option to `true` will now create the target database if it does not exist. When creating
  the target database, the username and passwords passed to arangorestore will be used to create an
  initial user for the new database.

* issue #1345: advanced debug information for User Functions

* issue #1341: Can't use bindvars in UPSERT

* fixed vulnerability in JWT implementation.

* changed default value of option `--database.ignore-datafile-errors` from `true` to `false`

  If the new default value of `false` is used, then arangod will refuse loading collections that contain
  datafiles with CRC mismatches or other errors. A collection with datafile errors will then become
  unavailable. This prevents follow up errors from happening.

  The only way to access such collection is to use the datafile debugger (arango-dfdb) and try to repair
  or truncate the datafile with it.

  If `--database.ignore-datafile-errors` is set to `true`, then collections will become available
  even if parts of their data cannot be loaded. This helps availability, but may cause (partial) data
  loss and follow up errors.

* added server startup option `--server.session-timeout` for controlling the timeout of user sessions
  in the web interface

* add sessions and cookie authentication for ArangoDB's web interface

  ArangoDB's built-in web interface now uses sessions. Session information ids are stored in cookies,
  so clients using the web interface must accept cookies in order to use it

* web interface: display query execution time in AQL editor

* web interface: renamed AQL query *submit* button to *execute*

* web interface: added query explain feature in AQL editor

* web interface: demo page added. only working if demo data is available, hidden otherwise

* web interface: added support for custom app scripts with optional arguments and results

* web interface: mounted apps that need to be configured are now indicated in the app overview

* web interface: added button for running tests to app details

* web interface: added button for configuring app dependencies to app details

* web interface: upgraded API documentation to use Swagger 2

* INCOMPATIBLE CHANGE

  removed startup option `--log.severity`

  The docs for `--log.severity` mentioned lots of severities (e.g. `exception`, `technical`, `functional`, `development`)
  but only a few severities (e.g. `all`, `human`) were actually used, with `human` being the default and `all` enabling the
  additional logging of requests. So the option pretended to control a lot of things which it actually didn't. Additionally,
  the option `--log.requests-file` was around for a long time already, also controlling request logging.

  Because the `--log.severity` option effectively did not control that much, it was removed. A side effect of removing the
  option is that 2.5 installations which used `--log.severity all` will not log requests after the upgrade to 2.6. This can
  be adjusted by setting the `--log.requests-file` option.

* add backtrace to fatal log events

* added optional `limit` parameter for AQL function `FULLTEXT`

* make fulltext index also index text values contained in direct sub-objects of the indexed
  attribute.

  Previous versions of ArangoDB only indexed the attribute value if it was a string. Sub-attributes
  of the index attribute were ignored when fulltext indexing.

  Now, if the index attribute value is an object, the object's values will each be included in the
  fulltext index if they are strings. If the index attribute value is an array, the array's values
  will each be included in the fulltext index if they are strings.

  For example, with a fulltext index present on the `translations` attribute, the following text
  values will now be indexed:

      var c = db._create("example");
      c.ensureFulltextIndex("translations");
      c.insert({ translations: { en: "fox", de: "Fuchs", fr: "renard", ru: "лиса" } });
      c.insert({ translations: "Fox is the English translation of the German word Fuchs" });
      c.insert({ translations: [ "ArangoDB", "document", "database", "Foxx" ] });

      c.fulltext("translations", "лиса").toArray();       // returns only first document
      c.fulltext("translations", "Fox").toArray();        // returns first and second documents
      c.fulltext("translations", "prefix:Fox").toArray(); // returns all three documents

* added batch document removal and lookup commands:

      collection.lookupByKeys(keys)
      collection.removeByKeys(keys)

  These commands can be used to perform multi-document lookup and removal operations efficiently
  from the ArangoShell. The argument to these operations is an array of document keys.

  Also added HTTP APIs for batch document commands:

  * PUT /_api/simple/lookup-by-keys
  * PUT /_api/simple/remove-by-keys

* properly prefix document address URLs with the current database name for calls to the REST
  API method GET `/_api/document?collection=...` (that method will return partial URLs to all
  documents in the collection).

  Previous versions of ArangoDB returned the URLs starting with `/_api/` but without the current
  database name, e.g. `/_api/document/mycollection/mykey`. Starting with 2.6, the response URLs
  will include the database name as well, e.g. `/_db/_system/_api/document/mycollection/mykey`.

* added dedicated collection export HTTP REST API

  ArangoDB now provides a dedicated collection export API, which can take snapshots of entire
  collections more efficiently than the general-purpose cursor API. The export API is useful
  to transfer the contents of an entire collection to a client application. It provides optional
  filtering on specific attributes.

  The export API is available at endpoint `POST /_api/export?collection=...`. The API has the
  same return value structure as the already established cursor API (`POST /_api/cursor`).

  An introduction to the export API is given in this blog post:
  http://jsteemann.github.io/blog/2015/04/04/more-efficient-data-exports/

* subquery optimizations for AQL queries

  This optimization avoids copying intermediate results into subqueries that are not required
  by the subquery.

  A brief description can be found here:
  http://jsteemann.github.io/blog/2015/05/04/subquery-optimizations/

* return value optimization for AQL queries

  This optimization avoids copying the final query result inside the query's main `ReturnNode`.

  A brief description can be found here:
  http://jsteemann.github.io/blog/2015/05/04/return-value-optimization-for-aql/

* speed up AQL queries containing big `IN` lists for index lookups

  `IN` lists used for index lookups had performance issues in previous versions of ArangoDB.
  These issues have been addressed in 2.6 so using bigger `IN` lists for filtering is much
  faster.

  A brief description can be found here:
  http://jsteemann.github.io/blog/2015/05/07/in-list-improvements/

* allow `@` and `.` characters in document keys, too

  This change also leads to document keys being URL-encoded when returned in HTTP `location`
  response headers.

* added alternative implementation for AQL COLLECT

  The alternative method uses a hash table for grouping and does not require its input elements
  to be sorted. It will be taken into account by the optimizer for `COLLECT` statements that do
  not use an `INTO` clause.

  In case a `COLLECT` statement can use the hash table variant, the optimizer will create an extra
  plan for it at the beginning of the planning phase. In this plan, no extra `SORT` node will be
  added in front of the `COLLECT` because the hash table variant of `COLLECT` does not require
  sorted input. Instead, a `SORT` node will be added after it to sort its output. This `SORT` node
  may be optimized away again in later stages. If the sort order of the result is irrelevant to
  the user, adding an extra `SORT null` after a hash `COLLECT` operation will allow the optimizer to
  remove the sorts altogether.

  In addition to the hash table variant of `COLLECT`, the optimizer will modify the original plan
  to use the regular `COLLECT` implementation. As this implementation requires sorted input, the
  optimizer will insert a `SORT` node in front of the `COLLECT`. This `SORT` node may be optimized
  away in later stages.

  The created plans will then be shipped through the regular optimization pipeline. In the end,
  the optimizer will pick the plan with the lowest estimated total cost as usual. The hash table
  variant does not require an up-front sort of the input, and will thus be preferred over the
  regular `COLLECT` if the optimizer estimates many input elements for the `COLLECT` node and
  cannot use an index to sort them.

  The optimizer can be explicitly told to use the regular *sorted* variant of `COLLECT` by
  suffixing a `COLLECT` statement with `OPTIONS { "method" : "sorted" }`. This will override the
  optimizer guesswork and only produce the *sorted* variant of `COLLECT`.

  A blog post on the new `COLLECT` implementation can be found here:
  http://jsteemann.github.io/blog/2015/04/22/collecting-with-a-hash-table/

* refactored HTTP REST API for cursors

  The HTTP REST API for cursors (`/_api/cursor`) has been refactored to improve its performance
  and use less memory.

  A post showing some of the performance improvements can be found here:
  http://jsteemann.github.io/blog/2015/04/01/improvements-for-the-cursor-api/

* simplified return value syntax for data-modification AQL queries

  ArangoDB 2.4 since version allows to return results from data-modification AQL queries. The
  syntax for this was quite limited and verbose:

      FOR i IN 1..10
        INSERT { value: i } IN test
        LET inserted = NEW
        RETURN inserted

  The `LET inserted = NEW RETURN inserted` was required literally to return the inserted
  documents. No calculations could be made using the inserted documents.

  This is now more flexible. After a data-modification clause (e.g. `INSERT`, `UPDATE`, `REPLACE`,
  `REMOVE`, `UPSERT`) there can follow any number of `LET` calculations. These calculations can
  refer to the pseudo-values `OLD` and `NEW` that are created by the data-modification statements.

  This allows returning projections of inserted or updated documents, e.g.:

      FOR i IN 1..10
        INSERT { value: i } IN test
        RETURN { _key: NEW._key, value: i }

  Still not every construct is allowed after a data-modification clause. For example, no functions
  can be called that may access documents.

  More information can be found here:
  http://jsteemann.github.io/blog/2015/03/27/improvements-for-data-modification-queries/

* added AQL `UPSERT` statement

  This adds an `UPSERT` statement to AQL that is a combination of both `INSERT` and `UPDATE` /
  `REPLACE`. The `UPSERT` will search for a matching document using a user-provided example.
  If no document matches the example, the *insert* part of the `UPSERT` statement will be
  executed. If there is a match, the *update* / *replace* part will be carried out:

      UPSERT { page: 'index.html' }                 /* search example */
        INSERT { page: 'index.html', pageViews: 1 } /* insert part */
        UPDATE { pageViews: OLD.pageViews + 1 }     /* update part */
        IN pageViews

  `UPSERT` can be used with an `UPDATE` or `REPLACE` clause. The `UPDATE` clause will perform
  a partial update of the found document, whereas the `REPLACE` clause will replace the found
  document entirely. The `UPDATE` or `REPLACE` parts can refer to the pseudo-value `OLD`, which
  contains all attributes of the found document.

  `UPSERT` statements can optionally return values. In the following query, the return
  attribute `found` will return the found document before the `UPDATE` was applied. If no
  document was found, `found` will contain a value of `null`. The `updated` result attribute will
  contain the inserted / updated document:

      UPSERT { page: 'index.html' }                 /* search example */
        INSERT { page: 'index.html', pageViews: 1 } /* insert part */
        UPDATE { pageViews: OLD.pageViews + 1 }     /* update part */
        IN pageViews
        RETURN { found: OLD, updated: NEW }

  A more detailed description of `UPSERT` can be found here:
  http://jsteemann.github.io/blog/2015/03/27/preview-of-the-upsert-command/

* adjusted default configuration value for `--server.backlog-size` from 10 to 64.

* issue #1231: bug xor feature in AQL: LENGTH(null) == 4

  This changes the behavior of the AQL `LENGTH` function as follows:

  - if the single argument to `LENGTH()` is `null`, then the result will now be `0`. In previous
    versions of ArangoDB, the result of `LENGTH(null)` was `4`.

  - if the single argument to `LENGTH()` is `true`, then the result will now be `1`. In previous
    versions of ArangoDB, the result of `LENGTH(true)` was `4`.

  - if the single argument to `LENGTH()` is `false`, then the result will now be `0`. In previous
    versions of ArangoDB, the result of `LENGTH(false)` was `5`.

  The results of `LENGTH()` with string, numeric, array object argument values do not change.

* issue #1298: Bulk import if data already exists (#1298)

  This change extends the HTTP REST API for bulk imports as follows:

  When documents are imported and the `_key` attribute is specified for them, the import can be
  used for inserting and updating/replacing documents. Previously, the import could be used for
  inserting new documents only, and re-inserting a document with an existing key would have failed
  with a *unique key constraint violated* error.

  The above behavior is still the default. However, the API now allows controlling the behavior
  in case of a unique key constraint error via the optional URL parameter `onDuplicate`.

  This parameter can have one of the following values:

  - `error`: when a unique key constraint error occurs, do not import or update the document but
    report an error. This is the default.

  - `update`: when a unique key constraint error occurs, try to (partially) update the existing
    document with the data specified in the import. This may still fail if the document would
    violate secondary unique indexes. Only the attributes present in the import data will be
    updated and other attributes already present will be preserved. The number of updated documents
    will be reported in the `updated` attribute of the HTTP API result.

  - `replace`: when a unique key constraint error occurs, try to fully replace the existing
    document with the data specified in the import. This may still fail if the document would
    violate secondary unique indexes. The number of replaced documents will be reported in the
    `updated` attribute of the HTTP API result.

  - `ignore`: when a unique key constraint error occurs, ignore this error. There will be no
    insert, update or replace for the particular document. Ignored documents will be reported
    separately in the `ignored` attribute of the HTTP API result.

  The result of the HTTP import API will now contain the attributes `ignored` and `updated`, which
  contain the number of ignored and updated documents respectively. These attributes will contain a
  value of zero unless the `onDuplicate` URL parameter is set to either `update` or `replace`
  (in this case the `updated` attribute may contain non-zero values) or `ignore` (in this case the
  `ignored` attribute may contain a non-zero value).

  To support the feature, arangoimp also has a new command line option `--on-duplicate` which can
  have one of the values `error`, `update`, `replace`, `ignore`. The default value is `error`.

  A few examples for using arangoimp with the `--on-duplicate` option can be found here:
  http://jsteemann.github.io/blog/2015/04/14/updating-documents-with-arangoimp/

* changed behavior of `db._query()` in the ArangoShell:

  if the command's result is printed in the shell, the first 10 results will be printed. Previously
  only a basic description of the underlying query result cursor was printed. Additionally, if the
  cursor result contains more than 10 results, the cursor is assigned to a global variable `more`,
  which can be used to iterate over the cursor result.

  Example:

      arangosh [_system]> db._query("FOR i IN 1..15 RETURN i")
      [object ArangoQueryCursor, count: 15, hasMore: true]

      [
        1,
        2,
        3,
        4,
        5,
        6,
        7,
        8,
        9,
        10
      ]

      type 'more' to show more documents


      arangosh [_system]> more
      [object ArangoQueryCursor, count: 15, hasMore: false]

      [
        11,
        12,
        13,
        14,
        15
      ]

* Disallow batchSize value 0 in HTTP `POST /_api/cursor`:

  The HTTP REST API `POST /_api/cursor` does not accept a `batchSize` parameter value of
  `0` any longer. A batch size of 0 never made much sense, but previous versions of ArangoDB
  did not check for this value. Now creating a cursor using a `batchSize` value 0 will
  result in an HTTP 400 error response

* REST Server: fix memory leaks when failing to add jobs

* 'EDGES' AQL Function

  The AQL function `EDGES` got a new fifth option parameter.
  Right now only one option is available: 'includeVertices'. This is a boolean parameter
  that allows to modify the result of the `EDGES` function.
  Default is 'includeVertices: false' which does not have any effect.
  'includeVertices: true' modifies the result, such that
  {vertex: <vertexDocument>, edge: <edgeDocument>} is returned.

* INCOMPATIBLE CHANGE:

  The result format of the AQL function `NEIGHBORS` has been changed.
  Before it has returned an array of objects containing 'vertex' and 'edge'.
  Now it will only contain the vertex directly.
  Also an additional option 'includeData' has been added.
  This is used to define if only the 'vertex._id' value should be returned (false, default),
  or if the vertex should be looked up in the collection and the complete JSON should be returned
  (true).
  Using only the id values can lead to significantly improved performance if this is the only information
  required.

  In order to get the old result format prior to ArangoDB 2.6, please use the function EDGES instead.
  Edges allows for a new option 'includeVertices' which, set to true, returns exactly the format of NEIGHBORS.
  Example:

      NEIGHBORS(<vertexCollection>, <edgeCollection>, <vertex>, <direction>, <example>)

  This can now be achieved by:

      EDGES(<edgeCollection>, <vertex>, <direction>, <example>, {includeVertices: true})

  If you are nesting several NEIGHBORS steps you can speed up their performance in the following way:

  Old Example:

  FOR va IN NEIGHBORS(Users, relations, 'Users/123', 'outbound') FOR vc IN NEIGHBORS(Products, relations, va.vertex._id, 'outbound') RETURN vc

  This can now be achieved by:

  FOR va IN NEIGHBORS(Users, relations, 'Users/123', 'outbound') FOR vc IN NEIGHBORS(Products, relations, va, 'outbound', null, {includeData: true}) RETURN vc
                                                                                                          ^^^^                  ^^^^^^^^^^^^^^^^^^^
                                                                                                  Use intermediate directly     include Data for final

* INCOMPATIBLE CHANGE:

  The AQL function `GRAPH_NEIGHBORS` now provides an additional option `includeData`.
  This option allows controlling whether the function should return the complete vertices
  or just their IDs. Returning only the IDs instead of the full vertices can lead to
  improved performance .

  If provided, `includeData` is set to `true`, all vertices in the result will be returned
  with all their attributes. The default value of `includeData` is `false`.
  This makes the default function results incompatible with previous versions of ArangoDB.

  To get the old result style in ArangoDB 2.6, please set the options as follows in calls
  to `GRAPH_NEIGHBORS`:

      GRAPH_NEIGHBORS(<graph>, <vertex>, { includeData: true })

* INCOMPATIBLE CHANGE:

  The AQL function `GRAPH_COMMON_NEIGHBORS` now provides an additional option `includeData`.
  This option allows controlling whether the function should return the complete vertices
  or just their IDs. Returning only the IDs instead of the full vertices can lead to
  improved performance .

  If provided, `includeData` is set to `true`, all vertices in the result will be returned
  with all their attributes. The default value of `includeData` is `false`.
  This makes the default function results incompatible with previous versions of ArangoDB.

  To get the old result style in ArangoDB 2.6, please set the options as follows in calls
  to `GRAPH_COMMON_NEIGHBORS`:

      GRAPH_COMMON_NEIGHBORS(<graph>, <vertexExamples1>, <vertexExamples2>, { includeData: true }, { includeData: true })

* INCOMPATIBLE CHANGE:

  The AQL function `GRAPH_SHORTEST_PATH` now provides an additional option `includeData`.
  This option allows controlling whether the function should return the complete vertices
  and edges or just their IDs. Returning only the IDs instead of full vertices and edges
  can lead to improved performance .

  If provided, `includeData` is set to `true`, all vertices and edges in the result will
  be returned with all their attributes. There is also an optional parameter `includePath` of
  type object.
  It has two optional sub-attributes `vertices` and `edges`, both of type boolean.
  Both can be set individually and the result will include all vertices on the path if
  `includePath.vertices == true` and all edges if `includePath.edges == true` respectively.

  The default value of `includeData` is `false`, and paths are now excluded by default.
  This makes the default function results incompatible with previous versions of ArangoDB.

  To get the old result style in ArangoDB 2.6, please set the options as follows in calls
  to `GRAPH_SHORTEST_PATH`:

      GRAPH_SHORTEST_PATH(<graph>, <source>, <target>, { includeData: true, includePath: { edges: true, vertices: true } })

  The attributes `startVertex` and `vertex` that were present in the results of `GRAPH_SHORTEST_PATH`
  in previous versions of ArangoDB will not be produced in 2.6. To calculate these attributes in 2.6,
  please extract the first and last elements from the `vertices` result attribute.

* INCOMPATIBLE CHANGE:

  The AQL function `GRAPH_DISTANCE_TO` will now return only the id the destination vertex
  in the `vertex` attribute, and not the full vertex data with all vertex attributes.

* INCOMPATIBLE CHANGE:

  All graph measurements functions in JavaScript module `general-graph` that calculated a
  single figure previously returned an array containing just the figure. Now these functions
  will return the figure directly and not put it inside an array.

  The affected functions are:

  * `graph._absoluteEccentricity`
  * `graph._eccentricity`
  * `graph._absoluteCloseness`
  * `graph._closeness`
  * `graph._absoluteBetweenness`
  * `graph._betweenness`
  * `graph._radius`
  * `graph._diameter`

* Create the `_graphs` collection in new databases with `waitForSync` attribute set to `false`

  The previous `waitForSync` value was `true`, so default the behavior when creating and dropping
  graphs via the HTTP REST API changes as follows if the new settings are in effect:

  * `POST /_api/graph` by default returns `HTTP 202` instead of `HTTP 201`
  * `DELETE /_api/graph/graph-name` by default returns `HTTP 202` instead of `HTTP 201`

  If the `_graphs` collection still has its `waitForSync` value set to `true`, then the HTTP status
  code will not change.

* Upgraded ICU to version 54; this increases performance in many places.
  based on https://code.google.com/p/chromium/issues/detail?id=428145

* added support for HTTP push aka chunked encoding

* issue #1051: add info whether server is running in service or user mode?

  This will add a "mode" attribute to the result of the result of HTTP GET `/_api/version?details=true`

  "mode" can have the following values:

  - `standalone`: server was started manually (e.g. on command-line)
  - `service`: service is running as Windows service, in daemon mode or under the supervisor

* improve system error messages in Windows port

* increased default value of `--server.request-timeout` from 300 to 1200 seconds for client tools
  (arangosh, arangoimp, arangodump, arangorestore)

* increased default value of `--server.connect-timeout` from 3 to 5 seconds for client tools
  (arangosh, arangoimp, arangodump, arangorestore)

* added startup option `--server.foxx-queues-poll-interval`

  This startup option controls the frequency with which the Foxx queues manager is checking
  the queue (or queues) for jobs to be executed.

  The default value is `1` second. Lowering this value will result in the queue manager waking
  up and checking the queues more frequently, which may increase CPU usage of the server.
  When not using Foxx queues, this value can be raised to save some CPU time.

* added startup option `--server.foxx-queues`

  This startup option controls whether the Foxx queue manager will check queue and job entries.
  Disabling this option can reduce server load but will prevent jobs added to Foxx queues from
  being processed at all.

  The default value is `true`, enabling the Foxx queues feature.

* make Foxx queues really database-specific.

  Foxx queues were and are stored in a database-specific collection `_queues`. However, a global
  cache variable for the queues led to the queue names being treated database-independently, which
  was wrong.

  Since 2.6, Foxx queues names are truly database-specific, so the same queue name can be used in
  two different databases for two different queues. Until then, it is advisable to think of queues
  as already being database-specific, and using the database name as a queue name prefix to be
  avoid name conflicts, e.g.:

      var queueName = "myQueue";
      var Foxx = require("org/arangodb/foxx");
      Foxx.queues.create(db._name() + ":" + queueName);

* added support for Foxx queue job types defined as app scripts.

  The old job types introduced in 2.4 are still supported but are known to cause issues in 2.5
  and later when the server is restarted or the job types are not defined in every thread.

  The new job types avoid this issue by storing an explicit mount path and script name rather
  than an assuming the job type is defined globally. It is strongly recommended to convert your
  job types to the new script-based system.

* renamed Foxx sessions option "sessionStorageApp" to "sessionStorage". The option now also accepts session storages directly.

* Added the following JavaScript methods for file access:
  * fs.copyFile() to copy single files
  * fs.copyRecursive() to copy directory trees
  * fs.chmod() to set the file permissions (non-Windows only)

* Added process.env for accessing the process environment from JavaScript code

* Cluster: kickstarter shutdown routines will more precisely follow the shutdown of its nodes.

* Cluster: don't delete agency connection objects that are currently in use.

* Cluster: improve passing along of HTTP errors

* fixed issue #1247: debian init script problems

* multi-threaded index creation on collection load

  When a collection contains more than one secondary index, they can be built in memory in
  parallel when the collection is loaded. How many threads are used for parallel index creation
  is determined by the new configuration parameter `--database.index-threads`. If this is set
  to 0, indexes are built by the opening thread only and sequentially. This is equivalent to
  the behavior in 2.5 and before.

* speed up building up primary index when loading collections

* added `count` attribute to `parameters.json` files of collections. This attribute indicates
  the number of live documents in the collection on unload. It is read when the collection is
  (re)loaded to determine the initial size for the collection's primary index

* removed remainders of MRuby integration, removed arangoirb

* simplified `controllers` property in Foxx manifests. You can now specify a filename directly
  if you only want to use a single file mounted at the base URL of your Foxx app.

* simplified `exports` property in Foxx manifests. You can now specify a filename directly if
  you only want to export variables from a single file in your Foxx app.

* added support for node.js-style exports in Foxx exports. Your Foxx exports file can now export
  arbitrary values using the `module.exports` property instead of adding properties to the
  `exports` object.

* added `scripts` property to Foxx manifests. You should now specify the `setup` and `teardown`
  files as properties of the `scripts` object in your manifests and can define custom,
  app-specific scripts that can be executed from the web interface or the CLI.

* added `tests` property to Foxx manifests. You can now define test cases using the `mocha`
  framework which can then be executed inside ArangoDB.

* updated `joi` package to 6.0.8.

* added `extendible` package.

* added Foxx model lifecycle events to repositories. See #1257.

* speed up resizing of edge index.

* allow to split an edge index into buckets which are resized individually.
  This is controlled by the `indexBuckets` attribute in the `properties`
  of the collection.

* fix a cluster deadlock bug in larger clusters by marking a thread waiting
  for a lock on a DBserver as blocked


v2.5.7 (2015-08-02)
-------------------

* V8: Upgrade to version 4.1.0.27 - this is intended to be the stable V8 version.


v2.5.6 (2015-07-21)
-------------------

* alter Windows build infrastructure so we can properly store pdb files.

* potentially fixed issue #1313: Wrong metric calculation at dashboard

  Escape whitespace in process name when scanning /proc/pid/stats

  This fixes statistics values read from that file

* Fixed variable naming in AQL `COLLECT INTO` results in case the COLLECT is placed
  in a subquery which itself is followed by other constructs that require variables


v2.5.5 (2015-05-29)
-------------------

* fixed vulnerability in JWT implementation.

* fixed format string for reading /proc/pid/stat

* take into account barriers used in different V8 contexts


v2.5.4 (2015-05-14)
-------------------

* added startup option `--log.performance`: specifying this option at startup will log
  performance-related info messages, mainly timings via the regular logging mechanisms

* cluster fixes

* fix for recursive copy under Windows


v2.5.3 (2015-04-29)
-------------------

* Fix fs.move to work across filesystem borders; Fixes Foxx app installation problems;
  issue #1292.

* Fix Foxx app install when installed on a different drive on Windows

* issue #1322: strange AQL result

* issue #1318: Inconsistent db._create() syntax

* issue #1315: queries to a collection fail with an empty response if the
  collection contains specific JSON data

* issue #1300: Make arangodump not fail if target directory exists but is empty

* allow specifying higher values than SOMAXCONN for `--server.backlog-size`

  Previously, arangod would not start when a `--server.backlog-size` value was
  specified that was higher than the platform's SOMAXCONN header value.

  Now, arangod will use the user-provided value for `--server.backlog-size` and
  pass it to the listen system call even if the value is higher than SOMAXCONN.
  If the user-provided value is higher than SOMAXCONN, arangod will log a warning
  on startup.

* Fixed a cluster deadlock bug. Mark a thread that is in a RemoteBlock as
  blocked to allow for additional dispatcher threads to be started.

* Fix locking in cluster by using another ReadWriteLock class for collections.

* Add a second DispatcherQueue for AQL in the cluster. This fixes a
  cluster-AQL thread explosion bug.


v2.5.2 (2015-04-11)
-------------------

* modules stored in _modules are automatically flushed when changed

* added missing query-id parameter in documentation of HTTP DELETE `/_api/query` endpoint

* added iterator for edge index in AQL queries

  this change may lead to less edges being read when used together with a LIMIT clause

* make graph viewer in web interface issue less expensive queries for determining
  a random vertex from the graph, and for determining vertex attributes

* issue #1285: syntax error, unexpected $undefined near '@_to RETURN obj

  this allows AQL bind parameter names to also start with underscores

* moved /_api/query to C++

* issue #1289: Foxx models created from database documents expose an internal method

* added `Foxx.Repository#exists`

* parallelize initialization of V8 context in multiple threads

* fixed a possible crash when the debug-level was TRACE

* cluster: do not initialize statistics collection on each
  coordinator, this fixes a race condition at startup

* cluster: fix a startup race w.r.t. the _configuration collection

* search for db:// JavaScript modules only after all local files have been
  considered, this speeds up the require command in a cluster considerably

* general cluster speedup in certain areas


v2.5.1 (2015-03-19)
-------------------

* fixed bug that caused undefined behavior when an AQL query was killed inside
  a calculation block

* fixed memleaks in AQL query cleanup in case out-of-memory errors are thrown

* by default, Debian and RedHat packages are built with debug symbols

* added option `--database.ignore-logfile-errors`

  This option controls how collection datafiles with a CRC mismatch are treated.

  If set to `false`, CRC mismatch errors in collection datafiles will lead
  to a collection not being loaded at all. If a collection needs to be loaded
  during WAL recovery, the WAL recovery will also abort (if not forced with
  `--wal.ignore-recovery-errors true`). Setting this flag to `false` protects
  users from unintentionally using a collection with corrupted datafiles, from
  which only a subset of the original data can be recovered.

  If set to `true`, CRC mismatch errors in collection datafiles will lead to
  the datafile being partially loaded. All data up to until the mismatch will
  be loaded. This will enable users to continue with collection datafiles
  that are corrupted, but will result in only a partial load of the data.
  The WAL recovery will still abort when encountering a collection with a
  corrupted datafile, at least if `--wal.ignore-recovery-errors` is not set to
  `true`.

  The default value is *true*, so for collections with corrupted datafiles
  there might be partial data loads once the WAL recovery has finished. If
  the WAL recovery will need to load a collection with a corrupted datafile,
  it will still stop when using the default values.

* INCOMPATIBLE CHANGE:

  make the arangod server refuse to start if during startup it finds a non-readable
  `parameter.json` file for a database or a collection.

  Stopping the startup process in this case requires manual intervention (fixing
  the unreadable files), but prevents follow-up errors due to ignored databases or
  collections from happening.

* datafiles and `parameter.json` files written by arangod are now created with read and write
  privileges for the arangod process user, and with read and write privileges for the arangod
  process group.

  Previously, these files were created with user read and write permissions only.

* INCOMPATIBLE CHANGE:

  abort WAL recovery if one of the collection's datafiles cannot be opened

* INCOMPATIBLE CHANGE:

  never try to raise the privileges after dropping them, this can lead to a race condition while
  running the recovery

  If you require to run ArangoDB on a port lower than 1024, you must run ArangoDB as root.

* fixed inefficiencies in `remove` methods of general-graph module

* added option `--database.slow-query-threshold` for controlling the default AQL slow query
  threshold value on server start

* add system error strings for Windows on many places

* rework service startup so we announce 'RUNNING' only when we're finished starting.

* use the Windows eventlog for FATAL and ERROR - log messages

* fix service handling in NSIS Windows installer, specify human readable name

* add the ICU_DATA environment variable to the fatal error messages

* fixed issue #1265: arangod crashed with SIGSEGV

* fixed issue #1241: Wildcards in examples


v2.5.0 (2015-03-09)
-------------------

* installer fixes for Windows

* fix for downloading Foxx

* fixed issue #1258: http pipelining not working?


v2.5.0-beta4 (2015-03-05)
-------------------------

* fixed issue #1247: debian init script problems


v2.5.0-beta3 (2015-02-27)
-------------------------

* fix Windows install path calculation in arango

* fix Windows logging of long strings

* fix possible undefinedness of const strings in Windows


v2.5.0-beta2 (2015-02-23)
-------------------------

* fixed issue #1256: agency binary not found #1256

* fixed issue #1230: API: document/col-name/_key and cursor return different floats

* front-end: dashboard tries not to (re)load statistics if user has no access

* V8: Upgrade to version 3.31.74.1

* etcd: Upgrade to version 2.0 - This requires go 1.3 to compile at least.

* refuse to startup if ICU wasn't initialized, this will i.e. prevent errors from being printed,
  and libraries from being loaded.

* front-end: unwanted removal of index table header after creating new index

* fixed issue #1248: chrome: applications filtering not working

* fixed issue #1198: queries remain in aql editor (front-end) if you navigate through different tabs

* Simplify usage of Foxx

  Thanks to our user feedback we learned that Foxx is a powerful, yet rather complicated concept.
  With this release we tried to make it less complicated while keeping all its strength.
  That includes a rewrite of the documentation as well as some code changes as listed below:

  * Moved Foxx applications to a different folder.

    The naming convention now is: <app-path>/_db/<dbname>/<mountpoint>/APP
    Before it was: <app-path>/databases/<dbname>/<appname>:<appversion>
    This caused some trouble as apps where cached based on name and version and updates did not apply.
    Hence the path on filesystem and the app's access URL had no relation to one another.
    Now the path on filesystem is identical to the URL (except for slashes and the appended APP)

  * Rewrite of Foxx routing

    The routing of Foxx has been exposed to major internal changes we adjusted because of user feedback.
    This allows us to set the development mode per mountpoint without having to change paths and hold
    apps at separate locations.

  * Foxx Development mode

    The development mode used until 2.4 is gone. It has been replaced by a much more mature version.
    This includes the deprecation of the javascript.dev-app-path parameter, which is useless since 2.5.
    Instead of having two separate app directories for production and development, apps now reside in
    one place, which is used for production as well as for development.
    Apps can still be put into development mode, changing their behavior compared to production mode.
    Development mode apps are still reread from disk at every request, and still they ship more debug
    output.

    This change has also made the startup options `--javascript.frontend-development-mode` and
    `--javascript.dev-app-path` obsolete. The former option will not have any effect when set, and the
    latter option is only read and used during the upgrade to 2.5 and does not have any effects later.

  * Foxx install process

    Installing Foxx apps has been a two step process: import them into ArangoDB and mount them at a
    specific mountpoint. These operations have been joined together. You can install an app at one
    mountpoint, that's it. No fetch, mount, unmount, purge cycle anymore. The commands have been
    simplified to just:

    * install: get your Foxx app up and running
    * uninstall: shut it down and erase it from disk

  * Foxx error output

    Until 2.4 the errors produced by Foxx were not optimal. Often, the error message was just
    `unable to parse manifest` and contained only an internal stack trace.
    In 2.5 we made major improvements there, including a much more fine-grained error output that
    helps you debug your Foxx apps. The error message printed is now much closer to its source and
    should help you track it down.

    Also we added the default handlers for unhandled errors in Foxx apps:

    * You will get a nice internal error page whenever your Foxx app is called but was not installed
      due to any error
    * You will get a proper error message when having an uncaught error appears in any app route

    In production mode the messages above will NOT contain any information about your Foxx internals
    and are safe to be exposed to third party users.
    In development mode the messages above will contain the stacktrace (if available), making it easier for
    your in-house devs to track down errors in the application.

* added `console` object to Foxx apps. All Foxx apps now have a console object implementing
  the familiar Console API in their global scope, which can be used to log diagnostic
  messages to the database.

* added `org/arangodb/request` module, which provides a simple API for making HTTP requests
  to external services.

* added optimizer rule `propagate-constant-attributes`

  This rule will look inside `FILTER` conditions for constant value equality comparisons,
  and insert the constant values in other places in `FILTER`s. For example, the rule will
  insert `42` instead of `i.value` in the second `FILTER` of the following query:

      FOR i IN c1 FOR j IN c2 FILTER i.value == 42 FILTER j.value == i.value RETURN 1

* added `filtered` value to AQL query execution statistics

  This value indicates how many documents were filtered by `FilterNode`s in the AQL query.
  Note that `IndexRangeNode`s can also filter documents by selecting only the required ranges
  from the index. The `filtered` value will not include the work done by `IndexRangeNode`s,
  but only the work performed by `FilterNode`s.

* added support for sparse hash and skiplist indexes

  Hash and skiplist indexes can optionally be made sparse. Sparse indexes exclude documents
  in which at least one of the index attributes is either not set or has a value of `null`.

  As such documents are excluded from sparse indexes, they may contain fewer documents than
  their non-sparse counterparts. This enables faster indexing and can lead to reduced memory
  usage in case the indexed attribute does occur only in some, but not all documents of the
  collection. Sparse indexes will also reduce the number of collisions in non-unique hash
  indexes in case non-existing or optional attributes are indexed.

  In order to create a sparse index, an object with the attribute `sparse` can be added to
  the index creation commands:

      db.collection.ensureHashIndex(attributeName, { sparse: true });
      db.collection.ensureHashIndex(attributeName1, attributeName2, { sparse: true });
      db.collection.ensureUniqueConstraint(attributeName, { sparse: true });
      db.collection.ensureUniqueConstraint(attributeName1, attributeName2, { sparse: true });

      db.collection.ensureSkiplist(attributeName, { sparse: true });
      db.collection.ensureSkiplist(attributeName1, attributeName2, { sparse: true });
      db.collection.ensureUniqueSkiplist(attributeName, { sparse: true });
      db.collection.ensureUniqueSkiplist(attributeName1, attributeName2, { sparse: true });

  Note that in place of the above specialized index creation commands, it is recommended to use
  the more general index creation command `ensureIndex`:

  ```js
  db.collection.ensureIndex({ type: "hash", sparse: true, unique: true, fields: [ attributeName ] });
  db.collection.ensureIndex({ type: "skiplist", sparse: false, unique: false, fields: [ "a", "b" ] });
  ```

  When not explicitly set, the `sparse` attribute defaults to `false` for new indexes.

  This causes a change in behavior when creating a unique hash index without specifying the
  sparse flag: in 2.4, unique hash indexes were implicitly sparse, always excluding `null` values.
  There was no option to control this behavior, and sparsity was neither supported for non-unique
  hash indexes nor skiplists in 2.4. This implicit sparsity of unique hash indexes was considered
  an inconsistency, and therefore the behavior was cleaned up in 2.5. As of 2.5, indexes will
  only be created sparse if sparsity is explicitly requested. Existing unique hash indexes from 2.4
  or before will automatically be migrated so they are still sparse after the upgrade to 2.5.

  Geo indexes are implicitly sparse, meaning documents without the indexed location attribute or
  containing invalid location coordinate values will be excluded from the index automatically. This
  is also a change when compared to pre-2.5 behavior, when documents with missing or invalid
  coordinate values may have caused errors on insertion when the geo index' `unique` flag was set
  and its `ignoreNull` flag was not.

  This was confusing and has been rectified in 2.5. The method `ensureGeoConstaint()` now does the
  same as `ensureGeoIndex()`. Furthermore, the attributes `constraint`, `unique`, `ignoreNull` and
  `sparse` flags are now completely ignored when creating geo indexes.

  The same is true for fulltext indexes. There is no need to specify non-uniqueness or sparsity for
  geo or fulltext indexes. They will always be non-unique and sparse.

  As sparse indexes may exclude some documents, they cannot be used for every type of query.
  Sparse hash indexes cannot be used to find documents for which at least one of the indexed
  attributes has a value of `null`. For example, the following AQL query cannot use a sparse
  index, even if one was created on attribute `attr`:

      FOR doc In collection
        FILTER doc.attr == null
        RETURN doc

  If the lookup value is non-constant, a sparse index may or may not be used, depending on
  the other types of conditions in the query. If the optimizer can safely determine that
  the lookup value cannot be `null`, a sparse index may be used. When uncertain, the optimizer
  will not make use of a sparse index in a query in order to produce correct results.

  For example, the following queries cannot use a sparse index on `attr` because the optimizer
  will not know beforehand whether the comparison values for `doc.attr` will include `null`:

      FOR doc In collection
        FILTER doc.attr == SOME_FUNCTION(...)
        RETURN doc

      FOR other IN otherCollection
        FOR doc In collection
          FILTER doc.attr == other.attr
          RETURN doc

  Sparse skiplist indexes can be used for sorting if the optimizer can safely detect that the
  index range does not include `null` for any of the index attributes.

* inspection of AQL data-modification queries will now detect if the data-modification part
  of the query can run in lockstep with the data retrieval part of the query, or if the data
  retrieval part must be executed before the data modification can start.

  Executing the two in lockstep allows using much smaller buffers for intermediate results
  and starts the actual data-modification operations much earlier than if the two phases
  were executed separately.

* Allow dynamic attribute names in AQL object literals

  This allows using arbitrary expressions to construct attribute names in object
  literals specified in AQL queries. To disambiguate expressions and other unquoted
  attribute names, dynamic attribute names need to be enclosed in brackets (`[` and `]`).
  Example:

      FOR i IN 1..100
        RETURN { [ CONCAT('value-of-', i) ] : i }

* make AQL optimizer rule "use-index-for-sort" remove sort also in case a non-sorted
  index (e.g. a hash index) is used for only equality lookups and all sort attributes
  are covered by the index.

  Example that does not require an extra sort (needs hash index on `value`):

      FOR doc IN collection FILTER doc.value == 1 SORT doc.value RETURN doc

  Another example that does not require an extra sort (with hash index on `value1`, `value2`):

      FOR doc IN collection FILTER doc.value1 == 1 && doc.value2 == 2 SORT doc.value1, doc.value2 RETURN doc

* make AQL optimizer rule "use-index-for-sort" remove sort also in case the sort criteria
  excludes the left-most index attributes, but the left-most index attributes are used
  by the index for equality-only lookups.

  Example that can use the index for sorting (needs skiplist index on `value1`, `value2`):

      FOR doc IN collection FILTER doc.value1 == 1 SORT doc.value2 RETURN doc

* added selectivity estimates for primary index, edge index, and hash index

  The selectivity estimates are returned by the `GET /_api/index` REST API method
  in a sub-attribute `selectivityEstimate` for each index that supports it. This
  attribute will be omitted for indexes that do not provide selectivity estimates.
  If provided, the selectivity estimate will be a numeric value between 0 and 1.

  Selectivity estimates will also be reported in the result of `collection.getIndexes()`
  for all indexes that support this. If no selectivity estimate can be determined for
  an index, the attribute `selectivityEstimate` will be omitted here, too.

  The web interface also shows selectivity estimates for each index that supports this.

  Currently the following index types can provide selectivity estimates:
  - primary index
  - edge index
  - hash index (unique and non-unique)

  No selectivity estimates will be provided when running in cluster mode.

* fixed issue #1226: arangod log issues

* added additional logger if arangod is started in foreground mode on a tty

* added AQL optimizer rule "move-calculations-down"

* use exclusive native SRWLocks on Windows instead of native mutexes

* added AQL functions `MD5`, `SHA1`, and `RANDOM_TOKEN`.

* reduced number of string allocations when parsing certain AQL queries

  parsing numbers (integers or doubles) does not require a string allocation
  per number anymore

* RequestContext#bodyParam now accepts arbitrary joi schemas and rejects invalid (but well-formed) request bodies.

* enforce that AQL user functions are wrapped inside JavaScript function () declarations

  AQL user functions were always expected to be wrapped inside a JavaScript function, but previously
  this was not enforced when registering a user function. Enforcing the AQL user functions to be contained
  inside functions prevents functions from doing some unexpected things that may have led to undefined
  behavior.

* Windows service uninstalling: only remove service if it points to the currently running binary,
  or --force was specified.

* Windows (debug only): print stacktraces on crash and run minidump

* Windows (cygwin): if you run arangosh in a cygwin shell or via ssh we will detect this and use
  the appropriate output functions.

* Windows: improve process management

* fix IPv6 reverse ip lookups - so far we only did IPv4 addresses.

* improve join documentation, add outer join example

* run jslint for unit tests too, to prevent "memory leaks" by global js objects with native code.

* fix error logging for exceptions - we wouldn't log the exception message itself so far.

* improve error reporting in the http client (Windows & *nix)

* improve error reports in cluster

* Standard errors can now contain custom messages.


v2.4.7 (XXXX-XX-XX)
-------------------

* fixed issue #1282: Geo WITHIN_RECTANGLE for nested lat/lng


v2.4.6 (2015-03-18)
-------------------

* added option `--database.ignore-logfile-errors`

  This option controls how collection datafiles with a CRC mismatch are treated.

  If set to `false`, CRC mismatch errors in collection datafiles will lead
  to a collection not being loaded at all. If a collection needs to be loaded
  during WAL recovery, the WAL recovery will also abort (if not forced with
  `--wal.ignore-recovery-errors true`). Setting this flag to `false` protects
  users from unintentionally using a collection with corrupted datafiles, from
  which only a subset of the original data can be recovered.

  If set to `true`, CRC mismatch errors in collection datafiles will lead to
  the datafile being partially loaded. All data up to until the mismatch will
  be loaded. This will enable users to continue with a collection datafiles
  that are corrupted, but will result in only a partial load of the data.
  The WAL recovery will still abort when encountering a collection with a
  corrupted datafile, at least if `--wal.ignore-recovery-errors` is not set to
  `true`.

  The default value is *true*, so for collections with corrupted datafiles
  there might be partial data loads once the WAL recovery has finished. If
  the WAL recovery will need to load a collection with a corrupted datafile,
  it will still stop when using the default values.

* INCOMPATIBLE CHANGE:

  make the arangod server refuse to start if during startup it finds a non-readable
  `parameter.json` file for a database or a collection.

  Stopping the startup process in this case requires manual intervention (fixing
  the unreadable files), but prevents follow-up errors due to ignored databases or
  collections from happening.

* datafiles and `parameter.json` files written by arangod are now created with read and write
  privileges for the arangod process user, and with read and write privileges for the arangod
  process group.

  Previously, these files were created with user read and write permissions only.

* INCOMPATIBLE CHANGE:

  abort WAL recovery if one of the collection's datafiles cannot be opened

* INCOMPATIBLE CHANGE:

  never try to raise the privileges after dropping them, this can lead to a race condition while
  running the recovery

  If you require to run ArangoDB on a port lower than 1024, you must run ArangoDB as root.

* fixed inefficiencies in `remove` methods of general-graph module

* added option `--database.slow-query-threshold` for controlling the default AQL slow query
  threshold value on server start


v2.4.5 (2015-03-16)
-------------------

* added elapsed time to HTTP request logging output (`--log.requests-file`)

* added AQL current and slow query tracking, killing of AQL queries

  This change enables retrieving the list of currently running AQL queries inside the selected database.
  AQL queries with an execution time beyond a certain threshold can be moved to a "slow query" facility
  and retrieved from there. Queries can also be killed by specifying the query id.

  This change adds the following HTTP REST APIs:

  - `GET /_api/query/current`: for retrieving the list of currently running queries
  - `GET /_api/query/slow`: for retrieving the list of slow queries
  - `DELETE /_api/query/slow`: for clearing the list of slow queries
  - `GET /_api/query/properties`: for retrieving the properties for query tracking
  - `PUT /_api/query/properties`: for adjusting the properties for query tracking
  - `DELETE /_api/query/<id>`: for killing an AQL query

  The following JavaScript APIs have been added:

  - require("org/arangodb/aql/queries").current();
  - require("org/arangodb/aql/queries").slow();
  - require("org/arangodb/aql/queries").clearSlow();
  - require("org/arangodb/aql/queries").properties();
  - require("org/arangodb/aql/queries").kill();

* fixed issue #1265: arangod crashed with SIGSEGV

* fixed issue #1241: Wildcards in examples

* fixed comment parsing in Foxx controllers


v2.4.4 (2015-02-24)
-------------------

* fixed the generation template for foxx apps. It now does not create deprecated functions anymore

* add custom visitor functionality for `GRAPH_NEIGHBORS` function, too

* increased default value of traversal option *maxIterations* to 100 times of its previous
  default value


v2.4.3 (2015-02-06)
-------------------

* fix multi-threading with openssl when running under Windows

* fix timeout on socket operations when running under Windows

* Fixed an error in Foxx routing which caused some apps that worked in 2.4.1 to fail with status 500: `undefined is not a function` errors in 2.4.2
  This error was occurring due to seldom internal rerouting introduced by the malformed application handler.


v2.4.2 (2015-01-30)
-------------------

* added custom visitor functionality for AQL traversals

  This allows more complex result processing in traversals triggered by AQL. A few examples
  are shown in [this article](http://jsteemann.github.io/blog/2015/01/28/using-custom-visitors-in-aql-graph-traversals/).

* improved number of results estimated for nodes of type EnumerateListNode and SubqueryNode
  in AQL explain output

* added AQL explain helper to explain arbitrary AQL queries

  The helper function prints the query execution plan and the indexes to be used in the
  query. It can be invoked from the ArangoShell or the web interface as follows:

      require("org/arangodb/aql/explainer").explain(query);

* enable use of indexes for certain AQL conditions with non-equality predicates, in
  case the condition(s) also refer to indexed attributes

  The following queries will now be able to use indexes:

      FILTER a.indexed == ... && a.indexed != ...
      FILTER a.indexed == ... && a.nonIndexed != ...
      FILTER a.indexed == ... && ! (a.indexed == ...)
      FILTER a.indexed == ... && ! (a.nonIndexed == ...)
      FILTER a.indexed == ... && ! (a.indexed != ...)
      FILTER a.indexed == ... && ! (a.nonIndexed != ...)
      FILTER (a.indexed == ... && a.nonIndexed == ...) || (a.indexed == ... && a.nonIndexed == ...)
      FILTER (a.indexed == ... && a.nonIndexed != ...) || (a.indexed == ... && a.nonIndexed != ...)

* Fixed spuriously occurring "collection not found" errors when running queries on local
  collections on a cluster DB server

* Fixed upload of Foxx applications to the server for apps exceeding approx. 1 MB zipped.

* Malformed Foxx applications will now return a more useful error when any route is requested.

  In Production a Foxx app mounted on /app will display an html page on /app/* stating a 503 Service temporarily not available.
  It will not state any information about your Application.
  Before it was a 404 Not Found without any information and not distinguishable from a correct not found on your route.

  In Development Mode the html page also contains information about the error occurred.

* Unhandled errors thrown in Foxx routes are now handled by the Foxx framework itself.

  In Production the route will return a status 500 with a body {error: "Error statement"}.
  In Development the route will return a status 500 with a body {error: "Error statement", stack: "..."}

  Before, it was status 500 with a plain text stack including ArangoDB internal routing information.

* The Applications tab in web interface will now request development apps more often.
  So if you have a fixed a syntax error in your app it should always be visible after reload.


v2.4.1 (2015-01-19)
-------------------

* improved WAL recovery output

* fixed certain OR optimizations in AQL optimizer

* better diagnostics for arangoimp

* fixed invalid result of HTTP REST API method `/_admin/foxx/rescan`

* fixed possible segmentation fault when passing a Buffer object into a V8 function
  as a parameter

* updated AQB module to 1.8.0.


v2.4.0 (2015-01-13)
-------------------

* updated AQB module to 1.7.0.

* fixed V8 integration-related crashes

* make `fs.move(src, dest)` also fail when both `src` and `dest` are
  existing directories. This ensures the same behavior of the move operation
  on different platforms.

* fixed AQL insert operation for multi-shard collections in cluster

* added optional return value for AQL data-modification queries.
  This allows returning the documents inserted, removed or updated with the query, e.g.

      FOR doc IN docs REMOVE doc._key IN docs LET removed = OLD RETURN removed
      FOR doc IN docs INSERT { } IN docs LET inserted = NEW RETURN inserted
      FOR doc IN docs UPDATE doc._key WITH { } IN docs LET previous = OLD RETURN previous
      FOR doc IN docs UPDATE doc._key WITH { } IN docs LET updated = NEW RETURN updated

  The variables `OLD` and `NEW` are automatically available when a `REMOVE`, `INSERT`,
  `UPDATE` or `REPLACE` statement is immediately followed by a `LET` statement.
  Note that the `LET` and `RETURN` statements in data-modification queries are not as
  flexible as the general versions of `LET` and `RETURN`. When returning documents from
  data-modification operations, only a single variable can be assigned using `LET`, and
  the assignment can only be either `OLD` or `NEW`, but not an arbitrary expression. The
  `RETURN` statement also allows using the just-created variable only, and no arbitrary
  expressions.


v2.4.0-beta1 (2014-12-26)
--------------------------

* fixed superstates in FoxxGenerator

* fixed issue #1065: Aardvark: added creation of documents and edges with _key property

* fixed issue #1198: Aardvark: current AQL editor query is now cached

* Upgraded V8 version from 3.16.14 to 3.29.59

  The built-in version of V8 has been upgraded from 3.16.14 to 3.29.59.
  This activates several ES6 (also dubbed *Harmony* or *ES.next*) features in
  ArangoDB, both in the ArangoShell and the ArangoDB server. They can be
  used for scripting and in server-side actions such as Foxx routes, traversals
  etc.

  The following ES6 features are available in ArangoDB 2.4 by default:

  * iterators
  * the `of` operator
  * symbols
  * predefined collections types (Map, Set etc.)
  * typed arrays

  Many other ES6 features are disabled by default, but can be made available by
  starting arangod or arangosh with the appropriate options:

  * arrow functions
  * proxies
  * generators
  * String, Array, and Number enhancements
  * constants
  * enhanced object and numeric literals

  To activate all these ES6 features in arangod or arangosh, start it with
  the following options:

      arangosh --javascript.v8-options="--harmony --harmony_generators"

  More details on the available ES6 features can be found in
  [this blog](https://jsteemann.github.io/blog/2014/12/19/using-es6-features-in-arangodb/).

* Added Foxx generator for building Hypermedia APIs

  A more detailed description is [here](https://www.arangodb.com/2014/12/08/building-hypermedia-apis-foxxgenerator)

* New `Applications` tab in web interface:

  The `applications` tab got a complete redesign.
  It will now only show applications that are currently running on ArangoDB.
  For a selected application, a new detailed view has been created.
  This view provides a better overview of the app:
  * author
  * license
  * version
  * contributors
  * download links
  * API documentation

  To install a new application, a new dialog is now available.
  It provides the features already available in the console application `foxx-manager` plus some more:
  * install an application from Github
  * install an application from a zip file
  * install an application from ArangoDB's application store
  * create a new application from scratch: this feature uses a generator to
    create a Foxx application with pre-defined CRUD methods for a given list
    of collections. The generated Foxx app can either be downloaded as a zip file or
    be installed on the server. Starting with a new Foxx app has never been easier.

* fixed issue #1102: Aardvark: Layout bug in documents overview

  The documents overview was entirely destroyed in some situations on Firefox.
  We replaced the plugin we used there.

* fixed issue #1168: Aardvark: pagination buttons jumping

* fixed issue #1161: Aardvark: Click on Import JSON imports previously uploaded file

* removed configure options `--enable-all-in-one-v8`, `--enable-all-in-one-icu`,
  and `--enable-all-in-one-libev`.

* global internal rename to fix naming incompatibilities with JSON:

  Internal functions with names containing `array` have been renamed to `object`,
  internal functions with names containing `list` have been renamed to `array`.
  The renaming was mainly done in the C++ parts. The documentation has also been
  adjusted so that the correct JSON type names are used in most places.

  The change also led to the addition of a few function aliases in AQL:

  * `TO_LIST` now is an alias of the new `TO_ARRAY`
  * `IS_LIST` now is an alias of the new `IS_ARRAY`
  * `IS_DOCUMENT` now is an alias of the new `IS_OBJECT`

  The changed also renamed the option `mergeArrays` to `mergeObjects` for AQL
  data-modification query options and HTTP document modification API

* AQL: added optimizer rule "remove-filter-covered-by-index"

  This rule removes FilterNodes and CalculationNodes from an execution plan if the
  filter is already covered by a previous IndexRangeNode. Removing the CalculationNode
  and the FilterNode will speed up query execution because the query requires less
  computation.

* AQL: added optimizer rule "remove-sort-rand"

  This rule removes a `SORT RAND()` expression from a query and moves the random
  iteration into the appropriate `EnumerateCollectionNode`. This is more efficient
  than individually enumerating and then sorting randomly.

* AQL: range optimizations for IN and OR

  This change enables usage of indexes for several additional cases. Filters containing
  the `IN` operator can now make use of indexes, and multiple OR- or AND-combined filter
  conditions can now also use indexes if the filters are accessing the same indexed
  attribute.

  Here are a few examples of queries that can now use indexes but couldn't before:

    FOR doc IN collection
      FILTER doc.indexedAttribute == 1 || doc.indexedAttribute > 99
      RETURN doc

    FOR doc IN collection
      FILTER doc.indexedAttribute IN [ 3, 42 ] || doc.indexedAttribute > 99
      RETURN doc

    FOR doc IN collection
      FILTER (doc.indexedAttribute > 2 && doc.indexedAttribute < 10) ||
             (doc.indexedAttribute > 23 && doc.indexedAttribute < 42)
      RETURN doc

* fixed issue #500: AQL parentheses issue

  This change allows passing subqueries as AQL function parameters without using
  duplicate brackets (e.g. `FUNC(query)` instead of `FUNC((query))`

* added optional `COUNT` clause to AQL `COLLECT`

  This allows more efficient group count calculation queries, e.g.

      FOR doc IN collection
        COLLECT age = doc.age WITH COUNT INTO length
        RETURN { age: age, count: length }

  A count-only query is also possible:

      FOR doc IN collection
        COLLECT WITH COUNT INTO length
        RETURN length

* fixed missing makeDirectory when fetching a Foxx application from a zip file

* fixed issue #1134: Change the default endpoint to localhost

  This change will modify the IP address ArangoDB listens on to 127.0.0.1 by default.
  This will make new ArangoDB installations unaccessible from clients other than
  localhost unless changed. This is a security feature.

  To make ArangoDB accessible from any client, change the server's configuration
  (`--server.endpoint`) to either `tcp://0.0.0.0:8529` or the server's publicly
  visible IP address.

* deprecated `Repository#modelPrototype`. Use `Repository#model` instead.

* IMPORTANT CHANGE: by default, system collections are included in replication and all
  replication API return values. This will lead to user accounts and credentials
  data being replicated from master to slave servers. This may overwrite
  slave-specific database users.

  If this is undesired, the `_users` collection can be excluded from replication
  easily by setting the `includeSystem` attribute to `false` in the following commands:

  * replication.sync({ includeSystem: false });
  * replication.applier.properties({ includeSystem: false });

  This will exclude all system collections (including `_aqlfunctions`, `_graphs` etc.)
  from the initial synchronization and the continuous replication.

  If this is also undesired, it is also possible to specify a list of collections to
  exclude from the initial synchronization and the continuous replication using the
  `restrictCollections` attribute, e.g.:

      replication.applier.properties({
        includeSystem: true,
        restrictType: "exclude",
        restrictCollections: [ "_users", "_graphs", "foo" ]
      });

  The HTTP API methods for fetching the replication inventory and for dumping collections
  also support the `includeSystem` control flag via a URL parameter.

* removed DEPRECATED replication methods:
  * `replication.logger.start()`
  * `replication.logger.stop()`
  * `replication.logger.properties()`
  * HTTP PUT `/_api/replication/logger-start`
  * HTTP PUT `/_api/replication/logger-stop`
  * HTTP GET `/_api/replication/logger-config`
  * HTTP PUT `/_api/replication/logger-config`

* fixed issue #1174, which was due to locking problems in distributed
  AQL execution

* improved cluster locking for AQL avoiding deadlocks

* use DistributeNode for modifying queries with REPLACE and UPDATE, if
  possible


v2.3.6 (2015-XX-XX)
-------------------

* fixed AQL subquery optimization that produced wrong result when multiple subqueries
  directly followed each other and and a directly following `LET` statement did refer
  to any but the first subquery.


v2.3.5 (2015-01-16)
-------------------

* fixed intermittent 404 errors in Foxx apps after mounting or unmounting apps

* fixed issue #1200: Expansion operator results in "Cannot call method 'forEach' of null"

* fixed issue #1199: Cannot unlink root node of plan


v2.3.4 (2014-12-23)
-------------------

* fixed cerberus path for MyArangoDB


v2.3.3 (2014-12-17)
-------------------

* fixed error handling in instantiation of distributed AQL queries, this
  also fixes a bug in cluster startup with many servers

* issue #1185: parse non-fractional JSON numbers with exponent (e.g. `4e-261`)

* issue #1159: allow --server.request-timeout and --server.connect-timeout of 0


v2.3.2 (2014-12-09)
-------------------

* fixed issue #1177: Fix bug in the user app's storage

* fixed issue #1173: AQL Editor "Save current query" resets user password

* fixed missing makeDirectory when fetching a Foxx application from a zip file

* put in warning about default changed: fixed issue #1134: Change the default endpoint to localhost

* fixed issue #1163: invalid fullCount value returned from AQL

* fixed range operator precedence

* limit default maximum number of plans created by AQL optimizer to 256 (from 1024)

* make AQL optimizer not generate an extra plan if an index can be used, but modify
  existing plans in place

* fixed AQL cursor ttl (time-to-live) issue

  Any user-specified cursor ttl value was not honored since 2.3.0.

* fixed segfault in AQL query hash index setup with unknown shapes

* fixed memleaks

* added AQL optimizer rule for removing `INTO` from a `COLLECT` statement if not needed

* fixed issue #1131

  This change provides the `KEEP` clause for `COLLECT ... INTO`. The `KEEP` clause
  allows controlling which variables will be kept in the variable created by `INTO`.

* fixed issue #1147, must protect dispatcher ID for etcd

v2.3.1 (2014-11-28)
-------------------

* recreate password if missing during upgrade

* fixed issue #1126

* fixed non-working subquery index optimizations

* do not restrict summary of Foxx applications to 60 characters

* fixed display of "required" path parameters in Foxx application documentation

* added more optimizations of constants values in AQL FILTER conditions

* fixed invalid or-to-in optimization for FILTERs containing comparisons
  with boolean values

* fixed replication of `_graphs` collection

* added AQL list functions `PUSH`, `POP`, `UNSHIFT`, `SHIFT`, `REMOVE_VALUES`,
  `REMOVE_VALUE`, `REMOVE_NTH` and `APPEND`

* added AQL functions `CALL` and `APPLY` to dynamically call other functions

* fixed AQL optimizer cost estimation for LIMIT node

* prevent Foxx queues from permanently writing to the journal even when
  server is idle

* fixed AQL COLLECT statement with INTO clause, which copied more variables
  than v2.2 and thus lead to too much memory consumption.
  This deals with #1107.

* fixed AQL COLLECT statement, this concerned every COLLECT statement,
  only the first group had access to the values of the variables before
  the COLLECT statement. This deals with #1127.

* fixed some AQL internals, where sometimes too many items were
  fetched from upstream in the presence of a LIMIT clause. This should
  generally improve performance.


v2.3.0 (2014-11-18)
-------------------

* fixed syslog flags. `--log.syslog` is deprecated and setting it has no effect,
  `--log.facility` now works as described. Application name has been changed from
  `triagens` to `arangod`. It can be changed using `--log.application`. The syslog
  will only contain the actual log message. The datetime prefix is omitted.

* fixed deflate in SimpleHttpClient

* fixed issue #1104: edgeExamples broken or changed

* fixed issue #1103: Error while importing user queries

* fixed issue #1100: AQL: HAS() fails on doc[attribute_name]

* fixed issue #1098: runtime error when creating graph vertex

* hide system applications in **Applications** tab by default

  Display of system applications can be toggled by using the *system applications*
  toggle in the UI.

* added HTTP REST API for managing tasks (`/_api/tasks`)

* allow passing character lists as optional parameter to AQL functions `TRIM`,
  `LTRIM` and `RTRIM`

  These functions now support trimming using custom character lists. If no character
  lists are specified, all whitespace characters will be removed as previously:

      TRIM("  foobar\t \r\n ")         // "foobar"
      TRIM(";foo;bar;baz, ", "; ")     // "foo;bar;baz"

* added AQL string functions `LTRIM`, `RTRIM`, `FIND_FIRST`, `FIND_LAST`, `SPLIT`,
  `SUBSTITUTE`

* added AQL functions `ZIP`, `VALUES` and `PERCENTILE`

* made AQL functions `CONCAT` and `CONCAT_SEPARATOR` work with list arguments

* dynamically create extra dispatcher threads if required

* fixed issue #1097: schemas in the API docs no longer show required properties as optional


v2.3.0-beta2 (2014-11-08)
-------------------------

* front-end: new icons for uploading and downloading JSON documents into a collection

* front-end: fixed documents pagination css display error

* front-end: fixed flickering of the progress view

* front-end: fixed missing event for documents filter function

* front-end: jsoneditor: added CMD+Return (Mac) CTRL+Return (Linux/Win) shortkey for
  saving a document

* front-end: added information tooltip for uploading json documents.

* front-end: added database management view to the collapsed navigation menu

* front-end: added collection truncation feature

* fixed issue #1086: arangoimp: Odd errors if arguments are not given properly

* performance improvements for AQL queries that use JavaScript-based expressions
  internally

* added AQL geo functions `WITHIN_RECTANGLE` and `IS_IN_POLYGON`

* fixed non-working query results download in AQL editor of web interface

* removed debug print message in AQL editor query export routine

* fixed issue #1075: Aardvark: user name required even if auth is off #1075

  The fix for this prefills the username input field with the current user's
  account name if any and `root` (the default username) otherwise. Additionally,
  the tooltip text has been slightly adjusted.

* fixed issue #1069: Add 'raw' link to swagger ui so that the raw swagger
  json can easily be retrieved

  This adds a link to the Swagger API docs to an application's detail view in
  the **Applications** tab of the web interface. The link produces the Swagger
  JSON directly. If authentication is turned on, the link requires authentication,
  too.

* documentation updates


v2.3.0-beta1 (2014-11-01)
-------------------------

* added dedicated `NOT IN` operator for AQL

  Previously, a `NOT IN` was only achievable by writing a negated `IN` condition:

      FOR i IN ... FILTER ! (i IN [ 23, 42 ]) ...

  This can now alternatively be expressed more intuitively as follows:

      FOR i IN ... FILTER i NOT IN [ 23, 42 ] ...

* added alternative logical operator syntax for AQL

  Previously, the logical operators in AQL could only be written as:
  - `&&`: logical and
  - `||`: logical or
  - `!`: negation

  ArangoDB 2.3 introduces the alternative variants for these operators:
  - `AND`: logical and
  - `OR`: logical or
  - `NOT`: negation

  The new syntax is just an alternative to the old syntax, allowing easier
  migration from SQL. The old syntax is still fully supported and will be.

* improved output of `ArangoStatement.parse()` and POST `/_api/query`

  If an AQL query can be parsed without problems, The return value of
  `ArangoStatement.parse()` now contains an attribute `ast` with the abstract
  syntax tree of the query (before optimizations). Though this is an internal
  representation of the query and is subject to change, it can be used to inspect
  how ArangoDB interprets a given query.

* improved `ArangoStatement.explain()` and POST `/_api/explain`

  The commands for explaining AQL queries have been improved.

* added command-line option `--javascript.v8-contexts` to control the number of
  V8 contexts created in arangod.

  Previously, the number of V8 contexts was equal to the number of server threads
  (as specified by option `--server.threads`).

  However, it may be sensible to create different amounts of threads and V8
  contexts. If the option is not specified, the number of V8 contexts created
  will be equal to the number of server threads. Thus no change in configuration
  is required to keep the old behavior.

  If you are using the default config files or merge them with your local config
  files, please review if the default number of server threads is okay in your
  environment. Additionally you should verify that the number of V8 contexts
  created (as specified in option `--javascript.v8-contexts`) is okay.

* the number of server.threads specified is now the minimum of threads
  started. There are situation in which threads are waiting for results of
  distributed database servers. In this case the number of threads is
  dynamically increased.

* removed index type "bitarray"

  Bitarray indexes were only half-way documented and integrated in previous versions
  of ArangoDB so their benefit was limited. The support for bitarray indexes has
  thus been removed in ArangoDB 2.3. It is not possible to create indexes of type
  "bitarray" with ArangoDB 2.3.

  When a collection is opened that contains a bitarray index definition created
  with a previous version of ArangoDB, ArangoDB will ignore it and log the following
  warning:

      index type 'bitarray' is not supported in this version of ArangoDB and is ignored

  Future versions of ArangoDB may automatically remove such index definitions so the
  warnings will eventually disappear.

* removed internal "_admin/modules/flush" in order to fix requireApp

* added basic support for handling binary data in Foxx

  Requests with binary payload can be processed in Foxx applications by
  using the new method `res.rawBodyBuffer()`. This will return the unparsed request
  body as a Buffer object.

  There is now also the method `req.requestParts()` available in Foxx to retrieve
  the individual components of a multipart HTTP request.

  Buffer objects can now be used when setting the response body of any Foxx action.
  Additionally, `res.send()` has been added as a convenience method for returning
  strings, JSON objects or buffers from a Foxx action:

      res.send("<p>some HTML</p>");
      res.send({ success: true });
      res.send(new Buffer("some binary data"));

  The convenience method `res.sendFile()` can now be used to easily return the
  contents of a file from a Foxx action:

      res.sendFile(applicationContext.foxxFilename("image.png"));

  `fs.write` now accepts not only strings but also Buffer objects as second parameter:

      fs.write(filename, "some data");
      fs.write(filename, new Buffer("some binary data"));

  `fs.readBuffer` can be used to return the contents of a file in a Buffer object.

* improved performance of insertion into non-unique hash indexes significantly in case
  many duplicate keys are used in the index

* issue #1042: set time zone in log output

  the command-line option `--log.use-local-time` was added to print dates and times in
  the server-local timezone instead of UTC

* command-line options that require a boolean value now validate the
  value given on the command-line

  This prevents issues if no value is specified for an option that
  requires a boolean value. For example, the following command-line would
  have caused trouble in 2.2, because `--server.endpoint` would have been
  used as the value for the `--server.disable-authentication` options
  (which requires a boolean value):

      arangod --server.disable-authentication --server.endpoint tcp://127.0.0.1:8529 data

  In 2.3, running this command will fail with an error and requires to
  be modified to:

      arangod --server.disable-authentication true --server.endpoint tcp://127.0.0.1:8529 data

* improved performance of CSV import in arangoimp

* fixed issue #1027: Stack traces are off-by-one

* fixed issue #1026: Modules loaded in different files within the same app
  should refer to the same module

* fixed issue #1025: Traversal not as expected in undirected graph

* added a _relation function in the general-graph module.

  This deprecated _directedRelation and _undirectedRelation.
  ArangoDB does not offer any constraints for undirected edges
  which caused some confusion of users how undirected relations
  have to be handled. Relation now only supports directed relations
  and the user can actively simulate undirected relations.

* changed return value of Foxx.applicationContext#collectionName:

  Previously, the function could return invalid collection names because
  invalid characters were not replaced in the application name prefix, only
  in the collection name passed.

  Now, the function replaces invalid characters also in the application name
  prefix, which might to slightly different results for application names that
  contained any characters outside the ranges [a-z], [A-Z] and [0-9].

* prevent XSS in AQL editor and logs view

* integrated tutorial into ArangoShell and web interface

* added option `--backslash-escape` for arangoimp when running CSV file imports

* front-end: added download feature for (filtered) documents

* front-end: added download feature for the results of a user query

* front-end: added function to move documents to another collection

* front-end: added sort-by attribute to the documents filter

* front-end: added sorting feature to database, graph management and user management view.

* issue #989: front-end: Databases view not refreshing after deleting a database

* issue #991: front-end: Database search broken

* front-end: added infobox which shows more information about a document (_id, _rev, _key) or
  an edge (_id, _rev, _key, _from, _to). The from and to attributes are clickable and redirect
  to their document location.

* front-end: added edit-mode for deleting multiple documents at the same time.

* front-end: added delete button to the detailed document/edge view.

* front-end: added visual feedback for saving documents/edges inside the editor (error/success).

* front-end: added auto-focusing for the first input field in a modal.

* front-end: added validation for user input in a modal.

* front-end: user defined queries are now stored inside the database and are bound to the current
  user, instead of using the local storage functionality of the browsers. The outcome of this is
  that user defined queries are now independently usable from any device. Also queries can now be
  edited through the standard document editor of the front-end through the _users collection.

* front-end: added import and export functionality for user defined queries.

* front-end: added new keywords and functions to the aql-editor theme

* front-end: applied tile-style to the graph view

* front-end: now using the new graph api including multi-collection support

* front-end: foxx apps are now deletable

* front-end: foxx apps are now installable and updateable through github, if github is their
  origin.

* front-end: added foxx app version control. Multiple versions of a single foxx app are now
  installable and easy to manage and are also arranged in groups.

* front-end: the user-set filter of a collection is now stored until the user navigates to
  another collection.

* front-end: fetching and filtering of documents, statistics, and query operations are now
  handled with asynchronous ajax calls.

* front-end: added progress indicator if the front-end is waiting for a server operation.

* front-end: fixed wrong count of documents in the documents view of a collection.

* front-end: fixed unexpected styling of the manage db view and navigation.

* front-end: fixed wrong handling of select fields in a modal view.

* front-end: fixed wrong positioning of some tooltips.

* automatically call `toJSON` function of JavaScript objects (if present)
  when serializing them into database documents. This change allows
  storing JavaScript date objects in the database in a sensible manner.


v2.2.7 (2014-11-19)
-------------------

* fixed issue #998: Incorrect application URL for non-system Foxx apps

* fixed issue #1079: AQL editor: keyword WITH in UPDATE query is not highlighted

* fix memory leak in cluster nodes

* fixed registration of AQL user-defined functions in Web UI (JS shell)

* fixed error display in Web UI for certain errors
  (now error message is printed instead of 'undefined')

* fixed issue #1059: bug in js module console

* fixed issue #1056: "fs": zip functions fail with passwords

* fixed issue #1063: Docs: measuring unit of --wal.logfile-size?

* fixed issue #1062: Docs: typo in 14.2 Example data


v2.2.6 (2014-10-20)
-------------------

* fixed issue #972: Compilation Issue

* fixed issue #743: temporary directories are now unique and one can read
  off the tool that created them, if empty, they are removed atexit

* Highly improved performance of all AQL GRAPH_* functions.

* Orphan collections in general graphs can now be found via GRAPH_VERTICES
  if either "any" or no direction is defined

* Fixed documentation for AQL function GRAPH_NEIGHBORS.
  The option "vertexCollectionRestriction" is meant to filter the target
  vertices only, and should not filter the path.

* Fixed a bug in GRAPH_NEIGHBORS which enforced only empty results
  under certain conditions


v2.2.5 (2014-10-09)
-------------------

* fixed issue #961: allow non-JSON values in undocument request bodies

* fixed issue 1028: libicu is now statically linked

* fixed cached lookups of collections on the server, which may have caused spurious
  problems after collection rename operations


v2.2.4 (2014-10-01)
-------------------

* fixed accessing `_from` and `_to` attributes in `collection.byExample` and
  `collection.firstExample`

  These internal attributes were not handled properly in the mentioned functions, so
  searching for them did not always produce documents

* fixed issue #1030: arangoimp 2.2.3 crashing, not logging on large Windows CSV file

* fixed issue #1025: Traversal not as expected in undirected graph

* fixed issue #1020

  This requires re-introducing the startup option `--database.force-sync-properties`.

  This option can again be used to force fsyncs of collection, index and database properties
  stored as JSON strings on disk in files named `parameter.json`. Syncing these files after
  a write may be necessary if the underlying storage does not sync file contents by itself
  in a "sensible" amount of time after a file has been written and closed.

  The default value is `true` so collection, index and database properties will always be
  synced to disk immediately. This affects creating, renaming and dropping collections as
  well as creating and dropping databases and indexes. Each of these operations will perform
  an additional fsync on the `parameter.json` file if the option is set to `true`.

  It might be sensible to set this option to `false` for workloads that create and drop a
  lot of collections (e.g. test runs).

  Document operations such as creating, updating and dropping documents are not affected
  by this option.

* fixed issue #1016: AQL editor bug

* fixed issue #1014: WITHIN function returns wrong distance

* fixed AQL shortest path calculation in function `GRAPH_SHORTEST_PATH` to return
  complete vertex objects instead of just vertex ids

* allow changing of attributes of documents stored in server-side JavaScript variables

  Previously, the following did not work:

      var doc = db.collection.document(key);
      doc._key = "abc"; // overwriting internal attributes not supported
      doc.value = 123;  // overwriting existing attributes not supported

  Now, modifying documents stored in server-side variables (e.g. `doc` in the above case)
  is supported. Modifying the variables will not update the documents in the database,
  but will modify the JavaScript object (which can be written back to the database using
  `db.collection.update` or `db.collection.replace`)

* fixed issue #997: arangoimp apparently doesn't support files >2gig on Windows

  large file support (requires using `_stat64` instead of `stat`) is now supported on
  Windows


v2.2.3 (2014-09-02)
-------------------

* added `around` for Foxx controller

* added `type` option for HTTP API `GET /_api/document?collection=...`

  This allows controlling the type of results to be returned. By default, paths to
  documents will be returned, e.g.

      [
        `/_api/document/test/mykey1`,
        `/_api/document/test/mykey2`,
        ...
      ]

  To return a list of document ids instead of paths, the `type` URL parameter can be
  set to `id`:

      [
        `test/mykey1`,
        `test/mykey2`,
        ...
      ]

  To return a list of document keys only, the `type` URL parameter can be set to `key`:

      [
        `mykey1`,
        `mykey2`,
        ...
      ]


* properly capitalize HTTP response header field names in case the `x-arango-async`
  HTTP header was used in a request.

* fixed several documentation issues

* speedup for several general-graph functions, AQL functions starting with `GRAPH_`
  and traversals


v2.2.2 (2014-08-08)
-------------------

* allow storing non-reserved attribute names starting with an underscore

  Previous versions of ArangoDB parsed away all attribute names that started with an
  underscore (e.g. `_test', '_foo', `_bar`) on all levels of a document (root level
  and sub-attribute levels). While this behavior was documented, it was unintuitive and
  prevented storing documents inside other documents, e.g.:

      {
        "_key" : "foo",
        "_type" : "mydoc",
        "references" : [
          {
            "_key" : "something",
            "_rev" : "...",
            "value" : 1
          },
          {
            "_key" : "something else",
            "_rev" : "...",
            "value" : 2
          }
        ]
      }

  In the above example, previous versions of ArangoDB removed all attributes and
  sub-attributes that started with underscores, meaning the embedded documents would lose
  some of their attributes. 2.2.2 should preserve such attributes, and will also allow
  storing user-defined attribute names on the top-level even if they start with underscores
  (such as `_type` in the above example).

* fix conversion of JavaScript String, Number and Boolean objects to JSON.

  Objects created in JavaScript using `new Number(...)`, `new String(...)`, or
  `new Boolean(...)` were not converted to JSON correctly.

* fixed a race condition on task registration (i.e. `require("org/arangodb/tasks").register()`)

  this race condition led to undefined behavior when a just-created task with no offset and
  no period was instantly executed and deleted by the task scheduler, before the `register`
  function returned to the caller.

* changed run-tests.sh to execute all suitable tests.

* switch to new version of gyp

* fixed upgrade button


v2.2.1 (2014-07-24)
-------------------

* fixed hanging write-ahead log recovery for certain cases that involved dropping
  databases

* fixed issue with --check-version: when creating a new database the check failed

* issue #947 Foxx applicationContext missing some properties

* fixed issue with --check-version: when creating a new database the check failed

* added startup option `--wal.suppress-shape-information`

  Setting this option to `true` will reduce memory and disk space usage and require
  less CPU time when modifying documents or edges. It should therefore be turned on
  for standalone ArangoDB servers. However, for servers that are used as replication
  masters, setting this option to `true` will effectively disable the usage of the
  write-ahead log for replication, so it should be set to `false` for any replication
  master servers.

  The default value for this option is `false`.

* added optional `ttl` attribute to specify result cursor expiration for HTTP API method
  `POST /_api/cursor`

  The `ttl` attribute can be used to prevent cursor results from timing out too early.

* issue #947: Foxx applicationContext missing some properties

* (reported by Christian Neubauer):

  The problem was that in Google's V8, signed and unsigned chars are not always declared cleanly.
  so we need to force v8 to compile with forced signed chars which is done by the Flag:
    -fsigned-char
  at least it is enough to follow the instructions of compiling arango on rasperry
  and add "CFLAGS='-fsigned-char'" to the make command of V8 and remove the armv7=0

* Fixed a bug with the replication client. In the case of single document
  transactions the collection was not write locked.


v2.2.0 (2014-07-10)
-------------------

* The replication methods `logger.start`, `logger.stop` and `logger.properties` are
  no-ops in ArangoDB 2.2 as there is no separate replication logger anymore. Data changes
  are logged into the write-ahead log in ArangoDB 2.2, and not separately by the
  replication logger. The replication logger object is still there in ArangoDB 2.2 to
  ensure backwards-compatibility, however, logging cannot be started, stopped or
  configured anymore. Using any of these methods will do nothing.

  This also affects the following HTTP API methods:
  - `PUT /_api/replication/logger-start`
  - `PUT /_api/replication/logger-stop`
  - `GET /_api/replication/logger-config`
  - `PUT /_api/replication/logger-config`

  Using any of these methods is discouraged from now on as they will be removed in
  future versions of ArangoDB.

* INCOMPATIBLE CHANGE: replication of transactions has changed. Previously, transactions
  were logged on a master in one big block and shipped to a slave in one block, too.
  Now transactions will be logged and replicated as separate entries, allowing transactions
  to be bigger and also ensure replication progress.

  This change also affects the behavior of the `stop` method of the replication applier.
  If the replication applier is now stopped manually using the `stop` method and later
  restarted using the `start` method, any transactions that were unfinished at the
  point of stopping will be aborted on a slave, even if they later commit on the master.

  In ArangoDB 2.2, stopping the replication applier manually should be avoided unless the
  goal is to stop replication permanently or to do a full resync with the master anyway.
  If the replication applier still must be stopped, it should be made sure that the
  slave has fetched and applied all pending operations from a master, and that no
  extra transactions are started on the master before the `stop` command on the slave
  is executed.

  Replication of transactions in ArangoDB 2.2 might also lock the involved collections on
  the slave while a transaction is either committed or aborted on the master and the
  change has been replicated to the slave. This change in behavior may be important for
  slave servers that are used for read-scaling. In order to avoid long lasting collection
  locks on the slave, transactions should be kept small.

  The `_replication` system collection is not used anymore in ArangoDB 2.2 and its usage is
  discouraged.

* INCOMPATIBLE CHANGE: the figures reported by the `collection.figures` method
  now only reflect documents and data contained in the journals and datafiles of
  collections. Documents or deletions contained only in the write-ahead log will
  not influence collection figures until the write-ahead log garbage collection
  kicks in. The figures for a collection might therefore underreport the total
  resource usage of a collection.

  Additionally, the attributes `lastTick` and `uncollectedLogfileEntries` have been
  added to the result of the `figures` operation and the HTTP API method
  `PUT /_api/collection/figures`

* added `insert` method as an alias for `save`. Documents can now be inserted into
  a collection using either method:

      db.test.save({ foo: "bar" });
      db.test.insert({ foo: "bar" });

* added support for data-modification AQL queries

* added AQL keywords `INSERT`, `UPDATE`, `REPLACE` and `REMOVE` (and `WITH`) to
  support data-modification AQL queries.

  Unquoted usage of these keywords for attribute names in AQL queries will likely
  fail in ArangoDB 2.2. If any such attribute name needs to be used in a query, it
  should be enclosed in backticks to indicate the usage of a literal attribute
  name.

  For example, the following query will fail in ArangoDB 2.2 with a parse error:

      FOR i IN foo RETURN i.remove

  and needs to be rewritten like this:

      FOR i IN foo RETURN i.`remove`

* disallow storing of JavaScript objects that contain JavaScript native objects
  of type `Date`, `Function`, `RegExp` or `External`, e.g.

      db.test.save({ foo: /bar/ });
      db.test.save({ foo: new Date() });

  will now print

      Error: <data> cannot be converted into JSON shape: could not shape document

  Previously, objects of these types were silently converted into an empty object
  (i.e. `{ }`).

  To store such objects in a collection, explicitly convert them into strings
  like this:

      db.test.save({ foo: String(/bar/) });
      db.test.save({ foo: String(new Date()) });

* The replication methods `logger.start`, `logger.stop` and `logger.properties` are
  no-ops in ArangoDB 2.2 as there is no separate replication logger anymore. Data changes
  are logged into the write-ahead log in ArangoDB 2.2, and not separately by the
  replication logger. The replication logger object is still there in ArangoDB 2.2 to
  ensure backwards-compatibility, however, logging cannot be started, stopped or
  configured anymore. Using any of these methods will do nothing.

  This also affects the following HTTP API methods:
  - `PUT /_api/replication/logger-start`
  - `PUT /_api/replication/logger-stop`
  - `GET /_api/replication/logger-config`
  - `PUT /_api/replication/logger-config`

  Using any of these methods is discouraged from now on as they will be removed in
  future versions of ArangoDB.

* INCOMPATIBLE CHANGE: replication of transactions has changed. Previously, transactions
  were logged on a master in one big block and shipped to a slave in one block, too.
  Now transactions will be logged and replicated as separate entries, allowing transactions
  to be bigger and also ensure replication progress.

  This change also affects the behavior of the `stop` method of the replication applier.
  If the replication applier is now stopped manually using the `stop` method and later
  restarted using the `start` method, any transactions that were unfinished at the
  point of stopping will be aborted on a slave, even if they later commit on the master.

  In ArangoDB 2.2, stopping the replication applier manually should be avoided unless the
  goal is to stop replication permanently or to do a full resync with the master anyway.
  If the replication applier still must be stopped, it should be made sure that the
  slave has fetched and applied all pending operations from a master, and that no
  extra transactions are started on the master before the `stop` command on the slave
  is executed.

  Replication of transactions in ArangoDB 2.2 might also lock the involved collections on
  the slave while a transaction is either committed or aborted on the master and the
  change has been replicated to the slave. This change in behavior may be important for
  slave servers that are used for read-scaling. In order to avoid long lasting collection
  locks on the slave, transactions should be kept small.

  The `_replication` system collection is not used anymore in ArangoDB 2.2 and its usage is
  discouraged.

* INCOMPATIBLE CHANGE: the figures reported by the `collection.figures` method
  now only reflect documents and data contained in the journals and datafiles of
  collections. Documents or deletions contained only in the write-ahead log will
  not influence collection figures until the write-ahead log garbage collection
  kicks in. The figures for a collection might therefore underreport the total
  resource usage of a collection.

  Additionally, the attributes `lastTick` and `uncollectedLogfileEntries` have been
  added to the result of the `figures` operation and the HTTP API method
  `PUT /_api/collection/figures`

* added `insert` method as an alias for `save`. Documents can now be inserted into
  a collection using either method:

      db.test.save({ foo: "bar" });
      db.test.insert({ foo: "bar" });

* added support for data-modification AQL queries

* added AQL keywords `INSERT`, `UPDATE`, `REPLACE` and `REMOVE` (and `WITH`) to
  support data-modification AQL queries.

  Unquoted usage of these keywords for attribute names in AQL queries will likely
  fail in ArangoDB 2.2. If any such attribute name needs to be used in a query, it
  should be enclosed in backticks to indicate the usage of a literal attribute
  name.

  For example, the following query will fail in ArangoDB 2.2 with a parse error:

      FOR i IN foo RETURN i.remove

  and needs to be rewritten like this:

      FOR i IN foo RETURN i.`remove`

* disallow storing of JavaScript objects that contain JavaScript native objects
  of type `Date`, `Function`, `RegExp` or `External`, e.g.

      db.test.save({ foo: /bar/ });
      db.test.save({ foo: new Date() });

  will now print

      Error: <data> cannot be converted into JSON shape: could not shape document

  Previously, objects of these types were silently converted into an empty object
  (i.e. `{ }`).

  To store such objects in a collection, explicitly convert them into strings
  like this:

      db.test.save({ foo: String(/bar/) });
      db.test.save({ foo: String(new Date()) });

* honor startup option `--server.disable-statistics` when deciding whether or not
  to start periodic statistics collection jobs

  Previously, the statistics collection jobs were started even if the server was
  started with the `--server.disable-statistics` flag being set to `true`

* removed startup option `--random.no-seed`

  This option had no effect in previous versions of ArangoDB and was thus removed.

* removed startup option `--database.remove-on-drop`

  This option was used for debugging only.

* removed startup option `--database.force-sync-properties`

  This option is now superfluous as collection properties are now stored in the
  write-ahead log.

* introduced write-ahead log

  All write operations in an ArangoDB server instance are automatically logged
  to the server's write-ahead log. The write-ahead log is a set of append-only
  logfiles, and it is used in case of a crash recovery and for replication.
  Data from the write-ahead log will eventually be moved into the journals or
  datafiles of collections, allowing the server to remove older write-ahead log
  logfiles. Figures of collections will be updated when data are moved from the
  write-ahead log into the journals or datafiles of collections.

  Cross-collection transactions in ArangoDB should benefit considerably by this
  change, as less writes than in previous versions are required to ensure the data
  of multiple collections are atomically and durably committed. All data-modifying
  operations inside transactions (insert, update, remove) will write their
  operations into the write-ahead log directly, making transactions with multiple
  operations also require less physical memory than in previous versions of ArangoDB,
  that required all transaction data to fit into RAM.

  The `_trx` system collection is not used anymore in ArangoDB 2.2 and its usage is
  discouraged.

  The data in the write-ahead log can also be used in the replication context.
  The `_replication` collection that was used in previous versions of ArangoDB to
  store all changes on the server is not used anymore in ArangoDB 2.2. Instead,
  slaves can read from a master's write-ahead log to get informed about most
  recent changes. This removes the need to store data-modifying operations in
  both the actual place and the `_replication` collection.

* removed startup option `--server.disable-replication-logger`

  This option is superfluous in ArangoDB 2.2. There is no dedicated replication
  logger in ArangoDB 2.2. There is now always the write-ahead log, and it is also
  used as the server's replication log. Specifying the startup option
  `--server.disable-replication-logger` will do nothing in ArangoDB 2.2, but the
  option should not be used anymore as it might be removed in a future version.

* changed behavior of replication logger

  There is no dedicated replication logger in ArangoDB 2.2 as there is the
  write-ahead log now. The existing APIs for starting and stopping the replication
  logger still exist in ArangoDB 2.2 for downwards-compatibility, but calling
  the start or stop operations are no-ops in ArangoDB 2.2. When querying the
  replication logger status via the API, the server will always report that the
  replication logger is running. Configuring the replication logger is a no-op
  in ArangoDB 2.2, too. Changing the replication logger configuration has no
  effect. Instead, the write-ahead log configuration can be changed.

* removed MRuby integration for arangod

  ArangoDB had an experimental MRuby integration in some of the publish builds.
  This wasn't continuously developed, and so it has been removed in ArangoDB 2.2.

  This change has led to the following startup options being superfluous:

  - `--ruby.gc-interval`
  - `--ruby.action-directory`
  - `--ruby.modules-path`
  - `--ruby.startup-directory`

  Specifying these startup options will do nothing in ArangoDB 2.2, but the
  options should be avoided from now on as they might be removed in future versions.

* reclaim index memory when last document in collection is deleted

  Previously, deleting documents from a collection did not lead to index sizes being
  reduced. Instead, the already allocated index memory was re-used when a collection
  was refilled.

  Now, index memory for primary indexes and hash indexes is reclaimed instantly when
  the last document from a collection is removed.

* inlined and optimized functions in hash indexes

* added AQL TRANSLATE function

  This function can be used to perform lookups from static lists, e.g.

      LET countryNames = { US: "United States", UK: "United Kingdom", FR: "France" }
      RETURN TRANSLATE("FR", countryNames)

* fixed datafile debugger

* fixed check-version for empty directory

* moved try/catch block to the top of routing chain

* added mountedApp function for foxx-manager

* fixed issue #883: arango 2.1 - when starting multi-machine cluster, UI web
  does not change to cluster overview

* fixed dfdb: should not start any other V8 threads

* cleanup of version-check, added module org/arangodb/database-version,
  added --check-version option

* fixed issue #881: [2.1.0] Bombarded (every 10 sec or so) with
  "WARNING format string is corrupt" when in non-system DB Dashboard

* specialized primary index implementation to allow faster hash table
  rebuilding and reduce lookups in datafiles for the actual value of `_key`.

* issue #862: added `--overwrite` option to arangoimp

* removed number of property lookups for documents during AQL queries that
  access documents

* prevent buffering of long print results in arangosh's and arangod's print
  command

  this change will emit buffered intermediate print results and discard the
  output buffer to quickly deliver print results to the user, and to prevent
  constructing very large buffers for large results

* removed sorting of attribute names for use in a collection's shaper

  sorting attribute names was done on document insert to keep attributes
  of a collection in sorted order for faster comparisons. The sort order
  of attributes was only used in one particular and unlikely case, so it
  was removed. Collections with many different attribute names should
  benefit from this change by faster inserts and slightly less memory usage.

* fixed a bug in arangodump which got the collection name in _from and _to
  attributes of edges wrong (all were "_unknown")

* fixed a bug in arangorestore which did not recognize wrong _from and _to
  attributes of edges

* improved error detection and reporting in arangorestore


v2.1.1 (2014-06-06)
-------------------

* fixed dfdb: should not start any other V8 threads

* signature for collection functions was modified

  The basic change was the substitution of the input parameter of the
  function by an generic options object which can contain multiple
  option parameter of the function.
  Following functions were modified
  remove
  removeBySample
  replace
  replaceBySample
  update
  updateBySample

  Old signature is yet supported but it will be removed in future versions

v2.1.0 (2014-05-29)
-------------------

* implemented upgrade procedure for clusters

* fixed communication issue with agency which prevented reconnect
  after an agent failure

* fixed cluster dashboard in the case that one but not all servers
  in the cluster are down

* fixed a bug with coordinators creating local database objects
  in the wrong order (_system needs to be done first)

* improved cluster dashboard


v2.1.0-rc2 (2014-05-25)
-----------------------

* fixed issue #864: Inconsistent behavior of AQL REVERSE(list) function


v2.1.0-rc1 (XXXX-XX-XX)
-----------------------

* added server-side periodic task management functions:

  - require("org/arangodb/tasks").register(): registers a periodic task
  - require("org/arangodb/tasks").unregister(): unregisters and removes a
    periodic task
  - require("org/arangodb/tasks").get(): retrieves a specific tasks or all
    existing tasks

  the previous undocumented function `internal.definePeriodic` is now
  deprecated and will be removed in a future release.

* decrease the size of some seldom used system collections on creation.

  This will make these collections use less disk space and mapped memory.

* added AQL date functions

* added AQL FLATTEN() list function

* added index memory statistics to `db.<collection>.figures()` function

  The `figures` function will now return a sub-document `indexes`, which lists
  the number of indexes in the `count` sub-attribute, and the total memory
  usage of the indexes in bytes in the `size` sub-attribute.

* added AQL CURRENT_DATABASE() function

  This function returns the current database's name.

* added AQL CURRENT_USER() function

  This function returns the current user from an AQL query. The current user is the
  username that was specified in the `Authorization` HTTP header of the request. If
  authentication is turned off or the query was executed outside a request context,
  the function will return `null`.

* fixed issue #796: Searching with newline chars broken?

  fixed slightly different handling of backslash escape characters in a few
  AQL functions. Now handling of escape sequences should be consistent, and
  searching for newline characters should work the same everywhere

* added OpenSSL version check for configure

  It will report all OpenSSL versions < 1.0.1g as being too old.
  `configure` will only complain about an outdated OpenSSL version but not stop.

* require C++ compiler support (requires g++ 4.8, clang++ 3.4 or Visual Studio 13)

* less string copying returning JSONified documents from ArangoDB, e.g. via
  HTTP GET `/_api/document/<collection>/<document>`

* issue #798: Lower case http headers from arango

  This change allows returning capitalized HTTP headers, e.g.
  `Content-Length` instead of `content-length`.
  The HTTP spec says that headers are case-insensitive, but
  in fact several clients rely on a specific case in response
  headers.
  This change will capitalize HTTP headers if the `X-Arango-Version`
  request header is sent by the client and contains a value of at
  least `20100` (for version 2.1). The default value for the
  compatibility can also be set at server start, using the
  `--server.default-api-compatibility` option.

* simplified usage of `db._createStatement()`

  Previously, the function could not be called with a query string parameter as
  follows:

      db._createStatement(queryString);

  Calling it as above resulted in an error because the function expected an
  object as its parameter. From now on, it's possible to call the function with
  just the query string.

* make ArangoDB not send back a `WWW-Authenticate` header to a client in case the
  client sends the `X-Omit-WWW-Authenticate` HTTP header.

  This is done to prevent browsers from showing their built-in HTTP authentication
  dialog for AJAX requests that require authentication.
  ArangoDB will still return an HTTP 401 (Unauthorized) if the request doesn't
  contain valid credentials, but it will omit the `WWW-Authenticate` header,
  allowing clients to bypass the browser's authentication dialog.

* added REST API method HTTP GET `/_api/job/job-id` to query the status of an
  async job without potentially fetching it from the list of done jobs

* fixed non-intuitive behavior in jobs API: previously, querying the status
  of an async job via the API HTTP PUT `/_api/job/job-id` removed a currently
  executing async job from the list of queryable jobs on the server.
  Now, when querying the result of an async job that is still executing,
  the job is kept in the list of queryable jobs so its result can be fetched
  by a subsequent request.

* use a new data structure for the edge index of an edge collection. This
  improves the performance for the creation of the edge index and in
  particular speeds up removal of edges in graphs. Note however that
  this change might change the order in which edges starting at
  or ending in a vertex are returned. However, this order was never
  guaranteed anyway and it is not sensible to guarantee any particular
  order.

* provide a size hint to edge and hash indexes when initially filling them
  this will lead to less re-allocations when populating these indexes

  this may speed up building indexes when opening an existing collection

* don't requeue identical context methods in V8 threads in case a method is
  already registered

* removed arangod command line option `--database.remove-on-compacted`

* export the sort attribute for graph traversals to the HTTP interface

* add support for arangodump/arangorestore for clusters


v2.0.8 (XXXX-XX-XX)
-------------------

* fixed too-busy iteration over skiplists

  Even when a skiplist query was restricted by a limit clause, the skiplist
  index was queried without the limit. this led to slower-than-necessary
  execution times.

* fixed timeout overflows on 32 bit systems

  this bug has led to problems when select was called with a high timeout
  value (2000+ seconds) on 32bit systems that don't have a forgiving select
  implementation. when the call was made on these systems, select failed
  so no data would be read or sent over the connection

  this might have affected some cluster-internal operations.

* fixed ETCD issues on 32 bit systems

  ETCD was non-functional on 32 bit systems at all. The first call to the
  watch API crashed it. This was because atomic operations worked on data
  structures that were not properly aligned on 32 bit systems.

* fixed issue #848: db.someEdgeCollection.inEdge does not return correct
  value when called the 2nd time after a .save to the edge collection


v2.0.7 (2014-05-05)
-------------------

* issue #839: Foxx Manager missing "unfetch"

* fixed a race condition at startup

  this fixes undefined behavior in case the logger was involved directly at
  startup, before the logger initialization code was called. This should have
  occurred only for code that was executed before the invocation of main(),
  e.g. during ctor calls of statically defined objects.


v2.0.6 (2014-04-22)
-------------------

* fixed issue #835: arangosh doesn't show correct database name



v2.0.5 (2014-04-21)
-------------------

* Fixed a caching problem in IE JS Shell

* added cancelation for async jobs

* upgraded to new gyp for V8

* new Windows installer


v2.0.4 (2014-04-14)
-------------------

* fixed cluster authentication front-end issues for Firefox and IE, there are
  still problems with Chrome


v2.0.3 (2014-04-14)
-------------------

* fixed AQL optimizer bug

* fixed front-end issues

* added password change dialog


v2.0.2 (2014-04-06)
-------------------

* during cluster startup, do not log (somewhat expected) connection errors with
  log level error, but with log level info

* fixed dashboard modals

* fixed connection check for cluster planning front end: firefox does
  not support async:false

* document how to persist a cluster plan in order to relaunch an existing
  cluster later


v2.0.1 (2014-03-31)
-------------------

* make ArangoDB not send back a `WWW-Authenticate` header to a client in case the
  client sends the `X-Omit-WWW-Authenticate` HTTP header.

  This is done to prevent browsers from showing their built-in HTTP authentication
  dialog for AJAX requests that require authentication.
  ArangoDB will still return an HTTP 401 (Unauthorized) if the request doesn't
  contain valid credentials, but it will omit the `WWW-Authenticate` header,
  allowing clients to bypass the browser's authentication dialog.

* fixed isses in arango-dfdb:

  the dfdb was not able to unload certain system collections, so these couldn't be
  inspected with the dfdb sometimes. Additionally, it did not truncate corrupt
  markers from datafiles under some circumstances

* added `changePassword` attribute for users

* fixed non-working "save" button in collection edit view of web interface
  clicking the save button did nothing. one had to press enter in one of the input
  fields to send modified form data

* fixed V8 compile error on MacOS X

* prevent `body length: -9223372036854775808` being logged in development mode for
  some Foxx HTTP responses

* fixed several bugs in web interface dashboard

* fixed issue #783: coffee script not working in manifest file

* fixed issue #783: coffee script not working in manifest file

* fixed issue #781: Cant save current query from AQL editor ui

* bumped version in `X-Arango-Version` compatibility header sent by arangosh and other
  client tools from `1.5` to `2.0`.

* fixed startup options for arango-dfdb, added details option for arango-dfdb

* fixed display of missing error messages and codes in arangosh

* when creating a collection via the web interface, the collection type was always
  "document", regardless of the user's choice


v2.0.0 (2014-03-10)
-------------------

* first 2.0 release


v2.0.0-rc2 (2014-03-07)
-----------------------

* fixed cluster authorization


v2.0.0-rc1 (2014-02-28)
-----------------------

* added sharding :-)

* added collection._dbName attribute to query the name of the database from a collection

  more detailed documentation on the sharding and cluster features can be found in the user
  manual, section **Sharding**

* INCOMPATIBLE CHANGE: using complex values in AQL filter conditions with operators other
  than equality (e.g. >=, >, <=, <) will disable usage of skiplist indexes for filter
  evaluation.

  For example, the following queries will be affected by change:

      FOR doc IN docs FILTER doc.value < { foo: "bar" } RETURN doc
      FOR doc IN docs FILTER doc.value >= [ 1, 2, 3 ] RETURN doc

  The following queries will not be affected by the change:

      FOR doc IN docs FILTER doc.value == 1 RETURN doc
      FOR doc IN docs FILTER doc.value == "foo" RETURN doc
      FOR doc IN docs FILTER doc.value == [ 1, 2, 3 ] RETURN doc
      FOR doc IN docs FILTER doc.value == { foo: "bar" } RETURN doc

* INCOMPATIBLE CHANGE: removed undocumented method `collection.saveOrReplace`

  this feature was never advertised nor documented nor tested.

* INCOMPATIBLE CHANGE: removed undocumented REST API method `/_api/simple/BY-EXAMPLE-HASH`

  this feature was never advertised nor documented nor tested.

* added explicit startup parameter `--server.reuse-address`

  This flag can be used to control whether sockets should be acquired with the SO_REUSEADDR
  flag.

  Regardless of this setting, sockets on Windows are always acquired using the
  SO_EXCLUSIVEADDRUSE flag.

* removed undocumented REST API method GET `/_admin/database-name`

* added user validation API at POST `/_api/user/<username>`

* slightly improved users management API in `/_api/user`:

  Previously, when creating a new user via HTTP POST, the username needed to be
  passed in an attribute `username`. When users were returned via this API,
  the usernames were returned in an attribute named `user`. This was slightly
  confusing and was changed in 2.0 as follows:

  - when adding a user via HTTP POST, the username can be specified in an attribute
  `user`. If this attribute is not used, the API will look into the attribute `username`
  as before and use that value.
  - when users are returned via HTTP GET, the usernames are still returned in an
    attribute `user`.

  This change should be fully downwards-compatible with the previous version of the API.

* added AQL SLICE function to extract slices from lists

* made module loader more node compatible

* the startup option `--javascript.package-path` for arangosh is now deprecated and does
  nothing. Using it will not cause an error, but the option is ignored.

* added coffee script support

* Several UI improvements.

* Exchanged icons in the graphviewer toolbar

* always start networking and HTTP listeners when starting the server (even in
  console mode)

* allow vertex and edge filtering with user-defined functions in TRAVERSAL,
  TRAVERSAL_TREE and SHORTEST_PATH AQL functions:

      // using user-defined AQL functions for edge and vertex filtering
      RETURN TRAVERSAL(friends, friendrelations, "friends/john", "outbound", {
        followEdges: "myfunctions::checkedge",
        filterVertices: "myfunctions::checkvertex"
      })

      // using the following custom filter functions
      var aqlfunctions = require("org/arangodb/aql/functions");
      aqlfunctions.register("myfunctions::checkedge", function (config, vertex, edge, path) {
        return (edge.type !== 'dislikes'); // don't follow these edges
      }, false);

      aqlfunctions.register("myfunctions::checkvertex", function (config, vertex, path) {
        if (vertex.isDeleted || ! vertex.isActive) {
          return [ "prune", "exclude" ]; // exclude these and don't follow them
        }
        return [ ]; // include everything else
      }, false);

* fail if invalid `strategy`, `order` or `itemOrder` attribute values
  are passed to the AQL TRAVERSAL function. Omitting these attributes
  is not considered an error, but specifying an invalid value for any
  of these attributes will make an AQL query fail.

* issue #751: Create database through API should return HTTP status code 201

  By default, the server now returns HTTP 201 (created) when creating a new
  database successfully. To keep compatibility with older ArangoDB versions, the
  startup parameter `--server.default-api-compatibility` can be set to a value
  of `10400` to indicate API compatibility with ArangoDB 1.4. The compatibility
  can also be enforced by setting the `X-Arango-Version` HTTP header in a
  client request to this API on a per-request basis.

* allow direct access from the `db` object to collections whose names start
  with an underscore (e.g. db._users).

  Previously, access to such collections via the `db` object was possible from
  arangosh, but not from arangod (and thus Foxx and actions). The only way
  to access such collections from these places was via the `db._collection(<name>)`
  workaround.

* allow `\n` (as well as `\r\n`) as line terminator in batch requests sent to
  `/_api/batch` HTTP API.

* use `--data-binary` instead of `--data` parameter in generated cURL examples

* issue #703: Also show path of logfile for fm.config()

* issue #675: Dropping a collection used in "graph" module breaks the graph

* added "static" Graph.drop() method for graphs API

* fixed issue #695: arangosh server.password error

* use pretty-printing in `--console` mode by default

* simplified ArangoDB startup options

  Some startup options are now superfluous or their usage is simplified. The
  following options have been changed:

  * `--javascript.modules-path`: this option has been removed. The modules paths
    are determined by arangod and arangosh automatically based on the value of
    `--javascript.startup-directory`.

    If the option is set on startup, it is ignored so startup will not abort with
    an error `unrecognized option`.

  * `--javascript.action-directory`: this option has been removed. The actions
    directory is determined by arangod automatically based on the value of
    `--javascript.startup-directory`.

    If the option is set on startup, it is ignored so startup will not abort with
    an error `unrecognized option`.

  * `--javascript.package-path`: this option is still available but it is not
    required anymore to set the standard package paths (e.g. `js/npm`). arangod
    will automatically use this standard package path regardless of whether it
    was specified via the options.

    It is possible to use this option to add additional package paths to the
    standard value.

  Configuration files included with arangod are adjusted accordingly.

* layout of the graphs tab adapted to better fit with the other tabs

* database selection is moved to the bottom right corner of the web interface

* removed priority queue index type

  this feature was never advertised nor documented nor tested.

* display internal attributes in document source view of web interface

* removed separate shape collections

  When upgrading to ArangoDB 2.0, existing collections will be converted to include
  shapes and attribute markers in the datafiles instead of using separate files for
  shapes.

  When a collection is converted, existing shapes from the SHAPES directory will
  be written to a new datafile in the collection directory, and the SHAPES directory
  will be removed afterwards.

  This saves up to 2 MB of memory and disk space for each collection
  (savings are higher, the less different shapes there are in a collection).
  Additionally, one less file descriptor per opened collection will be used.

  When creating a new collection, the amount of sync calls may be reduced. The same
  may be true for documents with yet-unknown shapes. This may help performance
  in these cases.

* added AQL functions `NTH` and `POSITION`

* added signal handler for arangosh to save last command in more cases

* added extra prompt placeholders for arangosh:
  - `%e`: current endpoint
  - `%u`: current user

* added arangosh option `--javascript.gc-interval` to control amount of
  garbage collection performed by arangosh

* fixed issue #651: Allow addEdge() to take vertex ids in the JS library

* removed command-line option `--log.format`

  In previous versions, this option did not have an effect for most log messages, so
  it got removed.

* removed C++ logger implementation

  Logging inside ArangoDB is now done using the LOG_XXX() macros. The LOGGER_XXX()
  macros are gone.

* added collection status "loading"


v1.4.16 (XXXX-XX-XX)
--------------------

* fixed too eager datafile deletion

  this issue could have caused a crash when the compaction had marked datafiles as obsolete
  and they were removed while "old" temporary query results still pointed to the old datafile
  positions

* fixed issue #826: Replication fails when a collection's configuration changes


v1.4.15 (2014-04-19)
--------------------

* bugfix for AQL query optimizer

  the following type of query was too eagerly optimized, leading to errors in code-generation:

      LET a = (FOR i IN [] RETURN i) LET b = (FOR i IN [] RETURN i) RETURN 1

  the problem occurred when both lists in the subqueries were empty. In this case invalid code
  was generated and the query couldn't be executed.


v1.4.14 (2014-04-05)
--------------------

* fixed race conditions during shape / attribute insertion

  A race condition could have led to spurious `cannot find attribute #xx` or
  `cannot find shape #xx` (where xx is a number) warning messages being logged
  by the server. This happened when a new attribute was inserted and at the same
  time was queried by another thread.

  Also fixed a race condition that may have occurred when a thread tried to
  access the shapes / attributes hash tables while they were resized. In this
  cases, the shape / attribute may have been hashed to a wrong slot.

* fixed a memory barrier / cpu synchronization problem with libev, affecting
  Windows with Visual Studio 2013 (probably earlier versions are affected, too)

  The issue is described in detail here:
  http://lists.schmorp.de/pipermail/libev/2014q1/002318.html


v1.4.13 (2014-03-14)
--------------------

* added diagnostic output for Foxx application upload

* allow dump & restore from ArangoDB 1.4 with an ArangoDB 2.0 server

* allow startup options `temp-path` and `default-language` to be specified from the arangod
  configuration file and not only from the command line

* fixed too eager compaction

  The compaction will now wait for several seconds before trying to re-compact the same
  collection. Additionally, some other limits have been introduced for the compaction.


v1.4.12 (2014-03-05)
--------------------

* fixed display bug in web interface which caused the following problems:
  - documents were displayed in web interface as being empty
  - document attributes view displayed many attributes with content "undefined"
  - document source view displayed many attributes with name "TYPEOF" and value "undefined"
  - an alert popping up in the browser with message "Datatables warning..."

* re-introduced old-style read-write locks to supports Windows versions older than
  Windows 2008R2 and Windows 7. This should re-enable support for Windows Vista and
  Windows 2008.


v1.4.11 (2014-02-27)
--------------------

* added SHORTEST_PATH AQL function

  this calculates the shortest paths between two vertices, using the Dijkstra
  algorithm, employing a min-heap

  By default, ArangoDB does not know the distance between any two vertices and
  will use a default distance of 1. A custom distance function can be registered
  as an AQL user function to make the distance calculation use any document
  attributes or custom logic:

      RETURN SHORTEST_PATH(cities, motorways, "cities/CGN", "cities/MUC", "outbound", {
        paths: true,
        distance: "myfunctions::citydistance"
      })

      // using the following custom distance function
      var aqlfunctions = require("org/arangodb/aql/functions");
      aqlfunctions.register("myfunctions::distance", function (config, vertex1, vertex2, edge) {
        return Math.sqrt(Math.pow(vertex1.x - vertex2.x) + Math.pow(vertex1.y - vertex2.y));
      }, false);

* fixed bug in Graph.pathTo function

* fixed small memleak in AQL optimizer

* fixed access to potentially uninitialized variable when collection had a cap constraint


v1.4.10 (2014-02-21)
--------------------

* fixed graph constructor to allow graph with some parameter to be used

* added node.js "events" and "stream"

* updated npm packages

* added loading of .json file

* Fixed http return code in graph api with waitForSync parameter.

* Fixed documentation in graph, simple and index api.

* removed 2 tests due to change in ruby library.

* issue #756: set access-control-expose-headers on CORS response

  the following headers are now whitelisted by ArangoDB in CORS responses:
  - etag
  - content-encoding
  - content-length
  - location
  - server
  - x-arango-errors
  - x-arango-async-id


v1.4.9 (2014-02-07)
-------------------

* return a document's current etag in response header for HTTP HEAD requests on
  documents that return an HTTP 412 (precondition failed) error. This allows
  retrieving the document's current revision easily.

* added AQL function `SKIPLIST` to directly access skiplist indexes from AQL

  This is a shortcut method to use a skiplist index for retrieving specific documents in
  indexed order. The function capability is rather limited, but it may be used
  for several cases to speed up queries. The documents are returned in index order if
  only one condition is used.

      /* return all documents with mycollection.created > 12345678 */
      FOR doc IN SKIPLIST(mycollection, { created: [[ '>', 12345678 ]] })
        RETURN doc

      /* return first document with mycollection.created > 12345678 */
      FOR doc IN SKIPLIST(mycollection, { created: [[ '>', 12345678 ]] }, 0, 1)
        RETURN doc

      /* return all documents with mycollection.created between 12345678 and 123456790 */
      FOR doc IN SKIPLIST(mycollection, { created: [[ '>', 12345678 ], [ '<=', 123456790 ]] })
        RETURN doc

      /* return all documents with mycollection.a equal 1 and .b equal 2 */
      FOR doc IN SKIPLIST(mycollection, { a: [[ '==', 1 ]], b: [[ '==', 2 ]] })
        RETURN doc

  The function requires a skiplist index with the exact same attributes to
  be present on the specified collection. All attributes present in the skiplist
  index must be specified in the conditions specified for the `SKIPLIST` function.
  Attribute declaration order is important, too: attributes must be specified in the
  same order in the condition as they have been declared in the skiplist index.

* added command-line option `--server.disable-authentication-unix-sockets`

  with this option, authentication can be disabled for all requests coming
  in via UNIX domain sockets, enabling clients located on the same host as
  the ArangoDB server to connect without authentication.
  Other connections (e.g. TCP/IP) are not affected by this option.

  The default value for this option is `false`.
  Note: this option is only supported on platforms that support Unix domain
  sockets.

* call global arangod instance destructor on shutdown

* issue #755: TRAVERSAL does not use strategy, order and itemOrder options

  these options were not honored when configuring a traversal via the AQL
  TRAVERSAL function. Now, these options are used if specified.

* allow vertex and edge filtering with user-defined functions in TRAVERSAL,
  TRAVERSAL_TREE and SHORTEST_PATH AQL functions:

      // using user-defined AQL functions for edge and vertex filtering
      RETURN TRAVERSAL(friends, friendrelations, "friends/john", "outbound", {
        followEdges: "myfunctions::checkedge",
        filterVertices: "myfunctions::checkvertex"
      })

      // using the following custom filter functions
      var aqlfunctions = require("org/arangodb/aql/functions");
      aqlfunctions.register("myfunctions::checkedge", function (config, vertex, edge, path) {
        return (edge.type !== 'dislikes'); // don't follow these edges
      }, false);

      aqlfunctions.register("myfunctions::checkvertex", function (config, vertex, path) {
        if (vertex.isDeleted || ! vertex.isActive) {
          return [ "prune", "exclude" ]; // exclude these and don't follow them
        }
        return [ ]; // include everything else
      }, false);

* issue #748: add vertex filtering to AQL's TRAVERSAL[_TREE]() function


v1.4.8 (2014-01-31)
-------------------

* install foxx apps in the web interface

* fixed a segfault in the import API


v1.4.7 (2014-01-23)
-------------------

* issue #744: Add usage example arangoimp from Command line

* issue #738: added __dirname, __filename pseudo-globals. Fixes #733. (@by pluma)

* mount all Foxx applications in system apps directory on startup


v1.4.6 (2014-01-20)
-------------------

* issue #736: AQL function to parse collection and key from document handle

* added fm.rescan() method for Foxx-Manager

* fixed issue #734: foxx cookie and route problem

* added method `fm.configJson` for arangosh

* include `startupPath` in result of API `/_api/foxx/config`


v1.4.5 (2014-01-15)
-------------------

* fixed issue #726: Alternate Windows Install Method

* fixed issue #716: dpkg -P doesn't remove everything

* fixed bugs in description of HTTP API `_api/index`

* fixed issue #732: Rest API GET revision number

* added missing documentation for several methods in HTTP API `/_api/edge/...`

* fixed typos in description of HTTP API `_api/document`

* defer evaluation of AQL subqueries and logical operators (lazy evaluation)

* Updated font in WebFrontend, it now contains a version that renders properly on Windows

* generally allow function return values as call parameters to AQL functions

* fixed potential deadlock in global context method execution

* added override file "arangod.conf.local" (and co)


v1.4.4 (2013-12-24)
-------------------

* uid and gid are now set in the scripts, there is no longer a separate config file for
  arangod when started from a script

* foxx-manager is now an alias for arangosh

* arango-dfdb is now an alias for arangod, moved from bin to sbin

* changed from readline to linenoise for Windows

* added --install-service and --uninstall-service for Windows

* removed --daemon and --supervisor for Windows

* arangosh and arangod now uses the config-file which maps the binary name, i. e. if you
  rename arangosh to foxx-manager it will use the config file foxx-manager.conf

* fixed lock file for Windows

* fixed issue #711, #687: foxx-manager throws internal errors

* added `--server.ssl-protocol` option for client tools
  this allows connecting from arangosh, arangoimp, arangoimp etc. to an ArangoDB
  server that uses a non-default value for `--server.ssl-protocol`. The default
  value for the SSL protocol is 4 (TLSv1). If the server is configured to use a
  different protocol, it was not possible to connect to it with the client tools.

* added more detailed request statistics

  This adds the number of async-executed HTTP requests plus the number of HTTP
  requests per individual HTTP method type.

* added `--force` option for arangorestore
  this option allows continuing a restore operation even if the server reports errors
  in the middle of the restore operation

* better error reporting for arangorestore
  in case the server returned an HTTP error, arangorestore previously reported this
  error as `internal error` without any details only. Now server-side errors are
  reported by arangorestore with the server's error message

* include more system collections in dumps produced by arangodump
  previously some system collections were intentionally excluded from dumps, even if the
  dump was run with `--include-system-collections`. for example, the collections `_aal`,
  `_modules`, `_routing`, and `_users` were excluded. This makes sense in a replication
  context but not always in a dump context.
  When specifying `--include-system-collections`, arangodump will now include the above-
  mentioned collections in the dump, too. Some other system collections are still excluded
  even when the dump is run with `--include-system-collections`, for example `_replication`
  and `_trx`.

* fixed issue #701: ArangoStatement undefined in arangosh

* fixed typos in configuration files


v1.4.3 (2013-11-25)
-------------------

* fixed a segfault in the AQL optimizer, occurring when a constant non-list value was
  used on the right-hand side of an IN operator that had a collection attribute on the
  left-hand side

* issue #662:

  Fixed access violation errors (crashes) in the Windows version, occurring under some
  circumstances when accessing databases with multiple clients in parallel

* fixed issue #681: Problem with ArchLinux PKGBUILD configuration


v1.4.2 (2013-11-20)
-------------------

* fixed issue #669: Tiny documentation update

* ported Windows version to use native Windows API SRWLocks (slim read-write locks)
  and condition variables instead of homemade versions

  MSDN states the following about the compatibility of SRWLocks and Condition Variables:

      Minimum supported client:
      Windows Server 2008 [desktop apps | Windows Store apps]

      Minimum supported server:
      Windows Vista [desktop apps | Windows Store apps]

* fixed issue #662: ArangoDB on Windows hanging

  This fixes a deadlock issue that occurred on Windows when documents were written to
  a collection at the same time when some other thread tried to drop the collection.

* fixed file-based logging in Windows

  the logger complained on startup if the specified log file already existed

* fixed startup of server in daemon mode (`--daemon` startup option)

* fixed a segfault in the AQL optimizer

* issue #671: Method graph.measurement does not exist

* changed Windows condition variable implementation to use Windows native
  condition variables

  This is an attempt to fix spurious Windows hangs as described in issue #662.

* added documentation for JavaScript traversals

* added --code-page command-line option for Windows version of arangosh

* fixed a problem when creating edges via the web interface.

  The problem only occurred if a collection was created with type "document
  collection" via the web interface, and afterwards was dropped and re-created
  with type "edge collection". If the web interface page was not reloaded,
  the old collection type (document) was cached, making the subsequent creation
  of edges into the (seeming-to-be-document) collection fail.

  The fix is to not cache the collection type in the web interface. Users of
  an older version of the web interface can reload the collections page if they
  are affected.

* fixed a caching problem in arangosh: if a collection was created using the web
  interface, and then removed via arangosh, arangosh did not actually drop the
  collection due to caching.

  Because the `drop` operation was not carried out, this caused misleading error
  messages when trying to re-create the collection (e.g. `cannot create collection:
  duplicate name`).

* fixed ALT-introduced characters for arangosh console input on Windows

  The Windows readline port was not able to handle characters that are built
  using CTRL or ALT keys. Regular characters entered using the CTRL or ALT keys
  were silently swallowed and not passed to the terminal input handler.

  This did not seem to cause problems for the US keyboard layout, but was a
  severe issue for keyboard layouts that require the ALT (or ALT-GR) key to
  construct characters. For example, entering the character `{` with a German
  keyboard layout requires pressing ALT-GR + 9.

* fixed issue #665: Hash/skiplist combo madness bit my ass

  this fixes a problem with missing/non-deterministic rollbacks of inserts in
  case of a unique constraint violation into a collection with multiple secondary
  indexes (with at least one of them unique)

* fixed issue #664: ArangoDB installer on Windows requires drive c:

* partly fixed issue #662: ArangoDB on Windows hanging

  This fixes dropping databases on Windows. In previous 1.4 versions on Windows,
  one shape collection file was not unloaded and removed when dropping a database,
  leaving one directory and one shape collection file in the otherwise-dropped
  database directory.

* fixed issue #660: updated documentation on indexes


v1.4.1 (2013-11-08)
-------------------

* performance improvements for skip-list deletes


v1.4.1-rc1 (2013-11-07)
-----------------------

* fixed issue #635: Web-Interface should have a "Databases" Menu for Management

* fixed issue #624: Web-Interface is missing a Database selector

* fixed segfault in bitarray query

* fixed issue #656: Cannot create unique index through web interface

* fixed issue #654: bitarray index makes server down

* fixed issue #653: Slow query

* fixed issue #650: Randomness of any() should be improved

* made AQL `DOCUMENT()` function polymorphic and work with just one parameter.

  This allows using the `DOCUMENT` function like this:

      DOCUMENT('users/john')
      DOCUMENT([ 'users/john', 'users/amy' ])

  in addition to the existing use cases:

      DOCUMENT(users, 'users/john')
      DOCUMENT(users, 'john')
      DOCUMENT(users, [ 'users/john' ])
      DOCUMENT(users, [ 'users/john', 'users/amy' ])
      DOCUMENT(users, [ 'john', 'amy' ])

* simplified usage of ArangoDB batch API

  It is not necessary anymore to send the batch boundary in the HTTP `Content-Type`
  header. Previously, the batch API expected the client to send a Content-Type header
  of`multipart/form-data; boundary=<some boundary value>`. This is still supported in
  ArangoDB 2.0, but clients can now also omit this header. If the header is not
  present in a client request, ArangoDB will ignore the request content type and
  read the MIME boundary from the beginning of the request body.

  This also allows using the batch API with the Swagger "Try it out" feature (which is
  not too good at sending a different or even dynamic content-type request header).

* added API method GET `/_api/database/user`

  This returns the list of databases a specific user can see without changing the
  username/passwd.

* issue #424: Documentation about IDs needs to be upgraded


v1.4.0 (2013-10-29)
-------------------

* fixed issue #648: /batch API is missing from Web Interface API Documentation (Swagger)

* fixed issue #647: Icon tooltips missing

* fixed issue #646: index creation in web interface

* fixed issue #645: Allow jumping from edge to linked vertices

* merged PR for issue #643: Some minor corrections and a link to "Downloads"

* fixed issue #642: Completion of error handling

* fixed issue #639: compiling v1.4 on maverick produces warnings on -Wstrict-null-sentinel

* fixed issue #634: Web interface bug: Escape does not always propagate

* fixed issue #620: added startup option `--server.default-api-compatibility`

  This adds the following changes to the ArangoDB server and clients:
  - the server provides a new startup option `--server.default-api-compatibility`.
    This option can be used to determine the compatibility of (some) server API
    return values. The value for this parameter is a server version number,
    calculated as follows: `10000 * major + 100 * minor` (e.g. `10400` for ArangoDB
    1.3). The default value is `10400` (1.4), the minimum allowed value is `10300`
    (1.3).

    When setting this option to a value lower than the current server version,
    the server might respond with old-style results to "old" clients, increasing
    compatibility with "old" (non-up-to-date) clients.

  - the server will on each incoming request check for an HTTP header
    `x-arango-version`. Clients can optionally set this header to the API
    version number they support. For example, if a client sends the HTTP header
    `x-arango-version: 10300`, the server will pick this up and might send ArangoDB
    1.3-style responses in some situations.

    Setting either the startup parameter or using the HTTP header (or both) allows
    running "old" clients with newer versions of ArangoDB, without having to adjust
    the clients too much.

  - the `location` headers returned by the server for the APIs `/_api/document/...`
    and `/_api/collection/...` will have different values depending on the used API
    version. If the API compatibility is `10300`, the `location` headers returned
    will look like this:

        location: /_api/document/....

    whereas when an API compatibility of `10400` or higher is used, the `location`
    headers will look like this:

        location: /_db/<database name>/_api/document/...

  Please note that even in the presence of this, old API versions still may not
  be supported forever by the server.

* fixed issue #643: Some minor corrections and a link to "Downloads" by @frankmayer

* started issue #642: Completion of error handling

* fixed issue #639: compiling v1.4 on maverick produces warnings on
  -Wstrict-null-sentinel

* fixed issue #621: Standard Config needs to be fixed

* added function to manage indexes (web interface)

* improved server shutdown time by signaling shutdown to applicationserver,
  logging, cleanup and compactor threads

* added foxx-manager `replace` command

* added foxx-manager `installed` command (a more intuitive alias for `list`)

* fixed issue #617: Swagger API is missing '/_api/version'

* fixed issue #615: Swagger API: Some commands have no parameter entry forms

* fixed issue #614: API : Typo in : Request URL /_api/database/current

* fixed issue #609: Graph viz tool - different background color

* fixed issue #608: arangosh config files - eventually missing in the manual

* fixed issue #607: Admin interface: no core documentation

* fixed issue #603: Aardvark Foxx App Manager

* fixed a bug in type-mapping between AQL user functions and the AQL layer

  The bug caused errors like the following when working with collection documents
  in an AQL user function:

      TypeError: Cannot assign to read only property '_id' of #<ShapedJson>

* create less system collections when creating a new database

  This is achieved by deferring collection creation until the collections are actually
  needed by ArangoDB. The following collections are affected by the change:
  - `_fishbowl`
  - `_structures`


v1.4.0-beta2 (2013-10-14)
-------------------------

* fixed compaction on Windows

  The compaction on Windows did not ftruncate the cleaned datafiles to a smaller size.
  This has been fixed so not only the content of the files is cleaned but also files
  are re-created with potentially smaller sizes.

* only the following system collections will be excluded from replication from now on:
  - `_replication`
  - `_trx`
  - `_users`
  - `_aal`
  - `_fishbowl`
  - `_modules`
  - `_routing`

  Especially the following system collections will now be included in replication:
  - `_aqlfunctions`
  - `_graphs`

  In previous versions of ArangoDB, all system collections were excluded from the
  replication.

  The change also caused a change in the replication logger and applier:
  in previous versions of ArangoDB, only a collection's id was logged for an operation.
  This has not caused problems for non-system collections but for system collections
  there ids might differ. In addition to a collection id ArangoDB will now also log the
  name of a collection for each replication event.

  The replication applier will now look for the collection name attribute in logged
  events preferably.

* added database selection to arango-dfdb

* provide foxx-manager, arangodump, and arangorestore in Windows build

* ArangoDB 1.4 will refuse to start if option `--javascript.app-path` is not set.

* added startup option `--server.allow-method-override`

  This option can be set to allow overriding the HTTP request method in a request using
  one of the following custom headers:

  - x-http-method-override
  - x-http-method
  - x-method-override

  This allows bypassing proxies and tools that would otherwise just let certain types of
  requests pass. Enabling this option may impose a security risk, so it should only be
  used in very controlled environments.

  The default value for this option is `false` (no method overriding allowed).

* added "details" URL parameter for bulk import API

  Setting the `details` URL parameter to `true` in a call to POST `/_api/import` will make
  the import return details about non-imported documents in the `details` attribute. If
  `details` is `false` or omitted, no `details` attribute will be present in the response.
  This is the same behavior that previous ArangoDB versions exposed.

* added "complete" option for bulk import API

  Setting the `complete` URL parameter to `true` in a call to POST `/_api/import` will make
  the import completely fail if at least one of documents cannot be imported successfully.

  It defaults to `false`, which will make ArangoDB continue importing the other documents
  from the import even if some documents cannot be imported. This is the same behavior that
  previous ArangoDB versions exposed.

* added missing swagger documentation for `/_api/log`

* calling `/_api/logs` (or `/_admin/logs`) is only permitted from the `_system` database now.

  Calling this API method for/from other database will result in an HTTP 400.

' ported fix from https://github.com/novus/nvd3/commit/0894152def263b8dee60192f75f66700cea532cc

  This prevents JavaScript errors from occurring in Chrome when in the admin interface,
  section "Dashboard".

* show current database name in web interface (bottom right corner)

* added missing documentation for /_api/import in swagger API docs

* allow specification of database name for replication sync command replication applier

  This allows syncing from a master database with a different name than the slave database.

* issue #601: Show DB in prompt

  arangosh now displays the database name as part of the prompt by default.

  Can change the prompt by using the `--prompt` option, e.g.

      > arangosh --prompt "my db is named \"%d\"> "


v1.4.0-beta1 (2013-10-01)
-------------------------

* make the Foxx manager use per-database app directories

  Each database now has its own subdirectory for Foxx applications. Each database
  can thus use different Foxx applications if required. A Foxx app for a specific
  database resides in `<app-path>/databases/<database-name>/<app-name>`.

  System apps are shared between all databases. They reside in `<app-path>/system/<app-name>`.

* only trigger an engine reset in development mode for URLs starting with `/dev/`

  This prevents ArangoDB from reloading all Foxx applications when it is not
  actually necessary.

* changed error code from 10 (bad parameter) to 1232 (invalid key generator) for
  errors that are due to an invalid key generator specification when creating a new
  collection

* automatic detection of content-type / mime-type for Foxx assets based on filenames,
  added possibility to override auto detection

* added endpoint management API at `/_api/endpoint`

* changed HTTP return code of PUT `/_api/cursor` from 400 to 404 in case a
  non-existing cursor is referred to

* issue #360: added support for asynchronous requests

  Incoming HTTP requests with the headers `x-arango-async: true` or
  `x-arango-async: store` will be answered by the server instantly with a generic
  HTTP 202 (Accepted) response.

  The actual requests will be queued and processed by the server asynchronously,
  allowing the client to continue sending other requests without waiting for the
  server to process the actually requested operation.

  The exact point in time when a queued request is executed is undefined. If an
  error occurs during execution of an asynchronous request, the client will not
  be notified by the server.

  The maximum size of the asynchronous task queue can be controlled using the new
  option `--scheduler.maximal-queue-size`. If the queue contains this many number of
  tasks and a new asynchronous request comes in, the server will reject it with an
  HTTP 500 (internal server error) response.

  Results of incoming requests marked with header `x-arango-async: true` will be
  discarded by the server immediately. Clients have no way of accessing the result
  of such asynchronously executed request. This is just _fire and forget_.

  To later retrieve the result of an asynchronously executed request, clients can
  mark a request with the header `x-arango-async: keep`. This makes the server
  store the result of the request in memory until explicitly fetched by a client
  via the `/_api/job` API. The `/_api/job` API also provides methods for basic
  inspection of which pending or already finished requests there are on the server,
  plus ways for garbage collecting unneeded results.

* Added new option `--scheduler.maximal-queue-size`.

* issue #590: Manifest Lint

* added data dump and restore tools, arangodump and arangorestore.

  arangodump can be used to create a logical dump of an ArangoDB database, or
  just dedicated collections. It can be used to dump both a collection's structure
  (properties and indexes) and data (documents).

  arangorestore can be used to restore data from a dump created with arangodump.
  arangorestore currently does not re-create any indexes, and doesn't yet handle
  referenced documents in edges properly when doing just partial restores.
  This will be fixed until 1.4 stable.

* introduced `--server.database` option for arangosh, arangoimp, and arangob.

  The option allows these client tools to use a certain database for their actions.
  In arangosh, the current database can be switched at any time using the command

      db._useDatabase(<name>);

  When no database is specified, all client tools will assume they should use the
  default database `_system`. This is done for downwards-compatibility reasons.

* added basic multi database support (alpha)

  New databases can be created using the REST API POST `/_api/database` and the
  shell command `db._createDatabase(<name>)`.

  The default database in ArangoDB is called `_system`. This database is always
  present and cannot be deleted by the user. When an older version of ArangoDB is
  upgraded to 1.4, the previously only database will automatically become the
  `_system` database.

  New databases can be created with the above commands, and can be deleted with the
  REST API DELETE `/_api/database/<name>` or the shell command `db._dropDatabase(<name>);`.

  Deleting databases is still unstable in ArangoDB 1.4 alpha and might crash the
  server. This will be fixed until 1.4 stable.

  To access a specific database via the HTTP REST API, the `/_db/<name>/` prefix
  can be used in all URLs. ArangoDB will check if an incoming request starts with
  this prefix, and will automatically pick the database name from it. If the prefix
  is not there, ArangoDB will assume the request is made for the default database
  (`_system`). This is done for downwards-compatibility reasons.

  That means, the following URL pathnames are logically identical:

      /_api/document/mycollection/1234
      /_db/_system/document/mycollection/1234

  To access a different database (e.g. `test`), the URL pathname would look like this:

      /_db/test/document/mycollection/1234

  New databases can also be created and existing databases can only be dropped from
  within the default database (`_system`). It is not possible to drop the `_system`
  database itself.

  Cross-database operations are unintended and unsupported. The intention of the
  multi-database feature is to have the possibility to have a few databases managed
  by ArangoDB in parallel, but to only access one database at a time from a connection
  or a request.

  When accessing the web interface via the URL pathname `/_admin/html/` or `/_admin/aardvark`,
  the web interface for the default database (`_system`) will be displayed.
  To access the web interface for a different database, the database name can be
  put into the URLs as a prefix, e.g. `/_db/test/_admin/html` or
  `/_db/test/_admin/aardvark`.

  All internal request handlers and also all user-defined request handlers and actions
  (including Foxx) will only get to see the unprefixed URL pathnames (i.e. excluding
  any database name prefix). This is to ensure downwards-compatibility.

  To access the name of the requested database from any action (including Foxx), use
  use `req.database`.

  For example, when calling the URL `/myapp/myaction`, the content of `req.database`
  will be `_system` (the default database because no database got specified) and the
  content of `req.url` will be `/myapp/myaction`.

  When calling the URL `/_db/test/myapp/myaction`, the content of `req.database` will be
  `test`, and the content of `req.url` will still be `/myapp/myaction`.

* Foxx now excludes files starting with . (dot) when bundling assets

  This mitigates problems with editor swap files etc.

* made the web interface a Foxx application

  This change caused the files for the web interface to be moved from `html/admin` to
  `js/apps/aardvark` in the file system.

  The base URL for the admin interface changed from `_admin/html/index.html` to
  `_admin/aardvark/index.html`.

  The "old" redirection to `_admin/html/index.html` will now produce a 404 error.

  When starting ArangoDB with the `--upgrade` option, this will automatically be remedied
  by putting in a redirection from `/` to `/_admin/aardvark/index.html`, and from
  `/_admin/html/index.html` to `/_admin/aardvark/index.html`.

  This also obsoletes the following configuration (command-line) options:
  - `--server.admin-directory`
  - `--server.disable-admin-interface`

  when using these now obsolete options when the server is started, no error is produced
  for downwards-compatibility.

* changed User-Agent value sent by arangoimp, arangosh, and arangod from "VOC-Agent" to
  "ArangoDB"

* changed journal file creation behavior as follows:

  Previously, a journal file for a collection was always created when a collection was
  created. When a journal filled up and became full, the current journal was made a
  datafile, and a new (empty) journal was created automatically. There weren't many
  intended situations when a collection did not have at least one journal.

  This is changed now as follows:
  - when a collection is created, no journal file will be created automatically
  - when there is a write into a collection without a journal, the journal will be
    created lazily
  - when there is a write into a collection with a full journal, a new journal will
    be created automatically

  From the end user perspective, nothing should have changed, except that there is now
  less disk usage for empty collections. Disk usage of infrequently updated collections
  might also be reduced significantly by running the `rotate()` method of a collection,
  and not writing into a collection subsequently.

* added method `collection.rotate()`

  This allows premature rotation of a collection's current journal file into a (read-only)
  datafile. The purpose of using `rotate()` is to prematurely allow compaction (which is
  performed on datafiles only) on data, even if the journal was not filled up completely.

  Using `rotate()` may make sense in the following scenario:

      c = db._create("test");
      for (i = 0; i < 1000; ++i) {
        c.save(...); // insert lots of data here
      }

      ...
      c.truncate(); // collection is now empty
      // only data in datafiles will be compacted by following compaction runs
      // all data in the current journal would not be compacted

      // calling rotate will make the current journal a datafile, and thus make it
      // eligible for compaction
      c.rotate();

  Using `rotate()` may also be useful when data in a collection is known to not change
  in the immediate future. After having completed all write operations on a collection,
  performing a `rotate()` will reduce the size of the current journal to the actually
  required size (remember that journals are pre-allocated with a specific size) before
  making the journal a datafile. Thus `rotate()` may cause disk space savings, even if
  the datafiles does not qualify for compaction after rotation.

  Note: rotating the journal is asynchronous, so that the actual rotation may be executed
  after `rotate()` returns to the caller.

* changed compaction to merge small datafiles together (up to 3 datafiles are merged in
  a compaction run)

  In the regular case, this should leave less small datafiles stay around on disk and allow
  using less file descriptors in total.

* added AQL MINUS function

* added AQL UNION_DISTINCT function (more efficient than combination of `UNIQUE(UNION())`)

* updated mruby to 2013-08-22

* issue #587: Add db._create() in help for startup arangosh

* issue #586: Share a link on installation instructions in the User Manual

* issue #585: Bison 2.4 missing on Mac for custom build

* issue #584: Web interface images broken in devel

* issue #583: Small documentation update

* issue #581: Parameter binding for attributes

* issue #580: Small improvements (by @guidoreina)

* issue #577: Missing documentation for collection figures in implementor manual

* issue #576: Get disk usage for collections and graphs

  This extends the result of the REST API for /_api/collection/figures with
  the attributes `compactors.count`, `compactors.fileSize`, `shapefiles.count`,
  and `shapefiles.fileSize`.

* issue #575: installing devel version on mac (low prio)

* issue #574: Documentation (POST /_admin/routing/reload)

* issue #558: HTTP cursors, allow count to ignore LIMIT


v1.4.0-alpha1 (2013-08-02)
--------------------------

* added replication. check online manual for details.

* added server startup options `--server.disable-replication-logger` and
  `--server.disable-replication-applier`

* removed action deployment tool, this now handled with Foxx and its manager or
  by kaerus node utility

* fixed a server crash when using byExample / firstExample inside a transaction
  and the collection contained a usable hash/skiplist index for the example

* defineHttp now only expects a single context

* added collection detail dialog (web interface)

  Shows collection properties, figures (datafiles, journals, attributes, etc.)
  and indexes.

* added documents filter (web interface)

  Allows searching for documents based on attribute values. One or many filter
  conditions can be defined, using comparison operators such as '==', '<=', etc.

* improved AQL editor (web interface)

  Editor supports keyboard shortcuts (Submit, Undo, Redo, Select).
  Editor allows saving and reusing of user-defined queries.
  Added example queries to AQL editor.
  Added comment button.

* added document import (web interface)

  Allows upload of JSON-data from files. Files must have an extension of .json.

* added dashboard (web interface)

  Shows the status of replication and multiple system charts, e.g.
  Virtual Memory Size, Request Time, HTTP Connections etc.

* added API method `/_api/graph` to query all graphs with all properties.

* added example queries in web interface AQL editor

* added arango.reconnect(<host>) method for arangosh to dynamically switch server or
  user name

* added AQL range operator `..`

  The `..` operator can be used to easily iterate over a sequence of numeric
  values. It will produce a list of values in the defined range, with both bounding
  values included.

  Example:

      2010..2013

  will produce the following result:

      [ 2010, 2011, 2012, 2013 ]

* added AQL RANGE function

* added collection.first(count) and collection.last(count) document access functions

  These functions allow accessing the first or last n documents in a collection. The order
  is determined by document insertion/update time.

* added AQL INTERSECTION function

* INCOMPATIBLE CHANGE: changed AQL user function namespace resolution operator from `:` to `::`

  AQL user-defined functions were introduced in ArangoDB 1.3, and the namespace resolution
  operator for them was the single colon (`:`). A function call looked like this:

      RETURN mygroup:myfunc()

  The single colon caused an ambiguity in the AQL grammar, making it indistinguishable from
  named attributes or the ternary operator in some cases, e.g.

      { mygroup:myfunc ? mygroup:myfunc }

  The change of the namespace resolution operator from `:` to `::` fixes this ambiguity.

  Existing user functions in the database will be automatically fixed when starting ArangoDB
  1.4 with the `--upgrade` option. However, queries using user-defined functions need to be
  adjusted on the client side to use the new operator.

* allow multiple AQL LET declarations separated by comma, e.g.
  LET a = 1, b = 2, c = 3

* more useful AQL error messages

  The error position (line/column) is more clearly indicated for parse errors.
  Additionally, if a query references a collection that cannot be found, the error
  message will give a hint on the collection name

* changed return value for AQL `DOCUMENT` function in case document is not found

  Previously, when the AQL `DOCUMENT` function was called with the id of a document and
  the document could not be found, it returned `undefined`. This value is not part of the
  JSON type system and this has caused some problems.
  Starting with ArangoDB 1.4, the `DOCUMENT` function will return `null` if the document
  looked for cannot be found.

  In case the function is called with a list of documents, it will continue to return all
  found documents, and will not return `null` for non-found documents. This has not changed.

* added single line comments for AQL

  Single line comments can be started with a double forward slash: `//`.
  They end at the end of the line, or the end of the query string, whichever is first.

* fixed documentation issues #567, #568, #571.

* added collection.checksum(<withData>) method to calculate CRC checksums for
  collections

  This can be used to
  - check if data in a collection has changed
  - compare the contents of two collections on different ArangoDB instances

* issue #565: add description line to aal.listAvailable()

* fixed several out-of-memory situations when double freeing or invalid memory
  accesses could happen

* less msyncing during the creation of collections

  This is achieved by not syncing the initial (standard) markers in shapes collections.
  After all standard markers are written, the shapes collection will get synced.

* renamed command-line option `--log.filter` to `--log.source-filter` to avoid
  misunderstandings

* introduced new command-line option `--log.content-filter` to optionally restrict
  logging to just specific log messages (containing the filter string, case-sensitive).

  For example, to filter on just log entries which contain `ArangoDB`, use:

      --log.content-filter "ArangoDB"

* added optional command-line option `--log.requests-file` to log incoming HTTP
  requests to a file.

  When used, all HTTP requests will be logged to the specified file, containing the
  client IP address, HTTP method, requests URL, HTTP response code, and size of the
  response body.

* added a signal handler for SIGUSR1 signal:

  when ArangoDB receives this signal, it will respond all further incoming requests
  with an HTTP 503 (Service Unavailable) error. This will be the case until another
  SIGUSR1 signal is caught. This will make ArangoDB start serving requests regularly
  again. Note: this is not implemented on Windows.

* limited maximum request URI length to 16384 bytes:

  Incoming requests with longer request URIs will be responded to with an HTTP
  414 (Request-URI Too Long) error.

* require version 1.0 or 1.1 in HTTP version signature of requests sent by clients:

  Clients sending requests with a non-HTTP 1.0 or non-HTTP 1.1 version number will
  be served with an HTTP 505 (HTTP Version Not Supported) error.

* updated manual on indexes:

  using system attributes such as `_id`, `_key`, `_from`, `_to`, `_rev` in indexes is
  disallowed and will be rejected by the server. This was the case since ArangoDB 1.3,
  but was not properly documented.

* issue #563: can aal become a default object?

  aal is now a prefab object in arangosh

* prevent certain system collections from being renamed, dropped, or even unloaded.

  Which restrictions there are for which system collections may vary from release to
  release, but users should in general not try to modify system collections directly
  anyway.

  Note: there are no such restrictions for user-created collections.

* issue #559: added Foxx documentation to user manual

* added server startup option `--server.authenticate-system-only`. This option can be
  used to restrict the need for HTTP authentication to internal functionality and APIs,
  such as `/_api/*` and `/_admin/*`.
  Setting this option to `true` will thus force authentication for the ArangoDB APIs
  and the web interface, but allow unauthenticated requests for other URLs (including
  user defined actions and Foxx applications).
  The default value of this option is `false`, meaning that if authentication is turned
  on, authentication is still required for *all* incoming requests. Only by setting the
  option to `true` this restriction is lifted and authentication becomes required for
  URLs starting with `/_` only.

  Please note that authentication still needs to be enabled regularly by setting the
  `--server.disable-authentication` parameter to `false`. Otherwise no authentication
  will be required for any URLs as before.

* protect collections against unloading when there are still document barriers around.

* extended cap constraints to optionally limit the active data size in a collection to
  a specific number of bytes.

  The arguments for creating a cap constraint are now:
  `collection.ensureCapConstraint(<count>, <byteSize>);`

  It is supported to specify just a count as in ArangoDB 1.3 and before, to specify
  just a fileSize, or both. The first met constraint will trigger the automated
  document removal.

* added `db._exists(doc)` and `collection.exists(doc)` for easy document existence checks

* added API `/_api/current-database` to retrieve information about the database the
  client is currently connected to (note: the API `/_api/current-database` has been
  removed in the meantime. The functionality is accessible via `/_api/database/current`
  now).

* ensure a proper order of tick values in datafiles/journals/compactors.
  any new files written will have the _tick values of their markers in order. for
  older files, there are edge cases at the beginning and end of the datafiles when
  _tick values are not properly in order.

* prevent caching of static pages in PathHandler.
  whenever a static page is requested that is served by the general PathHandler, the
  server will respond to HTTP GET requests with a "Cache-Control: max-age=86400" header.

* added "doCompact" attribute when creating collections and to collection.properties().
  The attribute controls whether collection datafiles are compacted.

* changed the HTTP return code from 400 to 404 for some cases when there is a referral
  to a non-existing collection or document.

* introduced error code 1909 `too many iterations` that is thrown when graph traversals
  hit the `maxIterations` threshold.

* optionally limit traversals to a certain number of iterations
  the limitation can be achieved via the traversal API by setting the `maxIterations`
  attribute, and also via the AQL `TRAVERSAL` and `TRAVERSAL_TREE` functions by setting
  the same attribute. If traversals are not limited by the end user, a server-defined
  limit for `maxIterations` may be used to prevent server-side traversals from running
  endlessly.

* added graph traversal API at `/_api/traversal`

* added "API" link in web interface, pointing to REST API generated with Swagger

* moved "About" link in web interface into "links" menu

* allow incremental access to the documents in a collection from out of AQL
  this allows reading documents from a collection chunks when a full collection scan
  is required. memory usage might be must lower in this case and queries might finish
  earlier if there is an additional LIMIT statement

* changed AQL COLLECT to use a stable sort, so any previous SORT order is preserved

* issue #547: Javascript error in the web interface

* issue #550: Make AQL graph functions support key in addition to id

* issue #526: Unable to escape when an errorneous command is entered into the js shell

* issue #523: Graph and vertex methods for the javascript api

* issue #517: Foxx: Route parameters with capital letters fail

* issue #512: Binded Parameters for LIMIT


v1.3.3 (2013-08-01)
-------------------

* issue #570: updateFishbowl() fails once

* updated and fixed generated examples

* issue #559: added Foxx documentation to user manual

* added missing error reporting for errors that happened during import of edges


v1.3.2 (2013-06-21)
-------------------

* fixed memleak in internal.download()

* made the shape-collection journal size adaptive:
  if too big shapes come in, a shape journal will be created with a big-enough size
  automatically. the maximum size of a shape journal is still restricted, but to a
  very big value that should never be reached in practice.

* fixed a segfault that occurred when inserting documents with a shape size bigger
  than the default shape journal size (2MB)

* fixed a locking issue in collection.truncate()

* fixed value overflow in accumulated filesizes reported by collection.figures()

* issue #545: AQL FILTER unnecessary (?) loop

* issue #549: wrong return code with --daemon


v1.3.1 (2013-05-24)
-------------------

* removed currently unused _ids collection

* fixed usage of --temp-path in aranogd and arangosh

* issue #540: suppress return of temporary internal variables in AQL

* issue #530: ReferenceError: ArangoError is not a constructor

* issue #535: Problem with AQL user functions javascript API

* set --javascript.app-path for test execution to prevent startup error

* issue #532: Graph _edgesCache returns invalid data?

* issue #531: Arangod errors

* issue #529: Really weird transaction issue

* fixed usage of --temp-path in aranogd and arangosh


v1.3.0 (2013-05-10)
-------------------

* fixed problem on restart ("datafile-xxx is not sealed") when server was killed
  during a compaction run

* fixed leak when using cursors with very small batchSize

* issue #508: `unregistergroup` function not mentioned in http interface docs

* issue #507: GET /_api/aqlfunction returns code inside parentheses

* fixed issue #489: Bug in aal.install

* fixed issue 505: statistics not populated on MacOS


v1.3.0-rc1 (2013-04-24)
-----------------------

* updated documentation for 1.3.0

* added node modules and npm packages

* changed compaction to only compact datafiles with more at least 10% of dead
  documents (byte size-wise)

* issue #498: fixed reload of authentication info when using
  `require("org/arangodb/users").reload()`

* issue #495: Passing an empty array to create a document results in a
  "phantom" document

* added more precision for requests statistics figures

* added "sum" attribute for individual statistics results in statistics API
  at /_admin/statistics

* made "limit" an optional parameter in AQL function NEAR().
  limit can now be either omitted completely, or set to 0. If so, an internal
  default value (currently 100) will be applied for the limit.

* issue #481

* added "attributes.count" to output of `collection.figures()`
  this also affects the REST API /_api/collection/<name>/figures

* added IndexedPropertyGetter for ShapedJson objects

* added API for user-defined AQL functions

* issue #475: A better error message for deleting a non-existent graph

* issue #474: Web interface problems with the JS Shell

* added missing documentation for AQL UNION function

* added transaction support.
  This provides ACID transactions for ArangoDB. Transactions can be invoked
  using the `db._executeTransaction()` function, or the `/_api/transaction`
  REST API.

* switched to semantic versioning (at least for alpha & alpha naming)

* added saveOrReplace() for server-side JS

v1.3.alpha1 (2013-04-05)
------------------------

* cleanup of Module, Package, ArangoApp and modules "internal", "fs", "console"

* use Error instead of string in throw to allow stack-trace

* issue #454: error while creation of Collection

* make `collection.count()` not recalculate the number of documents on the fly, but
  use some internal document counters.

* issue #457: invalid string value in web interface

* make datafile id (datafile->_fid) identical to the numeric part of the filename.
  E.g. the datafile `journal-123456.db` will now have a datafile marker with the same
  fid (i.e. `123456`) instead of a different value. This change will only affect
  datafiles that are created with 1.3 and not any older files.
  The intention behind this change is to make datafile debugging easier.

* consistently discard document attributes with reserved names (system attributes)
  but without any known meaning, for example `_test`, `_foo`, ...

  Previously, these attributes were saved with the document regularly in some cases,
  but were discarded in other cases.
  Now these attributes are discarded consistently. "Real" system attributes such as
  `_key`, `_from`, `_to` are not affected and will work as before.

  Additionally, attributes with an empty name (``) are discarded when documents are
  saved.

  Though using reserved or empty attribute names in documents was not really and
  consistently supported in previous versions of ArangoDB, this change might cause
  an incompatibility for clients that rely on this feature.

* added server startup flag `--database.force-sync-properties` to force syncing of
  collection properties on collection creation, deletion and on property update.
  The default value is true to mimic the behavior of previous versions of ArangoDB.
  If set to false, collection properties are written to disk but no call to sync()
  is made.

* added detailed output of server version and components for REST APIs
  `/_admin/version` and `/_api/version`. To retrieve this extended information,
  call the REST APIs with URL parameter `details=true`.

* issue #443: For git-based builds include commit hash in version

* adjust startup log output to be more compact, less verbose

* set the required minimum number of file descriptors to 256.
  On server start, this number is enforced on systems that have rlimit. If the limit
  cannot be enforced, starting the server will fail.
  Note: 256 is considered to be the absolute minimum value. Depending on the use case
  for ArangoDB, a much higher number of file descriptors should be used.

  To avoid checking & potentially changing the number of maximum open files, use the
  startup option `--server.descriptors-minimum 0`

* fixed shapedjson to json conversion for special numeric values (NaN, +inf, -inf).
  Before, "NaN", "inf", or "-inf" were written into the JSONified output, but these
  values are not allowed in JSON. Now, "null" is written to the JSONified output as
  required.

* added AQL functions VARIANCE_POPULATION(), VARIANCE_SAMPLE(), STDDEV_POPULATION(),
  STDDEV_SAMPLE(), AVERAGE(), MEDIAN() to calculate statistical values for lists

* added AQL SQRT() function

* added AQL TRIM(), LEFT() and RIGHT() string functions

* fixed issue #436: GET /_api/document on edge

* make AQL REVERSE() and LENGTH() functions work on strings, too

* disabled DOT generation in `make doxygen`. this speeds up docs generation

* renamed startup option `--dispatcher.report-intervall` to `--dispatcher.report-interval`

* renamed startup option `--scheduler.report-intervall` to `--scheduler.report-interval`

* slightly changed output of REST API method /_admin/log.
  Previously, the log messages returned also contained the date and log level, now
  they will only contain the log message, and no date and log level information.
  This information can be re-created by API users from the `timestamp` and `level`
  attributes of the result.

* removed configure option `--enable-zone-debug`
  memory zone debugging is now automatically turned on when compiling with ArangoDB
  `--enable-maintainer-mode`

* removed configure option `--enable-arangob`
  arangob is now always included in the build


v1.2.3 (XXXX-XX-XX)
-------------------

* added optional parameter `edgexamples` for AQL function EDGES() and NEIGHBORS()

* added AQL function NEIGHBORS()

* added freebsd support

* fixed firstExample() query with `_id` and `_key` attributes

* issue triAGENS/ArangoDB-PHP#55: AQL optimizer may have mis-optimized duplicate
  filter statements with limit


v1.2.2 (2013-03-26)
-------------------

* fixed save of objects with common sub-objects

* issue #459: fulltext internal memory allocation didn't scale well
  This fix improves loading times for collections with fulltext indexes that have
  lots of equal words indexed.

* issue #212: auto-increment support

  The feature can be used by creating a collection with the extra `keyOptions`
  attribute as follows:

      db._create("mycollection", { keyOptions: { type: "autoincrement", offset: 1, increment: 10, allowUserKeys: true } });

  The `type` attribute will make sure the keys will be auto-generated if no
  `_key` attribute is specified for a document.

  The `allowUserKeys` attribute determines whether users might still supply own
  `_key` values with documents or if this is considered an error.

  The `increment` value determines the actual increment value, whereas the `offset`
  value can be used to seed to value sequence with a specific starting value.
  This will be useful later in a multi-master setup, when multiple servers can use
  different auto-increment seed values and thus generate non-conflicting auto-increment values.

  The default values currently are:

  - `allowUserKeys`: `true`
  - `offset`: `0`
  - `increment`: `1`

  The only other available key generator type currently is `traditional`.
  The `traditional` key generator will auto-generate keys in a fashion as ArangoDB
  always did (some increasing integer value, with a more or less unpredictable
  increment value).

  Note that for the `traditional` key generator there is only the option to disallow
  user-supplied keys and give the server the sole responsibility for key generation.
  This can be achieved by setting the `allowUserKeys` property to `false`.

  This change also introduces the following errors that API implementors may want to check
  the return values for:

  - 1222: `document key unexpected`: will be raised when a document is created with
    a `_key` attribute, but the underlying collection was set up with the `keyOptions`
    attribute `allowUserKeys: false`.

  - 1225: `out of keys`: will be raised when the auto-increment key generator runs
    out of keys. This may happen when the next key to be generated is 2^64 or higher.
    In practice, this will only happen if the values for `increment` or `offset` are
    not set appropriately, or if users are allowed to supply own keys, those keys
    are near the 2^64 threshold, and later the auto-increment feature kicks in and
    generates keys that cross that threshold.

    In practice it should not occur with proper configuration and proper usage of the
    collections.

  This change may also affect the following REST APIs:
  - POST `/_api/collection`: the server does now accept the optional `keyOptions`
    attribute in the second parameter
  - GET `/_api/collection/properties`: will return the `keyOptions` attribute as part
    of the collection's properties. The previous optional attribute `createOptions`
    is now gone.

* fixed `ArangoStatement.explain()` method with bind variables

* fixed misleading "cursor not found" error message in arangosh that occurred when
  `count()` was called for client-side cursors

* fixed handling of empty attribute names, which may have crashed the server under
  certain circumstances before

* fixed usage of invalid pointer in error message output when index description could
  not be opened


v1.2.1 (2013-03-14)
-------------------

* issue #444: please darken light color in arangosh

* issue #442: pls update post install info on osx

* fixed conversion of special double values (NaN, -inf, +inf) when converting from
  shapedjson to JSON

* fixed compaction of markers (location of _key was not updated correctly in memory,
  leading to _keys pointing to undefined memory after datafile rotation)

* fixed edge index key pointers to use document master pointer plus offset instead
  of direct _key address

* fixed case when server could not create any more journal or compactor files.
  Previously a wrong status code may have been returned, and not being able to create
  a new compactor file may have led to an infinite loop with error message
  "could not create compactor".

* fixed value truncation for numeric filename parts when renaming datafiles/journals


v1.2.0 (2013-03-01)
-------------------

* by default statistics are now switch off; in order to enable comment out
  the "disable-statistics = yes" line in "arangod.conf"

* fixed issue #435: csv parser skips data at buffer border

* added server startup option `--server.disable-statistics` to turn off statistics
  gathering without recompilation of ArangoDB.
  This partly addresses issue #432.

* fixed dropping of indexes without collection name, e.g.
  `db.xxx.dropIndex("123456");`
  Dropping an index like this failed with an assertion error.

* fixed issue #426: arangoimp should be able to import edges into edge collections

* fixed issue #425: In case of conflict ArangoDB returns HTTP 400 Bad request
  (with 1207 Error) instead of HTTP 409 Conflict

* fixed too greedy token consumption in AQL for negative values:
  e.g. in the statement `RETURN { a: 1 -2 }` the minus token was consumed as part
  of the value `-2`, and not interpreted as the binary arithmetic operator


v1.2.beta3 (2013-02-22)
-----------------------

* issue #427: ArangoDB Importer Manual has no navigation links (previous|home|next)

* issue #319: Documentation missing for Emergency console and incomplete for datafile debugger.

* issue #370: add documentation for reloadRouting and flushServerModules

* issue #393: added REST API for user management at /_api/user

* issue #393, #128: added simple cryptographic functions for user actions in module "crypto":
  * require("org/arangodb/crypto").md5()
  * require("org/arangodb/crypto").sha256()
  * require("org/arangodb/crypto").rand()

* added replaceByExample() Javascript and REST API method

* added updateByExample() Javascript and REST API method

* added optional "limit" parameter for removeByExample() Javascript and REST API method

* fixed issue #413

* updated bundled V8 version from 3.9.4 to 3.16.14.1
  Note: the Windows version used a more recent version (3.14.0.1) and was not updated.

* fixed issue #404: keep original request url in request object


v1.2.beta2 (2013-02-15)
-----------------------

* fixed issue #405: 1.2 compile warnings

* fixed issue #333: [debian] Group "arangodb" is not used when starting vie init.d script

* added optional parameter 'excludeSystem' to GET /_api/collection
  This parameter can be used to disable returning system collections in the list
  of all collections.

* added AQL functions KEEP() and UNSET()

* fixed issue #348: "HTTP Interface for Administration and Monitoring"
  documentation errors.

* fix stringification of specific positive int64 values. Stringification of int64
  values with the upper 32 bits cleared and the 33rd bit set were broken.

* issue #395:  Collection properties() function should return 'isSystem' for
  Javascript and REST API

* make server stop after upgrade procedure when invoked with `--upgrade option`.
  When started with the `--upgrade` option, the server will perfom
  the upgrade, and then exit with a status code indicating the result of the
  upgrade (0 = success, 1 = failure). To start the server regularly in either
  daemon or console mode, the `--upgrade` option must not be specified.
  This change was introduced to allow init.d scripts check the result of
  the upgrade procedure, even in case an upgrade was successful.
  this was introduced as part of issue #391.

* added AQL function EDGES()

* added more crash-protection when reading corrupted collections at startup

* added documentation for AQL function CONTAINS()

* added AQL function LIKE()

* replaced redundant error return code 1520 (Unable to open collection) with error code
  1203 (Collection not found). These error codes have the same meanings, but one of
  them was returned from AQL queries only, the other got thrown by other parts of
  ArangoDB. Now, error 1203 (Collection not found) is used in AQL too in case a
  non-existing collection is used.

v1.2.beta1 (2013-02-01)
-----------------------

* fixed issue #382: [Documentation error] Maschine... should be Machine...

* unified history file locations for arangod, arangosh, and arangoirb.
  - The readline history for arangod (emergency console) is now stored in file
    $HOME/.arangod. It was stored in $HOME/.arango before.
  - The readline history for arangosh is still stored in $HOME/.arangosh.
  - The readline history for arangoirb is now stored in $HOME/.arangoirb. It was
    stored in $HOME/.arango-mrb before.

* fixed issue #381: _users user should have a unique constraint

* allow negative list indexes in AQL to access elements from the end of a list,
  e.g. ```RETURN values[-1]``` will return the last element of the `values` list.

* collection ids, index ids, cursor ids, and document revision ids created and
  returned by ArangoDB are now returned as strings with numeric content inside.
  This is done to prevent some value overrun/truncation in any part of the
  complete client/server workflow.
  In ArangoDB 1.1 and before, these values were previously returned as
  (potentially very big) integer values. This may cause problems (clipping, overrun,
  precision loss) for clients that do not support big integers natively and store
  such values in IEEE754 doubles internally. This type loses precision after about
  52 bits and is thus not safe to hold an id.
  Javascript and 32 bit-PHP are examples for clients that may cause such problems.
  Therefore, ids are now returned by ArangoDB as strings, with the string
  content being the integer value as before.

  Example for documents ("_rev" attribute):
  - Document returned by ArangoDB 1.1: { "_rev": 1234, ... }
  - Document returned by ArangoDB 1.2: { "_rev": "1234", ... }

  Example for collections ("id" attribute / "_id" property):
  - Collection returned by ArangoDB 1.1: { "id": 9327643, "name": "test", ... }
  - Collection returned by ArangoDB 1.2: { "id": "9327643", "name": "test", ... }

  Example for cursors ("id" attribute):
  - Collection returned by ArangoDB 1.1: { "id": 11734292, "hasMore": true, ... }
  - Collection returned by ArangoDB 1.2: { "id": "11734292", "hasMore": true, ... }

* global variables are not automatically available anymore when starting the
  arangod Javascript emergency console (i.e. ```arangod --console```).

  Especially, the variables `db`, `edges`, and `internal` are not available
  anymore. `db` and `internal` can be made available in 1.2 by
  ```var db = require("org/arangodb").db;``` and
  ```var internal = require("internal");```, respectively.
  The reason for this change is to get rid of global variables in the server
  because this will allow more specific inclusion of functionality.

  For convenience, the global variable `db` is still available by default in
  arangosh. The global variable `edges`, which since ArangoDB 1.1 was kind of
  a redundant wrapper of `db`, has been removed in 1.2 completely.
  Please use `db` instead, and if creating an edge collection, use the explicit
  ```db._createEdgeCollection()``` command.

* issue #374: prevent endless redirects when calling admin interface with
  unexpected URLs

* issue #373: TRAVERSAL() `trackPaths` option does not work. Instead `paths` does work

* issue #358: added support for CORS

* honor optional waitForSync property for document removal, replace, update, and
  save operations in arangosh. The waitForSync parameter for these operations
  was previously honored by the REST API and on the server-side, but not when
  the waitForSync parameter was specified for a document operation in arangosh.

* calls to db.collection.figures() and /_api/collection/<collection>/figures now
  additionally return the number of shapes used in the collection in the
  extra attribute "shapes.count"

* added AQL TRAVERSAL_TREE() function to return a hierarchical result from a traversal

* added AQL TRAVERSAL() function to return the results from a traversal

* added AQL function ATTRIBUTES() to return the attribute names of a document

* removed internal server-side AQL functions from global scope.

  Now the AQL internal functions can only be accessed via the exports of the
  ahuacatl module, which can be included via ```require("org/arangodb/ahuacatl")```.
  It shouldn't be necessary for clients to access this module at all, but
  internal code may use this module.

  The previously global AQL-related server-side functions were moved to the
  internal namespace. This produced the following function name changes on
  the server:

     old name              new name
     ------------------------------------------------------
     AHUACATL_RUN       => require("internal").AQL_QUERY
     AHUACATL_EXPLAIN   => require("internal").AQL_EXPLAIN
     AHUACATL_PARSE     => require("internal").AQL_PARSE

  Again, clients shouldn't have used these functions at all as there is the
  ArangoStatement object to execute AQL queries.

* fixed issue #366: Edges index returns strange description

* added AQL function MATCHES() to check a document against a list of examples

* added documentation and tests for db.collection.removeByExample

* added --progress option for arangoimp. This will show the percentage of the input
  file that has been processed by arangoimp while the import is still running. It can
  be used as a rough indicator of progress for the entire import.

* make the server log documents that cannot be imported via /_api/import into the
  logfile using the warning log level. This may help finding illegal documents in big
  import runs.

* check on server startup whether the database directory and all collection directories
  are writable. if not, the server startup will be aborted. this prevents serious
  problems with collections being non-writable and this being detected at some pointer
  after the server has been started

* allow the following AQL constructs: FUNC(...)[...], FUNC(...).attribute

* fixed issue #361: Bug in Admin Interface. Header disappears when clicking new collection

* Added in-memory only collections

  Added collection creation parameter "isVolatile":
  if set to true, the collection is created as an in-memory only collection,
  meaning that all document data of that collection will reside in memory only,
  and will not be stored permanently to disk.
  This means that all collection data will be lost when the collection is unloaded
  or the server is shut down.
  As this collection type does not have datafile disk overhead for the regular
  document operations, it may be faster than normal disk-backed collections. The
  actual performance gains strongly depend on the underlying OS, filesystem, and
  settings though.
  This collection type should be used for caches only and not for any sensible data
  that cannot be re-created otherwise.
  Some platforms, namely Windows, currently do not support this collection type.
  When creating an in-memory collection on such platform, an error message will be
  returned by ArangoDB telling the user the platform does not support it.

  Note: in-memory collections are an experimental feature. The feature might
  change drastically or even be removed altogether in a future version of ArangoDB.

* fixed issue #353: Please include "pretty print" in Emergency Console

* fixed issue #352: "pretty print" console.log
  This was achieved by adding the dump() function for the "internal" object

* reduced insertion time for edges index
  Inserting into the edges index now avoids costly comparisons in case of a hash
  collision, reducing the prefilling/loading timer for bigger edge collections

* added fulltext queries to AQL via FULLTEXT() function. This allows search
  fulltext indexes from an AQL query to find matching documents

* added fulltext index type. This index type allows indexing words and prefixes of
  words from a specific document attribute. The index can be queries using a
  SimpleQueryFull object, the HTTP REST API at /_api/simple/fulltext, or via AQL

* added collection.revision() method to determine whether a collection has changed.
  The revision method returns a revision string that can be used by client programs
  for equality/inequality comparisons. The value returned by the revision method
  should be treated by clients as an opaque string and clients should not try to
  figure out the sense of the revision id. This is still useful enough to check
  whether data in a collection has changed.

* issue #346: adaptively determine NUMBER_HEADERS_PER_BLOCK

* issue #338: arangosh cursor positioning problems

* issue #326: use limit optimization with filters

* issue #325: use index to avoid sorting

* issue #324: add limit optimization to AQL

* removed arango-password script and added Javascript functionality to add/delete
  users instead. The functionality is contained in module `users` and can be invoked
  as follows from arangosh and arangod:
  * require("users").save("name", "passwd");
  * require("users").replace("name", "newPasswd");
  * require("users").remove("name");
  * require("users").reload();
  These functions are intentionally not offered via the web interface.
  This also addresses issue #313

* changed print output in arangosh and the web interface for JSON objects.
  Previously, printing a JSON object in arangosh resulted in the attribute values
  being printed as proper JSON, but attribute names were printed unquoted and
  unescaped. This was fine for the purpose of arangosh, but lead to invalid
  JSON being produced. Now, arangosh will produce valid JSON that can be used
  to send it back to ArangoDB or use it with arangoimp etc.

* fixed issue #300: allow importing documents via the REST /_api/import API
  from a JSON list, too.
  So far, the API only supported importing from a format that had one JSON object
  on each line. This is sometimes inconvenient, e.g. when the result of an AQL
  query or any other list is to be imported. This list is a JSON list and does not
  necessary have a document per line if pretty-printed.
  arangoimp now supports the JSON list format, too. However, the format requires
  arangoimp and the server to read the entire dataset at once. If the dataset is
  too big (bigger than --max-upload-size) then the import will be rejected. Even if
  increased, the entire list must fit in memory on both the client and the server,
  and this may be more resource-intensive than importing individual lines in chunks.

* removed unused parameter --reuse-ids for arangoimp. This parameter did not have
  any effect in 1.2, was never publicly announced and did evil (TM) things.

* fixed issue #297 (partly): added whitespace between command line and
  command result in arangosh, added shell colors for better usability

* fixed issue #296: system collections not usable from AQL

* fixed issue #295: deadlock on shutdown

* fixed issue #293: AQL queries should exploit edges index

* fixed issue #292: use index when filtering on _key in AQL

* allow user-definable document keys
  users can now define their own document keys by using the _key attribute
  when creating new documents or edges. Once specified, the value of _key is
  immutable.
  The restrictions for user-defined key values are:
  * the key must be at most 254 bytes long
  * it must consist of the letters a-z (lower or upper case), the digits 0-9,
    the underscore (_) or dash (-) characters only
  * any other characters, especially multi-byte sequences, whitespace or
    punctuation characters cannot be used inside key values

  Specifying a document key is optional when creating new documents. If no
  document key is specified, ArangoDB will create a document key itself.
  There are no guarantees about the format and pattern of auto-generated document
  keys other than the above restrictions.
  Clients should therefore treat auto-generated document keys as opaque values.
  Keys can be used to look up and reference documents, e.g.:
  * saving a document: `db.users.save({ "_key": "fred", ... })`
  * looking up a document: `db.users.document("fred")`
  * referencing other documents: `edges.relations.save("users/fred", "users/john", ...)`

  This change is downwards-compatible to ArangoDB 1.1 because in ArangoDB 1.1
  users were not able to define their own keys. If the user does not supply a _key
  attribute when creating a document, ArangoDB 1.2 will still generate a key of
  its own as ArangoDB 1.1 did. However, all documents returned by ArangoDB 1.2 will
  include a _key attribute and clients should be able to handle that (e.g. by
  ignoring it if not needed). Documents returned will still include the _id attribute
  as in ArangoDB 1.1.

* require collection names everywhere where a collection id was allowed in
  ArangoDB 1.1 & 1.0
  This change requires clients to use a collection name in place of a collection id
  at all places the client deals with collections.
  Examples:
  * creating edges: the _from and _to attributes must now contain collection names instead
    of collection ids: `edges.relations.save("test/my-key1", "test/my-key2", ...)`
  * retrieving edges: the returned _from and _to attributes now will contain collection
    names instead of ids, too: _from: `test/fred` instead of `1234/3455`
  * looking up documents: db.users.document("fred") or db._document("users/fred")

  Collection names must be used in REST API calls instead of collection ids, too.
  This change is thus not completely downwards-compatible to ArangoDB 1.1. ArangoDB 1.1
  required users to use collection ids in many places instead of collection names.
  This was unintuitive and caused overhead in cases when just the collection name was
  known on client-side but not its id. This overhead can now be avoided so clients can
  work with the collection names directly. There is no need to work with collection ids
  on the client side anymore.
  This change will likely require adjustments to API calls issued by clients, and also
  requires a change in how clients handle the _id value of returned documents. Previously,
  the _id value of returned documents contained the collection id, a slash separator and
  the document number. Since 1.2, _id will contain the collection name, a slash separator
  and the document key. The same applies to the _from and _to attribute values of edges
  that are returned by ArangoDB.

  Also removed (now unnecessary) location header in responses of the collections REST API.
  The location header was previously returned because it was necessary for clients.
  When clients created a collection, they specified the collection name. The collection
  id was generated on the server, but the client needed to use the server-generated
  collection id for further API calls, e.g. when creating edges etc. Therefore, the
  full collection URL, also containing the collection id, was returned by the server in
  responses to the collection API, in the HTTP location header.
  Returning the location header has become unnecessary in ArangoDB 1.2 because users
  can access collections by name and do not need to care about collection ids.


v1.1.3 (2013-XX-XX)
-------------------

* fix case when an error message was looked up for an error code but no error
  message was found. In this case a NULL ptr was returned and not checked everywhere.
  The place this error popped up was when inserting into a non-unique hash index
  failed with a specific, invalid error code.

* fixed issue #381:  db._collection("_users").getIndexes();

* fixed issue #379: arango-password fatal issue javscript.startup-directory

* fixed issue #372: Command-Line Options for the Authentication and Authorization


v1.1.2 (2013-01-20)
-------------------

* upgraded to mruby 2013-01-20 583983385b81c21f82704b116eab52d606a609f4

* fixed issue #357: Some spelling and grammar errors

* fixed issue #355: fix quotes in pdf manual

* fixed issue #351: Strange arangosh error message for long running query

* fixed randomly hanging connections in arangosh on MacOS

* added "any" query method: this returns a random document from a collection. It
  is also available via REST HTTP at /_api/simple/any.

* added deployment tool

* added getPeerVertex

* small fix for logging of long messages: the last character of log messages longer
  than 256 bytes was not logged.

* fixed truncation of human-readable log messages for web interface: the trailing \0
  byte was not appended for messages longer than 256 bytes

* fixed issue #341: ArangoDB crashes when stressed with Batch jobs
  Contrary to the issue title, this did not have anything to do with batch jobs but
  with too high memory usage. The memory usage of ArangoDB is now reduced for cases
   when there are lots of small collections with few documents each

* started with issue #317: Feature Request (from Google Groups): DATE handling

* backported issue #300: Extend arangoImp to Allow importing resultset-like
  (list of documents) formatted files

* fixed issue #337: "WaitForSync" on new collection does not work on Win/X64

* fixed issue #336: Collections REST API docs

* fixed issue #335: mmap errors due to wrong memory address calculation

* fixed issue #332: arangoimp --use-ids parameter seems to have no impact

* added option '--server.disable-authentication' for arangosh as well. No more passwd
  prompts if not needed

* fixed issue #330: session logging for arangosh

* fixed issue #329: Allow passing script file(s) as parameters for arangosh to run

* fixed issue #328: 1.1 compile warnings

* fixed issue #327: Javascript parse errors in front end


v1.1.1 (2012-12-18)
-------------------

* fixed issue #339: DELETE /_api/cursor/cursor-identifier return incollect errorNum

  The fix for this has led to a signature change of the function actions.resultNotFound().
  The meaning of parameter #3 for This function has changed from the error message string
  to the error code. The error message string is now parameter #4.
  Any client code that uses this function in custom actions must be adjusted.

* fixed issue #321: Problem upgrading arangodb 1.0.4 to 1.1.0 with Homebrew (OSX 10.8.2)

* fixed issue #230: add navigation and search for online documentation

* fixed issue #315: Strange result in PATH

* fixed issue #323: Wrong function returned in error message of AQL CHAR_LENGTH()

* fixed some log errors on startup / shutdown due to pid file handling and changing
  of directories


v1.1.0 (2012-12-05)
-------------------

* WARNING:
  arangod now performs a database version check at startup. It will look for a file
  named "VERSION" in its database directory. If the file is not present, arangod will
  perform an automatic upgrade of the database directory. This should be the normal
  case when upgrading from ArangoDB 1.0 to ArangoDB 1.1.

  If the VERSION file is present but is from an older version of ArangoDB, arangod
  will refuse to start and ask the user to run a manual upgrade first. A manual upgrade
  can be performed by starting arangod with the option `--upgrade`.

  This upgrade procedure shall ensure that users have full control over when they
  perform any updates/upgrades of their data, and can plan backups accordingly. The
  procedure also guarantees that the server is not run without any required system
  collections or with in incompatible data state.

* added AQL function DOCUMENT() to retrieve a document by its _id value

* fixed issue #311: fixed segfault on unload

* fixed issue #309: renamed stub "import" button from web interface

* fixed issue #307: added WaitForSync column in collections list in in web interface

* fixed issue #306: naming in web interface

* fixed issue #304: do not clear AQL query text input when switching tabs in
  web interface

* fixed issue #303: added documentation about usage of var keyword in web interface

* fixed issue #301: PATCH does not work in web interface

# fixed issue #269: fix make distclean & clean

* fixed issue #296: system collections not usable from AQL

* fixed issue #295: deadlock on shutdown

* added collection type label to web interface

* fixed issue #290: the web interface now disallows creating non-edges in edge collections
  when creating collections via the web interface, the collection type must also be
  specified (default is document collection)

* fixed issue #289: tab-completion does not insert any spaces

* fixed issue #282: fix escaping in web interface

* made AQL function NOT_NULL take any number of arguments. Will now return its
  first argument that is not null, or null if all arguments are null. This is downwards
  compatible.

* changed misleading AQL function name NOT_LIST() to FIRST_LIST() and slightly changed
  the behavior. The function will now return its first argument that is a list, or null
  if none of the arguments are lists.
  This is mostly downwards-compatible. The only change to the previous implementation in
  1.1-beta will happen if two arguments were passed and the 1st and 2nd arguments were
  both no lists. In previous 1.1, the 2nd argument was returned as is, but now null
  will be returned.

* add AQL function FIRST_DOCUMENT(), with same behavior as FIRST_LIST(), but working
  with documents instead of lists.

* added UPGRADING help text

* fixed issue #284: fixed Javascript errors when adding edges/vertices without own
  attributes

* fixed issue #283: AQL LENGTH() now works on documents, too

* fixed issue #281: documentation for skip lists shows wrong example

* fixed AQL optimizer bug, related to OR-combined conditions that filtered on the
  same attribute but with different conditions

* fixed issue #277: allow usage of collection names when creating edges
  the fix of this issue also implies validation of collection names / ids passed to
  the REST edge create method. edges with invalid collection ids or names in the
  "from" or "to" values will be rejected and not saved


v1.1.beta2 (2012-11-13)
-----------------------

* fixed arangoirb compilation

* fixed doxygen


v1.1.beta1 (2012-10-24)
-----------------------

* fixed AQL optimizer bug

* WARNING:
  - the user has changed from "arango" to "arangodb", the start script has changed from
    "arangod" to "arangodb", the database directory has changed from "/var/arangodb" to
    "/var/lib/arangodb" to be compliant with various Linux policies

  - In 1.1, we have introduced types for collections: regular documents go into document
    collections, and edges go into edge collections. The prefixing (db.xxx vs. edges.xxx)
    works slightly different in 1.1: edges.xxx can still be used to access collections,
    however, it will not determine the type of existing collections anymore. To create an
    edge collection 1.1, you can use db._createEdgeCollection() or edges._create().
    And there's of course also db._createDocumentCollection().
    db._create() is also still there and will create a document collection by default,
    whereas edges._create() will create an edge collection.

  - the admin web interface that was previously available via the simple URL suffix /
    is now available via a dedicated URL suffix only: /_admin/html
    The reason for this is that routing and URLs are now subject to changes by the end user,
    and only URLs parts prefixed with underscores (e.g. /_admin or /_api) are reserved
    for ArangoDB's internal usage.

* the server now handles requests with invalid Content-Length header values as follows:
  - if Content-Length is negative, the server will respond instantly with HTTP 411
    (length required)

  - if Content-Length is positive but shorter than the supplied body, the server will
    respond with HTTP 400 (bad request)

  - if Content-Length is positive but longer than the supplied body, the server will
    wait for the client to send the missing bytes. The server allows 90 seconds for this
    and will close the connection if the client does not send the remaining data

  - if Content-Length is bigger than the maximum allowed size (512 MB), the server will
    fail with HTTP 413 (request entity too large).

  - if the length of the HTTP headers is greater than the maximum allowed size (1 MB),
    the server will fail with HTTP 431 (request header fields too large)

* issue #265: allow optional base64 encoding/decoding of action response data

* issue #252: create _modules collection using arango-upgrade (note: arango-upgrade was
  finally replaced by the `--upgrade` option for arangod)

* issue #251: allow passing arbitrary options to V8 engine using new command line option:
  --javascript.v8-options. Using this option, the Harmony features or other settings in
  v8 can be enabled if the end user requires them

* issue #248: allow AQL optimizer to pull out completely uncorrelated subqueries to the
  top level, resulting in less repeated evaluation of the subquery

* upgraded to Doxygen 1.8.0

* issue #247: added AQL function MERGE_RECURSIVE

* issue #246: added clear() function in arangosh

* issue #245: Documentation: Central place for naming rules/limits inside ArangoDB

* reduced size of hash index elements by 50 %, allowing more index elements to fit in
  memory

* issue #235: GUI Shell throws Error:ReferenceError: db is not defined

* issue #229: methods marked as "under construction"

* issue #228: remove unfinished APIs (/_admin/config/*)

* having the OpenSSL library installed is now a prerequisite to compiling ArangoDB
  Also removed the --enable-ssl configure option because ssl is always required.

* added AQL functions TO_LIST, NOT_LIST

* issue #224: add optional Content-Id for batch requests

* issue #221: more documentation on AQL explain functionality. Also added
  ArangoStatement.explain() client method

* added db._createStatement() method on server as well (was previously available
  on the client only)

* issue #219: continue in case of "document not found" error in PATHS() function

* issue #213: make waitForSync overridable on specific actions

* changed AQL optimizer to use indexes in more cases. Previously, indexes might
  not have been used when in a reference expression the inner collection was
  specified last. Example: FOR u1 IN users FOR u2 IN users FILTER u1._id == u2._id
  Previously, this only checked whether an index could be used for u2._id (not
  possible). It was not checked whether an index on u1._id could be used (possible).
  Now, for expressions that have references/attribute names on both sides of the
  above as above, indexes are checked for both sides.

* issue #204: extend the CSV import by TSV and by user configurable
  separator character(s)

* issue #180: added support for batch operations

* added startup option --server.backlog-size
  this allows setting the value of the backlog for the listen() system call.
  the default value is 10, the maximum value is platform-dependent

* introduced new configure option "--enable-maintainer-mode" for
  ArangoDB maintainers. this option replaces the previous compile switches
  --with-boost-test, --enable-bison, --enable-flex and --enable-errors-dependency
  the individual configure options have been removed. --enable-maintainer-mode
  turns them all on.

* removed potentially unused configure option --enable-memfail

* fixed issue #197: HTML web interface calls /_admin/user-manager/session

* fixed issue #195: VERSION file in database directory

* fixed issue #193: REST API HEAD request returns a message body on 404

* fixed issue #188: intermittent issues with 1.0.0
  (server-side cursors not cleaned up in all cases, pthreads deadlock issue)

* issue #189: key store should use ISO datetime format bug

* issue #187: run arango-upgrade on server start (note: arango-upgrade was finally
  replaced by the `--upgrade` option for arangod)n

* fixed issue #183: strange unittest error

* fixed issue #182: manual pages

* fixed issue #181: use getaddrinfo

* moved default database directory to "/var/lib/arangodb" in accordance with
  http://www.pathname.com/fhs/pub/fhs-2.3.html

* fixed issue #179: strange text in import manual

* fixed issue #178: test for aragoimp is missing

* fixed issue #177: a misleading error message was returned if unknown variables
  were used in certain positions in an AQL query.

* fixed issue #176: explain how to use AQL from the arangosh

* issue #175: re-added hidden (and deprecated) option --server.http-port. This
  option is only there to be downwards-compatible to Arango 1.0.

* fixed issue #174: missing Documentation for `within`

* fixed issue #170: add db.<coll_name>.all().toArray() to arangosh help screen

* fixed issue #169: missing argument in Simple Queries

* added program arango-upgrade. This program must be run after installing ArangoDB
  and after upgrading from a previous version of ArangoDB. The arango-upgrade script
  will ensure all system collections are created and present in the correct state.
  It will also perform any necessary data updates.
  Note: arango-upgrade was finally replaced by the `--upgrade` option for arangod.

* issue #153: edge collection should be a flag for a collection
  collections now have a type so that the distinction between document and edge
  collections can now be done at runtime using a collection's type value.
  A collection's type can be queried in Javascript using the <collection>.type() method.

  When new collections are created using db._create(), they will be document
  collections by default. When edge._create() is called, an edge collection will be created.
  To explicitly create a collection of a specific/different type, use the methods
  _createDocumentCollection() or _createEdgeCollection(), which are available for
  both the db and the edges object.
  The Javascript objects ArangoEdges and ArangoEdgesCollection have been removed
  completely.
  All internal and test code has been adjusted for this, and client code
  that uses edges.* should also still work because edges is still there and creates
  edge collections when _create() is called.

  INCOMPATIBLE CHANGE: Client code might still need to be changed in the following aspect:
  Previously, collections did not have a type so documents and edges could be inserted
  in the same collection. This is now disallowed. Edges can only be inserted into
  edge collections now. As there were no collection types in 1.0, ArangoDB will perform
  an automatic upgrade when migrating from 1.0 to 1.1.
  The automatic upgrade will check every collection and determine its type as follows:
  - if among the first 50 documents in the collection there are documents with
    attributes "_from" and "_to", the collection is typed as an edge collection
  - if among the first 50 documents in the collection there are no documents with
    attributes "_from" and "_to", the collection is made as a document collection

* issue #150: call V8 garbage collection on server periodically

* issue #110: added support for partial updates

  The REST API for documents now offers an HTTP PATCH method to partially update
  documents. Overwriting/replacing documents is still available via the HTTP PUT method
  as before. The Javascript API in the shell also offers a new update() method in extension to
  the previously existing replace() method.


v1.0.4 (2012-11-12)
-------------------

* issue #275: strange error message in arangosh 1.0.3 at startup


v1.0.3 (2012-11-08)
-------------------

* fixed AQL optimizer bug

* issue #273: fixed segfault in arangosh on HTTP 40x

* issue #265: allow optional base64 encoding/decoding of action response data

* issue #252: _modules collection not created automatically


v1.0.2 (2012-10-22)
-------------------

* repository CentOS-X.Y moved to CentOS-X, same for Debian

* bugfix for rollback from edges

* bugfix for hash indexes

* bugfix for StringBuffer::erase_front

* added autoload for modules

* added AQL function TO_LIST


v1.0.1 (2012-09-30)
-------------------

* draft for issue #165: front-end application howto

* updated mruby to cf8fdea4a6598aa470e698e8cbc9b9b492319d

* fix for issue #190: install doesn't create log directory

* fix for issue #194: potential race condition between creating and dropping collections

* fix for issue #193: REST API HEAD request returns a message body on 404

* fix for issue #188: intermittent issues with 1.0.0

* fix for issue #163: server cannot create collection because of abandoned files

* fix for issue #150: call V8 garbage collection on server periodically


v1.0.0 (2012-08-17)
-------------------

* fix for issue #157: check for readline and ncurses headers, not only libraries


v1.0.beta4 (2012-08-15)
-----------------------

* fix for issue #152: fix memleak for barriers


v1.0.beta3 (2012-08-10)
-----------------------

* fix for issue #151: Memleak, collection data not removed

* fix for issue #149: Inconsistent port for admin interface

* fix for issue #163: server cannot create collection because of abandoned files

* fix for issue #157: check for readline and ncurses headers, not only libraries

* fix for issue #108: db.<collection>.truncate() inefficient

* fix for issue #109: added startup note about cached collection names and how to
  refresh them

* fix for issue #156: fixed memleaks in /_api/import

* fix for issue #59: added tests for /_api/import

* modified return value for calls to /_api/import: now, the attribute "empty" is
  returned as well, stating the number of empty lines in the input. Also changed the
  return value of the error code attribute ("errorNum") from 1100 ("corrupted datafile")
  to 400 ("bad request") in case invalid/unexpected JSON data was sent to the server.
  This error code is more appropriate as no datafile is broken but just input data is
  incorrect.

* fix for issue #152: Memleak for barriers

* fix for issue #151: Memleak, collection data not removed

* value of --database.maximal-journal-size parameter is now validated on startup. If
  value is smaller than the minimum value (currently 1048576), an error is thrown and
  the server will not start. Before this change, the global value of maximal journal
  size was not validated at server start, but only on collection level

* increased sleep value in statistics creation loop from 10 to 500 microseconds. This
  reduces accuracy of statistics values somewhere after the decimal points but saves
  CPU time.

* avoid additional sync() calls when writing partial shape data (attribute name data)
  to disk. sync() will still be called when the shape marker (will be written after
  the attributes) is written to disk

* issue #147: added flag --database.force-sync-shapes to force synching of shape data
  to disk. The default value is true so it is the same behavior as in version 1.0.
  if set to false, shape data is synched to disk if waitForSync for the collection is
  set to true, otherwise, shape data is not synched.

* fix for issue #145: strange issue on Travis: added epsilon for numeric comparison in
  geo index

* fix for issue #136: adjusted message during indexing

* issue #131: added timeout for HTTP keep-alive connections. The default value is 300
  seconds. There is a startup parameter server.keep-alive-timeout to configure the value.
  Setting it to 0 will disable keep-alive entirely on the server.

* fix for issue #137: AQL optimizer should use indexes for ref accesses with
  2 named attributes


v1.0.beta2 (2012-08-03)
-----------------------

* fix for issue #134: improvements for centos RPM

* fixed problem with disable-admin-interface in config file


v1.0.beta1 (2012-07-29)
-----------------------

* fixed issue #118: We need a collection "debugger"

* fixed issue #126: Access-Shaper must be cached

* INCOMPATIBLE CHANGE: renamed parameters "connect-timeout" and "request-timeout"
  for arangosh and arangoimp to "--server.connect-timeout" and "--server.request-timeout"

* INCOMPATIBLE CHANGE: authorization is now required on the server side
  Clients sending requests without HTTP authorization will be rejected with HTTP 401
  To allow backwards compatibility, the server can be started with the option
  "--server.disable-authentication"

* added options "--server.username" and "--server.password" for arangosh and arangoimp
  These parameters must be used to specify the user and password to be used when
  connecting to the server. If no password is given on the command line, arangosh/
  arangoimp will interactively prompt for a password.
  If no user name is specified on the command line, the default user "root" will be
  used.

* added startup option "--server.ssl-cipher-list" to determine which ciphers to
  use in SSL context. also added SSL_OP_CIPHER_SERVER_PREFERENCE to SSL default
  options so ciphers are tried in server and not in client order

* changed default SSL protocol to TLSv1 instead of SSLv2

* changed log-level of SSL-related messages

* added SSL connections if server is compiled with OpenSSL support. Use --help-ssl

* INCOMPATIBLE CHANGE: removed startup option "--server.admin-port".
  The new endpoints feature (see --server.endpoint) allows opening multiple endpoints
  anyway, and the distinction between admin and "other" endpoints can be emulated
  later using privileges.

* INCOMPATIBLE CHANGE: removed startup options "--port", "--server.port", and
  "--server.http-port" for arangod.
  These options have been replaced by the new "--server.endpoint" parameter

* INCOMPATIBLE CHANGE: removed startup option "--server" for arangosh and arangoimp.
  These options have been replaced by the new "--server.endpoint" parameter

* Added "--server.endpoint" option to arangod, arangosh, and arangoimp.
  For arangod, this option allows specifying the bind endpoints for the server
  The server can be bound to one or multiple endpoints at once. For arangosh
  and arangoimp, the option specifies the server endpoint to connect to.
  The following endpoint syntax is currently supported:
  - tcp://host:port or http@tcp://host:port (HTTP over IPv4)
  - tcp://[host]:port or http@tcp://[host]:port (HTTP over IPv6)
  - ssl://host:port or http@tcp://host:port (HTTP over SSL-encrypted IPv4)
  - ssl://[host]:port or http@tcp://[host]:port (HTTP over SSL-encrypted IPv6)
  - unix:///path/to/socket or http@unix:///path/to/socket (HTTP over UNIX socket)

  If no port is specified, the default port of 8529 will be used.

* INCOMPATIBLE CHANGE: removed startup options "--server.require-keep-alive" and
  "--server.secure-require-keep-alive".
  The server will now behave as follows which should be more conforming to the
  HTTP standard:
  * if a client sends a "Connection: close" header, the server will close the
    connection
  * if a client sends a "Connection: keep-alive" header, the server will not
    close the connection
  * if a client does not send any "Connection" header, the server will assume
    "keep-alive" if the request was an HTTP/1.1 request, and "close" if the
    request was an HTTP/1.0 request

* (minimal) internal optimizations for HTTP request parsing and response header
  handling

* fixed Unicode unescaping bugs for \f and surrogate pairs in BasicsC/strings.c

* changed implementation of TRI_BlockCrc32 algorithm to use 8 bytes at a time

* fixed issue #122: arangod doesn't start if <log.file> cannot be created

* fixed issue #121: wrong collection size reported

* fixed issue #98: Unable to change journalSize

* fixed issue #88: fds not closed

* fixed escaping of document data in HTML admin front end

* added HTTP basic authentication, this is always turned on

* added server startup option --server.disable-admin-interface to turn off the
  HTML admin interface

* honor server startup option --database.maximal-journal-size when creating new
  collections without specific journalsize setting. Previously, these
  collections were always created with journal file sizes of 32 MB and the
  --database.maximal-journal-size setting was ignored

* added server startup option --database.wait-for-sync to control the default
  behavior

* renamed "--unit-tests" to "--javascript.unit-tests"


v1.0.alpha3 (2012-06-30)
------------------------

* fixed issue #116: createCollection=create option doesn't work

* fixed issue #115: Compilation issue under OSX 10.7 Lion & 10.8 Mountain Lion
  (homebrew)

* fixed issue #114: image not found

* fixed issue #111: crash during "make unittests"

* fixed issue #104: client.js -> ARANGO_QUIET is not defined


v1.0.alpha2 (2012-06-24)
------------------------

* fixed issue #112: do not accept document with duplicate attribute names

* fixed issue #103: Should we cleanup the directory structure

* fixed issue #100: "count" attribute exists in cursor response with "count:
  false"

* fixed issue #84 explain command

* added new MRuby version (2012-06-02)

* added --log.filter

* cleanup of command line options:
** --startup.directory => --javascript.startup-directory
** --quite => --quiet
** --gc.interval => --javascript.gc-interval
** --startup.modules-path => --javascript.modules-path
** --action.system-directory => --javascript.action-directory
** --javascript.action-threads => removed (is now the same pool as --server.threads)

* various bug-fixes

* support for import

* added option SKIP_RANGES=1 for make unittests

* fixed several range-related assertion failures in the AQL query optimizer

* fixed AQL query optimizations for some edge cases (e.g. nested subqueries with
  invalid constant filter expressions)


v1.0.alpha1 (2012-05-28)
------------------------

Alpha Release of ArangoDB 1.0<|MERGE_RESOLUTION|>--- conflicted
+++ resolved
@@ -1,14 +1,12 @@
 v3.2.13 (XXXX-XX-XX)
 --------------------
 
-<<<<<<< HEAD
 * improve startup resilience in case there are datafile errors (MMFiles)
 
   also allow repairing broken VERSION files automatically on startup by
   specifying the option `--database.ignore-datafile-errors true`
-=======
+
 * fix issue #4582: UI query editor now supports usage of empty string as bind parameter value
->>>>>>> 7a66ebeb
 
 * fix issue #4924: removeFollower now prefers to remove the last follower(s)
 
