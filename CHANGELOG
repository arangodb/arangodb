--- conflicted
+++ resolved
@@ -1,11 +1,9 @@
 v3.2.16 (XXXX-XX-XX)
 --------------------
 
-<<<<<<< HEAD
 * fixed issue #5400: Unexpected AQL Result
-=======
+
 * Fixed issue #5035: fixed a vulnerability issue within the web ui's index view
->>>>>>> cb94fb55
 
 * issue one HTTP call less per cluster AQL query
 
@@ -13,6 +11,7 @@
   the respective operation
 
 * inception was ignoring leader's configuration
+
 
 v3.2.15 (2018-05-13)
 --------------------
