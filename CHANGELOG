--- conflicted
+++ resolved
@@ -1,17 +1,14 @@
 v3.4.0-rc.3 (XXXX-XX-XX)
 ------------------------
 
-<<<<<<< HEAD
 * The order of JSON object attribute keys in JSON return values will now be 
-  "random" in more case. In JSON, there is no defined order for object attribute
+  "random" in more cases. In JSON, there is no defined order for object attribute
   keys anyway, so ArangoDB is taking the freedom to return the attribute keys in
   a non-deterministic, seemingly unordered way.
-=======
-
-* Fixed an AQL bug where the optimize-traversals rule was falsely applied to
+
+* Fixed an AQL bug where the `optimize-traversals` rule was falsely applied to
   extensions with inline expressions and thereby ignoring them
->>>>>>> 183f9194
-
+  
 * fix side-effects of sorting larger arrays (>= 16 members) of constant literal
   values in AQL, when the array was used not only for IN-value filtering but also
   later in the query.
