--- conflicted
+++ resolved
@@ -1,12 +1,10 @@
 devel
 -----
 
-<<<<<<< HEAD
 * Fixed an AQL bug where the optimize-traversals rule was falsely applied to
   extensions with inline expressions and thereby ignoring them
-=======
+
 * disallow empty LDAP password
->>>>>>> 5d2062ff
 
 * The single database or single coordinator statistics in a cluster
   environment within the Web UI sometimes got called way too often.
