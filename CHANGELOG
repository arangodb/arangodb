devel
-----

<<<<<<< HEAD
* potentially fixed issue #2559: Duplicate _key generated on insertion

=======
* removed `exception` field from transaction error result; users should throw
  explicit `Error` instances to return custom exceptions (addresses issue #2561)
>>>>>>> 9b53d3cd

v3.2.beta1 (2017-06-12)
-----------------------

* provide more context for index errors (addresses issue #342)

* arangod now validates several OS/environment settings on startup and warns if
  the settings are non-ideal. Most of the checks are executed on Linux systems only.

* fixed issue #2515: The replace-or-with-in optimization rule might prevent use of indexes

* added `REGEX_REPLACE` AQL function

* the RocksDB storage format was changed, users of the previous alpha versions
  must delete the database directory and re-import their data

* added server startup option `--query.fail-on-warning`

  setting this option to `true` will abort any AQL query with an exception if
  it causes a warning at runtime. The value can be overridden per query by
  setting the `failOnWarning` attribute in a query's options.

* added --rocksdb.num-uncompressed-levels to adjust number of non-compressed levels

* added checks for memory managment and warn (i. e. if hugepages are enabled)

* set default SSL cipher suite string to "HIGH:!EXPORT:!aNULL@STRENGTH"

* fixed issue #2469: Authentication = true does not protect foxx-routes

* fixed issue #2459: compile success but can not run with rocksdb

* `--server.maximal-queue-size` is now an absolute maximum. If the queue is
  full, then 503 is returned. Setting it to 0 means "no limit".

* (Enterprise only) added authentication against an LDAP server

* fixed issue #2083: Foxx services aren't distributed to all coordinators

* fixed issue #2384: new coordinators don't pick up existing Foxx services

* fixed issue #2408: Foxx service validation causes unintended side-effects

* extended HTTP API with routes for managing Foxx services

* added distinction between hasUser and authorized within Foxx
  (cluster internal requests are authorized requests but don't have a user)

* arangoimp now has a `--threads` option to enable parallel imports of data

* PR #2514: Foxx services that can't be fixed by self-healing now serve a 503 error

* added `time` function to `@arangodb` module


v3.2.alpha4 (2017-04-25)
------------------------

* fixed issue #2450: Bad optimization plan on simple query

* fixed issue #2448: ArangoDB Web UI takes no action when Delete button is clicked

* fixed issue #2442: Frontend shows already deleted databases during login

* added 'x-content-type-options: nosniff' to avoid MSIE bug

* set default value for `--ssl.protocol` from TLSv1 to TLSv1.2.

* AQL breaking change in cluster:
  The SHORTEST_PATH statement using edge-collection names instead
  of a graph name now requires to explicitly name the vertex-collection names
  within the AQL query in the cluster. It can be done by adding `WITH <name>`
  at the beginning of the query.

  Example:
  ```
  FOR v,e IN OUTBOUND SHORTEST_PATH @start TO @target edges [...]
  ```

  Now has to be:

  ```
  WITH vertices
  FOR v,e IN OUTBOUND SHORTEST_PATH @start TO @target edges [...]
  ```

  This change is due to avoid dead-lock sitations in clustered case.
  An error stating the above is included.

* add implicit use of geo indexes when using SORT/FILTER in AQL, without
  the need to use the special-purpose geo AQL functions `NEAR` or `WITHIN`.

  the special purpose `NEAR` AQL function can now be substituted with the
  following AQL (provided there is a geo index present on the `doc.latitude`
  and `doc.longitude` attributes):

      FOR doc in geoSort
        SORT DISTANCE(doc.latitude, doc.longitude, 0, 0)
        LIMIT 5
        RETURN doc

  `WITHIN` can be substituted with the following AQL:

      FOR doc in geoFilter
        FILTER DISTANCE(doc.latitude, doc.longitude, 0, 0) < 2000
        RETURN doc

  Compared to using the special purpose AQL functions this approach has the
  advantage that it is more composable, and will also honor any `LIMIT` values
  used in the AQL query.

* potential fix for shutdown hangs on OSX

* added KB, MB, GB prefix for integer parameters, % for integer parameters
  with a base value

* added JEMALLOC 4.5.0

* added `--vm.resident-limit` and `--vm.path` for file-backed memory mapping
  after reaching a configurable maximum RAM size

* try recommended limit for file descriptors in case of unlimited
  hard limit

* issue #2413: improve logging in case of lock timeout and deadlocks

* added log topic attribute to /_admin/log api

* removed internal build option `USE_DEV_TIMERS`

  Enabling this option activated some proprietary timers for only selected
  events in arangod. Instead better use `perf` to gather timings.


v3.2.alpha3 (2017-03-22)
------------------------

* increase default collection lock timeout from 30 to 900 seconds

* added function `db._engine()` for retrieval of storage engine information at
  server runtime

  There is also an HTTP REST handler at GET /_api/engine that returns engine
  information.

* require at least cmake 3.2 for building ArangoDB

* make arangod start with less V8 JavaScript contexts

  This speeds up the server start (a little bit) and makes it use less memory.
  Whenever a V8 context is needed by a Foxx action or some other operation and
  there is no usable V8 context, a new one will be created dynamically now.

  Up to `--javascript.v8-contexts` V8 contexts will be created, so this option
  will change its meaning. Previously as many V8 contexts as specified by this
  option were created at server start, and the number of V8 contexts did not
  change at runtime. Now up to this number of V8 contexts will be in use at the
  same time, but the actual number of V8 contexts is dynamic.

  The garbage collector thread will automatically delete unused V8 contexts after
  a while. The number of spare contexts will go down to as few as configured in
  the new option `--javascript.v8-contexts-minimum`. Actually that many V8 contexts
  are also created at server start.

  The first few requests in new V8 contexts will take longer than in contexts
  that have been there already. Performance may therefore suffer a bit for the
  initial requests sent to ArangoDB or when there are only few but performance-
  critical situations in which new V8 contexts will be created. If this is a
  concern, it can easily be fixed by setting `--javascipt.v8-contexts-minimum`
  and `--javascript.v8-contexts` to a relatively high value, which will guarantee
  that many number of V8 contexts to be created at startup and kept around even
  when unused.

  Waiting for an unused V8 context will now also abort if no V8 context can be
  acquired/created after 120 seconds.

* improved diagnostic messages written to logfiles by supervisor process

* fixed issue #2367

* added "bindVars" to attributes of currently running and slow queries

* added "jsonl" as input file type for arangoimp

* upgraded version of bundled zlib library from 1.2.8 to 1.2.11

* added input file type `auto` for arangoimp so it can automatically detect the
  type of the input file from the filename extension

* fixed variables parsing in GraphQL

* added `--translate` option for arangoimp to translate attribute names from
  the input files to attriubte names expected by ArangoDB

  The `--translate` option can be specified multiple times (once per translation
  to be executed). The following example renames the "id" column from the input
  file to "_key", and the "from" column to "_from", and the "to" column to "_to":

      arangoimp --type csv --file data.csv --translate "id=_key" --translate "from=_from" --translate "to=_to"

  `--translate` works for CSV and TSV inputs only.

* changed default value for `--server.max-packet-size` from 128 MB to 256 MB

* fixed issue #2350

* fixed issue #2349

* fixed issue #2346

* fixed issue #2342

* change default string truncation length from 80 characters to 256 characters for
  `print`/`printShell` functions in ArangoShell and arangod. This will emit longer
  prefixes of string values before truncating them with `...`, which is helpful
  for debugging.

* always validate incoming JSON HTTP requests for duplicate attribute names

  Incoming JSON data with duplicate attribute names will now be rejected as
  invalid. Previous versions of ArangoDB only validated the uniqueness of
  attribute names inside incoming JSON for some API endpoints, but not
  consistently for all APIs.

* don't let read-only transactions block the WAL collector

* allow passing own `graphql-sync` module instance to Foxx GraphQL router

* arangoexport can now export to csv format

* arangoimp: fixed issue #2214

* Foxx: automatically add CORS response headers

* added "OPTIONS" to CORS `access-control-allow-methods` header

* Foxx: Fix arangoUser sometimes not being set correctly

* fixed issue #1974


v3.2.alpha2 (2017-02-20)
------------------------

* ui: fixed issue #2065

* ui: fixed a dashboard related memory issue

* Internal javascript rest actions will now hide their stack traces to the client
  unless maintainer mode is activated. Instead they will always log to the logfile

* Removed undocumented internal HTTP API:
  * PUT _api/edges

  The documented GET _api/edges and the undocumented POST _api/edges remains unmodified.

* updated V8 version to 5.7.0.0

* change undocumented behaviour in case of invalid revision ids in
  If-Match and If-None-Match headers from 400 (BAD) to 412 (PRECONDITION
  FAILED).

* change undocumented behaviour in case of invalid revision ids in
  JavaScript document operations from 1239 ("illegal document revision")
  to 1200 ("conflict").

* added data export tool, arangoexport.

  arangoexport can be used to export collections to json, jsonl or xml
  and export a graph or collections to xgmml.

* fixed a race condition when closing a connection

* raised default hard limit on threads for very small to 64

* fixed negative counting of http connection in UI


v3.2.alpha1 (2017-02-05)
------------------------

* added figure `httpRequests` to AQL query statistics

* removed revisions cache intermediate layer implementation

* obsoleted startup options `--database.revision-cache-chunk-size` and
  `--database.revision-cache-target-size`

* fix potential port number over-/underruns

* added startup option `--log.shorten-filenames` for controlling whether filenames
  in log messages should be shortened to just the filename with the absolute path

* removed IndexThreadFeature, made `--database.index-threads` option obsolete

* changed index filling to make it more parallel, dispatch tasks to boost::asio

* more detailed stacktraces in Foxx apps

* generated Foxx services now use swagger tags


v3.1.23 (XXXX-XX-XX)
--------------------

* fix invalid first group results for sorted AQL COLLECT when LIMIT
  was used

* fix invalid locking in JWT authentication cache, which could have
  crashed the server

* fix undefined behavior in traverser when traversals were used inside
  a FOR loop


v3.1.22 (2017-06-07)
--------------------

* fixed issue #2505: Problem with export + report of a bug

* documented changed behavior of WITH

* fixed ui glitch in aardvark

* avoid agency compaction bug

* fixed issue #2283: disabled proxy communication internally


v3.1.21 (2017-05-22)
--------------------

* fixed issue #2488:  AQL operator IN error when data use base64 chars

* more randomness in seeding RNG

v3.1.20 (2016-05-16)
--------------------

* fixed incorrect sorting for distributeShardsLike

* improve reliability of AgencyComm communication with Agency

* fixed shard numbering bug, where ids were erouneously incremented by 1

* remove an unnecessary precondition in createCollectionCoordinator

* funny fail rotation fix

* fix in SimpleHttpClient for correct advancement of readBufferOffset

* forward SIG_HUP in supervisor process to the server process to fix logrotaion
  You need to stop the remaining arangod server process manually for the upgrade to work.


v3.1.19 (2017-04-28)
--------------------

* Fixed a StackOverflow issue in Traversal and ShortestPath. Occured if many (>1000) input
  values in a row do not return any result. Fixes issue: #2445

* fixed issue #2448

* fixed issue #2442

* added 'x-content-type-options: nosniff' to avoid MSIE bug

* fixed issue #2441

* fixed issue #2440

* Fixed a StackOverflow issue in Traversal and ShortestPath. Occured if many (>1000) input
  values in a row do not return any result. Fixes issue: #2445

* fix occasional hanging shutdowns on OS X


v3.1.18 (2017-04-18)
--------------------

* fixed error in continuous synchronization of collections

* fixed spurious hangs on server shutdown

* better error messages during restore collection

* completely overhaul supervision. More detailed tests

* Fixed a dead-lock situation in cluster traversers, it could happen in
  rare cases if the computation on one DBServer could be completed much earlier
  than the other server. It could also be restricted to SmartGraphs only.

* (Enterprise only) Fixed a bug in SmartGraph DepthFirstSearch. In some
  more complicated queries, the maxDepth limit of 1 was not considered strictly
  enough, causing the traverser to do unlimited depth searches.

* fixed issue #2415

* fixed issue #2422

* fixed issue #1974


v3.1.17 (2017-04-04)
--------------------

* (Enterprise only) fixed a bug where replicationFactor was not correctly
  forwarded in SmartGraph creation.

* fixed issue #2404

* fixed issue #2397

* ui - fixed smart graph option not appearing

* fixed issue #2389

* fixed issue #2400


v3.1.16 (2017-03-27)
--------------------

* fixed issue #2392

* try to raise file descriptors to at least 8192, warn otherwise

* ui - aql editor improvements + updated ace editor version (memory leak)

* fixed lost HTTP requests

* ui - fixed some event issues

* avoid name resolution when given connection string is a valid ip address

* helps with issue #1842, bug in COLLECT statement in connection with LIMIT.

* fix locking bug in cluster traversals

* increase lock timeout defaults

* increase various cluster timeouts

* limit default target size for revision cache to 1GB, which is better for
  tight RAM situations (used to be 40% of (totalRAM - 1GB), use
  --database.revision-cache-target-size <VALUEINBYTES> to get back the
  old behaviour

* fixed a bug with restarted servers indicating status as "STARTUP"
  rather that "SERVING" in Nodes UI.


v3.1.15 (2017-03-20)
--------------------

* add logrotate configuration as requested in #2355

* fixed issue #2376

* ui - changed document api due a chrome bug

* ui - fixed a submenu bug

* added endpoint /_api/cluster/endpoints in cluster case to get all
  coordinator endpoints

* fix documentation of /_api/endpoint, declaring this API obsolete.

* Foxx response objects now have a `type` method for manipulating the content-type header

* Foxx tests now support `xunit` and `tap` reporters


v3.1.14 (2017-03-13)
--------------------

* ui - added feature request (multiple start nodes within graph viewer) #2317

* added missing locks to authentication cache methods

* ui - added feature request (multiple start nodes within graph viewer) #2317

* ui - fixed wrong merge of statistics information from different coordinators

* ui - fixed issue #2316

* ui - fixed wrong protocol usage within encrypted environment

* fixed compile error on Mac Yosemite

* minor UI fixes


v3.1.13 (2017-03-06)
--------------------

* fixed variables parsing in GraphQL

* fixed issue #2214

* fixed issue #2342

* changed thread handling to queue only user requests on coordinator

* use exponential backoff when waiting for collection locks

* repair short name server lookup in cluster in the case of a removed
  server


v3.1.12 (2017-02-28)
--------------------

* disable shell color escape sequences on Windows

* fixed issue #2326

* fixed issue #2320

* fixed issue #2315

* fixed a race condition when closing a connection

* raised default hard limit on threads for very small to 64

* fixed negative counting of http connection in UI

* fixed a race when renaming collections

* fixed a race when dropping databases


v3.1.11 (2017-02-17)
--------------------

* fixed a race between connection closing and sending out last chunks of data to clients
  when the "Connection: close" HTTP header was set in requests

* ui: optimized smart graph creation usability

* ui: fixed #2308

* fixed a race in async task cancellation via `require("@arangodb/tasks").unregisterTask()`

* fixed spuriously hanging threads in cluster AQL that could sit idle for a few minutes

* fixed potential numeric overflow for big index ids in index deletion API

* fixed sort issue in cluster, occurring when one of the local sort buffers of a
  GatherNode was empty

* reduce number of HTTP requests made for certain kinds of join queries in cluster,
  leading to speedup of some join queries

* supervision deals with demised coordinators correctly again

* implement a timeout in TraverserEngineRegistry

* agent communication reduced in large batches of append entries RPCs

* inception no longer estimates RAFT timings

* compaction in agents has been moved to a separate thread

* replicated logs hold local timestamps

* supervision jobs failed leader and failed follower revisited for
  function in precarious stability situations

* fixed bug in random number generator for 64bit int


v3.1.10 (2017-02-02)
--------------------

* updated versions of bundled node modules:
  - joi: from 8.4.2 to 9.2.0
  - joi-to-json-schema: from 2.2.0 to 2.3.0
  - sinon: from 1.17.4 to 1.17.6
  - lodash: from 4.13.1 to 4.16.6

* added shortcut for AQL ternary operator
  instead of `condition ? true-part : false-part` it is now possible to also use a
  shortcut variant `condition ? : false-part`, e.g.

      FOR doc IN docs RETURN doc.value ?: 'not present'

  instead of

      FOR doc IN docs RETURN doc.value ? doc.value : 'not present'

* fixed wrong sorting order in cluster, if an index was used to sort with many
  shards.

* added --replication-factor, --number-of-shards and --wait-for-sync to arangobench

* turn on UTF-8 string validation for VelocyPack values received via VST connections

* fixed issue #2257

* upgraded Boost version to 1.62.0

* added optional detail flag for db.<collection>.count()
  setting the flag to `true` will make the count operation returned the per-shard
  counts for the collection:

      db._create("test", { numberOfShards: 10 });
      for (i = 0; i < 1000; ++i) {
        db.test.insert({value: i});
      }
      db.test.count(true);

      {
	"s100058" : 99,
	"s100057" : 103,
	"s100056" : 100,
	"s100050" : 94,
	"s100055" : 90,
	"s100054" : 122,
	"s100051" : 109,
	"s100059" : 99,
	"s100053" : 95,
	"s100052" : 89
      }

* added optional memory limit for AQL queries:

      db._query("FOR i IN 1..100000 SORT i RETURN i", {}, { options: { memoryLimit: 100000 } });

  This option limits the default maximum amount of memory (in bytes) that a single
  AQL query can use.
  When a single AQL query reaches the specified limit value, the query will be
  aborted with a *resource limit exceeded* exception. In a cluster, the memory
  accounting is done per shard, so the limit value is effectively a memory limit per
  query per shard.

  The global limit value can be overriden per query by setting the *memoryLimit*
  option value for individual queries when running an AQL query.

* added server startup option `--query.memory-limit`

* added convenience function to create vertex-centric indexes.

  Usage: `db.collection.ensureVertexCentricIndex("label", {type: "hash", direction: "outbound"})`
  That will create an index that can be used on OUTBOUND with filtering on the
  edge attribute `label`.

* change default log output for tools to stdout (instead of stderr)

* added option -D to define a configuration file environment key=value

* changed encoding behavior for URLs encoded in the C++ code of ArangoDB:
  previously the special characters `-`, `_`, `~` and `.` were returned as-is
  after URL-encoding, now `.` will be encoded to be `%2e`.
  This also changes the behavior of how incoming URIs are processed: previously
  occurrences of `..` in incoming request URIs were collapsed (e.g. `a/../b/` was
  collapsed to a plain `b/`). Now `..` in incoming request URIs are not collapsed.

* Foxx request URL suffix is no longer unescaped

* @arangodb/request option json now defaults to `true` if the response body is not empty and encoding is not explicitly set to `null` (binary).
  The option can still be set to `false` to avoid unnecessary attempts at parsing the response as JSON.

* Foxx configuration values for unknown options will be discarded when saving the configuration in production mode using the web interface

* module.context.dependencies is now immutable

* process.stdout.isTTY now returns `true` in arangosh and when running arangod with the `--console` flag

* add support for Swagger tags in Foxx


v3.1.9 (XXXX-XX-XX)
-------------------

* macos CLI package: store databases and apps in the users home directory

* ui: fixed re-login issue within a non system db, when tab was closed

* fixed a race in the VelocyStream Commtask implementation

* fixed issue #2256


v3.1.8 (2017-01-09)
-------------------

* add Windows silent installer

* add handling of debug symbols during Linux & windows release builds.

* fixed issue #2181

* fixed issue #2248: reduce V8 max old space size from 3 GB to 1 GB on 32 bit systems

* upgraded Boost version to 1.62.0

* fixed issue #2238

* fixed issue #2234

* agents announce new endpoints in inception phase to leader

* agency leadership accepts updatet endpoints to given uuid

* unified endpoints replace localhost with 127.0.0.1

* fix several problems within an authenticated cluster


v3.1.7 (2016-12-29)
-------------------

* fixed one too many elections in RAFT

* new agency comm backported from devel


v3.1.6 (2016-12-20)
-------------------

* fixed issue #2227

* fixed issue #2220

* agency constituent/agent bug fixes in race conditions picking up
  leadership

* supervision does not need waking up anymore as it is running
  regardless

* agents challenge their leadership more rigorously


v3.1.5 (2016-12-16)
-------------------

* lowered default value of `--database.revision-cache-target-size` from 75% of
  RAM to less than 40% of RAM

* fixed issue #2218

* fixed issue #2217

* Foxx router.get/post/etc handler argument can no longer accidentally omitted

* fixed issue #2223


v3.1.4 (2016-12-08)
-------------------

* fixed issue #2211

* fixed issue #2204

* at cluster start, coordinators wait until at least one DBserver is there,
  and either at least two DBservers are there or 15s have passed, before they
  initiate the bootstrap of system collections.

* more robust agency startup from devel

* supervision's AddFollower adds many followers at once

* supervision has new FailedFollower job

* agency's Node has new method getArray

* agency RAFT timing estimates more conservative in waitForSync
  scenario

* agency RAFT timing estimates capped at maximum 2.0/10.0 for low/high


v3.1.3 (2016-12-02)
-------------------

* fix a traversal bug when using skiplist indexes:
  if we have a skiplist of ["a", "unused", "_from"] and a traversal like:
  FOR v,e,p IN OUTBOUND @start @@edges
    FILTER p.edges[0].a == 'foo'
    RETURN v
  And the above index applied on "a" is considered better than EdgeIndex, than
  the executor got into undefined behaviour.

* fix endless loop when trying to create a collection with replicationFactor: -1


v3.1.2 (2016-11-24)
-------------------

* added support for descriptions field in Foxx dependencies

* (Enterprise only) fixed a bug in the statistic report for SmartGraph traversals.
Now they state correctly how many documents were fetched from the index and how many
have been filtered.

* Prevent uniform shard distribution when replicationFactor == numServers

v3.1.1 (2016-11-15)
-------------------

* fixed issue #2176

* fixed issue #2168

* display index usage of traversals in AQL explainer output (previously missing)

* fixed isuse #2163

* preserve last-used HLC value across server starts

* allow more control over handling of pre-3.1 _rev values

  this changes the server startup option `--database.check-30-revisions` from a boolean (true/false)
  parameter to a string parameter with the following possible values:

  - "fail":
    will validate _rev values of 3.0 collections on collection loading and throw an exception when invalid _rev values are found.
    in this case collections with invalid _rev values are marked as corrupted and cannot be used in the ArangoDB 3.1 instance.
    the fix procedure for such collections is to export the collections from 3.0 database with arangodump and restore them in 3.1 with arangorestore.
    collections that do not contain invalid _rev values are marked as ok and will not be re-checked on following loads.
    collections that contain invalid _rev values will be re-checked on following loads.

  - "true":
    will validate _rev values of 3.0 collections on collection loading and print a warning when invalid _rev values are found.
    in this case collections with invalid _rev values can be used in the ArangoDB 3.1 instance.
    however, subsequent operations on documents with invalid _rev values may silently fail or fail with explicit errors.
    the fix procedure for such collections is to export the collections from 3.0 database with arangodump and restore them in 3.1 with arangorestore.
    collections that do not contain invalid _rev values are marked as ok and will not be re-checked on following loads.
    collections that contain invalid _rev values will be re-checked on following loads.

  - "false":
    will not validate _rev values on collection loading and not print warnings.
    no hint is given when invalid _rev values are found.
    subsequent operations on documents with invalid _rev values may silently fail or fail with explicit errors.
    this setting does not affect whether collections are re-checked later.
    collections will be re-checked on following loads if `--database.check-30-revisions` is later set to either `true` or `fail`.

  The change also suppresses warnings that were printed when collections were restored using arangorestore, and the restore
  data contained invalid _rev values. Now these warnings are suppressed, and new HLC _rev values are generated for these documents
  as before.

* added missing functions to AQL syntax highlighter in web interface

* fixed display of `ANY` direction in traversal explainer output (direction `ANY` was shown as either
  `INBOUND` or `OUTBOUND`)

* changed behavior of toJSON() function when serializing an object before saving it in the database

  if an object provides a toJSON() function, this function is still called for serializing it.
  the change is that the result of toJSON() is not stringified anymore, but saved as is. previous
  versions of ArangoDB called toJSON() and after that additionally stringified its result.

  This change will affect the saving of JS Buffer objects, which will now be saved as arrays of
  bytes instead of a comma-separated string of the Buffer's byte contents.

* allow creating unique indexes on more attributes than present in shardKeys

  The following combinations of shardKeys and indexKeys are allowed/not allowed:

  shardKeys     indexKeys
      a             a        ok
      a             b    not ok
      a           a b        ok
    a b             a    not ok
    a b             b    not ok
    a b           a b        ok
    a b         a b c        ok
  a b c           a b    not ok
  a b c         a b c        ok

* fixed wrong version in web interface login screen (EE only)

* make web interface not display an exclamation mark next to ArangoDB version number 3.1

* fixed search for arbitrary document attributes in web interface in case multiple
  search values were used on different attribute names. in this case, the search always
  produced an empty result

* disallow updating `_from` and `_to` values of edges in Smart Graphs. Updating these
  attributes would lead to potential redistribution of edges to other shards, which must be
  avoided.

* fixed issue #2148

* updated graphql-sync dependency to 0.6.2

* fixed issue #2156

* fixed CRC4 assembly linkage


v3.1.0 (2016-10-29)
-------------------

* AQL breaking change in cluster:

  from ArangoDB 3.1 onwards `WITH` is required for traversals in a
  clustered environment in order to avoid deadlocks.

  Note that for queries that access only a single collection or that have all
  collection names specified somewhere else in the query string, there is no
  need to use *WITH*. *WITH* is only useful when the AQL query parser cannot
  automatically figure out which collections are going to be used by the query.
  *WITH* is only useful for queries that dynamically access collections, e.g.
  via traversals, shortest path operations or the *DOCUMENT()* function.

  more info can be found [here](https://github.com/arangodb/arangodb/blob/devel/Documentation/Books/AQL/Operations/With.md)

* added AQL function `DISTANCE` to calculate the distance between two arbitrary
  coordinates (haversine formula)

* fixed issue #2110

* added Auto-aptation of RAFT timings as calculations only


v3.1.rc2 (2016-10-10)
---------------------

* second release candidate


v3.1.rc1 (2016-09-30)
---------------------

* first release candidate


v3.1.alpha2 (2016-09-01)
------------------------

* added module.context.createDocumentationRouter to replace module.context.apiDocumentation

* bug in RAFT implementation of reads. dethroned leader still answered requests in isolation

* ui: added new graph viewer

* ui: aql-editor added tabular & graph display

* ui: aql-editor improved usability

* ui: aql-editor: query profiling support

* fixed issue #2109

* fixed issue #2111

* fixed issue #2075

* added AQL function `DISTANCE` to calculate the distance between two arbitrary
  coordinates (haversine formula)

* rewrote scheduler and dispatcher based on boost::asio

  parameters changed:
    `--scheduler.threads` and `--server.threads` are now merged into a single one: `--server.threads`

    hidden `--server.extra-threads` has been removed

    hidden `--server.aql-threads` has been removed

    hidden `--server.backend` has been removed

    hidden `--server.show-backends` has been removed

    hidden `--server.thread-affinity` has been removed

* fixed issue #2086

* fixed issue #2079

* fixed issue #2071

  make the AQL query optimizer inject filter condition expressions referred to
  by variables during filter condition aggregation.
  For example, in the following query

      FOR doc IN collection
        LET cond1 = (doc.value == 1)
        LET cond2 = (doc.value == 2)
        FILTER cond1 || cond2
        RETURN { doc, cond1, cond2 }

  the optimizer will now inject the conditions for `cond1` and `cond2` into the filter
  condition `cond1 || cond2`, expanding it to `(doc.value == 1) || (doc.value == 2)`
  and making these conditions available for index searching.

  Note that the optimizer previously already injected some conditions into other
  conditions, but only if the variable that defined the condition was not used
  elsewhere. For example, the filter condition in the query

      FOR doc IN collection
        LET cond = (doc.value == 1)
        FILTER cond
        RETURN { doc }

  already got optimized before because `cond` was only used once in the query and
  the optimizer decided to inject it into the place where it was used.

  This only worked for variables that were referred to once in the query.
  When a variable was used multiple times, the condition was not injected as
  in the following query:

      FOR doc IN collection
        LET cond = (doc.value == 1)
        FILTER cond
        RETURN { doc, cond }

  The fix for #2070 now will enable this optimization so that the query can
  use an index on `doc.value` if available.

* changed behavior of AQL array comparison operators for empty arrays:
  * `ALL` and `ANY` now always return `false` when the left-hand operand is an
    empty array. The behavior for non-empty arrays does not change:
    * `[] ALL == 1` will return `false`
    * `[1] ALL == 1` will return `true`
    * `[1, 2] ALL == 1` will return `false`
    * `[2, 2] ALL == 1` will return `false`
    * `[] ANY == 1` will return `false`
    * `[1] ANY == 1` will return `true`
    * `[1, 2] ANY == 1` will return `true`
    * `[2, 2] ANY == 1` will return `false`
  * `NONE` now always returns `true` when the left-hand operand is an empty array.
    The behavior for non-empty arrays does not change:
    * `[] NONE == 1` will return `true`
    * `[1] NONE == 1` will return `false`
    * `[1, 2] NONE == 1` will return `false`
    * `[2, 2] NONE == 1` will return `true`

* added experimental AQL functions `JSON_STRINGIFY` and `JSON_PARSE`

* added experimental support for incoming gzip-compressed requests

* added HTTP REST APIs for online loglevel adjustments:

  - GET `/_admin/log/level` returns the current loglevel settings
  - PUT `/_admin/log/level` modifies the current loglevel settings

* PATCH /_api/gharial/{graph-name}/vertex/{collection-name}/{vertex-key}
  - changed default value for keepNull to true

* PATCH /_api/gharial/{graph-name}/edge/{collection-name}/{edge-key}
  - changed default value for keepNull to true

* renamed `maximalSize` attribute in parameter.json files to `journalSize`

  The `maximalSize` attribute will still be picked up from collections that
  have not been adjusted. Responses from the replication API will now also use
  `journalSize` instead of `maximalSize`.

* added `--cluster.system-replication-factor` in order to adjust the
  replication factor for new system collections

* fixed issue #2012

* added a memory expection in case V8 memory gets too low

* added Optimizer Rule for other indexes in Traversals
  this allows AQL traversals to use other indexes than the edge index.
  So traversals with filters on edges can now make use of more specific
  indexes, e.g.

      FOR v, e, p IN 2 OUTBOUND @start @@edge FILTER p.edges[0].foo == "bar"

  will prefer a Hash Index on [_from, foo] above the EdgeIndex.

* fixed epoch computation in hybrid logical clock

* fixed thread affinity

* replaced require("internal").db by require("@arangodb").db

* added option `--skip-lines` for arangoimp
  this allows skipping the first few lines from the import file in case the
  CSV or TSV import are used

* fixed periodic jobs: there should be only one instance running - even if it
  runs longer than the period

* improved performance of primary index and edge index lookups

* optimizations for AQL `[*]` operator in case no filter, no projection and
  no offset/limit are used

* added AQL function `OUTERSECTION` to return the symmetric difference of its
  input arguments

* Foxx manifests of installed services are now saved to disk with indentation

* Foxx tests and scripts in development mode should now always respect updated
  files instead of loading stale modules

* When disabling Foxx development mode the setup script is now re-run

* Foxx now provides an easy way to directly serve GraphQL requests using the
  `@arangodb/foxx/graphql` module and the bundled `graphql-sync` dependency

* Foxx OAuth2 module now correctly passes the `access_token` to the OAuth2 server

* added iconv-lite and timezone modules

* web interface now allows installing GitHub and zip services in legacy mode

* added module.context.createDocumentationRouter to replace module.context.apiDocumentation

* bug in RAFT implementation of reads. dethroned leader still answered
  requests in isolation

* all lambdas in ClusterInfo might have been left with dangling references.

* Agency bug fix for handling of empty json objects as values.

* Foxx tests no longer support the Mocha QUnit interface as this resulted in weird
  inconsistencies in the BDD and TDD interfaces. This fixes the TDD interface
  as well as out-of-sequence problems when using the BDD before/after functions.

* updated bundled JavaScript modules to latest versions; joi has been updated from 8.4 to 9.2
  (see [joi 9.0.0 release notes](https://github.com/hapijs/joi/issues/920) for information on
  breaking changes and new features)

* fixed issue #2139

* updated graphql-sync dependency to 0.6.2

* fixed issue #2156


v3.0.13 (XXXX-XX-XX)
--------------------

* fixed issue #2315

* fixed issue #2210


v3.0.12 (2016-11-23)
--------------------

* fixed issue #2176

* fixed issue #2168

* fixed issues #2149, #2159

* fixed error reporting for issue #2158

* fixed assembly linkage bug in CRC4 module

* added support for descriptions field in Foxx dependencies


v3.0.11 (2016-11-08)
--------------------

* fixed issue #2140: supervisor dies instead of respawning child

* fixed issue #2131: use shard key value entered by user in web interface

* fixed issue #2129: cannot kill a long-run query

* fixed issue #2110

* fixed issue #2081

* fixed issue #2038

* changes to Foxx service configuration or dependencies should now be
  stored correctly when options are cleared or omitted

* Foxx tests no longer support the Mocha QUnit interface as this resulted in weird
  inconsistencies in the BDD and TDD interfaces. This fixes the TDD interface
  as well as out-of-sequence problems when using the BDD before/after functions.

* fixed issue #2148


v3.0.10 (2016-09-26)
--------------------

* fixed issue #2072

* fixed issue #2070

* fixed slow cluster starup issues. supervision will demonstrate more
  patience with db servers


v3.0.9 (2016-09-21)
-------------------

* fixed issue #2064

* fixed issue #2060

* speed up `collection.any()` and skiplist index creation

* fixed multiple issues where ClusterInfo bug hung agency in limbo
  timeouting on multiple collection and database callbacks


v3.0.8 (2016-09-14)
-------------------

* fixed issue #2052

* fixed issue #2005

* fixed issue #2039

* fixed multiple issues where ClusterInfo bug hung agency in limbo
  timeouting on multiple collection and database callbacks


v3.0.7 (2016-09-05)
-------------------

* new supervision job handles db server failure during collection creation.


v3.0.6 (2016-09-02)
-------------------

* fixed issue #2026

* slightly better error diagnostics for AQL query compilation and replication

* fixed issue #2018

* fixed issue #2015

* fixed issue #2012

* fixed wrong default value for arangoimp's `--on-duplicate` value

* fix execution of AQL traversal expressions when there are multiple
  conditions that refer to variables set outside the traversal

* properly return HTTP 503 in JS actions when backend is gone

* supervision creates new key in agency for failed servers

* new shards will not be allocated on failed or cleaned servers


v3.0.5 (2016-08-18)
-------------------

* execute AQL ternary operator via C++ if possible

* fixed issue #1977

* fixed extraction of _id attribute in AQL traversal conditions

* fix SSL agency endpoint

* Minimum RAFT timeout was one order of magnitude to short.

* Optimized RAFT RPCs from leader to followers for efficiency.

* Optimized RAFT RPC handling on followers with respect to compaction.

* Fixed bug in handling of duplicates and overlapping logs

* Fixed bug in supervision take over after leadership change.

v3.0.4 (2016-08-01)
-------------------

* added missing lock for periodic jobs access

* fix multiple foxx related cluster issues

* fix handling of empty AQL query strings

* fixed issue in `INTERSECTION` AQL function with duplicate elements
  in the source arrays

* fixed issue #1970

* fixed issue #1968

* fixed issue #1967

* fixed issue #1962

* fixed issue #1959

* replaced require("internal").db by require("@arangodb").db

* fixed issue #1954

* fixed issue #1953

* fixed issue #1950

* fixed issue #1949

* fixed issue #1943

* fixed segfault in V8, by backporting https://bugs.chromium.org/p/v8/issues/detail?id=5033

* Foxx OAuth2 module now correctly passes the `access_token` to the OAuth2 server

* fixed credentialed CORS requests properly respecting --http.trusted-origin

* fixed a crash in V8Periodic task (forgotten lock)

* fixed two bugs in synchronous replication (syncCollectionFinalize)


v3.0.3 (2016-07-17)
-------------------

* fixed issue #1942

* fixed issue #1941

* fixed array index batch insertion issues for hash indexes that caused problems when
  no elements remained for insertion

* fixed AQL MERGE() function with External objects originating from traversals

* fixed some logfile recovery errors with error message "document not found"

* fixed issue #1937

* fixed issue #1936

* improved performance of arangorestore in clusters with synchronous
  replication

* Foxx tests and scripts in development mode should now always respect updated
  files instead of loading stale modules

* When disabling Foxx development mode the setup script is now re-run

* Foxx manifests of installed services are now saved to disk with indentation


v3.0.2 (2016-07-09)
-------------------

* fixed assertion failure in case multiple remove operations were used in the same query

* fixed upsert behavior in case upsert was used in a loop with the same document example

* fixed issue #1930

* don't expose local file paths in Foxx error messages.

* fixed issue #1929

* make arangodump dump the attribute `isSystem` when dumping the structure
  of a collection, additionally make arangorestore not fail when the attribute
  is missing

* fixed "Could not extract custom attribute" issue when using COLLECT with
  MIN/MAX functions in some contexts

* honor presence of persistent index for sorting

* make AQL query optimizer not skip "use-indexes-rule", even if enough
  plans have been created already

* make AQL optimizer not skip "use-indexes-rule", even if enough execution plans
  have been created already

* fix double precision value loss in VelocyPack JSON parser

* added missing SSL support for arangorestore

* improved cluster import performance

* fix Foxx thumbnails on DC/OS

* fix Foxx configuration not being saved

* fix Foxx app access from within the frontend on DC/OS

* add option --default-replication-factor to arangorestore and simplify
  the control over the number of shards when restoring

* fix a bug in the VPack -> V8 conversion if special attributes _key,
  _id, _rev, _from and _to had non-string values, which is allowed
  below the top level

* fix malloc_usable_size for darwin


v3.0.1 (2016-06-30)
-------------------

* fixed periodic jobs: there should be only one instance running - even if it
  runs longer than the period

* increase max. number of collections in AQL queries from 32 to 256

* fixed issue #1916: header "authorization" is required" when opening
  services page

* fixed issue #1915: Explain: member out of range

* fixed issue #1914: fix unterminated buffer

* don't remove lockfile if we are the same (now stale) pid
  fixes docker setups (our pid will always be 1)

* do not use revision id comparisons in compaction for determining whether a
  revision is obsolete, but marker memory addresses
  this ensures revision ids don't matter when compacting documents

* escape Unicode characters in JSON HTTP responses
  this converts UTF-8 characters in HTTP responses of arangod into `\uXXXX`
  escape sequences. This makes the HTTP responses fit into the 7 bit ASCII
  character range, which speeds up HTTP response parsing for some clients,
  namely node.js/v8

* add write before read collections when starting a user transaction
  this allows specifying the same collection in both read and write mode without
  unintended side effects

* fixed buffer overrun that occurred when building very large result sets

* index lookup optimizations for primary index and edge index

* fixed "collection is a nullptr" issue when starting a traversal from a transaction

* enable /_api/import on coordinator servers


v3.0.0 (2016-06-22)
-------------------

* minor GUI fixxes

* fix for replication and nonces


v3.0.0-rc3 (2016-06-19)
-----------------------

* renamed various Foxx errors to no longer refer to Foxx services as apps

* adjusted various error messages in Foxx to be more informative

* specifying "files" in a Foxx manifest to be mounted at the service root
  no longer results in 404s when trying to access non-file routes

* undeclared path parameters in Foxx no longer break the service

* trusted reverse proxy support is now handled more consistently

* ArangoDB request compatibility and user are now exposed in Foxx

* all bundled NPM modules have been upgraded to their latest versions


v3.0.0-rc2 (2016-06-12)
-----------------------

* added option `--server.max-packet-size` for client tools

* renamed option `--server.ssl-protocol` to `--ssl.protocol` in client tools
  (was already done for arangod, but overlooked for client tools)

* fix handling of `--ssl.protocol` value 5 (TLS v1.2) in client tools, which
  claimed to support it but didn't

* config file can use '@include' to include a different config file as base


v3.0.0-rc1 (2016-06-10)
-----------------------

* the user management has changed: it now has users that are independent of
  databases. A user can have one or more database assigned to the user.

* forward ported V8 Comparator bugfix for inline heuristics from
  https://github.com/v8/v8/commit/5ff7901e24c2c6029114567de5a08ed0f1494c81

* changed to-string conversion for AQL objects and arrays, used by the AQL
  function `TO_STRING()` and implicit to-string casts in AQL

  - arrays are now converted into their JSON-stringify equivalents, e.g.

    - `[ ]` is now converted to `[]`
    - `[ 1, 2, 3 ]` is now converted to `[1,2,3]`
    - `[ "test", 1, 2 ] is now converted to `["test",1,2]`

    Previous versions of ArangoDB converted arrays with no members into the
    empty string, and non-empty arrays into a comma-separated list of member
    values, without the surrounding angular brackets. Additionally, string
    array members were not enclosed in quotes in the result string:

    - `[ ]` was converted to ``
    - `[ 1, 2, 3 ]` was converted to `1,2,3`
    - `[ "test", 1, 2 ] was converted to `test,1,2`

  - objects are now converted to their JSON-stringify equivalents, e.g.

    - `{ }` is converted to `{}`
    - `{ a: 1, b: 2 }` is converted to `{"a":1,"b":2}`
    - `{ "test" : "foobar" }` is converted to `{"test":"foobar"}`

    Previous versions of ArangoDB always converted objects into the string
    `[object Object]`

  This change affects also the AQL functions `CONCAT()` and `CONCAT_SEPARATOR()`
  which treated array values differently in previous versions. Previous versions
  of ArangoDB automatically flattened array values on the first level of the array,
  e.g. `CONCAT([1, 2, 3, [ 4, 5, 6 ]])` produced `1,2,3,4,5,6`. Now this will produce
  `[1,2,3,[4,5,6]]`. To flatten array members on the top level, you can now use
  the more explicit `CONCAT(FLATTEN([1, 2, 3, [4, 5, 6]], 1))`.

* added C++ implementations for AQL functions `SLICE()`, `CONTAINS()` and
  `RANDOM_TOKEN()`

* as a consequence of the upgrade to V8 version 5, the implementation of the
  JavaScript `Buffer` object had to be changed. JavaScript `Buffer` objects in
  ArangoDB now always store their data on the heap. There is no shared pool
  for small Buffer values, and no pointing into existing Buffer data when
  extracting slices. This change may increase the cost of creating Buffers with
  short contents or when peeking into existing Buffers, but was required for
  safer memory management and to prevent leaks.

* the `db` object's function `_listDatabases()` was renamed to just `_databases()`
  in order to make it more consistent with the existing `_collections()` function.
  Additionally the `db` object's `_listEndpoints()` function was renamed to just
  `_endpoints()`.

* changed default value of `--server.authentication` from `false` to `true` in
  configuration files etc/relative/arangod.conf and etc/arangodb/arangod.conf.in.
  This means the server will be started with authentication enabled by default,
  requiring all client connections to provide authentication data when connecting
  to ArangoDB. Authentication can still be turned off via setting the value of
  `--server.authentication` to `false` in ArangoDB's configuration files or by
  specifying the option on the command-line.

* Changed result format for querying all collections via the API GET `/_api/collection`.

  Previous versions of ArangoDB returned an object with an attribute named `collections`
  and an attribute named `names`. Both contained all available collections, but
  `collections` contained the collections as an array, and `names` contained the
  collections again, contained in an object in which the attribute names were the
  collection names, e.g.

  ```
  {
    "collections": [
      {"id":"5874437","name":"test","isSystem":false,"status":3,"type":2},
      {"id":"17343237","name":"something","isSystem":false,"status":3,"type":2},
      ...
    ],
    "names": {
      "test": {"id":"5874437","name":"test","isSystem":false,"status":3,"type":2},
      "something": {"id":"17343237","name":"something","isSystem":false,"status":3,"type":2},
      ...
    }
  }
  ```
  This result structure was redundant, and therefore has been simplified to just

  ```
  {
    "result": [
      {"id":"5874437","name":"test","isSystem":false,"status":3,"type":2},
      {"id":"17343237","name":"something","isSystem":false,"status":3,"type":2},
      ...
    ]
  }
  ```

  in ArangoDB 3.0.

* added AQL functions `TYPENAME()` and `HASH()`

* renamed arangob tool to arangobench

* added AQL string comparison operator `LIKE`

  The operator can be used to compare strings like this:

      value LIKE search

  The operator is currently implemented by calling the already existing AQL
  function `LIKE`.

  This change also makes `LIKE` an AQL keyword. Using `LIKE` in either case as
  an attribute or collection name in AQL thus requires quoting.

* make AQL optimizer rule "remove-unnecessary-calculations" fire in more cases

  The rule will now remove calculations that are used exactly once in other
  expressions (e.g. `LET a = doc RETURN a.value`) and calculations,
  or calculations that are just references (e.g. `LET a = b`).

* renamed AQL optimizer rule "merge-traversal-filter" to "optimize-traversals"
  Additionally, the optimizer rule will remove unused edge and path result variables
  from the traversal in case they are specified in the `FOR` section of the traversal,
  but not referenced later in the query. This saves constructing edges and paths
  results.

* added AQL optimizer rule "inline-subqueries"

  This rule can pull out certain subqueries that are used as an operand to a `FOR`
  loop one level higher, eliminating the subquery completely. For example, the query

      FOR i IN (FOR j IN [1,2,3] RETURN j) RETURN i

  will be transformed by the rule to:

      FOR i IN [1,2,3] RETURN i

  The query

      FOR name IN (FOR doc IN _users FILTER doc.status == 1 RETURN doc.name) LIMIT 2 RETURN name

  will be transformed into

      FOR tmp IN _users FILTER tmp.status == 1 LIMIT 2 RETURN tmp.name

  The rule will only fire when the subquery is used as an operand to a `FOR` loop, and
  if the subquery does not contain a `COLLECT` with an `INTO` variable.

* added new endpoint "srv://" for DNS service records

* The result order of the AQL functions VALUES and ATTRIBUTES has never been
  guaranteed and it only had the "correct" ordering by accident when iterating
  over objects that were not loaded from the database. This accidental behavior
  is now changed by introduction of VelocyPack. No ordering is guaranteed unless
  you specify the sort parameter.

* removed configure option `--enable-logger`

* added AQL array comparison operators

  All AQL comparison operators now also exist in an array variant. In the
  array variant, the operator is preceded with one of the keywords *ALL*, *ANY*
  or *NONE*. Using one of these keywords changes the operator behavior to
  execute the comparison operation for all, any, or none of its left hand
  argument values. It is therefore expected that the left hand argument
  of an array operator is an array.

  Examples:

      [ 1, 2, 3 ] ALL IN [ 2, 3, 4 ]   // false
      [ 1, 2, 3 ] ALL IN [ 1, 2, 3 ]   // true
      [ 1, 2, 3 ] NONE IN [ 3 ]        // false
      [ 1, 2, 3 ] NONE IN [ 23, 42 ]   // true
      [ 1, 2, 3 ] ANY IN [ 4, 5, 6 ]   // false
      [ 1, 2, 3 ] ANY IN [ 1, 42 ]     // true
      [ 1, 2, 3 ] ANY == 2             // true
      [ 1, 2, 3 ] ANY == 4             // false
      [ 1, 2, 3 ] ANY > 0              // true
      [ 1, 2, 3 ] ANY <= 1             // true
      [ 1, 2, 3 ] NONE < 99            // false
      [ 1, 2, 3 ] NONE > 10            // true
      [ 1, 2, 3 ] ALL > 2              // false
      [ 1, 2, 3 ] ALL > 0              // true
      [ 1, 2, 3 ] ALL >= 3             // false
      ["foo", "bar"] ALL != "moo"      // true
      ["foo", "bar"] NONE == "bar"     // false
      ["foo", "bar"] ANY == "foo"      // true

* improved AQL optimizer to remove unnecessary sort operations in more cases

* allow enclosing AQL identifiers in forward ticks in addition to using
  backward ticks

  This allows for convenient writing of AQL queries in JavaScript template strings
  (which are delimited with backticks themselves), e.g.

      var q = `FOR doc IN ´collection´ RETURN doc.´name´`;

* allow to set `print.limitString` to configure the number of characters
  to output before truncating

* make logging configurable per log "topic"

  `--log.level <level>` sets the global log level to <level>, e.g. `info`,
  `debug`, `trace`.

  `--log.level topic=<level>` sets the log level for a specific topic.
  Currently, the following topics exist: `collector`, `compactor`, `mmap`,
  `performance`, `queries`, and `requests`. `performance` and `requests` are
  set to FATAL by default. `queries` is set to info. All others are
  set to the global level by default.

  The new log option `--log.output <definition>` allows directing the global
  or per-topic log output to different outputs. The output definition
  "<definition>" can be one of

    "-" for stdin
    "+" for stderr
    "syslog://<syslog-facility>"
    "syslog://<syslog-facility>/<application-name>"
    "file://<relative-path>"

  The option can be specified multiple times in order to configure the output
  for different log topics. To set up a per-topic output configuration, use
  `--log.output <topic>=<definition>`, e.g.

    queries=file://queries.txt

  logs all queries to the file "queries.txt".

* the option `--log.requests-file` is now deprecated. Instead use

    `--log.level requests=info`
    `--log.output requests=file://requests.txt`

* the option `--log.facility` is now deprecated. Instead use

    `--log.output requests=syslog://facility`

* the option `--log.performance` is now deprecated. Instead use

    `--log.level performance=trace`

* removed option `--log.source-filter`

* removed configure option `--enable-logger`

* change collection directory names to include a random id component at the end

  The new pattern is `collection-<id>-<random>`, where `<id>` is the collection
  id and `<random>` is a random number. Previous versions of ArangoDB used a
  pattern `collection-<id>` without the random number.

  ArangoDB 3.0 understands both the old and name directory name patterns.

* removed mostly unused internal spin-lock implementation

* removed support for pre-Windows 7-style locks. This removes compatibility for
  Windows versions older than Windows 7 (e.g. Windows Vista, Windows XP) and
  Windows 2008R2 (e.g. Windows 2008).

* changed names of sub-threads started by arangod

* added option `--default-number-of-shards` to arangorestore, allowing creating
  collections with a specifiable number of shards from a non-cluster dump

* removed support for CoffeeScript source files

* removed undocumented SleepAndRequeue

* added WorkMonitor to inspect server threads

* when downloading a Foxx service from the web interface the suggested filename
  is now based on the service's mount path instead of simply "app.zip"

* the `@arangodb/request` response object now stores the parsed JSON response
  body in a property `json` instead of `body` when the request was made using the
  `json` option. The `body` instead contains the response body as a string.

* the Foxx API has changed significantly, 2.8 services are still supported
  using a backwards-compatible "legacy mode"


v2.8.12 (XXXX-XX-XX)
--------------------

* issue #2091: decrease connect timeout to 5 seconds on startup

* fixed issue #2072

* slightly better error diagnostics for some replication errors

* fixed issue #1977

* fixed issue in `INTERSECTION` AQL function with duplicate elements
  in the source arrays

* fixed issue #1962

* fixed issue #1959

* export aqlQuery template handler as require('org/arangodb').aql for forwards-compatibility


v2.8.11 (2016-07-13)
--------------------

* fixed array index batch insertion issues for hash indexes that caused problems when
  no elements remained for insertion

* fixed issue #1937


v2.8.10 (2016-07-01)
--------------------

* make sure next local _rev value used for a document is at least as high as the
  _rev value supplied by external sources such as replication

* make adding a collection in both read- and write-mode to a transaction behave as
  expected (write includes read). This prevents the `unregister collection used in
  transaction` error

* fixed sometimes invalid result for `byExample(...).count()` when an index plus
  post-filtering was used

* fixed "collection is a nullptr" issue when starting a traversal from a transaction

* honor the value of startup option `--database.wait-for-sync` (that is used to control
  whether new collections are created with `waitForSync` set to `true` by default) also
  when creating collections via the HTTP API (and thus the ArangoShell). When creating
  a collection via these mechanisms, the option was ignored so far, which was inconsistent.

* fixed issue #1826: arangosh --javascript.execute: internal error (geo index issue)

* fixed issue #1823: Arango crashed hard executing very simple query on windows


v2.8.9 (2016-05-13)
-------------------

* fixed escaping and quoting of extra parameters for executables in Mac OS X App

* added "waiting for" status variable to web interface collection figures view

* fixed undefined behavior in query cache invaldation

* fixed access to /_admin/statistics API in case statistics are disable via option
  `--server.disable-statistics`

* Foxx manager will no longer fail hard when Foxx store is unreachable unless installing
  a service from the Foxx store (e.g. when behind a firewall or GitHub is unreachable).


v2.8.8 (2016-04-19)
-------------------

* fixed issue #1805: Query: internal error (location: arangod/Aql/AqlValue.cpp:182).
  Please report this error to arangodb.com (while executing)

* allow specifying collection name prefixes for `_from` and `_to` in arangoimp:

  To avoid specifying complete document ids (consisting of collection names and document
  keys) for *_from* and *_to* values when importing edges with arangoimp, there are now
  the options *--from-collection-prefix* and *--to-collection-prefix*.

  If specified, these values will be automatically prepended to each value in *_from*
  (or *_to* resp.). This allows specifying only document keys inside *_from* and/or *_to*.

  *Example*

      > arangoimp --from-collection-prefix users --to-collection-prefix products ...

  Importing the following document will then create an edge between *users/1234* and
  *products/4321*:

  ```js
  { "_from" : "1234", "_to" : "4321", "desc" : "users/1234 is connected to products/4321" }
  ```

* requests made with the interactive system API documentation in the web interface
  (Swagger) will now respect the active database instead of always using `_system`


v2.8.7 (2016-04-07)
-------------------

* optimized primary=>secondary failover

* fix to-boolean conversion for documents in AQL

* expose the User-Agent HTTP header from the ArangoShell since Github seems to
  require it now, and we use the ArangoShell for fetching Foxx repositories from Github

* work with http servers that only send

* fixed potential race condition between compactor and collector threads

* fix removal of temporary directories on arangosh exit

* javadoc-style comments in Foxx services are no longer interpreted as
  Foxx comments outside of controller/script/exports files (#1748)

* removed remaining references to class syntax for Foxx Model and Repository
  from the documentation

* added a safe-guard for corrupted master-pointer


v2.8.6 (2016-03-23)
-------------------

* arangosh can now execute JavaScript script files that contain a shebang
  in the first line of the file. This allows executing script files directly.

  Provided there is a script file `/path/to/script.js` with the shebang
  `#!arangosh --javascript.execute`:

      > cat /path/to/script.js
      #!arangosh --javascript.execute
      print("hello from script.js");

  If the script file is made executable

      > chmod a+x /path/to/script.js

  it can be invoked on the shell directly and use arangosh for its execution:

      > /path/to/script.js
      hello from script.js

  This did not work in previous versions of ArangoDB, as the whole script contents
  (including the shebang) were treated as JavaScript code.
  Now shebangs in script files will now be ignored for all files passed to arangosh's
  `--javascript.execute` parameter.

  The alternative way of executing a JavaScript file with arangosh still works:

      > arangosh --javascript.execute /path/to/script.js
      hello from script.js

* added missing reset of traversal state for nested traversals.
  The state of nested traversals (a traversal in an AQL query that was
  located in a repeatedly executed subquery or inside another FOR loop)
  was not reset properly, so that multiple invocations of the same nested
  traversal with different start vertices led to the nested traversal
  always using the start vertex provided on the first invocation.

* fixed issue #1781: ArangoDB startup time increased tremendously

* fixed issue #1783: SIGHUP should rotate the log


v2.8.5 (2016-03-11)
-------------------

* Add OpenSSL handler for TLS V1.2 as sugested by kurtkincaid in #1771

* fixed issue #1765 (The webinterface should display the correct query time)
  and #1770 (Display ACTUAL query time in aardvark's AQL editor)

* Windows: the unhandled exception handler now calls the windows logging
  facilities directly without locks.
  This fixes lockups on crashes from the logging framework.

* improve nullptr handling in logger.

* added new endpoint "srv://" for DNS service records

* `org/arangodb/request` no longer sets the content-type header to the
  string "undefined" when no content-type header should be sent (issue #1776)


v2.8.4 (2016-03-01)
-------------------

* global modules are no longer incorrectly resolved outside the ArangoDB
  JavaScript directory or the Foxx service's root directory (issue #1577)

* improved error messages from Foxx and JavaScript (issues #1564, #1565, #1744)


v2.8.3 (2016-02-22)
-------------------

* fixed AQL filter condition collapsing for deeply-nested cases, potentially
  enabling usage of indexes in some dedicated cases

* added parentheses in AQL explain command output to correctly display precedence
  of logical and arithmetic operators

* Foxx Model event listeners defined on the model are now correctly invoked by
  the Repository methods (issue #1665)

* Deleting a Foxx service in the frontend should now always succeed even if the
  files no longer exist on the file system (issue #1358)

* Routing actions loaded from the database no longer throw exceptions when
  trying to load other modules using "require"

* The `org/arangodb/request` response object now sets a property `json` to the
  parsed JSON response body in addition to overwriting the `body` property when
  the request was made using the `json` option.

* Improved Windows stability

* Fixed a bug in the interactive API documentation that would escape slashes
  in document-handle fields. Document handles are now provided as separate
  fields for collection name and document key.


v2.8.2 (2016-02-09)
-------------------

* the continuous replication applier will now prevent the master's WAL logfiles
  from being removed if they are still needed by the applier on the slave. This
  should help slaves that suffered from masters garbage collection WAL logfiles
  which would have been needed by the slave later.

  The initial synchronization will block removal of still needed WAL logfiles
  on the master for 10 minutes initially, and will extend this period when further
  requests are made to the master. Initial synchronization hands over its handle
  for blocking logfile removal to the continuous replication when started via
  the *setupReplication* function. In this case, continuous replication will
  extend the logfile removal blocking period for the required WAL logfiles when
  the slave makes additional requests.

  All handles that block logfile removal will time out automatically after at
  most 5 minutes should a master not be contacted by the slave anymore (e.g. in
  case the slave's replication is turned off, the slaves loses the connection
  to the master or the slave goes down).

* added all-in-one function *setupReplication* to synchronize data from master
  to slave and start the continuous replication:

      require("@arangodb/replication").setupReplication(configuration);

  The command will return when the initial synchronization is finished and the
  continuous replication has been started, or in case the initial synchronization
  has failed.

  If the initial synchronization is successful, the command will store the given
  configuration on the slave. It also configures the continuous replication to start
  automatically if the slave is restarted, i.e. *autoStart* is set to *true*.

  If the command is run while the slave's replication applier is already running,
  it will first stop the running applier, drop its configuration and do a
  resynchronization of data with the master. It will then use the provided configration,
  overwriting any previously existing replication configuration on the slave.

  The following example demonstrates how to use the command for setting up replication
  for the *_system* database. Note that it should be run on the slave and not the
  master:

      db._useDatabase("_system");
      require("@arangodb/replication").setupReplication({
        endpoint: "tcp://master.domain.org:8529",
        username: "myuser",
        password: "mypasswd",
        verbose: false,
        includeSystem: false,
        incremental: true,
        autoResync: true
      });

* the *sync* and *syncCollection* functions now always start the data synchronization
  as an asynchronous server job. The call to *sync* or *syncCollection* will block
  until synchronization is either complete or has failed with an error. The functions
  will automatically poll the slave periodically for status updates.

  The main benefit is that the connection to the slave does not need to stay open
  permanently and is thus not affected by timeout issues. Additionally the caller does
  not need to query the synchronization status from the slave manually as this is
  now performed automatically by these functions.

* fixed undefined behavior when explaining some types of AQL traversals, fixed
  display of some types of traversals in AQL explain output


v2.8.1 (2016-01-29)
-------------------

* Improved AQL Pattern matching by allowing to specify a different traversal
  direction for one or many of the edge collections.

      FOR v, e, p IN OUTBOUND @start @@ec1, INBOUND @@ec2, @@ec3

  will traverse *ec1* and *ec3* in the OUTBOUND direction and for *ec2* it will use
  the INBOUND direction. These directions can be combined in arbitrary ways, the
  direction defined after *IN [steps]* will we used as default direction and can
  be overriden for specific collections.
  This feature is only available for collection lists, it is not possible to
  combine it with graph names.

* detect more types of transaction deadlocks early

* fixed display of relational operators in traversal explain output

* fixed undefined behavior in AQL function `PARSE_IDENTIFIER`

* added "engines" field to Foxx services generated in the admin interface

* added AQL function `IS_SAME_COLLECTION`:

  *IS_SAME_COLLECTION(collection, document)*: Return true if *document* has the same
  collection id as the collection specified in *collection*. *document* can either be
  a [document handle](../Glossary/README.md#document-handle) string, or a document with
  an *_id* attribute. The function does not validate whether the collection actually
  contains the specified document, but only compares the name of the specified collection
  with the collection name part of the specified document.
  If *document* is neither an object with an *id* attribute nor a *string* value,
  the function will return *null* and raise a warning.

      /* true */
      IS_SAME_COLLECTION('_users', '_users/my-user')
      IS_SAME_COLLECTION('_users', { _id: '_users/my-user' })

      /* false */
      IS_SAME_COLLECTION('_users', 'foobar/baz')
      IS_SAME_COLLECTION('_users', { _id: 'something/else' })


v2.8.0 (2016-01-25)
-------------------

* avoid recursive locking


v2.8.0-beta8 (2016-01-19)
-------------------------

* improved internal datafile statistics for compaction and compaction triggering
  conditions, preventing excessive growth of collection datafiles under some
  workloads. This should also fix issue #1596.

* renamed AQL optimizer rule `remove-collect-into` to `remove-collect-variables`

* fixed primary and edge index lookups prematurely aborting searches when the
  specified id search value contained a different collection than the collection
  the index was created for


v2.8.0-beta7 (2016-01-06)
-------------------------

* added vm.runInThisContext

* added AQL keyword `AGGREGATE` for use in AQL `COLLECT` statement

  Using `AGGREGATE` allows more efficient aggregation (incrementally while building
  the groups) than previous versions of AQL, which built group aggregates afterwards
  from the total of all group values.

  `AGGREGATE` can be used inside a `COLLECT` statement only. If used, it must follow
  the declaration of grouping keys:

      FOR doc IN collection
        COLLECT gender = doc.gender AGGREGATE minAge = MIN(doc.age), maxAge = MAX(doc.age)
        RETURN { gender, minAge, maxAge }

  or, if no grouping keys are used, it can follow the `COLLECT` keyword:

      FOR doc IN collection
        COLLECT AGGREGATE minAge = MIN(doc.age), maxAge = MAX(doc.age)
        RETURN {
  minAge, maxAge
}

  Only specific expressions are allowed on the right-hand side of each `AGGREGATE`
  assignment:

  - on the top level the expression must be a call to one of the supported aggregation
    functions `LENGTH`, `MIN`, `MAX`, `SUM`, `AVERAGE`, `STDDEV_POPULATION`, `STDDEV_SAMPLE`,
    `VARIANCE_POPULATION`, or `VARIANCE_SAMPLE`

  - the expression must not refer to variables introduced in the `COLLECT` itself

* Foxx: mocha test paths with wildcard characters (asterisks) now work on Windows

* reserved AQL keyword `NONE` for future use

* web interface: fixed a graph display bug concerning dashboard view

* web interface: fixed several bugs during the dashboard initialize process

* web interface: included several bugfixes: #1597, #1611, #1623

* AQL query optimizer now converts `LENGTH(collection-name)` to an optimized
  expression that returns the number of documents in a collection

* adjusted the behavior of the expansion (`[*]`) operator in AQL for non-array values

  In ArangoDB 2.8, calling the expansion operator on a non-array value will always
  return an empty array. Previous versions of ArangoDB expanded non-array values by
  calling the `TO_ARRAY()` function for the value, which for example returned an
  array with a single value for boolean, numeric and string input values, and an array
  with the object's values for an object input value. This behavior was inconsistent
  with how the expansion operator works for the array indexes in 2.8, so the behavior
  is now unified:

  - if the left-hand side operand of `[*]` is an array, the array will be returned as
    is when calling `[*]` on it
  - if the left-hand side operand of `[*]` is not an array, an empty array will be
    returned by `[*]`

  AQL queries that rely on the old behavior can be changed by either calling `TO_ARRAY`
  explicitly or by using the `[*]` at the correct position.

  The following example query will change its result in 2.8 compared to 2.7:

      LET values = "foo" RETURN values[*]

  In 2.7 the query has returned the array `[ "foo" ]`, but in 2.8 it will return an
  empty array `[ ]`. To make it return the array `[ "foo" ]` again, an explicit
  `TO_ARRAY` function call is needed in 2.8 (which in this case allows the removal
  of the `[*]` operator altogether). This also works in 2.7:

      LET values = "foo" RETURN TO_ARRAY(values)

  Another example:

      LET values = [ { name: "foo" }, { name: "bar" } ]
      RETURN values[*].name[*]

  The above returned `[ [ "foo" ], [ "bar" ] ] in 2.7. In 2.8 it will return
  `[ [ ], [ ] ]`, because the value of `name` is not an array. To change the results
  to the 2.7 style, the query can be changed to

      LET values = [ { name: "foo" }, { name: "bar" } ]
      RETURN values[* RETURN TO_ARRAY(CURRENT.name)]

  The above also works in 2.7.
  The following types of queries won't change:

      LET values = [ 1, 2, 3 ] RETURN values[*]
      LET values = [ { name: "foo" }, { name: "bar" } ] RETURN values[*].name
      LET values = [ { names: [ "foo", "bar" ] }, { names: [ "baz" ] } ] RETURN values[*].names[*]
      LET values = [ { names: [ "foo", "bar" ] }, { names: [ "baz" ] } ] RETURN values[*].names[**]

* slightly adjusted V8 garbage collection strategy so that collection eventually
  happens in all contexts that hold V8 external references to documents and
  collections.

  also adjusted default value of `--javascript.gc-frequency` from 10 seconds to
  15 seconds, as less internal operations are carried out in JavaScript.

* fixes for AQL optimizer and traversal

* added `--create-collection-type` option to arangoimp

  This allows specifying the type of the collection to be created when
  `--create-collection` is set to `true`.

* Foxx export cache should no longer break if a broken app is loaded in the
  web admin interface.


v2.8.0-beta2 (2015-12-16)
-------------------------

* added AQL query optimizer rule "sort-in-values"

  This rule pre-sorts the right-hand side operand of the `IN` and `NOT IN`
  operators so the operation can use a binary search with logarithmic complexity
  instead of a linear search. The rule is applied when the right-hand side
  operand of an `IN` or `NOT IN` operator in a filter condition is a variable that
  is defined in a different loop/scope than the operator itself. Additionally,
  the filter condition must consist of solely the `IN` or `NOT IN` operation
  in order to avoid any side-effects.

* changed collection status terminology in web interface for collections for
  which an unload request has been issued from `in the process of being unloaded`
  to `will be unloaded`.

* unloading a collection via the web interface will now trigger garbage collection
  in all v8 contexts and force a WAL flush. This increases the chances of perfoming
  the unload faster.

* added the following attributes to the result of `collection.figures()` and the
  corresponding HTTP API at `PUT /_api/collection/<name>/figures`:

  - `documentReferences`: The number of references to documents in datafiles
    that JavaScript code currently holds. This information can be used for
    debugging compaction and unload issues.
  - `waitingFor`: An optional string value that contains information about
    which object type is at the head of the collection's cleanup queue. This
    information can be used for debugging compaction and unload issues.
  - `compactionStatus.time`: The point in time the compaction for the collection
    was last executed. This information can be used for debugging compaction
    issues.
  - `compactionStatus.message`: The action that was performed when the compaction
    was last run for the collection. This information can be used for debugging
    compaction issues.

  Note: `waitingFor` and `compactionStatus` may be empty when called on a coordinator
  in a cluster.

* the compaction will now provide queryable status info that can be used to track
  its progress. The compaction status is displayed in the web interface, too.

* better error reporting for arangodump and arangorestore

* arangodump will now fail by default when trying to dump edges that
  refer to already dropped collections. This can be circumvented by
  specifying the option `--force true` when invoking arangodump

* fixed cluster upgrade procedure

* the AQL functions `NEAR` and `WITHIN` now have stricter validations
  for their input parameters `limit`, `radius` and `distance`. They may now throw
  exceptions when invalid parameters are passed that may have not led
  to exceptions in previous versions.

* deprecation warnings now log stack traces

* Foxx: improved backwards compatibility with 2.5 and 2.6

  - reverted Model and Repository back to non-ES6 "classes" because of
    compatibility issues when using the extend method with a constructor

  - removed deprecation warnings for extend and controller.del

  - restored deprecated method Model.toJSONSchema

  - restored deprecated `type`, `jwt` and `sessionStorageApp` options
    in Controller#activateSessions

* Fixed a deadlock problem in the cluster


v2.8.0-beta1 (2015-12-06)
-------------------------

* added AQL function `IS_DATESTRING(value)`

  Returns true if *value* is a string that can be used in a date function.
  This includes partial dates such as *2015* or *2015-10* and strings containing
  invalid dates such as *2015-02-31*. The function will return false for all
  non-string values, even if some of them may be usable in date functions.


v2.8.0-alpha1 (2015-12-03)
--------------------------

* added AQL keywords `GRAPH`, `OUTBOUND`, `INBOUND` and `ANY` for use in graph
  traversals, reserved AQL keyword `ALL` for future use

  Usage of these keywords as collection names, variable names or attribute names
  in AQL queries will not be possible without quoting. For example, the following
  AQL query will still work as it uses a quoted collection name and a quoted
  attribute name:

      FOR doc IN `OUTBOUND`
        RETURN doc.`any`

* issue #1593: added AQL `POW` function for exponentation

* added cluster execution site info in explain output for AQL queries

* replication improvements:

  - added `autoResync` configuration parameter for continuous replication.

    When set to `true`, a replication slave will automatically trigger a full data
    re-synchronization with the master when the master cannot provide the log data
    the slave had asked for. Note that `autoResync` will only work when the option
    `requireFromPresent` is also set to `true` for the continuous replication, or
    when the continuous syncer is started and detects that no start tick is present.

    Automatic re-synchronization may transfer a lot of data from the master to the
    slave and may be expensive. It is therefore turned off by default.
    When turned off, the slave will never perform an automatic re-synchronization
    with the master.

  - added `idleMinWaitTime` and `idleMaxWaitTime` configuration parameters for
    continuous replication.

    These parameters can be used to control the minimum and maximum wait time the
    slave will (intentionally) idle and not poll for master log changes in case the
    master had sent the full logs already.
    The `idleMaxWaitTime` value will only be used when `adapativePolling` is set
    to `true`. When `adaptivePolling` is disable, only `idleMinWaitTime` will be
    used as a constant time span in which the slave will not poll the master for
    further changes. The default values are 0.5 seconds for `idleMinWaitTime` and
    2.5 seconds for `idleMaxWaitTime`, which correspond to the hard-coded values
    used in previous versions of ArangoDB.

  - added `initialSyncMaxWaitTime` configuration parameter for initial and continuous
    replication

    This option controls the maximum wait time (in seconds) that the initial
    synchronization will wait for a response from the master when fetching initial
    collection data. If no response is received within this time period, the initial
    synchronization will give up and fail. This option is also relevant for
    continuous replication in case *autoResync* is set to *true*, as then the
    continuous replication may trigger a full data re-synchronization in case
    the master cannot the log data the slave had asked for.

  - HTTP requests sent from the slave to the master during initial synchronization
    will now be retried if they fail with connection problems.

  - the initial synchronization now logs its progress so it can be queried using
    the regular replication status check APIs.

  - added `async` attribute for `sync` and `syncCollection` operations called from
    the ArangoShell. Setthing this attribute to `true` will make the synchronization
    job on the server go into the background, so that the shell does not block. The
    status of the started asynchronous synchronization job can be queried from the
    ArangoShell like this:

        /* starts initial synchronization */
        var replication = require("@arangodb/replication");
        var id = replication.sync({
          endpoint: "tcp://master.domain.org:8529",
          username: "myuser",
          password: "mypasswd",
          async: true
       });

       /* now query the id of the returned async job and print the status */
       print(replication.getSyncResult(id));

    The result of `getSyncResult()` will be `false` while the server-side job
    has not completed, and different to `false` if it has completed. When it has
    completed, all job result details will be returned by the call to `getSyncResult()`.


* fixed non-deterministic query results in some cluster queries

* fixed issue #1589

* return HTTP status code 410 (gone) instead of HTTP 408 (request timeout) for
  server-side operations that are canceled / killed. Sending 410 instead of 408
  prevents clients from re-starting the same (canceled) operation. Google Chrome
  for example sends the HTTP request again in case it is responded with an HTTP
  408, and this is exactly the opposite of the desired behavior when an operation
  is canceled / killed by the user.

* web interface: queries in AQL editor now cancelable

* web interface: dashboard - added replication information

* web interface: AQL editor now supports bind parameters

* added startup option `--server.hide-product-header` to make the server not send
  the HTTP response header `"Server: ArangoDB"` in its HTTP responses. By default,
  the option is turned off so the header is still sent as usual.

* added new AQL function `UNSET_RECURSIVE` to recursively unset attritutes from
  objects/documents

* switched command-line editor in ArangoShell and arangod to linenoise-ng

* added automatic deadlock detection for transactions

  In case a deadlock is detected, a multi-collection operation may be rolled back
  automatically and fail with error 29 (`deadlock detected`). Client code for
  operations containing more than one collection should be aware of this potential
  error and handle it accordingly, either by giving up or retrying the transaction.

* Added C++ implementations for the AQL arithmetic operations and the following
  AQL functions:
  - ABS
  - APPEND
  - COLLECTIONS
  - CURRENT_DATABASE
  - DOCUMENT
  - EDGES
  - FIRST
  - FIRST_DOCUMENT
  - FIRST_LIST
  - FLATTEN
  - FLOOR
  - FULLTEXT
  - LAST
  - MEDIAN
  - MERGE_RECURSIVE
  - MINUS
  - NEAR
  - NOT_NULL
  - NTH
  - PARSE_IDENTIFIER
  - PERCENTILE
  - POP
  - POSITION
  - PUSH
  - RAND
  - RANGE
  - REMOVE_NTH
  - REMOVE_VALUE
  - REMOVE_VALUES
  - ROUND
  - SHIFT
  - SQRT
  - STDDEV_POPULATION
  - STDDEV_SAMPLE
  - UNSHIFT
  - VARIANCE_POPULATION
  - VARIANCE_SAMPLE
  - WITHIN
  - ZIP

* improved performance of skipping over many documents in an AQL query when no
  indexes and no filters are used, e.g.

      FOR doc IN collection
        LIMIT 1000000, 10
        RETURN doc

* Added array indexes

  Hash indexes and skiplist indexes can now optionally be defined for array values
  so they index individual array members.

  To define an index for array values, the attribute name is extended with the
  expansion operator `[*]` in the index definition:

      arangosh> db.colName.ensureHashIndex("tags[*]");

  When given the following document

      { tags: [ "AQL", "ArangoDB", "Index" ] }

  the index will now contain the individual values `"AQL"`, `"ArangoDB"` and `"Index"`.

  Now the index can be used for finding all documents having `"ArangoDB"` somewhere in their
  tags array using the following AQL query:

      FOR doc IN colName
        FILTER "ArangoDB" IN doc.tags[*]
        RETURN doc

* rewrote AQL query optimizer rule `use-index-range` and renamed it to `use-indexes`.
  The name change affects rule names in the optimizer's output.

* rewrote AQL execution node `IndexRangeNode` and renamed it to `IndexNode`. The name
  change affects node names in the optimizer's explain output.

* added convenience function `db._explain(query)` for human-readable explanation
  of AQL queries

* module resolution as used by `require` now behaves more like in node.js

* the `org/arangodb/request` module now returns response bodies for error responses
  by default. The old behavior of not returning bodies for error responses can be
  re-enabled by explicitly setting the option `returnBodyOnError` to `false` (#1437)


v2.7.6 (2016-01-30)
-------------------

* detect more types of transaction deadlocks early


v2.7.5 (2016-01-22)
-------------------

* backported added automatic deadlock detection for transactions

  In case a deadlock is detected, a multi-collection operation may be rolled back
  automatically and fail with error 29 (`deadlock detected`). Client code for
  operations containing more than one collection should be aware of this potential
  error and handle it accordingly, either by giving up or retrying the transaction.

* improved internal datafile statistics for compaction and compaction triggering
  conditions, preventing excessive growth of collection datafiles under some
  workloads. This should also fix issue #1596.

* Foxx export cache should no longer break if a broken app is loaded in the
  web admin interface.

* Foxx: removed some incorrect deprecation warnings.

* Foxx: mocha test paths with wildcard characters (asterisks) now work on Windows


v2.7.4 (2015-12-21)
-------------------

* slightly adjusted V8 garbage collection strategy so that collection eventually
  happens in all contexts that hold V8 external references to documents and
  collections.

* added the following attributes to the result of `collection.figures()` and the
  corresponding HTTP API at `PUT /_api/collection/<name>/figures`:

  - `documentReferences`: The number of references to documents in datafiles
    that JavaScript code currently holds. This information can be used for
    debugging compaction and unload issues.
  - `waitingFor`: An optional string value that contains information about
    which object type is at the head of the collection's cleanup queue. This
    information can be used for debugging compaction and unload issues.
  - `compactionStatus.time`: The point in time the compaction for the collection
    was last executed. This information can be used for debugging compaction
    issues.
  - `compactionStatus.message`: The action that was performed when the compaction
    was last run for the collection. This information can be used for debugging
    compaction issues.

  Note: `waitingFor` and `compactionStatus` may be empty when called on a coordinator
  in a cluster.

* the compaction will now provide queryable status info that can be used to track
  its progress. The compaction status is displayed in the web interface, too.


v2.7.3 (2015-12-17)
-------------------

* fixed some replication value conversion issues when replication applier properties
  were set via ArangoShell

* fixed disappearing of documents for collections transferred via `sync` or
  `syncCollection` if the collection was dropped right before synchronization
  and drop and (re-)create collection markers were located in the same WAL file


* fixed an issue where overwriting the system sessions collection would break
  the web interface when authentication is enabled

v2.7.2 (2015-12-01)
-------------------

* replication improvements:

  - added `autoResync` configuration parameter for continuous replication.

    When set to `true`, a replication slave will automatically trigger a full data
    re-synchronization with the master when the master cannot provide the log data
    the slave had asked for. Note that `autoResync` will only work when the option
    `requireFromPresent` is also set to `true` for the continuous replication, or
    when the continuous syncer is started and detects that no start tick is present.

    Automatic re-synchronization may transfer a lot of data from the master to the
    slave and may be expensive. It is therefore turned off by default.
    When turned off, the slave will never perform an automatic re-synchronization
    with the master.

  - added `idleMinWaitTime` and `idleMaxWaitTime` configuration parameters for
    continuous replication.

    These parameters can be used to control the minimum and maximum wait time the
    slave will (intentionally) idle and not poll for master log changes in case the
    master had sent the full logs already.
    The `idleMaxWaitTime` value will only be used when `adapativePolling` is set
    to `true`. When `adaptivePolling` is disable, only `idleMinWaitTime` will be
    used as a constant time span in which the slave will not poll the master for
    further changes. The default values are 0.5 seconds for `idleMinWaitTime` and
    2.5 seconds for `idleMaxWaitTime`, which correspond to the hard-coded values
    used in previous versions of ArangoDB.

  - added `initialSyncMaxWaitTime` configuration parameter for initial and continuous
    replication

    This option controls the maximum wait time (in seconds) that the initial
    synchronization will wait for a response from the master when fetching initial
    collection data. If no response is received within this time period, the initial
    synchronization will give up and fail. This option is also relevant for
    continuous replication in case *autoResync* is set to *true*, as then the
    continuous replication may trigger a full data re-synchronization in case
    the master cannot the log data the slave had asked for.

  - HTTP requests sent from the slave to the master during initial synchronization
    will now be retried if they fail with connection problems.

  - the initial synchronization now logs its progress so it can be queried using
    the regular replication status check APIs.

* fixed non-deterministic query results in some cluster queries

* added missing lock instruction for primary index in compactor size calculation

* fixed issue #1589

* fixed issue #1583

* fixed undefined behavior when accessing the top level of a document with the `[*]`
  operator

* fixed potentially invalid pointer access in shaper when the currently accessed
  document got re-located by the WAL collector at the very same time

* Foxx: optional configuration options no longer log validation errors when assigned
  empty values (#1495)

* Foxx: constructors provided to Repository and Model sub-classes via extend are
  now correctly called (#1592)


v2.7.1 (2015-11-07)
-------------------

* switch to linenoise next generation

* exclude `_apps` collection from replication

  The slave has its own `_apps` collection which it populates on server start.
  When replicating data from the master to the slave, the data from the master may
  clash with the slave's own data in the `_apps` collection. Excluding the `_apps`
  collection from replication avoids this.

* disable replication appliers when starting in modes `--upgrade`, `--no-server`
  and `--check-upgrade`

* more detailed output in arango-dfdb

* fixed "no start tick" issue in replication applier

  This error could occur after restarting a slave server after a shutdown
  when no data was ever transferred from the master to the slave via the
  continuous replication

* fixed problem during SSL client connection abort that led to scheduler thread
  staying at 100% CPU saturation

* fixed potential segfault in AQL `NEIGHBORS` function implementation when C++ function
  variant was used and collection names were passed as strings

* removed duplicate target for some frontend JavaScript files from the Makefile

* make AQL function `MERGE()` work on a single array parameter, too.
  This allows combining the attributes of multiple objects from an array into
  a single object, e.g.

      RETURN MERGE([
        { foo: 'bar' },
        { quux: 'quetzalcoatl', ruled: true },
        { bar: 'baz', foo: 'done' }
      ])

  will now return:

      {
        "foo": "done",
        "quux": "quetzalcoatl",
        "ruled": true,
        "bar": "baz"
      }

* fixed potential deadlock in collection status changing on Windows

* fixed hard-coded `incremental` parameter in shell implementation of
  `syncCollection` function in replication module

* fix for GCC5: added check for '-stdlib' option


v2.7.0 (2015-10-09)
-------------------

* fixed request statistics aggregation
  When arangod was started in supervisor mode, the request statistics always showed
  0 requests, as the statistics aggregation thread did not run then.

* read server configuration files before dropping privileges. this ensures that
  the SSL keyfile specified in the configuration can be read with the server's start
  privileges (i.e. root when using a standard ArangoDB package).

* fixed replication with a 2.6 replication configuration and issues with a 2.6 master

* raised default value of `--server.descriptors-minimum` to 1024

* allow Foxx apps to be installed underneath URL path `/_open/`, so they can be
  (intentionally) accessed without authentication.

* added *allowImplicit* sub-attribute in collections declaration of transactions.
  The *allowImplicit* attributes allows making transactions fail should they
  read-access a collection that was not explicitly declared in the *collections*
  array of the transaction.

* added "special" password ARANGODB_DEFAULT_ROOT_PASSWORD. If you pass
  ARANGODB_DEFAULT_ROOT_PASSWORD as password, it will read the password
  from the environment variable ARANGODB_DEFAULT_ROOT_PASSWORD


v2.7.0-rc2 (2015-09-22)
-----------------------

* fix over-eager datafile compaction

  This should reduce the need to compact directly after loading a collection when a
  collection datafile contained many insertions and updates for the same documents. It
  should also prevent from re-compacting already merged datafiles in case not many
  changes were made. Compaction will also make fewer index lookups than before.

* added `syncCollection()` function in module `org/arangodb/replication`

  This allows synchronizing the data of a single collection from a master to a slave
  server. Synchronization can either restore the whole collection by transferring all
  documents from the master to the slave, or incrementally by only transferring documents
  that differ. This is done by partitioning the collection's entire key space into smaller
  chunks and comparing the data chunk-wise between master and slave. Only chunks that are
  different will be re-transferred.

  The `syncCollection()` function can be used as follows:

      require("org/arangodb/replication").syncCollection(collectionName, options);

  e.g.

      require("org/arangodb/replication").syncCollection("myCollection", {
        endpoint: "tcp://127.0.0.1:8529",  /* master */
        username: "root",                  /* username for master */
        password: "secret",                /* password for master */
        incremental: true                  /* use incremental mode */
      });


* additionally allow the following characters in document keys:

  `(` `)` `+` `,` `=` `;` `$` `!` `*` `'` `%`


v2.7.0-rc1 (2015-09-17)
-----------------------

* removed undocumented server-side-only collection functions:
  * collection.OFFSET()
  * collection.NTH()
  * collection.NTH2()
  * collection.NTH3()

* upgraded Swagger to version 2.0 for the Documentation

  This gives the user better prepared test request structures.
  More conversions will follow so finally client libraries can be auto-generated.

* added extra AQL functions for date and time calculation and manipulation.
  These functions were contributed by GitHub users @CoDEmanX and @friday.
  A big thanks for their work!

  The following extra date functions are available from 2.7 on:

  * `DATE_DAYOFYEAR(date)`: Returns the day of year number of *date*.
    The return values range from 1 to 365, or 366 in a leap year respectively.

  * `DATE_ISOWEEK(date)`: Returns the ISO week date of *date*.
    The return values range from 1 to 53. Monday is considered the first day of the week.
    There are no fractional weeks, thus the last days in December may belong to the first
    week of the next year, and the first days in January may be part of the previous year's
    last week.

  * `DATE_LEAPYEAR(date)`: Returns whether the year of *date* is a leap year.

  * `DATE_QUARTER(date)`: Returns the quarter of the given date (1-based):
    * 1: January, February, March
    * 2: April, May, June
    * 3: July, August, September
    * 4: October, November, December

  - *DATE_DAYS_IN_MONTH(date)*: Returns the number of days in *date*'s month (28..31).

  * `DATE_ADD(date, amount, unit)`: Adds *amount* given in *unit* to *date* and
    returns the calculated date.

    *unit* can be either of the following to specify the time unit to add or
    subtract (case-insensitive):
    - y, year, years
    - m, month, months
    - w, week, weeks
    - d, day, days
    - h, hour, hours
    - i, minute, minutes
    - s, second, seconds
    - f, millisecond, milliseconds

    *amount* is the number of *unit*s to add (positive value) or subtract
    (negative value).

  * `DATE_SUBTRACT(date, amount, unit)`: Subtracts *amount* given in *unit* from
    *date* and returns the calculated date.

    It works the same as `DATE_ADD()`, except that it subtracts. It is equivalent
    to calling `DATE_ADD()` with a negative amount, except that `DATE_SUBTRACT()`
    can also subtract ISO durations. Note that negative ISO durations are not
    supported (i.e. starting with `-P`, like `-P1Y`).

  * `DATE_DIFF(date1, date2, unit, asFloat)`: Calculate the difference
    between two dates in given time *unit*, optionally with decimal places.
    Returns a negative value if *date1* is greater than *date2*.

  * `DATE_COMPARE(date1, date2, unitRangeStart, unitRangeEnd)`: Compare two
    partial dates and return true if they match, false otherwise. The parts to
    compare are defined by a range of time units.

    The full range is: years, months, days, hours, minutes, seconds, milliseconds.
    Pass the unit to start from as *unitRangeStart*, and the unit to end with as
    *unitRangeEnd*. All units in between will be compared. Leave out *unitRangeEnd*
    to only compare *unitRangeStart*.

  * `DATE_FORMAT(date, format)`: Format a date according to the given format string.
    It supports the following placeholders (case-insensitive):
    - %t: timestamp, in milliseconds since midnight 1970-01-01
    - %z: ISO date (0000-00-00T00:00:00.000Z)
    - %w: day of week (0..6)
    - %y: year (0..9999)
    - %yy: year (00..99), abbreviated (last two digits)
    - %yyyy: year (0000..9999), padded to length of 4
    - %yyyyyy: year (-009999 .. +009999), with sign prefix and padded to length of 6
    - %m: month (1..12)
    - %mm: month (01..12), padded to length of 2
    - %d: day (1..31)
    - %dd: day (01..31), padded to length of 2
    - %h: hour (0..23)
    - %hh: hour (00..23), padded to length of 2
    - %i: minute (0..59)
    - %ii: minute (00..59), padded to length of 2
    - %s: second (0..59)
    - %ss: second (00..59), padded to length of 2
    - %f: millisecond (0..999)
    - %fff: millisecond (000..999), padded to length of 3
    - %x: day of year (1..366)
    - %xxx: day of year (001..366), padded to length of 3
    - %k: ISO week date (1..53)
    - %kk: ISO week date (01..53), padded to length of 2
    - %l: leap year (0 or 1)
    - %q: quarter (1..4)
    - %a: days in month (28..31)
    - %mmm: abbreviated English name of month (Jan..Dec)
    - %mmmm: English name of month (January..December)
    - %www: abbreviated English name of weekday (Sun..Sat)
    - %wwww: English name of weekday (Sunday..Saturday)
    - %&: special escape sequence for rare occasions
    - %%: literal %
    - %: ignored

* new WAL logfiles and datafiles are now created non-sparse

  This prevents SIGBUS signals being raised when memory of a sparse datafile is accessed
  and the disk is full and the accessed file part is not actually disk-backed. In
  this case the mapped memory region is not necessarily backed by physical memory, and
  accessing the memory may raise SIGBUS and crash arangod.

* the `internal.download()` function and the module `org/arangodb/request` used some
  internal library function that handled the sending of HTTP requests from inside of
  ArangoDB. This library unconditionally set an HTTP header `Accept-Encoding: gzip`
  in all outgoing HTTP requests.

  This has been fixed in 2.7, so `Accept-Encoding: gzip` is not set automatically anymore.
  Additionally, the header `User-Agent: ArangoDB` is not set automatically either. If
  client applications desire to send these headers, they are free to add it when
  constructing the requests using the `download` function or the request module.

* fixed issue #1436: org/arangodb/request advertises deflate without supporting it

* added template string generator function `aqlQuery` for generating AQL queries

  This can be used to generate safe AQL queries with JavaScript parameter
  variables or expressions easily:

      var name = 'test';
      var attributeName = '_key';
      var query = aqlQuery`FOR u IN users FILTER u.name == ${name} RETURN u.${attributeName}`;
      db._query(query);

* report memory usage for document header data (revision id, pointer to data etc.)
  in `db.collection.figures()`. The memory used for document headers will now
  show up in the already existing attribute `indexes.size`. Due to that, the index
  sizes reported by `figures()` in 2.7 will be higher than those reported by 2.6,
  but the 2.7 values are more accurate.

* IMPORTANT CHANGE: the filenames in dumps created by arangodump now contain
  not only the name of the dumped collection, but also an additional 32-digit hash
  value. This is done to prevent overwriting dump files in case-insensitive file
  systems when there exist multiple collections with the same name (but with
  different cases).

  For example, if a database has two collections: `test` and `Test`, previous
  versions of ArangoDB created the files

  * `test.structure.json` and `test.data.json` for collection `test`
  * `Test.structure.json` and `Test.data.json` for collection `Test`

  This did not work for case-insensitive filesystems, because the files for the
  second collection would have overwritten the files of the first. arangodump in
  2.7 will create the following filenames instead:

  * `test_098f6bcd4621d373cade4e832627b4f6.structure.json` and `test_098f6bcd4621d373cade4e832627b4f6.data.json`
  * `Test_0cbc6611f5540bd0809a388dc95a615b.structure.json` and `Test_0cbc6611f5540bd0809a388dc95a615b.data.json`

  These filenames will be unambiguous even in case-insensitive filesystems.

* IMPORTANT CHANGE: make arangod actually close lingering client connections
  when idle for at least the duration specified via `--server.keep-alive-timeout`.
  In previous versions of ArangoDB, connections were not closed by the server
  when the timeout was reached and the client was still connected. Now the
  connection is properly closed by the server in case of timeout. Client
  applications relying on the old behavior may now need to reconnect to the
  server when their idle connections time out and get closed (note: connections
  being idle for a long time may be closed by the OS or firewalls anyway -
  client applications should be aware of that and try to reconnect).

* IMPORTANT CHANGE: when starting arangod, the server will drop the process
  privileges to the specified values in options `--server.uid` and `--server.gid`
  instantly after parsing the startup options.

  That means when either `--server.uid` or `--server.gid` are set, the privilege
  change will happen earlier. This may prevent binding the server to an endpoint
  with a port number lower than 1024 if the arangodb user has no privileges
  for that. Previous versions of ArangoDB changed the privileges later, so some
  startup actions were still carried out under the invoking user (i.e. likely
  *root* when started via init.d or system scripts) and especially binding to
  low port numbers was still possible there.

  The default privileges for user *arangodb* will not be sufficient for binding
  to port numbers lower than 1024. To have an ArangoDB 2.7 bind to a port number
  lower than 1024, it needs to be started with either a different privileged user,
  or the privileges of the *arangodb* user have to raised manually beforehand.

* added AQL optimizer rule `patch-update-statements`

* Linux startup scripts and systemd configuration for arangod now try to
  adjust the NOFILE (number of open files) limits for the process. The limit
  value is set to 131072 (128k) when ArangoDB is started via start/stop
  commands

* When ArangoDB is started/stopped manually via the start/stop commands, the
  main process will wait for up to 10 seconds after it forks the supervisor
  and arangod child processes. If the startup fails within that period, the
  start/stop script will fail with an exit code other than zero. If the
  startup of the supervisor or arangod is still ongoing after 10 seconds,
  the main program will still return with exit code 0. The limit of 10 seconds
  is arbitrary because the time required for a startup is not known in advance.

* added startup option `--database.throw-collection-not-loaded-error`

  Accessing a not-yet loaded collection will automatically load a collection
  on first access. This flag controls what happens in case an operation
  would need to wait for another thread to finalize loading a collection. If
  set to *true*, then the first operation that accesses an unloaded collection
  will load it. Further threads that try to access the same collection while
  it is still loading immediately fail with an error (1238, *collection not loaded*).
  This is to prevent all server threads from being blocked while waiting on the
  same collection to finish loading. When the first thread has completed loading
  the collection, the collection becomes regularly available, and all operations
  from that point on can be carried out normally, and error 1238 will not be
  thrown anymore for that collection.

  If set to *false*, the first thread that accesses a not-yet loaded collection
  will still load it. Other threads that try to access the collection while
  loading will not fail with error 1238 but instead block until the collection
  is fully loaded. This configuration might lead to all server threads being
  blocked because they are all waiting for the same collection to complete
  loading. Setting the option to *true* will prevent this from happening, but
  requires clients to catch error 1238 and react on it (maybe by scheduling
  a retry for later).

  The default value is *false*.

* added better control-C support in arangosh

  When CTRL-C is pressed in arangosh, it will now print a `^C` first. Pressing
  CTRL-C again will reset the prompt if something was entered before, or quit
  arangosh if no command was entered directly before.

  This affects the arangosh version build with Readline-support only (Linux
  and MacOS).

  The MacOS version of ArangoDB for Homebrew now depends on Readline, too. The
  Homebrew formula has been changed accordingly.
  When self-compiling ArangoDB on MacOS without Homebrew, Readline now is a
  prerequisite.

* increased default value for collection-specific `indexBuckets` value from 1 to 8

  Collections created from 2.7 on will use the new default value of `8` if not
  overridden on collection creation or later using
  `collection.properties({ indexBuckets: ... })`.

  The `indexBuckets` value determines the number of buckets to use for indexes of
  type `primary`, `hash` and `edge`. Having multiple index buckets allows splitting
  an index into smaller components, which can be filled in parallel when a collection
  is loading. Additionally, resizing and reallocation of indexes are faster and
  less intrusive if the index uses multiple buckets, because resize and reallocation
  will affect only data in a single bucket instead of all index values.

  The index buckets will be filled in parallel when loading a collection if the collection
  has an `indexBuckets` value greater than 1 and the collection contains a significant
  amount of documents/edges (the current threshold is 256K documents but this value
  may change in future versions of ArangoDB).

* changed HTTP client to use poll instead of select on Linux and MacOS

  This affects the ArangoShell and user-defined JavaScript code running inside
  arangod that initiates its own HTTP calls.

  Using poll instead of select allows using arbitrary high file descriptors
  (bigger than the compiled in FD_SETSIZE). Server connections are still handled using
  epoll, which has never been affected by FD_SETSIZE.

* implemented AQL `LIKE` function using ICU regexes

* added `RETURN DISTINCT` for AQL queries to return unique results:

      FOR doc IN collection
        RETURN DISTINCT doc.status

  This change also introduces `DISTINCT` as an AQL keyword.

* removed `createNamedQueue()` and `addJob()` functions from org/arangodb/tasks

* use less locks and more atomic variables in the internal dispatcher
  and V8 context handling implementations. This leads to improved throughput in
  some ArangoDB internals and allows for higher HTTP request throughput for
  many operations.

  A short overview of the improvements can be found here:

  https://www.arangodb.com/2015/08/throughput-enhancements/

* added shorthand notation for attribute names in AQL object literals:

      LET name = "Peter"
      LET age = 42
      RETURN { name, age }

  The above is the shorthand equivalent of the generic form

      LET name = "Peter"
      LET age = 42
      RETURN { name : name, age : age }

* removed configure option `--enable-timings`

  This option did not have any effect.

* removed configure option `--enable-figures`

  This option previously controlled whether HTTP request statistics code was
  compiled into ArangoDB or not. The previous default value was `true` so
  statistics code was available in official packages. Setting the option to
  `false` led to compile errors so it is doubtful the default value was
  ever changed. By removing the option some internal statistics code was also
  simplified.

* removed run-time manipulation methods for server endpoints:

  * `db._removeEndpoint()`
  * `db._configureEndpoint()`
  * HTTP POST `/_api/endpoint`
  * HTTP DELETE `/_api/endpoint`

* AQL query result cache

  The query result cache can optionally cache the complete results of all or selected AQL queries.
  It can be operated in the following modes:

  * `off`: the cache is disabled. No query results will be stored
  * `on`: the cache will store the results of all AQL queries unless their `cache`
    attribute flag is set to `false`
  * `demand`: the cache will store the results of AQL queries that have their
    `cache` attribute set to `true`, but will ignore all others

  The mode can be set at server startup using the `--database.query-cache-mode` configuration
  option and later changed at runtime.

  The following HTTP REST APIs have been added for controlling the query cache:

  * HTTP GET `/_api/query-cache/properties`: returns the global query cache configuration
  * HTTP PUT `/_api/query-cache/properties`: modifies the global query cache configuration
  * HTTP DELETE `/_api/query-cache`: invalidates all results in the query cache

  The following JavaScript functions have been added for controlling the query cache:

  * `require("org/arangodb/aql/cache").properties()`: returns the global query cache configuration
  * `require("org/arangodb/aql/cache").properties(properties)`: modifies the global query cache configuration
  * `require("org/arangodb/aql/cache").clear()`: invalidates all results in the query cache

* do not link arangoimp against V8

* AQL function call arguments optimization

  This will lead to arguments in function calls inside AQL queries not being copied but passed
  by reference. This may speed up calls to functions with bigger argument values or queries that
  call functions a lot of times.

* upgraded V8 version to 4.3.61

* removed deprecated AQL `SKIPLIST` function.

  This function was introduced in older versions of ArangoDB with a less powerful query optimizer to
  retrieve data from a skiplist index using a `LIMIT` clause. It was marked as deprecated in ArangoDB
  2.6.

  Since ArangoDB 2.3 the behavior of the `SKIPLIST` function can be emulated using regular AQL
  constructs, e.g.

      FOR doc IN @@collection
        FILTER doc.value >= @value
        SORT doc.value DESC
        LIMIT 1
        RETURN doc

* the `skip()` function for simple queries does not accept negative input any longer.
  This feature was deprecated in 2.6.0.

* fix exception handling

  In some cases JavaScript exceptions would re-throw without information of the original problem.
  Now the original exception is logged for failure analysis.

* based REST API method PUT `/_api/simple/all` on the cursor API and make it use AQL internally.

  The change speeds up this REST API method and will lead to additional query information being
  returned by the REST API. Clients can use this extra information or ignore it.

* Foxx Queue job success/failure handlers arguments have changed from `(jobId, jobData, result, jobFailures)` to `(result, jobData, job)`.

* added Foxx Queue job options `repeatTimes`, `repeatUntil` and `repeatDelay` to automatically re-schedule jobs when they are completed.

* added Foxx manifest configuration type `password` to mask values in the web interface.

* fixed default values in Foxx manifest configurations sometimes not being used as defaults.

* fixed optional parameters in Foxx manifest configurations sometimes not being cleared correctly.

* Foxx dependencies can now be marked as optional using a slightly more verbose syntax in your manifest file.

* converted Foxx constructors to ES6 classes so you can extend them using class syntax.

* updated aqb to 2.0.

* updated chai to 3.0.

* Use more madvise calls to speed up things when memory is tight, in particular
  at load time but also for random accesses later.

* Overhauled web interface

  The web interface now has a new design.

  The API documentation for ArangoDB has been moved from "Tools" to "Links" in the web interface.

  The "Applications" tab in the web interfaces has been renamed to "Services".


v2.6.12 (2015-12-02)
--------------------

* fixed disappearing of documents for collections transferred via `sync` if the
  the collection was dropped right before synchronization and drop and (re-)create
  collection markers were located in the same WAL file

* added missing lock instruction for primary index in compactor size calculation

* fixed issue #1589

* fixed issue #1583

* Foxx: optional configuration options no longer log validation errors when assigned
  empty values (#1495)


v2.6.11 (2015-11-18)
--------------------

* fixed potentially invalid pointer access in shaper when the currently accessed
  document got re-located by the WAL collector at the very same time


v2.6.10 (2015-11-10)
--------------------

* disable replication appliers when starting in modes `--upgrade`, `--no-server`
  and `--check-upgrade`

* more detailed output in arango-dfdb

* fixed potential deadlock in collection status changing on Windows

* issue #1521: Can't dump/restore with user and password


v2.6.9 (2015-09-29)
-------------------

* added "special" password ARANGODB_DEFAULT_ROOT_PASSWORD. If you pass
  ARANGODB_DEFAULT_ROOT_PASSWORD as password, it will read the password
  from the environment variable ARANGODB_DEFAULT_ROOT_PASSWORD

* fixed failing AQL skiplist, sort and limit combination

  When using a Skiplist index on an attribute (say "a") and then using sort
  and skip on this attribute caused the result to be empty e.g.:

    require("internal").db.test.ensureSkiplist("a");
    require("internal").db._query("FOR x IN test SORT x.a LIMIT 10, 10");

  Was always empty no matter how many documents are stored in test.
  This is now fixed.

v2.6.8 (2015-09-09)
-------------------

* ARM only:

  The ArangoDB packages for ARM require the kernel to allow unaligned memory access.
  How the kernel handles unaligned memory access is configurable at runtime by
  checking and adjusting the contents `/proc/cpu/alignment`.

  In order to operate on ARM, ArangoDB requires the bit 1 to be set. This will
  make the kernel trap and adjust unaligned memory accesses. If this bit is not
  set, the kernel may send a SIGBUS signal to ArangoDB and terminate it.

  To set bit 1 in `/proc/cpu/alignment` use the following command as a privileged
  user (e.g. root):

      echo "2" > /proc/cpu/alignment

  Note that this setting affects all user processes and not just ArangoDB. Setting
  the alignment with the above command will also not make the setting permanent,
  so it will be lost after a restart of the system. In order to make the setting
  permanent, it should be executed during system startup or before starting arangod.

  The ArangoDB start/stop scripts do not adjust the alignment setting, but rely on
  the environment to have the correct alignment setting already. The reason for this
  is that the alignment settings also affect all other user processes (which ArangoDB
  is not aware of) and thus may have side-effects outside of ArangoDB. It is therefore
  more reasonable to have the system administrator carry out the change.


v2.6.7 (2015-08-25)
-------------------

* improved AssocMulti index performance when resizing.

  This makes the edge index perform less I/O when under memory pressure.


v2.6.6 (2015-08-23)
-------------------

* added startup option `--server.additional-threads` to create separate queues
  for slow requests.


v2.6.5 (2015-08-17)
-------------------

* added startup option `--database.throw-collection-not-loaded-error`

  Accessing a not-yet loaded collection will automatically load a collection
  on first access. This flag controls what happens in case an operation
  would need to wait for another thread to finalize loading a collection. If
  set to *true*, then the first operation that accesses an unloaded collection
  will load it. Further threads that try to access the same collection while
  it is still loading immediately fail with an error (1238, *collection not loaded*).
  This is to prevent all server threads from being blocked while waiting on the
  same collection to finish loading. When the first thread has completed loading
  the collection, the collection becomes regularly available, and all operations
  from that point on can be carried out normally, and error 1238 will not be
  thrown anymore for that collection.

  If set to *false*, the first thread that accesses a not-yet loaded collection
  will still load it. Other threads that try to access the collection while
  loading will not fail with error 1238 but instead block until the collection
  is fully loaded. This configuration might lead to all server threads being
  blocked because they are all waiting for the same collection to complete
  loading. Setting the option to *true* will prevent this from happening, but
  requires clients to catch error 1238 and react on it (maybe by scheduling
  a retry for later).

  The default value is *false*.

* fixed busy wait loop in scheduler threads that sometimes consumed 100% CPU while
  waiting for events on connections closed unexpectedly by the client side

* handle attribute `indexBuckets` when restoring collections via arangorestore.
  Previously the `indexBuckets` attribute value from the dump was ignored, and the
   server default value for `indexBuckets` was used when restoring a collection.

* fixed "EscapeValue already set error" crash in V8 actions that might have occurred when
  canceling V8-based operations.


v2.6.4 (2015-08-01)
-------------------

* V8: Upgrade to version 4.1.0.27 - this is intended to be the stable V8 version.

* fixed issue #1424: Arango shell should not processing arrows pushing on keyboard


v2.6.3 (2015-07-21)
-------------------

* issue #1409: Document values with null character truncated


v2.6.2 (2015-07-04)
-------------------

* fixed issue #1383: bindVars for HTTP API doesn't work with empty string

* fixed handling of default values in Foxx manifest configurations

* fixed handling of optional parameters in Foxx manifest configurations

* fixed a reference error being thrown in Foxx queues when a function-based job type is used that is not available and no options object is passed to queue.push


v2.6.1 (2015-06-24)
-------------------

* Add missing swagger files to cmake build. fixes #1368

* fixed documentation errors


v2.6.0 (2015-06-20)
-------------------

* using negative values for `SimpleQuery.skip()` is deprecated.
  This functionality will be removed in future versions of ArangoDB.

* The following simple query functions are now deprecated:

  * collection.near
  * collection.within
  * collection.geo
  * collection.fulltext
  * collection.range
  * collection.closedRange

  This also lead to the following REST API methods being deprecated from now on:

  * PUT /_api/simple/near
  * PUT /_api/simple/within
  * PUT /_api/simple/fulltext
  * PUT /_api/simple/range

  It is recommended to replace calls to these functions or APIs with equivalent AQL queries,
  which are more flexible because they can be combined with other operations:

      FOR doc IN NEAR(@@collection, @latitude, @longitude, @limit)
        RETURN doc

      FOR doc IN WITHIN(@@collection, @latitude, @longitude, @radius, @distanceAttributeName)
        RETURN doc

      FOR doc IN FULLTEXT(@@collection, @attributeName, @queryString, @limit)
        RETURN doc

      FOR doc IN @@collection
        FILTER doc.value >= @left && doc.value < @right
        LIMIT @skip, @limit
        RETURN doc`

  The above simple query functions and REST API methods may be removed in future versions
  of ArangoDB.

* deprecated now-obsolete AQL `SKIPLIST` function

  The function was introduced in older versions of ArangoDB with a less powerful query optimizer to
  retrieve data from a skiplist index using a `LIMIT` clause.

  Since 2.3 the same goal can be achieved by using regular AQL constructs, e.g.

      FOR doc IN collection FILTER doc.value >= @value SORT doc.value DESC LIMIT 1 RETURN doc

* fixed issues when switching the database inside tasks and during shutdown of database cursors

  These features were added during 2.6 alpha stage so the fixes affect devel/2.6-alpha builds only

* issue #1360: improved foxx-manager help

* added `--enable-tcmalloc` configure option.

  When this option is set, arangod and the client tools will be linked against tcmalloc, which replaces
  the system allocator. When the option is set, a tcmalloc library must be present on the system under
  one of the names `libtcmalloc`, `libtcmalloc_minimal` or `libtcmalloc_debug`.

  As this is a configure option, it is supported for manual builds on Linux-like systems only. tcmalloc
  support is currently experimental.

* issue #1353: Windows: HTTP API - incorrect path in errorMessage

* issue #1347: added option `--create-database` for arangorestore.

  Setting this option to `true` will now create the target database if it does not exist. When creating
  the target database, the username and passwords passed to arangorestore will be used to create an
  initial user for the new database.

* issue #1345: advanced debug information for User Functions

* issue #1341: Can't use bindvars in UPSERT

* fixed vulnerability in JWT implementation.

* changed default value of option `--database.ignore-datafile-errors` from `true` to `false`

  If the new default value of `false` is used, then arangod will refuse loading collections that contain
  datafiles with CRC mismatches or other errors. A collection with datafile errors will then become
  unavailable. This prevents follow up errors from happening.

  The only way to access such collection is to use the datafile debugger (arango-dfdb) and try to repair
  or truncate the datafile with it.

  If `--database.ignore-datafile-errors` is set to `true`, then collections will become available
  even if parts of their data cannot be loaded. This helps availability, but may cause (partial) data
  loss and follow up errors.

* added server startup option `--server.session-timeout` for controlling the timeout of user sessions
  in the web interface

* add sessions and cookie authentication for ArangoDB's web interface

  ArangoDB's built-in web interface now uses sessions. Session information ids are stored in cookies,
  so clients using the web interface must accept cookies in order to use it

* web interface: display query execution time in AQL editor

* web interface: renamed AQL query *submit* button to *execute*

* web interface: added query explain feature in AQL editor

* web interface: demo page added. only working if demo data is available, hidden otherwise

* web interface: added support for custom app scripts with optional arguments and results

* web interface: mounted apps that need to be configured are now indicated in the app overview

* web interface: added button for running tests to app details

* web interface: added button for configuring app dependencies to app details

* web interface: upgraded API documentation to use Swagger 2

* INCOMPATIBLE CHANGE

  removed startup option `--log.severity`

  The docs for `--log.severity` mentioned lots of severities (e.g. `exception`, `technical`, `functional`, `development`)
  but only a few severities (e.g. `all`, `human`) were actually used, with `human` being the default and `all` enabling the
  additional logging of requests. So the option pretended to control a lot of things which it actually didn't. Additionally,
  the option `--log.requests-file` was around for a long time already, also controlling request logging.

  Because the `--log.severity` option effectively did not control that much, it was removed. A side effect of removing the
  option is that 2.5 installations which used `--log.severity all` will not log requests after the upgrade to 2.6. This can
  be adjusted by setting the `--log.requests-file` option.

* add backtrace to fatal log events

* added optional `limit` parameter for AQL function `FULLTEXT`

* make fulltext index also index text values contained in direct sub-objects of the indexed
  attribute.

  Previous versions of ArangoDB only indexed the attribute value if it was a string. Sub-attributes
  of the index attribute were ignored when fulltext indexing.

  Now, if the index attribute value is an object, the object's values will each be included in the
  fulltext index if they are strings. If the index attribute value is an array, the array's values
  will each be included in the fulltext index if they are strings.

  For example, with a fulltext index present on the `translations` attribute, the following text
  values will now be indexed:

      var c = db._create("example");
      c.ensureFulltextIndex("translations");
      c.insert({ translations: { en: "fox", de: "Fuchs", fr: "renard", ru: "лиса" } });
      c.insert({ translations: "Fox is the English translation of the German word Fuchs" });
      c.insert({ translations: [ "ArangoDB", "document", "database", "Foxx" ] });

      c.fulltext("translations", "лиса").toArray();       // returns only first document
      c.fulltext("translations", "Fox").toArray();        // returns first and second documents
      c.fulltext("translations", "prefix:Fox").toArray(); // returns all three documents

* added batch document removal and lookup commands:

      collection.lookupByKeys(keys)
      collection.removeByKeys(keys)

  These commands can be used to perform multi-document lookup and removal operations efficiently
  from the ArangoShell. The argument to these operations is an array of document keys.

  Also added HTTP APIs for batch document commands:

  * PUT /_api/simple/lookup-by-keys
  * PUT /_api/simple/remove-by-keys

* properly prefix document address URLs with the current database name for calls to the REST
  API method GET `/_api/document?collection=...` (that method will return partial URLs to all
  documents in the collection).

  Previous versions of ArangoDB returned the URLs starting with `/_api/` but without the current
  database name, e.g. `/_api/document/mycollection/mykey`. Starting with 2.6, the response URLs
  will include the database name as well, e.g. `/_db/_system/_api/document/mycollection/mykey`.

* added dedicated collection export HTTP REST API

  ArangoDB now provides a dedicated collection export API, which can take snapshots of entire
  collections more efficiently than the general-purpose cursor API. The export API is useful
  to transfer the contents of an entire collection to a client application. It provides optional
  filtering on specific attributes.

  The export API is available at endpoint `POST /_api/export?collection=...`. The API has the
  same return value structure as the already established cursor API (`POST /_api/cursor`).

  An introduction to the export API is given in this blog post:
  http://jsteemann.github.io/blog/2015/04/04/more-efficient-data-exports/

* subquery optimizations for AQL queries

  This optimization avoids copying intermediate results into subqueries that are not required
  by the subquery.

  A brief description can be found here:
  http://jsteemann.github.io/blog/2015/05/04/subquery-optimizations/

* return value optimization for AQL queries

  This optimization avoids copying the final query result inside the query's main `ReturnNode`.

  A brief description can be found here:
  http://jsteemann.github.io/blog/2015/05/04/return-value-optimization-for-aql/

* speed up AQL queries containing big `IN` lists for index lookups

  `IN` lists used for index lookups had performance issues in previous versions of ArangoDB.
  These issues have been addressed in 2.6 so using bigger `IN` lists for filtering is much
  faster.

  A brief description can be found here:
  http://jsteemann.github.io/blog/2015/05/07/in-list-improvements/

* allow `@` and `.` characters in document keys, too

  This change also leads to document keys being URL-encoded when returned in HTTP `location`
  response headers.

* added alternative implementation for AQL COLLECT

  The alternative method uses a hash table for grouping and does not require its input elements
  to be sorted. It will be taken into account by the optimizer for `COLLECT` statements that do
  not use an `INTO` clause.

  In case a `COLLECT` statement can use the hash table variant, the optimizer will create an extra
  plan for it at the beginning of the planning phase. In this plan, no extra `SORT` node will be
  added in front of the `COLLECT` because the hash table variant of `COLLECT` does not require
  sorted input. Instead, a `SORT` node will be added after it to sort its output. This `SORT` node
  may be optimized away again in later stages. If the sort order of the result is irrelevant to
  the user, adding an extra `SORT null` after a hash `COLLECT` operation will allow the optimizer to
  remove the sorts altogether.

  In addition to the hash table variant of `COLLECT`, the optimizer will modify the original plan
  to use the regular `COLLECT` implementation. As this implementation requires sorted input, the
  optimizer will insert a `SORT` node in front of the `COLLECT`. This `SORT` node may be optimized
  away in later stages.

  The created plans will then be shipped through the regular optimization pipeline. In the end,
  the optimizer will pick the plan with the lowest estimated total cost as usual. The hash table
  variant does not require an up-front sort of the input, and will thus be preferred over the
  regular `COLLECT` if the optimizer estimates many input elements for the `COLLECT` node and
  cannot use an index to sort them.

  The optimizer can be explicitly told to use the regular *sorted* variant of `COLLECT` by
  suffixing a `COLLECT` statement with `OPTIONS { "method" : "sorted" }`. This will override the
  optimizer guesswork and only produce the *sorted* variant of `COLLECT`.

  A blog post on the new `COLLECT` implementation can be found here:
  http://jsteemann.github.io/blog/2015/04/22/collecting-with-a-hash-table/

* refactored HTTP REST API for cursors

  The HTTP REST API for cursors (`/_api/cursor`) has been refactored to improve its performance
  and use less memory.

  A post showing some of the performance improvements can be found here:
  http://jsteemann.github.io/blog/2015/04/01/improvements-for-the-cursor-api/

* simplified return value syntax for data-modification AQL queries

  ArangoDB 2.4 since version allows to return results from data-modification AQL queries. The
  syntax for this was quite limited and verbose:

      FOR i IN 1..10
        INSERT { value: i } IN test
        LET inserted = NEW
        RETURN inserted

  The `LET inserted = NEW RETURN inserted` was required literally to return the inserted
  documents. No calculations could be made using the inserted documents.

  This is now more flexible. After a data-modification clause (e.g. `INSERT`, `UPDATE`, `REPLACE`,
  `REMOVE`, `UPSERT`) there can follow any number of `LET` calculations. These calculations can
  refer to the pseudo-values `OLD` and `NEW` that are created by the data-modification statements.

  This allows returning projections of inserted or updated documents, e.g.:

      FOR i IN 1..10
        INSERT { value: i } IN test
        RETURN { _key: NEW._key, value: i }

  Still not every construct is allowed after a data-modification clause. For example, no functions
  can be called that may access documents.

  More information can be found here:
  http://jsteemann.github.io/blog/2015/03/27/improvements-for-data-modification-queries/

* added AQL `UPSERT` statement

  This adds an `UPSERT` statement to AQL that is a combination of both `INSERT` and `UPDATE` /
  `REPLACE`. The `UPSERT` will search for a matching document using a user-provided example.
  If no document matches the example, the *insert* part of the `UPSERT` statement will be
  executed. If there is a match, the *update* / *replace* part will be carried out:

      UPSERT { page: 'index.html' }                 /* search example */
        INSERT { page: 'index.html', pageViews: 1 } /* insert part */
        UPDATE { pageViews: OLD.pageViews + 1 }     /* update part */
        IN pageViews

  `UPSERT` can be used with an `UPDATE` or `REPLACE` clause. The `UPDATE` clause will perform
  a partial update of the found document, whereas the `REPLACE` clause will replace the found
  document entirely. The `UPDATE` or `REPLACE` parts can refer to the pseudo-value `OLD`, which
  contains all attributes of the found document.

  `UPSERT` statements can optionally return values. In the following query, the return
  attribute `found` will return the found document before the `UPDATE` was applied. If no
  document was found, `found` will contain a value of `null`. The `updated` result attribute will
  contain the inserted / updated document:

      UPSERT { page: 'index.html' }                 /* search example */
        INSERT { page: 'index.html', pageViews: 1 } /* insert part */
        UPDATE { pageViews: OLD.pageViews + 1 }     /* update part */
        IN pageViews
        RETURN { found: OLD, updated: NEW }

  A more detailed description of `UPSERT` can be found here:
  http://jsteemann.github.io/blog/2015/03/27/preview-of-the-upsert-command/

* adjusted default configuration value for `--server.backlog-size` from 10 to 64.

* issue #1231: bug xor feature in AQL: LENGTH(null) == 4

  This changes the behavior of the AQL `LENGTH` function as follows:

  - if the single argument to `LENGTH()` is `null`, then the result will now be `0`. In previous
    versions of ArangoDB, the result of `LENGTH(null)` was `4`.

  - if the single argument to `LENGTH()` is `true`, then the result will now be `1`. In previous
    versions of ArangoDB, the result of `LENGTH(true)` was `4`.

  - if the single argument to `LENGTH()` is `false`, then the result will now be `0`. In previous
    versions of ArangoDB, the result of `LENGTH(false)` was `5`.

  The results of `LENGTH()` with string, numeric, array object argument values do not change.

* issue #1298: Bulk import if data already exists (#1298)

  This change extends the HTTP REST API for bulk imports as follows:

  When documents are imported and the `_key` attribute is specified for them, the import can be
  used for inserting and updating/replacing documents. Previously, the import could be used for
  inserting new documents only, and re-inserting a document with an existing key would have failed
  with a *unique key constraint violated* error.

  The above behavior is still the default. However, the API now allows controlling the behavior
  in case of a unique key constraint error via the optional URL parameter `onDuplicate`.

  This parameter can have one of the following values:

  - `error`: when a unique key constraint error occurs, do not import or update the document but
    report an error. This is the default.

  - `update`: when a unique key constraint error occurs, try to (partially) update the existing
    document with the data specified in the import. This may still fail if the document would
    violate secondary unique indexes. Only the attributes present in the import data will be
    updated and other attributes already present will be preserved. The number of updated documents
    will be reported in the `updated` attribute of the HTTP API result.

  - `replace`: when a unique key constraint error occurs, try to fully replace the existing
    document with the data specified in the import. This may still fail if the document would
    violate secondary unique indexes. The number of replaced documents will be reported in the
    `updated` attribute of the HTTP API result.

  - `ignore`: when a unique key constraint error occurs, ignore this error. There will be no
    insert, update or replace for the particular document. Ignored documents will be reported
    separately in the `ignored` attribute of the HTTP API result.

  The result of the HTTP import API will now contain the attributes `ignored` and `updated`, which
  contain the number of ignored and updated documents respectively. These attributes will contain a
  value of zero unless the `onDuplicate` URL parameter is set to either `update` or `replace`
  (in this case the `updated` attribute may contain non-zero values) or `ignore` (in this case the
  `ignored` attribute may contain a non-zero value).

  To support the feature, arangoimp also has a new command line option `--on-duplicate` which can
  have one of the values `error`, `update`, `replace`, `ignore`. The default value is `error`.

  A few examples for using arangoimp with the `--on-duplicate` option can be found here:
  http://jsteemann.github.io/blog/2015/04/14/updating-documents-with-arangoimp/

* changed behavior of `db._query()` in the ArangoShell:

  if the command's result is printed in the shell, the first 10 results will be printed. Previously
  only a basic description of the underlying query result cursor was printed. Additionally, if the
  cursor result contains more than 10 results, the cursor is assigned to a global variable `more`,
  which can be used to iterate over the cursor result.

  Example:

      arangosh [_system]> db._query("FOR i IN 1..15 RETURN i")
      [object ArangoQueryCursor, count: 15, hasMore: true]

      [
        1,
        2,
        3,
        4,
        5,
        6,
        7,
        8,
        9,
        10
      ]

      type 'more' to show more documents


      arangosh [_system]> more
      [object ArangoQueryCursor, count: 15, hasMore: false]

      [
        11,
        12,
        13,
        14,
        15
      ]

* Disallow batchSize value 0 in HTTP `POST /_api/cursor`:

  The HTTP REST API `POST /_api/cursor` does not accept a `batchSize` parameter value of
  `0` any longer. A batch size of 0 never made much sense, but previous versions of ArangoDB
  did not check for this value. Now creating a cursor using a `batchSize` value 0 will
  result in an HTTP 400 error response

* REST Server: fix memory leaks when failing to add jobs

* 'EDGES' AQL Function

  The AQL function `EDGES` got a new fifth option parameter.
  Right now only one option is available: 'includeVertices'. This is a boolean parameter
  that allows to modify the result of the `EDGES` function.
  Default is 'includeVertices: false' which does not have any effect.
  'includeVertices: true' modifies the result, such that
  {vertex: <vertexDocument>, edge: <edgeDocument>} is returned.

* INCOMPATIBLE CHANGE:

  The result format of the AQL function `NEIGHBORS` has been changed.
  Before it has returned an array of objects containing 'vertex' and 'edge'.
  Now it will only contain the vertex directly.
  Also an additional option 'includeData' has been added.
  This is used to define if only the 'vertex._id' value should be returned (false, default),
  or if the vertex should be looked up in the collection and the complete JSON should be returned
  (true).
  Using only the id values can lead to significantly improved performance if this is the only information
  required.

  In order to get the old result format prior to ArangoDB 2.6, please use the function EDGES instead.
  Edges allows for a new option 'includeVertices' which, set to true, returns exactly the format of NEIGHBORS.
  Example:

      NEIGHBORS(<vertexCollection>, <edgeCollection>, <vertex>, <direction>, <example>)

  This can now be achieved by:

      EDGES(<edgeCollection>, <vertex>, <direction>, <example>, {includeVertices: true})

  If you are nesting several NEIGHBORS steps you can speed up their performance in the following way:

  Old Example:

  FOR va IN NEIGHBORS(Users, relations, 'Users/123', 'outbound') FOR vc IN NEIGHBORS(Products, relations, va.vertex._id, 'outbound') RETURN vc

  This can now be achieved by:

  FOR va IN NEIGHBORS(Users, relations, 'Users/123', 'outbound') FOR vc IN NEIGHBORS(Products, relations, va, 'outbound', null, {includeData: true}) RETURN vc
                                                                                                          ^^^^                  ^^^^^^^^^^^^^^^^^^^
                                                                                                  Use intermediate directly     include Data for final

* INCOMPATIBLE CHANGE:

  The AQL function `GRAPH_NEIGHBORS` now provides an additional option `includeData`.
  This option allows controlling whether the function should return the complete vertices
  or just their IDs. Returning only the IDs instead of the full vertices can lead to
  improved performance .

  If provided, `includeData` is set to `true`, all vertices in the result will be returned
  with all their attributes. The default value of `includeData` is `false`.
  This makes the default function results incompatible with previous versions of ArangoDB.

  To get the old result style in ArangoDB 2.6, please set the options as follows in calls
  to `GRAPH_NEIGHBORS`:

      GRAPH_NEIGHBORS(<graph>, <vertex>, { includeData: true })

* INCOMPATIBLE CHANGE:

  The AQL function `GRAPH_COMMON_NEIGHBORS` now provides an additional option `includeData`.
  This option allows controlling whether the function should return the complete vertices
  or just their IDs. Returning only the IDs instead of the full vertices can lead to
  improved performance .

  If provided, `includeData` is set to `true`, all vertices in the result will be returned
  with all their attributes. The default value of `includeData` is `false`.
  This makes the default function results incompatible with previous versions of ArangoDB.

  To get the old result style in ArangoDB 2.6, please set the options as follows in calls
  to `GRAPH_COMMON_NEIGHBORS`:

      GRAPH_COMMON_NEIGHBORS(<graph>, <vertexExamples1>, <vertexExamples2>, { includeData: true }, { includeData: true })

* INCOMPATIBLE CHANGE:

  The AQL function `GRAPH_SHORTEST_PATH` now provides an additional option `includeData`.
  This option allows controlling whether the function should return the complete vertices
  and edges or just their IDs. Returning only the IDs instead of full vertices and edges
  can lead to improved performance .

  If provided, `includeData` is set to `true`, all vertices and edges in the result will
  be returned with all their attributes. There is also an optional parameter `includePath` of
  type object.
  It has two optional sub-attributes `vertices` and `edges`, both of type boolean.
  Both can be set individually and the result will include all vertices on the path if
  `includePath.vertices == true` and all edges if `includePath.edges == true` respectively.

  The default value of `includeData` is `false`, and paths are now excluded by default.
  This makes the default function results incompatible with previous versions of ArangoDB.

  To get the old result style in ArangoDB 2.6, please set the options as follows in calls
  to `GRAPH_SHORTEST_PATH`:

      GRAPH_SHORTEST_PATH(<graph>, <source>, <target>, { includeData: true, includePath: { edges: true, vertices: true } })

  The attributes `startVertex` and `vertex` that were present in the results of `GRAPH_SHORTEST_PATH`
  in previous versions of ArangoDB will not be produced in 2.6. To calculate these attributes in 2.6,
  please extract the first and last elements from the `vertices` result attribute.

* INCOMPATIBLE CHANGE:

  The AQL function `GRAPH_DISTANCE_TO` will now return only the id the destination vertex
  in the `vertex` attribute, and not the full vertex data with all vertex attributes.

* INCOMPATIBLE CHANGE:

  All graph measurements functions in JavaScript module `general-graph` that calculated a
  single figure previously returned an array containing just the figure. Now these functions
  will return the figure directly and not put it inside an array.

  The affected functions are:

  * `graph._absoluteEccentricity`
  * `graph._eccentricity`
  * `graph._absoluteCloseness`
  * `graph._closeness`
  * `graph._absoluteBetweenness`
  * `graph._betweenness`
  * `graph._radius`
  * `graph._diameter`

* Create the `_graphs` collection in new databases with `waitForSync` attribute set to `false`

  The previous `waitForSync` value was `true`, so default the behavior when creating and dropping
  graphs via the HTTP REST API changes as follows if the new settings are in effect:

  * `POST /_api/graph` by default returns `HTTP 202` instead of `HTTP 201`
  * `DELETE /_api/graph/graph-name` by default returns `HTTP 202` instead of `HTTP 201`

  If the `_graphs` collection still has its `waitForSync` value set to `true`, then the HTTP status
  code will not change.

* Upgraded ICU to version 54; this increases performance in many places.
  based on https://code.google.com/p/chromium/issues/detail?id=428145

* added support for HTTP push aka chunked encoding

* issue #1051: add info whether server is running in service or user mode?

  This will add a "mode" attribute to the result of the result of HTTP GET `/_api/version?details=true`

  "mode" can have the following values:

  - `standalone`: server was started manually (e.g. on command-line)
  - `service`: service is running as Windows service, in daemon mode or under the supervisor

* improve system error messages in Windows port

* increased default value of `--server.request-timeout` from 300 to 1200 seconds for client tools
  (arangosh, arangoimp, arangodump, arangorestore)

* increased default value of `--server.connect-timeout` from 3 to 5 seconds for client tools
  (arangosh, arangoimp, arangodump, arangorestore)

* added startup option `--server.foxx-queues-poll-interval`

  This startup option controls the frequency with which the Foxx queues manager is checking
  the queue (or queues) for jobs to be executed.

  The default value is `1` second. Lowering this value will result in the queue manager waking
  up and checking the queues more frequently, which may increase CPU usage of the server.
  When not using Foxx queues, this value can be raised to save some CPU time.

* added startup option `--server.foxx-queues`

  This startup option controls whether the Foxx queue manager will check queue and job entries.
  Disabling this option can reduce server load but will prevent jobs added to Foxx queues from
  being processed at all.

  The default value is `true`, enabling the Foxx queues feature.

* make Foxx queues really database-specific.

  Foxx queues were and are stored in a database-specific collection `_queues`. However, a global
  cache variable for the queues led to the queue names being treated database-independently, which
  was wrong.

  Since 2.6, Foxx queues names are truly database-specific, so the same queue name can be used in
  two different databases for two different queues. Until then, it is advisable to think of queues
  as already being database-specific, and using the database name as a queue name prefix to be
  avoid name conflicts, e.g.:

      var queueName = "myQueue";
      var Foxx = require("org/arangodb/foxx");
      Foxx.queues.create(db._name() + ":" + queueName);

* added support for Foxx queue job types defined as app scripts.

  The old job types introduced in 2.4 are still supported but are known to cause issues in 2.5
  and later when the server is restarted or the job types are not defined in every thread.

  The new job types avoid this issue by storing an explicit mount path and script name rather
  than an assuming the job type is defined globally. It is strongly recommended to convert your
  job types to the new script-based system.

* renamed Foxx sessions option "sessionStorageApp" to "sessionStorage". The option now also accepts session storages directly.

* Added the following JavaScript methods for file access:
  * fs.copyFile() to copy single files
  * fs.copyRecursive() to copy directory trees
  * fs.chmod() to set the file permissions (non-Windows only)

* Added process.env for accessing the process environment from JavaScript code

* Cluster: kickstarter shutdown routines will more precisely follow the shutdown of its nodes.

* Cluster: don't delete agency connection objects that are currently in use.

* Cluster: improve passing along of HTTP errors

* fixed issue #1247: debian init script problems

* multi-threaded index creation on collection load

  When a collection contains more than one secondary index, they can be built in memory in
  parallel when the collection is loaded. How many threads are used for parallel index creation
  is determined by the new configuration parameter `--database.index-threads`. If this is set
  to 0, indexes are built by the opening thread only and sequentially. This is equivalent to
  the behavior in 2.5 and before.

* speed up building up primary index when loading collections

* added `count` attribute to `parameters.json` files of collections. This attribute indicates
  the number of live documents in the collection on unload. It is read when the collection is
  (re)loaded to determine the initial size for the collection's primary index

* removed remainders of MRuby integration, removed arangoirb

* simplified `controllers` property in Foxx manifests. You can now specify a filename directly
  if you only want to use a single file mounted at the base URL of your Foxx app.

* simplified `exports` property in Foxx manifests. You can now specify a filename directly if
  you only want to export variables from a single file in your Foxx app.

* added support for node.js-style exports in Foxx exports. Your Foxx exports file can now export
  arbitrary values using the `module.exports` property instead of adding properties to the
  `exports` object.

* added `scripts` property to Foxx manifests. You should now specify the `setup` and `teardown`
  files as properties of the `scripts` object in your manifests and can define custom,
  app-specific scripts that can be executed from the web interface or the CLI.

* added `tests` property to Foxx manifests. You can now define test cases using the `mocha`
  framework which can then be executed inside ArangoDB.

* updated `joi` package to 6.0.8.

* added `extendible` package.

* added Foxx model lifecycle events to repositories. See #1257.

* speed up resizing of edge index.

* allow to split an edge index into buckets which are resized individually.
  This is controlled by the `indexBuckets` attribute in the `properties`
  of the collection.

* fix a cluster deadlock bug in larger clusters by marking a thread waiting
  for a lock on a DBserver as blocked


v2.5.7 (2015-08-02)
-------------------

* V8: Upgrade to version 4.1.0.27 - this is intended to be the stable V8 version.


v2.5.6 (2015-07-21)
-------------------

* alter Windows build infrastructure so we can properly store pdb files.

* potentially fixed issue #1313: Wrong metric calculation at dashboard

  Escape whitespace in process name when scanning /proc/pid/stats

  This fixes statistics values read from that file

* Fixed variable naming in AQL `COLLECT INTO` results in case the COLLECT is placed
  in a subquery which itself is followed by other constructs that require variables


v2.5.5 (2015-05-29)
-------------------

* fixed vulnerability in JWT implementation.

* fixed format string for reading /proc/pid/stat

* take into account barriers used in different V8 contexts


v2.5.4 (2015-05-14)
-------------------

* added startup option `--log.performance`: specifying this option at startup will log
  performance-related info messages, mainly timings via the regular logging mechanisms

* cluster fixes

* fix for recursive copy under Windows


v2.5.3 (2015-04-29)
-------------------

* Fix fs.move to work across filesystem borders; Fixes Foxx app installation problems;
  issue #1292.

* Fix Foxx app install when installed on a different drive on Windows

* issue #1322: strange AQL result

* issue #1318: Inconsistent db._create() syntax

* issue #1315: queries to a collection fail with an empty response if the
  collection contains specific JSON data

* issue #1300: Make arangodump not fail if target directory exists but is empty

* allow specifying higher values than SOMAXCONN for `--server.backlog-size`

  Previously, arangod would not start when a `--server.backlog-size` value was
  specified that was higher than the platform's SOMAXCONN header value.

  Now, arangod will use the user-provided value for `--server.backlog-size` and
  pass it to the listen system call even if the value is higher than SOMAXCONN.
  If the user-provided value is higher than SOMAXCONN, arangod will log a warning
  on startup.

* Fixed a cluster deadlock bug. Mark a thread that is in a RemoteBlock as
  blocked to allow for additional dispatcher threads to be started.

* Fix locking in cluster by using another ReadWriteLock class for collections.

* Add a second DispatcherQueue for AQL in the cluster. This fixes a
  cluster-AQL thread explosion bug.


v2.5.2 (2015-04-11)
-------------------

* modules stored in _modules are automatically flushed when changed

* added missing query-id parameter in documentation of HTTP DELETE `/_api/query` endpoint

* added iterator for edge index in AQL queries

  this change may lead to less edges being read when used together with a LIMIT clause

* make graph viewer in web interface issue less expensive queries for determining
  a random vertex from the graph, and for determining vertex attributes

* issue #1285: syntax error, unexpected $undefined near '@_to RETURN obj

  this allows AQL bind parameter names to also start with underscores

* moved /_api/query to C++

* issue #1289: Foxx models created from database documents expose an internal method

* added `Foxx.Repository#exists`

* parallelize initialization of V8 context in multiple threads

* fixed a possible crash when the debug-level was TRACE

* cluster: do not initialize statistics collection on each
  coordinator, this fixes a race condition at startup

* cluster: fix a startup race w.r.t. the _configuration collection

* search for db:// JavaScript modules only after all local files have been
  considered, this speeds up the require command in a cluster considerably

* general cluster speedup in certain areas


v2.5.1 (2015-03-19)
-------------------

* fixed bug that caused undefined behavior when an AQL query was killed inside
  a calculation block

* fixed memleaks in AQL query cleanup in case out-of-memory errors are thrown

* by default, Debian and RedHat packages are built with debug symbols

* added option `--database.ignore-logfile-errors`

  This option controls how collection datafiles with a CRC mismatch are treated.

  If set to `false`, CRC mismatch errors in collection datafiles will lead
  to a collection not being loaded at all. If a collection needs to be loaded
  during WAL recovery, the WAL recovery will also abort (if not forced with
  `--wal.ignore-recovery-errors true`). Setting this flag to `false` protects
  users from unintentionally using a collection with corrupted datafiles, from
  which only a subset of the original data can be recovered.

  If set to `true`, CRC mismatch errors in collection datafiles will lead to
  the datafile being partially loaded. All data up to until the mismatch will
  be loaded. This will enable users to continue with collection datafiles
  that are corrupted, but will result in only a partial load of the data.
  The WAL recovery will still abort when encountering a collection with a
  corrupted datafile, at least if `--wal.ignore-recovery-errors` is not set to
  `true`.

  The default value is *true*, so for collections with corrupted datafiles
  there might be partial data loads once the WAL recovery has finished. If
  the WAL recovery will need to load a collection with a corrupted datafile,
  it will still stop when using the default values.

* INCOMPATIBLE CHANGE:

  make the arangod server refuse to start if during startup it finds a non-readable
  `parameter.json` file for a database or a collection.

  Stopping the startup process in this case requires manual intervention (fixing
  the unreadable files), but prevents follow-up errors due to ignored databases or
  collections from happening.

* datafiles and `parameter.json` files written by arangod are now created with read and write
  privileges for the arangod process user, and with read and write privileges for the arangod
  process group.

  Previously, these files were created with user read and write permissions only.

* INCOMPATIBLE CHANGE:

  abort WAL recovery if one of the collection's datafiles cannot be opened

* INCOMPATIBLE CHANGE:

  never try to raise the privileges after dropping them, this can lead to a race condition while
  running the recovery

  If you require to run ArangoDB on a port lower than 1024, you must run ArangoDB as root.

* fixed inefficiencies in `remove` methods of general-graph module

* added option `--database.slow-query-threshold` for controlling the default AQL slow query
  threshold value on server start

* add system error strings for Windows on many places

* rework service startup so we announce 'RUNNING' only when we're finished starting.

* use the Windows eventlog for FATAL and ERROR - log messages

* fix service handling in NSIS Windows installer, specify human readable name

* add the ICU_DATA environment variable to the fatal error messages

* fixed issue #1265: arangod crashed with SIGSEGV

* fixed issue #1241: Wildcards in examples


v2.5.0 (2015-03-09)
-------------------

* installer fixes for Windows

* fix for downloading Foxx

* fixed issue #1258: http pipelining not working?


v2.5.0-beta4 (2015-03-05)
-------------------------

* fixed issue #1247: debian init script problems


v2.5.0-beta3 (2015-02-27)
-------------------------

* fix Windows install path calculation in arango

* fix Windows logging of long strings

* fix possible undefinedness of const strings in Windows


v2.5.0-beta2 (2015-02-23)
-------------------------

* fixed issue #1256: agency binary not found #1256

* fixed issue #1230: API: document/col-name/_key and cursor return different floats

* front-end: dashboard tries not to (re)load statistics if user has no access

* V8: Upgrade to version 3.31.74.1

* etcd: Upgrade to version 2.0 - This requires go 1.3 to compile at least.

* refuse to startup if ICU wasn't initialized, this will i.e. prevent errors from being printed,
  and libraries from being loaded.

* front-end: unwanted removal of index table header after creating new index

* fixed issue #1248: chrome: applications filtering not working

* fixed issue #1198: queries remain in aql editor (front-end) if you navigate through different tabs

* Simplify usage of Foxx

  Thanks to our user feedback we learned that Foxx is a powerful, yet rather complicated concept.
  With this release we tried to make it less complicated while keeping all its strength.
  That includes a rewrite of the documentation as well as some code changes as listed below:

  * Moved Foxx applications to a different folder.

    The naming convention now is: <app-path>/_db/<dbname>/<mountpoint>/APP
    Before it was: <app-path>/databases/<dbname>/<appname>:<appversion>
    This caused some trouble as apps where cached based on name and version and updates did not apply.
    Hence the path on filesystem and the app's access URL had no relation to one another.
    Now the path on filesystem is identical to the URL (except for slashes and the appended APP)

  * Rewrite of Foxx routing

    The routing of Foxx has been exposed to major internal changes we adjusted because of user feedback.
    This allows us to set the development mode per mountpoint without having to change paths and hold
    apps at separate locations.

  * Foxx Development mode

    The development mode used until 2.4 is gone. It has been replaced by a much more mature version.
    This includes the deprecation of the javascript.dev-app-path parameter, which is useless since 2.5.
    Instead of having two separate app directories for production and development, apps now reside in
    one place, which is used for production as well as for development.
    Apps can still be put into development mode, changing their behavior compared to production mode.
    Development mode apps are still reread from disk at every request, and still they ship more debug
    output.

    This change has also made the startup options `--javascript.frontend-development-mode` and
    `--javascript.dev-app-path` obsolete. The former option will not have any effect when set, and the
    latter option is only read and used during the upgrade to 2.5 and does not have any effects later.

  * Foxx install process

    Installing Foxx apps has been a two step process: import them into ArangoDB and mount them at a
    specific mountpoint. These operations have been joined together. You can install an app at one
    mountpoint, that's it. No fetch, mount, unmount, purge cycle anymore. The commands have been
    simplified to just:

    * install: get your Foxx app up and running
    * uninstall: shut it down and erase it from disk

  * Foxx error output

    Until 2.4 the errors produced by Foxx were not optimal. Often, the error message was just
    `unable to parse manifest` and contained only an internal stack trace.
    In 2.5 we made major improvements there, including a much more fine-grained error output that
    helps you debug your Foxx apps. The error message printed is now much closer to its source and
    should help you track it down.

    Also we added the default handlers for unhandled errors in Foxx apps:

    * You will get a nice internal error page whenever your Foxx app is called but was not installed
      due to any error
    * You will get a proper error message when having an uncaught error appears in any app route

    In production mode the messages above will NOT contain any information about your Foxx internals
    and are safe to be exposed to third party users.
    In development mode the messages above will contain the stacktrace (if available), making it easier for
    your in-house devs to track down errors in the application.

* added `console` object to Foxx apps. All Foxx apps now have a console object implementing
  the familiar Console API in their global scope, which can be used to log diagnostic
  messages to the database.

* added `org/arangodb/request` module, which provides a simple API for making HTTP requests
  to external services.

* added optimizer rule `propagate-constant-attributes`

  This rule will look inside `FILTER` conditions for constant value equality comparisons,
  and insert the constant values in other places in `FILTER`s. For example, the rule will
  insert `42` instead of `i.value` in the second `FILTER` of the following query:

      FOR i IN c1 FOR j IN c2 FILTER i.value == 42 FILTER j.value == i.value RETURN 1

* added `filtered` value to AQL query execution statistics

  This value indicates how many documents were filtered by `FilterNode`s in the AQL query.
  Note that `IndexRangeNode`s can also filter documents by selecting only the required ranges
  from the index. The `filtered` value will not include the work done by `IndexRangeNode`s,
  but only the work performed by `FilterNode`s.

* added support for sparse hash and skiplist indexes

  Hash and skiplist indexes can optionally be made sparse. Sparse indexes exclude documents
  in which at least one of the index attributes is either not set or has a value of `null`.

  As such documents are excluded from sparse indexes, they may contain fewer documents than
  their non-sparse counterparts. This enables faster indexing and can lead to reduced memory
  usage in case the indexed attribute does occur only in some, but not all documents of the
  collection. Sparse indexes will also reduce the number of collisions in non-unique hash
  indexes in case non-existing or optional attributes are indexed.

  In order to create a sparse index, an object with the attribute `sparse` can be added to
  the index creation commands:

      db.collection.ensureHashIndex(attributeName, { sparse: true });
      db.collection.ensureHashIndex(attributeName1, attributeName2, { sparse: true });
      db.collection.ensureUniqueConstraint(attributeName, { sparse: true });
      db.collection.ensureUniqueConstraint(attributeName1, attributeName2, { sparse: true });

      db.collection.ensureSkiplist(attributeName, { sparse: true });
      db.collection.ensureSkiplist(attributeName1, attributeName2, { sparse: true });
      db.collection.ensureUniqueSkiplist(attributeName, { sparse: true });
      db.collection.ensureUniqueSkiplist(attributeName1, attributeName2, { sparse: true });

  Note that in place of the above specialized index creation commands, it is recommended to use
  the more general index creation command `ensureIndex`:

  ```js
  db.collection.ensureIndex({ type: "hash", sparse: true, unique: true, fields: [ attributeName ] });
  db.collection.ensureIndex({ type: "skiplist", sparse: false, unique: false, fields: [ "a", "b" ] });
  ```

  When not explicitly set, the `sparse` attribute defaults to `false` for new indexes.

  This causes a change in behavior when creating a unique hash index without specifying the
  sparse flag: in 2.4, unique hash indexes were implicitly sparse, always excluding `null` values.
  There was no option to control this behavior, and sparsity was neither supported for non-unique
  hash indexes nor skiplists in 2.4. This implicit sparsity of unique hash indexes was considered
  an inconsistency, and therefore the behavior was cleaned up in 2.5. As of 2.5, indexes will
  only be created sparse if sparsity is explicitly requested. Existing unique hash indexes from 2.4
  or before will automatically be migrated so they are still sparse after the upgrade to 2.5.

  Geo indexes are implicitly sparse, meaning documents without the indexed location attribute or
  containing invalid location coordinate values will be excluded from the index automatically. This
  is also a change when compared to pre-2.5 behavior, when documents with missing or invalid
  coordinate values may have caused errors on insertion when the geo index' `unique` flag was set
  and its `ignoreNull` flag was not.

  This was confusing and has been rectified in 2.5. The method `ensureGeoConstaint()` now does the
  same as `ensureGeoIndex()`. Furthermore, the attributes `constraint`, `unique`, `ignoreNull` and
  `sparse` flags are now completely ignored when creating geo indexes.

  The same is true for fulltext indexes. There is no need to specify non-uniqueness or sparsity for
  geo or fulltext indexes. They will always be non-unique and sparse.

  As sparse indexes may exclude some documents, they cannot be used for every type of query.
  Sparse hash indexes cannot be used to find documents for which at least one of the indexed
  attributes has a value of `null`. For example, the following AQL query cannot use a sparse
  index, even if one was created on attribute `attr`:

      FOR doc In collection
        FILTER doc.attr == null
        RETURN doc

  If the lookup value is non-constant, a sparse index may or may not be used, depending on
  the other types of conditions in the query. If the optimizer can safely determine that
  the lookup value cannot be `null`, a sparse index may be used. When uncertain, the optimizer
  will not make use of a sparse index in a query in order to produce correct results.

  For example, the following queries cannot use a sparse index on `attr` because the optimizer
  will not know beforehand whether the comparison values for `doc.attr` will include `null`:

      FOR doc In collection
        FILTER doc.attr == SOME_FUNCTION(...)
        RETURN doc

      FOR other IN otherCollection
        FOR doc In collection
          FILTER doc.attr == other.attr
          RETURN doc

  Sparse skiplist indexes can be used for sorting if the optimizer can safely detect that the
  index range does not include `null` for any of the index attributes.

* inspection of AQL data-modification queries will now detect if the data-modification part
  of the query can run in lockstep with the data retrieval part of the query, or if the data
  retrieval part must be executed before the data modification can start.

  Executing the two in lockstep allows using much smaller buffers for intermediate results
  and starts the actual data-modification operations much earlier than if the two phases
  were executed separately.

* Allow dynamic attribute names in AQL object literals

  This allows using arbitrary expressions to construct attribute names in object
  literals specified in AQL queries. To disambiguate expressions and other unquoted
  attribute names, dynamic attribute names need to be enclosed in brackets (`[` and `]`).
  Example:

      FOR i IN 1..100
        RETURN { [ CONCAT('value-of-', i) ] : i }

* make AQL optimizer rule "use-index-for-sort" remove sort also in case a non-sorted
  index (e.g. a hash index) is used for only equality lookups and all sort attributes
  are covered by the index.

  Example that does not require an extra sort (needs hash index on `value`):

      FOR doc IN collection FILTER doc.value == 1 SORT doc.value RETURN doc

  Another example that does not require an extra sort (with hash index on `value1`, `value2`):

      FOR doc IN collection FILTER doc.value1 == 1 && doc.value2 == 2 SORT doc.value1, doc.value2 RETURN doc

* make AQL optimizer rule "use-index-for-sort" remove sort also in case the sort criteria
  excludes the left-most index attributes, but the left-most index attributes are used
  by the index for equality-only lookups.

  Example that can use the index for sorting (needs skiplist index on `value1`, `value2`):

      FOR doc IN collection FILTER doc.value1 == 1 SORT doc.value2 RETURN doc

* added selectivity estimates for primary index, edge index, and hash index

  The selectivity estimates are returned by the `GET /_api/index` REST API method
  in a sub-attribute `selectivityEstimate` for each index that supports it. This
  attribute will be omitted for indexes that do not provide selectivity estimates.
  If provided, the selectivity estimate will be a numeric value between 0 and 1.

  Selectivity estimates will also be reported in the result of `collection.getIndexes()`
  for all indexes that support this. If no selectivity estimate can be determined for
  an index, the attribute `selectivityEstimate` will be omitted here, too.

  The web interface also shows selectivity estimates for each index that supports this.

  Currently the following index types can provide selectivity estimates:
  - primary index
  - edge index
  - hash index (unique and non-unique)

  No selectivity estimates will be provided when running in cluster mode.

* fixed issue #1226: arangod log issues

* added additional logger if arangod is started in foreground mode on a tty

* added AQL optimizer rule "move-calculations-down"

* use exclusive native SRWLocks on Windows instead of native mutexes

* added AQL functions `MD5`, `SHA1`, and `RANDOM_TOKEN`.

* reduced number of string allocations when parsing certain AQL queries

  parsing numbers (integers or doubles) does not require a string allocation
  per number anymore

* RequestContext#bodyParam now accepts arbitrary joi schemas and rejects invalid (but well-formed) request bodies.

* enforce that AQL user functions are wrapped inside JavaScript function () declarations

  AQL user functions were always expected to be wrapped inside a JavaScript function, but previously
  this was not enforced when registering a user function. Enforcing the AQL user functions to be contained
  inside functions prevents functions from doing some unexpected things that may have led to undefined
  behavior.

* Windows service uninstalling: only remove service if it points to the currently running binary,
  or --force was specified.

* Windows (debug only): print stacktraces on crash and run minidump

* Windows (cygwin): if you run arangosh in a cygwin shell or via ssh we will detect this and use
  the appropriate output functions.

* Windows: improve process management

* fix IPv6 reverse ip lookups - so far we only did IPv4 addresses.

* improve join documentation, add outer join example

* run jslint for unit tests too, to prevent "memory leaks" by global js objects with native code.

* fix error logging for exceptions - we wouldn't log the exception message itself so far.

* improve error reporting in the http client (Windows & *nix)

* improve error reports in cluster

* Standard errors can now contain custom messages.


v2.4.7 (XXXX-XX-XX)
-------------------

* fixed issue #1282: Geo WITHIN_RECTANGLE for nested lat/lng


v2.4.6 (2015-03-18)
-------------------

* added option `--database.ignore-logfile-errors`

  This option controls how collection datafiles with a CRC mismatch are treated.

  If set to `false`, CRC mismatch errors in collection datafiles will lead
  to a collection not being loaded at all. If a collection needs to be loaded
  during WAL recovery, the WAL recovery will also abort (if not forced with
  `--wal.ignore-recovery-errors true`). Setting this flag to `false` protects
  users from unintentionally using a collection with corrupted datafiles, from
  which only a subset of the original data can be recovered.

  If set to `true`, CRC mismatch errors in collection datafiles will lead to
  the datafile being partially loaded. All data up to until the mismatch will
  be loaded. This will enable users to continue with a collection datafiles
  that are corrupted, but will result in only a partial load of the data.
  The WAL recovery will still abort when encountering a collection with a
  corrupted datafile, at least if `--wal.ignore-recovery-errors` is not set to
  `true`.

  The default value is *true*, so for collections with corrupted datafiles
  there might be partial data loads once the WAL recovery has finished. If
  the WAL recovery will need to load a collection with a corrupted datafile,
  it will still stop when using the default values.

* INCOMPATIBLE CHANGE:

  make the arangod server refuse to start if during startup it finds a non-readable
  `parameter.json` file for a database or a collection.

  Stopping the startup process in this case requires manual intervention (fixing
  the unreadable files), but prevents follow-up errors due to ignored databases or
  collections from happening.

* datafiles and `parameter.json` files written by arangod are now created with read and write
  privileges for the arangod process user, and with read and write privileges for the arangod
  process group.

  Previously, these files were created with user read and write permissions only.

* INCOMPATIBLE CHANGE:

  abort WAL recovery if one of the collection's datafiles cannot be opened

* INCOMPATIBLE CHANGE:

  never try to raise the privileges after dropping them, this can lead to a race condition while
  running the recovery

  If you require to run ArangoDB on a port lower than 1024, you must run ArangoDB as root.

* fixed inefficiencies in `remove` methods of general-graph module

* added option `--database.slow-query-threshold` for controlling the default AQL slow query
  threshold value on server start


v2.4.5 (2015-03-16)
-------------------

* added elapsed time to HTTP request logging output (`--log.requests-file`)

* added AQL current and slow query tracking, killing of AQL queries

  This change enables retrieving the list of currently running AQL queries inside the selected database.
  AQL queries with an execution time beyond a certain threshold can be moved to a "slow query" facility
  and retrieved from there. Queries can also be killed by specifying the query id.

  This change adds the following HTTP REST APIs:

  - `GET /_api/query/current`: for retrieving the list of currently running queries
  - `GET /_api/query/slow`: for retrieving the list of slow queries
  - `DELETE /_api/query/slow`: for clearing the list of slow queries
  - `GET /_api/query/properties`: for retrieving the properties for query tracking
  - `PUT /_api/query/properties`: for adjusting the properties for query tracking
  - `DELETE /_api/query/<id>`: for killing an AQL query

  The following JavaScript APIs have been added:

  - require("org/arangodb/aql/queries").current();
  - require("org/arangodb/aql/queries").slow();
  - require("org/arangodb/aql/queries").clearSlow();
  - require("org/arangodb/aql/queries").properties();
  - require("org/arangodb/aql/queries").kill();

* fixed issue #1265: arangod crashed with SIGSEGV

* fixed issue #1241: Wildcards in examples

* fixed comment parsing in Foxx controllers


v2.4.4 (2015-02-24)
-------------------

* fixed the generation template for foxx apps. It now does not create deprecated functions anymore

* add custom visitor functionality for `GRAPH_NEIGHBORS` function, too

* increased default value of traversal option *maxIterations* to 100 times of its previous
  default value


v2.4.3 (2015-02-06)
-------------------

* fix multi-threading with openssl when running under Windows

* fix timeout on socket operations when running under Windows

* Fixed an error in Foxx routing which caused some apps that worked in 2.4.1 to fail with status 500: `undefined is not a function` errors in 2.4.2
  This error was occurring due to seldom internal rerouting introduced by the malformed application handler.


v2.4.2 (2015-01-30)
-------------------

* added custom visitor functionality for AQL traversals

  This allows more complex result processing in traversals triggered by AQL. A few examples
  are shown in [this article](http://jsteemann.github.io/blog/2015/01/28/using-custom-visitors-in-aql-graph-traversals/).

* improved number of results estimated for nodes of type EnumerateListNode and SubqueryNode
  in AQL explain output

* added AQL explain helper to explain arbitrary AQL queries

  The helper function prints the query execution plan and the indexes to be used in the
  query. It can be invoked from the ArangoShell or the web interface as follows:

      require("org/arangodb/aql/explainer").explain(query);

* enable use of indexes for certain AQL conditions with non-equality predicates, in
  case the condition(s) also refer to indexed attributes

  The following queries will now be able to use indexes:

      FILTER a.indexed == ... && a.indexed != ...
      FILTER a.indexed == ... && a.nonIndexed != ...
      FILTER a.indexed == ... && ! (a.indexed == ...)
      FILTER a.indexed == ... && ! (a.nonIndexed == ...)
      FILTER a.indexed == ... && ! (a.indexed != ...)
      FILTER a.indexed == ... && ! (a.nonIndexed != ...)
      FILTER (a.indexed == ... && a.nonIndexed == ...) || (a.indexed == ... && a.nonIndexed == ...)
      FILTER (a.indexed == ... && a.nonIndexed != ...) || (a.indexed == ... && a.nonIndexed != ...)

* Fixed spuriously occurring "collection not found" errors when running queries on local
  collections on a cluster DB server

* Fixed upload of Foxx applications to the server for apps exceeding approx. 1 MB zipped.

* Malformed Foxx applications will now return a more useful error when any route is requested.

  In Production a Foxx app mounted on /app will display an html page on /app/* stating a 503 Service temporarily not available.
  It will not state any information about your Application.
  Before it was a 404 Not Found without any information and not distinguishable from a correct not found on your route.

  In Development Mode the html page also contains information about the error occurred.

* Unhandled errors thrown in Foxx routes are now handled by the Foxx framework itself.

  In Production the route will return a status 500 with a body {error: "Error statement"}.
  In Development the route will return a status 500 with a body {error: "Error statement", stack: "..."}

  Before, it was status 500 with a plain text stack including ArangoDB internal routing information.

* The Applications tab in web interface will now request development apps more often.
  So if you have a fixed a syntax error in your app it should always be visible after reload.


v2.4.1 (2015-01-19)
-------------------

* improved WAL recovery output

* fixed certain OR optimizations in AQL optimizer

* better diagnostics for arangoimp

* fixed invalid result of HTTP REST API method `/_admin/foxx/rescan`

* fixed possible segmentation fault when passing a Buffer object into a V8 function
  as a parameter

* updated AQB module to 1.8.0.


v2.4.0 (2015-01-13)
-------------------

* updated AQB module to 1.7.0.

* fixed V8 integration-related crashes

* make `fs.move(src, dest)` also fail when both `src` and `dest` are
  existing directories. This ensures the same behavior of the move operation
  on different platforms.

* fixed AQL insert operation for multi-shard collections in cluster

* added optional return value for AQL data-modification queries.
  This allows returning the documents inserted, removed or updated with the query, e.g.

      FOR doc IN docs REMOVE doc._key IN docs LET removed = OLD RETURN removed
      FOR doc IN docs INSERT { } IN docs LET inserted = NEW RETURN inserted
      FOR doc IN docs UPDATE doc._key WITH { } IN docs LET previous = OLD RETURN previous
      FOR doc IN docs UPDATE doc._key WITH { } IN docs LET updated = NEW RETURN updated

  The variables `OLD` and `NEW` are automatically available when a `REMOVE`, `INSERT`,
  `UPDATE` or `REPLACE` statement is immediately followed by a `LET` statement.
  Note that the `LET` and `RETURN` statements in data-modification queries are not as
  flexible as the general versions of `LET` and `RETURN`. When returning documents from
  data-modification operations, only a single variable can be assigned using `LET`, and
  the assignment can only be either `OLD` or `NEW`, but not an arbitrary expression. The
  `RETURN` statement also allows using the just-created variable only, and no arbitrary
  expressions.


v2.4.0-beta1 (2014-12-26)
--------------------------

* fixed superstates in FoxxGenerator

* fixed issue #1065: Aardvark: added creation of documents and edges with _key property

* fixed issue #1198: Aardvark: current AQL editor query is now cached

* Upgraded V8 version from 3.16.14 to 3.29.59

  The built-in version of V8 has been upgraded from 3.16.14 to 3.29.59.
  This activates several ES6 (also dubbed *Harmony* or *ES.next*) features in
  ArangoDB, both in the ArangoShell and the ArangoDB server. They can be
  used for scripting and in server-side actions such as Foxx routes, traversals
  etc.

  The following ES6 features are available in ArangoDB 2.4 by default:

  * iterators
  * the `of` operator
  * symbols
  * predefined collections types (Map, Set etc.)
  * typed arrays

  Many other ES6 features are disabled by default, but can be made available by
  starting arangod or arangosh with the appropriate options:

  * arrow functions
  * proxies
  * generators
  * String, Array, and Number enhancements
  * constants
  * enhanced object and numeric literals

  To activate all these ES6 features in arangod or arangosh, start it with
  the following options:

      arangosh --javascript.v8-options="--harmony --harmony_generators"

  More details on the available ES6 features can be found in
  [this blog](https://jsteemann.github.io/blog/2014/12/19/using-es6-features-in-arangodb/).

* Added Foxx generator for building Hypermedia APIs

  A more detailed description is [here](https://www.arangodb.com/2014/12/08/building-hypermedia-apis-foxxgenerator)

* New `Applications` tab in web interface:

  The `applications` tab got a complete redesign.
  It will now only show applications that are currently running on ArangoDB.
  For a selected application, a new detailed view has been created.
  This view provides a better overview of the app:
  * author
  * license
  * version
  * contributors
  * download links
  * API documentation

  To install a new application, a new dialog is now available.
  It provides the features already available in the console application `foxx-manager` plus some more:
  * install an application from Github
  * install an application from a zip file
  * install an application from ArangoDB's application store
  * create a new application from scratch: this feature uses a generator to
    create a Foxx application with pre-defined CRUD methods for a given list
    of collections. The generated Foxx app can either be downloaded as a zip file or
    be installed on the server. Starting with a new Foxx app has never been easier.

* fixed issue #1102: Aardvark: Layout bug in documents overview

  The documents overview was entirely destroyed in some situations on Firefox.
  We replaced the plugin we used there.

* fixed issue #1168: Aardvark: pagination buttons jumping

* fixed issue #1161: Aardvark: Click on Import JSON imports previously uploaded file

* removed configure options `--enable-all-in-one-v8`, `--enable-all-in-one-icu`,
  and `--enable-all-in-one-libev`.

* global internal rename to fix naming incompatibilities with JSON:

  Internal functions with names containing `array` have been renamed to `object`,
  internal functions with names containing `list` have been renamed to `array`.
  The renaming was mainly done in the C++ parts. The documentation has also been
  adjusted so that the correct JSON type names are used in most places.

  The change also led to the addition of a few function aliases in AQL:

  * `TO_LIST` now is an alias of the new `TO_ARRAY`
  * `IS_LIST` now is an alias of the new `IS_ARRAY`
  * `IS_DOCUMENT` now is an alias of the new `IS_OBJECT`

  The changed also renamed the option `mergeArrays` to `mergeObjects` for AQL
  data-modification query options and HTTP document modification API

* AQL: added optimizer rule "remove-filter-covered-by-index"

  This rule removes FilterNodes and CalculationNodes from an execution plan if the
  filter is already covered by a previous IndexRangeNode. Removing the CalculationNode
  and the FilterNode will speed up query execution because the query requires less
  computation.

* AQL: added optimizer rule "remove-sort-rand"

  This rule removes a `SORT RAND()` expression from a query and moves the random
  iteration into the appropriate `EnumerateCollectionNode`. This is more efficient
  than individually enumerating and then sorting randomly.

* AQL: range optimizations for IN and OR

  This change enables usage of indexes for several additional cases. Filters containing
  the `IN` operator can now make use of indexes, and multiple OR- or AND-combined filter
  conditions can now also use indexes if the filters are accessing the same indexed
  attribute.

  Here are a few examples of queries that can now use indexes but couldn't before:

    FOR doc IN collection
      FILTER doc.indexedAttribute == 1 || doc.indexedAttribute > 99
      RETURN doc

    FOR doc IN collection
      FILTER doc.indexedAttribute IN [ 3, 42 ] || doc.indexedAttribute > 99
      RETURN doc

    FOR doc IN collection
      FILTER (doc.indexedAttribute > 2 && doc.indexedAttribute < 10) ||
             (doc.indexedAttribute > 23 && doc.indexedAttribute < 42)
      RETURN doc

* fixed issue #500: AQL parentheses issue

  This change allows passing subqueries as AQL function parameters without using
  duplicate brackets (e.g. `FUNC(query)` instead of `FUNC((query))`

* added optional `COUNT` clause to AQL `COLLECT`

  This allows more efficient group count calculation queries, e.g.

      FOR doc IN collection
        COLLECT age = doc.age WITH COUNT INTO length
        RETURN { age: age, count: length }

  A count-only query is also possible:

      FOR doc IN collection
        COLLECT WITH COUNT INTO length
        RETURN length

* fixed missing makeDirectory when fetching a Foxx application from a zip file

* fixed issue #1134: Change the default endpoint to localhost

  This change will modify the IP address ArangoDB listens on to 127.0.0.1 by default.
  This will make new ArangoDB installations unaccessible from clients other than
  localhost unless changed. This is a security feature.

  To make ArangoDB accessible from any client, change the server's configuration
  (`--server.endpoint`) to either `tcp://0.0.0.0:8529` or the server's publicly
  visible IP address.

* deprecated `Repository#modelPrototype`. Use `Repository#model` instead.

* IMPORTANT CHANGE: by default, system collections are included in replication and all
  replication API return values. This will lead to user accounts and credentials
  data being replicated from master to slave servers. This may overwrite
  slave-specific database users.

  If this is undesired, the `_users` collection can be excluded from replication
  easily by setting the `includeSystem` attribute to `false` in the following commands:

  * replication.sync({ includeSystem: false });
  * replication.applier.properties({ includeSystem: false });

  This will exclude all system collections (including `_aqlfunctions`, `_graphs` etc.)
  from the initial synchronization and the continuous replication.

  If this is also undesired, it is also possible to specify a list of collections to
  exclude from the initial synchronization and the continuous replication using the
  `restrictCollections` attribute, e.g.:

      replication.applier.properties({
        includeSystem: true,
        restrictType: "exclude",
        restrictCollections: [ "_users", "_graphs", "foo" ]
      });

  The HTTP API methods for fetching the replication inventory and for dumping collections
  also support the `includeSystem` control flag via a URL parameter.

* removed DEPRECATED replication methods:
  * `replication.logger.start()`
  * `replication.logger.stop()`
  * `replication.logger.properties()`
  * HTTP PUT `/_api/replication/logger-start`
  * HTTP PUT `/_api/replication/logger-stop`
  * HTTP GET `/_api/replication/logger-config`
  * HTTP PUT `/_api/replication/logger-config`

* fixed issue #1174, which was due to locking problems in distributed
  AQL execution

* improved cluster locking for AQL avoiding deadlocks

* use DistributeNode for modifying queries with REPLACE and UPDATE, if
  possible


v2.3.6 (2015-XX-XX)
-------------------

* fixed AQL subquery optimization that produced wrong result when multiple subqueries
  directly followed each other and and a directly following `LET` statement did refer
  to any but the first subquery.


v2.3.5 (2015-01-16)
-------------------

* fixed intermittent 404 errors in Foxx apps after mounting or unmounting apps

* fixed issue #1200: Expansion operator results in "Cannot call method 'forEach' of null"

* fixed issue #1199: Cannot unlink root node of plan


v2.3.4 (2014-12-23)
-------------------

* fixed cerberus path for MyArangoDB


v2.3.3 (2014-12-17)
-------------------

* fixed error handling in instantiation of distributed AQL queries, this
  also fixes a bug in cluster startup with many servers

* issue #1185: parse non-fractional JSON numbers with exponent (e.g. `4e-261`)

* issue #1159: allow --server.request-timeout and --server.connect-timeout of 0


v2.3.2 (2014-12-09)
-------------------

* fixed issue #1177: Fix bug in the user app's storage

* fixed issue #1173: AQL Editor "Save current query" resets user password

* fixed missing makeDirectory when fetching a Foxx application from a zip file

* put in warning about default changed: fixed issue #1134: Change the default endpoint to localhost

* fixed issue #1163: invalid fullCount value returned from AQL

* fixed range operator precedence

* limit default maximum number of plans created by AQL optimizer to 256 (from 1024)

* make AQL optimizer not generate an extra plan if an index can be used, but modify
  existing plans in place

* fixed AQL cursor ttl (time-to-live) issue

  Any user-specified cursor ttl value was not honored since 2.3.0.

* fixed segfault in AQL query hash index setup with unknown shapes

* fixed memleaks

* added AQL optimizer rule for removing `INTO` from a `COLLECT` statement if not needed

* fixed issue #1131

  This change provides the `KEEP` clause for `COLLECT ... INTO`. The `KEEP` clause
  allows controlling which variables will be kept in the variable created by `INTO`.

* fixed issue #1147, must protect dispatcher ID for etcd

v2.3.1 (2014-11-28)
-------------------

* recreate password if missing during upgrade

* fixed issue #1126

* fixed non-working subquery index optimizations

* do not restrict summary of Foxx applications to 60 characters

* fixed display of "required" path parameters in Foxx application documentation

* added more optimizations of constants values in AQL FILTER conditions

* fixed invalid or-to-in optimization for FILTERs containing comparisons
  with boolean values

* fixed replication of `_graphs` collection

* added AQL list functions `PUSH`, `POP`, `UNSHIFT`, `SHIFT`, `REMOVE_VALUES`,
  `REMOVE_VALUE`, `REMOVE_NTH` and `APPEND`

* added AQL functions `CALL` and `APPLY` to dynamically call other functions

* fixed AQL optimizer cost estimation for LIMIT node

* prevent Foxx queues from permanently writing to the journal even when
  server is idle

* fixed AQL COLLECT statement with INTO clause, which copied more variables
  than v2.2 and thus lead to too much memory consumption.
  This deals with #1107.

* fixed AQL COLLECT statement, this concerned every COLLECT statement,
  only the first group had access to the values of the variables before
  the COLLECT statement. This deals with #1127.

* fixed some AQL internals, where sometimes too many items were
  fetched from upstream in the presence of a LIMIT clause. This should
  generally improve performance.


v2.3.0 (2014-11-18)
-------------------

* fixed syslog flags. `--log.syslog` is deprecated and setting it has no effect,
  `--log.facility` now works as described. Application name has been changed from
  `triagens` to `arangod`. It can be changed using `--log.application`. The syslog
  will only contain the actual log message. The datetime prefix is omitted.

* fixed deflate in SimpleHttpClient

* fixed issue #1104: edgeExamples broken or changed

* fixed issue #1103: Error while importing user queries

* fixed issue #1100: AQL: HAS() fails on doc[attribute_name]

* fixed issue #1098: runtime error when creating graph vertex

* hide system applications in **Applications** tab by default

  Display of system applications can be toggled by using the *system applications*
  toggle in the UI.

* added HTTP REST API for managing tasks (`/_api/tasks`)

* allow passing character lists as optional parameter to AQL functions `TRIM`,
  `LTRIM` and `RTRIM`

  These functions now support trimming using custom character lists. If no character
  lists are specified, all whitespace characters will be removed as previously:

      TRIM("  foobar\t \r\n ")         // "foobar"
      TRIM(";foo;bar;baz, ", "; ")     // "foo;bar;baz"

* added AQL string functions `LTRIM`, `RTRIM`, `FIND_FIRST`, `FIND_LAST`, `SPLIT`,
  `SUBSTITUTE`

* added AQL functions `ZIP`, `VALUES` and `PERCENTILE`

* made AQL functions `CONCAT` and `CONCAT_SEPARATOR` work with list arguments

* dynamically create extra dispatcher threads if required

* fixed issue #1097: schemas in the API docs no longer show required properties as optional


v2.3.0-beta2 (2014-11-08)
-------------------------

* front-end: new icons for uploading and downloading JSON documents into a collection

* front-end: fixed documents pagination css display error

* front-end: fixed flickering of the progress view

* front-end: fixed missing event for documents filter function

* front-end: jsoneditor: added CMD+Return (Mac) CTRL+Return (Linux/Win) shortkey for
  saving a document

* front-end: added information tooltip for uploading json documents.

* front-end: added database management view to the collapsed navigation menu

* front-end: added collection truncation feature

* fixed issue #1086: arangoimp: Odd errors if arguments are not given properly

* performance improvements for AQL queries that use JavaScript-based expressions
  internally

* added AQL geo functions `WITHIN_RECTANGLE` and `IS_IN_POLYGON`

* fixed non-working query results download in AQL editor of web interface

* removed debug print message in AQL editor query export routine

* fixed issue #1075: Aardvark: user name required even if auth is off #1075

  The fix for this prefills the username input field with the current user's
  account name if any and `root` (the default username) otherwise. Additionally,
  the tooltip text has been slightly adjusted.

* fixed issue #1069: Add 'raw' link to swagger ui so that the raw swagger
  json can easily be retrieved

  This adds a link to the Swagger API docs to an application's detail view in
  the **Applications** tab of the web interface. The link produces the Swagger
  JSON directly. If authentication is turned on, the link requires authentication,
  too.

* documentation updates


v2.3.0-beta1 (2014-11-01)
-------------------------

* added dedicated `NOT IN` operator for AQL

  Previously, a `NOT IN` was only achievable by writing a negated `IN` condition:

      FOR i IN ... FILTER ! (i IN [ 23, 42 ]) ...

  This can now alternatively be expressed more intuitively as follows:

      FOR i IN ... FILTER i NOT IN [ 23, 42 ] ...

* added alternative logical operator syntax for AQL

  Previously, the logical operators in AQL could only be written as:
  - `&&`: logical and
  - `||`: logical or
  - `!`: negation

  ArangoDB 2.3 introduces the alternative variants for these operators:
  - `AND`: logical and
  - `OR`: logical or
  - `NOT`: negation

  The new syntax is just an alternative to the old syntax, allowing easier
  migration from SQL. The old syntax is still fully supported and will be.

* improved output of `ArangoStatement.parse()` and POST `/_api/query`

  If an AQL query can be parsed without problems, The return value of
  `ArangoStatement.parse()` now contains an attribute `ast` with the abstract
  syntax tree of the query (before optimizations). Though this is an internal
  representation of the query and is subject to change, it can be used to inspect
  how ArangoDB interprets a given query.

* improved `ArangoStatement.explain()` and POST `/_api/explain`

  The commands for explaining AQL queries have been improved.

* added command-line option `--javascript.v8-contexts` to control the number of
  V8 contexts created in arangod.

  Previously, the number of V8 contexts was equal to the number of server threads
  (as specified by option `--server.threads`).

  However, it may be sensible to create different amounts of threads and V8
  contexts. If the option is not specified, the number of V8 contexts created
  will be equal to the number of server threads. Thus no change in configuration
  is required to keep the old behavior.

  If you are using the default config files or merge them with your local config
  files, please review if the default number of server threads is okay in your
  environment. Additionally you should verify that the number of V8 contexts
  created (as specified in option `--javascript.v8-contexts`) is okay.

* the number of server.threads specified is now the minimum of threads
  started. There are situation in which threads are waiting for results of
  distributed database servers. In this case the number of threads is
  dynamically increased.

* removed index type "bitarray"

  Bitarray indexes were only half-way documented and integrated in previous versions
  of ArangoDB so their benefit was limited. The support for bitarray indexes has
  thus been removed in ArangoDB 2.3. It is not possible to create indexes of type
  "bitarray" with ArangoDB 2.3.

  When a collection is opened that contains a bitarray index definition created
  with a previous version of ArangoDB, ArangoDB will ignore it and log the following
  warning:

      index type 'bitarray' is not supported in this version of ArangoDB and is ignored

  Future versions of ArangoDB may automatically remove such index definitions so the
  warnings will eventually disappear.

* removed internal "_admin/modules/flush" in order to fix requireApp

* added basic support for handling binary data in Foxx

  Requests with binary payload can be processed in Foxx applications by
  using the new method `res.rawBodyBuffer()`. This will return the unparsed request
  body as a Buffer object.

  There is now also the method `req.requestParts()` available in Foxx to retrieve
  the individual components of a multipart HTTP request.

  Buffer objects can now be used when setting the response body of any Foxx action.
  Additionally, `res.send()` has been added as a convenience method for returning
  strings, JSON objects or buffers from a Foxx action:

      res.send("<p>some HTML</p>");
      res.send({ success: true });
      res.send(new Buffer("some binary data"));

  The convenience method `res.sendFile()` can now be used to easily return the
  contents of a file from a Foxx action:

      res.sendFile(applicationContext.foxxFilename("image.png"));

  `fs.write` now accepts not only strings but also Buffer objects as second parameter:

      fs.write(filename, "some data");
      fs.write(filename, new Buffer("some binary data"));

  `fs.readBuffer` can be used to return the contents of a file in a Buffer object.

* improved performance of insertion into non-unique hash indexes significantly in case
  many duplicate keys are used in the index

* issue #1042: set time zone in log output

  the command-line option `--log.use-local-time` was added to print dates and times in
  the server-local timezone instead of UTC

* command-line options that require a boolean value now validate the
  value given on the command-line

  This prevents issues if no value is specified for an option that
  requires a boolean value. For example, the following command-line would
  have caused trouble in 2.2, because `--server.endpoint` would have been
  used as the value for the `--server.disable-authentication` options
  (which requires a boolean value):

      arangod --server.disable-authentication --server.endpoint tcp://127.0.0.1:8529 data

  In 2.3, running this command will fail with an error and requires to
  be modified to:

      arangod --server.disable-authentication true --server.endpoint tcp://127.0.0.1:8529 data

* improved performance of CSV import in arangoimp

* fixed issue #1027: Stack traces are off-by-one

* fixed issue #1026: Modules loaded in different files within the same app
  should refer to the same module

* fixed issue #1025: Traversal not as expected in undirected graph

* added a _relation function in the general-graph module.

  This deprecated _directedRelation and _undirectedRelation.
  ArangoDB does not offer any constraints for undirected edges
  which caused some confusion of users how undirected relations
  have to be handled. Relation now only supports directed relations
  and the user can actively simulate undirected relations.

* changed return value of Foxx.applicationContext#collectionName:

  Previously, the function could return invalid collection names because
  invalid characters were not replaced in the application name prefix, only
  in the collection name passed.

  Now, the function replaces invalid characters also in the application name
  prefix, which might to slightly different results for application names that
  contained any characters outside the ranges [a-z], [A-Z] and [0-9].

* prevent XSS in AQL editor and logs view

* integrated tutorial into ArangoShell and web interface

* added option `--backslash-escape` for arangoimp when running CSV file imports

* front-end: added download feature for (filtered) documents

* front-end: added download feature for the results of a user query

* front-end: added function to move documents to another collection

* front-end: added sort-by attribute to the documents filter

* front-end: added sorting feature to database, graph management and user management view.

* issue #989: front-end: Databases view not refreshing after deleting a database

* issue #991: front-end: Database search broken

* front-end: added infobox which shows more information about a document (_id, _rev, _key) or
  an edge (_id, _rev, _key, _from, _to). The from and to attributes are clickable and redirect
  to their document location.

* front-end: added edit-mode for deleting multiple documents at the same time.

* front-end: added delete button to the detailed document/edge view.

* front-end: added visual feedback for saving documents/edges inside the editor (error/success).

* front-end: added auto-focusing for the first input field in a modal.

* front-end: added validation for user input in a modal.

* front-end: user defined queries are now stored inside the database and are bound to the current
  user, instead of using the local storage functionality of the browsers. The outcome of this is
  that user defined queries are now independently usable from any device. Also queries can now be
  edited through the standard document editor of the front-end through the _users collection.

* front-end: added import and export functionality for user defined queries.

* front-end: added new keywords and functions to the aql-editor theme

* front-end: applied tile-style to the graph view

* front-end: now using the new graph api including multi-collection support

* front-end: foxx apps are now deletable

* front-end: foxx apps are now installable and updateable through github, if github is their
  origin.

* front-end: added foxx app version control. Multiple versions of a single foxx app are now
  installable and easy to manage and are also arranged in groups.

* front-end: the user-set filter of a collection is now stored until the user navigates to
  another collection.

* front-end: fetching and filtering of documents, statistics, and query operations are now
  handled with asynchronous ajax calls.

* front-end: added progress indicator if the front-end is waiting for a server operation.

* front-end: fixed wrong count of documents in the documents view of a collection.

* front-end: fixed unexpected styling of the manage db view and navigation.

* front-end: fixed wrong handling of select fields in a modal view.

* front-end: fixed wrong positioning of some tooltips.

* automatically call `toJSON` function of JavaScript objects (if present)
  when serializing them into database documents. This change allows
  storing JavaScript date objects in the database in a sensible manner.


v2.2.7 (2014-11-19)
-------------------

* fixed issue #998: Incorrect application URL for non-system Foxx apps

* fixed issue #1079: AQL editor: keyword WITH in UPDATE query is not highlighted

* fix memory leak in cluster nodes

* fixed registration of AQL user-defined functions in Web UI (JS shell)

* fixed error display in Web UI for certain errors
  (now error message is printed instead of 'undefined')

* fixed issue #1059: bug in js module console

* fixed issue #1056: "fs": zip functions fail with passwords

* fixed issue #1063: Docs: measuring unit of --wal.logfile-size?

* fixed issue #1062: Docs: typo in 14.2 Example data


v2.2.6 (2014-10-20)
-------------------

* fixed issue #972: Compilation Issue

* fixed issue #743: temporary directories are now unique and one can read
  off the tool that created them, if empty, they are removed atexit

* Highly improved performance of all AQL GRAPH_* functions.

* Orphan collections in general graphs can now be found via GRAPH_VERTICES
  if either "any" or no direction is defined

* Fixed documentation for AQL function GRAPH_NEIGHBORS.
  The option "vertexCollectionRestriction" is meant to filter the target
  vertices only, and should not filter the path.

* Fixed a bug in GRAPH_NEIGHBORS which enforced only empty results
  under certain conditions


v2.2.5 (2014-10-09)
-------------------

* fixed issue #961: allow non-JSON values in undocument request bodies

* fixed issue 1028: libicu is now statically linked

* fixed cached lookups of collections on the server, which may have caused spurious
  problems after collection rename operations


v2.2.4 (2014-10-01)
-------------------

* fixed accessing `_from` and `_to` attributes in `collection.byExample` and
  `collection.firstExample`

  These internal attributes were not handled properly in the mentioned functions, so
  searching for them did not always produce documents

* fixed issue #1030: arangoimp 2.2.3 crashing, not logging on large Windows CSV file

* fixed issue #1025: Traversal not as expected in undirected graph

* fixed issue #1020

  This requires re-introducing the startup option `--database.force-sync-properties`.

  This option can again be used to force fsyncs of collection, index and database properties
  stored as JSON strings on disk in files named `parameter.json`. Syncing these files after
  a write may be necessary if the underlying storage does not sync file contents by itself
  in a "sensible" amount of time after a file has been written and closed.

  The default value is `true` so collection, index and database properties will always be
  synced to disk immediately. This affects creating, renaming and dropping collections as
  well as creating and dropping databases and indexes. Each of these operations will perform
  an additional fsync on the `parameter.json` file if the option is set to `true`.

  It might be sensible to set this option to `false` for workloads that create and drop a
  lot of collections (e.g. test runs).

  Document operations such as creating, updating and dropping documents are not affected
  by this option.

* fixed issue #1016: AQL editor bug

* fixed issue #1014: WITHIN function returns wrong distance

* fixed AQL shortest path calculation in function `GRAPH_SHORTEST_PATH` to return
  complete vertex objects instead of just vertex ids

* allow changing of attributes of documents stored in server-side JavaScript variables

  Previously, the following did not work:

      var doc = db.collection.document(key);
      doc._key = "abc"; // overwriting internal attributes not supported
      doc.value = 123;  // overwriting existing attributes not supported

  Now, modifying documents stored in server-side variables (e.g. `doc` in the above case)
  is supported. Modifying the variables will not update the documents in the database,
  but will modify the JavaScript object (which can be written back to the database using
  `db.collection.update` or `db.collection.replace`)

* fixed issue #997: arangoimp apparently doesn't support files >2gig on Windows

  large file support (requires using `_stat64` instead of `stat`) is now supported on
  Windows


v2.2.3 (2014-09-02)
-------------------

* added `around` for Foxx controller

* added `type` option for HTTP API `GET /_api/document?collection=...`

  This allows controlling the type of results to be returned. By default, paths to
  documents will be returned, e.g.

      [
        `/_api/document/test/mykey1`,
        `/_api/document/test/mykey2`,
        ...
      ]

  To return a list of document ids instead of paths, the `type` URL parameter can be
  set to `id`:

      [
        `test/mykey1`,
        `test/mykey2`,
        ...
      ]

  To return a list of document keys only, the `type` URL parameter can be set to `key`:

      [
        `mykey1`,
        `mykey2`,
        ...
      ]


* properly capitalize HTTP response header field names in case the `x-arango-async`
  HTTP header was used in a request.

* fixed several documentation issues

* speedup for several general-graph functions, AQL functions starting with `GRAPH_`
  and traversals


v2.2.2 (2014-08-08)
-------------------

* allow storing non-reserved attribute names starting with an underscore

  Previous versions of ArangoDB parsed away all attribute names that started with an
  underscore (e.g. `_test', '_foo', `_bar`) on all levels of a document (root level
  and sub-attribute levels). While this behavior was documented, it was unintuitive and
  prevented storing documents inside other documents, e.g.:

      {
        "_key" : "foo",
        "_type" : "mydoc",
        "references" : [
          {
            "_key" : "something",
            "_rev" : "...",
            "value" : 1
          },
          {
            "_key" : "something else",
            "_rev" : "...",
            "value" : 2
          }
        ]
      }

  In the above example, previous versions of ArangoDB removed all attributes and
  sub-attributes that started with underscores, meaning the embedded documents would lose
  some of their attributes. 2.2.2 should preserve such attributes, and will also allow
  storing user-defined attribute names on the top-level even if they start with underscores
  (such as `_type` in the above example).

* fix conversion of JavaScript String, Number and Boolean objects to JSON.

  Objects created in JavaScript using `new Number(...)`, `new String(...)`, or
  `new Boolean(...)` were not converted to JSON correctly.

* fixed a race condition on task registration (i.e. `require("org/arangodb/tasks").register()`)

  this race condition led to undefined behavior when a just-created task with no offset and
  no period was instantly executed and deleted by the task scheduler, before the `register`
  function returned to the caller.

* changed run-tests.sh to execute all suitable tests.

* switch to new version of gyp

* fixed upgrade button


v2.2.1 (2014-07-24)
-------------------

* fixed hanging write-ahead log recovery for certain cases that involved dropping
  databases

* fixed issue with --check-version: when creating a new database the check failed

* issue #947 Foxx applicationContext missing some properties

* fixed issue with --check-version: when creating a new database the check failed

* added startup option `--wal.suppress-shape-information`

  Setting this option to `true` will reduce memory and disk space usage and require
  less CPU time when modifying documents or edges. It should therefore be turned on
  for standalone ArangoDB servers. However, for servers that are used as replication
  masters, setting this option to `true` will effectively disable the usage of the
  write-ahead log for replication, so it should be set to `false` for any replication
  master servers.

  The default value for this option is `false`.

* added optional `ttl` attribute to specify result cursor expiration for HTTP API method
  `POST /_api/cursor`

  The `ttl` attribute can be used to prevent cursor results from timing out too early.

* issue #947: Foxx applicationContext missing some properties

* (reported by Christian Neubauer):

  The problem was that in Google's V8, signed and unsigned chars are not always declared cleanly.
  so we need to force v8 to compile with forced signed chars which is done by the Flag:
    -fsigned-char
  at least it is enough to follow the instructions of compiling arango on rasperry
  and add "CFLAGS='-fsigned-char'" to the make command of V8 and remove the armv7=0

* Fixed a bug with the replication client. In the case of single document
  transactions the collection was not write locked.


v2.2.0 (2014-07-10)
-------------------

* The replication methods `logger.start`, `logger.stop` and `logger.properties` are
  no-ops in ArangoDB 2.2 as there is no separate replication logger anymore. Data changes
  are logged into the write-ahead log in ArangoDB 2.2, and not separately by the
  replication logger. The replication logger object is still there in ArangoDB 2.2 to
  ensure backwards-compatibility, however, logging cannot be started, stopped or
  configured anymore. Using any of these methods will do nothing.

  This also affects the following HTTP API methods:
  - `PUT /_api/replication/logger-start`
  - `PUT /_api/replication/logger-stop`
  - `GET /_api/replication/logger-config`
  - `PUT /_api/replication/logger-config`

  Using any of these methods is discouraged from now on as they will be removed in
  future versions of ArangoDB.

* INCOMPATIBLE CHANGE: replication of transactions has changed. Previously, transactions
  were logged on a master in one big block and shipped to a slave in one block, too.
  Now transactions will be logged and replicated as separate entries, allowing transactions
  to be bigger and also ensure replication progress.

  This change also affects the behavior of the `stop` method of the replication applier.
  If the replication applier is now stopped manually using the `stop` method and later
  restarted using the `start` method, any transactions that were unfinished at the
  point of stopping will be aborted on a slave, even if they later commit on the master.

  In ArangoDB 2.2, stopping the replication applier manually should be avoided unless the
  goal is to stop replication permanently or to do a full resync with the master anyway.
  If the replication applier still must be stopped, it should be made sure that the
  slave has fetched and applied all pending operations from a master, and that no
  extra transactions are started on the master before the `stop` command on the slave
  is executed.

  Replication of transactions in ArangoDB 2.2 might also lock the involved collections on
  the slave while a transaction is either committed or aborted on the master and the
  change has been replicated to the slave. This change in behavior may be important for
  slave servers that are used for read-scaling. In order to avoid long lasting collection
  locks on the slave, transactions should be kept small.

  The `_replication` system collection is not used anymore in ArangoDB 2.2 and its usage is
  discouraged.

* INCOMPATIBLE CHANGE: the figures reported by the `collection.figures` method
  now only reflect documents and data contained in the journals and datafiles of
  collections. Documents or deletions contained only in the write-ahead log will
  not influence collection figures until the write-ahead log garbage collection
  kicks in. The figures for a collection might therefore underreport the total
  resource usage of a collection.

  Additionally, the attributes `lastTick` and `uncollectedLogfileEntries` have been
  added to the result of the `figures` operation and the HTTP API method
  `PUT /_api/collection/figures`

* added `insert` method as an alias for `save`. Documents can now be inserted into
  a collection using either method:

      db.test.save({ foo: "bar" });
      db.test.insert({ foo: "bar" });

* added support for data-modification AQL queries

* added AQL keywords `INSERT`, `UPDATE`, `REPLACE` and `REMOVE` (and `WITH`) to
  support data-modification AQL queries.

  Unquoted usage of these keywords for attribute names in AQL queries will likely
  fail in ArangoDB 2.2. If any such attribute name needs to be used in a query, it
  should be enclosed in backticks to indicate the usage of a literal attribute
  name.

  For example, the following query will fail in ArangoDB 2.2 with a parse error:

      FOR i IN foo RETURN i.remove

  and needs to be rewritten like this:

      FOR i IN foo RETURN i.`remove`

* disallow storing of JavaScript objects that contain JavaScript native objects
  of type `Date`, `Function`, `RegExp` or `External`, e.g.

      db.test.save({ foo: /bar/ });
      db.test.save({ foo: new Date() });

  will now print

      Error: <data> cannot be converted into JSON shape: could not shape document

  Previously, objects of these types were silently converted into an empty object
  (i.e. `{ }`).

  To store such objects in a collection, explicitly convert them into strings
  like this:

      db.test.save({ foo: String(/bar/) });
      db.test.save({ foo: String(new Date()) });

* The replication methods `logger.start`, `logger.stop` and `logger.properties` are
  no-ops in ArangoDB 2.2 as there is no separate replication logger anymore. Data changes
  are logged into the write-ahead log in ArangoDB 2.2, and not separately by the
  replication logger. The replication logger object is still there in ArangoDB 2.2 to
  ensure backwards-compatibility, however, logging cannot be started, stopped or
  configured anymore. Using any of these methods will do nothing.

  This also affects the following HTTP API methods:
  - `PUT /_api/replication/logger-start`
  - `PUT /_api/replication/logger-stop`
  - `GET /_api/replication/logger-config`
  - `PUT /_api/replication/logger-config`

  Using any of these methods is discouraged from now on as they will be removed in
  future versions of ArangoDB.

* INCOMPATIBLE CHANGE: replication of transactions has changed. Previously, transactions
  were logged on a master in one big block and shipped to a slave in one block, too.
  Now transactions will be logged and replicated as separate entries, allowing transactions
  to be bigger and also ensure replication progress.

  This change also affects the behavior of the `stop` method of the replication applier.
  If the replication applier is now stopped manually using the `stop` method and later
  restarted using the `start` method, any transactions that were unfinished at the
  point of stopping will be aborted on a slave, even if they later commit on the master.

  In ArangoDB 2.2, stopping the replication applier manually should be avoided unless the
  goal is to stop replication permanently or to do a full resync with the master anyway.
  If the replication applier still must be stopped, it should be made sure that the
  slave has fetched and applied all pending operations from a master, and that no
  extra transactions are started on the master before the `stop` command on the slave
  is executed.

  Replication of transactions in ArangoDB 2.2 might also lock the involved collections on
  the slave while a transaction is either committed or aborted on the master and the
  change has been replicated to the slave. This change in behavior may be important for
  slave servers that are used for read-scaling. In order to avoid long lasting collection
  locks on the slave, transactions should be kept small.

  The `_replication` system collection is not used anymore in ArangoDB 2.2 and its usage is
  discouraged.

* INCOMPATIBLE CHANGE: the figures reported by the `collection.figures` method
  now only reflect documents and data contained in the journals and datafiles of
  collections. Documents or deletions contained only in the write-ahead log will
  not influence collection figures until the write-ahead log garbage collection
  kicks in. The figures for a collection might therefore underreport the total
  resource usage of a collection.

  Additionally, the attributes `lastTick` and `uncollectedLogfileEntries` have been
  added to the result of the `figures` operation and the HTTP API method
  `PUT /_api/collection/figures`

* added `insert` method as an alias for `save`. Documents can now be inserted into
  a collection using either method:

      db.test.save({ foo: "bar" });
      db.test.insert({ foo: "bar" });

* added support for data-modification AQL queries

* added AQL keywords `INSERT`, `UPDATE`, `REPLACE` and `REMOVE` (and `WITH`) to
  support data-modification AQL queries.

  Unquoted usage of these keywords for attribute names in AQL queries will likely
  fail in ArangoDB 2.2. If any such attribute name needs to be used in a query, it
  should be enclosed in backticks to indicate the usage of a literal attribute
  name.

  For example, the following query will fail in ArangoDB 2.2 with a parse error:

      FOR i IN foo RETURN i.remove

  and needs to be rewritten like this:

      FOR i IN foo RETURN i.`remove`

* disallow storing of JavaScript objects that contain JavaScript native objects
  of type `Date`, `Function`, `RegExp` or `External`, e.g.

      db.test.save({ foo: /bar/ });
      db.test.save({ foo: new Date() });

  will now print

      Error: <data> cannot be converted into JSON shape: could not shape document

  Previously, objects of these types were silently converted into an empty object
  (i.e. `{ }`).

  To store such objects in a collection, explicitly convert them into strings
  like this:

      db.test.save({ foo: String(/bar/) });
      db.test.save({ foo: String(new Date()) });

* honor startup option `--server.disable-statistics` when deciding whether or not
  to start periodic statistics collection jobs

  Previously, the statistics collection jobs were started even if the server was
  started with the `--server.disable-statistics` flag being set to `true`

* removed startup option `--random.no-seed`

  This option had no effect in previous versions of ArangoDB and was thus removed.

* removed startup option `--database.remove-on-drop`

  This option was used for debugging only.

* removed startup option `--database.force-sync-properties`

  This option is now superfluous as collection properties are now stored in the
  write-ahead log.

* introduced write-ahead log

  All write operations in an ArangoDB server instance are automatically logged
  to the server's write-ahead log. The write-ahead log is a set of append-only
  logfiles, and it is used in case of a crash recovery and for replication.
  Data from the write-ahead log will eventually be moved into the journals or
  datafiles of collections, allowing the server to remove older write-ahead log
  logfiles. Figures of collections will be updated when data are moved from the
  write-ahead log into the journals or datafiles of collections.

  Cross-collection transactions in ArangoDB should benefit considerably by this
  change, as less writes than in previous versions are required to ensure the data
  of multiple collections are atomically and durably committed. All data-modifying
  operations inside transactions (insert, update, remove) will write their
  operations into the write-ahead log directly, making transactions with multiple
  operations also require less physical memory than in previous versions of ArangoDB,
  that required all transaction data to fit into RAM.

  The `_trx` system collection is not used anymore in ArangoDB 2.2 and its usage is
  discouraged.

  The data in the write-ahead log can also be used in the replication context.
  The `_replication` collection that was used in previous versions of ArangoDB to
  store all changes on the server is not used anymore in ArangoDB 2.2. Instead,
  slaves can read from a master's write-ahead log to get informed about most
  recent changes. This removes the need to store data-modifying operations in
  both the actual place and the `_replication` collection.

* removed startup option `--server.disable-replication-logger`

  This option is superfluous in ArangoDB 2.2. There is no dedicated replication
  logger in ArangoDB 2.2. There is now always the write-ahead log, and it is also
  used as the server's replication log. Specifying the startup option
  `--server.disable-replication-logger` will do nothing in ArangoDB 2.2, but the
  option should not be used anymore as it might be removed in a future version.

* changed behavior of replication logger

  There is no dedicated replication logger in ArangoDB 2.2 as there is the
  write-ahead log now. The existing APIs for starting and stopping the replication
  logger still exist in ArangoDB 2.2 for downwards-compatibility, but calling
  the start or stop operations are no-ops in ArangoDB 2.2. When querying the
  replication logger status via the API, the server will always report that the
  replication logger is running. Configuring the replication logger is a no-op
  in ArangoDB 2.2, too. Changing the replication logger configuration has no
  effect. Instead, the write-ahead log configuration can be changed.

* removed MRuby integration for arangod

  ArangoDB had an experimental MRuby integration in some of the publish builds.
  This wasn't continuously developed, and so it has been removed in ArangoDB 2.2.

  This change has led to the following startup options being superfluous:

  - `--ruby.gc-interval`
  - `--ruby.action-directory`
  - `--ruby.modules-path`
  - `--ruby.startup-directory`

  Specifying these startup options will do nothing in ArangoDB 2.2, but the
  options should be avoided from now on as they might be removed in future versions.

* reclaim index memory when last document in collection is deleted

  Previously, deleting documents from a collection did not lead to index sizes being
  reduced. Instead, the already allocated index memory was re-used when a collection
  was refilled.

  Now, index memory for primary indexes and hash indexes is reclaimed instantly when
  the last document from a collection is removed.

* inlined and optimized functions in hash indexes

* added AQL TRANSLATE function

  This function can be used to perform lookups from static lists, e.g.

      LET countryNames = { US: "United States", UK: "United Kingdom", FR: "France" }
      RETURN TRANSLATE("FR", countryNames)

* fixed datafile debugger

* fixed check-version for empty directory

* moved try/catch block to the top of routing chain

* added mountedApp function for foxx-manager

* fixed issue #883: arango 2.1 - when starting multi-machine cluster, UI web
  does not change to cluster overview

* fixed dfdb: should not start any other V8 threads

* cleanup of version-check, added module org/arangodb/database-version,
  added --check-version option

* fixed issue #881: [2.1.0] Bombarded (every 10 sec or so) with
  "WARNING format string is corrupt" when in non-system DB Dashboard

* specialized primary index implementation to allow faster hash table
  rebuilding and reduce lookups in datafiles for the actual value of `_key`.

* issue #862: added `--overwrite` option to arangoimp

* removed number of property lookups for documents during AQL queries that
  access documents

* prevent buffering of long print results in arangosh's and arangod's print
  command

  this change will emit buffered intermediate print results and discard the
  output buffer to quickly deliver print results to the user, and to prevent
  constructing very large buffers for large results

* removed sorting of attribute names for use in a collection's shaper

  sorting attribute names was done on document insert to keep attributes
  of a collection in sorted order for faster comparisons. The sort order
  of attributes was only used in one particular and unlikely case, so it
  was removed. Collections with many different attribute names should
  benefit from this change by faster inserts and slightly less memory usage.

* fixed a bug in arangodump which got the collection name in _from and _to
  attributes of edges wrong (all were "_unknown")

* fixed a bug in arangorestore which did not recognize wrong _from and _to
  attributes of edges

* improved error detection and reporting in arangorestore


v2.1.1 (2014-06-06)
-------------------

* fixed dfdb: should not start any other V8 threads

* signature for collection functions was modified

  The basic change was the substitution of the input parameter of the
  function by an generic options object which can contain multiple
  option parameter of the function.
  Following functions were modified
  remove
  removeBySample
  replace
  replaceBySample
  update
  updateBySample

  Old signature is yet supported but it will be removed in future versions

v2.1.0 (2014-05-29)
-------------------

* implemented upgrade procedure for clusters

* fixed communication issue with agency which prevented reconnect
  after an agent failure

* fixed cluster dashboard in the case that one but not all servers
  in the cluster are down

* fixed a bug with coordinators creating local database objects
  in the wrong order (_system needs to be done first)

* improved cluster dashboard


v2.1.0-rc2 (2014-05-25)
-----------------------

* fixed issue #864: Inconsistent behavior of AQL REVERSE(list) function


v2.1.0-rc1 (XXXX-XX-XX)
-----------------------

* added server-side periodic task management functions:

  - require("org/arangodb/tasks").register(): registers a periodic task
  - require("org/arangodb/tasks").unregister(): unregisters and removes a
    periodic task
  - require("org/arangodb/tasks").get(): retrieves a specific tasks or all
    existing tasks

  the previous undocumented function `internal.definePeriodic` is now
  deprecated and will be removed in a future release.

* decrease the size of some seldom used system collections on creation.

  This will make these collections use less disk space and mapped memory.

* added AQL date functions

* added AQL FLATTEN() list function

* added index memory statistics to `db.<collection>.figures()` function

  The `figures` function will now return a sub-document `indexes`, which lists
  the number of indexes in the `count` sub-attribute, and the total memory
  usage of the indexes in bytes in the `size` sub-attribute.

* added AQL CURRENT_DATABASE() function

  This function returns the current database's name.

* added AQL CURRENT_USER() function

  This function returns the current user from an AQL query. The current user is the
  username that was specified in the `Authorization` HTTP header of the request. If
  authentication is turned off or the query was executed outside a request context,
  the function will return `null`.

* fixed issue #796: Searching with newline chars broken?

  fixed slightly different handling of backslash escape characters in a few
  AQL functions. Now handling of escape sequences should be consistent, and
  searching for newline characters should work the same everywhere

* added OpenSSL version check for configure

  It will report all OpenSSL versions < 1.0.1g as being too old.
  `configure` will only complain about an outdated OpenSSL version but not stop.

* require C++ compiler support (requires g++ 4.8, clang++ 3.4 or Visual Studio 13)

* less string copying returning JSONified documents from ArangoDB, e.g. via
  HTTP GET `/_api/document/<collection>/<document>`

* issue #798: Lower case http headers from arango

  This change allows returning capitalized HTTP headers, e.g.
  `Content-Length` instead of `content-length`.
  The HTTP spec says that headers are case-insensitive, but
  in fact several clients rely on a specific case in response
  headers.
  This change will capitalize HTTP headers if the `X-Arango-Version`
  request header is sent by the client and contains a value of at
  least `20100` (for version 2.1). The default value for the
  compatibility can also be set at server start, using the
  `--server.default-api-compatibility` option.

* simplified usage of `db._createStatement()`

  Previously, the function could not be called with a query string parameter as
  follows:

      db._createStatement(queryString);

  Calling it as above resulted in an error because the function expected an
  object as its parameter. From now on, it's possible to call the function with
  just the query string.

* make ArangoDB not send back a `WWW-Authenticate` header to a client in case the
  client sends the `X-Omit-WWW-Authenticate` HTTP header.

  This is done to prevent browsers from showing their built-in HTTP authentication
  dialog for AJAX requests that require authentication.
  ArangoDB will still return an HTTP 401 (Unauthorized) if the request doesn't
  contain valid credentials, but it will omit the `WWW-Authenticate` header,
  allowing clients to bypass the browser's authentication dialog.

* added REST API method HTTP GET `/_api/job/job-id` to query the status of an
  async job without potentially fetching it from the list of done jobs

* fixed non-intuitive behavior in jobs API: previously, querying the status
  of an async job via the API HTTP PUT `/_api/job/job-id` removed a currently
  executing async job from the list of queryable jobs on the server.
  Now, when querying the result of an async job that is still executing,
  the job is kept in the list of queryable jobs so its result can be fetched
  by a subsequent request.

* use a new data structure for the edge index of an edge collection. This
  improves the performance for the creation of the edge index and in
  particular speeds up removal of edges in graphs. Note however that
  this change might change the order in which edges starting at
  or ending in a vertex are returned. However, this order was never
  guaranteed anyway and it is not sensible to guarantee any particular
  order.

* provide a size hint to edge and hash indexes when initially filling them
  this will lead to less re-allocations when populating these indexes

  this may speed up building indexes when opening an existing collection

* don't requeue identical context methods in V8 threads in case a method is
  already registered

* removed arangod command line option `--database.remove-on-compacted`

* export the sort attribute for graph traversals to the HTTP interface

* add support for arangodump/arangorestore for clusters


v2.0.8 (XXXX-XX-XX)
-------------------

* fixed too-busy iteration over skiplists

  Even when a skiplist query was restricted by a limit clause, the skiplist
  index was queried without the limit. this led to slower-than-necessary
  execution times.

* fixed timeout overflows on 32 bit systems

  this bug has led to problems when select was called with a high timeout
  value (2000+ seconds) on 32bit systems that don't have a forgiving select
  implementation. when the call was made on these systems, select failed
  so no data would be read or sent over the connection

  this might have affected some cluster-internal operations.

* fixed ETCD issues on 32 bit systems

  ETCD was non-functional on 32 bit systems at all. The first call to the
  watch API crashed it. This was because atomic operations worked on data
  structures that were not properly aligned on 32 bit systems.

* fixed issue #848: db.someEdgeCollection.inEdge does not return correct
  value when called the 2nd time after a .save to the edge collection


v2.0.7 (2014-05-05)
-------------------

* issue #839: Foxx Manager missing "unfetch"

* fixed a race condition at startup

  this fixes undefined behavior in case the logger was involved directly at
  startup, before the logger initialization code was called. This should have
  occurred only for code that was executed before the invocation of main(),
  e.g. during ctor calls of statically defined objects.


v2.0.6 (2014-04-22)
-------------------

* fixed issue #835: arangosh doesn't show correct database name



v2.0.5 (2014-04-21)
-------------------

* Fixed a caching problem in IE JS Shell

* added cancelation for async jobs

* upgraded to new gyp for V8

* new Windows installer


v2.0.4 (2014-04-14)
-------------------

* fixed cluster authentication front-end issues for Firefox and IE, there are
  still problems with Chrome


v2.0.3 (2014-04-14)
-------------------

* fixed AQL optimizer bug

* fixed front-end issues

* added password change dialog


v2.0.2 (2014-04-06)
-------------------

* during cluster startup, do not log (somewhat expected) connection errors with
  log level error, but with log level info

* fixed dashboard modals

* fixed connection check for cluster planning front end: firefox does
  not support async:false

* document how to persist a cluster plan in order to relaunch an existing
  cluster later


v2.0.1 (2014-03-31)
-------------------

* make ArangoDB not send back a `WWW-Authenticate` header to a client in case the
  client sends the `X-Omit-WWW-Authenticate` HTTP header.

  This is done to prevent browsers from showing their built-in HTTP authentication
  dialog for AJAX requests that require authentication.
  ArangoDB will still return an HTTP 401 (Unauthorized) if the request doesn't
  contain valid credentials, but it will omit the `WWW-Authenticate` header,
  allowing clients to bypass the browser's authentication dialog.

* fixed isses in arango-dfdb:

  the dfdb was not able to unload certain system collections, so these couldn't be
  inspected with the dfdb sometimes. Additionally, it did not truncate corrupt
  markers from datafiles under some circumstances

* added `changePassword` attribute for users

* fixed non-working "save" button in collection edit view of web interface
  clicking the save button did nothing. one had to press enter in one of the input
  fields to send modified form data

* fixed V8 compile error on MacOS X

* prevent `body length: -9223372036854775808` being logged in development mode for
  some Foxx HTTP responses

* fixed several bugs in web interface dashboard

* fixed issue #783: coffee script not working in manifest file

* fixed issue #783: coffee script not working in manifest file

* fixed issue #781: Cant save current query from AQL editor ui

* bumped version in `X-Arango-Version` compatibility header sent by arangosh and other
  client tools from `1.5` to `2.0`.

* fixed startup options for arango-dfdb, added details option for arango-dfdb

* fixed display of missing error messages and codes in arangosh

* when creating a collection via the web interface, the collection type was always
  "document", regardless of the user's choice


v2.0.0 (2014-03-10)
-------------------

* first 2.0 release


v2.0.0-rc2 (2014-03-07)
-----------------------

* fixed cluster authorization


v2.0.0-rc1 (2014-02-28)
-----------------------

* added sharding :-)

* added collection._dbName attribute to query the name of the database from a collection

  more detailed documentation on the sharding and cluster features can be found in the user
  manual, section **Sharding**

* INCOMPATIBLE CHANGE: using complex values in AQL filter conditions with operators other
  than equality (e.g. >=, >, <=, <) will disable usage of skiplist indexes for filter
  evaluation.

  For example, the following queries will be affected by change:

      FOR doc IN docs FILTER doc.value < { foo: "bar" } RETURN doc
      FOR doc IN docs FILTER doc.value >= [ 1, 2, 3 ] RETURN doc

  The following queries will not be affected by the change:

      FOR doc IN docs FILTER doc.value == 1 RETURN doc
      FOR doc IN docs FILTER doc.value == "foo" RETURN doc
      FOR doc IN docs FILTER doc.value == [ 1, 2, 3 ] RETURN doc
      FOR doc IN docs FILTER doc.value == { foo: "bar" } RETURN doc

* INCOMPATIBLE CHANGE: removed undocumented method `collection.saveOrReplace`

  this feature was never advertised nor documented nor tested.

* INCOMPATIBLE CHANGE: removed undocumented REST API method `/_api/simple/BY-EXAMPLE-HASH`

  this feature was never advertised nor documented nor tested.

* added explicit startup parameter `--server.reuse-address`

  This flag can be used to control whether sockets should be acquired with the SO_REUSEADDR
  flag.

  Regardless of this setting, sockets on Windows are always acquired using the
  SO_EXCLUSIVEADDRUSE flag.

* removed undocumented REST API method GET `/_admin/database-name`

* added user validation API at POST `/_api/user/<username>`

* slightly improved users management API in `/_api/user`:

  Previously, when creating a new user via HTTP POST, the username needed to be
  passed in an attribute `username`. When users were returned via this API,
  the usernames were returned in an attribute named `user`. This was slightly
  confusing and was changed in 2.0 as follows:

  - when adding a user via HTTP POST, the username can be specified in an attribute
  `user`. If this attribute is not used, the API will look into the attribute `username`
  as before and use that value.
  - when users are returned via HTTP GET, the usernames are still returned in an
    attribute `user`.

  This change should be fully downwards-compatible with the previous version of the API.

* added AQL SLICE function to extract slices from lists

* made module loader more node compatible

* the startup option `--javascript.package-path` for arangosh is now deprecated and does
  nothing. Using it will not cause an error, but the option is ignored.

* added coffee script support

* Several UI improvements.

* Exchanged icons in the graphviewer toolbar

* always start networking and HTTP listeners when starting the server (even in
  console mode)

* allow vertex and edge filtering with user-defined functions in TRAVERSAL,
  TRAVERSAL_TREE and SHORTEST_PATH AQL functions:

      // using user-defined AQL functions for edge and vertex filtering
      RETURN TRAVERSAL(friends, friendrelations, "friends/john", "outbound", {
        followEdges: "myfunctions::checkedge",
        filterVertices: "myfunctions::checkvertex"
      })

      // using the following custom filter functions
      var aqlfunctions = require("org/arangodb/aql/functions");
      aqlfunctions.register("myfunctions::checkedge", function (config, vertex, edge, path) {
        return (edge.type !== 'dislikes'); // don't follow these edges
      }, false);

      aqlfunctions.register("myfunctions::checkvertex", function (config, vertex, path) {
        if (vertex.isDeleted || ! vertex.isActive) {
          return [ "prune", "exclude" ]; // exclude these and don't follow them
        }
        return [ ]; // include everything else
      }, false);

* fail if invalid `strategy`, `order` or `itemOrder` attribute values
  are passed to the AQL TRAVERSAL function. Omitting these attributes
  is not considered an error, but specifying an invalid value for any
  of these attributes will make an AQL query fail.

* issue #751: Create database through API should return HTTP status code 201

  By default, the server now returns HTTP 201 (created) when creating a new
  database successfully. To keep compatibility with older ArangoDB versions, the
  startup parameter `--server.default-api-compatibility` can be set to a value
  of `10400` to indicate API compatibility with ArangoDB 1.4. The compatibility
  can also be enforced by setting the `X-Arango-Version` HTTP header in a
  client request to this API on a per-request basis.

* allow direct access from the `db` object to collections whose names start
  with an underscore (e.g. db._users).

  Previously, access to such collections via the `db` object was possible from
  arangosh, but not from arangod (and thus Foxx and actions). The only way
  to access such collections from these places was via the `db._collection(<name>)`
  workaround.

* allow `\n` (as well as `\r\n`) as line terminator in batch requests sent to
  `/_api/batch` HTTP API.

* use `--data-binary` instead of `--data` parameter in generated cURL examples

* issue #703: Also show path of logfile for fm.config()

* issue #675: Dropping a collection used in "graph" module breaks the graph

* added "static" Graph.drop() method for graphs API

* fixed issue #695: arangosh server.password error

* use pretty-printing in `--console` mode by default

* simplified ArangoDB startup options

  Some startup options are now superfluous or their usage is simplified. The
  following options have been changed:

  * `--javascript.modules-path`: this option has been removed. The modules paths
    are determined by arangod and arangosh automatically based on the value of
    `--javascript.startup-directory`.

    If the option is set on startup, it is ignored so startup will not abort with
    an error `unrecognized option`.

  * `--javascript.action-directory`: this option has been removed. The actions
    directory is determined by arangod automatically based on the value of
    `--javascript.startup-directory`.

    If the option is set on startup, it is ignored so startup will not abort with
    an error `unrecognized option`.

  * `--javascript.package-path`: this option is still available but it is not
    required anymore to set the standard package paths (e.g. `js/npm`). arangod
    will automatically use this standard package path regardless of whether it
    was specified via the options.

    It is possible to use this option to add additional package paths to the
    standard value.

  Configuration files included with arangod are adjusted accordingly.

* layout of the graphs tab adapted to better fit with the other tabs

* database selection is moved to the bottom right corner of the web interface

* removed priority queue index type

  this feature was never advertised nor documented nor tested.

* display internal attributes in document source view of web interface

* removed separate shape collections

  When upgrading to ArangoDB 2.0, existing collections will be converted to include
  shapes and attribute markers in the datafiles instead of using separate files for
  shapes.

  When a collection is converted, existing shapes from the SHAPES directory will
  be written to a new datafile in the collection directory, and the SHAPES directory
  will be removed afterwards.

  This saves up to 2 MB of memory and disk space for each collection
  (savings are higher, the less different shapes there are in a collection).
  Additionally, one less file descriptor per opened collection will be used.

  When creating a new collection, the amount of sync calls may be reduced. The same
  may be true for documents with yet-unknown shapes. This may help performance
  in these cases.

* added AQL functions `NTH` and `POSITION`

* added signal handler for arangosh to save last command in more cases

* added extra prompt placeholders for arangosh:
  - `%e`: current endpoint
  - `%u`: current user

* added arangosh option `--javascript.gc-interval` to control amount of
  garbage collection performed by arangosh

* fixed issue #651: Allow addEdge() to take vertex ids in the JS library

* removed command-line option `--log.format`

  In previous versions, this option did not have an effect for most log messages, so
  it got removed.

* removed C++ logger implementation

  Logging inside ArangoDB is now done using the LOG_XXX() macros. The LOGGER_XXX()
  macros are gone.

* added collection status "loading"


v1.4.16 (XXXX-XX-XX)
--------------------

* fixed too eager datafile deletion

  this issue could have caused a crash when the compaction had marked datafiles as obsolete
  and they were removed while "old" temporary query results still pointed to the old datafile
  positions

* fixed issue #826: Replication fails when a collection's configuration changes


v1.4.15 (2014-04-19)
--------------------

* bugfix for AQL query optimizer

  the following type of query was too eagerly optimized, leading to errors in code-generation:

      LET a = (FOR i IN [] RETURN i) LET b = (FOR i IN [] RETURN i) RETURN 1

  the problem occurred when both lists in the subqueries were empty. In this case invalid code
  was generated and the query couldn't be executed.


v1.4.14 (2014-04-05)
--------------------

* fixed race conditions during shape / attribute insertion

  A race condition could have led to spurious `cannot find attribute #xx` or
  `cannot find shape #xx` (where xx is a number) warning messages being logged
  by the server. This happened when a new attribute was inserted and at the same
  time was queried by another thread.

  Also fixed a race condition that may have occurred when a thread tried to
  access the shapes / attributes hash tables while they were resized. In this
  cases, the shape / attribute may have been hashed to a wrong slot.

* fixed a memory barrier / cpu synchronization problem with libev, affecting
  Windows with Visual Studio 2013 (probably earlier versions are affected, too)

  The issue is described in detail here:
  http://lists.schmorp.de/pipermail/libev/2014q1/002318.html


v1.4.13 (2014-03-14)
--------------------

* added diagnostic output for Foxx application upload

* allow dump & restore from ArangoDB 1.4 with an ArangoDB 2.0 server

* allow startup options `temp-path` and `default-language` to be specified from the arangod
  configuration file and not only from the command line

* fixed too eager compaction

  The compaction will now wait for several seconds before trying to re-compact the same
  collection. Additionally, some other limits have been introduced for the compaction.


v1.4.12 (2014-03-05)
--------------------

* fixed display bug in web interface which caused the following problems:
  - documents were displayed in web interface as being empty
  - document attributes view displayed many attributes with content "undefined"
  - document source view displayed many attributes with name "TYPEOF" and value "undefined"
  - an alert popping up in the browser with message "Datatables warning..."

* re-introduced old-style read-write locks to supports Windows versions older than
  Windows 2008R2 and Windows 7. This should re-enable support for Windows Vista and
  Windows 2008.


v1.4.11 (2014-02-27)
--------------------

* added SHORTEST_PATH AQL function

  this calculates the shortest paths between two vertices, using the Dijkstra
  algorithm, employing a min-heap

  By default, ArangoDB does not know the distance between any two vertices and
  will use a default distance of 1. A custom distance function can be registered
  as an AQL user function to make the distance calculation use any document
  attributes or custom logic:

      RETURN SHORTEST_PATH(cities, motorways, "cities/CGN", "cities/MUC", "outbound", {
        paths: true,
        distance: "myfunctions::citydistance"
      })

      // using the following custom distance function
      var aqlfunctions = require("org/arangodb/aql/functions");
      aqlfunctions.register("myfunctions::distance", function (config, vertex1, vertex2, edge) {
        return Math.sqrt(Math.pow(vertex1.x - vertex2.x) + Math.pow(vertex1.y - vertex2.y));
      }, false);

* fixed bug in Graph.pathTo function

* fixed small memleak in AQL optimizer

* fixed access to potentially uninitialized variable when collection had a cap constraint


v1.4.10 (2014-02-21)
--------------------

* fixed graph constructor to allow graph with some parameter to be used

* added node.js "events" and "stream"

* updated npm packages

* added loading of .json file

* Fixed http return code in graph api with waitForSync parameter.

* Fixed documentation in graph, simple and index api.

* removed 2 tests due to change in ruby library.

* issue #756: set access-control-expose-headers on CORS response

  the following headers are now whitelisted by ArangoDB in CORS responses:
  - etag
  - content-encoding
  - content-length
  - location
  - server
  - x-arango-errors
  - x-arango-async-id


v1.4.9 (2014-02-07)
-------------------

* return a document's current etag in response header for HTTP HEAD requests on
  documents that return an HTTP 412 (precondition failed) error. This allows
  retrieving the document's current revision easily.

* added AQL function `SKIPLIST` to directly access skiplist indexes from AQL

  This is a shortcut method to use a skiplist index for retrieving specific documents in
  indexed order. The function capability is rather limited, but it may be used
  for several cases to speed up queries. The documents are returned in index order if
  only one condition is used.

      /* return all documents with mycollection.created > 12345678 */
      FOR doc IN SKIPLIST(mycollection, { created: [[ '>', 12345678 ]] })
        RETURN doc

      /* return first document with mycollection.created > 12345678 */
      FOR doc IN SKIPLIST(mycollection, { created: [[ '>', 12345678 ]] }, 0, 1)
        RETURN doc

      /* return all documents with mycollection.created between 12345678 and 123456790 */
      FOR doc IN SKIPLIST(mycollection, { created: [[ '>', 12345678 ], [ '<=', 123456790 ]] })
        RETURN doc

      /* return all documents with mycollection.a equal 1 and .b equal 2 */
      FOR doc IN SKIPLIST(mycollection, { a: [[ '==', 1 ]], b: [[ '==', 2 ]] })
        RETURN doc

  The function requires a skiplist index with the exact same attributes to
  be present on the specified collection. All attributes present in the skiplist
  index must be specified in the conditions specified for the `SKIPLIST` function.
  Attribute declaration order is important, too: attributes must be specified in the
  same order in the condition as they have been declared in the skiplist index.

* added command-line option `--server.disable-authentication-unix-sockets`

  with this option, authentication can be disabled for all requests coming
  in via UNIX domain sockets, enabling clients located on the same host as
  the ArangoDB server to connect without authentication.
  Other connections (e.g. TCP/IP) are not affected by this option.

  The default value for this option is `false`.
  Note: this option is only supported on platforms that support Unix domain
  sockets.

* call global arangod instance destructor on shutdown

* issue #755: TRAVERSAL does not use strategy, order and itemOrder options

  these options were not honored when configuring a traversal via the AQL
  TRAVERSAL function. Now, these options are used if specified.

* allow vertex and edge filtering with user-defined functions in TRAVERSAL,
  TRAVERSAL_TREE and SHORTEST_PATH AQL functions:

      // using user-defined AQL functions for edge and vertex filtering
      RETURN TRAVERSAL(friends, friendrelations, "friends/john", "outbound", {
        followEdges: "myfunctions::checkedge",
        filterVertices: "myfunctions::checkvertex"
      })

      // using the following custom filter functions
      var aqlfunctions = require("org/arangodb/aql/functions");
      aqlfunctions.register("myfunctions::checkedge", function (config, vertex, edge, path) {
        return (edge.type !== 'dislikes'); // don't follow these edges
      }, false);

      aqlfunctions.register("myfunctions::checkvertex", function (config, vertex, path) {
        if (vertex.isDeleted || ! vertex.isActive) {
          return [ "prune", "exclude" ]; // exclude these and don't follow them
        }
        return [ ]; // include everything else
      }, false);

* issue #748: add vertex filtering to AQL's TRAVERSAL[_TREE]() function


v1.4.8 (2014-01-31)
-------------------

* install foxx apps in the web interface

* fixed a segfault in the import API


v1.4.7 (2014-01-23)
-------------------

* issue #744: Add usage example arangoimp from Command line

* issue #738: added __dirname, __filename pseudo-globals. Fixes #733. (@by pluma)

* mount all Foxx applications in system apps directory on startup


v1.4.6 (2014-01-20)
-------------------

* issue #736: AQL function to parse collection and key from document handle

* added fm.rescan() method for Foxx-Manager

* fixed issue #734: foxx cookie and route problem

* added method `fm.configJson` for arangosh

* include `startupPath` in result of API `/_api/foxx/config`


v1.4.5 (2014-01-15)
-------------------

* fixed issue #726: Alternate Windows Install Method

* fixed issue #716: dpkg -P doesn't remove everything

* fixed bugs in description of HTTP API `_api/index`

* fixed issue #732: Rest API GET revision number

* added missing documentation for several methods in HTTP API `/_api/edge/...`

* fixed typos in description of HTTP API `_api/document`

* defer evaluation of AQL subqueries and logical operators (lazy evaluation)

* Updated font in WebFrontend, it now contains a version that renders properly on Windows

* generally allow function return values as call parameters to AQL functions

* fixed potential deadlock in global context method execution

* added override file "arangod.conf.local" (and co)


v1.4.4 (2013-12-24)
-------------------

* uid and gid are now set in the scripts, there is no longer a separate config file for
  arangod when started from a script

* foxx-manager is now an alias for arangosh

* arango-dfdb is now an alias for arangod, moved from bin to sbin

* changed from readline to linenoise for Windows

* added --install-service and --uninstall-service for Windows

* removed --daemon and --supervisor for Windows

* arangosh and arangod now uses the config-file which maps the binary name, i. e. if you
  rename arangosh to foxx-manager it will use the config file foxx-manager.conf

* fixed lock file for Windows

* fixed issue #711, #687: foxx-manager throws internal errors

* added `--server.ssl-protocol` option for client tools
  this allows connecting from arangosh, arangoimp, arangoimp etc. to an ArangoDB
  server that uses a non-default value for `--server.ssl-protocol`. The default
  value for the SSL protocol is 4 (TLSv1). If the server is configured to use a
  different protocol, it was not possible to connect to it with the client tools.

* added more detailed request statistics

  This adds the number of async-executed HTTP requests plus the number of HTTP
  requests per individual HTTP method type.

* added `--force` option for arangorestore
  this option allows continuing a restore operation even if the server reports errors
  in the middle of the restore operation

* better error reporting for arangorestore
  in case the server returned an HTTP error, arangorestore previously reported this
  error as `internal error` without any details only. Now server-side errors are
  reported by arangorestore with the server's error message

* include more system collections in dumps produced by arangodump
  previously some system collections were intentionally excluded from dumps, even if the
  dump was run with `--include-system-collections`. for example, the collections `_aal`,
  `_modules`, `_routing`, and `_users` were excluded. This makes sense in a replication
  context but not always in a dump context.
  When specifying `--include-system-collections`, arangodump will now include the above-
  mentioned collections in the dump, too. Some other system collections are still excluded
  even when the dump is run with `--include-system-collections`, for example `_replication`
  and `_trx`.

* fixed issue #701: ArangoStatement undefined in arangosh

* fixed typos in configuration files


v1.4.3 (2013-11-25)
-------------------

* fixed a segfault in the AQL optimizer, occurring when a constant non-list value was
  used on the right-hand side of an IN operator that had a collection attribute on the
  left-hand side

* issue #662:

  Fixed access violation errors (crashes) in the Windows version, occurring under some
  circumstances when accessing databases with multiple clients in parallel

* fixed issue #681: Problem with ArchLinux PKGBUILD configuration


v1.4.2 (2013-11-20)
-------------------

* fixed issue #669: Tiny documentation update

* ported Windows version to use native Windows API SRWLocks (slim read-write locks)
  and condition variables instead of homemade versions

  MSDN states the following about the compatibility of SRWLocks and Condition Variables:

      Minimum supported client:
      Windows Server 2008 [desktop apps | Windows Store apps]

      Minimum supported server:
      Windows Vista [desktop apps | Windows Store apps]

* fixed issue #662: ArangoDB on Windows hanging

  This fixes a deadlock issue that occurred on Windows when documents were written to
  a collection at the same time when some other thread tried to drop the collection.

* fixed file-based logging in Windows

  the logger complained on startup if the specified log file already existed

* fixed startup of server in daemon mode (`--daemon` startup option)

* fixed a segfault in the AQL optimizer

* issue #671: Method graph.measurement does not exist

* changed Windows condition variable implementation to use Windows native
  condition variables

  This is an attempt to fix spurious Windows hangs as described in issue #662.

* added documentation for JavaScript traversals

* added --code-page command-line option for Windows version of arangosh

* fixed a problem when creating edges via the web interface.

  The problem only occurred if a collection was created with type "document
  collection" via the web interface, and afterwards was dropped and re-created
  with type "edge collection". If the web interface page was not reloaded,
  the old collection type (document) was cached, making the subsequent creation
  of edges into the (seeming-to-be-document) collection fail.

  The fix is to not cache the collection type in the web interface. Users of
  an older version of the web interface can reload the collections page if they
  are affected.

* fixed a caching problem in arangosh: if a collection was created using the web
  interface, and then removed via arangosh, arangosh did not actually drop the
  collection due to caching.

  Because the `drop` operation was not carried out, this caused misleading error
  messages when trying to re-create the collection (e.g. `cannot create collection:
  duplicate name`).

* fixed ALT-introduced characters for arangosh console input on Windows

  The Windows readline port was not able to handle characters that are built
  using CTRL or ALT keys. Regular characters entered using the CTRL or ALT keys
  were silently swallowed and not passed to the terminal input handler.

  This did not seem to cause problems for the US keyboard layout, but was a
  severe issue for keyboard layouts that require the ALT (or ALT-GR) key to
  construct characters. For example, entering the character `{` with a German
  keyboard layout requires pressing ALT-GR + 9.

* fixed issue #665: Hash/skiplist combo madness bit my ass

  this fixes a problem with missing/non-deterministic rollbacks of inserts in
  case of a unique constraint violation into a collection with multiple secondary
  indexes (with at least one of them unique)

* fixed issue #664: ArangoDB installer on Windows requires drive c:

* partly fixed issue #662: ArangoDB on Windows hanging

  This fixes dropping databases on Windows. In previous 1.4 versions on Windows,
  one shape collection file was not unloaded and removed when dropping a database,
  leaving one directory and one shape collection file in the otherwise-dropped
  database directory.

* fixed issue #660: updated documentation on indexes


v1.4.1 (2013-11-08)
-------------------

* performance improvements for skip-list deletes


v1.4.1-rc1 (2013-11-07)
-----------------------

* fixed issue #635: Web-Interface should have a "Databases" Menu for Management

* fixed issue #624: Web-Interface is missing a Database selector

* fixed segfault in bitarray query

* fixed issue #656: Cannot create unique index through web interface

* fixed issue #654: bitarray index makes server down

* fixed issue #653: Slow query

* fixed issue #650: Randomness of any() should be improved

* made AQL `DOCUMENT()` function polymorphic and work with just one parameter.

  This allows using the `DOCUMENT` function like this:

      DOCUMENT('users/john')
      DOCUMENT([ 'users/john', 'users/amy' ])

  in addition to the existing use cases:

      DOCUMENT(users, 'users/john')
      DOCUMENT(users, 'john')
      DOCUMENT(users, [ 'users/john' ])
      DOCUMENT(users, [ 'users/john', 'users/amy' ])
      DOCUMENT(users, [ 'john', 'amy' ])

* simplified usage of ArangoDB batch API

  It is not necessary anymore to send the batch boundary in the HTTP `Content-Type`
  header. Previously, the batch API expected the client to send a Content-Type header
  of`multipart/form-data; boundary=<some boundary value>`. This is still supported in
  ArangoDB 2.0, but clients can now also omit this header. If the header is not
  present in a client request, ArangoDB will ignore the request content type and
  read the MIME boundary from the beginning of the request body.

  This also allows using the batch API with the Swagger "Try it out" feature (which is
  not too good at sending a different or even dynamic content-type request header).

* added API method GET `/_api/database/user`

  This returns the list of databases a specific user can see without changing the
  username/passwd.

* issue #424: Documentation about IDs needs to be upgraded


v1.4.0 (2013-10-29)
-------------------

* fixed issue #648: /batch API is missing from Web Interface API Documentation (Swagger)

* fixed issue #647: Icon tooltips missing

* fixed issue #646: index creation in web interface

* fixed issue #645: Allow jumping from edge to linked vertices

* merged PR for issue #643: Some minor corrections and a link to "Downloads"

* fixed issue #642: Completion of error handling

* fixed issue #639: compiling v1.4 on maverick produces warnings on -Wstrict-null-sentinel

* fixed issue #634: Web interface bug: Escape does not always propagate

* fixed issue #620: added startup option `--server.default-api-compatibility`

  This adds the following changes to the ArangoDB server and clients:
  - the server provides a new startup option `--server.default-api-compatibility`.
    This option can be used to determine the compatibility of (some) server API
    return values. The value for this parameter is a server version number,
    calculated as follows: `10000 * major + 100 * minor` (e.g. `10400` for ArangoDB
    1.3). The default value is `10400` (1.4), the minimum allowed value is `10300`
    (1.3).

    When setting this option to a value lower than the current server version,
    the server might respond with old-style results to "old" clients, increasing
    compatibility with "old" (non-up-to-date) clients.

  - the server will on each incoming request check for an HTTP header
    `x-arango-version`. Clients can optionally set this header to the API
    version number they support. For example, if a client sends the HTTP header
    `x-arango-version: 10300`, the server will pick this up and might send ArangoDB
    1.3-style responses in some situations.

    Setting either the startup parameter or using the HTTP header (or both) allows
    running "old" clients with newer versions of ArangoDB, without having to adjust
    the clients too much.

  - the `location` headers returned by the server for the APIs `/_api/document/...`
    and `/_api/collection/...` will have different values depending on the used API
    version. If the API compatibility is `10300`, the `location` headers returned
    will look like this:

        location: /_api/document/....

    whereas when an API compatibility of `10400` or higher is used, the `location`
    headers will look like this:

        location: /_db/<database name>/_api/document/...

  Please note that even in the presence of this, old API versions still may not
  be supported forever by the server.

* fixed issue #643: Some minor corrections and a link to "Downloads" by @frankmayer

* started issue #642: Completion of error handling

* fixed issue #639: compiling v1.4 on maverick produces warnings on
  -Wstrict-null-sentinel

* fixed issue #621: Standard Config needs to be fixed

* added function to manage indexes (web interface)

* improved server shutdown time by signaling shutdown to applicationserver,
  logging, cleanup and compactor threads

* added foxx-manager `replace` command

* added foxx-manager `installed` command (a more intuitive alias for `list`)

* fixed issue #617: Swagger API is missing '/_api/version'

* fixed issue #615: Swagger API: Some commands have no parameter entry forms

* fixed issue #614: API : Typo in : Request URL /_api/database/current

* fixed issue #609: Graph viz tool - different background color

* fixed issue #608: arangosh config files - eventually missing in the manual

* fixed issue #607: Admin interface: no core documentation

* fixed issue #603: Aardvark Foxx App Manager

* fixed a bug in type-mapping between AQL user functions and the AQL layer

  The bug caused errors like the following when working with collection documents
  in an AQL user function:

      TypeError: Cannot assign to read only property '_id' of #<ShapedJson>

* create less system collections when creating a new database

  This is achieved by deferring collection creation until the collections are actually
  needed by ArangoDB. The following collections are affected by the change:
  - `_fishbowl`
  - `_structures`


v1.4.0-beta2 (2013-10-14)
-------------------------

* fixed compaction on Windows

  The compaction on Windows did not ftruncate the cleaned datafiles to a smaller size.
  This has been fixed so not only the content of the files is cleaned but also files
  are re-created with potentially smaller sizes.

* only the following system collections will be excluded from replication from now on:
  - `_replication`
  - `_trx`
  - `_users`
  - `_aal`
  - `_fishbowl`
  - `_modules`
  - `_routing`

  Especially the following system collections will now be included in replication:
  - `_aqlfunctions`
  - `_graphs`

  In previous versions of ArangoDB, all system collections were excluded from the
  replication.

  The change also caused a change in the replication logger and applier:
  in previous versions of ArangoDB, only a collection's id was logged for an operation.
  This has not caused problems for non-system collections but for system collections
  there ids might differ. In addition to a collection id ArangoDB will now also log the
  name of a collection for each replication event.

  The replication applier will now look for the collection name attribute in logged
  events preferably.

* added database selection to arango-dfdb

* provide foxx-manager, arangodump, and arangorestore in Windows build

* ArangoDB 1.4 will refuse to start if option `--javascript.app-path` is not set.

* added startup option `--server.allow-method-override`

  This option can be set to allow overriding the HTTP request method in a request using
  one of the following custom headers:

  - x-http-method-override
  - x-http-method
  - x-method-override

  This allows bypassing proxies and tools that would otherwise just let certain types of
  requests pass. Enabling this option may impose a security risk, so it should only be
  used in very controlled environments.

  The default value for this option is `false` (no method overriding allowed).

* added "details" URL parameter for bulk import API

  Setting the `details` URL parameter to `true` in a call to POST `/_api/import` will make
  the import return details about non-imported documents in the `details` attribute. If
  `details` is `false` or omitted, no `details` attribute will be present in the response.
  This is the same behavior that previous ArangoDB versions exposed.

* added "complete" option for bulk import API

  Setting the `complete` URL parameter to `true` in a call to POST `/_api/import` will make
  the import completely fail if at least one of documents cannot be imported successfully.

  It defaults to `false`, which will make ArangoDB continue importing the other documents
  from the import even if some documents cannot be imported. This is the same behavior that
  previous ArangoDB versions exposed.

* added missing swagger documentation for `/_api/log`

* calling `/_api/logs` (or `/_admin/logs`) is only permitted from the `_system` database now.

  Calling this API method for/from other database will result in an HTTP 400.

' ported fix from https://github.com/novus/nvd3/commit/0894152def263b8dee60192f75f66700cea532cc

  This prevents JavaScript errors from occurring in Chrome when in the admin interface,
  section "Dashboard".

* show current database name in web interface (bottom right corner)

* added missing documentation for /_api/import in swagger API docs

* allow specification of database name for replication sync command replication applier

  This allows syncing from a master database with a different name than the slave database.

* issue #601: Show DB in prompt

  arangosh now displays the database name as part of the prompt by default.

  Can change the prompt by using the `--prompt` option, e.g.

      > arangosh --prompt "my db is named \"%d\"> "


v1.4.0-beta1 (2013-10-01)
-------------------------

* make the Foxx manager use per-database app directories

  Each database now has its own subdirectory for Foxx applications. Each database
  can thus use different Foxx applications if required. A Foxx app for a specific
  database resides in `<app-path>/databases/<database-name>/<app-name>`.

  System apps are shared between all databases. They reside in `<app-path>/system/<app-name>`.

* only trigger an engine reset in development mode for URLs starting with `/dev/`

  This prevents ArangoDB from reloading all Foxx applications when it is not
  actually necessary.

* changed error code from 10 (bad parameter) to 1232 (invalid key generator) for
  errors that are due to an invalid key generator specification when creating a new
  collection

* automatic detection of content-type / mime-type for Foxx assets based on filenames,
  added possibility to override auto detection

* added endpoint management API at `/_api/endpoint`

* changed HTTP return code of PUT `/_api/cursor` from 400 to 404 in case a
  non-existing cursor is referred to

* issue #360: added support for asynchronous requests

  Incoming HTTP requests with the headers `x-arango-async: true` or
  `x-arango-async: store` will be answered by the server instantly with a generic
  HTTP 202 (Accepted) response.

  The actual requests will be queued and processed by the server asynchronously,
  allowing the client to continue sending other requests without waiting for the
  server to process the actually requested operation.

  The exact point in time when a queued request is executed is undefined. If an
  error occurs during execution of an asynchronous request, the client will not
  be notified by the server.

  The maximum size of the asynchronous task queue can be controlled using the new
  option `--scheduler.maximal-queue-size`. If the queue contains this many number of
  tasks and a new asynchronous request comes in, the server will reject it with an
  HTTP 500 (internal server error) response.

  Results of incoming requests marked with header `x-arango-async: true` will be
  discarded by the server immediately. Clients have no way of accessing the result
  of such asynchronously executed request. This is just _fire and forget_.

  To later retrieve the result of an asynchronously executed request, clients can
  mark a request with the header `x-arango-async: keep`. This makes the server
  store the result of the request in memory until explicitly fetched by a client
  via the `/_api/job` API. The `/_api/job` API also provides methods for basic
  inspection of which pending or already finished requests there are on the server,
  plus ways for garbage collecting unneeded results.

* Added new option `--scheduler.maximal-queue-size`.

* issue #590: Manifest Lint

* added data dump and restore tools, arangodump and arangorestore.

  arangodump can be used to create a logical dump of an ArangoDB database, or
  just dedicated collections. It can be used to dump both a collection's structure
  (properties and indexes) and data (documents).

  arangorestore can be used to restore data from a dump created with arangodump.
  arangorestore currently does not re-create any indexes, and doesn't yet handle
  referenced documents in edges properly when doing just partial restores.
  This will be fixed until 1.4 stable.

* introduced `--server.database` option for arangosh, arangoimp, and arangob.

  The option allows these client tools to use a certain database for their actions.
  In arangosh, the current database can be switched at any time using the command

      db._useDatabase(<name>);

  When no database is specified, all client tools will assume they should use the
  default database `_system`. This is done for downwards-compatibility reasons.

* added basic multi database support (alpha)

  New databases can be created using the REST API POST `/_api/database` and the
  shell command `db._createDatabase(<name>)`.

  The default database in ArangoDB is called `_system`. This database is always
  present and cannot be deleted by the user. When an older version of ArangoDB is
  upgraded to 1.4, the previously only database will automatically become the
  `_system` database.

  New databases can be created with the above commands, and can be deleted with the
  REST API DELETE `/_api/database/<name>` or the shell command `db._dropDatabase(<name>);`.

  Deleting databases is still unstable in ArangoDB 1.4 alpha and might crash the
  server. This will be fixed until 1.4 stable.

  To access a specific database via the HTTP REST API, the `/_db/<name>/` prefix
  can be used in all URLs. ArangoDB will check if an incoming request starts with
  this prefix, and will automatically pick the database name from it. If the prefix
  is not there, ArangoDB will assume the request is made for the default database
  (`_system`). This is done for downwards-compatibility reasons.

  That means, the following URL pathnames are logically identical:

      /_api/document/mycollection/1234
      /_db/_system/document/mycollection/1234

  To access a different database (e.g. `test`), the URL pathname would look like this:

      /_db/test/document/mycollection/1234

  New databases can also be created and existing databases can only be dropped from
  within the default database (`_system`). It is not possible to drop the `_system`
  database itself.

  Cross-database operations are unintended and unsupported. The intention of the
  multi-database feature is to have the possibility to have a few databases managed
  by ArangoDB in parallel, but to only access one database at a time from a connection
  or a request.

  When accessing the web interface via the URL pathname `/_admin/html/` or `/_admin/aardvark`,
  the web interface for the default database (`_system`) will be displayed.
  To access the web interface for a different database, the database name can be
  put into the URLs as a prefix, e.g. `/_db/test/_admin/html` or
  `/_db/test/_admin/aardvark`.

  All internal request handlers and also all user-defined request handlers and actions
  (including Foxx) will only get to see the unprefixed URL pathnames (i.e. excluding
  any database name prefix). This is to ensure downwards-compatibility.

  To access the name of the requested database from any action (including Foxx), use
  use `req.database`.

  For example, when calling the URL `/myapp/myaction`, the content of `req.database`
  will be `_system` (the default database because no database got specified) and the
  content of `req.url` will be `/myapp/myaction`.

  When calling the URL `/_db/test/myapp/myaction`, the content of `req.database` will be
  `test`, and the content of `req.url` will still be `/myapp/myaction`.

* Foxx now excludes files starting with . (dot) when bundling assets

  This mitigates problems with editor swap files etc.

* made the web interface a Foxx application

  This change caused the files for the web interface to be moved from `html/admin` to
  `js/apps/aardvark` in the file system.

  The base URL for the admin interface changed from `_admin/html/index.html` to
  `_admin/aardvark/index.html`.

  The "old" redirection to `_admin/html/index.html` will now produce a 404 error.

  When starting ArangoDB with the `--upgrade` option, this will automatically be remedied
  by putting in a redirection from `/` to `/_admin/aardvark/index.html`, and from
  `/_admin/html/index.html` to `/_admin/aardvark/index.html`.

  This also obsoletes the following configuration (command-line) options:
  - `--server.admin-directory`
  - `--server.disable-admin-interface`

  when using these now obsolete options when the server is started, no error is produced
  for downwards-compatibility.

* changed User-Agent value sent by arangoimp, arangosh, and arangod from "VOC-Agent" to
  "ArangoDB"

* changed journal file creation behavior as follows:

  Previously, a journal file for a collection was always created when a collection was
  created. When a journal filled up and became full, the current journal was made a
  datafile, and a new (empty) journal was created automatically. There weren't many
  intended situations when a collection did not have at least one journal.

  This is changed now as follows:
  - when a collection is created, no journal file will be created automatically
  - when there is a write into a collection without a journal, the journal will be
    created lazily
  - when there is a write into a collection with a full journal, a new journal will
    be created automatically

  From the end user perspective, nothing should have changed, except that there is now
  less disk usage for empty collections. Disk usage of infrequently updated collections
  might also be reduced significantly by running the `rotate()` method of a collection,
  and not writing into a collection subsequently.

* added method `collection.rotate()`

  This allows premature rotation of a collection's current journal file into a (read-only)
  datafile. The purpose of using `rotate()` is to prematurely allow compaction (which is
  performed on datafiles only) on data, even if the journal was not filled up completely.

  Using `rotate()` may make sense in the following scenario:

      c = db._create("test");
      for (i = 0; i < 1000; ++i) {
        c.save(...); // insert lots of data here
      }

      ...
      c.truncate(); // collection is now empty
      // only data in datafiles will be compacted by following compaction runs
      // all data in the current journal would not be compacted

      // calling rotate will make the current journal a datafile, and thus make it
      // eligible for compaction
      c.rotate();

  Using `rotate()` may also be useful when data in a collection is known to not change
  in the immediate future. After having completed all write operations on a collection,
  performing a `rotate()` will reduce the size of the current journal to the actually
  required size (remember that journals are pre-allocated with a specific size) before
  making the journal a datafile. Thus `rotate()` may cause disk space savings, even if
  the datafiles does not qualify for compaction after rotation.

  Note: rotating the journal is asynchronous, so that the actual rotation may be executed
  after `rotate()` returns to the caller.

* changed compaction to merge small datafiles together (up to 3 datafiles are merged in
  a compaction run)

  In the regular case, this should leave less small datafiles stay around on disk and allow
  using less file descriptors in total.

* added AQL MINUS function

* added AQL UNION_DISTINCT function (more efficient than combination of `UNIQUE(UNION())`)

* updated mruby to 2013-08-22

* issue #587: Add db._create() in help for startup arangosh

* issue #586: Share a link on installation instructions in the User Manual

* issue #585: Bison 2.4 missing on Mac for custom build

* issue #584: Web interface images broken in devel

* issue #583: Small documentation update

* issue #581: Parameter binding for attributes

* issue #580: Small improvements (by @guidoreina)

* issue #577: Missing documentation for collection figures in implementor manual

* issue #576: Get disk usage for collections and graphs

  This extends the result of the REST API for /_api/collection/figures with
  the attributes `compactors.count`, `compactors.fileSize`, `shapefiles.count`,
  and `shapefiles.fileSize`.

* issue #575: installing devel version on mac (low prio)

* issue #574: Documentation (POST /_admin/routing/reload)

* issue #558: HTTP cursors, allow count to ignore LIMIT


v1.4.0-alpha1 (2013-08-02)
--------------------------

* added replication. check online manual for details.

* added server startup options `--server.disable-replication-logger` and
  `--server.disable-replication-applier`

* removed action deployment tool, this now handled with Foxx and its manager or
  by kaerus node utility

* fixed a server crash when using byExample / firstExample inside a transaction
  and the collection contained a usable hash/skiplist index for the example

* defineHttp now only expects a single context

* added collection detail dialog (web interface)

  Shows collection properties, figures (datafiles, journals, attributes, etc.)
  and indexes.

* added documents filter (web interface)

  Allows searching for documents based on attribute values. One or many filter
  conditions can be defined, using comparison operators such as '==', '<=', etc.

* improved AQL editor (web interface)

  Editor supports keyboard shortcuts (Submit, Undo, Redo, Select).
  Editor allows saving and reusing of user-defined queries.
  Added example queries to AQL editor.
  Added comment button.

* added document import (web interface)

  Allows upload of JSON-data from files. Files must have an extension of .json.

* added dashboard (web interface)

  Shows the status of replication and multiple system charts, e.g.
  Virtual Memory Size, Request Time, HTTP Connections etc.

* added API method `/_api/graph` to query all graphs with all properties.

* added example queries in web interface AQL editor

* added arango.reconnect(<host>) method for arangosh to dynamically switch server or
  user name

* added AQL range operator `..`

  The `..` operator can be used to easily iterate over a sequence of numeric
  values. It will produce a list of values in the defined range, with both bounding
  values included.

  Example:

      2010..2013

  will produce the following result:

      [ 2010, 2011, 2012, 2013 ]

* added AQL RANGE function

* added collection.first(count) and collection.last(count) document access functions

  These functions allow accessing the first or last n documents in a collection. The order
  is determined by document insertion/update time.

* added AQL INTERSECTION function

* INCOMPATIBLE CHANGE: changed AQL user function namespace resolution operator from `:` to `::`

  AQL user-defined functions were introduced in ArangoDB 1.3, and the namespace resolution
  operator for them was the single colon (`:`). A function call looked like this:

      RETURN mygroup:myfunc()

  The single colon caused an ambiguity in the AQL grammar, making it indistinguishable from
  named attributes or the ternary operator in some cases, e.g.

      { mygroup:myfunc ? mygroup:myfunc }

  The change of the namespace resolution operator from `:` to `::` fixes this ambiguity.

  Existing user functions in the database will be automatically fixed when starting ArangoDB
  1.4 with the `--upgrade` option. However, queries using user-defined functions need to be
  adjusted on the client side to use the new operator.

* allow multiple AQL LET declarations separated by comma, e.g.
  LET a = 1, b = 2, c = 3

* more useful AQL error messages

  The error position (line/column) is more clearly indicated for parse errors.
  Additionally, if a query references a collection that cannot be found, the error
  message will give a hint on the collection name

* changed return value for AQL `DOCUMENT` function in case document is not found

  Previously, when the AQL `DOCUMENT` function was called with the id of a document and
  the document could not be found, it returned `undefined`. This value is not part of the
  JSON type system and this has caused some problems.
  Starting with ArangoDB 1.4, the `DOCUMENT` function will return `null` if the document
  looked for cannot be found.

  In case the function is called with a list of documents, it will continue to return all
  found documents, and will not return `null` for non-found documents. This has not changed.

* added single line comments for AQL

  Single line comments can be started with a double forward slash: `//`.
  They end at the end of the line, or the end of the query string, whichever is first.

* fixed documentation issues #567, #568, #571.

* added collection.checksum(<withData>) method to calculate CRC checksums for
  collections

  This can be used to
  - check if data in a collection has changed
  - compare the contents of two collections on different ArangoDB instances

* issue #565: add description line to aal.listAvailable()

* fixed several out-of-memory situations when double freeing or invalid memory
  accesses could happen

* less msyncing during the creation of collections

  This is achieved by not syncing the initial (standard) markers in shapes collections.
  After all standard markers are written, the shapes collection will get synced.

* renamed command-line option `--log.filter` to `--log.source-filter` to avoid
  misunderstandings

* introduced new command-line option `--log.content-filter` to optionally restrict
  logging to just specific log messages (containing the filter string, case-sensitive).

  For example, to filter on just log entries which contain `ArangoDB`, use:

      --log.content-filter "ArangoDB"

* added optional command-line option `--log.requests-file` to log incoming HTTP
  requests to a file.

  When used, all HTTP requests will be logged to the specified file, containing the
  client IP address, HTTP method, requests URL, HTTP response code, and size of the
  response body.

* added a signal handler for SIGUSR1 signal:

  when ArangoDB receives this signal, it will respond all further incoming requests
  with an HTTP 503 (Service Unavailable) error. This will be the case until another
  SIGUSR1 signal is caught. This will make ArangoDB start serving requests regularly
  again. Note: this is not implemented on Windows.

* limited maximum request URI length to 16384 bytes:

  Incoming requests with longer request URIs will be responded to with an HTTP
  414 (Request-URI Too Long) error.

* require version 1.0 or 1.1 in HTTP version signature of requests sent by clients:

  Clients sending requests with a non-HTTP 1.0 or non-HTTP 1.1 version number will
  be served with an HTTP 505 (HTTP Version Not Supported) error.

* updated manual on indexes:

  using system attributes such as `_id`, `_key`, `_from`, `_to`, `_rev` in indexes is
  disallowed and will be rejected by the server. This was the case since ArangoDB 1.3,
  but was not properly documented.

* issue #563: can aal become a default object?

  aal is now a prefab object in arangosh

* prevent certain system collections from being renamed, dropped, or even unloaded.

  Which restrictions there are for which system collections may vary from release to
  release, but users should in general not try to modify system collections directly
  anyway.

  Note: there are no such restrictions for user-created collections.

* issue #559: added Foxx documentation to user manual

* added server startup option `--server.authenticate-system-only`. This option can be
  used to restrict the need for HTTP authentication to internal functionality and APIs,
  such as `/_api/*` and `/_admin/*`.
  Setting this option to `true` will thus force authentication for the ArangoDB APIs
  and the web interface, but allow unauthenticated requests for other URLs (including
  user defined actions and Foxx applications).
  The default value of this option is `false`, meaning that if authentication is turned
  on, authentication is still required for *all* incoming requests. Only by setting the
  option to `true` this restriction is lifted and authentication becomes required for
  URLs starting with `/_` only.

  Please note that authentication still needs to be enabled regularly by setting the
  `--server.disable-authentication` parameter to `false`. Otherwise no authentication
  will be required for any URLs as before.

* protect collections against unloading when there are still document barriers around.

* extended cap constraints to optionally limit the active data size in a collection to
  a specific number of bytes.

  The arguments for creating a cap constraint are now:
  `collection.ensureCapConstraint(<count>, <byteSize>);`

  It is supported to specify just a count as in ArangoDB 1.3 and before, to specify
  just a fileSize, or both. The first met constraint will trigger the automated
  document removal.

* added `db._exists(doc)` and `collection.exists(doc)` for easy document existence checks

* added API `/_api/current-database` to retrieve information about the database the
  client is currently connected to (note: the API `/_api/current-database` has been
  removed in the meantime. The functionality is accessible via `/_api/database/current`
  now).

* ensure a proper order of tick values in datafiles/journals/compactors.
  any new files written will have the _tick values of their markers in order. for
  older files, there are edge cases at the beginning and end of the datafiles when
  _tick values are not properly in order.

* prevent caching of static pages in PathHandler.
  whenever a static page is requested that is served by the general PathHandler, the
  server will respond to HTTP GET requests with a "Cache-Control: max-age=86400" header.

* added "doCompact" attribute when creating collections and to collection.properties().
  The attribute controls whether collection datafiles are compacted.

* changed the HTTP return code from 400 to 404 for some cases when there is a referral
  to a non-existing collection or document.

* introduced error code 1909 `too many iterations` that is thrown when graph traversals
  hit the `maxIterations` threshold.

* optionally limit traversals to a certain number of iterations
  the limitation can be achieved via the traversal API by setting the `maxIterations`
  attribute, and also via the AQL `TRAVERSAL` and `TRAVERSAL_TREE` functions by setting
  the same attribute. If traversals are not limited by the end user, a server-defined
  limit for `maxIterations` may be used to prevent server-side traversals from running
  endlessly.

* added graph traversal API at `/_api/traversal`

* added "API" link in web interface, pointing to REST API generated with Swagger

* moved "About" link in web interface into "links" menu

* allow incremental access to the documents in a collection from out of AQL
  this allows reading documents from a collection chunks when a full collection scan
  is required. memory usage might be must lower in this case and queries might finish
  earlier if there is an additional LIMIT statement

* changed AQL COLLECT to use a stable sort, so any previous SORT order is preserved

* issue #547: Javascript error in the web interface

* issue #550: Make AQL graph functions support key in addition to id

* issue #526: Unable to escape when an errorneous command is entered into the js shell

* issue #523: Graph and vertex methods for the javascript api

* issue #517: Foxx: Route parameters with capital letters fail

* issue #512: Binded Parameters for LIMIT


v1.3.3 (2013-08-01)
-------------------

* issue #570: updateFishbowl() fails once

* updated and fixed generated examples

* issue #559: added Foxx documentation to user manual

* added missing error reporting for errors that happened during import of edges


v1.3.2 (2013-06-21)
-------------------

* fixed memleak in internal.download()

* made the shape-collection journal size adaptive:
  if too big shapes come in, a shape journal will be created with a big-enough size
  automatically. the maximum size of a shape journal is still restricted, but to a
  very big value that should never be reached in practice.

* fixed a segfault that occurred when inserting documents with a shape size bigger
  than the default shape journal size (2MB)

* fixed a locking issue in collection.truncate()

* fixed value overflow in accumulated filesizes reported by collection.figures()

* issue #545: AQL FILTER unnecessary (?) loop

* issue #549: wrong return code with --daemon


v1.3.1 (2013-05-24)
-------------------

* removed currently unused _ids collection

* fixed usage of --temp-path in aranogd and arangosh

* issue #540: suppress return of temporary internal variables in AQL

* issue #530: ReferenceError: ArangoError is not a constructor

* issue #535: Problem with AQL user functions javascript API

* set --javascript.app-path for test execution to prevent startup error

* issue #532: Graph _edgesCache returns invalid data?

* issue #531: Arangod errors

* issue #529: Really weird transaction issue

* fixed usage of --temp-path in aranogd and arangosh


v1.3.0 (2013-05-10)
-------------------

* fixed problem on restart ("datafile-xxx is not sealed") when server was killed
  during a compaction run

* fixed leak when using cursors with very small batchSize

* issue #508: `unregistergroup` function not mentioned in http interface docs

* issue #507: GET /_api/aqlfunction returns code inside parentheses

* fixed issue #489: Bug in aal.install

* fixed issue 505: statistics not populated on MacOS


v1.3.0-rc1 (2013-04-24)
-----------------------

* updated documentation for 1.3.0

* added node modules and npm packages

* changed compaction to only compact datafiles with more at least 10% of dead
  documents (byte size-wise)

* issue #498: fixed reload of authentication info when using
  `require("org/arangodb/users").reload()`

* issue #495: Passing an empty array to create a document results in a
  "phantom" document

* added more precision for requests statistics figures

* added "sum" attribute for individual statistics results in statistics API
  at /_admin/statistics

* made "limit" an optional parameter in AQL function NEAR().
  limit can now be either omitted completely, or set to 0. If so, an internal
  default value (currently 100) will be applied for the limit.

* issue #481

* added "attributes.count" to output of `collection.figures()`
  this also affects the REST API /_api/collection/<name>/figures

* added IndexedPropertyGetter for ShapedJson objects

* added API for user-defined AQL functions

* issue #475: A better error message for deleting a non-existent graph

* issue #474: Web interface problems with the JS Shell

* added missing documentation for AQL UNION function

* added transaction support.
  This provides ACID transactions for ArangoDB. Transactions can be invoked
  using the `db._executeTransaction()` function, or the `/_api/transaction`
  REST API.

* switched to semantic versioning (at least for alpha & alpha naming)

* added saveOrReplace() for server-side JS

v1.3.alpha1 (2013-04-05)
------------------------

* cleanup of Module, Package, ArangoApp and modules "internal", "fs", "console"

* use Error instead of string in throw to allow stack-trace

* issue #454: error while creation of Collection

* make `collection.count()` not recalculate the number of documents on the fly, but
  use some internal document counters.

* issue #457: invalid string value in web interface

* make datafile id (datafile->_fid) identical to the numeric part of the filename.
  E.g. the datafile `journal-123456.db` will now have a datafile marker with the same
  fid (i.e. `123456`) instead of a different value. This change will only affect
  datafiles that are created with 1.3 and not any older files.
  The intention behind this change is to make datafile debugging easier.

* consistently discard document attributes with reserved names (system attributes)
  but without any known meaning, for example `_test`, `_foo`, ...

  Previously, these attributes were saved with the document regularly in some cases,
  but were discarded in other cases.
  Now these attributes are discarded consistently. "Real" system attributes such as
  `_key`, `_from`, `_to` are not affected and will work as before.

  Additionally, attributes with an empty name (``) are discarded when documents are
  saved.

  Though using reserved or empty attribute names in documents was not really and
  consistently supported in previous versions of ArangoDB, this change might cause
  an incompatibility for clients that rely on this feature.

* added server startup flag `--database.force-sync-properties` to force syncing of
  collection properties on collection creation, deletion and on property update.
  The default value is true to mimic the behavior of previous versions of ArangoDB.
  If set to false, collection properties are written to disk but no call to sync()
  is made.

* added detailed output of server version and components for REST APIs
  `/_admin/version` and `/_api/version`. To retrieve this extended information,
  call the REST APIs with URL parameter `details=true`.

* issue #443: For git-based builds include commit hash in version

* adjust startup log output to be more compact, less verbose

* set the required minimum number of file descriptors to 256.
  On server start, this number is enforced on systems that have rlimit. If the limit
  cannot be enforced, starting the server will fail.
  Note: 256 is considered to be the absolute minimum value. Depending on the use case
  for ArangoDB, a much higher number of file descriptors should be used.

  To avoid checking & potentially changing the number of maximum open files, use the
  startup option `--server.descriptors-minimum 0`

* fixed shapedjson to json conversion for special numeric values (NaN, +inf, -inf).
  Before, "NaN", "inf", or "-inf" were written into the JSONified output, but these
  values are not allowed in JSON. Now, "null" is written to the JSONified output as
  required.

* added AQL functions VARIANCE_POPULATION(), VARIANCE_SAMPLE(), STDDEV_POPULATION(),
  STDDEV_SAMPLE(), AVERAGE(), MEDIAN() to calculate statistical values for lists

* added AQL SQRT() function

* added AQL TRIM(), LEFT() and RIGHT() string functions

* fixed issue #436: GET /_api/document on edge

* make AQL REVERSE() and LENGTH() functions work on strings, too

* disabled DOT generation in `make doxygen`. this speeds up docs generation

* renamed startup option `--dispatcher.report-intervall` to `--dispatcher.report-interval`

* renamed startup option `--scheduler.report-intervall` to `--scheduler.report-interval`

* slightly changed output of REST API method /_admin/log.
  Previously, the log messages returned also contained the date and log level, now
  they will only contain the log message, and no date and log level information.
  This information can be re-created by API users from the `timestamp` and `level`
  attributes of the result.

* removed configure option `--enable-zone-debug`
  memory zone debugging is now automatically turned on when compiling with ArangoDB
  `--enable-maintainer-mode`

* removed configure option `--enable-arangob`
  arangob is now always included in the build


v1.2.3 (XXXX-XX-XX)
-------------------

* added optional parameter `edgexamples` for AQL function EDGES() and NEIGHBORS()

* added AQL function NEIGHBORS()

* added freebsd support

* fixed firstExample() query with `_id` and `_key` attributes

* issue triAGENS/ArangoDB-PHP#55: AQL optimizer may have mis-optimized duplicate
  filter statements with limit


v1.2.2 (2013-03-26)
-------------------

* fixed save of objects with common sub-objects

* issue #459: fulltext internal memory allocation didn't scale well
  This fix improves loading times for collections with fulltext indexes that have
  lots of equal words indexed.

* issue #212: auto-increment support

  The feature can be used by creating a collection with the extra `keyOptions`
  attribute as follows:

      db._create("mycollection", { keyOptions: { type: "autoincrement", offset: 1, increment: 10, allowUserKeys: true } });

  The `type` attribute will make sure the keys will be auto-generated if no
  `_key` attribute is specified for a document.

  The `allowUserKeys` attribute determines whether users might still supply own
  `_key` values with documents or if this is considered an error.

  The `increment` value determines the actual increment value, whereas the `offset`
  value can be used to seed to value sequence with a specific starting value.
  This will be useful later in a multi-master setup, when multiple servers can use
  different auto-increment seed values and thus generate non-conflicting auto-increment values.

  The default values currently are:

  - `allowUserKeys`: `true`
  - `offset`: `0`
  - `increment`: `1`

  The only other available key generator type currently is `traditional`.
  The `traditional` key generator will auto-generate keys in a fashion as ArangoDB
  always did (some increasing integer value, with a more or less unpredictable
  increment value).

  Note that for the `traditional` key generator there is only the option to disallow
  user-supplied keys and give the server the sole responsibility for key generation.
  This can be achieved by setting the `allowUserKeys` property to `false`.

  This change also introduces the following errors that API implementors may want to check
  the return values for:

  - 1222: `document key unexpected`: will be raised when a document is created with
    a `_key` attribute, but the underlying collection was set up with the `keyOptions`
    attribute `allowUserKeys: false`.

  - 1225: `out of keys`: will be raised when the auto-increment key generator runs
    out of keys. This may happen when the next key to be generated is 2^64 or higher.
    In practice, this will only happen if the values for `increment` or `offset` are
    not set appropriately, or if users are allowed to supply own keys, those keys
    are near the 2^64 threshold, and later the auto-increment feature kicks in and
    generates keys that cross that threshold.

    In practice it should not occur with proper configuration and proper usage of the
    collections.

  This change may also affect the following REST APIs:
  - POST `/_api/collection`: the server does now accept the optional `keyOptions`
    attribute in the second parameter
  - GET `/_api/collection/properties`: will return the `keyOptions` attribute as part
    of the collection's properties. The previous optional attribute `createOptions`
    is now gone.

* fixed `ArangoStatement.explain()` method with bind variables

* fixed misleading "cursor not found" error message in arangosh that occurred when
  `count()` was called for client-side cursors

* fixed handling of empty attribute names, which may have crashed the server under
  certain circumstances before

* fixed usage of invalid pointer in error message output when index description could
  not be opened


v1.2.1 (2013-03-14)
-------------------

* issue #444: please darken light color in arangosh

* issue #442: pls update post install info on osx

* fixed conversion of special double values (NaN, -inf, +inf) when converting from
  shapedjson to JSON

* fixed compaction of markers (location of _key was not updated correctly in memory,
  leading to _keys pointing to undefined memory after datafile rotation)

* fixed edge index key pointers to use document master pointer plus offset instead
  of direct _key address

* fixed case when server could not create any more journal or compactor files.
  Previously a wrong status code may have been returned, and not being able to create
  a new compactor file may have led to an infinite loop with error message
  "could not create compactor".

* fixed value truncation for numeric filename parts when renaming datafiles/journals


v1.2.0 (2013-03-01)
-------------------

* by default statistics are now switch off; in order to enable comment out
  the "disable-statistics = yes" line in "arangod.conf"

* fixed issue #435: csv parser skips data at buffer border

* added server startup option `--server.disable-statistics` to turn off statistics
  gathering without recompilation of ArangoDB.
  This partly addresses issue #432.

* fixed dropping of indexes without collection name, e.g.
  `db.xxx.dropIndex("123456");`
  Dropping an index like this failed with an assertion error.

* fixed issue #426: arangoimp should be able to import edges into edge collections

* fixed issue #425: In case of conflict ArangoDB returns HTTP 400 Bad request
  (with 1207 Error) instead of HTTP 409 Conflict

* fixed too greedy token consumption in AQL for negative values:
  e.g. in the statement `RETURN { a: 1 -2 }` the minus token was consumed as part
  of the value `-2`, and not interpreted as the binary arithmetic operator


v1.2.beta3 (2013-02-22)
-----------------------

* issue #427: ArangoDB Importer Manual has no navigation links (previous|home|next)

* issue #319: Documentation missing for Emergency console and incomplete for datafile debugger.

* issue #370: add documentation for reloadRouting and flushServerModules

* issue #393: added REST API for user management at /_api/user

* issue #393, #128: added simple cryptographic functions for user actions in module "crypto":
  * require("org/arangodb/crypto").md5()
  * require("org/arangodb/crypto").sha256()
  * require("org/arangodb/crypto").rand()

* added replaceByExample() Javascript and REST API method

* added updateByExample() Javascript and REST API method

* added optional "limit" parameter for removeByExample() Javascript and REST API method

* fixed issue #413

* updated bundled V8 version from 3.9.4 to 3.16.14.1
  Note: the Windows version used a more recent version (3.14.0.1) and was not updated.

* fixed issue #404: keep original request url in request object


v1.2.beta2 (2013-02-15)
-----------------------

* fixed issue #405: 1.2 compile warnings

* fixed issue #333: [debian] Group "arangodb" is not used when starting vie init.d script

* added optional parameter 'excludeSystem' to GET /_api/collection
  This parameter can be used to disable returning system collections in the list
  of all collections.

* added AQL functions KEEP() and UNSET()

* fixed issue #348: "HTTP Interface for Administration and Monitoring"
  documentation errors.

* fix stringification of specific positive int64 values. Stringification of int64
  values with the upper 32 bits cleared and the 33rd bit set were broken.

* issue #395:  Collection properties() function should return 'isSystem' for
  Javascript and REST API

* make server stop after upgrade procedure when invoked with `--upgrade option`.
  When started with the `--upgrade` option, the server will perfom
  the upgrade, and then exit with a status code indicating the result of the
  upgrade (0 = success, 1 = failure). To start the server regularly in either
  daemon or console mode, the `--upgrade` option must not be specified.
  This change was introduced to allow init.d scripts check the result of
  the upgrade procedure, even in case an upgrade was successful.
  this was introduced as part of issue #391.

* added AQL function EDGES()

* added more crash-protection when reading corrupted collections at startup

* added documentation for AQL function CONTAINS()

* added AQL function LIKE()

* replaced redundant error return code 1520 (Unable to open collection) with error code
  1203 (Collection not found). These error codes have the same meanings, but one of
  them was returned from AQL queries only, the other got thrown by other parts of
  ArangoDB. Now, error 1203 (Collection not found) is used in AQL too in case a
  non-existing collection is used.

v1.2.beta1 (2013-02-01)
-----------------------

* fixed issue #382: [Documentation error] Maschine... should be Machine...

* unified history file locations for arangod, arangosh, and arangoirb.
  - The readline history for arangod (emergency console) is now stored in file
    $HOME/.arangod. It was stored in $HOME/.arango before.
  - The readline history for arangosh is still stored in $HOME/.arangosh.
  - The readline history for arangoirb is now stored in $HOME/.arangoirb. It was
    stored in $HOME/.arango-mrb before.

* fixed issue #381: _users user should have a unique constraint

* allow negative list indexes in AQL to access elements from the end of a list,
  e.g. ```RETURN values[-1]``` will return the last element of the `values` list.

* collection ids, index ids, cursor ids, and document revision ids created and
  returned by ArangoDB are now returned as strings with numeric content inside.
  This is done to prevent some value overrun/truncation in any part of the
  complete client/server workflow.
  In ArangoDB 1.1 and before, these values were previously returned as
  (potentially very big) integer values. This may cause problems (clipping, overrun,
  precision loss) for clients that do not support big integers natively and store
  such values in IEEE754 doubles internally. This type loses precision after about
  52 bits and is thus not safe to hold an id.
  Javascript and 32 bit-PHP are examples for clients that may cause such problems.
  Therefore, ids are now returned by ArangoDB as strings, with the string
  content being the integer value as before.

  Example for documents ("_rev" attribute):
  - Document returned by ArangoDB 1.1: { "_rev": 1234, ... }
  - Document returned by ArangoDB 1.2: { "_rev": "1234", ... }

  Example for collections ("id" attribute / "_id" property):
  - Collection returned by ArangoDB 1.1: { "id": 9327643, "name": "test", ... }
  - Collection returned by ArangoDB 1.2: { "id": "9327643", "name": "test", ... }

  Example for cursors ("id" attribute):
  - Collection returned by ArangoDB 1.1: { "id": 11734292, "hasMore": true, ... }
  - Collection returned by ArangoDB 1.2: { "id": "11734292", "hasMore": true, ... }

* global variables are not automatically available anymore when starting the
  arangod Javascript emergency console (i.e. ```arangod --console```).

  Especially, the variables `db`, `edges`, and `internal` are not available
  anymore. `db` and `internal` can be made available in 1.2 by
  ```var db = require("org/arangodb").db;``` and
  ```var internal = require("internal");```, respectively.
  The reason for this change is to get rid of global variables in the server
  because this will allow more specific inclusion of functionality.

  For convenience, the global variable `db` is still available by default in
  arangosh. The global variable `edges`, which since ArangoDB 1.1 was kind of
  a redundant wrapper of `db`, has been removed in 1.2 completely.
  Please use `db` instead, and if creating an edge collection, use the explicit
  ```db._createEdgeCollection()``` command.

* issue #374: prevent endless redirects when calling admin interface with
  unexpected URLs

* issue #373: TRAVERSAL() `trackPaths` option does not work. Instead `paths` does work

* issue #358: added support for CORS

* honor optional waitForSync property for document removal, replace, update, and
  save operations in arangosh. The waitForSync parameter for these operations
  was previously honored by the REST API and on the server-side, but not when
  the waitForSync parameter was specified for a document operation in arangosh.

* calls to db.collection.figures() and /_api/collection/<collection>/figures now
  additionally return the number of shapes used in the collection in the
  extra attribute "shapes.count"

* added AQL TRAVERSAL_TREE() function to return a hierarchical result from a traversal

* added AQL TRAVERSAL() function to return the results from a traversal

* added AQL function ATTRIBUTES() to return the attribute names of a document

* removed internal server-side AQL functions from global scope.

  Now the AQL internal functions can only be accessed via the exports of the
  ahuacatl module, which can be included via ```require("org/arangodb/ahuacatl")```.
  It shouldn't be necessary for clients to access this module at all, but
  internal code may use this module.

  The previously global AQL-related server-side functions were moved to the
  internal namespace. This produced the following function name changes on
  the server:

     old name              new name
     ------------------------------------------------------
     AHUACATL_RUN       => require("internal").AQL_QUERY
     AHUACATL_EXPLAIN   => require("internal").AQL_EXPLAIN
     AHUACATL_PARSE     => require("internal").AQL_PARSE

  Again, clients shouldn't have used these functions at all as there is the
  ArangoStatement object to execute AQL queries.

* fixed issue #366: Edges index returns strange description

* added AQL function MATCHES() to check a document against a list of examples

* added documentation and tests for db.collection.removeByExample

* added --progress option for arangoimp. This will show the percentage of the input
  file that has been processed by arangoimp while the import is still running. It can
  be used as a rough indicator of progress for the entire import.

* make the server log documents that cannot be imported via /_api/import into the
  logfile using the warning log level. This may help finding illegal documents in big
  import runs.

* check on server startup whether the database directory and all collection directories
  are writable. if not, the server startup will be aborted. this prevents serious
  problems with collections being non-writable and this being detected at some pointer
  after the server has been started

* allow the following AQL constructs: FUNC(...)[...], FUNC(...).attribute

* fixed issue #361: Bug in Admin Interface. Header disappears when clicking new collection

* Added in-memory only collections

  Added collection creation parameter "isVolatile":
  if set to true, the collection is created as an in-memory only collection,
  meaning that all document data of that collection will reside in memory only,
  and will not be stored permanently to disk.
  This means that all collection data will be lost when the collection is unloaded
  or the server is shut down.
  As this collection type does not have datafile disk overhead for the regular
  document operations, it may be faster than normal disk-backed collections. The
  actual performance gains strongly depend on the underlying OS, filesystem, and
  settings though.
  This collection type should be used for caches only and not for any sensible data
  that cannot be re-created otherwise.
  Some platforms, namely Windows, currently do not support this collection type.
  When creating an in-memory collection on such platform, an error message will be
  returned by ArangoDB telling the user the platform does not support it.

  Note: in-memory collections are an experimental feature. The feature might
  change drastically or even be removed altogether in a future version of ArangoDB.

* fixed issue #353: Please include "pretty print" in Emergency Console

* fixed issue #352: "pretty print" console.log
  This was achieved by adding the dump() function for the "internal" object

* reduced insertion time for edges index
  Inserting into the edges index now avoids costly comparisons in case of a hash
  collision, reducing the prefilling/loading timer for bigger edge collections

* added fulltext queries to AQL via FULLTEXT() function. This allows search
  fulltext indexes from an AQL query to find matching documents

* added fulltext index type. This index type allows indexing words and prefixes of
  words from a specific document attribute. The index can be queries using a
  SimpleQueryFull object, the HTTP REST API at /_api/simple/fulltext, or via AQL

* added collection.revision() method to determine whether a collection has changed.
  The revision method returns a revision string that can be used by client programs
  for equality/inequality comparisons. The value returned by the revision method
  should be treated by clients as an opaque string and clients should not try to
  figure out the sense of the revision id. This is still useful enough to check
  whether data in a collection has changed.

* issue #346: adaptively determine NUMBER_HEADERS_PER_BLOCK

* issue #338: arangosh cursor positioning problems

* issue #326: use limit optimization with filters

* issue #325: use index to avoid sorting

* issue #324: add limit optimization to AQL

* removed arango-password script and added Javascript functionality to add/delete
  users instead. The functionality is contained in module `users` and can be invoked
  as follows from arangosh and arangod:
  * require("users").save("name", "passwd");
  * require("users").replace("name", "newPasswd");
  * require("users").remove("name");
  * require("users").reload();
  These functions are intentionally not offered via the web interface.
  This also addresses issue #313

* changed print output in arangosh and the web interface for JSON objects.
  Previously, printing a JSON object in arangosh resulted in the attribute values
  being printed as proper JSON, but attribute names were printed unquoted and
  unescaped. This was fine for the purpose of arangosh, but lead to invalid
  JSON being produced. Now, arangosh will produce valid JSON that can be used
  to send it back to ArangoDB or use it with arangoimp etc.

* fixed issue #300: allow importing documents via the REST /_api/import API
  from a JSON list, too.
  So far, the API only supported importing from a format that had one JSON object
  on each line. This is sometimes inconvenient, e.g. when the result of an AQL
  query or any other list is to be imported. This list is a JSON list and does not
  necessary have a document per line if pretty-printed.
  arangoimp now supports the JSON list format, too. However, the format requires
  arangoimp and the server to read the entire dataset at once. If the dataset is
  too big (bigger than --max-upload-size) then the import will be rejected. Even if
  increased, the entire list must fit in memory on both the client and the server,
  and this may be more resource-intensive than importing individual lines in chunks.

* removed unused parameter --reuse-ids for arangoimp. This parameter did not have
  any effect in 1.2, was never publicly announced and did evil (TM) things.

* fixed issue #297 (partly): added whitespace between command line and
  command result in arangosh, added shell colors for better usability

* fixed issue #296: system collections not usable from AQL

* fixed issue #295: deadlock on shutdown

* fixed issue #293: AQL queries should exploit edges index

* fixed issue #292: use index when filtering on _key in AQL

* allow user-definable document keys
  users can now define their own document keys by using the _key attribute
  when creating new documents or edges. Once specified, the value of _key is
  immutable.
  The restrictions for user-defined key values are:
  * the key must be at most 254 bytes long
  * it must consist of the letters a-z (lower or upper case), the digits 0-9,
    the underscore (_) or dash (-) characters only
  * any other characters, especially multi-byte sequences, whitespace or
    punctuation characters cannot be used inside key values

  Specifying a document key is optional when creating new documents. If no
  document key is specified, ArangoDB will create a document key itself.
  There are no guarantees about the format and pattern of auto-generated document
  keys other than the above restrictions.
  Clients should therefore treat auto-generated document keys as opaque values.
  Keys can be used to look up and reference documents, e.g.:
  * saving a document: `db.users.save({ "_key": "fred", ... })`
  * looking up a document: `db.users.document("fred")`
  * referencing other documents: `edges.relations.save("users/fred", "users/john", ...)`

  This change is downwards-compatible to ArangoDB 1.1 because in ArangoDB 1.1
  users were not able to define their own keys. If the user does not supply a _key
  attribute when creating a document, ArangoDB 1.2 will still generate a key of
  its own as ArangoDB 1.1 did. However, all documents returned by ArangoDB 1.2 will
  include a _key attribute and clients should be able to handle that (e.g. by
  ignoring it if not needed). Documents returned will still include the _id attribute
  as in ArangoDB 1.1.

* require collection names everywhere where a collection id was allowed in
  ArangoDB 1.1 & 1.0
  This change requires clients to use a collection name in place of a collection id
  at all places the client deals with collections.
  Examples:
  * creating edges: the _from and _to attributes must now contain collection names instead
    of collection ids: `edges.relations.save("test/my-key1", "test/my-key2", ...)`
  * retrieving edges: the returned _from and _to attributes now will contain collection
    names instead of ids, too: _from: `test/fred` instead of `1234/3455`
  * looking up documents: db.users.document("fred") or db._document("users/fred")

  Collection names must be used in REST API calls instead of collection ids, too.
  This change is thus not completely downwards-compatible to ArangoDB 1.1. ArangoDB 1.1
  required users to use collection ids in many places instead of collection names.
  This was unintuitive and caused overhead in cases when just the collection name was
  known on client-side but not its id. This overhead can now be avoided so clients can
  work with the collection names directly. There is no need to work with collection ids
  on the client side anymore.
  This change will likely require adjustments to API calls issued by clients, and also
  requires a change in how clients handle the _id value of returned documents. Previously,
  the _id value of returned documents contained the collection id, a slash separator and
  the document number. Since 1.2, _id will contain the collection name, a slash separator
  and the document key. The same applies to the _from and _to attribute values of edges
  that are returned by ArangoDB.

  Also removed (now unnecessary) location header in responses of the collections REST API.
  The location header was previously returned because it was necessary for clients.
  When clients created a collection, they specified the collection name. The collection
  id was generated on the server, but the client needed to use the server-generated
  collection id for further API calls, e.g. when creating edges etc. Therefore, the
  full collection URL, also containing the collection id, was returned by the server in
  responses to the collection API, in the HTTP location header.
  Returning the location header has become unnecessary in ArangoDB 1.2 because users
  can access collections by name and do not need to care about collection ids.


v1.1.3 (2013-XX-XX)
-------------------

* fix case when an error message was looked up for an error code but no error
  message was found. In this case a NULL ptr was returned and not checked everywhere.
  The place this error popped up was when inserting into a non-unique hash index
  failed with a specific, invalid error code.

* fixed issue #381:  db._collection("_users").getIndexes();

* fixed issue #379: arango-password fatal issue javscript.startup-directory

* fixed issue #372: Command-Line Options for the Authentication and Authorization


v1.1.2 (2013-01-20)
-------------------

* upgraded to mruby 2013-01-20 583983385b81c21f82704b116eab52d606a609f4

* fixed issue #357: Some spelling and grammar errors

* fixed issue #355: fix quotes in pdf manual

* fixed issue #351: Strange arangosh error message for long running query

* fixed randomly hanging connections in arangosh on MacOS

* added "any" query method: this returns a random document from a collection. It
  is also available via REST HTTP at /_api/simple/any.

* added deployment tool

* added getPeerVertex

* small fix for logging of long messages: the last character of log messages longer
  than 256 bytes was not logged.

* fixed truncation of human-readable log messages for web interface: the trailing \0
  byte was not appended for messages longer than 256 bytes

* fixed issue #341: ArangoDB crashes when stressed with Batch jobs
  Contrary to the issue title, this did not have anything to do with batch jobs but
  with too high memory usage. The memory usage of ArangoDB is now reduced for cases
   when there are lots of small collections with few documents each

* started with issue #317: Feature Request (from Google Groups): DATE handling

* backported issue #300: Extend arangoImp to Allow importing resultset-like
  (list of documents) formatted files

* fixed issue #337: "WaitForSync" on new collection does not work on Win/X64

* fixed issue #336: Collections REST API docs

* fixed issue #335: mmap errors due to wrong memory address calculation

* fixed issue #332: arangoimp --use-ids parameter seems to have no impact

* added option '--server.disable-authentication' for arangosh as well. No more passwd
  prompts if not needed

* fixed issue #330: session logging for arangosh

* fixed issue #329: Allow passing script file(s) as parameters for arangosh to run

* fixed issue #328: 1.1 compile warnings

* fixed issue #327: Javascript parse errors in front end


v1.1.1 (2012-12-18)
-------------------

* fixed issue #339: DELETE /_api/cursor/cursor-identifier return incollect errorNum

  The fix for this has led to a signature change of the function actions.resultNotFound().
  The meaning of parameter #3 for This function has changed from the error message string
  to the error code. The error message string is now parameter #4.
  Any client code that uses this function in custom actions must be adjusted.

* fixed issue #321: Problem upgrading arangodb 1.0.4 to 1.1.0 with Homebrew (OSX 10.8.2)

* fixed issue #230: add navigation and search for online documentation

* fixed issue #315: Strange result in PATH

* fixed issue #323: Wrong function returned in error message of AQL CHAR_LENGTH()

* fixed some log errors on startup / shutdown due to pid file handling and changing
  of directories


v1.1.0 (2012-12-05)
-------------------

* WARNING:
  arangod now performs a database version check at startup. It will look for a file
  named "VERSION" in its database directory. If the file is not present, arangod will
  perform an automatic upgrade of the database directory. This should be the normal
  case when upgrading from ArangoDB 1.0 to ArangoDB 1.1.

  If the VERSION file is present but is from an older version of ArangoDB, arangod
  will refuse to start and ask the user to run a manual upgrade first. A manual upgrade
  can be performed by starting arangod with the option `--upgrade`.

  This upgrade procedure shall ensure that users have full control over when they
  perform any updates/upgrades of their data, and can plan backups accordingly. The
  procedure also guarantees that the server is not run without any required system
  collections or with in incompatible data state.

* added AQL function DOCUMENT() to retrieve a document by its _id value

* fixed issue #311: fixed segfault on unload

* fixed issue #309: renamed stub "import" button from web interface

* fixed issue #307: added WaitForSync column in collections list in in web interface

* fixed issue #306: naming in web interface

* fixed issue #304: do not clear AQL query text input when switching tabs in
  web interface

* fixed issue #303: added documentation about usage of var keyword in web interface

* fixed issue #301: PATCH does not work in web interface

# fixed issue #269: fix make distclean & clean

* fixed issue #296: system collections not usable from AQL

* fixed issue #295: deadlock on shutdown

* added collection type label to web interface

* fixed issue #290: the web interface now disallows creating non-edges in edge collections
  when creating collections via the web interface, the collection type must also be
  specified (default is document collection)

* fixed issue #289: tab-completion does not insert any spaces

* fixed issue #282: fix escaping in web interface

* made AQL function NOT_NULL take any number of arguments. Will now return its
  first argument that is not null, or null if all arguments are null. This is downwards
  compatible.

* changed misleading AQL function name NOT_LIST() to FIRST_LIST() and slightly changed
  the behavior. The function will now return its first argument that is a list, or null
  if none of the arguments are lists.
  This is mostly downwards-compatible. The only change to the previous implementation in
  1.1-beta will happen if two arguments were passed and the 1st and 2nd arguments were
  both no lists. In previous 1.1, the 2nd argument was returned as is, but now null
  will be returned.

* add AQL function FIRST_DOCUMENT(), with same behavior as FIRST_LIST(), but working
  with documents instead of lists.

* added UPGRADING help text

* fixed issue #284: fixed Javascript errors when adding edges/vertices without own
  attributes

* fixed issue #283: AQL LENGTH() now works on documents, too

* fixed issue #281: documentation for skip lists shows wrong example

* fixed AQL optimizer bug, related to OR-combined conditions that filtered on the
  same attribute but with different conditions

* fixed issue #277: allow usage of collection names when creating edges
  the fix of this issue also implies validation of collection names / ids passed to
  the REST edge create method. edges with invalid collection ids or names in the
  "from" or "to" values will be rejected and not saved


v1.1.beta2 (2012-11-13)
-----------------------

* fixed arangoirb compilation

* fixed doxygen


v1.1.beta1 (2012-10-24)
-----------------------

* fixed AQL optimizer bug

* WARNING:
  - the user has changed from "arango" to "arangodb", the start script has changed from
    "arangod" to "arangodb", the database directory has changed from "/var/arangodb" to
    "/var/lib/arangodb" to be compliant with various Linux policies

  - In 1.1, we have introduced types for collections: regular documents go into document
    collections, and edges go into edge collections. The prefixing (db.xxx vs. edges.xxx)
    works slightly different in 1.1: edges.xxx can still be used to access collections,
    however, it will not determine the type of existing collections anymore. To create an
    edge collection 1.1, you can use db._createEdgeCollection() or edges._create().
    And there's of course also db._createDocumentCollection().
    db._create() is also still there and will create a document collection by default,
    whereas edges._create() will create an edge collection.

  - the admin web interface that was previously available via the simple URL suffix /
    is now available via a dedicated URL suffix only: /_admin/html
    The reason for this is that routing and URLs are now subject to changes by the end user,
    and only URLs parts prefixed with underscores (e.g. /_admin or /_api) are reserved
    for ArangoDB's internal usage.

* the server now handles requests with invalid Content-Length header values as follows:
  - if Content-Length is negative, the server will respond instantly with HTTP 411
    (length required)

  - if Content-Length is positive but shorter than the supplied body, the server will
    respond with HTTP 400 (bad request)

  - if Content-Length is positive but longer than the supplied body, the server will
    wait for the client to send the missing bytes. The server allows 90 seconds for this
    and will close the connection if the client does not send the remaining data

  - if Content-Length is bigger than the maximum allowed size (512 MB), the server will
    fail with HTTP 413 (request entity too large).

  - if the length of the HTTP headers is greater than the maximum allowed size (1 MB),
    the server will fail with HTTP 431 (request header fields too large)

* issue #265: allow optional base64 encoding/decoding of action response data

* issue #252: create _modules collection using arango-upgrade (note: arango-upgrade was
  finally replaced by the `--upgrade` option for arangod)

* issue #251: allow passing arbitrary options to V8 engine using new command line option:
  --javascript.v8-options. Using this option, the Harmony features or other settings in
  v8 can be enabled if the end user requires them

* issue #248: allow AQL optimizer to pull out completely uncorrelated subqueries to the
  top level, resulting in less repeated evaluation of the subquery

* upgraded to Doxygen 1.8.0

* issue #247: added AQL function MERGE_RECURSIVE

* issue #246: added clear() function in arangosh

* issue #245: Documentation: Central place for naming rules/limits inside ArangoDB

* reduced size of hash index elements by 50 %, allowing more index elements to fit in
  memory

* issue #235: GUI Shell throws Error:ReferenceError: db is not defined

* issue #229: methods marked as "under construction"

* issue #228: remove unfinished APIs (/_admin/config/*)

* having the OpenSSL library installed is now a prerequisite to compiling ArangoDB
  Also removed the --enable-ssl configure option because ssl is always required.

* added AQL functions TO_LIST, NOT_LIST

* issue #224: add optional Content-Id for batch requests

* issue #221: more documentation on AQL explain functionality. Also added
  ArangoStatement.explain() client method

* added db._createStatement() method on server as well (was previously available
  on the client only)

* issue #219: continue in case of "document not found" error in PATHS() function

* issue #213: make waitForSync overridable on specific actions

* changed AQL optimizer to use indexes in more cases. Previously, indexes might
  not have been used when in a reference expression the inner collection was
  specified last. Example: FOR u1 IN users FOR u2 IN users FILTER u1._id == u2._id
  Previously, this only checked whether an index could be used for u2._id (not
  possible). It was not checked whether an index on u1._id could be used (possible).
  Now, for expressions that have references/attribute names on both sides of the
  above as above, indexes are checked for both sides.

* issue #204: extend the CSV import by TSV and by user configurable
  separator character(s)

* issue #180: added support for batch operations

* added startup option --server.backlog-size
  this allows setting the value of the backlog for the listen() system call.
  the default value is 10, the maximum value is platform-dependent

* introduced new configure option "--enable-maintainer-mode" for
  ArangoDB maintainers. this option replaces the previous compile switches
  --with-boost-test, --enable-bison, --enable-flex and --enable-errors-dependency
  the individual configure options have been removed. --enable-maintainer-mode
  turns them all on.

* removed potentially unused configure option --enable-memfail

* fixed issue #197: HTML web interface calls /_admin/user-manager/session

* fixed issue #195: VERSION file in database directory

* fixed issue #193: REST API HEAD request returns a message body on 404

* fixed issue #188: intermittent issues with 1.0.0
  (server-side cursors not cleaned up in all cases, pthreads deadlock issue)

* issue #189: key store should use ISO datetime format bug

* issue #187: run arango-upgrade on server start (note: arango-upgrade was finally
  replaced by the `--upgrade` option for arangod)n

* fixed issue #183: strange unittest error

* fixed issue #182: manual pages

* fixed issue #181: use getaddrinfo

* moved default database directory to "/var/lib/arangodb" in accordance with
  http://www.pathname.com/fhs/pub/fhs-2.3.html

* fixed issue #179: strange text in import manual

* fixed issue #178: test for aragoimp is missing

* fixed issue #177: a misleading error message was returned if unknown variables
  were used in certain positions in an AQL query.

* fixed issue #176: explain how to use AQL from the arangosh

* issue #175: re-added hidden (and deprecated) option --server.http-port. This
  option is only there to be downwards-compatible to Arango 1.0.

* fixed issue #174: missing Documentation for `within`

* fixed issue #170: add db.<coll_name>.all().toArray() to arangosh help screen

* fixed issue #169: missing argument in Simple Queries

* added program arango-upgrade. This program must be run after installing ArangoDB
  and after upgrading from a previous version of ArangoDB. The arango-upgrade script
  will ensure all system collections are created and present in the correct state.
  It will also perform any necessary data updates.
  Note: arango-upgrade was finally replaced by the `--upgrade` option for arangod.

* issue #153: edge collection should be a flag for a collection
  collections now have a type so that the distinction between document and edge
  collections can now be done at runtime using a collection's type value.
  A collection's type can be queried in Javascript using the <collection>.type() method.

  When new collections are created using db._create(), they will be document
  collections by default. When edge._create() is called, an edge collection will be created.
  To explicitly create a collection of a specific/different type, use the methods
  _createDocumentCollection() or _createEdgeCollection(), which are available for
  both the db and the edges object.
  The Javascript objects ArangoEdges and ArangoEdgesCollection have been removed
  completely.
  All internal and test code has been adjusted for this, and client code
  that uses edges.* should also still work because edges is still there and creates
  edge collections when _create() is called.

  INCOMPATIBLE CHANGE: Client code might still need to be changed in the following aspect:
  Previously, collections did not have a type so documents and edges could be inserted
  in the same collection. This is now disallowed. Edges can only be inserted into
  edge collections now. As there were no collection types in 1.0, ArangoDB will perform
  an automatic upgrade when migrating from 1.0 to 1.1.
  The automatic upgrade will check every collection and determine its type as follows:
  - if among the first 50 documents in the collection there are documents with
    attributes "_from" and "_to", the collection is typed as an edge collection
  - if among the first 50 documents in the collection there are no documents with
    attributes "_from" and "_to", the collection is made as a document collection

* issue #150: call V8 garbage collection on server periodically

* issue #110: added support for partial updates

  The REST API for documents now offers an HTTP PATCH method to partially update
  documents. Overwriting/replacing documents is still available via the HTTP PUT method
  as before. The Javascript API in the shell also offers a new update() method in extension to
  the previously existing replace() method.


v1.0.4 (2012-11-12)
-------------------

* issue #275: strange error message in arangosh 1.0.3 at startup


v1.0.3 (2012-11-08)
-------------------

* fixed AQL optimizer bug

* issue #273: fixed segfault in arangosh on HTTP 40x

* issue #265: allow optional base64 encoding/decoding of action response data

* issue #252: _modules collection not created automatically


v1.0.2 (2012-10-22)
-------------------

* repository CentOS-X.Y moved to CentOS-X, same for Debian

* bugfix for rollback from edges

* bugfix for hash indexes

* bugfix for StringBuffer::erase_front

* added autoload for modules

* added AQL function TO_LIST


v1.0.1 (2012-09-30)
-------------------

* draft for issue #165: front-end application howto

* updated mruby to cf8fdea4a6598aa470e698e8cbc9b9b492319d

* fix for issue #190: install doesn't create log directory

* fix for issue #194: potential race condition between creating and dropping collections

* fix for issue #193: REST API HEAD request returns a message body on 404

* fix for issue #188: intermittent issues with 1.0.0

* fix for issue #163: server cannot create collection because of abandoned files

* fix for issue #150: call V8 garbage collection on server periodically


v1.0.0 (2012-08-17)
-------------------

* fix for issue #157: check for readline and ncurses headers, not only libraries


v1.0.beta4 (2012-08-15)
-----------------------

* fix for issue #152: fix memleak for barriers


v1.0.beta3 (2012-08-10)
-----------------------

* fix for issue #151: Memleak, collection data not removed

* fix for issue #149: Inconsistent port for admin interface

* fix for issue #163: server cannot create collection because of abandoned files

* fix for issue #157: check for readline and ncurses headers, not only libraries

* fix for issue #108: db.<collection>.truncate() inefficient

* fix for issue #109: added startup note about cached collection names and how to
  refresh them

* fix for issue #156: fixed memleaks in /_api/import

* fix for issue #59: added tests for /_api/import

* modified return value for calls to /_api/import: now, the attribute "empty" is
  returned as well, stating the number of empty lines in the input. Also changed the
  return value of the error code attribute ("errorNum") from 1100 ("corrupted datafile")
  to 400 ("bad request") in case invalid/unexpected JSON data was sent to the server.
  This error code is more appropriate as no datafile is broken but just input data is
  incorrect.

* fix for issue #152: Memleak for barriers

* fix for issue #151: Memleak, collection data not removed

* value of --database.maximal-journal-size parameter is now validated on startup. If
  value is smaller than the minimum value (currently 1048576), an error is thrown and
  the server will not start. Before this change, the global value of maximal journal
  size was not validated at server start, but only on collection level

* increased sleep value in statistics creation loop from 10 to 500 microseconds. This
  reduces accuracy of statistics values somewhere after the decimal points but saves
  CPU time.

* avoid additional sync() calls when writing partial shape data (attribute name data)
  to disk. sync() will still be called when the shape marker (will be written after
  the attributes) is written to disk

* issue #147: added flag --database.force-sync-shapes to force synching of shape data
  to disk. The default value is true so it is the same behavior as in version 1.0.
  if set to false, shape data is synched to disk if waitForSync for the collection is
  set to true, otherwise, shape data is not synched.

* fix for issue #145: strange issue on Travis: added epsilon for numeric comparison in
  geo index

* fix for issue #136: adjusted message during indexing

* issue #131: added timeout for HTTP keep-alive connections. The default value is 300
  seconds. There is a startup parameter server.keep-alive-timeout to configure the value.
  Setting it to 0 will disable keep-alive entirely on the server.

* fix for issue #137: AQL optimizer should use indexes for ref accesses with
  2 named attributes


v1.0.beta2 (2012-08-03)
-----------------------

* fix for issue #134: improvements for centos RPM

* fixed problem with disable-admin-interface in config file


v1.0.beta1 (2012-07-29)
-----------------------

* fixed issue #118: We need a collection "debugger"

* fixed issue #126: Access-Shaper must be cached

* INCOMPATIBLE CHANGE: renamed parameters "connect-timeout" and "request-timeout"
  for arangosh and arangoimp to "--server.connect-timeout" and "--server.request-timeout"

* INCOMPATIBLE CHANGE: authorization is now required on the server side
  Clients sending requests without HTTP authorization will be rejected with HTTP 401
  To allow backwards compatibility, the server can be started with the option
  "--server.disable-authentication"

* added options "--server.username" and "--server.password" for arangosh and arangoimp
  These parameters must be used to specify the user and password to be used when
  connecting to the server. If no password is given on the command line, arangosh/
  arangoimp will interactively prompt for a password.
  If no user name is specified on the command line, the default user "root" will be
  used.

* added startup option "--server.ssl-cipher-list" to determine which ciphers to
  use in SSL context. also added SSL_OP_CIPHER_SERVER_PREFERENCE to SSL default
  options so ciphers are tried in server and not in client order

* changed default SSL protocol to TLSv1 instead of SSLv2

* changed log-level of SSL-related messages

* added SSL connections if server is compiled with OpenSSL support. Use --help-ssl

* INCOMPATIBLE CHANGE: removed startup option "--server.admin-port".
  The new endpoints feature (see --server.endpoint) allows opening multiple endpoints
  anyway, and the distinction between admin and "other" endpoints can be emulated
  later using privileges.

* INCOMPATIBLE CHANGE: removed startup options "--port", "--server.port", and
  "--server.http-port" for arangod.
  These options have been replaced by the new "--server.endpoint" parameter

* INCOMPATIBLE CHANGE: removed startup option "--server" for arangosh and arangoimp.
  These options have been replaced by the new "--server.endpoint" parameter

* Added "--server.endpoint" option to arangod, arangosh, and arangoimp.
  For arangod, this option allows specifying the bind endpoints for the server
  The server can be bound to one or multiple endpoints at once. For arangosh
  and arangoimp, the option specifies the server endpoint to connect to.
  The following endpoint syntax is currently supported:
  - tcp://host:port or http@tcp://host:port (HTTP over IPv4)
  - tcp://[host]:port or http@tcp://[host]:port (HTTP over IPv6)
  - ssl://host:port or http@tcp://host:port (HTTP over SSL-encrypted IPv4)
  - ssl://[host]:port or http@tcp://[host]:port (HTTP over SSL-encrypted IPv6)
  - unix:///path/to/socket or http@unix:///path/to/socket (HTTP over UNIX socket)

  If no port is specified, the default port of 8529 will be used.

* INCOMPATIBLE CHANGE: removed startup options "--server.require-keep-alive" and
  "--server.secure-require-keep-alive".
  The server will now behave as follows which should be more conforming to the
  HTTP standard:
  * if a client sends a "Connection: close" header, the server will close the
    connection
  * if a client sends a "Connection: keep-alive" header, the server will not
    close the connection
  * if a client does not send any "Connection" header, the server will assume
    "keep-alive" if the request was an HTTP/1.1 request, and "close" if the
    request was an HTTP/1.0 request

* (minimal) internal optimizations for HTTP request parsing and response header
  handling

* fixed Unicode unescaping bugs for \f and surrogate pairs in BasicsC/strings.c

* changed implementation of TRI_BlockCrc32 algorithm to use 8 bytes at a time

* fixed issue #122: arangod doesn't start if <log.file> cannot be created

* fixed issue #121: wrong collection size reported

* fixed issue #98: Unable to change journalSize

* fixed issue #88: fds not closed

* fixed escaping of document data in HTML admin front end

* added HTTP basic authentication, this is always turned on

* added server startup option --server.disable-admin-interface to turn off the
  HTML admin interface

* honor server startup option --database.maximal-journal-size when creating new
  collections without specific journalsize setting. Previously, these
  collections were always created with journal file sizes of 32 MB and the
  --database.maximal-journal-size setting was ignored

* added server startup option --database.wait-for-sync to control the default
  behavior

* renamed "--unit-tests" to "--javascript.unit-tests"


v1.0.alpha3 (2012-06-30)
------------------------

* fixed issue #116: createCollection=create option doesn't work

* fixed issue #115: Compilation issue under OSX 10.7 Lion & 10.8 Mountain Lion
  (homebrew)

* fixed issue #114: image not found

* fixed issue #111: crash during "make unittests"

* fixed issue #104: client.js -> ARANGO_QUIET is not defined


v1.0.alpha2 (2012-06-24)
------------------------

* fixed issue #112: do not accept document with duplicate attribute names

* fixed issue #103: Should we cleanup the directory structure

* fixed issue #100: "count" attribute exists in cursor response with "count:
  false"

* fixed issue #84 explain command

* added new MRuby version (2012-06-02)

* added --log.filter

* cleanup of command line options:
** --startup.directory => --javascript.startup-directory
** --quite => --quiet
** --gc.interval => --javascript.gc-interval
** --startup.modules-path => --javascript.modules-path
** --action.system-directory => --javascript.action-directory
** --javascript.action-threads => removed (is now the same pool as --server.threads)

* various bug-fixes

* support for import

* added option SKIP_RANGES=1 for make unittests

* fixed several range-related assertion failures in the AQL query optimizer

* fixed AQL query optimizations for some edge cases (e.g. nested subqueries with
  invalid constant filter expressions)


v1.0.alpha1 (2012-05-28)
------------------------

Alpha Release of ArangoDB 1.0<|MERGE_RESOLUTION|>--- conflicted
+++ resolved
@@ -1,13 +1,11 @@
 devel
 -----
 
-<<<<<<< HEAD
 * potentially fixed issue #2559: Duplicate _key generated on insertion
 
-=======
 * removed `exception` field from transaction error result; users should throw
   explicit `Error` instances to return custom exceptions (addresses issue #2561)
->>>>>>> 9b53d3cd
+
 
 v3.2.beta1 (2017-06-12)
 -----------------------
