v3.3.5 (XXXX-XX-XX)
-------------------

<<<<<<< HEAD
* fixed issue #4900: Nested FOR query uses index but ignores other filters 
 
=======
* added hidden option `--cluster.index-create-timeout` for controlling the
  default value of the index creation timeout in cluster
  under normal circumstances, this option does not need to be adjusted

* increase default timeout for index creation in cluster to 3600s

>>>>>>> 12decb1c
* fixed issue #4843: Query-Result has more Docs than the Collection itself  

* fixed the behavior of ClusterInfo when waiting for current to catch
  up with plan in create collection.

* fixed issue #4827: COLLECT on edge _to field doesn't group distinct values as expected (MMFiles)


v3.3.4 (2018-03-01)
-------------------

* fix AQL `fullCount` result value in some cluster cases when it was off a bit

* fix issue #4651: Simple query taking forever until a request timeout error

* fix issue #4657: fixed incomplete content type header

* Vastly improved the Foxx Store UI

* fix issue #4677: AQL WITH with bind parameters results in "access after data-modification"
  for two independent UPSERTs

* remove unused startup option `--ldap.permissions-attribute-name`

* fix issue #4457: create /var/tmp/arangod with correct user in supervisor mode

* remove long disfunctional admin/long_echo handler

* fixed Foxx API:

  * PUT /_api/foxx/service: Respect force flag
  * PATCH /_api/foxx/service: Check whether a service under given mount exists

* internal issue #1726: supervision failed to remove multiple servers
  from health monitoring at once.

* more information from inception, why agent is activated

* fixed a bug where supervision tried to deal with shards of virtual collections

* Behaviour of permissions for databases and collections changed:
  The new fallback rule for databases for which an access level is not explicitly specified:
  Choose the higher access level of:
    * A wildcard database grant
    * A database grant on the `_system` database
  The new fallback rule for collections for which an access level is not explicitly specified:
  Choose the higher access level of:
    * Any wildcard access grant in the same database, or on "*/*"
    * The access level for the current database
    * The access level for the `_system` database

* fix internal issue 1770: collection creation using distributeShardsLike yields
  errors and did not distribute shards correctly in the following cases:
  1. If numberOfShards * replicationFactor % nrDBServers != 0
     (shards * replication is not divisible by DBServers).
  2. If there was failover / move shard case on the leading collection
     and creating the follower collection afterwards.

* fix timeout issues in replication client expiration

* added missing edge filter to neighbors-only traversals
  in case a filter condition was moved into the traverser and the traversal was
  executed in breadth-first mode and was returning each visited vertex exactly
  once, and there was a filter on the edges of the path and the resulting vertices
  and edges were not used later, the edge filter was not applied

* fixed issue #4160: Run arangod with "--database.auto-upgrade" option always crash silently without error log

* fix internal issue #1848: AQL optimizer was trying to resolve attribute accesses
  to attributes of constant object values at query compile time, but only did so far
  the very first attribute in each object

  this fixes https://stackoverflow.com/questions/48648737/beginner-bug-in-for-loops-from-objects

* fix inconvenience: If we want to start server with a non-existing
  --javascript.app-path it will now be created (if possible)

* fixed: REST API `POST _api/foxx` now returns HTTP code 201 on success, as documented.
         returned 200 before.

* fixed: REST API `PATCH _api/foxx/dependencies` now updates the existing dependencies
         instead of replacing them.

* fixed: Foxx upload of single javascript file. You now can upload via http-url pointing
         to a javascript file.

* fixed issue #4395: If your foxx app includes an `APP` folder it got
         accidently removed by selfhealing this is not the case anymore.

* fixed internal issue #1969 - command apt-get purge/remove arangodb3e was failing


v3.3.3 (2018-01-26)
-------------------

* fix issue #4272: VERSION file keeps disappearing

* fix internal issue #81: quotation marks disappeared when switching table/json
  editor in the query editor ui

* added option `--rocksdb.throttle` to control whether write-throttling is enabled
  Write-throttling is turned on by default, to reduce chances of compactions getting
  too far behind and blocking incoming writes.

* fixed issue #4308: Crash when getter for error.name throws an error (on Windows)

* UI: fixed a query editor caching and parsing issue

* Fixed internal issue #1683: fixes an UI issue where a collection name gets wrongly cached
  within the documents overview of a collection.

* Fixed an issue with the index estimates in RocksDB in the case a transaction is aborted.
  Former the index estimates were modified if the transaction commited or not.
  Now they will only be modified if the transaction commited successfully.

* UI: optimized login view for very small screen sizes

* UI: optimized error messages for invalid query bind parameter

* Truncate in RocksDB will now do intermediate commits every 10.000 documents
  if truncate fails or the server crashes during this operation all deletes
  that have been commited so far are persisted.

* make the default value of `--rocksdb.block-cache-shard-bits` use the RocksDB
  default value. This will mostly mean the default number block cache shard
  bits is lower than before, allowing each shard to store more data and cause
  less evictions from block cache

* UI: optimized login view for very small screen sizes

* issue #4222: Permission error preventing AQL query import / export on webui

* UI: optimized error messages for invalid query bind parameter

* UI: upgraded swagger ui to version 3.9.0

* issue #3504: added option `--force-same-database` for arangorestore

  with this option set to true, it is possible to make any arangorestore attempt
  fail if the specified target database does not match the database name
  specified in the source dump's "dump.json" file. it can thus be used to
  prevent restoring data into the "wrong" database

  The option is set to `false` by default to ensure backwards-compatibility

* make the default value of `--rocksdb.block-cache-shard-bits` use the RocksDB
  default value. This will mostly mean the default number block cache shard
  bits is lower than before, allowing each shard to store more data and cause
  less evictions from block cache

* fixed issue #4255: AQL SORT consuming too much memory

* fixed incorrect persistence of RAFT vote and term


v3.3.2 (2018-01-04)
-------------------

* fixed issue #4199: Internal failure: JavaScript exception in file 'arangosh.js'
  at 98,7: ArangoError 4: Expecting type String

* fixed issue in agency supervision with a good server being left in
  failedServers

* distinguish isReady and allInSync in clusterInventory

* fixed issue #4197: AQL statement not working in 3.3.1 when upgraded from 3.2.10

* do not reuse collection ids when restoring collections from a dump, but assign
  new collection ids, this should prevent collection id conflicts

* fix issue #4393: broken handling of unix domain sockets in
  JS_Download

v3.3.1 (2017-12-28)
-------------------

* UI: displayed wrong wfs property for a collection when using RocksDB as
  storage engine

* added `--ignore-missing` option to arangoimp
  this option allows importing lines with less fields than specified in the CSV
  header line

* changed misleading error message from "no leader" to "not a leader"

* optimize usage of AQL FULLTEXT index function to a FOR loop with index
  usage in some cases
  When the optimization is applied, this especially speeds up fulltext index
  queries in the cluster

* UI: improved the behavior during collection creation in a cluster environment

* Agency lockup fixes for very small machines.

* Agency performance improvement by finer grained locking.

* Use steady_clock in agency whereever possible.

* Agency prevent Supervision thread crash.

* Fix agency integer overflow in timeout calculation.


v3.3.0 (2012-12-14)
-------------------

* release version

* added a missing try/catch block in the supervision thread


v3.3.rc8 (2017-12-12)
---------------------

* UI: fixed broken foxx configuration keys. Some valid configuration values
  could not be edited via the ui.

* UI: Shard distribution view now has an accordion view instead of displaying
  all shards of all collections at once.

* UI: pressing the return key inside a select2 box no longer triggers the modals

* UI: coordinators and db servers are now in sorted order (ascending)


v3.3.rc7 (2017-12-07)
---------------------

* fixed issue #3741: fix terminal color output in Windows

* UI: fixed issue #3822: disabled name input field for system collections

* fixed issue #3640: limit in subquery

* fixed issue #3745: Invalid result when using OLD object with array attribute in UPSERT statement

* UI: edge collections were wrongly added to from and to vertices select box during graph creation

* UI: added not found views for documents and collections

* UI: using default user database api during database creation now

* UI: the graph viewer backend now picks one random start vertex of the
  first 1000 documents instead of calling any(). The implementation of
  "any" is known to scale bad on huge collections with RocksDB.

* UI: fixed disappearing of the navigation label in some case special case

* UI: the graph viewer now displays updated label values correctly.
  Additionally the included node/edge editor now closes automatically
	after a successful node/edge update.

* fixed issue #3917: traversals with high maximal depth take extremely long
  in planning phase.


v3.3.rc4 (2017-11-28)
---------------------

* minor bug-fixes


v3.3.rc3 (2017-11-24)
---------------------

* bug-fixes


v3.3.rc2 (2017-11-22)
---------------------

* UI: document/edge editor now remembering their modes (e.g. code or tree)

* UI: optimized error messages for invalid graph definitions. Also fixed a
  graph renderer cleanup error.

* UI: added a delay within the graph viewer while changing the colors of the
  graph. Necessary due different browser behaviour.

* added options `--encryption.keyfile` and `--encryption.key-generator` to arangodump
  and arangorestore

* UI: the graph viewer now displays updated label values correctly.
  Additionally the included node/edge editor now closes automatically
	after a successful node/edge update.

* removed `--recycle-ids` option for arangorestore

  using that option could have led to problems on the restore, with potential
  id conflicts between the originating server (the source dump server) and the
  target server (the restore server)


v3.3.rc1 (2017-11-17)
---------------------

* add readonly mode REST API

* allow compilation of ArangoDB source code with g++ 7

* upgrade minimum required g++ compiler version to g++ 5.4
  That means ArangoDB source code will not compile with g++ 4.x or g++ < 5.4 anymore.

* AQL: during a traversal if a vertex is not found. It will not print an ERROR to the log and continue
  with a NULL value, but will register a warning at the query and continue with a NULL value.
  The situation is not desired as an ERROR as ArangoDB can store edges pointing to non-existing
  vertex which is perfectly valid, but it may be a n issue on the data model, so users
  can directly see it on the query now and do not "by accident" have to check the LOG output.


v3.3.beta1 (2017-11-07)
-----------------------

* introduce `enforceReplicationFactor`: An optional parameter controlling
  if the server should bail out during collection creation if there are not
  enough DBServers available for the desired `replicationFactor`.

* fixed issue #3516: Show execution time in arangosh

  this change adds more dynamic prompt components for arangosh
  The following components are now available for dynamic prompts,
  settable via the `--console.prompt` option in arangosh:

  - '%t': current time as timestamp
  - '%a': elpased time since ArangoShell start in seconds
  - '%p': duration of last command in seconds
  - '%d': name of current database
  - '%e': current endpoint
  - '%E': current endpoint without protocol
  - '%u': current user

  The time a command takes can be displayed easily by starting arangosh with `--console.prompt "%p> "`.

* make the ArangoShell refill its collection cache when a yet-unknown collection
  is first accessed. This fixes the following problem:

      arangosh1> db._collections();  // shell1 lists all collections
      arangosh2> db._create("test"); // shell2 now creates a new collection 'test'
      arangosh1> db.test.insert({}); // shell1 is not aware of the collection created
                                     // in shell2, so the insert will fail

* incremental transfer of initial collection data now can handle partial
  responses for a chunk, allowing the leader/master to send smaller chunks
  (in terms of HTTP response size) and limit memory usage

* initial creation of shards for cluster collections is now faster with
  replicationFactor values bigger than 1. this is achieved by an optimization
  for the case when the collection on the leader is still empty

* potential fix for issue #3517: several "filesystem full" errors in logs
  while there's a lot of disk space

* added C++ implementations for AQL function `SUBSTRING()`, `LEFT()`, `RIGHT()` and `TRIM()`


v3.3.milestone2 (2017-10-19)
----------------------------

* added new replication module

* make AQL `DISTINCT` not change the order of the results it is applied on

* show C++ function name of call site in ArangoDB log output

  This requires option `--log.line-number` to be set to *true*

* fixed issue #3408: Hard crash in query for pagination

* UI: fixed unresponsive events in cluster shards view

* UI: added word wrapping to query editor

* fixed issue #3395: AQL: cannot instantiate CollectBlock with undetermined
  aggregation method

* minimum number of V8 contexts in console mode must be 2, not 1. this is
  required to ensure the console gets one dedicated V8 context and all other
  operations have at least one extra context. This requirement was not enforced
  anymore.

* UI: fixed wrong user attribute name validation, issue #3228

* make AQL return a proper error message in case of a unique key constraint
  violation. previously it only returned the generic "unique constraint violated"
  error message but omitted the details about which index caused the problem.

  This addresses https://stackoverflow.com/questions/46427126/arangodb-3-2-unique-constraint-violation-id-or-key

* fix potential overflow in CRC marker check when a corrupted CRC marker
  is found at the very beginning of an MMFiles datafile


v3.3.milestone1 (2017-10-11)
----------------------------

* added option `--server.local-authentication`

* UI: added user roles

* added config option `--log.color` to toggle colorful logging to terminal

* added config option `--log.thread-name` to additionally log thread names

* usernames must not start with `:role:`, added new options:
    --server.authentication-timeout
    --ldap.roles-attribute-name
    --ldap.roles-transformation
    --ldap.roles-search
    --ldap.superuser-role
    --ldap.roles-include
    --ldap.roles-exclude

* performance improvements for full collection scans and a few other operations
  in MMFiles engine

* added `--rocksdb.encryption-key-generator` for enterprise

* removed `--compat28` parameter from arangodump and replication API

  older ArangoDB versions will no longer be supported by these tools.

* increase the recommended value for `/proc/sys/vm/max_map_count` to a value
  eight times as high as the previous recommended value. Increasing the
  values helps to prevent an ArangoDB server from running out of memory mappings.

  The raised minimum recommended value may lead to ArangoDB showing some startup
  warnings as follows:

      WARNING {memory} maximum number of memory mappings per process is 65530, which seems too low. it is recommended to set it to at least 512000
      WARNING {memory} execute 'sudo sysctl -w "vm.max_map_count=512000"'


v3.2.7 (2017-11-13)
-------------------

* Cluster customers, which have upgraded from 3.1 to 3.2 need to upgrade
  to 3.2.7. The cluster supervision is otherwise not operational.

* Fixed issue #3597: AQL with path filters returns unexpected results
  In some cases breadth first search in combination with vertex filters
  yields wrong result, the filter was not applied correctly.

* enable JEMalloc background thread for purging and returning unused memory
  back to the operating system (Linux only)

* fixed some undefined behavior in some internal value caches for AQL GatherNodes
  and SortNodes, which could have led to sorted results being effectively not
  correctly sorted.

* make the replication applier for the RocksDB engine start automatically after a
  restart of the server if the applier was configured with its `autoStart` property
  set to `true`. previously the replication appliers were only automatically restarted
  at server start for the MMFiles engine.

* fixed arangodump batch size adaptivity in cluster mode and upped default batch size
  for arangodump

  these changes speed up arangodump in cluster context

* smart graphs now return a proper inventory in response to replication inventory
  requests

* fixed issue #3618: Inconsistent behavior of OR statement with object bind parameters

* only users with read/write rights on the "_system" database can now execute
  "_admin/shutdown" as well as modify properties of the write-ahead log (WAL)

* increase default maximum number of V8 contexts to at least 16 if not explicitly
  configured otherwise.
  the procedure for determining the actual maximum value of V8 contexts is unchanged
  apart from the value `16` and works as follows:
  - if explicitly set, the value of the configuration option `--javascript.v8-contexts`
    is used as the maximum number of V8 contexts
  - when the option is not set, the maximum number of V8 contexts is determined
    by the configuration option `--server.threads` if that option is set. if
    `--server.threads` is not set, then the maximum number of V8 contexts is the
    server's reported hardware concurrency (number of processors visible
    to the arangod process). if that would result in a maximum value of less than 16
    in any of these two cases, then the maximum value will be increased to 16.

* fixed issue #3447: ArangoError 1202: AQL: NotFound: (while executing) when
  updating collection

* potential fix for issue #3581: Unexpected "rocksdb unique constraint
  violated" with unique hash index

* fixed geo index optimizer rule for geo indexes with a single (array of coordinates)
  attribute.

* improved the speed of the shards overview in cluster (API endpoint /_api/cluster/shardDistribution API)
  It is now guaranteed to return after ~2 seconds even if the entire cluster is unresponsive.

* fix agency precondition check for complex objects
  this fixes issues with several CAS operations in the agency

* several fixes for agency restart and shutdown

* the cluster-internal representation of planned collection objects is now more
  lightweight than before, using less memory and not allocating any cache for indexes
  etc.

* fixed issue #3403: How to kill long running AQL queries with the browser console's
  AQL (display issue)

* fixed issue #3549: server reading ENGINE config file fails on common standard
  newline character

* UI: fixed error notifications for collection modifications

* several improvements for the truncate operation on collections:

  * the timeout for the truncate operation was increased in cluster mode in
    order to prevent too frequent "could not truncate collection" errors

  * after a truncate operation, collections in MMFiles still used disk space.
    to reclaim disk space used by truncated collection, the truncate actions
    in the web interface and from the ArangoShell now issue an extra WAL flush
    command (in cluster mode, this command is also propagated to all servers).
    the WAL flush allows all servers to write out any pending operations into the
    datafiles of the truncated collection. afterwards, a final journal rotate
    command is sent, which enables the compaction to entirely remove all datafiles
    and journals for the truncated collection, so that all disk space can be
    reclaimed

  * for MMFiles a special method will be called after a truncate operation so that
    all indexes of the collection can free most of their memory. previously some
    indexes (hash and skiplist indexes) partially kept already allocated memory
    in order to avoid future memory allocations

  * after a truncate operation in the RocksDB engine, an additional compaction
    will be triggered for the truncated collection. this compaction removes all
    deletions from the key space so that follow-up scans over the collection's key
    range do not have to filter out lots of already-removed values

  These changes make truncate operations potentially more time-consuming than before,
  but allow for memory/disk space savings afterwards.

* enable JEMalloc background threads for purging and returning unused memory
  back to the operating system (Linux only)

  JEMalloc will create its background threads on demand. The number of background
  threads is capped by the number of CPUs or active arenas. The background threads run
  periodically and purge unused memory pages, allowing memory to be returned to the
  operating system.

  This change will make the arangod process create several additional threads.
  It is accompanied by an increased `TasksMax` value in the systemd service configuration
  file for the arangodb3 service.

* upgraded bundled V8 engine to bugfix version v5.7.492.77

  this upgrade fixes a memory leak in upstream V8 described in
  https://bugs.chromium.org/p/v8/issues/detail?id=5945 that will result in memory
  chunks only getting uncommitted but not unmapped


v3.2.6 (2017-10-26)
-------------------

* UI: fixed event cleanup in cluster shards view

* UI: reduced cluster dashboard api calls

* fixed a permission problem that prevented collection contents to be displayed
  in the web interface

* removed posix_fadvise call from RocksDB's PosixSequentialFile::Read(). This is
  consistent with Facebook PR 2573 (#3505)

  this fix should improve the performance of the replication with the RocksDB
  storage engine

* allow changing of collection replication factor for existing collections

* UI: replicationFactor of a collection is now changeable in a cluster
  environment

* several fixes for the cluster agency

* fixed undefined behavior in the RocksDB-based geo index

* fixed Foxxmaster failover

* purging or removing the Debian/Ubuntu arangodb3 packages now properly stops
  the arangod instance before actuallying purging or removing


v3.2.5 (2017-10-16)
-------------------

* general-graph module and _api/gharial now accept cluster options
  for collection creation. It is now possible to set replicationFactor and
  numberOfShards for all collections created via this graph object.
  So adding a new collection will not result in a singleShard and
  no replication anymore.

* fixed issue #3408: Hard crash in query for pagination

* minimum number of V8 contexts in console mode must be 2, not 1. this is
  required to ensure the console gets one dedicated V8 context and all other
  operations have at least one extra context. This requirement was not enforced
  anymore.

* fixed issue #3395: AQL: cannot instantiate CollectBlock with undetermined
  aggregation method

* UI: fixed wrong user attribute name validation, issue #3228

* fix potential overflow in CRC marker check when a corrupted CRC marker
  is found at the very beginning of an MMFiles datafile

* UI: fixed unresponsive events in cluster shards view

* Add statistics about the V8 context counts and number of available/active/busy
  threads we expose through the server statistics interface.


v3.2.4 (2017-09-26)
-------------------

* UI: no default index selected during index creation

* UI: added replicationFactor option during SmartGraph creation

* make the MMFiles compactor perform less writes during normal compaction
  operation

  This partially fixes issue #3144

* make the MMFiles compactor configurable

  The following options have been added:

* `--compaction.db-sleep-time`: sleep interval between two compaction runs
    (in s)
  * `--compaction.min-interval"`: minimum sleep time between two compaction
     runs (in s)
  * `--compaction.min-small-data-file-size`: minimal filesize threshold
    original datafiles have to be below for a compaction
  * `--compaction.dead-documents-threshold`: minimum unused count of documents
    in a datafile
  * `--compaction.dead-size-threshold`: how many bytes of the source data file
    are allowed to be unused at most
  * `--compaction.dead-size-percent-threshold`: how many percent of the source
    datafile should be unused at least
  * `--compaction.max-files`: Maximum number of files to merge to one file
  * `--compaction.max-result-file-size`: how large may the compaction result
    file become (in bytes)
  * `--compaction.max-file-size-factor`: how large the resulting file may
    be in comparison to the collection's `--database.maximal-journal-size' setting`

* fix downwards-incompatibility in /_api/explain REST handler

* fix Windows implementation for fs.getTempPath() to also create a
  sub-directory as we do on linux

* fixed a multi-threading issue in cluster-internal communication

* performance improvements for traversals and edge lookups

* removed internal memory zone handling code. the memory zones were a leftover
  from the early ArangoDB days and did not provide any value in the current
  implementation.

* (Enterprise only) added `skipInaccessibleCollections` option for AQL queries:
  if set, AQL queries (especially graph traversals) will treat collections to
  which a user has no access rights to as if these collections were empty.

* adjusted scheduler thread handling to start and stop less threads in
  normal operations

* leader-follower replication catchup code has been rewritten in C++

* early stage AQL optimization now also uses the C++ implementations of
  AQL functions if present. Previously it always referred to the JavaScript
  implementations and ignored the C++ implementations. This change gives
  more flexibility to the AQL optimizer.

* ArangoDB tty log output is now colored for log messages with levels
  FATAL, ERR and WARN.

* changed the return values of AQL functions `REGEX_TEST` and `REGEX_REPLACE`
  to `null` when the input regex is invalid. Previous versions of ArangoDB
  partly returned `false` for invalid regexes and partly `null`.

* added `--log.role` option for arangod

  When set to `true`, this option will make the ArangoDB logger print a single
  character with the server's role into each logged message. The roles are:

  - U: undefined/unclear (used at startup)
  - S: single server
  - C: coordinator
  - P: primary
  - A: agent

  The default value for this option is `false`, so no roles will be logged.


v3.2.3 (2017-09-07)
-------------------

* fixed issue #3106: orphan collections could not be registered in general-graph module

* fixed wrong selection of the database inside the internal cluster js api

* added startup option `--server.check-max-memory-mappings` to make arangod check
  the number of memory mappings currently used by the process and compare it with
  the maximum number of allowed mappings as determined by /proc/sys/vm/max_map_count

  The default value is `true`, so the checks will be performed. When the current
  number of mappings exceeds 90% of the maximum number of mappings, the creation
  of further V8 contexts will be deferred.

  Note that this option is effective on Linux systems only.

* arangoimp now has a `--remove-attribute` option

* added V8 context lifetime control options
  `--javascript.v8-contexts-max-invocations` and `--javascript.v8-contexts-max-age`

  These options allow specifying after how many invocations a used V8 context is
  disposed, or after what time a V8 context is disposed automatically after its
  creation. If either of the two thresholds is reached, an idl V8 context will be
  disposed.

  The default value of `--javascript.v8-contexts-max-invocations` is 0, meaning that
  the maximum number of invocations per context is unlimited. The default value
  for `--javascript.v8-contexts-max-age` is 60 seconds.

* fixed wrong UI cluster health information

* fixed issue #3070: Add index in _jobs collection

* fixed issue #3125: HTTP Foxx API JSON parsing

* fixed issue #3120: Foxx queue: job isn't running when server.authentication = true

* fixed supervision failure detection and handling, which happened with simultaneous
  agency leadership change


v3.2.2 (2017-08-23)
-------------------

* make "Rebalance shards" button work in selected database only, and not make
  it rebalance the shards of all databases

* fixed issue #2847: adjust the response of the DELETE `/_api/users/database/*` calls

* fixed issue #3075: Error when upgrading arangoDB on linux ubuntu 16.04

* fixed a buffer overrun in linenoise console input library for long input strings

* increase size of the linenoise input buffer to 8 KB

* abort compilation if the detected GCC or CLANG isn't in the range of compilers
  we support

* fixed spurious cluster hangups by always sending AQL-query related requests
  to the correct servers, even after failover or when a follower drops

  The problem with the previous shard-based approach was that responsibilities
  for shards may change from one server to another at runtime, after the query
  was already instanciated. The coordinator and other parts of the query then
  sent further requests for the query to the servers now responsible for the
  shards.
  However, an AQL query must send all further requests to the same servers on
  which the query was originally instanciated, even in case of failover.
  Otherwise this would potentially send requests to servers that do not know
  about the query, and would also send query shutdown requests to the wrong
  servers, leading to abandoned queries piling up and using resources until
  they automatically time out.

* fixed issue with RocksDB engine acquiring the collection count values too
  early, leading to the collection count values potentially being slightly off
  even in exclusive transactions (for which the exclusive access should provide
  an always-correct count value)

* fixed some issues in leader-follower catch-up code, specifically for the
  RocksDB engine

* make V8 log fatal errors to syslog before it terminates the process.
  This change is effective on Linux only.

* fixed issue with MMFiles engine creating superfluous collection journals
  on shutdown

* fixed issue #3067: Upgrade from 3.2 to 3.2.1 reset autoincrement keys

* fixed issue #3044: ArangoDB server shutdown unexpectedly

* fixed issue #3039: Incorrect filter interpretation

* fixed issue #3037: Foxx, internal server error when I try to add a new service

* improved MMFiles fulltext index document removal performance
  and fulltext index query performance for bigger result sets

* ui: fixed a display bug within the slow and running queries view

* ui: fixed a bug when success event triggers twice in a modal

* ui: fixed the appearance of the documents filter

* ui: graph vertex collections not restricted to 10 anymore

* fixed issue #2835: UI detection of JWT token in case of server restart or upgrade

* upgrade jemalloc version to 5.0.1

  This fixes problems with the memory allocator returing "out of memory" when
  calling munmap to free memory in order to return it to the OS.

  It seems that calling munmap on Linux can increase the number of mappings, at least
  when a region is partially unmapped. This can lead to the process exceeding its
  maximum number of mappings, and munmap and future calls to mmap returning errors.

  jemalloc version 5.0.1 does not have the `--enable-munmap` configure option anymore,
  so the problem is avoided. To return memory to the OS eventually, jemalloc 5's
  background purge threads are used on Linux.

* fixed issue #2978: log something more obvious when you log a Buffer

* fixed issue #2982: AQL parse error?

* fixed issue #3125: HTTP Foxx API Json parsing

v3.2.1 (2017-08-09)
-------------------

* added C++ implementations for AQL functions `LEFT()`, `RIGHT()` and `TRIM()`

* fixed docs for issue #2968: Collection _key autoincrement value increases on error

* fixed issue #3011: Optimizer rule reduce-extraction-to-projection breaks queries

* Now allowing to restore users in a sharded environment as well
  It is still not possible to restore collections that are sharded
  differently than by _key.

* fixed an issue with restoring of system collections and user rights.
  It was not possible to restore users into an authenticated server.

* fixed issue #2977: Documentation for db._createDatabase is wrong

* ui: added bind parameters to slow query history view

* fixed issue #1751: Slow Query API should provide bind parameters, webui should display them

* ui: fixed a bug when moving multiple documents was not possible

* fixed docs for issue #2968: Collection _key autoincrement value increases on error

* AQL CHAR_LENGTH(null) returns now 0. Since AQL TO_STRING(null) is '' (string of length 0)

* ui: now supports single js file upload for Foxx services in addition to zip files

* fixed a multi-threading issue in the agency when callElection was called
  while the Supervision was calling updateSnapshot

* added startup option `--query.tracking-with-bindvars`

  This option controls whether the list of currently running queries
  and the list of slow queries should contain the bind variables used
  in the queries or not.

  The option can be changed at runtime using the commands

      // enables tracking of bind variables
      // set to false to turn tracking of bind variables off
      var value = true;
      require("@arangodb/aql/queries").properties({
        trackBindVars: value
      });

* index selectivity estimates are now available in the cluster as well

* fixed issue #2943: loadIndexesIntoMemory not returning the same structure
  as the rest of the collection APIs

* fixed issue #2949: ArangoError 1208: illegal name

* fixed issue #2874: Collection properties do not return `isVolatile`
  attribute

* potential fix for issue #2939: Segmentation fault when starting
  coordinator node

* fixed issue #2810: out of memory error when running UPDATE/REPLACE
  on medium-size collection

* fix potential deadlock errors in collector thread

* disallow the usage of volatile collections in the RocksDB engine
  by throwing an error when a collection is created with attribute
  `isVolatile` set to `true`.
  Volatile collections are unsupported by the RocksDB engine, so
  creating them should not succeed and silently create a non-volatile
  collection

* prevent V8 from issuing SIGILL instructions when it runs out of memory

  Now arangod will attempt to log a FATAL error into its logfile in case V8
  runs out of memory. In case V8 runs out of memory, it will still terminate the
  entire process. But at least there should be something in the ArangoDB logs
  indicating what the problem was. Apart from that, the arangod process should
  now be exited with SIGABRT rather than SIGILL as it shouldn't return into the
  V8 code that aborted the process with `__builtin_trap`.

  this potentially fixes issue #2920: DBServer crashing automatically post upgrade to 3.2

* Foxx queues and tasks now ensure that the scripts in them run with the same
  permissions as the Foxx code who started the task / queue

* fixed issue #2928: Offset problems

* fixed issue #2876: wrong skiplist index usage in edge collection

* fixed issue #2868: cname missing from logger-follow results in rocksdb

* fixed issue #2889: Traversal query using incorrect collection id

* fixed issue #2884: AQL traversal uniqueness constraints "propagating" to other traversals? Weird results

* arangoexport: added `--query` option for passing an AQL query to export the result

* fixed issue #2879: No result when querying for the last record of a query

* ui: allows now to edit default access level for collections in database
  _system for all users except the root user.

* The _users collection is no longer accessible outside the arngod process, _queues is always read-only

* added new option "--rocksdb.max-background-jobs"

* removed options "--rocksdb.max-background-compactions", "--rocksdb.base-background-compactions" and "--rocksdb.max-background-flushes"

* option "--rocksdb.compaction-read-ahead-size" now defaults to 2MB

* change Windows build so that RocksDB doesn't enforce AVX optimizations by default
  This fixes startup crashes on servers that do not have AVX CPU extensions

* speed up RocksDB secondary index creation and dropping

* removed RocksDB note in Geo index docs


v3.2.0 (2017-07-20)
-------------------

* fixed UI issues

* fixed multi-threading issues in Pregel

* fixed Foxx resilience

* added command-line option `--javascript.allow-admin-execute`

  This option can be used to control whether user-defined JavaScript code
  is allowed to be executed on server by sending via HTTP to the API endpoint
  `/_admin/execute`  with an authenticated user account.
  The default value is `false`, which disables the execution of user-defined
  code. This is also the recommended setting for production. In test environments,
  it may be convenient to turn the option on in order to send arbitrary setup
  or teardown commands for execution on the server.


v3.2.beta6 (2017-07-18)
-----------------------

* various bugfixes


v3.2.beta5 (2017-07-16)
-----------------------

* numerous bugfixes


v3.2.beta4 (2017-07-04)
-----------------------

* ui: fixed document view _from and _to linking issue for special characters

* added function `db._parse(query)` for parsing an AQL query and returning information about it

* fixed one medium priority and two low priority security user interface
  issues found by owasp zap.

* ui: added index deduplicate options

* ui: fixed renaming of collections for the rocksdb storage engine

* documentation and js fixes for secondaries

* RocksDB storage format was changed, users of the previous beta/alpha versions
  must delete the database directory and re-import their data

* enabled permissions on database and collection level

* added and changed some user related REST APIs
    * added `PUT /_api/user/{user}/database/{database}/{collection}` to change collection permission
    * added `GET /_api/user/{user}/database/{database}/{collection}`
    * added optional `full` parameter to the `GET /_api/user/{user}/database/` REST call

* added user functions in the arangoshell `@arangodb/users` module
    * added `grantCollection` and `revokeCollection` functions
    * added `permission(user, database, collection)` to retrieve collection specific rights

* added "deduplicate" attribute for array indexes, which controls whether inserting
  duplicate index values from the same document into a unique array index will lead to
  an error or not:

      // with deduplicate = true, which is the default value:
      db._create("test");
      db.test.ensureIndex({ type: "hash", fields: ["tags[*]"], deduplicate: true });
      db.test.insert({ tags: ["a", "b"] });
      db.test.insert({ tags: ["c", "d", "c"] }); // will work, because deduplicate = true
      db.test.insert({ tags: ["a"] }); // will fail

      // with deduplicate = false
      db._create("test");
      db.test.ensureIndex({ type: "hash", fields: ["tags[*]"], deduplicate: false });
      db.test.insert({ tags: ["a", "b"] });
      db.test.insert({ tags: ["c", "d", "c"] }); // will not work, because deduplicate = false
      db.test.insert({ tags: ["a"] }); // will fail

  The "deduplicate" attribute is now also accepted by the index creation HTTP
  API endpoint POST /_api/index and is returned by GET /_api/index.

* added optimizer rule "remove-filters-covered-by-traversal"

* Debian/Ubuntu installer: make messages about future package upgrades more clear

* fix a hangup in VST

  The problem happened when the two first chunks of a VST message arrived
  together on a connection that was newly switched to VST.

* fix deletion of outdated WAL files in RocksDB engine

* make use of selectivity estimates in hash, skiplist and persistent indexes
  in RocksDB engine

* changed VM overcommit recommendation for user-friendliness

* fix a shutdown bug in the cluster: a destroyed query could still be active

* do not terminate the entire server process if a temp file cannot be created
  (Windows only)

* fix log output in the front-end, it stopped in case of too many messages


v3.2.beta3 (2017-06-27)
-----------------------

* numerous bugfixes


v3.2.beta2 (2017-06-20)
-----------------------

* potentially fixed issue #2559: Duplicate _key generated on insertion

* fix invalid results (too many) when a skipping LIMIT was used for a
  traversal. `LIMIT x` or `LIMIT 0, x` were not affected, but `LIMIT s, x`
  may have returned too many results

* fix races in SSL communication code

* fix invalid locking in JWT authentication cache, which could have
  crashed the server

* fix invalid first group results for sorted AQL COLLECT when LIMIT
  was used

* fix potential race, which could make arangod hang on startup

* removed `exception` field from transaction error result; users should throw
  explicit `Error` instances to return custom exceptions (addresses issue #2561)

* fixed issue #2613: Reduce log level when Foxx manager tries to self heal missing database

* add a read only mode for users and collection level authorization

* removed `exception` field from transaction error result; users should throw
  explicit `Error` instances to return custom exceptions (addresses issue #2561)

* fixed issue #2677: Foxx disabling development mode creates non-deterministic service bundle

* fixed issue #2684: Legacy service UI not working


v3.2.beta1 (2017-06-12)
-----------------------

* provide more context for index errors (addresses issue #342)

* arangod now validates several OS/environment settings on startup and warns if
  the settings are non-ideal. Most of the checks are executed on Linux systems only.

* fixed issue #2515: The replace-or-with-in optimization rule might prevent use of indexes

* added `REGEX_REPLACE` AQL function

* the RocksDB storage format was changed, users of the previous alpha versions
  must delete the database directory and re-import their data

* added server startup option `--query.fail-on-warning`

  setting this option to `true` will abort any AQL query with an exception if
  it causes a warning at runtime. The value can be overridden per query by
  setting the `failOnWarning` attribute in a query's options.

* added --rocksdb.num-uncompressed-levels to adjust number of non-compressed levels

* added checks for memory managment and warn (i. e. if hugepages are enabled)

* set default SSL cipher suite string to "HIGH:!EXPORT:!aNULL@STRENGTH"

* fixed issue #2469: Authentication = true does not protect foxx-routes

* fixed issue #2459: compile success but can not run with rocksdb

* `--server.maximal-queue-size` is now an absolute maximum. If the queue is
  full, then 503 is returned. Setting it to 0 means "no limit".

* (Enterprise only) added authentication against an LDAP server

* fixed issue #2083: Foxx services aren't distributed to all coordinators

* fixed issue #2384: new coordinators don't pick up existing Foxx services

* fixed issue #2408: Foxx service validation causes unintended side-effects

* extended HTTP API with routes for managing Foxx services

* added distinction between hasUser and authorized within Foxx
  (cluster internal requests are authorized requests but don't have a user)

* arangoimp now has a `--threads` option to enable parallel imports of data

* PR #2514: Foxx services that can't be fixed by self-healing now serve a 503 error

* added `time` function to `@arangodb` module


v3.2.alpha4 (2017-04-25)
------------------------

* fixed issue #2450: Bad optimization plan on simple query

* fixed issue #2448: ArangoDB Web UI takes no action when Delete button is clicked

* fixed issue #2442: Frontend shows already deleted databases during login

* added 'x-content-type-options: nosniff' to avoid MSIE bug

* set default value for `--ssl.protocol` from TLSv1 to TLSv1.2.

* AQL breaking change in cluster:
  The SHORTEST_PATH statement using edge-collection names instead
  of a graph name now requires to explicitly name the vertex-collection names
  within the AQL query in the cluster. It can be done by adding `WITH <name>`
  at the beginning of the query.

  Example:
  ```
  FOR v,e IN OUTBOUND SHORTEST_PATH @start TO @target edges [...]
  ```

  Now has to be:

  ```
  WITH vertices
  FOR v,e IN OUTBOUND SHORTEST_PATH @start TO @target edges [...]
  ```

  This change is due to avoid dead-lock sitations in clustered case.
  An error stating the above is included.

* add implicit use of geo indexes when using SORT/FILTER in AQL, without
  the need to use the special-purpose geo AQL functions `NEAR` or `WITHIN`.

  the special purpose `NEAR` AQL function can now be substituted with the
  following AQL (provided there is a geo index present on the `doc.latitude`
  and `doc.longitude` attributes):

      FOR doc in geoSort
        SORT DISTANCE(doc.latitude, doc.longitude, 0, 0)
        LIMIT 5
        RETURN doc

  `WITHIN` can be substituted with the following AQL:

      FOR doc in geoFilter
        FILTER DISTANCE(doc.latitude, doc.longitude, 0, 0) < 2000
        RETURN doc

  Compared to using the special purpose AQL functions this approach has the
  advantage that it is more composable, and will also honor any `LIMIT` values
  used in the AQL query.

* potential fix for shutdown hangs on OSX

* added KB, MB, GB prefix for integer parameters, % for integer parameters
  with a base value

* added JEMALLOC 4.5.0

* added `--vm.resident-limit` and `--vm.path` for file-backed memory mapping
  after reaching a configurable maximum RAM size

* try recommended limit for file descriptors in case of unlimited
  hard limit

* issue #2413: improve logging in case of lock timeout and deadlocks

* added log topic attribute to /_admin/log api

* removed internal build option `USE_DEV_TIMERS`

  Enabling this option activated some proprietary timers for only selected
  events in arangod. Instead better use `perf` to gather timings.


v3.2.alpha3 (2017-03-22)
------------------------

* increase default collection lock timeout from 30 to 900 seconds

* added function `db._engine()` for retrieval of storage engine information at
  server runtime

  There is also an HTTP REST handler at GET /_api/engine that returns engine
  information.

* require at least cmake 3.2 for building ArangoDB

* make arangod start with less V8 JavaScript contexts

  This speeds up the server start (a little bit) and makes it use less memory.
  Whenever a V8 context is needed by a Foxx action or some other operation and
  there is no usable V8 context, a new one will be created dynamically now.

  Up to `--javascript.v8-contexts` V8 contexts will be created, so this option
  will change its meaning. Previously as many V8 contexts as specified by this
  option were created at server start, and the number of V8 contexts did not
  change at runtime. Now up to this number of V8 contexts will be in use at the
  same time, but the actual number of V8 contexts is dynamic.

  The garbage collector thread will automatically delete unused V8 contexts after
  a while. The number of spare contexts will go down to as few as configured in
  the new option `--javascript.v8-contexts-minimum`. Actually that many V8 contexts
  are also created at server start.

  The first few requests in new V8 contexts will take longer than in contexts
  that have been there already. Performance may therefore suffer a bit for the
  initial requests sent to ArangoDB or when there are only few but performance-
  critical situations in which new V8 contexts will be created. If this is a
  concern, it can easily be fixed by setting `--javascipt.v8-contexts-minimum`
  and `--javascript.v8-contexts` to a relatively high value, which will guarantee
  that many number of V8 contexts to be created at startup and kept around even
  when unused.

  Waiting for an unused V8 context will now also abort if no V8 context can be
  acquired/created after 120 seconds.

* improved diagnostic messages written to logfiles by supervisor process

* fixed issue #2367

* added "bindVars" to attributes of currently running and slow queries

* added "jsonl" as input file type for arangoimp

* upgraded version of bundled zlib library from 1.2.8 to 1.2.11

* added input file type `auto` for arangoimp so it can automatically detect the
  type of the input file from the filename extension

* fixed variables parsing in GraphQL

* added `--translate` option for arangoimp to translate attribute names from
  the input files to attriubte names expected by ArangoDB

  The `--translate` option can be specified multiple times (once per translation
  to be executed). The following example renames the "id" column from the input
  file to "_key", and the "from" column to "_from", and the "to" column to "_to":

      arangoimp --type csv --file data.csv --translate "id=_key" --translate "from=_from" --translate "to=_to"

  `--translate` works for CSV and TSV inputs only.

* changed default value for `--server.max-packet-size` from 128 MB to 256 MB

* fixed issue #2350

* fixed issue #2349

* fixed issue #2346

* fixed issue #2342

* change default string truncation length from 80 characters to 256 characters for
  `print`/`printShell` functions in ArangoShell and arangod. This will emit longer
  prefixes of string values before truncating them with `...`, which is helpful
  for debugging.

* always validate incoming JSON HTTP requests for duplicate attribute names

  Incoming JSON data with duplicate attribute names will now be rejected as
  invalid. Previous versions of ArangoDB only validated the uniqueness of
  attribute names inside incoming JSON for some API endpoints, but not
  consistently for all APIs.

* don't let read-only transactions block the WAL collector

* allow passing own `graphql-sync` module instance to Foxx GraphQL router

* arangoexport can now export to csv format

* arangoimp: fixed issue #2214

* Foxx: automatically add CORS response headers

* added "OPTIONS" to CORS `access-control-allow-methods` header

* Foxx: Fix arangoUser sometimes not being set correctly

* fixed issue #1974


v3.2.alpha2 (2017-02-20)
------------------------

* ui: fixed issue #2065

* ui: fixed a dashboard related memory issue

* Internal javascript rest actions will now hide their stack traces to the client
  unless maintainer mode is activated. Instead they will always log to the logfile

* Removed undocumented internal HTTP API:
  * PUT _api/edges

  The documented GET _api/edges and the undocumented POST _api/edges remains unmodified.

* updated V8 version to 5.7.0.0

* change undocumented behaviour in case of invalid revision ids in
  If-Match and If-None-Match headers from 400 (BAD) to 412 (PRECONDITION
  FAILED).

* change undocumented behaviour in case of invalid revision ids in
  JavaScript document operations from 1239 ("illegal document revision")
  to 1200 ("conflict").

* added data export tool, arangoexport.

  arangoexport can be used to export collections to json, jsonl or xml
  and export a graph or collections to xgmml.

* fixed a race condition when closing a connection

* raised default hard limit on threads for very small to 64

* fixed negative counting of http connection in UI


v3.2.alpha1 (2017-02-05)
------------------------

* added figure `httpRequests` to AQL query statistics

* removed revisions cache intermediate layer implementation

* obsoleted startup options `--database.revision-cache-chunk-size` and
  `--database.revision-cache-target-size`

* fix potential port number over-/underruns

* added startup option `--log.shorten-filenames` for controlling whether filenames
  in log messages should be shortened to just the filename with the absolute path

* removed IndexThreadFeature, made `--database.index-threads` option obsolete

* changed index filling to make it more parallel, dispatch tasks to boost::asio

* more detailed stacktraces in Foxx apps

* generated Foxx services now use swagger tags


v3.1.24 (XXXX-XX-XX)
--------------------

* fixed one more LIMIT issue in traversals


v3.1.23 (2017-06-19)
--------------------

* potentially fixed issue #2559: Duplicate _key generated on insertion

* fix races in SSL communication code

* fix invalid results (too many) when a skipping LIMIT was used for a
  traversal. `LIMIT x` or `LIMIT 0, x` were not affected, but `LIMIT s, x`
  may have returned too many results

* fix invalid first group results for sorted AQL COLLECT when LIMIT
  was used

* fix invalid locking in JWT authentication cache, which could have
  crashed the server

* fix undefined behavior in traverser when traversals were used inside
  a FOR loop


v3.1.22 (2017-06-07)
--------------------

* fixed issue #2505: Problem with export + report of a bug

* documented changed behavior of WITH

* fixed ui glitch in aardvark

* avoid agency compaction bug

* fixed issue #2283: disabled proxy communication internally


v3.1.21 (2017-05-22)
--------------------

* fixed issue #2488:  AQL operator IN error when data use base64 chars

* more randomness in seeding RNG

v3.1.20 (2016-05-16)
--------------------

* fixed incorrect sorting for distributeShardsLike

* improve reliability of AgencyComm communication with Agency

* fixed shard numbering bug, where ids were erouneously incremented by 1

* remove an unnecessary precondition in createCollectionCoordinator

* funny fail rotation fix

* fix in SimpleHttpClient for correct advancement of readBufferOffset

* forward SIG_HUP in supervisor process to the server process to fix logrotaion
  You need to stop the remaining arangod server process manually for the upgrade to work.


v3.1.19 (2017-04-28)
--------------------

* Fixed a StackOverflow issue in Traversal and ShortestPath. Occured if many (>1000) input
  values in a row do not return any result. Fixes issue: #2445

* fixed issue #2448

* fixed issue #2442

* added 'x-content-type-options: nosniff' to avoid MSIE bug

* fixed issue #2441

* fixed issue #2440

* Fixed a StackOverflow issue in Traversal and ShortestPath. Occured if many (>1000) input
  values in a row do not return any result. Fixes issue: #2445

* fix occasional hanging shutdowns on OS X


v3.1.18 (2017-04-18)
--------------------

* fixed error in continuous synchronization of collections

* fixed spurious hangs on server shutdown

* better error messages during restore collection

* completely overhaul supervision. More detailed tests

* Fixed a dead-lock situation in cluster traversers, it could happen in
  rare cases if the computation on one DBServer could be completed much earlier
  than the other server. It could also be restricted to SmartGraphs only.

* (Enterprise only) Fixed a bug in SmartGraph DepthFirstSearch. In some
  more complicated queries, the maxDepth limit of 1 was not considered strictly
  enough, causing the traverser to do unlimited depth searches.

* fixed issue #2415

* fixed issue #2422

* fixed issue #1974


v3.1.17 (2017-04-04)
--------------------

* (Enterprise only) fixed a bug where replicationFactor was not correctly
  forwarded in SmartGraph creation.

* fixed issue #2404

* fixed issue #2397

* ui - fixed smart graph option not appearing

* fixed issue #2389

* fixed issue #2400


v3.1.16 (2017-03-27)
--------------------

* fixed issue #2392

* try to raise file descriptors to at least 8192, warn otherwise

* ui - aql editor improvements + updated ace editor version (memory leak)

* fixed lost HTTP requests

* ui - fixed some event issues

* avoid name resolution when given connection string is a valid ip address

* helps with issue #1842, bug in COLLECT statement in connection with LIMIT.

* fix locking bug in cluster traversals

* increase lock timeout defaults

* increase various cluster timeouts

* limit default target size for revision cache to 1GB, which is better for
  tight RAM situations (used to be 40% of (totalRAM - 1GB), use
  --database.revision-cache-target-size <VALUEINBYTES> to get back the
  old behaviour

* fixed a bug with restarted servers indicating status as "STARTUP"
  rather that "SERVING" in Nodes UI.


v3.1.15 (2017-03-20)
--------------------

* add logrotate configuration as requested in #2355

* fixed issue #2376

* ui - changed document api due a chrome bug

* ui - fixed a submenu bug

* added endpoint /_api/cluster/endpoints in cluster case to get all
  coordinator endpoints

* fix documentation of /_api/endpoint, declaring this API obsolete.

* Foxx response objects now have a `type` method for manipulating the content-type header

* Foxx tests now support `xunit` and `tap` reporters


v3.1.14 (2017-03-13)
--------------------

* ui - added feature request (multiple start nodes within graph viewer) #2317

* added missing locks to authentication cache methods

* ui - added feature request (multiple start nodes within graph viewer) #2317

* ui - fixed wrong merge of statistics information from different coordinators

* ui - fixed issue #2316

* ui - fixed wrong protocol usage within encrypted environment

* fixed compile error on Mac Yosemite

* minor UI fixes


v3.1.13 (2017-03-06)
--------------------

* fixed variables parsing in GraphQL

* fixed issue #2214

* fixed issue #2342

* changed thread handling to queue only user requests on coordinator

* use exponential backoff when waiting for collection locks

* repair short name server lookup in cluster in the case of a removed
  server


v3.1.12 (2017-02-28)
--------------------

* disable shell color escape sequences on Windows

* fixed issue #2326

* fixed issue #2320

* fixed issue #2315

* fixed a race condition when closing a connection

* raised default hard limit on threads for very small to 64

* fixed negative counting of http connection in UI

* fixed a race when renaming collections

* fixed a race when dropping databases


v3.1.11 (2017-02-17)
--------------------

* fixed a race between connection closing and sending out last chunks of data to clients
  when the "Connection: close" HTTP header was set in requests

* ui: optimized smart graph creation usability

* ui: fixed #2308

* fixed a race in async task cancellation via `require("@arangodb/tasks").unregisterTask()`

* fixed spuriously hanging threads in cluster AQL that could sit idle for a few minutes

* fixed potential numeric overflow for big index ids in index deletion API

* fixed sort issue in cluster, occurring when one of the local sort buffers of a
  GatherNode was empty

* reduce number of HTTP requests made for certain kinds of join queries in cluster,
  leading to speedup of some join queries

* supervision deals with demised coordinators correctly again

* implement a timeout in TraverserEngineRegistry

* agent communication reduced in large batches of append entries RPCs

* inception no longer estimates RAFT timings

* compaction in agents has been moved to a separate thread

* replicated logs hold local timestamps

* supervision jobs failed leader and failed follower revisited for
  function in precarious stability situations

* fixed bug in random number generator for 64bit int


v3.1.10 (2017-02-02)
--------------------

* updated versions of bundled node modules:
  - joi: from 8.4.2 to 9.2.0
  - joi-to-json-schema: from 2.2.0 to 2.3.0
  - sinon: from 1.17.4 to 1.17.6
  - lodash: from 4.13.1 to 4.16.6

* added shortcut for AQL ternary operator
  instead of `condition ? true-part : false-part` it is now possible to also use a
  shortcut variant `condition ? : false-part`, e.g.

      FOR doc IN docs RETURN doc.value ?: 'not present'

  instead of

      FOR doc IN docs RETURN doc.value ? doc.value : 'not present'

* fixed wrong sorting order in cluster, if an index was used to sort with many
  shards.

* added --replication-factor, --number-of-shards and --wait-for-sync to arangobench

* turn on UTF-8 string validation for VelocyPack values received via VST connections

* fixed issue #2257

* upgraded Boost version to 1.62.0

* added optional detail flag for db.<collection>.count()
  setting the flag to `true` will make the count operation returned the per-shard
  counts for the collection:

      db._create("test", { numberOfShards: 10 });
      for (i = 0; i < 1000; ++i) {
        db.test.insert({value: i});
      }
      db.test.count(true);

      {
        "s100058" : 99,
        "s100057" : 103,
        "s100056" : 100,
        "s100050" : 94,
        "s100055" : 90,
        "s100054" : 122,
        "s100051" : 109,
        "s100059" : 99,
        "s100053" : 95,
        "s100052" : 89
      }

* added optional memory limit for AQL queries:

      db._query("FOR i IN 1..100000 SORT i RETURN i", {}, { options: { memoryLimit: 100000 } });

  This option limits the default maximum amount of memory (in bytes) that a single
  AQL query can use.
  When a single AQL query reaches the specified limit value, the query will be
  aborted with a *resource limit exceeded* exception. In a cluster, the memory
  accounting is done per shard, so the limit value is effectively a memory limit per
  query per shard.

  The global limit value can be overriden per query by setting the *memoryLimit*
  option value for individual queries when running an AQL query.

* added server startup option `--query.memory-limit`

* added convenience function to create vertex-centric indexes.

  Usage: `db.collection.ensureVertexCentricIndex("label", {type: "hash", direction: "outbound"})`
  That will create an index that can be used on OUTBOUND with filtering on the
  edge attribute `label`.

* change default log output for tools to stdout (instead of stderr)

* added option -D to define a configuration file environment key=value

* changed encoding behavior for URLs encoded in the C++ code of ArangoDB:
  previously the special characters `-`, `_`, `~` and `.` were returned as-is
  after URL-encoding, now `.` will be encoded to be `%2e`.
  This also changes the behavior of how incoming URIs are processed: previously
  occurrences of `..` in incoming request URIs were collapsed (e.g. `a/../b/` was
  collapsed to a plain `b/`). Now `..` in incoming request URIs are not collapsed.

* Foxx request URL suffix is no longer unescaped

* @arangodb/request option json now defaults to `true` if the response body is not empty and encoding is not explicitly set to `null` (binary).
  The option can still be set to `false` to avoid unnecessary attempts at parsing the response as JSON.

* Foxx configuration values for unknown options will be discarded when saving the configuration in production mode using the web interface

* module.context.dependencies is now immutable

* process.stdout.isTTY now returns `true` in arangosh and when running arangod with the `--console` flag

* add support for Swagger tags in Foxx


v3.1.9 (XXXX-XX-XX)
-------------------

* macos CLI package: store databases and apps in the users home directory

* ui: fixed re-login issue within a non system db, when tab was closed

* fixed a race in the VelocyStream Commtask implementation

* fixed issue #2256


v3.1.8 (2017-01-09)
-------------------

* add Windows silent installer

* add handling of debug symbols during Linux & windows release builds.

* fixed issue #2181

* fixed issue #2248: reduce V8 max old space size from 3 GB to 1 GB on 32 bit systems

* upgraded Boost version to 1.62.0

* fixed issue #2238

* fixed issue #2234

* agents announce new endpoints in inception phase to leader

* agency leadership accepts updatet endpoints to given uuid

* unified endpoints replace localhost with 127.0.0.1

* fix several problems within an authenticated cluster


v3.1.7 (2016-12-29)
-------------------

* fixed one too many elections in RAFT

* new agency comm backported from devel


v3.1.6 (2016-12-20)
-------------------

* fixed issue #2227

* fixed issue #2220

* agency constituent/agent bug fixes in race conditions picking up
  leadership

* supervision does not need waking up anymore as it is running
  regardless

* agents challenge their leadership more rigorously


v3.1.5 (2016-12-16)
-------------------

* lowered default value of `--database.revision-cache-target-size` from 75% of
  RAM to less than 40% of RAM

* fixed issue #2218

* fixed issue #2217

* Foxx router.get/post/etc handler argument can no longer accidentally omitted

* fixed issue #2223


v3.1.4 (2016-12-08)
-------------------

* fixed issue #2211

* fixed issue #2204

* at cluster start, coordinators wait until at least one DBserver is there,
  and either at least two DBservers are there or 15s have passed, before they
  initiate the bootstrap of system collections.

* more robust agency startup from devel

* supervision's AddFollower adds many followers at once

* supervision has new FailedFollower job

* agency's Node has new method getArray

* agency RAFT timing estimates more conservative in waitForSync
  scenario

* agency RAFT timing estimates capped at maximum 2.0/10.0 for low/high


v3.1.3 (2016-12-02)
-------------------

* fix a traversal bug when using skiplist indexes:
  if we have a skiplist of ["a", "unused", "_from"] and a traversal like:
  FOR v,e,p IN OUTBOUND @start @@edges
    FILTER p.edges[0].a == 'foo'
    RETURN v
  And the above index applied on "a" is considered better than EdgeIndex, than
  the executor got into undefined behaviour.

* fix endless loop when trying to create a collection with replicationFactor: -1


v3.1.2 (2016-11-24)
-------------------

* added support for descriptions field in Foxx dependencies

* (Enterprise only) fixed a bug in the statistic report for SmartGraph traversals.
Now they state correctly how many documents were fetched from the index and how many
have been filtered.

* Prevent uniform shard distribution when replicationFactor == numServers

v3.1.1 (2016-11-15)
-------------------

* fixed issue #2176

* fixed issue #2168

* display index usage of traversals in AQL explainer output (previously missing)

* fixed issue #2163

* preserve last-used HLC value across server starts

* allow more control over handling of pre-3.1 _rev values

  this changes the server startup option `--database.check-30-revisions` from a boolean (true/false)
  parameter to a string parameter with the following possible values:

  - "fail":
    will validate _rev values of 3.0 collections on collection loading and throw an exception when invalid _rev values are found.
    in this case collections with invalid _rev values are marked as corrupted and cannot be used in the ArangoDB 3.1 instance.
    the fix procedure for such collections is to export the collections from 3.0 database with arangodump and restore them in 3.1 with arangorestore.
    collections that do not contain invalid _rev values are marked as ok and will not be re-checked on following loads.
    collections that contain invalid _rev values will be re-checked on following loads.

  - "true":
    will validate _rev values of 3.0 collections on collection loading and print a warning when invalid _rev values are found.
    in this case collections with invalid _rev values can be used in the ArangoDB 3.1 instance.
    however, subsequent operations on documents with invalid _rev values may silently fail or fail with explicit errors.
    the fix procedure for such collections is to export the collections from 3.0 database with arangodump and restore them in 3.1 with arangorestore.
    collections that do not contain invalid _rev values are marked as ok and will not be re-checked on following loads.
    collections that contain invalid _rev values will be re-checked on following loads.

  - "false":
    will not validate _rev values on collection loading and not print warnings.
    no hint is given when invalid _rev values are found.
    subsequent operations on documents with invalid _rev values may silently fail or fail with explicit errors.
    this setting does not affect whether collections are re-checked later.
    collections will be re-checked on following loads if `--database.check-30-revisions` is later set to either `true` or `fail`.

  The change also suppresses warnings that were printed when collections were restored using arangorestore, and the restore
  data contained invalid _rev values. Now these warnings are suppressed, and new HLC _rev values are generated for these documents
  as before.

* added missing functions to AQL syntax highlighter in web interface

* fixed display of `ANY` direction in traversal explainer output (direction `ANY` was shown as either
  `INBOUND` or `OUTBOUND`)

* changed behavior of toJSON() function when serializing an object before saving it in the database

  if an object provides a toJSON() function, this function is still called for serializing it.
  the change is that the result of toJSON() is not stringified anymore, but saved as is. previous
  versions of ArangoDB called toJSON() and after that additionally stringified its result.

  This change will affect the saving of JS Buffer objects, which will now be saved as arrays of
  bytes instead of a comma-separated string of the Buffer's byte contents.

* allow creating unique indexes on more attributes than present in shardKeys

  The following combinations of shardKeys and indexKeys are allowed/not allowed:

  shardKeys     indexKeys
      a             a        ok
      a             b    not ok
      a           a b        ok
    a b             a    not ok
    a b             b    not ok
    a b           a b        ok
    a b         a b c        ok
  a b c           a b    not ok
  a b c         a b c        ok

* fixed wrong version in web interface login screen (EE only)

* make web interface not display an exclamation mark next to ArangoDB version number 3.1

* fixed search for arbitrary document attributes in web interface in case multiple
  search values were used on different attribute names. in this case, the search always
  produced an empty result

* disallow updating `_from` and `_to` values of edges in Smart Graphs. Updating these
  attributes would lead to potential redistribution of edges to other shards, which must be
  avoided.

* fixed issue #2148

* updated graphql-sync dependency to 0.6.2

* fixed issue #2156

* fixed CRC4 assembly linkage


v3.1.0 (2016-10-29)
-------------------

* AQL breaking change in cluster:

  from ArangoDB 3.1 onwards `WITH` is required for traversals in a
  clustered environment in order to avoid deadlocks.

  Note that for queries that access only a single collection or that have all
  collection names specified somewhere else in the query string, there is no
  need to use *WITH*. *WITH* is only useful when the AQL query parser cannot
  automatically figure out which collections are going to be used by the query.
  *WITH* is only useful for queries that dynamically access collections, e.g.
  via traversals, shortest path operations or the *DOCUMENT()* function.

  more info can be found [here](https://github.com/arangodb/arangodb/blob/devel/Documentation/Books/AQL/Operations/With.md)

* added AQL function `DISTANCE` to calculate the distance between two arbitrary
  coordinates (haversine formula)

* fixed issue #2110

* added Auto-aptation of RAFT timings as calculations only


v3.1.rc2 (2016-10-10)
---------------------

* second release candidate


v3.1.rc1 (2016-09-30)
---------------------

* first release candidate


v3.1.alpha2 (2016-09-01)
------------------------

* added module.context.createDocumentationRouter to replace module.context.apiDocumentation

* bug in RAFT implementation of reads. dethroned leader still answered requests in isolation

* ui: added new graph viewer

* ui: aql-editor added tabular & graph display

* ui: aql-editor improved usability

* ui: aql-editor: query profiling support

* fixed issue #2109

* fixed issue #2111

* fixed issue #2075

* added AQL function `DISTANCE` to calculate the distance between two arbitrary
  coordinates (haversine formula)

* rewrote scheduler and dispatcher based on boost::asio

  parameters changed:
    `--scheduler.threads` and `--server.threads` are now merged into a single one: `--server.threads`

    hidden `--server.extra-threads` has been removed

    hidden `--server.aql-threads` has been removed

    hidden `--server.backend` has been removed

    hidden `--server.show-backends` has been removed

    hidden `--server.thread-affinity` has been removed

* fixed issue #2086

* fixed issue #2079

* fixed issue #2071

  make the AQL query optimizer inject filter condition expressions referred to
  by variables during filter condition aggregation.
  For example, in the following query

      FOR doc IN collection
        LET cond1 = (doc.value == 1)
        LET cond2 = (doc.value == 2)
        FILTER cond1 || cond2
        RETURN { doc, cond1, cond2 }

  the optimizer will now inject the conditions for `cond1` and `cond2` into the filter
  condition `cond1 || cond2`, expanding it to `(doc.value == 1) || (doc.value == 2)`
  and making these conditions available for index searching.

  Note that the optimizer previously already injected some conditions into other
  conditions, but only if the variable that defined the condition was not used
  elsewhere. For example, the filter condition in the query

      FOR doc IN collection
        LET cond = (doc.value == 1)
        FILTER cond
        RETURN { doc }

  already got optimized before because `cond` was only used once in the query and
  the optimizer decided to inject it into the place where it was used.

  This only worked for variables that were referred to once in the query.
  When a variable was used multiple times, the condition was not injected as
  in the following query:

      FOR doc IN collection
        LET cond = (doc.value == 1)
        FILTER cond
        RETURN { doc, cond }

  The fix for #2070 now will enable this optimization so that the query can
  use an index on `doc.value` if available.

* changed behavior of AQL array comparison operators for empty arrays:
  * `ALL` and `ANY` now always return `false` when the left-hand operand is an
    empty array. The behavior for non-empty arrays does not change:
    * `[] ALL == 1` will return `false`
    * `[1] ALL == 1` will return `true`
    * `[1, 2] ALL == 1` will return `false`
    * `[2, 2] ALL == 1` will return `false`
    * `[] ANY == 1` will return `false`
    * `[1] ANY == 1` will return `true`
    * `[1, 2] ANY == 1` will return `true`
    * `[2, 2] ANY == 1` will return `false`
  * `NONE` now always returns `true` when the left-hand operand is an empty array.
    The behavior for non-empty arrays does not change:
    * `[] NONE == 1` will return `true`
    * `[1] NONE == 1` will return `false`
    * `[1, 2] NONE == 1` will return `false`
    * `[2, 2] NONE == 1` will return `true`

* added experimental AQL functions `JSON_STRINGIFY` and `JSON_PARSE`

* added experimental support for incoming gzip-compressed requests

* added HTTP REST APIs for online loglevel adjustments:

  - GET `/_admin/log/level` returns the current loglevel settings
  - PUT `/_admin/log/level` modifies the current loglevel settings

* PATCH /_api/gharial/{graph-name}/vertex/{collection-name}/{vertex-key}
  - changed default value for keepNull to true

* PATCH /_api/gharial/{graph-name}/edge/{collection-name}/{edge-key}
  - changed default value for keepNull to true

* renamed `maximalSize` attribute in parameter.json files to `journalSize`

  The `maximalSize` attribute will still be picked up from collections that
  have not been adjusted. Responses from the replication API will now also use
  `journalSize` instead of `maximalSize`.

* added `--cluster.system-replication-factor` in order to adjust the
  replication factor for new system collections

* fixed issue #2012

* added a memory expection in case V8 memory gets too low

* added Optimizer Rule for other indexes in Traversals
  this allows AQL traversals to use other indexes than the edge index.
  So traversals with filters on edges can now make use of more specific
  indexes, e.g.

      FOR v, e, p IN 2 OUTBOUND @start @@edge FILTER p.edges[0].foo == "bar"

  will prefer a Hash Index on [_from, foo] above the EdgeIndex.

* fixed epoch computation in hybrid logical clock

* fixed thread affinity

* replaced require("internal").db by require("@arangodb").db

* added option `--skip-lines` for arangoimp
  this allows skipping the first few lines from the import file in case the
  CSV or TSV import are used

* fixed periodic jobs: there should be only one instance running - even if it
  runs longer than the period

* improved performance of primary index and edge index lookups

* optimizations for AQL `[*]` operator in case no filter, no projection and
  no offset/limit are used

* added AQL function `OUTERSECTION` to return the symmetric difference of its
  input arguments

* Foxx manifests of installed services are now saved to disk with indentation

* Foxx tests and scripts in development mode should now always respect updated
  files instead of loading stale modules

* When disabling Foxx development mode the setup script is now re-run

* Foxx now provides an easy way to directly serve GraphQL requests using the
  `@arangodb/foxx/graphql` module and the bundled `graphql-sync` dependency

* Foxx OAuth2 module now correctly passes the `access_token` to the OAuth2 server

* added iconv-lite and timezone modules

* web interface now allows installing GitHub and zip services in legacy mode

* added module.context.createDocumentationRouter to replace module.context.apiDocumentation

* bug in RAFT implementation of reads. dethroned leader still answered
  requests in isolation

* all lambdas in ClusterInfo might have been left with dangling references.

* Agency bug fix for handling of empty json objects as values.

* Foxx tests no longer support the Mocha QUnit interface as this resulted in weird
  inconsistencies in the BDD and TDD interfaces. This fixes the TDD interface
  as well as out-of-sequence problems when using the BDD before/after functions.

* updated bundled JavaScript modules to latest versions; joi has been updated from 8.4 to 9.2
  (see [joi 9.0.0 release notes](https://github.com/hapijs/joi/issues/920) for information on
  breaking changes and new features)

* fixed issue #2139

* updated graphql-sync dependency to 0.6.2

* fixed issue #2156


v3.0.13 (XXXX-XX-XX)
--------------------

* fixed issue #2315

* fixed issue #2210


v3.0.12 (2016-11-23)
--------------------

* fixed issue #2176

* fixed issue #2168

* fixed issues #2149, #2159

* fixed error reporting for issue #2158

* fixed assembly linkage bug in CRC4 module

* added support for descriptions field in Foxx dependencies


v3.0.11 (2016-11-08)
--------------------

* fixed issue #2140: supervisor dies instead of respawning child

* fixed issue #2131: use shard key value entered by user in web interface

* fixed issue #2129: cannot kill a long-run query

* fixed issue #2110

* fixed issue #2081

* fixed issue #2038

* changes to Foxx service configuration or dependencies should now be
  stored correctly when options are cleared or omitted

* Foxx tests no longer support the Mocha QUnit interface as this resulted in weird
  inconsistencies in the BDD and TDD interfaces. This fixes the TDD interface
  as well as out-of-sequence problems when using the BDD before/after functions.

* fixed issue #2148


v3.0.10 (2016-09-26)
--------------------

* fixed issue #2072

* fixed issue #2070

* fixed slow cluster starup issues. supervision will demonstrate more
  patience with db servers


v3.0.9 (2016-09-21)
-------------------

* fixed issue #2064

* fixed issue #2060

* speed up `collection.any()` and skiplist index creation

* fixed multiple issues where ClusterInfo bug hung agency in limbo
  timeouting on multiple collection and database callbacks


v3.0.8 (2016-09-14)
-------------------

* fixed issue #2052

* fixed issue #2005

* fixed issue #2039

* fixed multiple issues where ClusterInfo bug hung agency in limbo
  timeouting on multiple collection and database callbacks


v3.0.7 (2016-09-05)
-------------------

* new supervision job handles db server failure during collection creation.


v3.0.6 (2016-09-02)
-------------------

* fixed issue #2026

* slightly better error diagnostics for AQL query compilation and replication

* fixed issue #2018

* fixed issue #2015

* fixed issue #2012

* fixed wrong default value for arangoimp's `--on-duplicate` value

* fix execution of AQL traversal expressions when there are multiple
  conditions that refer to variables set outside the traversal

* properly return HTTP 503 in JS actions when backend is gone

* supervision creates new key in agency for failed servers

* new shards will not be allocated on failed or cleaned servers


v3.0.5 (2016-08-18)
-------------------

* execute AQL ternary operator via C++ if possible

* fixed issue #1977

* fixed extraction of _id attribute in AQL traversal conditions

* fix SSL agency endpoint

* Minimum RAFT timeout was one order of magnitude to short.

* Optimized RAFT RPCs from leader to followers for efficiency.

* Optimized RAFT RPC handling on followers with respect to compaction.

* Fixed bug in handling of duplicates and overlapping logs

* Fixed bug in supervision take over after leadership change.

v3.0.4 (2016-08-01)
-------------------

* added missing lock for periodic jobs access

* fix multiple foxx related cluster issues

* fix handling of empty AQL query strings

* fixed issue in `INTERSECTION` AQL function with duplicate elements
  in the source arrays

* fixed issue #1970

* fixed issue #1968

* fixed issue #1967

* fixed issue #1962

* fixed issue #1959

* replaced require("internal").db by require("@arangodb").db

* fixed issue #1954

* fixed issue #1953

* fixed issue #1950

* fixed issue #1949

* fixed issue #1943

* fixed segfault in V8, by backporting https://bugs.chromium.org/p/v8/issues/detail?id=5033

* Foxx OAuth2 module now correctly passes the `access_token` to the OAuth2 server

* fixed credentialed CORS requests properly respecting --http.trusted-origin

* fixed a crash in V8Periodic task (forgotten lock)

* fixed two bugs in synchronous replication (syncCollectionFinalize)


v3.0.3 (2016-07-17)
-------------------

* fixed issue #1942

* fixed issue #1941

* fixed array index batch insertion issues for hash indexes that caused problems when
  no elements remained for insertion

* fixed AQL MERGE() function with External objects originating from traversals

* fixed some logfile recovery errors with error message "document not found"

* fixed issue #1937

* fixed issue #1936

* improved performance of arangorestore in clusters with synchronous
  replication

* Foxx tests and scripts in development mode should now always respect updated
  files instead of loading stale modules

* When disabling Foxx development mode the setup script is now re-run

* Foxx manifests of installed services are now saved to disk with indentation


v3.0.2 (2016-07-09)
-------------------

* fixed assertion failure in case multiple remove operations were used in the same query

* fixed upsert behavior in case upsert was used in a loop with the same document example

* fixed issue #1930

* don't expose local file paths in Foxx error messages.

* fixed issue #1929

* make arangodump dump the attribute `isSystem` when dumping the structure
  of a collection, additionally make arangorestore not fail when the attribute
  is missing

* fixed "Could not extract custom attribute" issue when using COLLECT with
  MIN/MAX functions in some contexts

* honor presence of persistent index for sorting

* make AQL query optimizer not skip "use-indexes-rule", even if enough
  plans have been created already

* make AQL optimizer not skip "use-indexes-rule", even if enough execution plans
  have been created already

* fix double precision value loss in VelocyPack JSON parser

* added missing SSL support for arangorestore

* improved cluster import performance

* fix Foxx thumbnails on DC/OS

* fix Foxx configuration not being saved

* fix Foxx app access from within the frontend on DC/OS

* add option --default-replication-factor to arangorestore and simplify
  the control over the number of shards when restoring

* fix a bug in the VPack -> V8 conversion if special attributes _key,
  _id, _rev, _from and _to had non-string values, which is allowed
  below the top level

* fix malloc_usable_size for darwin


v3.0.1 (2016-06-30)
-------------------

* fixed periodic jobs: there should be only one instance running - even if it
  runs longer than the period

* increase max. number of collections in AQL queries from 32 to 256

* fixed issue #1916: header "authorization" is required" when opening
  services page

* fixed issue #1915: Explain: member out of range

* fixed issue #1914: fix unterminated buffer

* don't remove lockfile if we are the same (now stale) pid
  fixes docker setups (our pid will always be 1)

* do not use revision id comparisons in compaction for determining whether a
  revision is obsolete, but marker memory addresses
  this ensures revision ids don't matter when compacting documents

* escape Unicode characters in JSON HTTP responses
  this converts UTF-8 characters in HTTP responses of arangod into `\uXXXX`
  escape sequences. This makes the HTTP responses fit into the 7 bit ASCII
  character range, which speeds up HTTP response parsing for some clients,
  namely node.js/v8

* add write before read collections when starting a user transaction
  this allows specifying the same collection in both read and write mode without
  unintended side effects

* fixed buffer overrun that occurred when building very large result sets

* index lookup optimizations for primary index and edge index

* fixed "collection is a nullptr" issue when starting a traversal from a transaction

* enable /_api/import on coordinator servers


v3.0.0 (2016-06-22)
-------------------

* minor GUI fixxes

* fix for replication and nonces


v3.0.0-rc3 (2016-06-19)
-----------------------

* renamed various Foxx errors to no longer refer to Foxx services as apps

* adjusted various error messages in Foxx to be more informative

* specifying "files" in a Foxx manifest to be mounted at the service root
  no longer results in 404s when trying to access non-file routes

* undeclared path parameters in Foxx no longer break the service

* trusted reverse proxy support is now handled more consistently

* ArangoDB request compatibility and user are now exposed in Foxx

* all bundled NPM modules have been upgraded to their latest versions


v3.0.0-rc2 (2016-06-12)
-----------------------

* added option `--server.max-packet-size` for client tools

* renamed option `--server.ssl-protocol` to `--ssl.protocol` in client tools
  (was already done for arangod, but overlooked for client tools)

* fix handling of `--ssl.protocol` value 5 (TLS v1.2) in client tools, which
  claimed to support it but didn't

* config file can use '@include' to include a different config file as base


v3.0.0-rc1 (2016-06-10)
-----------------------

* the user management has changed: it now has users that are independent of
  databases. A user can have one or more database assigned to the user.

* forward ported V8 Comparator bugfix for inline heuristics from
  https://github.com/v8/v8/commit/5ff7901e24c2c6029114567de5a08ed0f1494c81

* changed to-string conversion for AQL objects and arrays, used by the AQL
  function `TO_STRING()` and implicit to-string casts in AQL

  - arrays are now converted into their JSON-stringify equivalents, e.g.

    - `[ ]` is now converted to `[]`
    - `[ 1, 2, 3 ]` is now converted to `[1,2,3]`
    - `[ "test", 1, 2 ] is now converted to `["test",1,2]`

    Previous versions of ArangoDB converted arrays with no members into the
    empty string, and non-empty arrays into a comma-separated list of member
    values, without the surrounding angular brackets. Additionally, string
    array members were not enclosed in quotes in the result string:

    - `[ ]` was converted to ``
    - `[ 1, 2, 3 ]` was converted to `1,2,3`
    - `[ "test", 1, 2 ] was converted to `test,1,2`

  - objects are now converted to their JSON-stringify equivalents, e.g.

    - `{ }` is converted to `{}`
    - `{ a: 1, b: 2 }` is converted to `{"a":1,"b":2}`
    - `{ "test" : "foobar" }` is converted to `{"test":"foobar"}`

    Previous versions of ArangoDB always converted objects into the string
    `[object Object]`

  This change affects also the AQL functions `CONCAT()` and `CONCAT_SEPARATOR()`
  which treated array values differently in previous versions. Previous versions
  of ArangoDB automatically flattened array values on the first level of the array,
  e.g. `CONCAT([1, 2, 3, [ 4, 5, 6 ]])` produced `1,2,3,4,5,6`. Now this will produce
  `[1,2,3,[4,5,6]]`. To flatten array members on the top level, you can now use
  the more explicit `CONCAT(FLATTEN([1, 2, 3, [4, 5, 6]], 1))`.

* added C++ implementations for AQL functions `SLICE()`, `CONTAINS()` and
  `RANDOM_TOKEN()`

* as a consequence of the upgrade to V8 version 5, the implementation of the
  JavaScript `Buffer` object had to be changed. JavaScript `Buffer` objects in
  ArangoDB now always store their data on the heap. There is no shared pool
  for small Buffer values, and no pointing into existing Buffer data when
  extracting slices. This change may increase the cost of creating Buffers with
  short contents or when peeking into existing Buffers, but was required for
  safer memory management and to prevent leaks.

* the `db` object's function `_listDatabases()` was renamed to just `_databases()`
  in order to make it more consistent with the existing `_collections()` function.
  Additionally the `db` object's `_listEndpoints()` function was renamed to just
  `_endpoints()`.

* changed default value of `--server.authentication` from `false` to `true` in
  configuration files etc/relative/arangod.conf and etc/arangodb/arangod.conf.in.
  This means the server will be started with authentication enabled by default,
  requiring all client connections to provide authentication data when connecting
  to ArangoDB. Authentication can still be turned off via setting the value of
  `--server.authentication` to `false` in ArangoDB's configuration files or by
  specifying the option on the command-line.

* Changed result format for querying all collections via the API GET `/_api/collection`.

  Previous versions of ArangoDB returned an object with an attribute named `collections`
  and an attribute named `names`. Both contained all available collections, but
  `collections` contained the collections as an array, and `names` contained the
  collections again, contained in an object in which the attribute names were the
  collection names, e.g.

  ```
  {
    "collections": [
      {"id":"5874437","name":"test","isSystem":false,"status":3,"type":2},
      {"id":"17343237","name":"something","isSystem":false,"status":3,"type":2},
      ...
    ],
    "names": {
      "test": {"id":"5874437","name":"test","isSystem":false,"status":3,"type":2},
      "something": {"id":"17343237","name":"something","isSystem":false,"status":3,"type":2},
      ...
    }
  }
  ```
  This result structure was redundant, and therefore has been simplified to just

  ```
  {
    "result": [
      {"id":"5874437","name":"test","isSystem":false,"status":3,"type":2},
      {"id":"17343237","name":"something","isSystem":false,"status":3,"type":2},
      ...
    ]
  }
  ```

  in ArangoDB 3.0.

* added AQL functions `TYPENAME()` and `HASH()`

* renamed arangob tool to arangobench

* added AQL string comparison operator `LIKE`

  The operator can be used to compare strings like this:

      value LIKE search

  The operator is currently implemented by calling the already existing AQL
  function `LIKE`.

  This change also makes `LIKE` an AQL keyword. Using `LIKE` in either case as
  an attribute or collection name in AQL thus requires quoting.

* make AQL optimizer rule "remove-unnecessary-calculations" fire in more cases

  The rule will now remove calculations that are used exactly once in other
  expressions (e.g. `LET a = doc RETURN a.value`) and calculations,
  or calculations that are just references (e.g. `LET a = b`).

* renamed AQL optimizer rule "merge-traversal-filter" to "optimize-traversals"
  Additionally, the optimizer rule will remove unused edge and path result variables
  from the traversal in case they are specified in the `FOR` section of the traversal,
  but not referenced later in the query. This saves constructing edges and paths
  results.

* added AQL optimizer rule "inline-subqueries"

  This rule can pull out certain subqueries that are used as an operand to a `FOR`
  loop one level higher, eliminating the subquery completely. For example, the query

      FOR i IN (FOR j IN [1,2,3] RETURN j) RETURN i

  will be transformed by the rule to:

      FOR i IN [1,2,3] RETURN i

  The query

      FOR name IN (FOR doc IN _users FILTER doc.status == 1 RETURN doc.name) LIMIT 2 RETURN name

  will be transformed into

      FOR tmp IN _users FILTER tmp.status == 1 LIMIT 2 RETURN tmp.name

  The rule will only fire when the subquery is used as an operand to a `FOR` loop, and
  if the subquery does not contain a `COLLECT` with an `INTO` variable.

* added new endpoint "srv://" for DNS service records

* The result order of the AQL functions VALUES and ATTRIBUTES has never been
  guaranteed and it only had the "correct" ordering by accident when iterating
  over objects that were not loaded from the database. This accidental behavior
  is now changed by introduction of VelocyPack. No ordering is guaranteed unless
  you specify the sort parameter.

* removed configure option `--enable-logger`

* added AQL array comparison operators

  All AQL comparison operators now also exist in an array variant. In the
  array variant, the operator is preceded with one of the keywords *ALL*, *ANY*
  or *NONE*. Using one of these keywords changes the operator behavior to
  execute the comparison operation for all, any, or none of its left hand
  argument values. It is therefore expected that the left hand argument
  of an array operator is an array.

  Examples:

      [ 1, 2, 3 ] ALL IN [ 2, 3, 4 ]   // false
      [ 1, 2, 3 ] ALL IN [ 1, 2, 3 ]   // true
      [ 1, 2, 3 ] NONE IN [ 3 ]        // false
      [ 1, 2, 3 ] NONE IN [ 23, 42 ]   // true
      [ 1, 2, 3 ] ANY IN [ 4, 5, 6 ]   // false
      [ 1, 2, 3 ] ANY IN [ 1, 42 ]     // true
      [ 1, 2, 3 ] ANY == 2             // true
      [ 1, 2, 3 ] ANY == 4             // false
      [ 1, 2, 3 ] ANY > 0              // true
      [ 1, 2, 3 ] ANY <= 1             // true
      [ 1, 2, 3 ] NONE < 99            // false
      [ 1, 2, 3 ] NONE > 10            // true
      [ 1, 2, 3 ] ALL > 2              // false
      [ 1, 2, 3 ] ALL > 0              // true
      [ 1, 2, 3 ] ALL >= 3             // false
      ["foo", "bar"] ALL != "moo"      // true
      ["foo", "bar"] NONE == "bar"     // false
      ["foo", "bar"] ANY == "foo"      // true

* improved AQL optimizer to remove unnecessary sort operations in more cases

* allow enclosing AQL identifiers in forward ticks in addition to using
  backward ticks

  This allows for convenient writing of AQL queries in JavaScript template strings
  (which are delimited with backticks themselves), e.g.

      var q = `FOR doc IN ´collection´ RETURN doc.´name´`;

* allow to set `print.limitString` to configure the number of characters
  to output before truncating

* make logging configurable per log "topic"

  `--log.level <level>` sets the global log level to <level>, e.g. `info`,
  `debug`, `trace`.

  `--log.level topic=<level>` sets the log level for a specific topic.
  Currently, the following topics exist: `collector`, `compactor`, `mmap`,
  `performance`, `queries`, and `requests`. `performance` and `requests` are
  set to FATAL by default. `queries` is set to info. All others are
  set to the global level by default.

  The new log option `--log.output <definition>` allows directing the global
  or per-topic log output to different outputs. The output definition
  "<definition>" can be one of

    "-" for stdin
    "+" for stderr
    "syslog://<syslog-facility>"
    "syslog://<syslog-facility>/<application-name>"
    "file://<relative-path>"

  The option can be specified multiple times in order to configure the output
  for different log topics. To set up a per-topic output configuration, use
  `--log.output <topic>=<definition>`, e.g.

    queries=file://queries.txt

  logs all queries to the file "queries.txt".

* the option `--log.requests-file` is now deprecated. Instead use

    `--log.level requests=info`
    `--log.output requests=file://requests.txt`

* the option `--log.facility` is now deprecated. Instead use

    `--log.output requests=syslog://facility`

* the option `--log.performance` is now deprecated. Instead use

    `--log.level performance=trace`

* removed option `--log.source-filter`

* removed configure option `--enable-logger`

* change collection directory names to include a random id component at the end

  The new pattern is `collection-<id>-<random>`, where `<id>` is the collection
  id and `<random>` is a random number. Previous versions of ArangoDB used a
  pattern `collection-<id>` without the random number.

  ArangoDB 3.0 understands both the old and name directory name patterns.

* removed mostly unused internal spin-lock implementation

* removed support for pre-Windows 7-style locks. This removes compatibility for
  Windows versions older than Windows 7 (e.g. Windows Vista, Windows XP) and
  Windows 2008R2 (e.g. Windows 2008).

* changed names of sub-threads started by arangod

* added option `--default-number-of-shards` to arangorestore, allowing creating
  collections with a specifiable number of shards from a non-cluster dump

* removed support for CoffeeScript source files

* removed undocumented SleepAndRequeue

* added WorkMonitor to inspect server threads

* when downloading a Foxx service from the web interface the suggested filename
  is now based on the service's mount path instead of simply "app.zip"

* the `@arangodb/request` response object now stores the parsed JSON response
  body in a property `json` instead of `body` when the request was made using the
  `json` option. The `body` instead contains the response body as a string.

* the Foxx API has changed significantly, 2.8 services are still supported
  using a backwards-compatible "legacy mode"


v2.8.12 (XXXX-XX-XX)
--------------------

* issue #2091: decrease connect timeout to 5 seconds on startup

* fixed issue #2072

* slightly better error diagnostics for some replication errors

* fixed issue #1977

* fixed issue in `INTERSECTION` AQL function with duplicate elements
  in the source arrays

* fixed issue #1962

* fixed issue #1959

* export aqlQuery template handler as require('org/arangodb').aql for forwards-compatibility


v2.8.11 (2016-07-13)
--------------------

* fixed array index batch insertion issues for hash indexes that caused problems when
  no elements remained for insertion

* fixed issue #1937


v2.8.10 (2016-07-01)
--------------------

* make sure next local _rev value used for a document is at least as high as the
  _rev value supplied by external sources such as replication

* make adding a collection in both read- and write-mode to a transaction behave as
  expected (write includes read). This prevents the `unregister collection used in
  transaction` error

* fixed sometimes invalid result for `byExample(...).count()` when an index plus
  post-filtering was used

* fixed "collection is a nullptr" issue when starting a traversal from a transaction

* honor the value of startup option `--database.wait-for-sync` (that is used to control
  whether new collections are created with `waitForSync` set to `true` by default) also
  when creating collections via the HTTP API (and thus the ArangoShell). When creating
  a collection via these mechanisms, the option was ignored so far, which was inconsistent.

* fixed issue #1826: arangosh --javascript.execute: internal error (geo index issue)

* fixed issue #1823: Arango crashed hard executing very simple query on windows


v2.8.9 (2016-05-13)
-------------------

* fixed escaping and quoting of extra parameters for executables in Mac OS X App

* added "waiting for" status variable to web interface collection figures view

* fixed undefined behavior in query cache invaldation

* fixed access to /_admin/statistics API in case statistics are disable via option
  `--server.disable-statistics`

* Foxx manager will no longer fail hard when Foxx store is unreachable unless installing
  a service from the Foxx store (e.g. when behind a firewall or GitHub is unreachable).


v2.8.8 (2016-04-19)
-------------------

* fixed issue #1805: Query: internal error (location: arangod/Aql/AqlValue.cpp:182).
  Please report this error to arangodb.com (while executing)

* allow specifying collection name prefixes for `_from` and `_to` in arangoimp:

  To avoid specifying complete document ids (consisting of collection names and document
  keys) for *_from* and *_to* values when importing edges with arangoimp, there are now
  the options *--from-collection-prefix* and *--to-collection-prefix*.

  If specified, these values will be automatically prepended to each value in *_from*
  (or *_to* resp.). This allows specifying only document keys inside *_from* and/or *_to*.

  *Example*

      > arangoimp --from-collection-prefix users --to-collection-prefix products ...

  Importing the following document will then create an edge between *users/1234* and
  *products/4321*:

  ```js
  { "_from" : "1234", "_to" : "4321", "desc" : "users/1234 is connected to products/4321" }
  ```

* requests made with the interactive system API documentation in the web interface
  (Swagger) will now respect the active database instead of always using `_system`


v2.8.7 (2016-04-07)
-------------------

* optimized primary=>secondary failover

* fix to-boolean conversion for documents in AQL

* expose the User-Agent HTTP header from the ArangoShell since Github seems to
  require it now, and we use the ArangoShell for fetching Foxx repositories from Github

* work with http servers that only send

* fixed potential race condition between compactor and collector threads

* fix removal of temporary directories on arangosh exit

* javadoc-style comments in Foxx services are no longer interpreted as
  Foxx comments outside of controller/script/exports files (#1748)

* removed remaining references to class syntax for Foxx Model and Repository
  from the documentation

* added a safe-guard for corrupted master-pointer


v2.8.6 (2016-03-23)
-------------------

* arangosh can now execute JavaScript script files that contain a shebang
  in the first line of the file. This allows executing script files directly.

  Provided there is a script file `/path/to/script.js` with the shebang
  `#!arangosh --javascript.execute`:

      > cat /path/to/script.js
      #!arangosh --javascript.execute
      print("hello from script.js");

  If the script file is made executable

      > chmod a+x /path/to/script.js

  it can be invoked on the shell directly and use arangosh for its execution:

      > /path/to/script.js
      hello from script.js

  This did not work in previous versions of ArangoDB, as the whole script contents
  (including the shebang) were treated as JavaScript code.
  Now shebangs in script files will now be ignored for all files passed to arangosh's
  `--javascript.execute` parameter.

  The alternative way of executing a JavaScript file with arangosh still works:

      > arangosh --javascript.execute /path/to/script.js
      hello from script.js

* added missing reset of traversal state for nested traversals.
  The state of nested traversals (a traversal in an AQL query that was
  located in a repeatedly executed subquery or inside another FOR loop)
  was not reset properly, so that multiple invocations of the same nested
  traversal with different start vertices led to the nested traversal
  always using the start vertex provided on the first invocation.

* fixed issue #1781: ArangoDB startup time increased tremendously

* fixed issue #1783: SIGHUP should rotate the log


v2.8.5 (2016-03-11)
-------------------

* Add OpenSSL handler for TLS V1.2 as sugested by kurtkincaid in #1771

* fixed issue #1765 (The webinterface should display the correct query time)
  and #1770 (Display ACTUAL query time in aardvark's AQL editor)

* Windows: the unhandled exception handler now calls the windows logging
  facilities directly without locks.
  This fixes lockups on crashes from the logging framework.

* improve nullptr handling in logger.

* added new endpoint "srv://" for DNS service records

* `org/arangodb/request` no longer sets the content-type header to the
  string "undefined" when no content-type header should be sent (issue #1776)


v2.8.4 (2016-03-01)
-------------------

* global modules are no longer incorrectly resolved outside the ArangoDB
  JavaScript directory or the Foxx service's root directory (issue #1577)

* improved error messages from Foxx and JavaScript (issues #1564, #1565, #1744)


v2.8.3 (2016-02-22)
-------------------

* fixed AQL filter condition collapsing for deeply-nested cases, potentially
  enabling usage of indexes in some dedicated cases

* added parentheses in AQL explain command output to correctly display precedence
  of logical and arithmetic operators

* Foxx Model event listeners defined on the model are now correctly invoked by
  the Repository methods (issue #1665)

* Deleting a Foxx service in the frontend should now always succeed even if the
  files no longer exist on the file system (issue #1358)

* Routing actions loaded from the database no longer throw exceptions when
  trying to load other modules using "require"

* The `org/arangodb/request` response object now sets a property `json` to the
  parsed JSON response body in addition to overwriting the `body` property when
  the request was made using the `json` option.

* Improved Windows stability

* Fixed a bug in the interactive API documentation that would escape slashes
  in document-handle fields. Document handles are now provided as separate
  fields for collection name and document key.


v2.8.2 (2016-02-09)
-------------------

* the continuous replication applier will now prevent the master's WAL logfiles
  from being removed if they are still needed by the applier on the slave. This
  should help slaves that suffered from masters garbage collection WAL logfiles
  which would have been needed by the slave later.

  The initial synchronization will block removal of still needed WAL logfiles
  on the master for 10 minutes initially, and will extend this period when further
  requests are made to the master. Initial synchronization hands over its handle
  for blocking logfile removal to the continuous replication when started via
  the *setupReplication* function. In this case, continuous replication will
  extend the logfile removal blocking period for the required WAL logfiles when
  the slave makes additional requests.

  All handles that block logfile removal will time out automatically after at
  most 5 minutes should a master not be contacted by the slave anymore (e.g. in
  case the slave's replication is turned off, the slaves loses the connection
  to the master or the slave goes down).

* added all-in-one function *setupReplication* to synchronize data from master
  to slave and start the continuous replication:

      require("@arangodb/replication").setupReplication(configuration);

  The command will return when the initial synchronization is finished and the
  continuous replication has been started, or in case the initial synchronization
  has failed.

  If the initial synchronization is successful, the command will store the given
  configuration on the slave. It also configures the continuous replication to start
  automatically if the slave is restarted, i.e. *autoStart* is set to *true*.

  If the command is run while the slave's replication applier is already running,
  it will first stop the running applier, drop its configuration and do a
  resynchronization of data with the master. It will then use the provided configration,
  overwriting any previously existing replication configuration on the slave.

  The following example demonstrates how to use the command for setting up replication
  for the *_system* database. Note that it should be run on the slave and not the
  master:

      db._useDatabase("_system");
      require("@arangodb/replication").setupReplication({
        endpoint: "tcp://master.domain.org:8529",
        username: "myuser",
        password: "mypasswd",
        verbose: false,
        includeSystem: false,
        incremental: true,
        autoResync: true
      });

* the *sync* and *syncCollection* functions now always start the data synchronization
  as an asynchronous server job. The call to *sync* or *syncCollection* will block
  until synchronization is either complete or has failed with an error. The functions
  will automatically poll the slave periodically for status updates.

  The main benefit is that the connection to the slave does not need to stay open
  permanently and is thus not affected by timeout issues. Additionally the caller does
  not need to query the synchronization status from the slave manually as this is
  now performed automatically by these functions.

* fixed undefined behavior when explaining some types of AQL traversals, fixed
  display of some types of traversals in AQL explain output


v2.8.1 (2016-01-29)
-------------------

* Improved AQL Pattern matching by allowing to specify a different traversal
  direction for one or many of the edge collections.

      FOR v, e, p IN OUTBOUND @start @@ec1, INBOUND @@ec2, @@ec3

  will traverse *ec1* and *ec3* in the OUTBOUND direction and for *ec2* it will use
  the INBOUND direction. These directions can be combined in arbitrary ways, the
  direction defined after *IN [steps]* will we used as default direction and can
  be overriden for specific collections.
  This feature is only available for collection lists, it is not possible to
  combine it with graph names.

* detect more types of transaction deadlocks early

* fixed display of relational operators in traversal explain output

* fixed undefined behavior in AQL function `PARSE_IDENTIFIER`

* added "engines" field to Foxx services generated in the admin interface

* added AQL function `IS_SAME_COLLECTION`:

  *IS_SAME_COLLECTION(collection, document)*: Return true if *document* has the same
  collection id as the collection specified in *collection*. *document* can either be
  a [document handle](../Glossary/README.md#document-handle) string, or a document with
  an *_id* attribute. The function does not validate whether the collection actually
  contains the specified document, but only compares the name of the specified collection
  with the collection name part of the specified document.
  If *document* is neither an object with an *id* attribute nor a *string* value,
  the function will return *null* and raise a warning.

      /* true */
      IS_SAME_COLLECTION('_users', '_users/my-user')
      IS_SAME_COLLECTION('_users', { _id: '_users/my-user' })

      /* false */
      IS_SAME_COLLECTION('_users', 'foobar/baz')
      IS_SAME_COLLECTION('_users', { _id: 'something/else' })


v2.8.0 (2016-01-25)
-------------------

* avoid recursive locking


v2.8.0-beta8 (2016-01-19)
-------------------------

* improved internal datafile statistics for compaction and compaction triggering
  conditions, preventing excessive growth of collection datafiles under some
  workloads. This should also fix issue #1596.

* renamed AQL optimizer rule `remove-collect-into` to `remove-collect-variables`

* fixed primary and edge index lookups prematurely aborting searches when the
  specified id search value contained a different collection than the collection
  the index was created for


v2.8.0-beta7 (2016-01-06)
-------------------------

* added vm.runInThisContext

* added AQL keyword `AGGREGATE` for use in AQL `COLLECT` statement

  Using `AGGREGATE` allows more efficient aggregation (incrementally while building
  the groups) than previous versions of AQL, which built group aggregates afterwards
  from the total of all group values.

  `AGGREGATE` can be used inside a `COLLECT` statement only. If used, it must follow
  the declaration of grouping keys:

      FOR doc IN collection
        COLLECT gender = doc.gender AGGREGATE minAge = MIN(doc.age), maxAge = MAX(doc.age)
        RETURN { gender, minAge, maxAge }

  or, if no grouping keys are used, it can follow the `COLLECT` keyword:

      FOR doc IN collection
        COLLECT AGGREGATE minAge = MIN(doc.age), maxAge = MAX(doc.age)
        RETURN {
  minAge, maxAge
}

  Only specific expressions are allowed on the right-hand side of each `AGGREGATE`
  assignment:

  - on the top level the expression must be a call to one of the supported aggregation
    functions `LENGTH`, `MIN`, `MAX`, `SUM`, `AVERAGE`, `STDDEV_POPULATION`, `STDDEV_SAMPLE`,
    `VARIANCE_POPULATION`, or `VARIANCE_SAMPLE`

  - the expression must not refer to variables introduced in the `COLLECT` itself

* Foxx: mocha test paths with wildcard characters (asterisks) now work on Windows

* reserved AQL keyword `NONE` for future use

* web interface: fixed a graph display bug concerning dashboard view

* web interface: fixed several bugs during the dashboard initialize process

* web interface: included several bugfixes: #1597, #1611, #1623

* AQL query optimizer now converts `LENGTH(collection-name)` to an optimized
  expression that returns the number of documents in a collection

* adjusted the behavior of the expansion (`[*]`) operator in AQL for non-array values

  In ArangoDB 2.8, calling the expansion operator on a non-array value will always
  return an empty array. Previous versions of ArangoDB expanded non-array values by
  calling the `TO_ARRAY()` function for the value, which for example returned an
  array with a single value for boolean, numeric and string input values, and an array
  with the object's values for an object input value. This behavior was inconsistent
  with how the expansion operator works for the array indexes in 2.8, so the behavior
  is now unified:

  - if the left-hand side operand of `[*]` is an array, the array will be returned as
    is when calling `[*]` on it
  - if the left-hand side operand of `[*]` is not an array, an empty array will be
    returned by `[*]`

  AQL queries that rely on the old behavior can be changed by either calling `TO_ARRAY`
  explicitly or by using the `[*]` at the correct position.

  The following example query will change its result in 2.8 compared to 2.7:

      LET values = "foo" RETURN values[*]

  In 2.7 the query has returned the array `[ "foo" ]`, but in 2.8 it will return an
  empty array `[ ]`. To make it return the array `[ "foo" ]` again, an explicit
  `TO_ARRAY` function call is needed in 2.8 (which in this case allows the removal
  of the `[*]` operator altogether). This also works in 2.7:

      LET values = "foo" RETURN TO_ARRAY(values)

  Another example:

      LET values = [ { name: "foo" }, { name: "bar" } ]
      RETURN values[*].name[*]

  The above returned `[ [ "foo" ], [ "bar" ] ] in 2.7. In 2.8 it will return
  `[ [ ], [ ] ]`, because the value of `name` is not an array. To change the results
  to the 2.7 style, the query can be changed to

      LET values = [ { name: "foo" }, { name: "bar" } ]
      RETURN values[* RETURN TO_ARRAY(CURRENT.name)]

  The above also works in 2.7.
  The following types of queries won't change:

      LET values = [ 1, 2, 3 ] RETURN values[*]
      LET values = [ { name: "foo" }, { name: "bar" } ] RETURN values[*].name
      LET values = [ { names: [ "foo", "bar" ] }, { names: [ "baz" ] } ] RETURN values[*].names[*]
      LET values = [ { names: [ "foo", "bar" ] }, { names: [ "baz" ] } ] RETURN values[*].names[**]

* slightly adjusted V8 garbage collection strategy so that collection eventually
  happens in all contexts that hold V8 external references to documents and
  collections.

  also adjusted default value of `--javascript.gc-frequency` from 10 seconds to
  15 seconds, as less internal operations are carried out in JavaScript.

* fixes for AQL optimizer and traversal

* added `--create-collection-type` option to arangoimp

  This allows specifying the type of the collection to be created when
  `--create-collection` is set to `true`.

* Foxx export cache should no longer break if a broken app is loaded in the
  web admin interface.


v2.8.0-beta2 (2015-12-16)
-------------------------

* added AQL query optimizer rule "sort-in-values"

  This rule pre-sorts the right-hand side operand of the `IN` and `NOT IN`
  operators so the operation can use a binary search with logarithmic complexity
  instead of a linear search. The rule is applied when the right-hand side
  operand of an `IN` or `NOT IN` operator in a filter condition is a variable that
  is defined in a different loop/scope than the operator itself. Additionally,
  the filter condition must consist of solely the `IN` or `NOT IN` operation
  in order to avoid any side-effects.

* changed collection status terminology in web interface for collections for
  which an unload request has been issued from `in the process of being unloaded`
  to `will be unloaded`.

* unloading a collection via the web interface will now trigger garbage collection
  in all v8 contexts and force a WAL flush. This increases the chances of perfoming
  the unload faster.

* added the following attributes to the result of `collection.figures()` and the
  corresponding HTTP API at `PUT /_api/collection/<name>/figures`:

  - `documentReferences`: The number of references to documents in datafiles
    that JavaScript code currently holds. This information can be used for
    debugging compaction and unload issues.
  - `waitingFor`: An optional string value that contains information about
    which object type is at the head of the collection's cleanup queue. This
    information can be used for debugging compaction and unload issues.
  - `compactionStatus.time`: The point in time the compaction for the collection
    was last executed. This information can be used for debugging compaction
    issues.
  - `compactionStatus.message`: The action that was performed when the compaction
    was last run for the collection. This information can be used for debugging
    compaction issues.

  Note: `waitingFor` and `compactionStatus` may be empty when called on a coordinator
  in a cluster.

* the compaction will now provide queryable status info that can be used to track
  its progress. The compaction status is displayed in the web interface, too.

* better error reporting for arangodump and arangorestore

* arangodump will now fail by default when trying to dump edges that
  refer to already dropped collections. This can be circumvented by
  specifying the option `--force true` when invoking arangodump

* fixed cluster upgrade procedure

* the AQL functions `NEAR` and `WITHIN` now have stricter validations
  for their input parameters `limit`, `radius` and `distance`. They may now throw
  exceptions when invalid parameters are passed that may have not led
  to exceptions in previous versions.

* deprecation warnings now log stack traces

* Foxx: improved backwards compatibility with 2.5 and 2.6

  - reverted Model and Repository back to non-ES6 "classes" because of
    compatibility issues when using the extend method with a constructor

  - removed deprecation warnings for extend and controller.del

  - restored deprecated method Model.toJSONSchema

  - restored deprecated `type`, `jwt` and `sessionStorageApp` options
    in Controller#activateSessions

* Fixed a deadlock problem in the cluster


v2.8.0-beta1 (2015-12-06)
-------------------------

* added AQL function `IS_DATESTRING(value)`

  Returns true if *value* is a string that can be used in a date function.
  This includes partial dates such as *2015* or *2015-10* and strings containing
  invalid dates such as *2015-02-31*. The function will return false for all
  non-string values, even if some of them may be usable in date functions.


v2.8.0-alpha1 (2015-12-03)
--------------------------

* added AQL keywords `GRAPH`, `OUTBOUND`, `INBOUND` and `ANY` for use in graph
  traversals, reserved AQL keyword `ALL` for future use

  Usage of these keywords as collection names, variable names or attribute names
  in AQL queries will not be possible without quoting. For example, the following
  AQL query will still work as it uses a quoted collection name and a quoted
  attribute name:

      FOR doc IN `OUTBOUND`
        RETURN doc.`any`

* issue #1593: added AQL `POW` function for exponentation

* added cluster execution site info in explain output for AQL queries

* replication improvements:

  - added `autoResync` configuration parameter for continuous replication.

    When set to `true`, a replication slave will automatically trigger a full data
    re-synchronization with the master when the master cannot provide the log data
    the slave had asked for. Note that `autoResync` will only work when the option
    `requireFromPresent` is also set to `true` for the continuous replication, or
    when the continuous syncer is started and detects that no start tick is present.

    Automatic re-synchronization may transfer a lot of data from the master to the
    slave and may be expensive. It is therefore turned off by default.
    When turned off, the slave will never perform an automatic re-synchronization
    with the master.

  - added `idleMinWaitTime` and `idleMaxWaitTime` configuration parameters for
    continuous replication.

    These parameters can be used to control the minimum and maximum wait time the
    slave will (intentionally) idle and not poll for master log changes in case the
    master had sent the full logs already.
    The `idleMaxWaitTime` value will only be used when `adapativePolling` is set
    to `true`. When `adaptivePolling` is disable, only `idleMinWaitTime` will be
    used as a constant time span in which the slave will not poll the master for
    further changes. The default values are 0.5 seconds for `idleMinWaitTime` and
    2.5 seconds for `idleMaxWaitTime`, which correspond to the hard-coded values
    used in previous versions of ArangoDB.

  - added `initialSyncMaxWaitTime` configuration parameter for initial and continuous
    replication

    This option controls the maximum wait time (in seconds) that the initial
    synchronization will wait for a response from the master when fetching initial
    collection data. If no response is received within this time period, the initial
    synchronization will give up and fail. This option is also relevant for
    continuous replication in case *autoResync* is set to *true*, as then the
    continuous replication may trigger a full data re-synchronization in case
    the master cannot the log data the slave had asked for.

  - HTTP requests sent from the slave to the master during initial synchronization
    will now be retried if they fail with connection problems.

  - the initial synchronization now logs its progress so it can be queried using
    the regular replication status check APIs.

  - added `async` attribute for `sync` and `syncCollection` operations called from
    the ArangoShell. Setthing this attribute to `true` will make the synchronization
    job on the server go into the background, so that the shell does not block. The
    status of the started asynchronous synchronization job can be queried from the
    ArangoShell like this:

        /* starts initial synchronization */
        var replication = require("@arangodb/replication");
        var id = replication.sync({
          endpoint: "tcp://master.domain.org:8529",
          username: "myuser",
          password: "mypasswd",
          async: true
       });

       /* now query the id of the returned async job and print the status */
       print(replication.getSyncResult(id));

    The result of `getSyncResult()` will be `false` while the server-side job
    has not completed, and different to `false` if it has completed. When it has
    completed, all job result details will be returned by the call to `getSyncResult()`.


* fixed non-deterministic query results in some cluster queries

* fixed issue #1589

* return HTTP status code 410 (gone) instead of HTTP 408 (request timeout) for
  server-side operations that are canceled / killed. Sending 410 instead of 408
  prevents clients from re-starting the same (canceled) operation. Google Chrome
  for example sends the HTTP request again in case it is responded with an HTTP
  408, and this is exactly the opposite of the desired behavior when an operation
  is canceled / killed by the user.

* web interface: queries in AQL editor now cancelable

* web interface: dashboard - added replication information

* web interface: AQL editor now supports bind parameters

* added startup option `--server.hide-product-header` to make the server not send
  the HTTP response header `"Server: ArangoDB"` in its HTTP responses. By default,
  the option is turned off so the header is still sent as usual.

* added new AQL function `UNSET_RECURSIVE` to recursively unset attritutes from
  objects/documents

* switched command-line editor in ArangoShell and arangod to linenoise-ng

* added automatic deadlock detection for transactions

  In case a deadlock is detected, a multi-collection operation may be rolled back
  automatically and fail with error 29 (`deadlock detected`). Client code for
  operations containing more than one collection should be aware of this potential
  error and handle it accordingly, either by giving up or retrying the transaction.

* Added C++ implementations for the AQL arithmetic operations and the following
  AQL functions:
  - ABS
  - APPEND
  - COLLECTIONS
  - CURRENT_DATABASE
  - DOCUMENT
  - EDGES
  - FIRST
  - FIRST_DOCUMENT
  - FIRST_LIST
  - FLATTEN
  - FLOOR
  - FULLTEXT
  - LAST
  - MEDIAN
  - MERGE_RECURSIVE
  - MINUS
  - NEAR
  - NOT_NULL
  - NTH
  - PARSE_IDENTIFIER
  - PERCENTILE
  - POP
  - POSITION
  - PUSH
  - RAND
  - RANGE
  - REMOVE_NTH
  - REMOVE_VALUE
  - REMOVE_VALUES
  - ROUND
  - SHIFT
  - SQRT
  - STDDEV_POPULATION
  - STDDEV_SAMPLE
  - UNSHIFT
  - VARIANCE_POPULATION
  - VARIANCE_SAMPLE
  - WITHIN
  - ZIP

* improved performance of skipping over many documents in an AQL query when no
  indexes and no filters are used, e.g.

      FOR doc IN collection
        LIMIT 1000000, 10
        RETURN doc

* Added array indexes

  Hash indexes and skiplist indexes can now optionally be defined for array values
  so they index individual array members.

  To define an index for array values, the attribute name is extended with the
  expansion operator `[*]` in the index definition:

      arangosh> db.colName.ensureHashIndex("tags[*]");

  When given the following document

      { tags: [ "AQL", "ArangoDB", "Index" ] }

  the index will now contain the individual values `"AQL"`, `"ArangoDB"` and `"Index"`.

  Now the index can be used for finding all documents having `"ArangoDB"` somewhere in their
  tags array using the following AQL query:

      FOR doc IN colName
        FILTER "ArangoDB" IN doc.tags[*]
        RETURN doc

* rewrote AQL query optimizer rule `use-index-range` and renamed it to `use-indexes`.
  The name change affects rule names in the optimizer's output.

* rewrote AQL execution node `IndexRangeNode` and renamed it to `IndexNode`. The name
  change affects node names in the optimizer's explain output.

* added convenience function `db._explain(query)` for human-readable explanation
  of AQL queries

* module resolution as used by `require` now behaves more like in node.js

* the `org/arangodb/request` module now returns response bodies for error responses
  by default. The old behavior of not returning bodies for error responses can be
  re-enabled by explicitly setting the option `returnBodyOnError` to `false` (#1437)


v2.7.6 (2016-01-30)
-------------------

* detect more types of transaction deadlocks early


v2.7.5 (2016-01-22)
-------------------

* backported added automatic deadlock detection for transactions

  In case a deadlock is detected, a multi-collection operation may be rolled back
  automatically and fail with error 29 (`deadlock detected`). Client code for
  operations containing more than one collection should be aware of this potential
  error and handle it accordingly, either by giving up or retrying the transaction.

* improved internal datafile statistics for compaction and compaction triggering
  conditions, preventing excessive growth of collection datafiles under some
  workloads. This should also fix issue #1596.

* Foxx export cache should no longer break if a broken app is loaded in the
  web admin interface.

* Foxx: removed some incorrect deprecation warnings.

* Foxx: mocha test paths with wildcard characters (asterisks) now work on Windows


v2.7.4 (2015-12-21)
-------------------

* slightly adjusted V8 garbage collection strategy so that collection eventually
  happens in all contexts that hold V8 external references to documents and
  collections.

* added the following attributes to the result of `collection.figures()` and the
  corresponding HTTP API at `PUT /_api/collection/<name>/figures`:

  - `documentReferences`: The number of references to documents in datafiles
    that JavaScript code currently holds. This information can be used for
    debugging compaction and unload issues.
  - `waitingFor`: An optional string value that contains information about
    which object type is at the head of the collection's cleanup queue. This
    information can be used for debugging compaction and unload issues.
  - `compactionStatus.time`: The point in time the compaction for the collection
    was last executed. This information can be used for debugging compaction
    issues.
  - `compactionStatus.message`: The action that was performed when the compaction
    was last run for the collection. This information can be used for debugging
    compaction issues.

  Note: `waitingFor` and `compactionStatus` may be empty when called on a coordinator
  in a cluster.

* the compaction will now provide queryable status info that can be used to track
  its progress. The compaction status is displayed in the web interface, too.


v2.7.3 (2015-12-17)
-------------------

* fixed some replication value conversion issues when replication applier properties
  were set via ArangoShell

* fixed disappearing of documents for collections transferred via `sync` or
  `syncCollection` if the collection was dropped right before synchronization
  and drop and (re-)create collection markers were located in the same WAL file


* fixed an issue where overwriting the system sessions collection would break
  the web interface when authentication is enabled

v2.7.2 (2015-12-01)
-------------------

* replication improvements:

  - added `autoResync` configuration parameter for continuous replication.

    When set to `true`, a replication slave will automatically trigger a full data
    re-synchronization with the master when the master cannot provide the log data
    the slave had asked for. Note that `autoResync` will only work when the option
    `requireFromPresent` is also set to `true` for the continuous replication, or
    when the continuous syncer is started and detects that no start tick is present.

    Automatic re-synchronization may transfer a lot of data from the master to the
    slave and may be expensive. It is therefore turned off by default.
    When turned off, the slave will never perform an automatic re-synchronization
    with the master.

  - added `idleMinWaitTime` and `idleMaxWaitTime` configuration parameters for
    continuous replication.

    These parameters can be used to control the minimum and maximum wait time the
    slave will (intentionally) idle and not poll for master log changes in case the
    master had sent the full logs already.
    The `idleMaxWaitTime` value will only be used when `adapativePolling` is set
    to `true`. When `adaptivePolling` is disable, only `idleMinWaitTime` will be
    used as a constant time span in which the slave will not poll the master for
    further changes. The default values are 0.5 seconds for `idleMinWaitTime` and
    2.5 seconds for `idleMaxWaitTime`, which correspond to the hard-coded values
    used in previous versions of ArangoDB.

  - added `initialSyncMaxWaitTime` configuration parameter for initial and continuous
    replication

    This option controls the maximum wait time (in seconds) that the initial
    synchronization will wait for a response from the master when fetching initial
    collection data. If no response is received within this time period, the initial
    synchronization will give up and fail. This option is also relevant for
    continuous replication in case *autoResync* is set to *true*, as then the
    continuous replication may trigger a full data re-synchronization in case
    the master cannot the log data the slave had asked for.

  - HTTP requests sent from the slave to the master during initial synchronization
    will now be retried if they fail with connection problems.

  - the initial synchronization now logs its progress so it can be queried using
    the regular replication status check APIs.

* fixed non-deterministic query results in some cluster queries

* added missing lock instruction for primary index in compactor size calculation

* fixed issue #1589

* fixed issue #1583

* fixed undefined behavior when accessing the top level of a document with the `[*]`
  operator

* fixed potentially invalid pointer access in shaper when the currently accessed
  document got re-located by the WAL collector at the very same time

* Foxx: optional configuration options no longer log validation errors when assigned
  empty values (#1495)

* Foxx: constructors provided to Repository and Model sub-classes via extend are
  now correctly called (#1592)


v2.7.1 (2015-11-07)
-------------------

* switch to linenoise next generation

* exclude `_apps` collection from replication

  The slave has its own `_apps` collection which it populates on server start.
  When replicating data from the master to the slave, the data from the master may
  clash with the slave's own data in the `_apps` collection. Excluding the `_apps`
  collection from replication avoids this.

* disable replication appliers when starting in modes `--upgrade`, `--no-server`
  and `--check-upgrade`

* more detailed output in arango-dfdb

* fixed "no start tick" issue in replication applier

  This error could occur after restarting a slave server after a shutdown
  when no data was ever transferred from the master to the slave via the
  continuous replication

* fixed problem during SSL client connection abort that led to scheduler thread
  staying at 100% CPU saturation

* fixed potential segfault in AQL `NEIGHBORS` function implementation when C++ function
  variant was used and collection names were passed as strings

* removed duplicate target for some frontend JavaScript files from the Makefile

* make AQL function `MERGE()` work on a single array parameter, too.
  This allows combining the attributes of multiple objects from an array into
  a single object, e.g.

      RETURN MERGE([
        { foo: 'bar' },
        { quux: 'quetzalcoatl', ruled: true },
        { bar: 'baz', foo: 'done' }
      ])

  will now return:

      {
        "foo": "done",
        "quux": "quetzalcoatl",
        "ruled": true,
        "bar": "baz"
      }

* fixed potential deadlock in collection status changing on Windows

* fixed hard-coded `incremental` parameter in shell implementation of
  `syncCollection` function in replication module

* fix for GCC5: added check for '-stdlib' option


v2.7.0 (2015-10-09)
-------------------

* fixed request statistics aggregation
  When arangod was started in supervisor mode, the request statistics always showed
  0 requests, as the statistics aggregation thread did not run then.

* read server configuration files before dropping privileges. this ensures that
  the SSL keyfile specified in the configuration can be read with the server's start
  privileges (i.e. root when using a standard ArangoDB package).

* fixed replication with a 2.6 replication configuration and issues with a 2.6 master

* raised default value of `--server.descriptors-minimum` to 1024

* allow Foxx apps to be installed underneath URL path `/_open/`, so they can be
  (intentionally) accessed without authentication.

* added *allowImplicit* sub-attribute in collections declaration of transactions.
  The *allowImplicit* attributes allows making transactions fail should they
  read-access a collection that was not explicitly declared in the *collections*
  array of the transaction.

* added "special" password ARANGODB_DEFAULT_ROOT_PASSWORD. If you pass
  ARANGODB_DEFAULT_ROOT_PASSWORD as password, it will read the password
  from the environment variable ARANGODB_DEFAULT_ROOT_PASSWORD


v2.7.0-rc2 (2015-09-22)
-----------------------

* fix over-eager datafile compaction

  This should reduce the need to compact directly after loading a collection when a
  collection datafile contained many insertions and updates for the same documents. It
  should also prevent from re-compacting already merged datafiles in case not many
  changes were made. Compaction will also make fewer index lookups than before.

* added `syncCollection()` function in module `org/arangodb/replication`

  This allows synchronizing the data of a single collection from a master to a slave
  server. Synchronization can either restore the whole collection by transferring all
  documents from the master to the slave, or incrementally by only transferring documents
  that differ. This is done by partitioning the collection's entire key space into smaller
  chunks and comparing the data chunk-wise between master and slave. Only chunks that are
  different will be re-transferred.

  The `syncCollection()` function can be used as follows:

      require("org/arangodb/replication").syncCollection(collectionName, options);

  e.g.

      require("org/arangodb/replication").syncCollection("myCollection", {
        endpoint: "tcp://127.0.0.1:8529",  /* master */
        username: "root",                  /* username for master */
        password: "secret",                /* password for master */
        incremental: true                  /* use incremental mode */
      });


* additionally allow the following characters in document keys:

  `(` `)` `+` `,` `=` `;` `$` `!` `*` `'` `%`


v2.7.0-rc1 (2015-09-17)
-----------------------

* removed undocumented server-side-only collection functions:
  * collection.OFFSET()
  * collection.NTH()
  * collection.NTH2()
  * collection.NTH3()

* upgraded Swagger to version 2.0 for the Documentation

  This gives the user better prepared test request structures.
  More conversions will follow so finally client libraries can be auto-generated.

* added extra AQL functions for date and time calculation and manipulation.
  These functions were contributed by GitHub users @CoDEmanX and @friday.
  A big thanks for their work!

  The following extra date functions are available from 2.7 on:

  * `DATE_DAYOFYEAR(date)`: Returns the day of year number of *date*.
    The return values range from 1 to 365, or 366 in a leap year respectively.

  * `DATE_ISOWEEK(date)`: Returns the ISO week date of *date*.
    The return values range from 1 to 53. Monday is considered the first day of the week.
    There are no fractional weeks, thus the last days in December may belong to the first
    week of the next year, and the first days in January may be part of the previous year's
    last week.

  * `DATE_LEAPYEAR(date)`: Returns whether the year of *date* is a leap year.

  * `DATE_QUARTER(date)`: Returns the quarter of the given date (1-based):
    * 1: January, February, March
    * 2: April, May, June
    * 3: July, August, September
    * 4: October, November, December

  - *DATE_DAYS_IN_MONTH(date)*: Returns the number of days in *date*'s month (28..31).

  * `DATE_ADD(date, amount, unit)`: Adds *amount* given in *unit* to *date* and
    returns the calculated date.

    *unit* can be either of the following to specify the time unit to add or
    subtract (case-insensitive):
    - y, year, years
    - m, month, months
    - w, week, weeks
    - d, day, days
    - h, hour, hours
    - i, minute, minutes
    - s, second, seconds
    - f, millisecond, milliseconds

    *amount* is the number of *unit*s to add (positive value) or subtract
    (negative value).

  * `DATE_SUBTRACT(date, amount, unit)`: Subtracts *amount* given in *unit* from
    *date* and returns the calculated date.

    It works the same as `DATE_ADD()`, except that it subtracts. It is equivalent
    to calling `DATE_ADD()` with a negative amount, except that `DATE_SUBTRACT()`
    can also subtract ISO durations. Note that negative ISO durations are not
    supported (i.e. starting with `-P`, like `-P1Y`).

  * `DATE_DIFF(date1, date2, unit, asFloat)`: Calculate the difference
    between two dates in given time *unit*, optionally with decimal places.
    Returns a negative value if *date1* is greater than *date2*.

  * `DATE_COMPARE(date1, date2, unitRangeStart, unitRangeEnd)`: Compare two
    partial dates and return true if they match, false otherwise. The parts to
    compare are defined by a range of time units.

    The full range is: years, months, days, hours, minutes, seconds, milliseconds.
    Pass the unit to start from as *unitRangeStart*, and the unit to end with as
    *unitRangeEnd*. All units in between will be compared. Leave out *unitRangeEnd*
    to only compare *unitRangeStart*.

  * `DATE_FORMAT(date, format)`: Format a date according to the given format string.
    It supports the following placeholders (case-insensitive):
    - %t: timestamp, in milliseconds since midnight 1970-01-01
    - %z: ISO date (0000-00-00T00:00:00.000Z)
    - %w: day of week (0..6)
    - %y: year (0..9999)
    - %yy: year (00..99), abbreviated (last two digits)
    - %yyyy: year (0000..9999), padded to length of 4
    - %yyyyyy: year (-009999 .. +009999), with sign prefix and padded to length of 6
    - %m: month (1..12)
    - %mm: month (01..12), padded to length of 2
    - %d: day (1..31)
    - %dd: day (01..31), padded to length of 2
    - %h: hour (0..23)
    - %hh: hour (00..23), padded to length of 2
    - %i: minute (0..59)
    - %ii: minute (00..59), padded to length of 2
    - %s: second (0..59)
    - %ss: second (00..59), padded to length of 2
    - %f: millisecond (0..999)
    - %fff: millisecond (000..999), padded to length of 3
    - %x: day of year (1..366)
    - %xxx: day of year (001..366), padded to length of 3
    - %k: ISO week date (1..53)
    - %kk: ISO week date (01..53), padded to length of 2
    - %l: leap year (0 or 1)
    - %q: quarter (1..4)
    - %a: days in month (28..31)
    - %mmm: abbreviated English name of month (Jan..Dec)
    - %mmmm: English name of month (January..December)
    - %www: abbreviated English name of weekday (Sun..Sat)
    - %wwww: English name of weekday (Sunday..Saturday)
    - %&: special escape sequence for rare occasions
    - %%: literal %
    - %: ignored

* new WAL logfiles and datafiles are now created non-sparse

  This prevents SIGBUS signals being raised when memory of a sparse datafile is accessed
  and the disk is full and the accessed file part is not actually disk-backed. In
  this case the mapped memory region is not necessarily backed by physical memory, and
  accessing the memory may raise SIGBUS and crash arangod.

* the `internal.download()` function and the module `org/arangodb/request` used some
  internal library function that handled the sending of HTTP requests from inside of
  ArangoDB. This library unconditionally set an HTTP header `Accept-Encoding: gzip`
  in all outgoing HTTP requests.

  This has been fixed in 2.7, so `Accept-Encoding: gzip` is not set automatically anymore.
  Additionally, the header `User-Agent: ArangoDB` is not set automatically either. If
  client applications desire to send these headers, they are free to add it when
  constructing the requests using the `download` function or the request module.

* fixed issue #1436: org/arangodb/request advertises deflate without supporting it

* added template string generator function `aqlQuery` for generating AQL queries

  This can be used to generate safe AQL queries with JavaScript parameter
  variables or expressions easily:

      var name = 'test';
      var attributeName = '_key';
      var query = aqlQuery`FOR u IN users FILTER u.name == ${name} RETURN u.${attributeName}`;
      db._query(query);

* report memory usage for document header data (revision id, pointer to data etc.)
  in `db.collection.figures()`. The memory used for document headers will now
  show up in the already existing attribute `indexes.size`. Due to that, the index
  sizes reported by `figures()` in 2.7 will be higher than those reported by 2.6,
  but the 2.7 values are more accurate.

* IMPORTANT CHANGE: the filenames in dumps created by arangodump now contain
  not only the name of the dumped collection, but also an additional 32-digit hash
  value. This is done to prevent overwriting dump files in case-insensitive file
  systems when there exist multiple collections with the same name (but with
  different cases).

  For example, if a database has two collections: `test` and `Test`, previous
  versions of ArangoDB created the files

  * `test.structure.json` and `test.data.json` for collection `test`
  * `Test.structure.json` and `Test.data.json` for collection `Test`

  This did not work for case-insensitive filesystems, because the files for the
  second collection would have overwritten the files of the first. arangodump in
  2.7 will create the following filenames instead:

  * `test_098f6bcd4621d373cade4e832627b4f6.structure.json` and `test_098f6bcd4621d373cade4e832627b4f6.data.json`
  * `Test_0cbc6611f5540bd0809a388dc95a615b.structure.json` and `Test_0cbc6611f5540bd0809a388dc95a615b.data.json`

  These filenames will be unambiguous even in case-insensitive filesystems.

* IMPORTANT CHANGE: make arangod actually close lingering client connections
  when idle for at least the duration specified via `--server.keep-alive-timeout`.
  In previous versions of ArangoDB, connections were not closed by the server
  when the timeout was reached and the client was still connected. Now the
  connection is properly closed by the server in case of timeout. Client
  applications relying on the old behavior may now need to reconnect to the
  server when their idle connections time out and get closed (note: connections
  being idle for a long time may be closed by the OS or firewalls anyway -
  client applications should be aware of that and try to reconnect).

* IMPORTANT CHANGE: when starting arangod, the server will drop the process
  privileges to the specified values in options `--server.uid` and `--server.gid`
  instantly after parsing the startup options.

  That means when either `--server.uid` or `--server.gid` are set, the privilege
  change will happen earlier. This may prevent binding the server to an endpoint
  with a port number lower than 1024 if the arangodb user has no privileges
  for that. Previous versions of ArangoDB changed the privileges later, so some
  startup actions were still carried out under the invoking user (i.e. likely
  *root* when started via init.d or system scripts) and especially binding to
  low port numbers was still possible there.

  The default privileges for user *arangodb* will not be sufficient for binding
  to port numbers lower than 1024. To have an ArangoDB 2.7 bind to a port number
  lower than 1024, it needs to be started with either a different privileged user,
  or the privileges of the *arangodb* user have to raised manually beforehand.

* added AQL optimizer rule `patch-update-statements`

* Linux startup scripts and systemd configuration for arangod now try to
  adjust the NOFILE (number of open files) limits for the process. The limit
  value is set to 131072 (128k) when ArangoDB is started via start/stop
  commands

* When ArangoDB is started/stopped manually via the start/stop commands, the
  main process will wait for up to 10 seconds after it forks the supervisor
  and arangod child processes. If the startup fails within that period, the
  start/stop script will fail with an exit code other than zero. If the
  startup of the supervisor or arangod is still ongoing after 10 seconds,
  the main program will still return with exit code 0. The limit of 10 seconds
  is arbitrary because the time required for a startup is not known in advance.

* added startup option `--database.throw-collection-not-loaded-error`

  Accessing a not-yet loaded collection will automatically load a collection
  on first access. This flag controls what happens in case an operation
  would need to wait for another thread to finalize loading a collection. If
  set to *true*, then the first operation that accesses an unloaded collection
  will load it. Further threads that try to access the same collection while
  it is still loading immediately fail with an error (1238, *collection not loaded*).
  This is to prevent all server threads from being blocked while waiting on the
  same collection to finish loading. When the first thread has completed loading
  the collection, the collection becomes regularly available, and all operations
  from that point on can be carried out normally, and error 1238 will not be
  thrown anymore for that collection.

  If set to *false*, the first thread that accesses a not-yet loaded collection
  will still load it. Other threads that try to access the collection while
  loading will not fail with error 1238 but instead block until the collection
  is fully loaded. This configuration might lead to all server threads being
  blocked because they are all waiting for the same collection to complete
  loading. Setting the option to *true* will prevent this from happening, but
  requires clients to catch error 1238 and react on it (maybe by scheduling
  a retry for later).

  The default value is *false*.

* added better control-C support in arangosh

  When CTRL-C is pressed in arangosh, it will now print a `^C` first. Pressing
  CTRL-C again will reset the prompt if something was entered before, or quit
  arangosh if no command was entered directly before.

  This affects the arangosh version build with Readline-support only (Linux
  and MacOS).

  The MacOS version of ArangoDB for Homebrew now depends on Readline, too. The
  Homebrew formula has been changed accordingly.
  When self-compiling ArangoDB on MacOS without Homebrew, Readline now is a
  prerequisite.

* increased default value for collection-specific `indexBuckets` value from 1 to 8

  Collections created from 2.7 on will use the new default value of `8` if not
  overridden on collection creation or later using
  `collection.properties({ indexBuckets: ... })`.

  The `indexBuckets` value determines the number of buckets to use for indexes of
  type `primary`, `hash` and `edge`. Having multiple index buckets allows splitting
  an index into smaller components, which can be filled in parallel when a collection
  is loading. Additionally, resizing and reallocation of indexes are faster and
  less intrusive if the index uses multiple buckets, because resize and reallocation
  will affect only data in a single bucket instead of all index values.

  The index buckets will be filled in parallel when loading a collection if the collection
  has an `indexBuckets` value greater than 1 and the collection contains a significant
  amount of documents/edges (the current threshold is 256K documents but this value
  may change in future versions of ArangoDB).

* changed HTTP client to use poll instead of select on Linux and MacOS

  This affects the ArangoShell and user-defined JavaScript code running inside
  arangod that initiates its own HTTP calls.

  Using poll instead of select allows using arbitrary high file descriptors
  (bigger than the compiled in FD_SETSIZE). Server connections are still handled using
  epoll, which has never been affected by FD_SETSIZE.

* implemented AQL `LIKE` function using ICU regexes

* added `RETURN DISTINCT` for AQL queries to return unique results:

      FOR doc IN collection
        RETURN DISTINCT doc.status

  This change also introduces `DISTINCT` as an AQL keyword.

* removed `createNamedQueue()` and `addJob()` functions from org/arangodb/tasks

* use less locks and more atomic variables in the internal dispatcher
  and V8 context handling implementations. This leads to improved throughput in
  some ArangoDB internals and allows for higher HTTP request throughput for
  many operations.

  A short overview of the improvements can be found here:

  https://www.arangodb.com/2015/08/throughput-enhancements/

* added shorthand notation for attribute names in AQL object literals:

      LET name = "Peter"
      LET age = 42
      RETURN { name, age }

  The above is the shorthand equivalent of the generic form

      LET name = "Peter"
      LET age = 42
      RETURN { name : name, age : age }

* removed configure option `--enable-timings`

  This option did not have any effect.

* removed configure option `--enable-figures`

  This option previously controlled whether HTTP request statistics code was
  compiled into ArangoDB or not. The previous default value was `true` so
  statistics code was available in official packages. Setting the option to
  `false` led to compile errors so it is doubtful the default value was
  ever changed. By removing the option some internal statistics code was also
  simplified.

* removed run-time manipulation methods for server endpoints:

  * `db._removeEndpoint()`
  * `db._configureEndpoint()`
  * HTTP POST `/_api/endpoint`
  * HTTP DELETE `/_api/endpoint`

* AQL query result cache

  The query result cache can optionally cache the complete results of all or selected AQL queries.
  It can be operated in the following modes:

  * `off`: the cache is disabled. No query results will be stored
  * `on`: the cache will store the results of all AQL queries unless their `cache`
    attribute flag is set to `false`
  * `demand`: the cache will store the results of AQL queries that have their
    `cache` attribute set to `true`, but will ignore all others

  The mode can be set at server startup using the `--database.query-cache-mode` configuration
  option and later changed at runtime.

  The following HTTP REST APIs have been added for controlling the query cache:

  * HTTP GET `/_api/query-cache/properties`: returns the global query cache configuration
  * HTTP PUT `/_api/query-cache/properties`: modifies the global query cache configuration
  * HTTP DELETE `/_api/query-cache`: invalidates all results in the query cache

  The following JavaScript functions have been added for controlling the query cache:

  * `require("org/arangodb/aql/cache").properties()`: returns the global query cache configuration
  * `require("org/arangodb/aql/cache").properties(properties)`: modifies the global query cache configuration
  * `require("org/arangodb/aql/cache").clear()`: invalidates all results in the query cache

* do not link arangoimp against V8

* AQL function call arguments optimization

  This will lead to arguments in function calls inside AQL queries not being copied but passed
  by reference. This may speed up calls to functions with bigger argument values or queries that
  call functions a lot of times.

* upgraded V8 version to 4.3.61

* removed deprecated AQL `SKIPLIST` function.

  This function was introduced in older versions of ArangoDB with a less powerful query optimizer to
  retrieve data from a skiplist index using a `LIMIT` clause. It was marked as deprecated in ArangoDB
  2.6.

  Since ArangoDB 2.3 the behavior of the `SKIPLIST` function can be emulated using regular AQL
  constructs, e.g.

      FOR doc IN @@collection
        FILTER doc.value >= @value
        SORT doc.value DESC
        LIMIT 1
        RETURN doc

* the `skip()` function for simple queries does not accept negative input any longer.
  This feature was deprecated in 2.6.0.

* fix exception handling

  In some cases JavaScript exceptions would re-throw without information of the original problem.
  Now the original exception is logged for failure analysis.

* based REST API method PUT `/_api/simple/all` on the cursor API and make it use AQL internally.

  The change speeds up this REST API method and will lead to additional query information being
  returned by the REST API. Clients can use this extra information or ignore it.

* Foxx Queue job success/failure handlers arguments have changed from `(jobId, jobData, result, jobFailures)` to `(result, jobData, job)`.

* added Foxx Queue job options `repeatTimes`, `repeatUntil` and `repeatDelay` to automatically re-schedule jobs when they are completed.

* added Foxx manifest configuration type `password` to mask values in the web interface.

* fixed default values in Foxx manifest configurations sometimes not being used as defaults.

* fixed optional parameters in Foxx manifest configurations sometimes not being cleared correctly.

* Foxx dependencies can now be marked as optional using a slightly more verbose syntax in your manifest file.

* converted Foxx constructors to ES6 classes so you can extend them using class syntax.

* updated aqb to 2.0.

* updated chai to 3.0.

* Use more madvise calls to speed up things when memory is tight, in particular
  at load time but also for random accesses later.

* Overhauled web interface

  The web interface now has a new design.

  The API documentation for ArangoDB has been moved from "Tools" to "Links" in the web interface.

  The "Applications" tab in the web interfaces has been renamed to "Services".


v2.6.12 (2015-12-02)
--------------------

* fixed disappearing of documents for collections transferred via `sync` if the
  the collection was dropped right before synchronization and drop and (re-)create
  collection markers were located in the same WAL file

* added missing lock instruction for primary index in compactor size calculation

* fixed issue #1589

* fixed issue #1583

* Foxx: optional configuration options no longer log validation errors when assigned
  empty values (#1495)


v2.6.11 (2015-11-18)
--------------------

* fixed potentially invalid pointer access in shaper when the currently accessed
  document got re-located by the WAL collector at the very same time


v2.6.10 (2015-11-10)
--------------------

* disable replication appliers when starting in modes `--upgrade`, `--no-server`
  and `--check-upgrade`

* more detailed output in arango-dfdb

* fixed potential deadlock in collection status changing on Windows

* issue #1521: Can't dump/restore with user and password


v2.6.9 (2015-09-29)
-------------------

* added "special" password ARANGODB_DEFAULT_ROOT_PASSWORD. If you pass
  ARANGODB_DEFAULT_ROOT_PASSWORD as password, it will read the password
  from the environment variable ARANGODB_DEFAULT_ROOT_PASSWORD

* fixed failing AQL skiplist, sort and limit combination

  When using a Skiplist index on an attribute (say "a") and then using sort
  and skip on this attribute caused the result to be empty e.g.:

    require("internal").db.test.ensureSkiplist("a");
    require("internal").db._query("FOR x IN test SORT x.a LIMIT 10, 10");

  Was always empty no matter how many documents are stored in test.
  This is now fixed.

v2.6.8 (2015-09-09)
-------------------

* ARM only:

  The ArangoDB packages for ARM require the kernel to allow unaligned memory access.
  How the kernel handles unaligned memory access is configurable at runtime by
  checking and adjusting the contents `/proc/cpu/alignment`.

  In order to operate on ARM, ArangoDB requires the bit 1 to be set. This will
  make the kernel trap and adjust unaligned memory accesses. If this bit is not
  set, the kernel may send a SIGBUS signal to ArangoDB and terminate it.

  To set bit 1 in `/proc/cpu/alignment` use the following command as a privileged
  user (e.g. root):

      echo "2" > /proc/cpu/alignment

  Note that this setting affects all user processes and not just ArangoDB. Setting
  the alignment with the above command will also not make the setting permanent,
  so it will be lost after a restart of the system. In order to make the setting
  permanent, it should be executed during system startup or before starting arangod.

  The ArangoDB start/stop scripts do not adjust the alignment setting, but rely on
  the environment to have the correct alignment setting already. The reason for this
  is that the alignment settings also affect all other user processes (which ArangoDB
  is not aware of) and thus may have side-effects outside of ArangoDB. It is therefore
  more reasonable to have the system administrator carry out the change.


v2.6.7 (2015-08-25)
-------------------

* improved AssocMulti index performance when resizing.

  This makes the edge index perform less I/O when under memory pressure.


v2.6.6 (2015-08-23)
-------------------

* added startup option `--server.additional-threads` to create separate queues
  for slow requests.


v2.6.5 (2015-08-17)
-------------------

* added startup option `--database.throw-collection-not-loaded-error`

  Accessing a not-yet loaded collection will automatically load a collection
  on first access. This flag controls what happens in case an operation
  would need to wait for another thread to finalize loading a collection. If
  set to *true*, then the first operation that accesses an unloaded collection
  will load it. Further threads that try to access the same collection while
  it is still loading immediately fail with an error (1238, *collection not loaded*).
  This is to prevent all server threads from being blocked while waiting on the
  same collection to finish loading. When the first thread has completed loading
  the collection, the collection becomes regularly available, and all operations
  from that point on can be carried out normally, and error 1238 will not be
  thrown anymore for that collection.

  If set to *false*, the first thread that accesses a not-yet loaded collection
  will still load it. Other threads that try to access the collection while
  loading will not fail with error 1238 but instead block until the collection
  is fully loaded. This configuration might lead to all server threads being
  blocked because they are all waiting for the same collection to complete
  loading. Setting the option to *true* will prevent this from happening, but
  requires clients to catch error 1238 and react on it (maybe by scheduling
  a retry for later).

  The default value is *false*.

* fixed busy wait loop in scheduler threads that sometimes consumed 100% CPU while
  waiting for events on connections closed unexpectedly by the client side

* handle attribute `indexBuckets` when restoring collections via arangorestore.
  Previously the `indexBuckets` attribute value from the dump was ignored, and the
   server default value for `indexBuckets` was used when restoring a collection.

* fixed "EscapeValue already set error" crash in V8 actions that might have occurred when
  canceling V8-based operations.


v2.6.4 (2015-08-01)
-------------------

* V8: Upgrade to version 4.1.0.27 - this is intended to be the stable V8 version.

* fixed issue #1424: Arango shell should not processing arrows pushing on keyboard


v2.6.3 (2015-07-21)
-------------------

* issue #1409: Document values with null character truncated


v2.6.2 (2015-07-04)
-------------------

* fixed issue #1383: bindVars for HTTP API doesn't work with empty string

* fixed handling of default values in Foxx manifest configurations

* fixed handling of optional parameters in Foxx manifest configurations

* fixed a reference error being thrown in Foxx queues when a function-based job type is used that is not available and no options object is passed to queue.push


v2.6.1 (2015-06-24)
-------------------

* Add missing swagger files to cmake build. fixes #1368

* fixed documentation errors


v2.6.0 (2015-06-20)
-------------------

* using negative values for `SimpleQuery.skip()` is deprecated.
  This functionality will be removed in future versions of ArangoDB.

* The following simple query functions are now deprecated:

  * collection.near
  * collection.within
  * collection.geo
  * collection.fulltext
  * collection.range
  * collection.closedRange

  This also lead to the following REST API methods being deprecated from now on:

  * PUT /_api/simple/near
  * PUT /_api/simple/within
  * PUT /_api/simple/fulltext
  * PUT /_api/simple/range

  It is recommended to replace calls to these functions or APIs with equivalent AQL queries,
  which are more flexible because they can be combined with other operations:

      FOR doc IN NEAR(@@collection, @latitude, @longitude, @limit)
        RETURN doc

      FOR doc IN WITHIN(@@collection, @latitude, @longitude, @radius, @distanceAttributeName)
        RETURN doc

      FOR doc IN FULLTEXT(@@collection, @attributeName, @queryString, @limit)
        RETURN doc

      FOR doc IN @@collection
        FILTER doc.value >= @left && doc.value < @right
        LIMIT @skip, @limit
        RETURN doc`

  The above simple query functions and REST API methods may be removed in future versions
  of ArangoDB.

* deprecated now-obsolete AQL `SKIPLIST` function

  The function was introduced in older versions of ArangoDB with a less powerful query optimizer to
  retrieve data from a skiplist index using a `LIMIT` clause.

  Since 2.3 the same goal can be achieved by using regular AQL constructs, e.g.

      FOR doc IN collection FILTER doc.value >= @value SORT doc.value DESC LIMIT 1 RETURN doc

* fixed issues when switching the database inside tasks and during shutdown of database cursors

  These features were added during 2.6 alpha stage so the fixes affect devel/2.6-alpha builds only

* issue #1360: improved foxx-manager help

* added `--enable-tcmalloc` configure option.

  When this option is set, arangod and the client tools will be linked against tcmalloc, which replaces
  the system allocator. When the option is set, a tcmalloc library must be present on the system under
  one of the names `libtcmalloc`, `libtcmalloc_minimal` or `libtcmalloc_debug`.

  As this is a configure option, it is supported for manual builds on Linux-like systems only. tcmalloc
  support is currently experimental.

* issue #1353: Windows: HTTP API - incorrect path in errorMessage

* issue #1347: added option `--create-database` for arangorestore.

  Setting this option to `true` will now create the target database if it does not exist. When creating
  the target database, the username and passwords passed to arangorestore will be used to create an
  initial user for the new database.

* issue #1345: advanced debug information for User Functions

* issue #1341: Can't use bindvars in UPSERT

* fixed vulnerability in JWT implementation.

* changed default value of option `--database.ignore-datafile-errors` from `true` to `false`

  If the new default value of `false` is used, then arangod will refuse loading collections that contain
  datafiles with CRC mismatches or other errors. A collection with datafile errors will then become
  unavailable. This prevents follow up errors from happening.

  The only way to access such collection is to use the datafile debugger (arango-dfdb) and try to repair
  or truncate the datafile with it.

  If `--database.ignore-datafile-errors` is set to `true`, then collections will become available
  even if parts of their data cannot be loaded. This helps availability, but may cause (partial) data
  loss and follow up errors.

* added server startup option `--server.session-timeout` for controlling the timeout of user sessions
  in the web interface

* add sessions and cookie authentication for ArangoDB's web interface

  ArangoDB's built-in web interface now uses sessions. Session information ids are stored in cookies,
  so clients using the web interface must accept cookies in order to use it

* web interface: display query execution time in AQL editor

* web interface: renamed AQL query *submit* button to *execute*

* web interface: added query explain feature in AQL editor

* web interface: demo page added. only working if demo data is available, hidden otherwise

* web interface: added support for custom app scripts with optional arguments and results

* web interface: mounted apps that need to be configured are now indicated in the app overview

* web interface: added button for running tests to app details

* web interface: added button for configuring app dependencies to app details

* web interface: upgraded API documentation to use Swagger 2

* INCOMPATIBLE CHANGE

  removed startup option `--log.severity`

  The docs for `--log.severity` mentioned lots of severities (e.g. `exception`, `technical`, `functional`, `development`)
  but only a few severities (e.g. `all`, `human`) were actually used, with `human` being the default and `all` enabling the
  additional logging of requests. So the option pretended to control a lot of things which it actually didn't. Additionally,
  the option `--log.requests-file` was around for a long time already, also controlling request logging.

  Because the `--log.severity` option effectively did not control that much, it was removed. A side effect of removing the
  option is that 2.5 installations which used `--log.severity all` will not log requests after the upgrade to 2.6. This can
  be adjusted by setting the `--log.requests-file` option.

* add backtrace to fatal log events

* added optional `limit` parameter for AQL function `FULLTEXT`

* make fulltext index also index text values contained in direct sub-objects of the indexed
  attribute.

  Previous versions of ArangoDB only indexed the attribute value if it was a string. Sub-attributes
  of the index attribute were ignored when fulltext indexing.

  Now, if the index attribute value is an object, the object's values will each be included in the
  fulltext index if they are strings. If the index attribute value is an array, the array's values
  will each be included in the fulltext index if they are strings.

  For example, with a fulltext index present on the `translations` attribute, the following text
  values will now be indexed:

      var c = db._create("example");
      c.ensureFulltextIndex("translations");
      c.insert({ translations: { en: "fox", de: "Fuchs", fr: "renard", ru: "лиса" } });
      c.insert({ translations: "Fox is the English translation of the German word Fuchs" });
      c.insert({ translations: [ "ArangoDB", "document", "database", "Foxx" ] });

      c.fulltext("translations", "лиса").toArray();       // returns only first document
      c.fulltext("translations", "Fox").toArray();        // returns first and second documents
      c.fulltext("translations", "prefix:Fox").toArray(); // returns all three documents

* added batch document removal and lookup commands:

      collection.lookupByKeys(keys)
      collection.removeByKeys(keys)

  These commands can be used to perform multi-document lookup and removal operations efficiently
  from the ArangoShell. The argument to these operations is an array of document keys.

  Also added HTTP APIs for batch document commands:

  * PUT /_api/simple/lookup-by-keys
  * PUT /_api/simple/remove-by-keys

* properly prefix document address URLs with the current database name for calls to the REST
  API method GET `/_api/document?collection=...` (that method will return partial URLs to all
  documents in the collection).

  Previous versions of ArangoDB returned the URLs starting with `/_api/` but without the current
  database name, e.g. `/_api/document/mycollection/mykey`. Starting with 2.6, the response URLs
  will include the database name as well, e.g. `/_db/_system/_api/document/mycollection/mykey`.

* added dedicated collection export HTTP REST API

  ArangoDB now provides a dedicated collection export API, which can take snapshots of entire
  collections more efficiently than the general-purpose cursor API. The export API is useful
  to transfer the contents of an entire collection to a client application. It provides optional
  filtering on specific attributes.

  The export API is available at endpoint `POST /_api/export?collection=...`. The API has the
  same return value structure as the already established cursor API (`POST /_api/cursor`).

  An introduction to the export API is given in this blog post:
  http://jsteemann.github.io/blog/2015/04/04/more-efficient-data-exports/

* subquery optimizations for AQL queries

  This optimization avoids copying intermediate results into subqueries that are not required
  by the subquery.

  A brief description can be found here:
  http://jsteemann.github.io/blog/2015/05/04/subquery-optimizations/

* return value optimization for AQL queries

  This optimization avoids copying the final query result inside the query's main `ReturnNode`.

  A brief description can be found here:
  http://jsteemann.github.io/blog/2015/05/04/return-value-optimization-for-aql/

* speed up AQL queries containing big `IN` lists for index lookups

  `IN` lists used for index lookups had performance issues in previous versions of ArangoDB.
  These issues have been addressed in 2.6 so using bigger `IN` lists for filtering is much
  faster.

  A brief description can be found here:
  http://jsteemann.github.io/blog/2015/05/07/in-list-improvements/

* allow `@` and `.` characters in document keys, too

  This change also leads to document keys being URL-encoded when returned in HTTP `location`
  response headers.

* added alternative implementation for AQL COLLECT

  The alternative method uses a hash table for grouping and does not require its input elements
  to be sorted. It will be taken into account by the optimizer for `COLLECT` statements that do
  not use an `INTO` clause.

  In case a `COLLECT` statement can use the hash table variant, the optimizer will create an extra
  plan for it at the beginning of the planning phase. In this plan, no extra `SORT` node will be
  added in front of the `COLLECT` because the hash table variant of `COLLECT` does not require
  sorted input. Instead, a `SORT` node will be added after it to sort its output. This `SORT` node
  may be optimized away again in later stages. If the sort order of the result is irrelevant to
  the user, adding an extra `SORT null` after a hash `COLLECT` operation will allow the optimizer to
  remove the sorts altogether.

  In addition to the hash table variant of `COLLECT`, the optimizer will modify the original plan
  to use the regular `COLLECT` implementation. As this implementation requires sorted input, the
  optimizer will insert a `SORT` node in front of the `COLLECT`. This `SORT` node may be optimized
  away in later stages.

  The created plans will then be shipped through the regular optimization pipeline. In the end,
  the optimizer will pick the plan with the lowest estimated total cost as usual. The hash table
  variant does not require an up-front sort of the input, and will thus be preferred over the
  regular `COLLECT` if the optimizer estimates many input elements for the `COLLECT` node and
  cannot use an index to sort them.

  The optimizer can be explicitly told to use the regular *sorted* variant of `COLLECT` by
  suffixing a `COLLECT` statement with `OPTIONS { "method" : "sorted" }`. This will override the
  optimizer guesswork and only produce the *sorted* variant of `COLLECT`.

  A blog post on the new `COLLECT` implementation can be found here:
  http://jsteemann.github.io/blog/2015/04/22/collecting-with-a-hash-table/

* refactored HTTP REST API for cursors

  The HTTP REST API for cursors (`/_api/cursor`) has been refactored to improve its performance
  and use less memory.

  A post showing some of the performance improvements can be found here:
  http://jsteemann.github.io/blog/2015/04/01/improvements-for-the-cursor-api/

* simplified return value syntax for data-modification AQL queries

  ArangoDB 2.4 since version allows to return results from data-modification AQL queries. The
  syntax for this was quite limited and verbose:

      FOR i IN 1..10
        INSERT { value: i } IN test
        LET inserted = NEW
        RETURN inserted

  The `LET inserted = NEW RETURN inserted` was required literally to return the inserted
  documents. No calculations could be made using the inserted documents.

  This is now more flexible. After a data-modification clause (e.g. `INSERT`, `UPDATE`, `REPLACE`,
  `REMOVE`, `UPSERT`) there can follow any number of `LET` calculations. These calculations can
  refer to the pseudo-values `OLD` and `NEW` that are created by the data-modification statements.

  This allows returning projections of inserted or updated documents, e.g.:

      FOR i IN 1..10
        INSERT { value: i } IN test
        RETURN { _key: NEW._key, value: i }

  Still not every construct is allowed after a data-modification clause. For example, no functions
  can be called that may access documents.

  More information can be found here:
  http://jsteemann.github.io/blog/2015/03/27/improvements-for-data-modification-queries/

* added AQL `UPSERT` statement

  This adds an `UPSERT` statement to AQL that is a combination of both `INSERT` and `UPDATE` /
  `REPLACE`. The `UPSERT` will search for a matching document using a user-provided example.
  If no document matches the example, the *insert* part of the `UPSERT` statement will be
  executed. If there is a match, the *update* / *replace* part will be carried out:

      UPSERT { page: 'index.html' }                 /* search example */
        INSERT { page: 'index.html', pageViews: 1 } /* insert part */
        UPDATE { pageViews: OLD.pageViews + 1 }     /* update part */
        IN pageViews

  `UPSERT` can be used with an `UPDATE` or `REPLACE` clause. The `UPDATE` clause will perform
  a partial update of the found document, whereas the `REPLACE` clause will replace the found
  document entirely. The `UPDATE` or `REPLACE` parts can refer to the pseudo-value `OLD`, which
  contains all attributes of the found document.

  `UPSERT` statements can optionally return values. In the following query, the return
  attribute `found` will return the found document before the `UPDATE` was applied. If no
  document was found, `found` will contain a value of `null`. The `updated` result attribute will
  contain the inserted / updated document:

      UPSERT { page: 'index.html' }                 /* search example */
        INSERT { page: 'index.html', pageViews: 1 } /* insert part */
        UPDATE { pageViews: OLD.pageViews + 1 }     /* update part */
        IN pageViews
        RETURN { found: OLD, updated: NEW }

  A more detailed description of `UPSERT` can be found here:
  http://jsteemann.github.io/blog/2015/03/27/preview-of-the-upsert-command/

* adjusted default configuration value for `--server.backlog-size` from 10 to 64.

* issue #1231: bug xor feature in AQL: LENGTH(null) == 4

  This changes the behavior of the AQL `LENGTH` function as follows:

  - if the single argument to `LENGTH()` is `null`, then the result will now be `0`. In previous
    versions of ArangoDB, the result of `LENGTH(null)` was `4`.

  - if the single argument to `LENGTH()` is `true`, then the result will now be `1`. In previous
    versions of ArangoDB, the result of `LENGTH(true)` was `4`.

  - if the single argument to `LENGTH()` is `false`, then the result will now be `0`. In previous
    versions of ArangoDB, the result of `LENGTH(false)` was `5`.

  The results of `LENGTH()` with string, numeric, array object argument values do not change.

* issue #1298: Bulk import if data already exists (#1298)

  This change extends the HTTP REST API for bulk imports as follows:

  When documents are imported and the `_key` attribute is specified for them, the import can be
  used for inserting and updating/replacing documents. Previously, the import could be used for
  inserting new documents only, and re-inserting a document with an existing key would have failed
  with a *unique key constraint violated* error.

  The above behavior is still the default. However, the API now allows controlling the behavior
  in case of a unique key constraint error via the optional URL parameter `onDuplicate`.

  This parameter can have one of the following values:

  - `error`: when a unique key constraint error occurs, do not import or update the document but
    report an error. This is the default.

  - `update`: when a unique key constraint error occurs, try to (partially) update the existing
    document with the data specified in the import. This may still fail if the document would
    violate secondary unique indexes. Only the attributes present in the import data will be
    updated and other attributes already present will be preserved. The number of updated documents
    will be reported in the `updated` attribute of the HTTP API result.

  - `replace`: when a unique key constraint error occurs, try to fully replace the existing
    document with the data specified in the import. This may still fail if the document would
    violate secondary unique indexes. The number of replaced documents will be reported in the
    `updated` attribute of the HTTP API result.

  - `ignore`: when a unique key constraint error occurs, ignore this error. There will be no
    insert, update or replace for the particular document. Ignored documents will be reported
    separately in the `ignored` attribute of the HTTP API result.

  The result of the HTTP import API will now contain the attributes `ignored` and `updated`, which
  contain the number of ignored and updated documents respectively. These attributes will contain a
  value of zero unless the `onDuplicate` URL parameter is set to either `update` or `replace`
  (in this case the `updated` attribute may contain non-zero values) or `ignore` (in this case the
  `ignored` attribute may contain a non-zero value).

  To support the feature, arangoimp also has a new command line option `--on-duplicate` which can
  have one of the values `error`, `update`, `replace`, `ignore`. The default value is `error`.

  A few examples for using arangoimp with the `--on-duplicate` option can be found here:
  http://jsteemann.github.io/blog/2015/04/14/updating-documents-with-arangoimp/

* changed behavior of `db._query()` in the ArangoShell:

  if the command's result is printed in the shell, the first 10 results will be printed. Previously
  only a basic description of the underlying query result cursor was printed. Additionally, if the
  cursor result contains more than 10 results, the cursor is assigned to a global variable `more`,
  which can be used to iterate over the cursor result.

  Example:

      arangosh [_system]> db._query("FOR i IN 1..15 RETURN i")
      [object ArangoQueryCursor, count: 15, hasMore: true]

      [
        1,
        2,
        3,
        4,
        5,
        6,
        7,
        8,
        9,
        10
      ]

      type 'more' to show more documents


      arangosh [_system]> more
      [object ArangoQueryCursor, count: 15, hasMore: false]

      [
        11,
        12,
        13,
        14,
        15
      ]

* Disallow batchSize value 0 in HTTP `POST /_api/cursor`:

  The HTTP REST API `POST /_api/cursor` does not accept a `batchSize` parameter value of
  `0` any longer. A batch size of 0 never made much sense, but previous versions of ArangoDB
  did not check for this value. Now creating a cursor using a `batchSize` value 0 will
  result in an HTTP 400 error response

* REST Server: fix memory leaks when failing to add jobs

* 'EDGES' AQL Function

  The AQL function `EDGES` got a new fifth option parameter.
  Right now only one option is available: 'includeVertices'. This is a boolean parameter
  that allows to modify the result of the `EDGES` function.
  Default is 'includeVertices: false' which does not have any effect.
  'includeVertices: true' modifies the result, such that
  {vertex: <vertexDocument>, edge: <edgeDocument>} is returned.

* INCOMPATIBLE CHANGE:

  The result format of the AQL function `NEIGHBORS` has been changed.
  Before it has returned an array of objects containing 'vertex' and 'edge'.
  Now it will only contain the vertex directly.
  Also an additional option 'includeData' has been added.
  This is used to define if only the 'vertex._id' value should be returned (false, default),
  or if the vertex should be looked up in the collection and the complete JSON should be returned
  (true).
  Using only the id values can lead to significantly improved performance if this is the only information
  required.

  In order to get the old result format prior to ArangoDB 2.6, please use the function EDGES instead.
  Edges allows for a new option 'includeVertices' which, set to true, returns exactly the format of NEIGHBORS.
  Example:

      NEIGHBORS(<vertexCollection>, <edgeCollection>, <vertex>, <direction>, <example>)

  This can now be achieved by:

      EDGES(<edgeCollection>, <vertex>, <direction>, <example>, {includeVertices: true})

  If you are nesting several NEIGHBORS steps you can speed up their performance in the following way:

  Old Example:

  FOR va IN NEIGHBORS(Users, relations, 'Users/123', 'outbound') FOR vc IN NEIGHBORS(Products, relations, va.vertex._id, 'outbound') RETURN vc

  This can now be achieved by:

  FOR va IN NEIGHBORS(Users, relations, 'Users/123', 'outbound') FOR vc IN NEIGHBORS(Products, relations, va, 'outbound', null, {includeData: true}) RETURN vc
                                                                                                          ^^^^                  ^^^^^^^^^^^^^^^^^^^
                                                                                                  Use intermediate directly     include Data for final

* INCOMPATIBLE CHANGE:

  The AQL function `GRAPH_NEIGHBORS` now provides an additional option `includeData`.
  This option allows controlling whether the function should return the complete vertices
  or just their IDs. Returning only the IDs instead of the full vertices can lead to
  improved performance .

  If provided, `includeData` is set to `true`, all vertices in the result will be returned
  with all their attributes. The default value of `includeData` is `false`.
  This makes the default function results incompatible with previous versions of ArangoDB.

  To get the old result style in ArangoDB 2.6, please set the options as follows in calls
  to `GRAPH_NEIGHBORS`:

      GRAPH_NEIGHBORS(<graph>, <vertex>, { includeData: true })

* INCOMPATIBLE CHANGE:

  The AQL function `GRAPH_COMMON_NEIGHBORS` now provides an additional option `includeData`.
  This option allows controlling whether the function should return the complete vertices
  or just their IDs. Returning only the IDs instead of the full vertices can lead to
  improved performance .

  If provided, `includeData` is set to `true`, all vertices in the result will be returned
  with all their attributes. The default value of `includeData` is `false`.
  This makes the default function results incompatible with previous versions of ArangoDB.

  To get the old result style in ArangoDB 2.6, please set the options as follows in calls
  to `GRAPH_COMMON_NEIGHBORS`:

      GRAPH_COMMON_NEIGHBORS(<graph>, <vertexExamples1>, <vertexExamples2>, { includeData: true }, { includeData: true })

* INCOMPATIBLE CHANGE:

  The AQL function `GRAPH_SHORTEST_PATH` now provides an additional option `includeData`.
  This option allows controlling whether the function should return the complete vertices
  and edges or just their IDs. Returning only the IDs instead of full vertices and edges
  can lead to improved performance .

  If provided, `includeData` is set to `true`, all vertices and edges in the result will
  be returned with all their attributes. There is also an optional parameter `includePath` of
  type object.
  It has two optional sub-attributes `vertices` and `edges`, both of type boolean.
  Both can be set individually and the result will include all vertices on the path if
  `includePath.vertices == true` and all edges if `includePath.edges == true` respectively.

  The default value of `includeData` is `false`, and paths are now excluded by default.
  This makes the default function results incompatible with previous versions of ArangoDB.

  To get the old result style in ArangoDB 2.6, please set the options as follows in calls
  to `GRAPH_SHORTEST_PATH`:

      GRAPH_SHORTEST_PATH(<graph>, <source>, <target>, { includeData: true, includePath: { edges: true, vertices: true } })

  The attributes `startVertex` and `vertex` that were present in the results of `GRAPH_SHORTEST_PATH`
  in previous versions of ArangoDB will not be produced in 2.6. To calculate these attributes in 2.6,
  please extract the first and last elements from the `vertices` result attribute.

* INCOMPATIBLE CHANGE:

  The AQL function `GRAPH_DISTANCE_TO` will now return only the id the destination vertex
  in the `vertex` attribute, and not the full vertex data with all vertex attributes.

* INCOMPATIBLE CHANGE:

  All graph measurements functions in JavaScript module `general-graph` that calculated a
  single figure previously returned an array containing just the figure. Now these functions
  will return the figure directly and not put it inside an array.

  The affected functions are:

  * `graph._absoluteEccentricity`
  * `graph._eccentricity`
  * `graph._absoluteCloseness`
  * `graph._closeness`
  * `graph._absoluteBetweenness`
  * `graph._betweenness`
  * `graph._radius`
  * `graph._diameter`

* Create the `_graphs` collection in new databases with `waitForSync` attribute set to `false`

  The previous `waitForSync` value was `true`, so default the behavior when creating and dropping
  graphs via the HTTP REST API changes as follows if the new settings are in effect:

  * `POST /_api/graph` by default returns `HTTP 202` instead of `HTTP 201`
  * `DELETE /_api/graph/graph-name` by default returns `HTTP 202` instead of `HTTP 201`

  If the `_graphs` collection still has its `waitForSync` value set to `true`, then the HTTP status
  code will not change.

* Upgraded ICU to version 54; this increases performance in many places.
  based on https://code.google.com/p/chromium/issues/detail?id=428145

* added support for HTTP push aka chunked encoding

* issue #1051: add info whether server is running in service or user mode?

  This will add a "mode" attribute to the result of the result of HTTP GET `/_api/version?details=true`

  "mode" can have the following values:

  - `standalone`: server was started manually (e.g. on command-line)
  - `service`: service is running as Windows service, in daemon mode or under the supervisor

* improve system error messages in Windows port

* increased default value of `--server.request-timeout` from 300 to 1200 seconds for client tools
  (arangosh, arangoimp, arangodump, arangorestore)

* increased default value of `--server.connect-timeout` from 3 to 5 seconds for client tools
  (arangosh, arangoimp, arangodump, arangorestore)

* added startup option `--server.foxx-queues-poll-interval`

  This startup option controls the frequency with which the Foxx queues manager is checking
  the queue (or queues) for jobs to be executed.

  The default value is `1` second. Lowering this value will result in the queue manager waking
  up and checking the queues more frequently, which may increase CPU usage of the server.
  When not using Foxx queues, this value can be raised to save some CPU time.

* added startup option `--server.foxx-queues`

  This startup option controls whether the Foxx queue manager will check queue and job entries.
  Disabling this option can reduce server load but will prevent jobs added to Foxx queues from
  being processed at all.

  The default value is `true`, enabling the Foxx queues feature.

* make Foxx queues really database-specific.

  Foxx queues were and are stored in a database-specific collection `_queues`. However, a global
  cache variable for the queues led to the queue names being treated database-independently, which
  was wrong.

  Since 2.6, Foxx queues names are truly database-specific, so the same queue name can be used in
  two different databases for two different queues. Until then, it is advisable to think of queues
  as already being database-specific, and using the database name as a queue name prefix to be
  avoid name conflicts, e.g.:

      var queueName = "myQueue";
      var Foxx = require("org/arangodb/foxx");
      Foxx.queues.create(db._name() + ":" + queueName);

* added support for Foxx queue job types defined as app scripts.

  The old job types introduced in 2.4 are still supported but are known to cause issues in 2.5
  and later when the server is restarted or the job types are not defined in every thread.

  The new job types avoid this issue by storing an explicit mount path and script name rather
  than an assuming the job type is defined globally. It is strongly recommended to convert your
  job types to the new script-based system.

* renamed Foxx sessions option "sessionStorageApp" to "sessionStorage". The option now also accepts session storages directly.

* Added the following JavaScript methods for file access:
  * fs.copyFile() to copy single files
  * fs.copyRecursive() to copy directory trees
  * fs.chmod() to set the file permissions (non-Windows only)

* Added process.env for accessing the process environment from JavaScript code

* Cluster: kickstarter shutdown routines will more precisely follow the shutdown of its nodes.

* Cluster: don't delete agency connection objects that are currently in use.

* Cluster: improve passing along of HTTP errors

* fixed issue #1247: debian init script problems

* multi-threaded index creation on collection load

  When a collection contains more than one secondary index, they can be built in memory in
  parallel when the collection is loaded. How many threads are used for parallel index creation
  is determined by the new configuration parameter `--database.index-threads`. If this is set
  to 0, indexes are built by the opening thread only and sequentially. This is equivalent to
  the behavior in 2.5 and before.

* speed up building up primary index when loading collections

* added `count` attribute to `parameters.json` files of collections. This attribute indicates
  the number of live documents in the collection on unload. It is read when the collection is
  (re)loaded to determine the initial size for the collection's primary index

* removed remainders of MRuby integration, removed arangoirb

* simplified `controllers` property in Foxx manifests. You can now specify a filename directly
  if you only want to use a single file mounted at the base URL of your Foxx app.

* simplified `exports` property in Foxx manifests. You can now specify a filename directly if
  you only want to export variables from a single file in your Foxx app.

* added support for node.js-style exports in Foxx exports. Your Foxx exports file can now export
  arbitrary values using the `module.exports` property instead of adding properties to the
  `exports` object.

* added `scripts` property to Foxx manifests. You should now specify the `setup` and `teardown`
  files as properties of the `scripts` object in your manifests and can define custom,
  app-specific scripts that can be executed from the web interface or the CLI.

* added `tests` property to Foxx manifests. You can now define test cases using the `mocha`
  framework which can then be executed inside ArangoDB.

* updated `joi` package to 6.0.8.

* added `extendible` package.

* added Foxx model lifecycle events to repositories. See #1257.

* speed up resizing of edge index.

* allow to split an edge index into buckets which are resized individually.
  This is controlled by the `indexBuckets` attribute in the `properties`
  of the collection.

* fix a cluster deadlock bug in larger clusters by marking a thread waiting
  for a lock on a DBserver as blocked


v2.5.7 (2015-08-02)
-------------------

* V8: Upgrade to version 4.1.0.27 - this is intended to be the stable V8 version.


v2.5.6 (2015-07-21)
-------------------

* alter Windows build infrastructure so we can properly store pdb files.

* potentially fixed issue #1313: Wrong metric calculation at dashboard

  Escape whitespace in process name when scanning /proc/pid/stats

  This fixes statistics values read from that file

* Fixed variable naming in AQL `COLLECT INTO` results in case the COLLECT is placed
  in a subquery which itself is followed by other constructs that require variables


v2.5.5 (2015-05-29)
-------------------

* fixed vulnerability in JWT implementation.

* fixed format string for reading /proc/pid/stat

* take into account barriers used in different V8 contexts


v2.5.4 (2015-05-14)
-------------------

* added startup option `--log.performance`: specifying this option at startup will log
  performance-related info messages, mainly timings via the regular logging mechanisms

* cluster fixes

* fix for recursive copy under Windows


v2.5.3 (2015-04-29)
-------------------

* Fix fs.move to work across filesystem borders; Fixes Foxx app installation problems;
  issue #1292.

* Fix Foxx app install when installed on a different drive on Windows

* issue #1322: strange AQL result

* issue #1318: Inconsistent db._create() syntax

* issue #1315: queries to a collection fail with an empty response if the
  collection contains specific JSON data

* issue #1300: Make arangodump not fail if target directory exists but is empty

* allow specifying higher values than SOMAXCONN for `--server.backlog-size`

  Previously, arangod would not start when a `--server.backlog-size` value was
  specified that was higher than the platform's SOMAXCONN header value.

  Now, arangod will use the user-provided value for `--server.backlog-size` and
  pass it to the listen system call even if the value is higher than SOMAXCONN.
  If the user-provided value is higher than SOMAXCONN, arangod will log a warning
  on startup.

* Fixed a cluster deadlock bug. Mark a thread that is in a RemoteBlock as
  blocked to allow for additional dispatcher threads to be started.

* Fix locking in cluster by using another ReadWriteLock class for collections.

* Add a second DispatcherQueue for AQL in the cluster. This fixes a
  cluster-AQL thread explosion bug.


v2.5.2 (2015-04-11)
-------------------

* modules stored in _modules are automatically flushed when changed

* added missing query-id parameter in documentation of HTTP DELETE `/_api/query` endpoint

* added iterator for edge index in AQL queries

  this change may lead to less edges being read when used together with a LIMIT clause

* make graph viewer in web interface issue less expensive queries for determining
  a random vertex from the graph, and for determining vertex attributes

* issue #1285: syntax error, unexpected $undefined near '@_to RETURN obj

  this allows AQL bind parameter names to also start with underscores

* moved /_api/query to C++

* issue #1289: Foxx models created from database documents expose an internal method

* added `Foxx.Repository#exists`

* parallelize initialization of V8 context in multiple threads

* fixed a possible crash when the debug-level was TRACE

* cluster: do not initialize statistics collection on each
  coordinator, this fixes a race condition at startup

* cluster: fix a startup race w.r.t. the _configuration collection

* search for db:// JavaScript modules only after all local files have been
  considered, this speeds up the require command in a cluster considerably

* general cluster speedup in certain areas


v2.5.1 (2015-03-19)
-------------------

* fixed bug that caused undefined behavior when an AQL query was killed inside
  a calculation block

* fixed memleaks in AQL query cleanup in case out-of-memory errors are thrown

* by default, Debian and RedHat packages are built with debug symbols

* added option `--database.ignore-logfile-errors`

  This option controls how collection datafiles with a CRC mismatch are treated.

  If set to `false`, CRC mismatch errors in collection datafiles will lead
  to a collection not being loaded at all. If a collection needs to be loaded
  during WAL recovery, the WAL recovery will also abort (if not forced with
  `--wal.ignore-recovery-errors true`). Setting this flag to `false` protects
  users from unintentionally using a collection with corrupted datafiles, from
  which only a subset of the original data can be recovered.

  If set to `true`, CRC mismatch errors in collection datafiles will lead to
  the datafile being partially loaded. All data up to until the mismatch will
  be loaded. This will enable users to continue with collection datafiles
  that are corrupted, but will result in only a partial load of the data.
  The WAL recovery will still abort when encountering a collection with a
  corrupted datafile, at least if `--wal.ignore-recovery-errors` is not set to
  `true`.

  The default value is *true*, so for collections with corrupted datafiles
  there might be partial data loads once the WAL recovery has finished. If
  the WAL recovery will need to load a collection with a corrupted datafile,
  it will still stop when using the default values.

* INCOMPATIBLE CHANGE:

  make the arangod server refuse to start if during startup it finds a non-readable
  `parameter.json` file for a database or a collection.

  Stopping the startup process in this case requires manual intervention (fixing
  the unreadable files), but prevents follow-up errors due to ignored databases or
  collections from happening.

* datafiles and `parameter.json` files written by arangod are now created with read and write
  privileges for the arangod process user, and with read and write privileges for the arangod
  process group.

  Previously, these files were created with user read and write permissions only.

* INCOMPATIBLE CHANGE:

  abort WAL recovery if one of the collection's datafiles cannot be opened

* INCOMPATIBLE CHANGE:

  never try to raise the privileges after dropping them, this can lead to a race condition while
  running the recovery

  If you require to run ArangoDB on a port lower than 1024, you must run ArangoDB as root.

* fixed inefficiencies in `remove` methods of general-graph module

* added option `--database.slow-query-threshold` for controlling the default AQL slow query
  threshold value on server start

* add system error strings for Windows on many places

* rework service startup so we announce 'RUNNING' only when we're finished starting.

* use the Windows eventlog for FATAL and ERROR - log messages

* fix service handling in NSIS Windows installer, specify human readable name

* add the ICU_DATA environment variable to the fatal error messages

* fixed issue #1265: arangod crashed with SIGSEGV

* fixed issue #1241: Wildcards in examples


v2.5.0 (2015-03-09)
-------------------

* installer fixes for Windows

* fix for downloading Foxx

* fixed issue #1258: http pipelining not working?


v2.5.0-beta4 (2015-03-05)
-------------------------

* fixed issue #1247: debian init script problems


v2.5.0-beta3 (2015-02-27)
-------------------------

* fix Windows install path calculation in arango

* fix Windows logging of long strings

* fix possible undefinedness of const strings in Windows


v2.5.0-beta2 (2015-02-23)
-------------------------

* fixed issue #1256: agency binary not found #1256

* fixed issue #1230: API: document/col-name/_key and cursor return different floats

* front-end: dashboard tries not to (re)load statistics if user has no access

* V8: Upgrade to version 3.31.74.1

* etcd: Upgrade to version 2.0 - This requires go 1.3 to compile at least.

* refuse to startup if ICU wasn't initialized, this will i.e. prevent errors from being printed,
  and libraries from being loaded.

* front-end: unwanted removal of index table header after creating new index

* fixed issue #1248: chrome: applications filtering not working

* fixed issue #1198: queries remain in aql editor (front-end) if you navigate through different tabs

* Simplify usage of Foxx

  Thanks to our user feedback we learned that Foxx is a powerful, yet rather complicated concept.
  With this release we tried to make it less complicated while keeping all its strength.
  That includes a rewrite of the documentation as well as some code changes as listed below:

  * Moved Foxx applications to a different folder.

    The naming convention now is: <app-path>/_db/<dbname>/<mountpoint>/APP
    Before it was: <app-path>/databases/<dbname>/<appname>:<appversion>
    This caused some trouble as apps where cached based on name and version and updates did not apply.
    Hence the path on filesystem and the app's access URL had no relation to one another.
    Now the path on filesystem is identical to the URL (except for slashes and the appended APP)

  * Rewrite of Foxx routing

    The routing of Foxx has been exposed to major internal changes we adjusted because of user feedback.
    This allows us to set the development mode per mountpoint without having to change paths and hold
    apps at separate locations.

  * Foxx Development mode

    The development mode used until 2.4 is gone. It has been replaced by a much more mature version.
    This includes the deprecation of the javascript.dev-app-path parameter, which is useless since 2.5.
    Instead of having two separate app directories for production and development, apps now reside in
    one place, which is used for production as well as for development.
    Apps can still be put into development mode, changing their behavior compared to production mode.
    Development mode apps are still reread from disk at every request, and still they ship more debug
    output.

    This change has also made the startup options `--javascript.frontend-development-mode` and
    `--javascript.dev-app-path` obsolete. The former option will not have any effect when set, and the
    latter option is only read and used during the upgrade to 2.5 and does not have any effects later.

  * Foxx install process

    Installing Foxx apps has been a two step process: import them into ArangoDB and mount them at a
    specific mountpoint. These operations have been joined together. You can install an app at one
    mountpoint, that's it. No fetch, mount, unmount, purge cycle anymore. The commands have been
    simplified to just:

    * install: get your Foxx app up and running
    * uninstall: shut it down and erase it from disk

  * Foxx error output

    Until 2.4 the errors produced by Foxx were not optimal. Often, the error message was just
    `unable to parse manifest` and contained only an internal stack trace.
    In 2.5 we made major improvements there, including a much more fine-grained error output that
    helps you debug your Foxx apps. The error message printed is now much closer to its source and
    should help you track it down.

    Also we added the default handlers for unhandled errors in Foxx apps:

    * You will get a nice internal error page whenever your Foxx app is called but was not installed
      due to any error
    * You will get a proper error message when having an uncaught error appears in any app route

    In production mode the messages above will NOT contain any information about your Foxx internals
    and are safe to be exposed to third party users.
    In development mode the messages above will contain the stacktrace (if available), making it easier for
    your in-house devs to track down errors in the application.

* added `console` object to Foxx apps. All Foxx apps now have a console object implementing
  the familiar Console API in their global scope, which can be used to log diagnostic
  messages to the database.

* added `org/arangodb/request` module, which provides a simple API for making HTTP requests
  to external services.

* added optimizer rule `propagate-constant-attributes`

  This rule will look inside `FILTER` conditions for constant value equality comparisons,
  and insert the constant values in other places in `FILTER`s. For example, the rule will
  insert `42` instead of `i.value` in the second `FILTER` of the following query:

      FOR i IN c1 FOR j IN c2 FILTER i.value == 42 FILTER j.value == i.value RETURN 1

* added `filtered` value to AQL query execution statistics

  This value indicates how many documents were filtered by `FilterNode`s in the AQL query.
  Note that `IndexRangeNode`s can also filter documents by selecting only the required ranges
  from the index. The `filtered` value will not include the work done by `IndexRangeNode`s,
  but only the work performed by `FilterNode`s.

* added support for sparse hash and skiplist indexes

  Hash and skiplist indexes can optionally be made sparse. Sparse indexes exclude documents
  in which at least one of the index attributes is either not set or has a value of `null`.

  As such documents are excluded from sparse indexes, they may contain fewer documents than
  their non-sparse counterparts. This enables faster indexing and can lead to reduced memory
  usage in case the indexed attribute does occur only in some, but not all documents of the
  collection. Sparse indexes will also reduce the number of collisions in non-unique hash
  indexes in case non-existing or optional attributes are indexed.

  In order to create a sparse index, an object with the attribute `sparse` can be added to
  the index creation commands:

      db.collection.ensureHashIndex(attributeName, { sparse: true });
      db.collection.ensureHashIndex(attributeName1, attributeName2, { sparse: true });
      db.collection.ensureUniqueConstraint(attributeName, { sparse: true });
      db.collection.ensureUniqueConstraint(attributeName1, attributeName2, { sparse: true });

      db.collection.ensureSkiplist(attributeName, { sparse: true });
      db.collection.ensureSkiplist(attributeName1, attributeName2, { sparse: true });
      db.collection.ensureUniqueSkiplist(attributeName, { sparse: true });
      db.collection.ensureUniqueSkiplist(attributeName1, attributeName2, { sparse: true });

  Note that in place of the above specialized index creation commands, it is recommended to use
  the more general index creation command `ensureIndex`:

  ```js
  db.collection.ensureIndex({ type: "hash", sparse: true, unique: true, fields: [ attributeName ] });
  db.collection.ensureIndex({ type: "skiplist", sparse: false, unique: false, fields: [ "a", "b" ] });
  ```

  When not explicitly set, the `sparse` attribute defaults to `false` for new indexes.

  This causes a change in behavior when creating a unique hash index without specifying the
  sparse flag: in 2.4, unique hash indexes were implicitly sparse, always excluding `null` values.
  There was no option to control this behavior, and sparsity was neither supported for non-unique
  hash indexes nor skiplists in 2.4. This implicit sparsity of unique hash indexes was considered
  an inconsistency, and therefore the behavior was cleaned up in 2.5. As of 2.5, indexes will
  only be created sparse if sparsity is explicitly requested. Existing unique hash indexes from 2.4
  or before will automatically be migrated so they are still sparse after the upgrade to 2.5.

  Geo indexes are implicitly sparse, meaning documents without the indexed location attribute or
  containing invalid location coordinate values will be excluded from the index automatically. This
  is also a change when compared to pre-2.5 behavior, when documents with missing or invalid
  coordinate values may have caused errors on insertion when the geo index' `unique` flag was set
  and its `ignoreNull` flag was not.

  This was confusing and has been rectified in 2.5. The method `ensureGeoConstaint()` now does the
  same as `ensureGeoIndex()`. Furthermore, the attributes `constraint`, `unique`, `ignoreNull` and
  `sparse` flags are now completely ignored when creating geo indexes.

  The same is true for fulltext indexes. There is no need to specify non-uniqueness or sparsity for
  geo or fulltext indexes. They will always be non-unique and sparse.

  As sparse indexes may exclude some documents, they cannot be used for every type of query.
  Sparse hash indexes cannot be used to find documents for which at least one of the indexed
  attributes has a value of `null`. For example, the following AQL query cannot use a sparse
  index, even if one was created on attribute `attr`:

      FOR doc In collection
        FILTER doc.attr == null
        RETURN doc

  If the lookup value is non-constant, a sparse index may or may not be used, depending on
  the other types of conditions in the query. If the optimizer can safely determine that
  the lookup value cannot be `null`, a sparse index may be used. When uncertain, the optimizer
  will not make use of a sparse index in a query in order to produce correct results.

  For example, the following queries cannot use a sparse index on `attr` because the optimizer
  will not know beforehand whether the comparison values for `doc.attr` will include `null`:

      FOR doc In collection
        FILTER doc.attr == SOME_FUNCTION(...)
        RETURN doc

      FOR other IN otherCollection
        FOR doc In collection
          FILTER doc.attr == other.attr
          RETURN doc

  Sparse skiplist indexes can be used for sorting if the optimizer can safely detect that the
  index range does not include `null` for any of the index attributes.

* inspection of AQL data-modification queries will now detect if the data-modification part
  of the query can run in lockstep with the data retrieval part of the query, or if the data
  retrieval part must be executed before the data modification can start.

  Executing the two in lockstep allows using much smaller buffers for intermediate results
  and starts the actual data-modification operations much earlier than if the two phases
  were executed separately.

* Allow dynamic attribute names in AQL object literals

  This allows using arbitrary expressions to construct attribute names in object
  literals specified in AQL queries. To disambiguate expressions and other unquoted
  attribute names, dynamic attribute names need to be enclosed in brackets (`[` and `]`).
  Example:

      FOR i IN 1..100
        RETURN { [ CONCAT('value-of-', i) ] : i }

* make AQL optimizer rule "use-index-for-sort" remove sort also in case a non-sorted
  index (e.g. a hash index) is used for only equality lookups and all sort attributes
  are covered by the index.

  Example that does not require an extra sort (needs hash index on `value`):

      FOR doc IN collection FILTER doc.value == 1 SORT doc.value RETURN doc

  Another example that does not require an extra sort (with hash index on `value1`, `value2`):

      FOR doc IN collection FILTER doc.value1 == 1 && doc.value2 == 2 SORT doc.value1, doc.value2 RETURN doc

* make AQL optimizer rule "use-index-for-sort" remove sort also in case the sort criteria
  excludes the left-most index attributes, but the left-most index attributes are used
  by the index for equality-only lookups.

  Example that can use the index for sorting (needs skiplist index on `value1`, `value2`):

      FOR doc IN collection FILTER doc.value1 == 1 SORT doc.value2 RETURN doc

* added selectivity estimates for primary index, edge index, and hash index

  The selectivity estimates are returned by the `GET /_api/index` REST API method
  in a sub-attribute `selectivityEstimate` for each index that supports it. This
  attribute will be omitted for indexes that do not provide selectivity estimates.
  If provided, the selectivity estimate will be a numeric value between 0 and 1.

  Selectivity estimates will also be reported in the result of `collection.getIndexes()`
  for all indexes that support this. If no selectivity estimate can be determined for
  an index, the attribute `selectivityEstimate` will be omitted here, too.

  The web interface also shows selectivity estimates for each index that supports this.

  Currently the following index types can provide selectivity estimates:
  - primary index
  - edge index
  - hash index (unique and non-unique)

  No selectivity estimates will be provided when running in cluster mode.

* fixed issue #1226: arangod log issues

* added additional logger if arangod is started in foreground mode on a tty

* added AQL optimizer rule "move-calculations-down"

* use exclusive native SRWLocks on Windows instead of native mutexes

* added AQL functions `MD5`, `SHA1`, and `RANDOM_TOKEN`.

* reduced number of string allocations when parsing certain AQL queries

  parsing numbers (integers or doubles) does not require a string allocation
  per number anymore

* RequestContext#bodyParam now accepts arbitrary joi schemas and rejects invalid (but well-formed) request bodies.

* enforce that AQL user functions are wrapped inside JavaScript function () declarations

  AQL user functions were always expected to be wrapped inside a JavaScript function, but previously
  this was not enforced when registering a user function. Enforcing the AQL user functions to be contained
  inside functions prevents functions from doing some unexpected things that may have led to undefined
  behavior.

* Windows service uninstalling: only remove service if it points to the currently running binary,
  or --force was specified.

* Windows (debug only): print stacktraces on crash and run minidump

* Windows (cygwin): if you run arangosh in a cygwin shell or via ssh we will detect this and use
  the appropriate output functions.

* Windows: improve process management

* fix IPv6 reverse ip lookups - so far we only did IPv4 addresses.

* improve join documentation, add outer join example

* run jslint for unit tests too, to prevent "memory leaks" by global js objects with native code.

* fix error logging for exceptions - we wouldn't log the exception message itself so far.

* improve error reporting in the http client (Windows & *nix)

* improve error reports in cluster

* Standard errors can now contain custom messages.


v2.4.7 (XXXX-XX-XX)
-------------------

* fixed issue #1282: Geo WITHIN_RECTANGLE for nested lat/lng


v2.4.6 (2015-03-18)
-------------------

* added option `--database.ignore-logfile-errors`

  This option controls how collection datafiles with a CRC mismatch are treated.

  If set to `false`, CRC mismatch errors in collection datafiles will lead
  to a collection not being loaded at all. If a collection needs to be loaded
  during WAL recovery, the WAL recovery will also abort (if not forced with
  `--wal.ignore-recovery-errors true`). Setting this flag to `false` protects
  users from unintentionally using a collection with corrupted datafiles, from
  which only a subset of the original data can be recovered.

  If set to `true`, CRC mismatch errors in collection datafiles will lead to
  the datafile being partially loaded. All data up to until the mismatch will
  be loaded. This will enable users to continue with a collection datafiles
  that are corrupted, but will result in only a partial load of the data.
  The WAL recovery will still abort when encountering a collection with a
  corrupted datafile, at least if `--wal.ignore-recovery-errors` is not set to
  `true`.

  The default value is *true*, so for collections with corrupted datafiles
  there might be partial data loads once the WAL recovery has finished. If
  the WAL recovery will need to load a collection with a corrupted datafile,
  it will still stop when using the default values.

* INCOMPATIBLE CHANGE:

  make the arangod server refuse to start if during startup it finds a non-readable
  `parameter.json` file for a database or a collection.

  Stopping the startup process in this case requires manual intervention (fixing
  the unreadable files), but prevents follow-up errors due to ignored databases or
  collections from happening.

* datafiles and `parameter.json` files written by arangod are now created with read and write
  privileges for the arangod process user, and with read and write privileges for the arangod
  process group.

  Previously, these files were created with user read and write permissions only.

* INCOMPATIBLE CHANGE:

  abort WAL recovery if one of the collection's datafiles cannot be opened

* INCOMPATIBLE CHANGE:

  never try to raise the privileges after dropping them, this can lead to a race condition while
  running the recovery

  If you require to run ArangoDB on a port lower than 1024, you must run ArangoDB as root.

* fixed inefficiencies in `remove` methods of general-graph module

* added option `--database.slow-query-threshold` for controlling the default AQL slow query
  threshold value on server start


v2.4.5 (2015-03-16)
-------------------

* added elapsed time to HTTP request logging output (`--log.requests-file`)

* added AQL current and slow query tracking, killing of AQL queries

  This change enables retrieving the list of currently running AQL queries inside the selected database.
  AQL queries with an execution time beyond a certain threshold can be moved to a "slow query" facility
  and retrieved from there. Queries can also be killed by specifying the query id.

  This change adds the following HTTP REST APIs:

  - `GET /_api/query/current`: for retrieving the list of currently running queries
  - `GET /_api/query/slow`: for retrieving the list of slow queries
  - `DELETE /_api/query/slow`: for clearing the list of slow queries
  - `GET /_api/query/properties`: for retrieving the properties for query tracking
  - `PUT /_api/query/properties`: for adjusting the properties for query tracking
  - `DELETE /_api/query/<id>`: for killing an AQL query

  The following JavaScript APIs have been added:

  - require("org/arangodb/aql/queries").current();
  - require("org/arangodb/aql/queries").slow();
  - require("org/arangodb/aql/queries").clearSlow();
  - require("org/arangodb/aql/queries").properties();
  - require("org/arangodb/aql/queries").kill();

* fixed issue #1265: arangod crashed with SIGSEGV

* fixed issue #1241: Wildcards in examples

* fixed comment parsing in Foxx controllers


v2.4.4 (2015-02-24)
-------------------

* fixed the generation template for foxx apps. It now does not create deprecated functions anymore

* add custom visitor functionality for `GRAPH_NEIGHBORS` function, too

* increased default value of traversal option *maxIterations* to 100 times of its previous
  default value


v2.4.3 (2015-02-06)
-------------------

* fix multi-threading with openssl when running under Windows

* fix timeout on socket operations when running under Windows

* Fixed an error in Foxx routing which caused some apps that worked in 2.4.1 to fail with status 500: `undefined is not a function` errors in 2.4.2
  This error was occurring due to seldom internal rerouting introduced by the malformed application handler.


v2.4.2 (2015-01-30)
-------------------

* added custom visitor functionality for AQL traversals

  This allows more complex result processing in traversals triggered by AQL. A few examples
  are shown in [this article](http://jsteemann.github.io/blog/2015/01/28/using-custom-visitors-in-aql-graph-traversals/).

* improved number of results estimated for nodes of type EnumerateListNode and SubqueryNode
  in AQL explain output

* added AQL explain helper to explain arbitrary AQL queries

  The helper function prints the query execution plan and the indexes to be used in the
  query. It can be invoked from the ArangoShell or the web interface as follows:

      require("org/arangodb/aql/explainer").explain(query);

* enable use of indexes for certain AQL conditions with non-equality predicates, in
  case the condition(s) also refer to indexed attributes

  The following queries will now be able to use indexes:

      FILTER a.indexed == ... && a.indexed != ...
      FILTER a.indexed == ... && a.nonIndexed != ...
      FILTER a.indexed == ... && ! (a.indexed == ...)
      FILTER a.indexed == ... && ! (a.nonIndexed == ...)
      FILTER a.indexed == ... && ! (a.indexed != ...)
      FILTER a.indexed == ... && ! (a.nonIndexed != ...)
      FILTER (a.indexed == ... && a.nonIndexed == ...) || (a.indexed == ... && a.nonIndexed == ...)
      FILTER (a.indexed == ... && a.nonIndexed != ...) || (a.indexed == ... && a.nonIndexed != ...)

* Fixed spuriously occurring "collection not found" errors when running queries on local
  collections on a cluster DB server

* Fixed upload of Foxx applications to the server for apps exceeding approx. 1 MB zipped.

* Malformed Foxx applications will now return a more useful error when any route is requested.

  In Production a Foxx app mounted on /app will display an html page on /app/* stating a 503 Service temporarily not available.
  It will not state any information about your Application.
  Before it was a 404 Not Found without any information and not distinguishable from a correct not found on your route.

  In Development Mode the html page also contains information about the error occurred.

* Unhandled errors thrown in Foxx routes are now handled by the Foxx framework itself.

  In Production the route will return a status 500 with a body {error: "Error statement"}.
  In Development the route will return a status 500 with a body {error: "Error statement", stack: "..."}

  Before, it was status 500 with a plain text stack including ArangoDB internal routing information.

* The Applications tab in web interface will now request development apps more often.
  So if you have a fixed a syntax error in your app it should always be visible after reload.


v2.4.1 (2015-01-19)
-------------------

* improved WAL recovery output

* fixed certain OR optimizations in AQL optimizer

* better diagnostics for arangoimp

* fixed invalid result of HTTP REST API method `/_admin/foxx/rescan`

* fixed possible segmentation fault when passing a Buffer object into a V8 function
  as a parameter

* updated AQB module to 1.8.0.


v2.4.0 (2015-01-13)
-------------------

* updated AQB module to 1.7.0.

* fixed V8 integration-related crashes

* make `fs.move(src, dest)` also fail when both `src` and `dest` are
  existing directories. This ensures the same behavior of the move operation
  on different platforms.

* fixed AQL insert operation for multi-shard collections in cluster

* added optional return value for AQL data-modification queries.
  This allows returning the documents inserted, removed or updated with the query, e.g.

      FOR doc IN docs REMOVE doc._key IN docs LET removed = OLD RETURN removed
      FOR doc IN docs INSERT { } IN docs LET inserted = NEW RETURN inserted
      FOR doc IN docs UPDATE doc._key WITH { } IN docs LET previous = OLD RETURN previous
      FOR doc IN docs UPDATE doc._key WITH { } IN docs LET updated = NEW RETURN updated

  The variables `OLD` and `NEW` are automatically available when a `REMOVE`, `INSERT`,
  `UPDATE` or `REPLACE` statement is immediately followed by a `LET` statement.
  Note that the `LET` and `RETURN` statements in data-modification queries are not as
  flexible as the general versions of `LET` and `RETURN`. When returning documents from
  data-modification operations, only a single variable can be assigned using `LET`, and
  the assignment can only be either `OLD` or `NEW`, but not an arbitrary expression. The
  `RETURN` statement also allows using the just-created variable only, and no arbitrary
  expressions.


v2.4.0-beta1 (2014-12-26)
--------------------------

* fixed superstates in FoxxGenerator

* fixed issue #1065: Aardvark: added creation of documents and edges with _key property

* fixed issue #1198: Aardvark: current AQL editor query is now cached

* Upgraded V8 version from 3.16.14 to 3.29.59

  The built-in version of V8 has been upgraded from 3.16.14 to 3.29.59.
  This activates several ES6 (also dubbed *Harmony* or *ES.next*) features in
  ArangoDB, both in the ArangoShell and the ArangoDB server. They can be
  used for scripting and in server-side actions such as Foxx routes, traversals
  etc.

  The following ES6 features are available in ArangoDB 2.4 by default:

  * iterators
  * the `of` operator
  * symbols
  * predefined collections types (Map, Set etc.)
  * typed arrays

  Many other ES6 features are disabled by default, but can be made available by
  starting arangod or arangosh with the appropriate options:

  * arrow functions
  * proxies
  * generators
  * String, Array, and Number enhancements
  * constants
  * enhanced object and numeric literals

  To activate all these ES6 features in arangod or arangosh, start it with
  the following options:

      arangosh --javascript.v8-options="--harmony --harmony_generators"

  More details on the available ES6 features can be found in
  [this blog](https://jsteemann.github.io/blog/2014/12/19/using-es6-features-in-arangodb/).

* Added Foxx generator for building Hypermedia APIs

  A more detailed description is [here](https://www.arangodb.com/2014/12/08/building-hypermedia-apis-foxxgenerator)

* New `Applications` tab in web interface:

  The `applications` tab got a complete redesign.
  It will now only show applications that are currently running on ArangoDB.
  For a selected application, a new detailed view has been created.
  This view provides a better overview of the app:
  * author
  * license
  * version
  * contributors
  * download links
  * API documentation

  To install a new application, a new dialog is now available.
  It provides the features already available in the console application `foxx-manager` plus some more:
  * install an application from Github
  * install an application from a zip file
  * install an application from ArangoDB's application store
  * create a new application from scratch: this feature uses a generator to
    create a Foxx application with pre-defined CRUD methods for a given list
    of collections. The generated Foxx app can either be downloaded as a zip file or
    be installed on the server. Starting with a new Foxx app has never been easier.

* fixed issue #1102: Aardvark: Layout bug in documents overview

  The documents overview was entirely destroyed in some situations on Firefox.
  We replaced the plugin we used there.

* fixed issue #1168: Aardvark: pagination buttons jumping

* fixed issue #1161: Aardvark: Click on Import JSON imports previously uploaded file

* removed configure options `--enable-all-in-one-v8`, `--enable-all-in-one-icu`,
  and `--enable-all-in-one-libev`.

* global internal rename to fix naming incompatibilities with JSON:

  Internal functions with names containing `array` have been renamed to `object`,
  internal functions with names containing `list` have been renamed to `array`.
  The renaming was mainly done in the C++ parts. The documentation has also been
  adjusted so that the correct JSON type names are used in most places.

  The change also led to the addition of a few function aliases in AQL:

  * `TO_LIST` now is an alias of the new `TO_ARRAY`
  * `IS_LIST` now is an alias of the new `IS_ARRAY`
  * `IS_DOCUMENT` now is an alias of the new `IS_OBJECT`

  The changed also renamed the option `mergeArrays` to `mergeObjects` for AQL
  data-modification query options and HTTP document modification API

* AQL: added optimizer rule "remove-filter-covered-by-index"

  This rule removes FilterNodes and CalculationNodes from an execution plan if the
  filter is already covered by a previous IndexRangeNode. Removing the CalculationNode
  and the FilterNode will speed up query execution because the query requires less
  computation.

* AQL: added optimizer rule "remove-sort-rand"

  This rule removes a `SORT RAND()` expression from a query and moves the random
  iteration into the appropriate `EnumerateCollectionNode`. This is more efficient
  than individually enumerating and then sorting randomly.

* AQL: range optimizations for IN and OR

  This change enables usage of indexes for several additional cases. Filters containing
  the `IN` operator can now make use of indexes, and multiple OR- or AND-combined filter
  conditions can now also use indexes if the filters are accessing the same indexed
  attribute.

  Here are a few examples of queries that can now use indexes but couldn't before:

    FOR doc IN collection
      FILTER doc.indexedAttribute == 1 || doc.indexedAttribute > 99
      RETURN doc

    FOR doc IN collection
      FILTER doc.indexedAttribute IN [ 3, 42 ] || doc.indexedAttribute > 99
      RETURN doc

    FOR doc IN collection
      FILTER (doc.indexedAttribute > 2 && doc.indexedAttribute < 10) ||
             (doc.indexedAttribute > 23 && doc.indexedAttribute < 42)
      RETURN doc

* fixed issue #500: AQL parentheses issue

  This change allows passing subqueries as AQL function parameters without using
  duplicate brackets (e.g. `FUNC(query)` instead of `FUNC((query))`

* added optional `COUNT` clause to AQL `COLLECT`

  This allows more efficient group count calculation queries, e.g.

      FOR doc IN collection
        COLLECT age = doc.age WITH COUNT INTO length
        RETURN { age: age, count: length }

  A count-only query is also possible:

      FOR doc IN collection
        COLLECT WITH COUNT INTO length
        RETURN length

* fixed missing makeDirectory when fetching a Foxx application from a zip file

* fixed issue #1134: Change the default endpoint to localhost

  This change will modify the IP address ArangoDB listens on to 127.0.0.1 by default.
  This will make new ArangoDB installations unaccessible from clients other than
  localhost unless changed. This is a security feature.

  To make ArangoDB accessible from any client, change the server's configuration
  (`--server.endpoint`) to either `tcp://0.0.0.0:8529` or the server's publicly
  visible IP address.

* deprecated `Repository#modelPrototype`. Use `Repository#model` instead.

* IMPORTANT CHANGE: by default, system collections are included in replication and all
  replication API return values. This will lead to user accounts and credentials
  data being replicated from master to slave servers. This may overwrite
  slave-specific database users.

  If this is undesired, the `_users` collection can be excluded from replication
  easily by setting the `includeSystem` attribute to `false` in the following commands:

  * replication.sync({ includeSystem: false });
  * replication.applier.properties({ includeSystem: false });

  This will exclude all system collections (including `_aqlfunctions`, `_graphs` etc.)
  from the initial synchronization and the continuous replication.

  If this is also undesired, it is also possible to specify a list of collections to
  exclude from the initial synchronization and the continuous replication using the
  `restrictCollections` attribute, e.g.:

      replication.applier.properties({
        includeSystem: true,
        restrictType: "exclude",
        restrictCollections: [ "_users", "_graphs", "foo" ]
      });

  The HTTP API methods for fetching the replication inventory and for dumping collections
  also support the `includeSystem` control flag via a URL parameter.

* removed DEPRECATED replication methods:
  * `replication.logger.start()`
  * `replication.logger.stop()`
  * `replication.logger.properties()`
  * HTTP PUT `/_api/replication/logger-start`
  * HTTP PUT `/_api/replication/logger-stop`
  * HTTP GET `/_api/replication/logger-config`
  * HTTP PUT `/_api/replication/logger-config`

* fixed issue #1174, which was due to locking problems in distributed
  AQL execution

* improved cluster locking for AQL avoiding deadlocks

* use DistributeNode for modifying queries with REPLACE and UPDATE, if
  possible


v2.3.6 (2015-XX-XX)
-------------------

* fixed AQL subquery optimization that produced wrong result when multiple subqueries
  directly followed each other and and a directly following `LET` statement did refer
  to any but the first subquery.


v2.3.5 (2015-01-16)
-------------------

* fixed intermittent 404 errors in Foxx apps after mounting or unmounting apps

* fixed issue #1200: Expansion operator results in "Cannot call method 'forEach' of null"

* fixed issue #1199: Cannot unlink root node of plan


v2.3.4 (2014-12-23)
-------------------

* fixed cerberus path for MyArangoDB


v2.3.3 (2014-12-17)
-------------------

* fixed error handling in instantiation of distributed AQL queries, this
  also fixes a bug in cluster startup with many servers

* issue #1185: parse non-fractional JSON numbers with exponent (e.g. `4e-261`)

* issue #1159: allow --server.request-timeout and --server.connect-timeout of 0


v2.3.2 (2014-12-09)
-------------------

* fixed issue #1177: Fix bug in the user app's storage

* fixed issue #1173: AQL Editor "Save current query" resets user password

* fixed missing makeDirectory when fetching a Foxx application from a zip file

* put in warning about default changed: fixed issue #1134: Change the default endpoint to localhost

* fixed issue #1163: invalid fullCount value returned from AQL

* fixed range operator precedence

* limit default maximum number of plans created by AQL optimizer to 256 (from 1024)

* make AQL optimizer not generate an extra plan if an index can be used, but modify
  existing plans in place

* fixed AQL cursor ttl (time-to-live) issue

  Any user-specified cursor ttl value was not honored since 2.3.0.

* fixed segfault in AQL query hash index setup with unknown shapes

* fixed memleaks

* added AQL optimizer rule for removing `INTO` from a `COLLECT` statement if not needed

* fixed issue #1131

  This change provides the `KEEP` clause for `COLLECT ... INTO`. The `KEEP` clause
  allows controlling which variables will be kept in the variable created by `INTO`.

* fixed issue #1147, must protect dispatcher ID for etcd

v2.3.1 (2014-11-28)
-------------------

* recreate password if missing during upgrade

* fixed issue #1126

* fixed non-working subquery index optimizations

* do not restrict summary of Foxx applications to 60 characters

* fixed display of "required" path parameters in Foxx application documentation

* added more optimizations of constants values in AQL FILTER conditions

* fixed invalid or-to-in optimization for FILTERs containing comparisons
  with boolean values

* fixed replication of `_graphs` collection

* added AQL list functions `PUSH`, `POP`, `UNSHIFT`, `SHIFT`, `REMOVE_VALUES`,
  `REMOVE_VALUE`, `REMOVE_NTH` and `APPEND`

* added AQL functions `CALL` and `APPLY` to dynamically call other functions

* fixed AQL optimizer cost estimation for LIMIT node

* prevent Foxx queues from permanently writing to the journal even when
  server is idle

* fixed AQL COLLECT statement with INTO clause, which copied more variables
  than v2.2 and thus lead to too much memory consumption.
  This deals with #1107.

* fixed AQL COLLECT statement, this concerned every COLLECT statement,
  only the first group had access to the values of the variables before
  the COLLECT statement. This deals with #1127.

* fixed some AQL internals, where sometimes too many items were
  fetched from upstream in the presence of a LIMIT clause. This should
  generally improve performance.


v2.3.0 (2014-11-18)
-------------------

* fixed syslog flags. `--log.syslog` is deprecated and setting it has no effect,
  `--log.facility` now works as described. Application name has been changed from
  `triagens` to `arangod`. It can be changed using `--log.application`. The syslog
  will only contain the actual log message. The datetime prefix is omitted.

* fixed deflate in SimpleHttpClient

* fixed issue #1104: edgeExamples broken or changed

* fixed issue #1103: Error while importing user queries

* fixed issue #1100: AQL: HAS() fails on doc[attribute_name]

* fixed issue #1098: runtime error when creating graph vertex

* hide system applications in **Applications** tab by default

  Display of system applications can be toggled by using the *system applications*
  toggle in the UI.

* added HTTP REST API for managing tasks (`/_api/tasks`)

* allow passing character lists as optional parameter to AQL functions `TRIM`,
  `LTRIM` and `RTRIM`

  These functions now support trimming using custom character lists. If no character
  lists are specified, all whitespace characters will be removed as previously:

      TRIM("  foobar\t \r\n ")         // "foobar"
      TRIM(";foo;bar;baz, ", "; ")     // "foo;bar;baz"

* added AQL string functions `LTRIM`, `RTRIM`, `FIND_FIRST`, `FIND_LAST`, `SPLIT`,
  `SUBSTITUTE`

* added AQL functions `ZIP`, `VALUES` and `PERCENTILE`

* made AQL functions `CONCAT` and `CONCAT_SEPARATOR` work with list arguments

* dynamically create extra dispatcher threads if required

* fixed issue #1097: schemas in the API docs no longer show required properties as optional


v2.3.0-beta2 (2014-11-08)
-------------------------

* front-end: new icons for uploading and downloading JSON documents into a collection

* front-end: fixed documents pagination css display error

* front-end: fixed flickering of the progress view

* front-end: fixed missing event for documents filter function

* front-end: jsoneditor: added CMD+Return (Mac) CTRL+Return (Linux/Win) shortkey for
  saving a document

* front-end: added information tooltip for uploading json documents.

* front-end: added database management view to the collapsed navigation menu

* front-end: added collection truncation feature

* fixed issue #1086: arangoimp: Odd errors if arguments are not given properly

* performance improvements for AQL queries that use JavaScript-based expressions
  internally

* added AQL geo functions `WITHIN_RECTANGLE` and `IS_IN_POLYGON`

* fixed non-working query results download in AQL editor of web interface

* removed debug print message in AQL editor query export routine

* fixed issue #1075: Aardvark: user name required even if auth is off #1075

  The fix for this prefills the username input field with the current user's
  account name if any and `root` (the default username) otherwise. Additionally,
  the tooltip text has been slightly adjusted.

* fixed issue #1069: Add 'raw' link to swagger ui so that the raw swagger
  json can easily be retrieved

  This adds a link to the Swagger API docs to an application's detail view in
  the **Applications** tab of the web interface. The link produces the Swagger
  JSON directly. If authentication is turned on, the link requires authentication,
  too.

* documentation updates


v2.3.0-beta1 (2014-11-01)
-------------------------

* added dedicated `NOT IN` operator for AQL

  Previously, a `NOT IN` was only achievable by writing a negated `IN` condition:

      FOR i IN ... FILTER ! (i IN [ 23, 42 ]) ...

  This can now alternatively be expressed more intuitively as follows:

      FOR i IN ... FILTER i NOT IN [ 23, 42 ] ...

* added alternative logical operator syntax for AQL

  Previously, the logical operators in AQL could only be written as:
  - `&&`: logical and
  - `||`: logical or
  - `!`: negation

  ArangoDB 2.3 introduces the alternative variants for these operators:
  - `AND`: logical and
  - `OR`: logical or
  - `NOT`: negation

  The new syntax is just an alternative to the old syntax, allowing easier
  migration from SQL. The old syntax is still fully supported and will be.

* improved output of `ArangoStatement.parse()` and POST `/_api/query`

  If an AQL query can be parsed without problems, The return value of
  `ArangoStatement.parse()` now contains an attribute `ast` with the abstract
  syntax tree of the query (before optimizations). Though this is an internal
  representation of the query and is subject to change, it can be used to inspect
  how ArangoDB interprets a given query.

* improved `ArangoStatement.explain()` and POST `/_api/explain`

  The commands for explaining AQL queries have been improved.

* added command-line option `--javascript.v8-contexts` to control the number of
  V8 contexts created in arangod.

  Previously, the number of V8 contexts was equal to the number of server threads
  (as specified by option `--server.threads`).

  However, it may be sensible to create different amounts of threads and V8
  contexts. If the option is not specified, the number of V8 contexts created
  will be equal to the number of server threads. Thus no change in configuration
  is required to keep the old behavior.

  If you are using the default config files or merge them with your local config
  files, please review if the default number of server threads is okay in your
  environment. Additionally you should verify that the number of V8 contexts
  created (as specified in option `--javascript.v8-contexts`) is okay.

* the number of server.threads specified is now the minimum of threads
  started. There are situation in which threads are waiting for results of
  distributed database servers. In this case the number of threads is
  dynamically increased.

* removed index type "bitarray"

  Bitarray indexes were only half-way documented and integrated in previous versions
  of ArangoDB so their benefit was limited. The support for bitarray indexes has
  thus been removed in ArangoDB 2.3. It is not possible to create indexes of type
  "bitarray" with ArangoDB 2.3.

  When a collection is opened that contains a bitarray index definition created
  with a previous version of ArangoDB, ArangoDB will ignore it and log the following
  warning:

      index type 'bitarray' is not supported in this version of ArangoDB and is ignored

  Future versions of ArangoDB may automatically remove such index definitions so the
  warnings will eventually disappear.

* removed internal "_admin/modules/flush" in order to fix requireApp

* added basic support for handling binary data in Foxx

  Requests with binary payload can be processed in Foxx applications by
  using the new method `res.rawBodyBuffer()`. This will return the unparsed request
  body as a Buffer object.

  There is now also the method `req.requestParts()` available in Foxx to retrieve
  the individual components of a multipart HTTP request.

  Buffer objects can now be used when setting the response body of any Foxx action.
  Additionally, `res.send()` has been added as a convenience method for returning
  strings, JSON objects or buffers from a Foxx action:

      res.send("<p>some HTML</p>");
      res.send({ success: true });
      res.send(new Buffer("some binary data"));

  The convenience method `res.sendFile()` can now be used to easily return the
  contents of a file from a Foxx action:

      res.sendFile(applicationContext.foxxFilename("image.png"));

  `fs.write` now accepts not only strings but also Buffer objects as second parameter:

      fs.write(filename, "some data");
      fs.write(filename, new Buffer("some binary data"));

  `fs.readBuffer` can be used to return the contents of a file in a Buffer object.

* improved performance of insertion into non-unique hash indexes significantly in case
  many duplicate keys are used in the index

* issue #1042: set time zone in log output

  the command-line option `--log.use-local-time` was added to print dates and times in
  the server-local timezone instead of UTC

* command-line options that require a boolean value now validate the
  value given on the command-line

  This prevents issues if no value is specified for an option that
  requires a boolean value. For example, the following command-line would
  have caused trouble in 2.2, because `--server.endpoint` would have been
  used as the value for the `--server.disable-authentication` options
  (which requires a boolean value):

      arangod --server.disable-authentication --server.endpoint tcp://127.0.0.1:8529 data

  In 2.3, running this command will fail with an error and requires to
  be modified to:

      arangod --server.disable-authentication true --server.endpoint tcp://127.0.0.1:8529 data

* improved performance of CSV import in arangoimp

* fixed issue #1027: Stack traces are off-by-one

* fixed issue #1026: Modules loaded in different files within the same app
  should refer to the same module

* fixed issue #1025: Traversal not as expected in undirected graph

* added a _relation function in the general-graph module.

  This deprecated _directedRelation and _undirectedRelation.
  ArangoDB does not offer any constraints for undirected edges
  which caused some confusion of users how undirected relations
  have to be handled. Relation now only supports directed relations
  and the user can actively simulate undirected relations.

* changed return value of Foxx.applicationContext#collectionName:

  Previously, the function could return invalid collection names because
  invalid characters were not replaced in the application name prefix, only
  in the collection name passed.

  Now, the function replaces invalid characters also in the application name
  prefix, which might to slightly different results for application names that
  contained any characters outside the ranges [a-z], [A-Z] and [0-9].

* prevent XSS in AQL editor and logs view

* integrated tutorial into ArangoShell and web interface

* added option `--backslash-escape` for arangoimp when running CSV file imports

* front-end: added download feature for (filtered) documents

* front-end: added download feature for the results of a user query

* front-end: added function to move documents to another collection

* front-end: added sort-by attribute to the documents filter

* front-end: added sorting feature to database, graph management and user management view.

* issue #989: front-end: Databases view not refreshing after deleting a database

* issue #991: front-end: Database search broken

* front-end: added infobox which shows more information about a document (_id, _rev, _key) or
  an edge (_id, _rev, _key, _from, _to). The from and to attributes are clickable and redirect
  to their document location.

* front-end: added edit-mode for deleting multiple documents at the same time.

* front-end: added delete button to the detailed document/edge view.

* front-end: added visual feedback for saving documents/edges inside the editor (error/success).

* front-end: added auto-focusing for the first input field in a modal.

* front-end: added validation for user input in a modal.

* front-end: user defined queries are now stored inside the database and are bound to the current
  user, instead of using the local storage functionality of the browsers. The outcome of this is
  that user defined queries are now independently usable from any device. Also queries can now be
  edited through the standard document editor of the front-end through the _users collection.

* front-end: added import and export functionality for user defined queries.

* front-end: added new keywords and functions to the aql-editor theme

* front-end: applied tile-style to the graph view

* front-end: now using the new graph api including multi-collection support

* front-end: foxx apps are now deletable

* front-end: foxx apps are now installable and updateable through github, if github is their
  origin.

* front-end: added foxx app version control. Multiple versions of a single foxx app are now
  installable and easy to manage and are also arranged in groups.

* front-end: the user-set filter of a collection is now stored until the user navigates to
  another collection.

* front-end: fetching and filtering of documents, statistics, and query operations are now
  handled with asynchronous ajax calls.

* front-end: added progress indicator if the front-end is waiting for a server operation.

* front-end: fixed wrong count of documents in the documents view of a collection.

* front-end: fixed unexpected styling of the manage db view and navigation.

* front-end: fixed wrong handling of select fields in a modal view.

* front-end: fixed wrong positioning of some tooltips.

* automatically call `toJSON` function of JavaScript objects (if present)
  when serializing them into database documents. This change allows
  storing JavaScript date objects in the database in a sensible manner.


v2.2.7 (2014-11-19)
-------------------

* fixed issue #998: Incorrect application URL for non-system Foxx apps

* fixed issue #1079: AQL editor: keyword WITH in UPDATE query is not highlighted

* fix memory leak in cluster nodes

* fixed registration of AQL user-defined functions in Web UI (JS shell)

* fixed error display in Web UI for certain errors
  (now error message is printed instead of 'undefined')

* fixed issue #1059: bug in js module console

* fixed issue #1056: "fs": zip functions fail with passwords

* fixed issue #1063: Docs: measuring unit of --wal.logfile-size?

* fixed issue #1062: Docs: typo in 14.2 Example data


v2.2.6 (2014-10-20)
-------------------

* fixed issue #972: Compilation Issue

* fixed issue #743: temporary directories are now unique and one can read
  off the tool that created them, if empty, they are removed atexit

* Highly improved performance of all AQL GRAPH_* functions.

* Orphan collections in general graphs can now be found via GRAPH_VERTICES
  if either "any" or no direction is defined

* Fixed documentation for AQL function GRAPH_NEIGHBORS.
  The option "vertexCollectionRestriction" is meant to filter the target
  vertices only, and should not filter the path.

* Fixed a bug in GRAPH_NEIGHBORS which enforced only empty results
  under certain conditions


v2.2.5 (2014-10-09)
-------------------

* fixed issue #961: allow non-JSON values in undocument request bodies

* fixed issue 1028: libicu is now statically linked

* fixed cached lookups of collections on the server, which may have caused spurious
  problems after collection rename operations


v2.2.4 (2014-10-01)
-------------------

* fixed accessing `_from` and `_to` attributes in `collection.byExample` and
  `collection.firstExample`

  These internal attributes were not handled properly in the mentioned functions, so
  searching for them did not always produce documents

* fixed issue #1030: arangoimp 2.2.3 crashing, not logging on large Windows CSV file

* fixed issue #1025: Traversal not as expected in undirected graph

* fixed issue #1020

  This requires re-introducing the startup option `--database.force-sync-properties`.

  This option can again be used to force fsyncs of collection, index and database properties
  stored as JSON strings on disk in files named `parameter.json`. Syncing these files after
  a write may be necessary if the underlying storage does not sync file contents by itself
  in a "sensible" amount of time after a file has been written and closed.

  The default value is `true` so collection, index and database properties will always be
  synced to disk immediately. This affects creating, renaming and dropping collections as
  well as creating and dropping databases and indexes. Each of these operations will perform
  an additional fsync on the `parameter.json` file if the option is set to `true`.

  It might be sensible to set this option to `false` for workloads that create and drop a
  lot of collections (e.g. test runs).

  Document operations such as creating, updating and dropping documents are not affected
  by this option.

* fixed issue #1016: AQL editor bug

* fixed issue #1014: WITHIN function returns wrong distance

* fixed AQL shortest path calculation in function `GRAPH_SHORTEST_PATH` to return
  complete vertex objects instead of just vertex ids

* allow changing of attributes of documents stored in server-side JavaScript variables

  Previously, the following did not work:

      var doc = db.collection.document(key);
      doc._key = "abc"; // overwriting internal attributes not supported
      doc.value = 123;  // overwriting existing attributes not supported

  Now, modifying documents stored in server-side variables (e.g. `doc` in the above case)
  is supported. Modifying the variables will not update the documents in the database,
  but will modify the JavaScript object (which can be written back to the database using
  `db.collection.update` or `db.collection.replace`)

* fixed issue #997: arangoimp apparently doesn't support files >2gig on Windows

  large file support (requires using `_stat64` instead of `stat`) is now supported on
  Windows


v2.2.3 (2014-09-02)
-------------------

* added `around` for Foxx controller

* added `type` option for HTTP API `GET /_api/document?collection=...`

  This allows controlling the type of results to be returned. By default, paths to
  documents will be returned, e.g.

      [
        `/_api/document/test/mykey1`,
        `/_api/document/test/mykey2`,
        ...
      ]

  To return a list of document ids instead of paths, the `type` URL parameter can be
  set to `id`:

      [
        `test/mykey1`,
        `test/mykey2`,
        ...
      ]

  To return a list of document keys only, the `type` URL parameter can be set to `key`:

      [
        `mykey1`,
        `mykey2`,
        ...
      ]


* properly capitalize HTTP response header field names in case the `x-arango-async`
  HTTP header was used in a request.

* fixed several documentation issues

* speedup for several general-graph functions, AQL functions starting with `GRAPH_`
  and traversals


v2.2.2 (2014-08-08)
-------------------

* allow storing non-reserved attribute names starting with an underscore

  Previous versions of ArangoDB parsed away all attribute names that started with an
  underscore (e.g. `_test', '_foo', `_bar`) on all levels of a document (root level
  and sub-attribute levels). While this behavior was documented, it was unintuitive and
  prevented storing documents inside other documents, e.g.:

      {
        "_key" : "foo",
        "_type" : "mydoc",
        "references" : [
          {
            "_key" : "something",
            "_rev" : "...",
            "value" : 1
          },
          {
            "_key" : "something else",
            "_rev" : "...",
            "value" : 2
          }
        ]
      }

  In the above example, previous versions of ArangoDB removed all attributes and
  sub-attributes that started with underscores, meaning the embedded documents would lose
  some of their attributes. 2.2.2 should preserve such attributes, and will also allow
  storing user-defined attribute names on the top-level even if they start with underscores
  (such as `_type` in the above example).

* fix conversion of JavaScript String, Number and Boolean objects to JSON.

  Objects created in JavaScript using `new Number(...)`, `new String(...)`, or
  `new Boolean(...)` were not converted to JSON correctly.

* fixed a race condition on task registration (i.e. `require("org/arangodb/tasks").register()`)

  this race condition led to undefined behavior when a just-created task with no offset and
  no period was instantly executed and deleted by the task scheduler, before the `register`
  function returned to the caller.

* changed run-tests.sh to execute all suitable tests.

* switch to new version of gyp

* fixed upgrade button


v2.2.1 (2014-07-24)
-------------------

* fixed hanging write-ahead log recovery for certain cases that involved dropping
  databases

* fixed issue with --check-version: when creating a new database the check failed

* issue #947 Foxx applicationContext missing some properties

* fixed issue with --check-version: when creating a new database the check failed

* added startup option `--wal.suppress-shape-information`

  Setting this option to `true` will reduce memory and disk space usage and require
  less CPU time when modifying documents or edges. It should therefore be turned on
  for standalone ArangoDB servers. However, for servers that are used as replication
  masters, setting this option to `true` will effectively disable the usage of the
  write-ahead log for replication, so it should be set to `false` for any replication
  master servers.

  The default value for this option is `false`.

* added optional `ttl` attribute to specify result cursor expiration for HTTP API method
  `POST /_api/cursor`

  The `ttl` attribute can be used to prevent cursor results from timing out too early.

* issue #947: Foxx applicationContext missing some properties

* (reported by Christian Neubauer):

  The problem was that in Google's V8, signed and unsigned chars are not always declared cleanly.
  so we need to force v8 to compile with forced signed chars which is done by the Flag:
    -fsigned-char
  at least it is enough to follow the instructions of compiling arango on rasperry
  and add "CFLAGS='-fsigned-char'" to the make command of V8 and remove the armv7=0

* Fixed a bug with the replication client. In the case of single document
  transactions the collection was not write locked.


v2.2.0 (2014-07-10)
-------------------

* The replication methods `logger.start`, `logger.stop` and `logger.properties` are
  no-ops in ArangoDB 2.2 as there is no separate replication logger anymore. Data changes
  are logged into the write-ahead log in ArangoDB 2.2, and not separately by the
  replication logger. The replication logger object is still there in ArangoDB 2.2 to
  ensure backwards-compatibility, however, logging cannot be started, stopped or
  configured anymore. Using any of these methods will do nothing.

  This also affects the following HTTP API methods:
  - `PUT /_api/replication/logger-start`
  - `PUT /_api/replication/logger-stop`
  - `GET /_api/replication/logger-config`
  - `PUT /_api/replication/logger-config`

  Using any of these methods is discouraged from now on as they will be removed in
  future versions of ArangoDB.

* INCOMPATIBLE CHANGE: replication of transactions has changed. Previously, transactions
  were logged on a master in one big block and shipped to a slave in one block, too.
  Now transactions will be logged and replicated as separate entries, allowing transactions
  to be bigger and also ensure replication progress.

  This change also affects the behavior of the `stop` method of the replication applier.
  If the replication applier is now stopped manually using the `stop` method and later
  restarted using the `start` method, any transactions that were unfinished at the
  point of stopping will be aborted on a slave, even if they later commit on the master.

  In ArangoDB 2.2, stopping the replication applier manually should be avoided unless the
  goal is to stop replication permanently or to do a full resync with the master anyway.
  If the replication applier still must be stopped, it should be made sure that the
  slave has fetched and applied all pending operations from a master, and that no
  extra transactions are started on the master before the `stop` command on the slave
  is executed.

  Replication of transactions in ArangoDB 2.2 might also lock the involved collections on
  the slave while a transaction is either committed or aborted on the master and the
  change has been replicated to the slave. This change in behavior may be important for
  slave servers that are used for read-scaling. In order to avoid long lasting collection
  locks on the slave, transactions should be kept small.

  The `_replication` system collection is not used anymore in ArangoDB 2.2 and its usage is
  discouraged.

* INCOMPATIBLE CHANGE: the figures reported by the `collection.figures` method
  now only reflect documents and data contained in the journals and datafiles of
  collections. Documents or deletions contained only in the write-ahead log will
  not influence collection figures until the write-ahead log garbage collection
  kicks in. The figures for a collection might therefore underreport the total
  resource usage of a collection.

  Additionally, the attributes `lastTick` and `uncollectedLogfileEntries` have been
  added to the result of the `figures` operation and the HTTP API method
  `PUT /_api/collection/figures`

* added `insert` method as an alias for `save`. Documents can now be inserted into
  a collection using either method:

      db.test.save({ foo: "bar" });
      db.test.insert({ foo: "bar" });

* added support for data-modification AQL queries

* added AQL keywords `INSERT`, `UPDATE`, `REPLACE` and `REMOVE` (and `WITH`) to
  support data-modification AQL queries.

  Unquoted usage of these keywords for attribute names in AQL queries will likely
  fail in ArangoDB 2.2. If any such attribute name needs to be used in a query, it
  should be enclosed in backticks to indicate the usage of a literal attribute
  name.

  For example, the following query will fail in ArangoDB 2.2 with a parse error:

      FOR i IN foo RETURN i.remove

  and needs to be rewritten like this:

      FOR i IN foo RETURN i.`remove`

* disallow storing of JavaScript objects that contain JavaScript native objects
  of type `Date`, `Function`, `RegExp` or `External`, e.g.

      db.test.save({ foo: /bar/ });
      db.test.save({ foo: new Date() });

  will now print

      Error: <data> cannot be converted into JSON shape: could not shape document

  Previously, objects of these types were silently converted into an empty object
  (i.e. `{ }`).

  To store such objects in a collection, explicitly convert them into strings
  like this:

      db.test.save({ foo: String(/bar/) });
      db.test.save({ foo: String(new Date()) });

* The replication methods `logger.start`, `logger.stop` and `logger.properties` are
  no-ops in ArangoDB 2.2 as there is no separate replication logger anymore. Data changes
  are logged into the write-ahead log in ArangoDB 2.2, and not separately by the
  replication logger. The replication logger object is still there in ArangoDB 2.2 to
  ensure backwards-compatibility, however, logging cannot be started, stopped or
  configured anymore. Using any of these methods will do nothing.

  This also affects the following HTTP API methods:
  - `PUT /_api/replication/logger-start`
  - `PUT /_api/replication/logger-stop`
  - `GET /_api/replication/logger-config`
  - `PUT /_api/replication/logger-config`

  Using any of these methods is discouraged from now on as they will be removed in
  future versions of ArangoDB.

* INCOMPATIBLE CHANGE: replication of transactions has changed. Previously, transactions
  were logged on a master in one big block and shipped to a slave in one block, too.
  Now transactions will be logged and replicated as separate entries, allowing transactions
  to be bigger and also ensure replication progress.

  This change also affects the behavior of the `stop` method of the replication applier.
  If the replication applier is now stopped manually using the `stop` method and later
  restarted using the `start` method, any transactions that were unfinished at the
  point of stopping will be aborted on a slave, even if they later commit on the master.

  In ArangoDB 2.2, stopping the replication applier manually should be avoided unless the
  goal is to stop replication permanently or to do a full resync with the master anyway.
  If the replication applier still must be stopped, it should be made sure that the
  slave has fetched and applied all pending operations from a master, and that no
  extra transactions are started on the master before the `stop` command on the slave
  is executed.

  Replication of transactions in ArangoDB 2.2 might also lock the involved collections on
  the slave while a transaction is either committed or aborted on the master and the
  change has been replicated to the slave. This change in behavior may be important for
  slave servers that are used for read-scaling. In order to avoid long lasting collection
  locks on the slave, transactions should be kept small.

  The `_replication` system collection is not used anymore in ArangoDB 2.2 and its usage is
  discouraged.

* INCOMPATIBLE CHANGE: the figures reported by the `collection.figures` method
  now only reflect documents and data contained in the journals and datafiles of
  collections. Documents or deletions contained only in the write-ahead log will
  not influence collection figures until the write-ahead log garbage collection
  kicks in. The figures for a collection might therefore underreport the total
  resource usage of a collection.

  Additionally, the attributes `lastTick` and `uncollectedLogfileEntries` have been
  added to the result of the `figures` operation and the HTTP API method
  `PUT /_api/collection/figures`

* added `insert` method as an alias for `save`. Documents can now be inserted into
  a collection using either method:

      db.test.save({ foo: "bar" });
      db.test.insert({ foo: "bar" });

* added support for data-modification AQL queries

* added AQL keywords `INSERT`, `UPDATE`, `REPLACE` and `REMOVE` (and `WITH`) to
  support data-modification AQL queries.

  Unquoted usage of these keywords for attribute names in AQL queries will likely
  fail in ArangoDB 2.2. If any such attribute name needs to be used in a query, it
  should be enclosed in backticks to indicate the usage of a literal attribute
  name.

  For example, the following query will fail in ArangoDB 2.2 with a parse error:

      FOR i IN foo RETURN i.remove

  and needs to be rewritten like this:

      FOR i IN foo RETURN i.`remove`

* disallow storing of JavaScript objects that contain JavaScript native objects
  of type `Date`, `Function`, `RegExp` or `External`, e.g.

      db.test.save({ foo: /bar/ });
      db.test.save({ foo: new Date() });

  will now print

      Error: <data> cannot be converted into JSON shape: could not shape document

  Previously, objects of these types were silently converted into an empty object
  (i.e. `{ }`).

  To store such objects in a collection, explicitly convert them into strings
  like this:

      db.test.save({ foo: String(/bar/) });
      db.test.save({ foo: String(new Date()) });

* honor startup option `--server.disable-statistics` when deciding whether or not
  to start periodic statistics collection jobs

  Previously, the statistics collection jobs were started even if the server was
  started with the `--server.disable-statistics` flag being set to `true`

* removed startup option `--random.no-seed`

  This option had no effect in previous versions of ArangoDB and was thus removed.

* removed startup option `--database.remove-on-drop`

  This option was used for debugging only.

* removed startup option `--database.force-sync-properties`

  This option is now superfluous as collection properties are now stored in the
  write-ahead log.

* introduced write-ahead log

  All write operations in an ArangoDB server instance are automatically logged
  to the server's write-ahead log. The write-ahead log is a set of append-only
  logfiles, and it is used in case of a crash recovery and for replication.
  Data from the write-ahead log will eventually be moved into the journals or
  datafiles of collections, allowing the server to remove older write-ahead log
  logfiles. Figures of collections will be updated when data are moved from the
  write-ahead log into the journals or datafiles of collections.

  Cross-collection transactions in ArangoDB should benefit considerably by this
  change, as less writes than in previous versions are required to ensure the data
  of multiple collections are atomically and durably committed. All data-modifying
  operations inside transactions (insert, update, remove) will write their
  operations into the write-ahead log directly, making transactions with multiple
  operations also require less physical memory than in previous versions of ArangoDB,
  that required all transaction data to fit into RAM.

  The `_trx` system collection is not used anymore in ArangoDB 2.2 and its usage is
  discouraged.

  The data in the write-ahead log can also be used in the replication context.
  The `_replication` collection that was used in previous versions of ArangoDB to
  store all changes on the server is not used anymore in ArangoDB 2.2. Instead,
  slaves can read from a master's write-ahead log to get informed about most
  recent changes. This removes the need to store data-modifying operations in
  both the actual place and the `_replication` collection.

* removed startup option `--server.disable-replication-logger`

  This option is superfluous in ArangoDB 2.2. There is no dedicated replication
  logger in ArangoDB 2.2. There is now always the write-ahead log, and it is also
  used as the server's replication log. Specifying the startup option
  `--server.disable-replication-logger` will do nothing in ArangoDB 2.2, but the
  option should not be used anymore as it might be removed in a future version.

* changed behavior of replication logger

  There is no dedicated replication logger in ArangoDB 2.2 as there is the
  write-ahead log now. The existing APIs for starting and stopping the replication
  logger still exist in ArangoDB 2.2 for downwards-compatibility, but calling
  the start or stop operations are no-ops in ArangoDB 2.2. When querying the
  replication logger status via the API, the server will always report that the
  replication logger is running. Configuring the replication logger is a no-op
  in ArangoDB 2.2, too. Changing the replication logger configuration has no
  effect. Instead, the write-ahead log configuration can be changed.

* removed MRuby integration for arangod

  ArangoDB had an experimental MRuby integration in some of the publish builds.
  This wasn't continuously developed, and so it has been removed in ArangoDB 2.2.

  This change has led to the following startup options being superfluous:

  - `--ruby.gc-interval`
  - `--ruby.action-directory`
  - `--ruby.modules-path`
  - `--ruby.startup-directory`

  Specifying these startup options will do nothing in ArangoDB 2.2, but the
  options should be avoided from now on as they might be removed in future versions.

* reclaim index memory when last document in collection is deleted

  Previously, deleting documents from a collection did not lead to index sizes being
  reduced. Instead, the already allocated index memory was re-used when a collection
  was refilled.

  Now, index memory for primary indexes and hash indexes is reclaimed instantly when
  the last document from a collection is removed.

* inlined and optimized functions in hash indexes

* added AQL TRANSLATE function

  This function can be used to perform lookups from static lists, e.g.

      LET countryNames = { US: "United States", UK: "United Kingdom", FR: "France" }
      RETURN TRANSLATE("FR", countryNames)

* fixed datafile debugger

* fixed check-version for empty directory

* moved try/catch block to the top of routing chain

* added mountedApp function for foxx-manager

* fixed issue #883: arango 2.1 - when starting multi-machine cluster, UI web
  does not change to cluster overview

* fixed dfdb: should not start any other V8 threads

* cleanup of version-check, added module org/arangodb/database-version,
  added --check-version option

* fixed issue #881: [2.1.0] Bombarded (every 10 sec or so) with
  "WARNING format string is corrupt" when in non-system DB Dashboard

* specialized primary index implementation to allow faster hash table
  rebuilding and reduce lookups in datafiles for the actual value of `_key`.

* issue #862: added `--overwrite` option to arangoimp

* removed number of property lookups for documents during AQL queries that
  access documents

* prevent buffering of long print results in arangosh's and arangod's print
  command

  this change will emit buffered intermediate print results and discard the
  output buffer to quickly deliver print results to the user, and to prevent
  constructing very large buffers for large results

* removed sorting of attribute names for use in a collection's shaper

  sorting attribute names was done on document insert to keep attributes
  of a collection in sorted order for faster comparisons. The sort order
  of attributes was only used in one particular and unlikely case, so it
  was removed. Collections with many different attribute names should
  benefit from this change by faster inserts and slightly less memory usage.

* fixed a bug in arangodump which got the collection name in _from and _to
  attributes of edges wrong (all were "_unknown")

* fixed a bug in arangorestore which did not recognize wrong _from and _to
  attributes of edges

* improved error detection and reporting in arangorestore


v2.1.1 (2014-06-06)
-------------------

* fixed dfdb: should not start any other V8 threads

* signature for collection functions was modified

  The basic change was the substitution of the input parameter of the
  function by an generic options object which can contain multiple
  option parameter of the function.
  Following functions were modified
  remove
  removeBySample
  replace
  replaceBySample
  update
  updateBySample

  Old signature is yet supported but it will be removed in future versions

v2.1.0 (2014-05-29)
-------------------

* implemented upgrade procedure for clusters

* fixed communication issue with agency which prevented reconnect
  after an agent failure

* fixed cluster dashboard in the case that one but not all servers
  in the cluster are down

* fixed a bug with coordinators creating local database objects
  in the wrong order (_system needs to be done first)

* improved cluster dashboard


v2.1.0-rc2 (2014-05-25)
-----------------------

* fixed issue #864: Inconsistent behavior of AQL REVERSE(list) function


v2.1.0-rc1 (XXXX-XX-XX)
-----------------------

* added server-side periodic task management functions:

  - require("org/arangodb/tasks").register(): registers a periodic task
  - require("org/arangodb/tasks").unregister(): unregisters and removes a
    periodic task
  - require("org/arangodb/tasks").get(): retrieves a specific tasks or all
    existing tasks

  the previous undocumented function `internal.definePeriodic` is now
  deprecated and will be removed in a future release.

* decrease the size of some seldom used system collections on creation.

  This will make these collections use less disk space and mapped memory.

* added AQL date functions

* added AQL FLATTEN() list function

* added index memory statistics to `db.<collection>.figures()` function

  The `figures` function will now return a sub-document `indexes`, which lists
  the number of indexes in the `count` sub-attribute, and the total memory
  usage of the indexes in bytes in the `size` sub-attribute.

* added AQL CURRENT_DATABASE() function

  This function returns the current database's name.

* added AQL CURRENT_USER() function

  This function returns the current user from an AQL query. The current user is the
  username that was specified in the `Authorization` HTTP header of the request. If
  authentication is turned off or the query was executed outside a request context,
  the function will return `null`.

* fixed issue #796: Searching with newline chars broken?

  fixed slightly different handling of backslash escape characters in a few
  AQL functions. Now handling of escape sequences should be consistent, and
  searching for newline characters should work the same everywhere

* added OpenSSL version check for configure

  It will report all OpenSSL versions < 1.0.1g as being too old.
  `configure` will only complain about an outdated OpenSSL version but not stop.

* require C++ compiler support (requires g++ 4.8, clang++ 3.4 or Visual Studio 13)

* less string copying returning JSONified documents from ArangoDB, e.g. via
  HTTP GET `/_api/document/<collection>/<document>`

* issue #798: Lower case http headers from arango

  This change allows returning capitalized HTTP headers, e.g.
  `Content-Length` instead of `content-length`.
  The HTTP spec says that headers are case-insensitive, but
  in fact several clients rely on a specific case in response
  headers.
  This change will capitalize HTTP headers if the `X-Arango-Version`
  request header is sent by the client and contains a value of at
  least `20100` (for version 2.1). The default value for the
  compatibility can also be set at server start, using the
  `--server.default-api-compatibility` option.

* simplified usage of `db._createStatement()`

  Previously, the function could not be called with a query string parameter as
  follows:

      db._createStatement(queryString);

  Calling it as above resulted in an error because the function expected an
  object as its parameter. From now on, it's possible to call the function with
  just the query string.

* make ArangoDB not send back a `WWW-Authenticate` header to a client in case the
  client sends the `X-Omit-WWW-Authenticate` HTTP header.

  This is done to prevent browsers from showing their built-in HTTP authentication
  dialog for AJAX requests that require authentication.
  ArangoDB will still return an HTTP 401 (Unauthorized) if the request doesn't
  contain valid credentials, but it will omit the `WWW-Authenticate` header,
  allowing clients to bypass the browser's authentication dialog.

* added REST API method HTTP GET `/_api/job/job-id` to query the status of an
  async job without potentially fetching it from the list of done jobs

* fixed non-intuitive behavior in jobs API: previously, querying the status
  of an async job via the API HTTP PUT `/_api/job/job-id` removed a currently
  executing async job from the list of queryable jobs on the server.
  Now, when querying the result of an async job that is still executing,
  the job is kept in the list of queryable jobs so its result can be fetched
  by a subsequent request.

* use a new data structure for the edge index of an edge collection. This
  improves the performance for the creation of the edge index and in
  particular speeds up removal of edges in graphs. Note however that
  this change might change the order in which edges starting at
  or ending in a vertex are returned. However, this order was never
  guaranteed anyway and it is not sensible to guarantee any particular
  order.

* provide a size hint to edge and hash indexes when initially filling them
  this will lead to less re-allocations when populating these indexes

  this may speed up building indexes when opening an existing collection

* don't requeue identical context methods in V8 threads in case a method is
  already registered

* removed arangod command line option `--database.remove-on-compacted`

* export the sort attribute for graph traversals to the HTTP interface

* add support for arangodump/arangorestore for clusters


v2.0.8 (XXXX-XX-XX)
-------------------

* fixed too-busy iteration over skiplists

  Even when a skiplist query was restricted by a limit clause, the skiplist
  index was queried without the limit. this led to slower-than-necessary
  execution times.

* fixed timeout overflows on 32 bit systems

  this bug has led to problems when select was called with a high timeout
  value (2000+ seconds) on 32bit systems that don't have a forgiving select
  implementation. when the call was made on these systems, select failed
  so no data would be read or sent over the connection

  this might have affected some cluster-internal operations.

* fixed ETCD issues on 32 bit systems

  ETCD was non-functional on 32 bit systems at all. The first call to the
  watch API crashed it. This was because atomic operations worked on data
  structures that were not properly aligned on 32 bit systems.

* fixed issue #848: db.someEdgeCollection.inEdge does not return correct
  value when called the 2nd time after a .save to the edge collection


v2.0.7 (2014-05-05)
-------------------

* issue #839: Foxx Manager missing "unfetch"

* fixed a race condition at startup

  this fixes undefined behavior in case the logger was involved directly at
  startup, before the logger initialization code was called. This should have
  occurred only for code that was executed before the invocation of main(),
  e.g. during ctor calls of statically defined objects.


v2.0.6 (2014-04-22)
-------------------

* fixed issue #835: arangosh doesn't show correct database name



v2.0.5 (2014-04-21)
-------------------

* Fixed a caching problem in IE JS Shell

* added cancelation for async jobs

* upgraded to new gyp for V8

* new Windows installer


v2.0.4 (2014-04-14)
-------------------

* fixed cluster authentication front-end issues for Firefox and IE, there are
  still problems with Chrome


v2.0.3 (2014-04-14)
-------------------

* fixed AQL optimizer bug

* fixed front-end issues

* added password change dialog


v2.0.2 (2014-04-06)
-------------------

* during cluster startup, do not log (somewhat expected) connection errors with
  log level error, but with log level info

* fixed dashboard modals

* fixed connection check for cluster planning front end: firefox does
  not support async:false

* document how to persist a cluster plan in order to relaunch an existing
  cluster later


v2.0.1 (2014-03-31)
-------------------

* make ArangoDB not send back a `WWW-Authenticate` header to a client in case the
  client sends the `X-Omit-WWW-Authenticate` HTTP header.

  This is done to prevent browsers from showing their built-in HTTP authentication
  dialog for AJAX requests that require authentication.
  ArangoDB will still return an HTTP 401 (Unauthorized) if the request doesn't
  contain valid credentials, but it will omit the `WWW-Authenticate` header,
  allowing clients to bypass the browser's authentication dialog.

* fixed isses in arango-dfdb:

  the dfdb was not able to unload certain system collections, so these couldn't be
  inspected with the dfdb sometimes. Additionally, it did not truncate corrupt
  markers from datafiles under some circumstances

* added `changePassword` attribute for users

* fixed non-working "save" button in collection edit view of web interface
  clicking the save button did nothing. one had to press enter in one of the input
  fields to send modified form data

* fixed V8 compile error on MacOS X

* prevent `body length: -9223372036854775808` being logged in development mode for
  some Foxx HTTP responses

* fixed several bugs in web interface dashboard

* fixed issue #783: coffee script not working in manifest file

* fixed issue #783: coffee script not working in manifest file

* fixed issue #781: Cant save current query from AQL editor ui

* bumped version in `X-Arango-Version` compatibility header sent by arangosh and other
  client tools from `1.5` to `2.0`.

* fixed startup options for arango-dfdb, added details option for arango-dfdb

* fixed display of missing error messages and codes in arangosh

* when creating a collection via the web interface, the collection type was always
  "document", regardless of the user's choice


v2.0.0 (2014-03-10)
-------------------

* first 2.0 release


v2.0.0-rc2 (2014-03-07)
-----------------------

* fixed cluster authorization


v2.0.0-rc1 (2014-02-28)
-----------------------

* added sharding :-)

* added collection._dbName attribute to query the name of the database from a collection

  more detailed documentation on the sharding and cluster features can be found in the user
  manual, section **Sharding**

* INCOMPATIBLE CHANGE: using complex values in AQL filter conditions with operators other
  than equality (e.g. >=, >, <=, <) will disable usage of skiplist indexes for filter
  evaluation.

  For example, the following queries will be affected by change:

      FOR doc IN docs FILTER doc.value < { foo: "bar" } RETURN doc
      FOR doc IN docs FILTER doc.value >= [ 1, 2, 3 ] RETURN doc

  The following queries will not be affected by the change:

      FOR doc IN docs FILTER doc.value == 1 RETURN doc
      FOR doc IN docs FILTER doc.value == "foo" RETURN doc
      FOR doc IN docs FILTER doc.value == [ 1, 2, 3 ] RETURN doc
      FOR doc IN docs FILTER doc.value == { foo: "bar" } RETURN doc

* INCOMPATIBLE CHANGE: removed undocumented method `collection.saveOrReplace`

  this feature was never advertised nor documented nor tested.

* INCOMPATIBLE CHANGE: removed undocumented REST API method `/_api/simple/BY-EXAMPLE-HASH`

  this feature was never advertised nor documented nor tested.

* added explicit startup parameter `--server.reuse-address`

  This flag can be used to control whether sockets should be acquired with the SO_REUSEADDR
  flag.

  Regardless of this setting, sockets on Windows are always acquired using the
  SO_EXCLUSIVEADDRUSE flag.

* removed undocumented REST API method GET `/_admin/database-name`

* added user validation API at POST `/_api/user/<username>`

* slightly improved users management API in `/_api/user`:

  Previously, when creating a new user via HTTP POST, the username needed to be
  passed in an attribute `username`. When users were returned via this API,
  the usernames were returned in an attribute named `user`. This was slightly
  confusing and was changed in 2.0 as follows:

  - when adding a user via HTTP POST, the username can be specified in an attribute
  `user`. If this attribute is not used, the API will look into the attribute `username`
  as before and use that value.
  - when users are returned via HTTP GET, the usernames are still returned in an
    attribute `user`.

  This change should be fully downwards-compatible with the previous version of the API.

* added AQL SLICE function to extract slices from lists

* made module loader more node compatible

* the startup option `--javascript.package-path` for arangosh is now deprecated and does
  nothing. Using it will not cause an error, but the option is ignored.

* added coffee script support

* Several UI improvements.

* Exchanged icons in the graphviewer toolbar

* always start networking and HTTP listeners when starting the server (even in
  console mode)

* allow vertex and edge filtering with user-defined functions in TRAVERSAL,
  TRAVERSAL_TREE and SHORTEST_PATH AQL functions:

      // using user-defined AQL functions for edge and vertex filtering
      RETURN TRAVERSAL(friends, friendrelations, "friends/john", "outbound", {
        followEdges: "myfunctions::checkedge",
        filterVertices: "myfunctions::checkvertex"
      })

      // using the following custom filter functions
      var aqlfunctions = require("org/arangodb/aql/functions");
      aqlfunctions.register("myfunctions::checkedge", function (config, vertex, edge, path) {
        return (edge.type !== 'dislikes'); // don't follow these edges
      }, false);

      aqlfunctions.register("myfunctions::checkvertex", function (config, vertex, path) {
        if (vertex.isDeleted || ! vertex.isActive) {
          return [ "prune", "exclude" ]; // exclude these and don't follow them
        }
        return [ ]; // include everything else
      }, false);

* fail if invalid `strategy`, `order` or `itemOrder` attribute values
  are passed to the AQL TRAVERSAL function. Omitting these attributes
  is not considered an error, but specifying an invalid value for any
  of these attributes will make an AQL query fail.

* issue #751: Create database through API should return HTTP status code 201

  By default, the server now returns HTTP 201 (created) when creating a new
  database successfully. To keep compatibility with older ArangoDB versions, the
  startup parameter `--server.default-api-compatibility` can be set to a value
  of `10400` to indicate API compatibility with ArangoDB 1.4. The compatibility
  can also be enforced by setting the `X-Arango-Version` HTTP header in a
  client request to this API on a per-request basis.

* allow direct access from the `db` object to collections whose names start
  with an underscore (e.g. db._users).

  Previously, access to such collections via the `db` object was possible from
  arangosh, but not from arangod (and thus Foxx and actions). The only way
  to access such collections from these places was via the `db._collection(<name>)`
  workaround.

* allow `\n` (as well as `\r\n`) as line terminator in batch requests sent to
  `/_api/batch` HTTP API.

* use `--data-binary` instead of `--data` parameter in generated cURL examples

* issue #703: Also show path of logfile for fm.config()

* issue #675: Dropping a collection used in "graph" module breaks the graph

* added "static" Graph.drop() method for graphs API

* fixed issue #695: arangosh server.password error

* use pretty-printing in `--console` mode by default

* simplified ArangoDB startup options

  Some startup options are now superfluous or their usage is simplified. The
  following options have been changed:

  * `--javascript.modules-path`: this option has been removed. The modules paths
    are determined by arangod and arangosh automatically based on the value of
    `--javascript.startup-directory`.

    If the option is set on startup, it is ignored so startup will not abort with
    an error `unrecognized option`.

  * `--javascript.action-directory`: this option has been removed. The actions
    directory is determined by arangod automatically based on the value of
    `--javascript.startup-directory`.

    If the option is set on startup, it is ignored so startup will not abort with
    an error `unrecognized option`.

  * `--javascript.package-path`: this option is still available but it is not
    required anymore to set the standard package paths (e.g. `js/npm`). arangod
    will automatically use this standard package path regardless of whether it
    was specified via the options.

    It is possible to use this option to add additional package paths to the
    standard value.

  Configuration files included with arangod are adjusted accordingly.

* layout of the graphs tab adapted to better fit with the other tabs

* database selection is moved to the bottom right corner of the web interface

* removed priority queue index type

  this feature was never advertised nor documented nor tested.

* display internal attributes in document source view of web interface

* removed separate shape collections

  When upgrading to ArangoDB 2.0, existing collections will be converted to include
  shapes and attribute markers in the datafiles instead of using separate files for
  shapes.

  When a collection is converted, existing shapes from the SHAPES directory will
  be written to a new datafile in the collection directory, and the SHAPES directory
  will be removed afterwards.

  This saves up to 2 MB of memory and disk space for each collection
  (savings are higher, the less different shapes there are in a collection).
  Additionally, one less file descriptor per opened collection will be used.

  When creating a new collection, the amount of sync calls may be reduced. The same
  may be true for documents with yet-unknown shapes. This may help performance
  in these cases.

* added AQL functions `NTH` and `POSITION`

* added signal handler for arangosh to save last command in more cases

* added extra prompt placeholders for arangosh:
  - `%e`: current endpoint
  - `%u`: current user

* added arangosh option `--javascript.gc-interval` to control amount of
  garbage collection performed by arangosh

* fixed issue #651: Allow addEdge() to take vertex ids in the JS library

* removed command-line option `--log.format`

  In previous versions, this option did not have an effect for most log messages, so
  it got removed.

* removed C++ logger implementation

  Logging inside ArangoDB is now done using the LOG_XXX() macros. The LOGGER_XXX()
  macros are gone.

* added collection status "loading"


v1.4.16 (XXXX-XX-XX)
--------------------

* fixed too eager datafile deletion

  this issue could have caused a crash when the compaction had marked datafiles as obsolete
  and they were removed while "old" temporary query results still pointed to the old datafile
  positions

* fixed issue #826: Replication fails when a collection's configuration changes


v1.4.15 (2014-04-19)
--------------------

* bugfix for AQL query optimizer

  the following type of query was too eagerly optimized, leading to errors in code-generation:

      LET a = (FOR i IN [] RETURN i) LET b = (FOR i IN [] RETURN i) RETURN 1

  the problem occurred when both lists in the subqueries were empty. In this case invalid code
  was generated and the query couldn't be executed.


v1.4.14 (2014-04-05)
--------------------

* fixed race conditions during shape / attribute insertion

  A race condition could have led to spurious `cannot find attribute #xx` or
  `cannot find shape #xx` (where xx is a number) warning messages being logged
  by the server. This happened when a new attribute was inserted and at the same
  time was queried by another thread.

  Also fixed a race condition that may have occurred when a thread tried to
  access the shapes / attributes hash tables while they were resized. In this
  cases, the shape / attribute may have been hashed to a wrong slot.

* fixed a memory barrier / cpu synchronization problem with libev, affecting
  Windows with Visual Studio 2013 (probably earlier versions are affected, too)

  The issue is described in detail here:
  http://lists.schmorp.de/pipermail/libev/2014q1/002318.html


v1.4.13 (2014-03-14)
--------------------

* added diagnostic output for Foxx application upload

* allow dump & restore from ArangoDB 1.4 with an ArangoDB 2.0 server

* allow startup options `temp-path` and `default-language` to be specified from the arangod
  configuration file and not only from the command line

* fixed too eager compaction

  The compaction will now wait for several seconds before trying to re-compact the same
  collection. Additionally, some other limits have been introduced for the compaction.


v1.4.12 (2014-03-05)
--------------------

* fixed display bug in web interface which caused the following problems:
  - documents were displayed in web interface as being empty
  - document attributes view displayed many attributes with content "undefined"
  - document source view displayed many attributes with name "TYPEOF" and value "undefined"
  - an alert popping up in the browser with message "Datatables warning..."

* re-introduced old-style read-write locks to supports Windows versions older than
  Windows 2008R2 and Windows 7. This should re-enable support for Windows Vista and
  Windows 2008.


v1.4.11 (2014-02-27)
--------------------

* added SHORTEST_PATH AQL function

  this calculates the shortest paths between two vertices, using the Dijkstra
  algorithm, employing a min-heap

  By default, ArangoDB does not know the distance between any two vertices and
  will use a default distance of 1. A custom distance function can be registered
  as an AQL user function to make the distance calculation use any document
  attributes or custom logic:

      RETURN SHORTEST_PATH(cities, motorways, "cities/CGN", "cities/MUC", "outbound", {
        paths: true,
        distance: "myfunctions::citydistance"
      })

      // using the following custom distance function
      var aqlfunctions = require("org/arangodb/aql/functions");
      aqlfunctions.register("myfunctions::distance", function (config, vertex1, vertex2, edge) {
        return Math.sqrt(Math.pow(vertex1.x - vertex2.x) + Math.pow(vertex1.y - vertex2.y));
      }, false);

* fixed bug in Graph.pathTo function

* fixed small memleak in AQL optimizer

* fixed access to potentially uninitialized variable when collection had a cap constraint


v1.4.10 (2014-02-21)
--------------------

* fixed graph constructor to allow graph with some parameter to be used

* added node.js "events" and "stream"

* updated npm packages

* added loading of .json file

* Fixed http return code in graph api with waitForSync parameter.

* Fixed documentation in graph, simple and index api.

* removed 2 tests due to change in ruby library.

* issue #756: set access-control-expose-headers on CORS response

  the following headers are now whitelisted by ArangoDB in CORS responses:
  - etag
  - content-encoding
  - content-length
  - location
  - server
  - x-arango-errors
  - x-arango-async-id


v1.4.9 (2014-02-07)
-------------------

* return a document's current etag in response header for HTTP HEAD requests on
  documents that return an HTTP 412 (precondition failed) error. This allows
  retrieving the document's current revision easily.

* added AQL function `SKIPLIST` to directly access skiplist indexes from AQL

  This is a shortcut method to use a skiplist index for retrieving specific documents in
  indexed order. The function capability is rather limited, but it may be used
  for several cases to speed up queries. The documents are returned in index order if
  only one condition is used.

      /* return all documents with mycollection.created > 12345678 */
      FOR doc IN SKIPLIST(mycollection, { created: [[ '>', 12345678 ]] })
        RETURN doc

      /* return first document with mycollection.created > 12345678 */
      FOR doc IN SKIPLIST(mycollection, { created: [[ '>', 12345678 ]] }, 0, 1)
        RETURN doc

      /* return all documents with mycollection.created between 12345678 and 123456790 */
      FOR doc IN SKIPLIST(mycollection, { created: [[ '>', 12345678 ], [ '<=', 123456790 ]] })
        RETURN doc

      /* return all documents with mycollection.a equal 1 and .b equal 2 */
      FOR doc IN SKIPLIST(mycollection, { a: [[ '==', 1 ]], b: [[ '==', 2 ]] })
        RETURN doc

  The function requires a skiplist index with the exact same attributes to
  be present on the specified collection. All attributes present in the skiplist
  index must be specified in the conditions specified for the `SKIPLIST` function.
  Attribute declaration order is important, too: attributes must be specified in the
  same order in the condition as they have been declared in the skiplist index.

* added command-line option `--server.disable-authentication-unix-sockets`

  with this option, authentication can be disabled for all requests coming
  in via UNIX domain sockets, enabling clients located on the same host as
  the ArangoDB server to connect without authentication.
  Other connections (e.g. TCP/IP) are not affected by this option.

  The default value for this option is `false`.
  Note: this option is only supported on platforms that support Unix domain
  sockets.

* call global arangod instance destructor on shutdown

* issue #755: TRAVERSAL does not use strategy, order and itemOrder options

  these options were not honored when configuring a traversal via the AQL
  TRAVERSAL function. Now, these options are used if specified.

* allow vertex and edge filtering with user-defined functions in TRAVERSAL,
  TRAVERSAL_TREE and SHORTEST_PATH AQL functions:

      // using user-defined AQL functions for edge and vertex filtering
      RETURN TRAVERSAL(friends, friendrelations, "friends/john", "outbound", {
        followEdges: "myfunctions::checkedge",
        filterVertices: "myfunctions::checkvertex"
      })

      // using the following custom filter functions
      var aqlfunctions = require("org/arangodb/aql/functions");
      aqlfunctions.register("myfunctions::checkedge", function (config, vertex, edge, path) {
        return (edge.type !== 'dislikes'); // don't follow these edges
      }, false);

      aqlfunctions.register("myfunctions::checkvertex", function (config, vertex, path) {
        if (vertex.isDeleted || ! vertex.isActive) {
          return [ "prune", "exclude" ]; // exclude these and don't follow them
        }
        return [ ]; // include everything else
      }, false);

* issue #748: add vertex filtering to AQL's TRAVERSAL[_TREE]() function


v1.4.8 (2014-01-31)
-------------------

* install foxx apps in the web interface

* fixed a segfault in the import API


v1.4.7 (2014-01-23)
-------------------

* issue #744: Add usage example arangoimp from Command line

* issue #738: added __dirname, __filename pseudo-globals. Fixes #733. (@by pluma)

* mount all Foxx applications in system apps directory on startup


v1.4.6 (2014-01-20)
-------------------

* issue #736: AQL function to parse collection and key from document handle

* added fm.rescan() method for Foxx-Manager

* fixed issue #734: foxx cookie and route problem

* added method `fm.configJson` for arangosh

* include `startupPath` in result of API `/_api/foxx/config`


v1.4.5 (2014-01-15)
-------------------

* fixed issue #726: Alternate Windows Install Method

* fixed issue #716: dpkg -P doesn't remove everything

* fixed bugs in description of HTTP API `_api/index`

* fixed issue #732: Rest API GET revision number

* added missing documentation for several methods in HTTP API `/_api/edge/...`

* fixed typos in description of HTTP API `_api/document`

* defer evaluation of AQL subqueries and logical operators (lazy evaluation)

* Updated font in WebFrontend, it now contains a version that renders properly on Windows

* generally allow function return values as call parameters to AQL functions

* fixed potential deadlock in global context method execution

* added override file "arangod.conf.local" (and co)


v1.4.4 (2013-12-24)
-------------------

* uid and gid are now set in the scripts, there is no longer a separate config file for
  arangod when started from a script

* foxx-manager is now an alias for arangosh

* arango-dfdb is now an alias for arangod, moved from bin to sbin

* changed from readline to linenoise for Windows

* added --install-service and --uninstall-service for Windows

* removed --daemon and --supervisor for Windows

* arangosh and arangod now uses the config-file which maps the binary name, i. e. if you
  rename arangosh to foxx-manager it will use the config file foxx-manager.conf

* fixed lock file for Windows

* fixed issue #711, #687: foxx-manager throws internal errors

* added `--server.ssl-protocol` option for client tools
  this allows connecting from arangosh, arangoimp, arangoimp etc. to an ArangoDB
  server that uses a non-default value for `--server.ssl-protocol`. The default
  value for the SSL protocol is 4 (TLSv1). If the server is configured to use a
  different protocol, it was not possible to connect to it with the client tools.

* added more detailed request statistics

  This adds the number of async-executed HTTP requests plus the number of HTTP
  requests per individual HTTP method type.

* added `--force` option for arangorestore
  this option allows continuing a restore operation even if the server reports errors
  in the middle of the restore operation

* better error reporting for arangorestore
  in case the server returned an HTTP error, arangorestore previously reported this
  error as `internal error` without any details only. Now server-side errors are
  reported by arangorestore with the server's error message

* include more system collections in dumps produced by arangodump
  previously some system collections were intentionally excluded from dumps, even if the
  dump was run with `--include-system-collections`. for example, the collections `_aal`,
  `_modules`, `_routing`, and `_users` were excluded. This makes sense in a replication
  context but not always in a dump context.
  When specifying `--include-system-collections`, arangodump will now include the above-
  mentioned collections in the dump, too. Some other system collections are still excluded
  even when the dump is run with `--include-system-collections`, for example `_replication`
  and `_trx`.

* fixed issue #701: ArangoStatement undefined in arangosh

* fixed typos in configuration files


v1.4.3 (2013-11-25)
-------------------

* fixed a segfault in the AQL optimizer, occurring when a constant non-list value was
  used on the right-hand side of an IN operator that had a collection attribute on the
  left-hand side

* issue #662:

  Fixed access violation errors (crashes) in the Windows version, occurring under some
  circumstances when accessing databases with multiple clients in parallel

* fixed issue #681: Problem with ArchLinux PKGBUILD configuration


v1.4.2 (2013-11-20)
-------------------

* fixed issue #669: Tiny documentation update

* ported Windows version to use native Windows API SRWLocks (slim read-write locks)
  and condition variables instead of homemade versions

  MSDN states the following about the compatibility of SRWLocks and Condition Variables:

      Minimum supported client:
      Windows Server 2008 [desktop apps | Windows Store apps]

      Minimum supported server:
      Windows Vista [desktop apps | Windows Store apps]

* fixed issue #662: ArangoDB on Windows hanging

  This fixes a deadlock issue that occurred on Windows when documents were written to
  a collection at the same time when some other thread tried to drop the collection.

* fixed file-based logging in Windows

  the logger complained on startup if the specified log file already existed

* fixed startup of server in daemon mode (`--daemon` startup option)

* fixed a segfault in the AQL optimizer

* issue #671: Method graph.measurement does not exist

* changed Windows condition variable implementation to use Windows native
  condition variables

  This is an attempt to fix spurious Windows hangs as described in issue #662.

* added documentation for JavaScript traversals

* added --code-page command-line option for Windows version of arangosh

* fixed a problem when creating edges via the web interface.

  The problem only occurred if a collection was created with type "document
  collection" via the web interface, and afterwards was dropped and re-created
  with type "edge collection". If the web interface page was not reloaded,
  the old collection type (document) was cached, making the subsequent creation
  of edges into the (seeming-to-be-document) collection fail.

  The fix is to not cache the collection type in the web interface. Users of
  an older version of the web interface can reload the collections page if they
  are affected.

* fixed a caching problem in arangosh: if a collection was created using the web
  interface, and then removed via arangosh, arangosh did not actually drop the
  collection due to caching.

  Because the `drop` operation was not carried out, this caused misleading error
  messages when trying to re-create the collection (e.g. `cannot create collection:
  duplicate name`).

* fixed ALT-introduced characters for arangosh console input on Windows

  The Windows readline port was not able to handle characters that are built
  using CTRL or ALT keys. Regular characters entered using the CTRL or ALT keys
  were silently swallowed and not passed to the terminal input handler.

  This did not seem to cause problems for the US keyboard layout, but was a
  severe issue for keyboard layouts that require the ALT (or ALT-GR) key to
  construct characters. For example, entering the character `{` with a German
  keyboard layout requires pressing ALT-GR + 9.

* fixed issue #665: Hash/skiplist combo madness bit my ass

  this fixes a problem with missing/non-deterministic rollbacks of inserts in
  case of a unique constraint violation into a collection with multiple secondary
  indexes (with at least one of them unique)

* fixed issue #664: ArangoDB installer on Windows requires drive c:

* partly fixed issue #662: ArangoDB on Windows hanging

  This fixes dropping databases on Windows. In previous 1.4 versions on Windows,
  one shape collection file was not unloaded and removed when dropping a database,
  leaving one directory and one shape collection file in the otherwise-dropped
  database directory.

* fixed issue #660: updated documentation on indexes


v1.4.1 (2013-11-08)
-------------------

* performance improvements for skip-list deletes


v1.4.1-rc1 (2013-11-07)
-----------------------

* fixed issue #635: Web-Interface should have a "Databases" Menu for Management

* fixed issue #624: Web-Interface is missing a Database selector

* fixed segfault in bitarray query

* fixed issue #656: Cannot create unique index through web interface

* fixed issue #654: bitarray index makes server down

* fixed issue #653: Slow query

* fixed issue #650: Randomness of any() should be improved

* made AQL `DOCUMENT()` function polymorphic and work with just one parameter.

  This allows using the `DOCUMENT` function like this:

      DOCUMENT('users/john')
      DOCUMENT([ 'users/john', 'users/amy' ])

  in addition to the existing use cases:

      DOCUMENT(users, 'users/john')
      DOCUMENT(users, 'john')
      DOCUMENT(users, [ 'users/john' ])
      DOCUMENT(users, [ 'users/john', 'users/amy' ])
      DOCUMENT(users, [ 'john', 'amy' ])

* simplified usage of ArangoDB batch API

  It is not necessary anymore to send the batch boundary in the HTTP `Content-Type`
  header. Previously, the batch API expected the client to send a Content-Type header
  of`multipart/form-data; boundary=<some boundary value>`. This is still supported in
  ArangoDB 2.0, but clients can now also omit this header. If the header is not
  present in a client request, ArangoDB will ignore the request content type and
  read the MIME boundary from the beginning of the request body.

  This also allows using the batch API with the Swagger "Try it out" feature (which is
  not too good at sending a different or even dynamic content-type request header).

* added API method GET `/_api/database/user`

  This returns the list of databases a specific user can see without changing the
  username/passwd.

* issue #424: Documentation about IDs needs to be upgraded


v1.4.0 (2013-10-29)
-------------------

* fixed issue #648: /batch API is missing from Web Interface API Documentation (Swagger)

* fixed issue #647: Icon tooltips missing

* fixed issue #646: index creation in web interface

* fixed issue #645: Allow jumping from edge to linked vertices

* merged PR for issue #643: Some minor corrections and a link to "Downloads"

* fixed issue #642: Completion of error handling

* fixed issue #639: compiling v1.4 on maverick produces warnings on -Wstrict-null-sentinel

* fixed issue #634: Web interface bug: Escape does not always propagate

* fixed issue #620: added startup option `--server.default-api-compatibility`

  This adds the following changes to the ArangoDB server and clients:
  - the server provides a new startup option `--server.default-api-compatibility`.
    This option can be used to determine the compatibility of (some) server API
    return values. The value for this parameter is a server version number,
    calculated as follows: `10000 * major + 100 * minor` (e.g. `10400` for ArangoDB
    1.3). The default value is `10400` (1.4), the minimum allowed value is `10300`
    (1.3).

    When setting this option to a value lower than the current server version,
    the server might respond with old-style results to "old" clients, increasing
    compatibility with "old" (non-up-to-date) clients.

  - the server will on each incoming request check for an HTTP header
    `x-arango-version`. Clients can optionally set this header to the API
    version number they support. For example, if a client sends the HTTP header
    `x-arango-version: 10300`, the server will pick this up and might send ArangoDB
    1.3-style responses in some situations.

    Setting either the startup parameter or using the HTTP header (or both) allows
    running "old" clients with newer versions of ArangoDB, without having to adjust
    the clients too much.

  - the `location` headers returned by the server for the APIs `/_api/document/...`
    and `/_api/collection/...` will have different values depending on the used API
    version. If the API compatibility is `10300`, the `location` headers returned
    will look like this:

        location: /_api/document/....

    whereas when an API compatibility of `10400` or higher is used, the `location`
    headers will look like this:

        location: /_db/<database name>/_api/document/...

  Please note that even in the presence of this, old API versions still may not
  be supported forever by the server.

* fixed issue #643: Some minor corrections and a link to "Downloads" by @frankmayer

* started issue #642: Completion of error handling

* fixed issue #639: compiling v1.4 on maverick produces warnings on
  -Wstrict-null-sentinel

* fixed issue #621: Standard Config needs to be fixed

* added function to manage indexes (web interface)

* improved server shutdown time by signaling shutdown to applicationserver,
  logging, cleanup and compactor threads

* added foxx-manager `replace` command

* added foxx-manager `installed` command (a more intuitive alias for `list`)

* fixed issue #617: Swagger API is missing '/_api/version'

* fixed issue #615: Swagger API: Some commands have no parameter entry forms

* fixed issue #614: API : Typo in : Request URL /_api/database/current

* fixed issue #609: Graph viz tool - different background color

* fixed issue #608: arangosh config files - eventually missing in the manual

* fixed issue #607: Admin interface: no core documentation

* fixed issue #603: Aardvark Foxx App Manager

* fixed a bug in type-mapping between AQL user functions and the AQL layer

  The bug caused errors like the following when working with collection documents
  in an AQL user function:

      TypeError: Cannot assign to read only property '_id' of #<ShapedJson>

* create less system collections when creating a new database

  This is achieved by deferring collection creation until the collections are actually
  needed by ArangoDB. The following collections are affected by the change:
  - `_fishbowl`
  - `_structures`


v1.4.0-beta2 (2013-10-14)
-------------------------

* fixed compaction on Windows

  The compaction on Windows did not ftruncate the cleaned datafiles to a smaller size.
  This has been fixed so not only the content of the files is cleaned but also files
  are re-created with potentially smaller sizes.

* only the following system collections will be excluded from replication from now on:
  - `_replication`
  - `_trx`
  - `_users`
  - `_aal`
  - `_fishbowl`
  - `_modules`
  - `_routing`

  Especially the following system collections will now be included in replication:
  - `_aqlfunctions`
  - `_graphs`

  In previous versions of ArangoDB, all system collections were excluded from the
  replication.

  The change also caused a change in the replication logger and applier:
  in previous versions of ArangoDB, only a collection's id was logged for an operation.
  This has not caused problems for non-system collections but for system collections
  there ids might differ. In addition to a collection id ArangoDB will now also log the
  name of a collection for each replication event.

  The replication applier will now look for the collection name attribute in logged
  events preferably.

* added database selection to arango-dfdb

* provide foxx-manager, arangodump, and arangorestore in Windows build

* ArangoDB 1.4 will refuse to start if option `--javascript.app-path` is not set.

* added startup option `--server.allow-method-override`

  This option can be set to allow overriding the HTTP request method in a request using
  one of the following custom headers:

  - x-http-method-override
  - x-http-method
  - x-method-override

  This allows bypassing proxies and tools that would otherwise just let certain types of
  requests pass. Enabling this option may impose a security risk, so it should only be
  used in very controlled environments.

  The default value for this option is `false` (no method overriding allowed).

* added "details" URL parameter for bulk import API

  Setting the `details` URL parameter to `true` in a call to POST `/_api/import` will make
  the import return details about non-imported documents in the `details` attribute. If
  `details` is `false` or omitted, no `details` attribute will be present in the response.
  This is the same behavior that previous ArangoDB versions exposed.

* added "complete" option for bulk import API

  Setting the `complete` URL parameter to `true` in a call to POST `/_api/import` will make
  the import completely fail if at least one of documents cannot be imported successfully.

  It defaults to `false`, which will make ArangoDB continue importing the other documents
  from the import even if some documents cannot be imported. This is the same behavior that
  previous ArangoDB versions exposed.

* added missing swagger documentation for `/_api/log`

* calling `/_api/logs` (or `/_admin/logs`) is only permitted from the `_system` database now.

  Calling this API method for/from other database will result in an HTTP 400.

' ported fix from https://github.com/novus/nvd3/commit/0894152def263b8dee60192f75f66700cea532cc

  This prevents JavaScript errors from occurring in Chrome when in the admin interface,
  section "Dashboard".

* show current database name in web interface (bottom right corner)

* added missing documentation for /_api/import in swagger API docs

* allow specification of database name for replication sync command replication applier

  This allows syncing from a master database with a different name than the slave database.

* issue #601: Show DB in prompt

  arangosh now displays the database name as part of the prompt by default.

  Can change the prompt by using the `--prompt` option, e.g.

      > arangosh --prompt "my db is named \"%d\"> "


v1.4.0-beta1 (2013-10-01)
-------------------------

* make the Foxx manager use per-database app directories

  Each database now has its own subdirectory for Foxx applications. Each database
  can thus use different Foxx applications if required. A Foxx app for a specific
  database resides in `<app-path>/databases/<database-name>/<app-name>`.

  System apps are shared between all databases. They reside in `<app-path>/system/<app-name>`.

* only trigger an engine reset in development mode for URLs starting with `/dev/`

  This prevents ArangoDB from reloading all Foxx applications when it is not
  actually necessary.

* changed error code from 10 (bad parameter) to 1232 (invalid key generator) for
  errors that are due to an invalid key generator specification when creating a new
  collection

* automatic detection of content-type / mime-type for Foxx assets based on filenames,
  added possibility to override auto detection

* added endpoint management API at `/_api/endpoint`

* changed HTTP return code of PUT `/_api/cursor` from 400 to 404 in case a
  non-existing cursor is referred to

* issue #360: added support for asynchronous requests

  Incoming HTTP requests with the headers `x-arango-async: true` or
  `x-arango-async: store` will be answered by the server instantly with a generic
  HTTP 202 (Accepted) response.

  The actual requests will be queued and processed by the server asynchronously,
  allowing the client to continue sending other requests without waiting for the
  server to process the actually requested operation.

  The exact point in time when a queued request is executed is undefined. If an
  error occurs during execution of an asynchronous request, the client will not
  be notified by the server.

  The maximum size of the asynchronous task queue can be controlled using the new
  option `--scheduler.maximal-queue-size`. If the queue contains this many number of
  tasks and a new asynchronous request comes in, the server will reject it with an
  HTTP 500 (internal server error) response.

  Results of incoming requests marked with header `x-arango-async: true` will be
  discarded by the server immediately. Clients have no way of accessing the result
  of such asynchronously executed request. This is just _fire and forget_.

  To later retrieve the result of an asynchronously executed request, clients can
  mark a request with the header `x-arango-async: keep`. This makes the server
  store the result of the request in memory until explicitly fetched by a client
  via the `/_api/job` API. The `/_api/job` API also provides methods for basic
  inspection of which pending or already finished requests there are on the server,
  plus ways for garbage collecting unneeded results.

* Added new option `--scheduler.maximal-queue-size`.

* issue #590: Manifest Lint

* added data dump and restore tools, arangodump and arangorestore.

  arangodump can be used to create a logical dump of an ArangoDB database, or
  just dedicated collections. It can be used to dump both a collection's structure
  (properties and indexes) and data (documents).

  arangorestore can be used to restore data from a dump created with arangodump.
  arangorestore currently does not re-create any indexes, and doesn't yet handle
  referenced documents in edges properly when doing just partial restores.
  This will be fixed until 1.4 stable.

* introduced `--server.database` option for arangosh, arangoimp, and arangob.

  The option allows these client tools to use a certain database for their actions.
  In arangosh, the current database can be switched at any time using the command

      db._useDatabase(<name>);

  When no database is specified, all client tools will assume they should use the
  default database `_system`. This is done for downwards-compatibility reasons.

* added basic multi database support (alpha)

  New databases can be created using the REST API POST `/_api/database` and the
  shell command `db._createDatabase(<name>)`.

  The default database in ArangoDB is called `_system`. This database is always
  present and cannot be deleted by the user. When an older version of ArangoDB is
  upgraded to 1.4, the previously only database will automatically become the
  `_system` database.

  New databases can be created with the above commands, and can be deleted with the
  REST API DELETE `/_api/database/<name>` or the shell command `db._dropDatabase(<name>);`.

  Deleting databases is still unstable in ArangoDB 1.4 alpha and might crash the
  server. This will be fixed until 1.4 stable.

  To access a specific database via the HTTP REST API, the `/_db/<name>/` prefix
  can be used in all URLs. ArangoDB will check if an incoming request starts with
  this prefix, and will automatically pick the database name from it. If the prefix
  is not there, ArangoDB will assume the request is made for the default database
  (`_system`). This is done for downwards-compatibility reasons.

  That means, the following URL pathnames are logically identical:

      /_api/document/mycollection/1234
      /_db/_system/document/mycollection/1234

  To access a different database (e.g. `test`), the URL pathname would look like this:

      /_db/test/document/mycollection/1234

  New databases can also be created and existing databases can only be dropped from
  within the default database (`_system`). It is not possible to drop the `_system`
  database itself.

  Cross-database operations are unintended and unsupported. The intention of the
  multi-database feature is to have the possibility to have a few databases managed
  by ArangoDB in parallel, but to only access one database at a time from a connection
  or a request.

  When accessing the web interface via the URL pathname `/_admin/html/` or `/_admin/aardvark`,
  the web interface for the default database (`_system`) will be displayed.
  To access the web interface for a different database, the database name can be
  put into the URLs as a prefix, e.g. `/_db/test/_admin/html` or
  `/_db/test/_admin/aardvark`.

  All internal request handlers and also all user-defined request handlers and actions
  (including Foxx) will only get to see the unprefixed URL pathnames (i.e. excluding
  any database name prefix). This is to ensure downwards-compatibility.

  To access the name of the requested database from any action (including Foxx), use
  use `req.database`.

  For example, when calling the URL `/myapp/myaction`, the content of `req.database`
  will be `_system` (the default database because no database got specified) and the
  content of `req.url` will be `/myapp/myaction`.

  When calling the URL `/_db/test/myapp/myaction`, the content of `req.database` will be
  `test`, and the content of `req.url` will still be `/myapp/myaction`.

* Foxx now excludes files starting with . (dot) when bundling assets

  This mitigates problems with editor swap files etc.

* made the web interface a Foxx application

  This change caused the files for the web interface to be moved from `html/admin` to
  `js/apps/aardvark` in the file system.

  The base URL for the admin interface changed from `_admin/html/index.html` to
  `_admin/aardvark/index.html`.

  The "old" redirection to `_admin/html/index.html` will now produce a 404 error.

  When starting ArangoDB with the `--upgrade` option, this will automatically be remedied
  by putting in a redirection from `/` to `/_admin/aardvark/index.html`, and from
  `/_admin/html/index.html` to `/_admin/aardvark/index.html`.

  This also obsoletes the following configuration (command-line) options:
  - `--server.admin-directory`
  - `--server.disable-admin-interface`

  when using these now obsolete options when the server is started, no error is produced
  for downwards-compatibility.

* changed User-Agent value sent by arangoimp, arangosh, and arangod from "VOC-Agent" to
  "ArangoDB"

* changed journal file creation behavior as follows:

  Previously, a journal file for a collection was always created when a collection was
  created. When a journal filled up and became full, the current journal was made a
  datafile, and a new (empty) journal was created automatically. There weren't many
  intended situations when a collection did not have at least one journal.

  This is changed now as follows:
  - when a collection is created, no journal file will be created automatically
  - when there is a write into a collection without a journal, the journal will be
    created lazily
  - when there is a write into a collection with a full journal, a new journal will
    be created automatically

  From the end user perspective, nothing should have changed, except that there is now
  less disk usage for empty collections. Disk usage of infrequently updated collections
  might also be reduced significantly by running the `rotate()` method of a collection,
  and not writing into a collection subsequently.

* added method `collection.rotate()`

  This allows premature rotation of a collection's current journal file into a (read-only)
  datafile. The purpose of using `rotate()` is to prematurely allow compaction (which is
  performed on datafiles only) on data, even if the journal was not filled up completely.

  Using `rotate()` may make sense in the following scenario:

      c = db._create("test");
      for (i = 0; i < 1000; ++i) {
        c.save(...); // insert lots of data here
      }

      ...
      c.truncate(); // collection is now empty
      // only data in datafiles will be compacted by following compaction runs
      // all data in the current journal would not be compacted

      // calling rotate will make the current journal a datafile, and thus make it
      // eligible for compaction
      c.rotate();

  Using `rotate()` may also be useful when data in a collection is known to not change
  in the immediate future. After having completed all write operations on a collection,
  performing a `rotate()` will reduce the size of the current journal to the actually
  required size (remember that journals are pre-allocated with a specific size) before
  making the journal a datafile. Thus `rotate()` may cause disk space savings, even if
  the datafiles does not qualify for compaction after rotation.

  Note: rotating the journal is asynchronous, so that the actual rotation may be executed
  after `rotate()` returns to the caller.

* changed compaction to merge small datafiles together (up to 3 datafiles are merged in
  a compaction run)

  In the regular case, this should leave less small datafiles stay around on disk and allow
  using less file descriptors in total.

* added AQL MINUS function

* added AQL UNION_DISTINCT function (more efficient than combination of `UNIQUE(UNION())`)

* updated mruby to 2013-08-22

* issue #587: Add db._create() in help for startup arangosh

* issue #586: Share a link on installation instructions in the User Manual

* issue #585: Bison 2.4 missing on Mac for custom build

* issue #584: Web interface images broken in devel

* issue #583: Small documentation update

* issue #581: Parameter binding for attributes

* issue #580: Small improvements (by @guidoreina)

* issue #577: Missing documentation for collection figures in implementor manual

* issue #576: Get disk usage for collections and graphs

  This extends the result of the REST API for /_api/collection/figures with
  the attributes `compactors.count`, `compactors.fileSize`, `shapefiles.count`,
  and `shapefiles.fileSize`.

* issue #575: installing devel version on mac (low prio)

* issue #574: Documentation (POST /_admin/routing/reload)

* issue #558: HTTP cursors, allow count to ignore LIMIT


v1.4.0-alpha1 (2013-08-02)
--------------------------

* added replication. check online manual for details.

* added server startup options `--server.disable-replication-logger` and
  `--server.disable-replication-applier`

* removed action deployment tool, this now handled with Foxx and its manager or
  by kaerus node utility

* fixed a server crash when using byExample / firstExample inside a transaction
  and the collection contained a usable hash/skiplist index for the example

* defineHttp now only expects a single context

* added collection detail dialog (web interface)

  Shows collection properties, figures (datafiles, journals, attributes, etc.)
  and indexes.

* added documents filter (web interface)

  Allows searching for documents based on attribute values. One or many filter
  conditions can be defined, using comparison operators such as '==', '<=', etc.

* improved AQL editor (web interface)

  Editor supports keyboard shortcuts (Submit, Undo, Redo, Select).
  Editor allows saving and reusing of user-defined queries.
  Added example queries to AQL editor.
  Added comment button.

* added document import (web interface)

  Allows upload of JSON-data from files. Files must have an extension of .json.

* added dashboard (web interface)

  Shows the status of replication and multiple system charts, e.g.
  Virtual Memory Size, Request Time, HTTP Connections etc.

* added API method `/_api/graph` to query all graphs with all properties.

* added example queries in web interface AQL editor

* added arango.reconnect(<host>) method for arangosh to dynamically switch server or
  user name

* added AQL range operator `..`

  The `..` operator can be used to easily iterate over a sequence of numeric
  values. It will produce a list of values in the defined range, with both bounding
  values included.

  Example:

      2010..2013

  will produce the following result:

      [ 2010, 2011, 2012, 2013 ]

* added AQL RANGE function

* added collection.first(count) and collection.last(count) document access functions

  These functions allow accessing the first or last n documents in a collection. The order
  is determined by document insertion/update time.

* added AQL INTERSECTION function

* INCOMPATIBLE CHANGE: changed AQL user function namespace resolution operator from `:` to `::`

  AQL user-defined functions were introduced in ArangoDB 1.3, and the namespace resolution
  operator for them was the single colon (`:`). A function call looked like this:

      RETURN mygroup:myfunc()

  The single colon caused an ambiguity in the AQL grammar, making it indistinguishable from
  named attributes or the ternary operator in some cases, e.g.

      { mygroup:myfunc ? mygroup:myfunc }

  The change of the namespace resolution operator from `:` to `::` fixes this ambiguity.

  Existing user functions in the database will be automatically fixed when starting ArangoDB
  1.4 with the `--upgrade` option. However, queries using user-defined functions need to be
  adjusted on the client side to use the new operator.

* allow multiple AQL LET declarations separated by comma, e.g.
  LET a = 1, b = 2, c = 3

* more useful AQL error messages

  The error position (line/column) is more clearly indicated for parse errors.
  Additionally, if a query references a collection that cannot be found, the error
  message will give a hint on the collection name

* changed return value for AQL `DOCUMENT` function in case document is not found

  Previously, when the AQL `DOCUMENT` function was called with the id of a document and
  the document could not be found, it returned `undefined`. This value is not part of the
  JSON type system and this has caused some problems.
  Starting with ArangoDB 1.4, the `DOCUMENT` function will return `null` if the document
  looked for cannot be found.

  In case the function is called with a list of documents, it will continue to return all
  found documents, and will not return `null` for non-found documents. This has not changed.

* added single line comments for AQL

  Single line comments can be started with a double forward slash: `//`.
  They end at the end of the line, or the end of the query string, whichever is first.

* fixed documentation issues #567, #568, #571.

* added collection.checksum(<withData>) method to calculate CRC checksums for
  collections

  This can be used to
  - check if data in a collection has changed
  - compare the contents of two collections on different ArangoDB instances

* issue #565: add description line to aal.listAvailable()

* fixed several out-of-memory situations when double freeing or invalid memory
  accesses could happen

* less msyncing during the creation of collections

  This is achieved by not syncing the initial (standard) markers in shapes collections.
  After all standard markers are written, the shapes collection will get synced.

* renamed command-line option `--log.filter` to `--log.source-filter` to avoid
  misunderstandings

* introduced new command-line option `--log.content-filter` to optionally restrict
  logging to just specific log messages (containing the filter string, case-sensitive).

  For example, to filter on just log entries which contain `ArangoDB`, use:

      --log.content-filter "ArangoDB"

* added optional command-line option `--log.requests-file` to log incoming HTTP
  requests to a file.

  When used, all HTTP requests will be logged to the specified file, containing the
  client IP address, HTTP method, requests URL, HTTP response code, and size of the
  response body.

* added a signal handler for SIGUSR1 signal:

  when ArangoDB receives this signal, it will respond all further incoming requests
  with an HTTP 503 (Service Unavailable) error. This will be the case until another
  SIGUSR1 signal is caught. This will make ArangoDB start serving requests regularly
  again. Note: this is not implemented on Windows.

* limited maximum request URI length to 16384 bytes:

  Incoming requests with longer request URIs will be responded to with an HTTP
  414 (Request-URI Too Long) error.

* require version 1.0 or 1.1 in HTTP version signature of requests sent by clients:

  Clients sending requests with a non-HTTP 1.0 or non-HTTP 1.1 version number will
  be served with an HTTP 505 (HTTP Version Not Supported) error.

* updated manual on indexes:

  using system attributes such as `_id`, `_key`, `_from`, `_to`, `_rev` in indexes is
  disallowed and will be rejected by the server. This was the case since ArangoDB 1.3,
  but was not properly documented.

* issue #563: can aal become a default object?

  aal is now a prefab object in arangosh

* prevent certain system collections from being renamed, dropped, or even unloaded.

  Which restrictions there are for which system collections may vary from release to
  release, but users should in general not try to modify system collections directly
  anyway.

  Note: there are no such restrictions for user-created collections.

* issue #559: added Foxx documentation to user manual

* added server startup option `--server.authenticate-system-only`. This option can be
  used to restrict the need for HTTP authentication to internal functionality and APIs,
  such as `/_api/*` and `/_admin/*`.
  Setting this option to `true` will thus force authentication for the ArangoDB APIs
  and the web interface, but allow unauthenticated requests for other URLs (including
  user defined actions and Foxx applications).
  The default value of this option is `false`, meaning that if authentication is turned
  on, authentication is still required for *all* incoming requests. Only by setting the
  option to `true` this restriction is lifted and authentication becomes required for
  URLs starting with `/_` only.

  Please note that authentication still needs to be enabled regularly by setting the
  `--server.disable-authentication` parameter to `false`. Otherwise no authentication
  will be required for any URLs as before.

* protect collections against unloading when there are still document barriers around.

* extended cap constraints to optionally limit the active data size in a collection to
  a specific number of bytes.

  The arguments for creating a cap constraint are now:
  `collection.ensureCapConstraint(<count>, <byteSize>);`

  It is supported to specify just a count as in ArangoDB 1.3 and before, to specify
  just a fileSize, or both. The first met constraint will trigger the automated
  document removal.

* added `db._exists(doc)` and `collection.exists(doc)` for easy document existence checks

* added API `/_api/current-database` to retrieve information about the database the
  client is currently connected to (note: the API `/_api/current-database` has been
  removed in the meantime. The functionality is accessible via `/_api/database/current`
  now).

* ensure a proper order of tick values in datafiles/journals/compactors.
  any new files written will have the _tick values of their markers in order. for
  older files, there are edge cases at the beginning and end of the datafiles when
  _tick values are not properly in order.

* prevent caching of static pages in PathHandler.
  whenever a static page is requested that is served by the general PathHandler, the
  server will respond to HTTP GET requests with a "Cache-Control: max-age=86400" header.

* added "doCompact" attribute when creating collections and to collection.properties().
  The attribute controls whether collection datafiles are compacted.

* changed the HTTP return code from 400 to 404 for some cases when there is a referral
  to a non-existing collection or document.

* introduced error code 1909 `too many iterations` that is thrown when graph traversals
  hit the `maxIterations` threshold.

* optionally limit traversals to a certain number of iterations
  the limitation can be achieved via the traversal API by setting the `maxIterations`
  attribute, and also via the AQL `TRAVERSAL` and `TRAVERSAL_TREE` functions by setting
  the same attribute. If traversals are not limited by the end user, a server-defined
  limit for `maxIterations` may be used to prevent server-side traversals from running
  endlessly.

* added graph traversal API at `/_api/traversal`

* added "API" link in web interface, pointing to REST API generated with Swagger

* moved "About" link in web interface into "links" menu

* allow incremental access to the documents in a collection from out of AQL
  this allows reading documents from a collection chunks when a full collection scan
  is required. memory usage might be must lower in this case and queries might finish
  earlier if there is an additional LIMIT statement

* changed AQL COLLECT to use a stable sort, so any previous SORT order is preserved

* issue #547: Javascript error in the web interface

* issue #550: Make AQL graph functions support key in addition to id

* issue #526: Unable to escape when an errorneous command is entered into the js shell

* issue #523: Graph and vertex methods for the javascript api

* issue #517: Foxx: Route parameters with capital letters fail

* issue #512: Binded Parameters for LIMIT


v1.3.3 (2013-08-01)
-------------------

* issue #570: updateFishbowl() fails once

* updated and fixed generated examples

* issue #559: added Foxx documentation to user manual

* added missing error reporting for errors that happened during import of edges


v1.3.2 (2013-06-21)
-------------------

* fixed memleak in internal.download()

* made the shape-collection journal size adaptive:
  if too big shapes come in, a shape journal will be created with a big-enough size
  automatically. the maximum size of a shape journal is still restricted, but to a
  very big value that should never be reached in practice.

* fixed a segfault that occurred when inserting documents with a shape size bigger
  than the default shape journal size (2MB)

* fixed a locking issue in collection.truncate()

* fixed value overflow in accumulated filesizes reported by collection.figures()

* issue #545: AQL FILTER unnecessary (?) loop

* issue #549: wrong return code with --daemon


v1.3.1 (2013-05-24)
-------------------

* removed currently unused _ids collection

* fixed usage of --temp-path in aranogd and arangosh

* issue #540: suppress return of temporary internal variables in AQL

* issue #530: ReferenceError: ArangoError is not a constructor

* issue #535: Problem with AQL user functions javascript API

* set --javascript.app-path for test execution to prevent startup error

* issue #532: Graph _edgesCache returns invalid data?

* issue #531: Arangod errors

* issue #529: Really weird transaction issue

* fixed usage of --temp-path in aranogd and arangosh


v1.3.0 (2013-05-10)
-------------------

* fixed problem on restart ("datafile-xxx is not sealed") when server was killed
  during a compaction run

* fixed leak when using cursors with very small batchSize

* issue #508: `unregistergroup` function not mentioned in http interface docs

* issue #507: GET /_api/aqlfunction returns code inside parentheses

* fixed issue #489: Bug in aal.install

* fixed issue 505: statistics not populated on MacOS


v1.3.0-rc1 (2013-04-24)
-----------------------

* updated documentation for 1.3.0

* added node modules and npm packages

* changed compaction to only compact datafiles with more at least 10% of dead
  documents (byte size-wise)

* issue #498: fixed reload of authentication info when using
  `require("org/arangodb/users").reload()`

* issue #495: Passing an empty array to create a document results in a
  "phantom" document

* added more precision for requests statistics figures

* added "sum" attribute for individual statistics results in statistics API
  at /_admin/statistics

* made "limit" an optional parameter in AQL function NEAR().
  limit can now be either omitted completely, or set to 0. If so, an internal
  default value (currently 100) will be applied for the limit.

* issue #481

* added "attributes.count" to output of `collection.figures()`
  this also affects the REST API /_api/collection/<name>/figures

* added IndexedPropertyGetter for ShapedJson objects

* added API for user-defined AQL functions

* issue #475: A better error message for deleting a non-existent graph

* issue #474: Web interface problems with the JS Shell

* added missing documentation for AQL UNION function

* added transaction support.
  This provides ACID transactions for ArangoDB. Transactions can be invoked
  using the `db._executeTransaction()` function, or the `/_api/transaction`
  REST API.

* switched to semantic versioning (at least for alpha & alpha naming)

* added saveOrReplace() for server-side JS

v1.3.alpha1 (2013-04-05)
------------------------

* cleanup of Module, Package, ArangoApp and modules "internal", "fs", "console"

* use Error instead of string in throw to allow stack-trace

* issue #454: error while creation of Collection

* make `collection.count()` not recalculate the number of documents on the fly, but
  use some internal document counters.

* issue #457: invalid string value in web interface

* make datafile id (datafile->_fid) identical to the numeric part of the filename.
  E.g. the datafile `journal-123456.db` will now have a datafile marker with the same
  fid (i.e. `123456`) instead of a different value. This change will only affect
  datafiles that are created with 1.3 and not any older files.
  The intention behind this change is to make datafile debugging easier.

* consistently discard document attributes with reserved names (system attributes)
  but without any known meaning, for example `_test`, `_foo`, ...

  Previously, these attributes were saved with the document regularly in some cases,
  but were discarded in other cases.
  Now these attributes are discarded consistently. "Real" system attributes such as
  `_key`, `_from`, `_to` are not affected and will work as before.

  Additionally, attributes with an empty name (``) are discarded when documents are
  saved.

  Though using reserved or empty attribute names in documents was not really and
  consistently supported in previous versions of ArangoDB, this change might cause
  an incompatibility for clients that rely on this feature.

* added server startup flag `--database.force-sync-properties` to force syncing of
  collection properties on collection creation, deletion and on property update.
  The default value is true to mimic the behavior of previous versions of ArangoDB.
  If set to false, collection properties are written to disk but no call to sync()
  is made.

* added detailed output of server version and components for REST APIs
  `/_admin/version` and `/_api/version`. To retrieve this extended information,
  call the REST APIs with URL parameter `details=true`.

* issue #443: For git-based builds include commit hash in version

* adjust startup log output to be more compact, less verbose

* set the required minimum number of file descriptors to 256.
  On server start, this number is enforced on systems that have rlimit. If the limit
  cannot be enforced, starting the server will fail.
  Note: 256 is considered to be the absolute minimum value. Depending on the use case
  for ArangoDB, a much higher number of file descriptors should be used.

  To avoid checking & potentially changing the number of maximum open files, use the
  startup option `--server.descriptors-minimum 0`

* fixed shapedjson to json conversion for special numeric values (NaN, +inf, -inf).
  Before, "NaN", "inf", or "-inf" were written into the JSONified output, but these
  values are not allowed in JSON. Now, "null" is written to the JSONified output as
  required.

* added AQL functions VARIANCE_POPULATION(), VARIANCE_SAMPLE(), STDDEV_POPULATION(),
  STDDEV_SAMPLE(), AVERAGE(), MEDIAN() to calculate statistical values for lists

* added AQL SQRT() function

* added AQL TRIM(), LEFT() and RIGHT() string functions

* fixed issue #436: GET /_api/document on edge

* make AQL REVERSE() and LENGTH() functions work on strings, too

* disabled DOT generation in `make doxygen`. this speeds up docs generation

* renamed startup option `--dispatcher.report-intervall` to `--dispatcher.report-interval`

* renamed startup option `--scheduler.report-intervall` to `--scheduler.report-interval`

* slightly changed output of REST API method /_admin/log.
  Previously, the log messages returned also contained the date and log level, now
  they will only contain the log message, and no date and log level information.
  This information can be re-created by API users from the `timestamp` and `level`
  attributes of the result.

* removed configure option `--enable-zone-debug`
  memory zone debugging is now automatically turned on when compiling with ArangoDB
  `--enable-maintainer-mode`

* removed configure option `--enable-arangob`
  arangob is now always included in the build


v1.2.3 (XXXX-XX-XX)
-------------------

* added optional parameter `edgexamples` for AQL function EDGES() and NEIGHBORS()

* added AQL function NEIGHBORS()

* added freebsd support

* fixed firstExample() query with `_id` and `_key` attributes

* issue triAGENS/ArangoDB-PHP#55: AQL optimizer may have mis-optimized duplicate
  filter statements with limit


v1.2.2 (2013-03-26)
-------------------

* fixed save of objects with common sub-objects

* issue #459: fulltext internal memory allocation didn't scale well
  This fix improves loading times for collections with fulltext indexes that have
  lots of equal words indexed.

* issue #212: auto-increment support

  The feature can be used by creating a collection with the extra `keyOptions`
  attribute as follows:

      db._create("mycollection", { keyOptions: { type: "autoincrement", offset: 1, increment: 10, allowUserKeys: true } });

  The `type` attribute will make sure the keys will be auto-generated if no
  `_key` attribute is specified for a document.

  The `allowUserKeys` attribute determines whether users might still supply own
  `_key` values with documents or if this is considered an error.

  The `increment` value determines the actual increment value, whereas the `offset`
  value can be used to seed to value sequence with a specific starting value.
  This will be useful later in a multi-master setup, when multiple servers can use
  different auto-increment seed values and thus generate non-conflicting auto-increment values.

  The default values currently are:

  - `allowUserKeys`: `true`
  - `offset`: `0`
  - `increment`: `1`

  The only other available key generator type currently is `traditional`.
  The `traditional` key generator will auto-generate keys in a fashion as ArangoDB
  always did (some increasing integer value, with a more or less unpredictable
  increment value).

  Note that for the `traditional` key generator there is only the option to disallow
  user-supplied keys and give the server the sole responsibility for key generation.
  This can be achieved by setting the `allowUserKeys` property to `false`.

  This change also introduces the following errors that API implementors may want to check
  the return values for:

  - 1222: `document key unexpected`: will be raised when a document is created with
    a `_key` attribute, but the underlying collection was set up with the `keyOptions`
    attribute `allowUserKeys: false`.

  - 1225: `out of keys`: will be raised when the auto-increment key generator runs
    out of keys. This may happen when the next key to be generated is 2^64 or higher.
    In practice, this will only happen if the values for `increment` or `offset` are
    not set appropriately, or if users are allowed to supply own keys, those keys
    are near the 2^64 threshold, and later the auto-increment feature kicks in and
    generates keys that cross that threshold.

    In practice it should not occur with proper configuration and proper usage of the
    collections.

  This change may also affect the following REST APIs:
  - POST `/_api/collection`: the server does now accept the optional `keyOptions`
    attribute in the second parameter
  - GET `/_api/collection/properties`: will return the `keyOptions` attribute as part
    of the collection's properties. The previous optional attribute `createOptions`
    is now gone.

* fixed `ArangoStatement.explain()` method with bind variables

* fixed misleading "cursor not found" error message in arangosh that occurred when
  `count()` was called for client-side cursors

* fixed handling of empty attribute names, which may have crashed the server under
  certain circumstances before

* fixed usage of invalid pointer in error message output when index description could
  not be opened


v1.2.1 (2013-03-14)
-------------------

* issue #444: please darken light color in arangosh

* issue #442: pls update post install info on osx

* fixed conversion of special double values (NaN, -inf, +inf) when converting from
  shapedjson to JSON

* fixed compaction of markers (location of _key was not updated correctly in memory,
  leading to _keys pointing to undefined memory after datafile rotation)

* fixed edge index key pointers to use document master pointer plus offset instead
  of direct _key address

* fixed case when server could not create any more journal or compactor files.
  Previously a wrong status code may have been returned, and not being able to create
  a new compactor file may have led to an infinite loop with error message
  "could not create compactor".

* fixed value truncation for numeric filename parts when renaming datafiles/journals


v1.2.0 (2013-03-01)
-------------------

* by default statistics are now switch off; in order to enable comment out
  the "disable-statistics = yes" line in "arangod.conf"

* fixed issue #435: csv parser skips data at buffer border

* added server startup option `--server.disable-statistics` to turn off statistics
  gathering without recompilation of ArangoDB.
  This partly addresses issue #432.

* fixed dropping of indexes without collection name, e.g.
  `db.xxx.dropIndex("123456");`
  Dropping an index like this failed with an assertion error.

* fixed issue #426: arangoimp should be able to import edges into edge collections

* fixed issue #425: In case of conflict ArangoDB returns HTTP 400 Bad request
  (with 1207 Error) instead of HTTP 409 Conflict

* fixed too greedy token consumption in AQL for negative values:
  e.g. in the statement `RETURN { a: 1 -2 }` the minus token was consumed as part
  of the value `-2`, and not interpreted as the binary arithmetic operator


v1.2.beta3 (2013-02-22)
-----------------------

* issue #427: ArangoDB Importer Manual has no navigation links (previous|home|next)

* issue #319: Documentation missing for Emergency console and incomplete for datafile debugger.

* issue #370: add documentation for reloadRouting and flushServerModules

* issue #393: added REST API for user management at /_api/user

* issue #393, #128: added simple cryptographic functions for user actions in module "crypto":
  * require("org/arangodb/crypto").md5()
  * require("org/arangodb/crypto").sha256()
  * require("org/arangodb/crypto").rand()

* added replaceByExample() Javascript and REST API method

* added updateByExample() Javascript and REST API method

* added optional "limit" parameter for removeByExample() Javascript and REST API method

* fixed issue #413

* updated bundled V8 version from 3.9.4 to 3.16.14.1
  Note: the Windows version used a more recent version (3.14.0.1) and was not updated.

* fixed issue #404: keep original request url in request object


v1.2.beta2 (2013-02-15)
-----------------------

* fixed issue #405: 1.2 compile warnings

* fixed issue #333: [debian] Group "arangodb" is not used when starting vie init.d script

* added optional parameter 'excludeSystem' to GET /_api/collection
  This parameter can be used to disable returning system collections in the list
  of all collections.

* added AQL functions KEEP() and UNSET()

* fixed issue #348: "HTTP Interface for Administration and Monitoring"
  documentation errors.

* fix stringification of specific positive int64 values. Stringification of int64
  values with the upper 32 bits cleared and the 33rd bit set were broken.

* issue #395:  Collection properties() function should return 'isSystem' for
  Javascript and REST API

* make server stop after upgrade procedure when invoked with `--upgrade option`.
  When started with the `--upgrade` option, the server will perfom
  the upgrade, and then exit with a status code indicating the result of the
  upgrade (0 = success, 1 = failure). To start the server regularly in either
  daemon or console mode, the `--upgrade` option must not be specified.
  This change was introduced to allow init.d scripts check the result of
  the upgrade procedure, even in case an upgrade was successful.
  this was introduced as part of issue #391.

* added AQL function EDGES()

* added more crash-protection when reading corrupted collections at startup

* added documentation for AQL function CONTAINS()

* added AQL function LIKE()

* replaced redundant error return code 1520 (Unable to open collection) with error code
  1203 (Collection not found). These error codes have the same meanings, but one of
  them was returned from AQL queries only, the other got thrown by other parts of
  ArangoDB. Now, error 1203 (Collection not found) is used in AQL too in case a
  non-existing collection is used.

v1.2.beta1 (2013-02-01)
-----------------------

* fixed issue #382: [Documentation error] Maschine... should be Machine...

* unified history file locations for arangod, arangosh, and arangoirb.
  - The readline history for arangod (emergency console) is now stored in file
    $HOME/.arangod. It was stored in $HOME/.arango before.
  - The readline history for arangosh is still stored in $HOME/.arangosh.
  - The readline history for arangoirb is now stored in $HOME/.arangoirb. It was
    stored in $HOME/.arango-mrb before.

* fixed issue #381: _users user should have a unique constraint

* allow negative list indexes in AQL to access elements from the end of a list,
  e.g. ```RETURN values[-1]``` will return the last element of the `values` list.

* collection ids, index ids, cursor ids, and document revision ids created and
  returned by ArangoDB are now returned as strings with numeric content inside.
  This is done to prevent some value overrun/truncation in any part of the
  complete client/server workflow.
  In ArangoDB 1.1 and before, these values were previously returned as
  (potentially very big) integer values. This may cause problems (clipping, overrun,
  precision loss) for clients that do not support big integers natively and store
  such values in IEEE754 doubles internally. This type loses precision after about
  52 bits and is thus not safe to hold an id.
  Javascript and 32 bit-PHP are examples for clients that may cause such problems.
  Therefore, ids are now returned by ArangoDB as strings, with the string
  content being the integer value as before.

  Example for documents ("_rev" attribute):
  - Document returned by ArangoDB 1.1: { "_rev": 1234, ... }
  - Document returned by ArangoDB 1.2: { "_rev": "1234", ... }

  Example for collections ("id" attribute / "_id" property):
  - Collection returned by ArangoDB 1.1: { "id": 9327643, "name": "test", ... }
  - Collection returned by ArangoDB 1.2: { "id": "9327643", "name": "test", ... }

  Example for cursors ("id" attribute):
  - Collection returned by ArangoDB 1.1: { "id": 11734292, "hasMore": true, ... }
  - Collection returned by ArangoDB 1.2: { "id": "11734292", "hasMore": true, ... }

* global variables are not automatically available anymore when starting the
  arangod Javascript emergency console (i.e. ```arangod --console```).

  Especially, the variables `db`, `edges`, and `internal` are not available
  anymore. `db` and `internal` can be made available in 1.2 by
  ```var db = require("org/arangodb").db;``` and
  ```var internal = require("internal");```, respectively.
  The reason for this change is to get rid of global variables in the server
  because this will allow more specific inclusion of functionality.

  For convenience, the global variable `db` is still available by default in
  arangosh. The global variable `edges`, which since ArangoDB 1.1 was kind of
  a redundant wrapper of `db`, has been removed in 1.2 completely.
  Please use `db` instead, and if creating an edge collection, use the explicit
  ```db._createEdgeCollection()``` command.

* issue #374: prevent endless redirects when calling admin interface with
  unexpected URLs

* issue #373: TRAVERSAL() `trackPaths` option does not work. Instead `paths` does work

* issue #358: added support for CORS

* honor optional waitForSync property for document removal, replace, update, and
  save operations in arangosh. The waitForSync parameter for these operations
  was previously honored by the REST API and on the server-side, but not when
  the waitForSync parameter was specified for a document operation in arangosh.

* calls to db.collection.figures() and /_api/collection/<collection>/figures now
  additionally return the number of shapes used in the collection in the
  extra attribute "shapes.count"

* added AQL TRAVERSAL_TREE() function to return a hierarchical result from a traversal

* added AQL TRAVERSAL() function to return the results from a traversal

* added AQL function ATTRIBUTES() to return the attribute names of a document

* removed internal server-side AQL functions from global scope.

  Now the AQL internal functions can only be accessed via the exports of the
  ahuacatl module, which can be included via ```require("org/arangodb/ahuacatl")```.
  It shouldn't be necessary for clients to access this module at all, but
  internal code may use this module.

  The previously global AQL-related server-side functions were moved to the
  internal namespace. This produced the following function name changes on
  the server:

     old name              new name
     ------------------------------------------------------
     AHUACATL_RUN       => require("internal").AQL_QUERY
     AHUACATL_EXPLAIN   => require("internal").AQL_EXPLAIN
     AHUACATL_PARSE     => require("internal").AQL_PARSE

  Again, clients shouldn't have used these functions at all as there is the
  ArangoStatement object to execute AQL queries.

* fixed issue #366: Edges index returns strange description

* added AQL function MATCHES() to check a document against a list of examples

* added documentation and tests for db.collection.removeByExample

* added --progress option for arangoimp. This will show the percentage of the input
  file that has been processed by arangoimp while the import is still running. It can
  be used as a rough indicator of progress for the entire import.

* make the server log documents that cannot be imported via /_api/import into the
  logfile using the warning log level. This may help finding illegal documents in big
  import runs.

* check on server startup whether the database directory and all collection directories
  are writable. if not, the server startup will be aborted. this prevents serious
  problems with collections being non-writable and this being detected at some pointer
  after the server has been started

* allow the following AQL constructs: FUNC(...)[...], FUNC(...).attribute

* fixed issue #361: Bug in Admin Interface. Header disappears when clicking new collection

* Added in-memory only collections

  Added collection creation parameter "isVolatile":
  if set to true, the collection is created as an in-memory only collection,
  meaning that all document data of that collection will reside in memory only,
  and will not be stored permanently to disk.
  This means that all collection data will be lost when the collection is unloaded
  or the server is shut down.
  As this collection type does not have datafile disk overhead for the regular
  document operations, it may be faster than normal disk-backed collections. The
  actual performance gains strongly depend on the underlying OS, filesystem, and
  settings though.
  This collection type should be used for caches only and not for any sensible data
  that cannot be re-created otherwise.
  Some platforms, namely Windows, currently do not support this collection type.
  When creating an in-memory collection on such platform, an error message will be
  returned by ArangoDB telling the user the platform does not support it.

  Note: in-memory collections are an experimental feature. The feature might
  change drastically or even be removed altogether in a future version of ArangoDB.

* fixed issue #353: Please include "pretty print" in Emergency Console

* fixed issue #352: "pretty print" console.log
  This was achieved by adding the dump() function for the "internal" object

* reduced insertion time for edges index
  Inserting into the edges index now avoids costly comparisons in case of a hash
  collision, reducing the prefilling/loading timer for bigger edge collections

* added fulltext queries to AQL via FULLTEXT() function. This allows search
  fulltext indexes from an AQL query to find matching documents

* added fulltext index type. This index type allows indexing words and prefixes of
  words from a specific document attribute. The index can be queries using a
  SimpleQueryFull object, the HTTP REST API at /_api/simple/fulltext, or via AQL

* added collection.revision() method to determine whether a collection has changed.
  The revision method returns a revision string that can be used by client programs
  for equality/inequality comparisons. The value returned by the revision method
  should be treated by clients as an opaque string and clients should not try to
  figure out the sense of the revision id. This is still useful enough to check
  whether data in a collection has changed.

* issue #346: adaptively determine NUMBER_HEADERS_PER_BLOCK

* issue #338: arangosh cursor positioning problems

* issue #326: use limit optimization with filters

* issue #325: use index to avoid sorting

* issue #324: add limit optimization to AQL

* removed arango-password script and added Javascript functionality to add/delete
  users instead. The functionality is contained in module `users` and can be invoked
  as follows from arangosh and arangod:
  * require("users").save("name", "passwd");
  * require("users").replace("name", "newPasswd");
  * require("users").remove("name");
  * require("users").reload();
  These functions are intentionally not offered via the web interface.
  This also addresses issue #313

* changed print output in arangosh and the web interface for JSON objects.
  Previously, printing a JSON object in arangosh resulted in the attribute values
  being printed as proper JSON, but attribute names were printed unquoted and
  unescaped. This was fine for the purpose of arangosh, but lead to invalid
  JSON being produced. Now, arangosh will produce valid JSON that can be used
  to send it back to ArangoDB or use it with arangoimp etc.

* fixed issue #300: allow importing documents via the REST /_api/import API
  from a JSON list, too.
  So far, the API only supported importing from a format that had one JSON object
  on each line. This is sometimes inconvenient, e.g. when the result of an AQL
  query or any other list is to be imported. This list is a JSON list and does not
  necessary have a document per line if pretty-printed.
  arangoimp now supports the JSON list format, too. However, the format requires
  arangoimp and the server to read the entire dataset at once. If the dataset is
  too big (bigger than --max-upload-size) then the import will be rejected. Even if
  increased, the entire list must fit in memory on both the client and the server,
  and this may be more resource-intensive than importing individual lines in chunks.

* removed unused parameter --reuse-ids for arangoimp. This parameter did not have
  any effect in 1.2, was never publicly announced and did evil (TM) things.

* fixed issue #297 (partly): added whitespace between command line and
  command result in arangosh, added shell colors for better usability

* fixed issue #296: system collections not usable from AQL

* fixed issue #295: deadlock on shutdown

* fixed issue #293: AQL queries should exploit edges index

* fixed issue #292: use index when filtering on _key in AQL

* allow user-definable document keys
  users can now define their own document keys by using the _key attribute
  when creating new documents or edges. Once specified, the value of _key is
  immutable.
  The restrictions for user-defined key values are:
  * the key must be at most 254 bytes long
  * it must consist of the letters a-z (lower or upper case), the digits 0-9,
    the underscore (_) or dash (-) characters only
  * any other characters, especially multi-byte sequences, whitespace or
    punctuation characters cannot be used inside key values

  Specifying a document key is optional when creating new documents. If no
  document key is specified, ArangoDB will create a document key itself.
  There are no guarantees about the format and pattern of auto-generated document
  keys other than the above restrictions.
  Clients should therefore treat auto-generated document keys as opaque values.
  Keys can be used to look up and reference documents, e.g.:
  * saving a document: `db.users.save({ "_key": "fred", ... })`
  * looking up a document: `db.users.document("fred")`
  * referencing other documents: `edges.relations.save("users/fred", "users/john", ...)`

  This change is downwards-compatible to ArangoDB 1.1 because in ArangoDB 1.1
  users were not able to define their own keys. If the user does not supply a _key
  attribute when creating a document, ArangoDB 1.2 will still generate a key of
  its own as ArangoDB 1.1 did. However, all documents returned by ArangoDB 1.2 will
  include a _key attribute and clients should be able to handle that (e.g. by
  ignoring it if not needed). Documents returned will still include the _id attribute
  as in ArangoDB 1.1.

* require collection names everywhere where a collection id was allowed in
  ArangoDB 1.1 & 1.0
  This change requires clients to use a collection name in place of a collection id
  at all places the client deals with collections.
  Examples:
  * creating edges: the _from and _to attributes must now contain collection names instead
    of collection ids: `edges.relations.save("test/my-key1", "test/my-key2", ...)`
  * retrieving edges: the returned _from and _to attributes now will contain collection
    names instead of ids, too: _from: `test/fred` instead of `1234/3455`
  * looking up documents: db.users.document("fred") or db._document("users/fred")

  Collection names must be used in REST API calls instead of collection ids, too.
  This change is thus not completely downwards-compatible to ArangoDB 1.1. ArangoDB 1.1
  required users to use collection ids in many places instead of collection names.
  This was unintuitive and caused overhead in cases when just the collection name was
  known on client-side but not its id. This overhead can now be avoided so clients can
  work with the collection names directly. There is no need to work with collection ids
  on the client side anymore.
  This change will likely require adjustments to API calls issued by clients, and also
  requires a change in how clients handle the _id value of returned documents. Previously,
  the _id value of returned documents contained the collection id, a slash separator and
  the document number. Since 1.2, _id will contain the collection name, a slash separator
  and the document key. The same applies to the _from and _to attribute values of edges
  that are returned by ArangoDB.

  Also removed (now unnecessary) location header in responses of the collections REST API.
  The location header was previously returned because it was necessary for clients.
  When clients created a collection, they specified the collection name. The collection
  id was generated on the server, but the client needed to use the server-generated
  collection id for further API calls, e.g. when creating edges etc. Therefore, the
  full collection URL, also containing the collection id, was returned by the server in
  responses to the collection API, in the HTTP location header.
  Returning the location header has become unnecessary in ArangoDB 1.2 because users
  can access collections by name and do not need to care about collection ids.


v1.1.3 (2013-XX-XX)
-------------------

* fix case when an error message was looked up for an error code but no error
  message was found. In this case a NULL ptr was returned and not checked everywhere.
  The place this error popped up was when inserting into a non-unique hash index
  failed with a specific, invalid error code.

* fixed issue #381:  db._collection("_users").getIndexes();

* fixed issue #379: arango-password fatal issue javscript.startup-directory

* fixed issue #372: Command-Line Options for the Authentication and Authorization


v1.1.2 (2013-01-20)
-------------------

* upgraded to mruby 2013-01-20 583983385b81c21f82704b116eab52d606a609f4

* fixed issue #357: Some spelling and grammar errors

* fixed issue #355: fix quotes in pdf manual

* fixed issue #351: Strange arangosh error message for long running query

* fixed randomly hanging connections in arangosh on MacOS

* added "any" query method: this returns a random document from a collection. It
  is also available via REST HTTP at /_api/simple/any.

* added deployment tool

* added getPeerVertex

* small fix for logging of long messages: the last character of log messages longer
  than 256 bytes was not logged.

* fixed truncation of human-readable log messages for web interface: the trailing \0
  byte was not appended for messages longer than 256 bytes

* fixed issue #341: ArangoDB crashes when stressed with Batch jobs
  Contrary to the issue title, this did not have anything to do with batch jobs but
  with too high memory usage. The memory usage of ArangoDB is now reduced for cases
   when there are lots of small collections with few documents each

* started with issue #317: Feature Request (from Google Groups): DATE handling

* backported issue #300: Extend arangoImp to Allow importing resultset-like
  (list of documents) formatted files

* fixed issue #337: "WaitForSync" on new collection does not work on Win/X64

* fixed issue #336: Collections REST API docs

* fixed issue #335: mmap errors due to wrong memory address calculation

* fixed issue #332: arangoimp --use-ids parameter seems to have no impact

* added option '--server.disable-authentication' for arangosh as well. No more passwd
  prompts if not needed

* fixed issue #330: session logging for arangosh

* fixed issue #329: Allow passing script file(s) as parameters for arangosh to run

* fixed issue #328: 1.1 compile warnings

* fixed issue #327: Javascript parse errors in front end


v1.1.1 (2012-12-18)
-------------------

* fixed issue #339: DELETE /_api/cursor/cursor-identifier return incollect errorNum

  The fix for this has led to a signature change of the function actions.resultNotFound().
  The meaning of parameter #3 for This function has changed from the error message string
  to the error code. The error message string is now parameter #4.
  Any client code that uses this function in custom actions must be adjusted.

* fixed issue #321: Problem upgrading arangodb 1.0.4 to 1.1.0 with Homebrew (OSX 10.8.2)

* fixed issue #230: add navigation and search for online documentation

* fixed issue #315: Strange result in PATH

* fixed issue #323: Wrong function returned in error message of AQL CHAR_LENGTH()

* fixed some log errors on startup / shutdown due to pid file handling and changing
  of directories


v1.1.0 (2012-12-05)
-------------------

* WARNING:
  arangod now performs a database version check at startup. It will look for a file
  named "VERSION" in its database directory. If the file is not present, arangod will
  perform an automatic upgrade of the database directory. This should be the normal
  case when upgrading from ArangoDB 1.0 to ArangoDB 1.1.

  If the VERSION file is present but is from an older version of ArangoDB, arangod
  will refuse to start and ask the user to run a manual upgrade first. A manual upgrade
  can be performed by starting arangod with the option `--upgrade`.

  This upgrade procedure shall ensure that users have full control over when they
  perform any updates/upgrades of their data, and can plan backups accordingly. The
  procedure also guarantees that the server is not run without any required system
  collections or with in incompatible data state.

* added AQL function DOCUMENT() to retrieve a document by its _id value

* fixed issue #311: fixed segfault on unload

* fixed issue #309: renamed stub "import" button from web interface

* fixed issue #307: added WaitForSync column in collections list in in web interface

* fixed issue #306: naming in web interface

* fixed issue #304: do not clear AQL query text input when switching tabs in
  web interface

* fixed issue #303: added documentation about usage of var keyword in web interface

* fixed issue #301: PATCH does not work in web interface

# fixed issue #269: fix make distclean & clean

* fixed issue #296: system collections not usable from AQL

* fixed issue #295: deadlock on shutdown

* added collection type label to web interface

* fixed issue #290: the web interface now disallows creating non-edges in edge collections
  when creating collections via the web interface, the collection type must also be
  specified (default is document collection)

* fixed issue #289: tab-completion does not insert any spaces

* fixed issue #282: fix escaping in web interface

* made AQL function NOT_NULL take any number of arguments. Will now return its
  first argument that is not null, or null if all arguments are null. This is downwards
  compatible.

* changed misleading AQL function name NOT_LIST() to FIRST_LIST() and slightly changed
  the behavior. The function will now return its first argument that is a list, or null
  if none of the arguments are lists.
  This is mostly downwards-compatible. The only change to the previous implementation in
  1.1-beta will happen if two arguments were passed and the 1st and 2nd arguments were
  both no lists. In previous 1.1, the 2nd argument was returned as is, but now null
  will be returned.

* add AQL function FIRST_DOCUMENT(), with same behavior as FIRST_LIST(), but working
  with documents instead of lists.

* added UPGRADING help text

* fixed issue #284: fixed Javascript errors when adding edges/vertices without own
  attributes

* fixed issue #283: AQL LENGTH() now works on documents, too

* fixed issue #281: documentation for skip lists shows wrong example

* fixed AQL optimizer bug, related to OR-combined conditions that filtered on the
  same attribute but with different conditions

* fixed issue #277: allow usage of collection names when creating edges
  the fix of this issue also implies validation of collection names / ids passed to
  the REST edge create method. edges with invalid collection ids or names in the
  "from" or "to" values will be rejected and not saved


v1.1.beta2 (2012-11-13)
-----------------------

* fixed arangoirb compilation

* fixed doxygen


v1.1.beta1 (2012-10-24)
-----------------------

* fixed AQL optimizer bug

* WARNING:
  - the user has changed from "arango" to "arangodb", the start script has changed from
    "arangod" to "arangodb", the database directory has changed from "/var/arangodb" to
    "/var/lib/arangodb" to be compliant with various Linux policies

  - In 1.1, we have introduced types for collections: regular documents go into document
    collections, and edges go into edge collections. The prefixing (db.xxx vs. edges.xxx)
    works slightly different in 1.1: edges.xxx can still be used to access collections,
    however, it will not determine the type of existing collections anymore. To create an
    edge collection 1.1, you can use db._createEdgeCollection() or edges._create().
    And there's of course also db._createDocumentCollection().
    db._create() is also still there and will create a document collection by default,
    whereas edges._create() will create an edge collection.

  - the admin web interface that was previously available via the simple URL suffix /
    is now available via a dedicated URL suffix only: /_admin/html
    The reason for this is that routing and URLs are now subject to changes by the end user,
    and only URLs parts prefixed with underscores (e.g. /_admin or /_api) are reserved
    for ArangoDB's internal usage.

* the server now handles requests with invalid Content-Length header values as follows:
  - if Content-Length is negative, the server will respond instantly with HTTP 411
    (length required)

  - if Content-Length is positive but shorter than the supplied body, the server will
    respond with HTTP 400 (bad request)

  - if Content-Length is positive but longer than the supplied body, the server will
    wait for the client to send the missing bytes. The server allows 90 seconds for this
    and will close the connection if the client does not send the remaining data

  - if Content-Length is bigger than the maximum allowed size (512 MB), the server will
    fail with HTTP 413 (request entity too large).

  - if the length of the HTTP headers is greater than the maximum allowed size (1 MB),
    the server will fail with HTTP 431 (request header fields too large)

* issue #265: allow optional base64 encoding/decoding of action response data

* issue #252: create _modules collection using arango-upgrade (note: arango-upgrade was
  finally replaced by the `--upgrade` option for arangod)

* issue #251: allow passing arbitrary options to V8 engine using new command line option:
  --javascript.v8-options. Using this option, the Harmony features or other settings in
  v8 can be enabled if the end user requires them

* issue #248: allow AQL optimizer to pull out completely uncorrelated subqueries to the
  top level, resulting in less repeated evaluation of the subquery

* upgraded to Doxygen 1.8.0

* issue #247: added AQL function MERGE_RECURSIVE

* issue #246: added clear() function in arangosh

* issue #245: Documentation: Central place for naming rules/limits inside ArangoDB

* reduced size of hash index elements by 50 %, allowing more index elements to fit in
  memory

* issue #235: GUI Shell throws Error:ReferenceError: db is not defined

* issue #229: methods marked as "under construction"

* issue #228: remove unfinished APIs (/_admin/config/*)

* having the OpenSSL library installed is now a prerequisite to compiling ArangoDB
  Also removed the --enable-ssl configure option because ssl is always required.

* added AQL functions TO_LIST, NOT_LIST

* issue #224: add optional Content-Id for batch requests

* issue #221: more documentation on AQL explain functionality. Also added
  ArangoStatement.explain() client method

* added db._createStatement() method on server as well (was previously available
  on the client only)

* issue #219: continue in case of "document not found" error in PATHS() function

* issue #213: make waitForSync overridable on specific actions

* changed AQL optimizer to use indexes in more cases. Previously, indexes might
  not have been used when in a reference expression the inner collection was
  specified last. Example: FOR u1 IN users FOR u2 IN users FILTER u1._id == u2._id
  Previously, this only checked whether an index could be used for u2._id (not
  possible). It was not checked whether an index on u1._id could be used (possible).
  Now, for expressions that have references/attribute names on both sides of the
  above as above, indexes are checked for both sides.

* issue #204: extend the CSV import by TSV and by user configurable
  separator character(s)

* issue #180: added support for batch operations

* added startup option --server.backlog-size
  this allows setting the value of the backlog for the listen() system call.
  the default value is 10, the maximum value is platform-dependent

* introduced new configure option "--enable-maintainer-mode" for
  ArangoDB maintainers. this option replaces the previous compile switches
  --with-boost-test, --enable-bison, --enable-flex and --enable-errors-dependency
  the individual configure options have been removed. --enable-maintainer-mode
  turns them all on.

* removed potentially unused configure option --enable-memfail

* fixed issue #197: HTML web interface calls /_admin/user-manager/session

* fixed issue #195: VERSION file in database directory

* fixed issue #193: REST API HEAD request returns a message body on 404

* fixed issue #188: intermittent issues with 1.0.0
  (server-side cursors not cleaned up in all cases, pthreads deadlock issue)

* issue #189: key store should use ISO datetime format bug

* issue #187: run arango-upgrade on server start (note: arango-upgrade was finally
  replaced by the `--upgrade` option for arangod)n

* fixed issue #183: strange unittest error

* fixed issue #182: manual pages

* fixed issue #181: use getaddrinfo

* moved default database directory to "/var/lib/arangodb" in accordance with
  http://www.pathname.com/fhs/pub/fhs-2.3.html

* fixed issue #179: strange text in import manual

* fixed issue #178: test for aragoimp is missing

* fixed issue #177: a misleading error message was returned if unknown variables
  were used in certain positions in an AQL query.

* fixed issue #176: explain how to use AQL from the arangosh

* issue #175: re-added hidden (and deprecated) option --server.http-port. This
  option is only there to be downwards-compatible to Arango 1.0.

* fixed issue #174: missing Documentation for `within`

* fixed issue #170: add db.<coll_name>.all().toArray() to arangosh help screen

* fixed issue #169: missing argument in Simple Queries

* added program arango-upgrade. This program must be run after installing ArangoDB
  and after upgrading from a previous version of ArangoDB. The arango-upgrade script
  will ensure all system collections are created and present in the correct state.
  It will also perform any necessary data updates.
  Note: arango-upgrade was finally replaced by the `--upgrade` option for arangod.

* issue #153: edge collection should be a flag for a collection
  collections now have a type so that the distinction between document and edge
  collections can now be done at runtime using a collection's type value.
  A collection's type can be queried in Javascript using the <collection>.type() method.

  When new collections are created using db._create(), they will be document
  collections by default. When edge._create() is called, an edge collection will be created.
  To explicitly create a collection of a specific/different type, use the methods
  _createDocumentCollection() or _createEdgeCollection(), which are available for
  both the db and the edges object.
  The Javascript objects ArangoEdges and ArangoEdgesCollection have been removed
  completely.
  All internal and test code has been adjusted for this, and client code
  that uses edges.* should also still work because edges is still there and creates
  edge collections when _create() is called.

  INCOMPATIBLE CHANGE: Client code might still need to be changed in the following aspect:
  Previously, collections did not have a type so documents and edges could be inserted
  in the same collection. This is now disallowed. Edges can only be inserted into
  edge collections now. As there were no collection types in 1.0, ArangoDB will perform
  an automatic upgrade when migrating from 1.0 to 1.1.
  The automatic upgrade will check every collection and determine its type as follows:
  - if among the first 50 documents in the collection there are documents with
    attributes "_from" and "_to", the collection is typed as an edge collection
  - if among the first 50 documents in the collection there are no documents with
    attributes "_from" and "_to", the collection is made as a document collection

* issue #150: call V8 garbage collection on server periodically

* issue #110: added support for partial updates

  The REST API for documents now offers an HTTP PATCH method to partially update
  documents. Overwriting/replacing documents is still available via the HTTP PUT method
  as before. The Javascript API in the shell also offers a new update() method in extension to
  the previously existing replace() method.


v1.0.4 (2012-11-12)
-------------------

* issue #275: strange error message in arangosh 1.0.3 at startup


v1.0.3 (2012-11-08)
-------------------

* fixed AQL optimizer bug

* issue #273: fixed segfault in arangosh on HTTP 40x

* issue #265: allow optional base64 encoding/decoding of action response data

* issue #252: _modules collection not created automatically


v1.0.2 (2012-10-22)
-------------------

* repository CentOS-X.Y moved to CentOS-X, same for Debian

* bugfix for rollback from edges

* bugfix for hash indexes

* bugfix for StringBuffer::erase_front

* added autoload for modules

* added AQL function TO_LIST


v1.0.1 (2012-09-30)
-------------------

* draft for issue #165: front-end application howto

* updated mruby to cf8fdea4a6598aa470e698e8cbc9b9b492319d

* fix for issue #190: install doesn't create log directory

* fix for issue #194: potential race condition between creating and dropping collections

* fix for issue #193: REST API HEAD request returns a message body on 404

* fix for issue #188: intermittent issues with 1.0.0

* fix for issue #163: server cannot create collection because of abandoned files

* fix for issue #150: call V8 garbage collection on server periodically


v1.0.0 (2012-08-17)
-------------------

* fix for issue #157: check for readline and ncurses headers, not only libraries


v1.0.beta4 (2012-08-15)
-----------------------

* fix for issue #152: fix memleak for barriers


v1.0.beta3 (2012-08-10)
-----------------------

* fix for issue #151: Memleak, collection data not removed

* fix for issue #149: Inconsistent port for admin interface

* fix for issue #163: server cannot create collection because of abandoned files

* fix for issue #157: check for readline and ncurses headers, not only libraries

* fix for issue #108: db.<collection>.truncate() inefficient

* fix for issue #109: added startup note about cached collection names and how to
  refresh them

* fix for issue #156: fixed memleaks in /_api/import

* fix for issue #59: added tests for /_api/import

* modified return value for calls to /_api/import: now, the attribute "empty" is
  returned as well, stating the number of empty lines in the input. Also changed the
  return value of the error code attribute ("errorNum") from 1100 ("corrupted datafile")
  to 400 ("bad request") in case invalid/unexpected JSON data was sent to the server.
  This error code is more appropriate as no datafile is broken but just input data is
  incorrect.

* fix for issue #152: Memleak for barriers

* fix for issue #151: Memleak, collection data not removed

* value of --database.maximal-journal-size parameter is now validated on startup. If
  value is smaller than the minimum value (currently 1048576), an error is thrown and
  the server will not start. Before this change, the global value of maximal journal
  size was not validated at server start, but only on collection level

* increased sleep value in statistics creation loop from 10 to 500 microseconds. This
  reduces accuracy of statistics values somewhere after the decimal points but saves
  CPU time.

* avoid additional sync() calls when writing partial shape data (attribute name data)
  to disk. sync() will still be called when the shape marker (will be written after
  the attributes) is written to disk

* issue #147: added flag --database.force-sync-shapes to force synching of shape data
  to disk. The default value is true so it is the same behavior as in version 1.0.
  if set to false, shape data is synched to disk if waitForSync for the collection is
  set to true, otherwise, shape data is not synched.

* fix for issue #145: strange issue on Travis: added epsilon for numeric comparison in
  geo index

* fix for issue #136: adjusted message during indexing

* issue #131: added timeout for HTTP keep-alive connections. The default value is 300
  seconds. There is a startup parameter server.keep-alive-timeout to configure the value.
  Setting it to 0 will disable keep-alive entirely on the server.

* fix for issue #137: AQL optimizer should use indexes for ref accesses with
  2 named attributes


v1.0.beta2 (2012-08-03)
-----------------------

* fix for issue #134: improvements for centos RPM

* fixed problem with disable-admin-interface in config file


v1.0.beta1 (2012-07-29)
-----------------------

* fixed issue #118: We need a collection "debugger"

* fixed issue #126: Access-Shaper must be cached

* INCOMPATIBLE CHANGE: renamed parameters "connect-timeout" and "request-timeout"
  for arangosh and arangoimp to "--server.connect-timeout" and "--server.request-timeout"

* INCOMPATIBLE CHANGE: authorization is now required on the server side
  Clients sending requests without HTTP authorization will be rejected with HTTP 401
  To allow backwards compatibility, the server can be started with the option
  "--server.disable-authentication"

* added options "--server.username" and "--server.password" for arangosh and arangoimp
  These parameters must be used to specify the user and password to be used when
  connecting to the server. If no password is given on the command line, arangosh/
  arangoimp will interactively prompt for a password.
  If no user name is specified on the command line, the default user "root" will be
  used.

* added startup option "--server.ssl-cipher-list" to determine which ciphers to
  use in SSL context. also added SSL_OP_CIPHER_SERVER_PREFERENCE to SSL default
  options so ciphers are tried in server and not in client order

* changed default SSL protocol to TLSv1 instead of SSLv2

* changed log-level of SSL-related messages

* added SSL connections if server is compiled with OpenSSL support. Use --help-ssl

* INCOMPATIBLE CHANGE: removed startup option "--server.admin-port".
  The new endpoints feature (see --server.endpoint) allows opening multiple endpoints
  anyway, and the distinction between admin and "other" endpoints can be emulated
  later using privileges.

* INCOMPATIBLE CHANGE: removed startup options "--port", "--server.port", and
  "--server.http-port" for arangod.
  These options have been replaced by the new "--server.endpoint" parameter

* INCOMPATIBLE CHANGE: removed startup option "--server" for arangosh and arangoimp.
  These options have been replaced by the new "--server.endpoint" parameter

* Added "--server.endpoint" option to arangod, arangosh, and arangoimp.
  For arangod, this option allows specifying the bind endpoints for the server
  The server can be bound to one or multiple endpoints at once. For arangosh
  and arangoimp, the option specifies the server endpoint to connect to.
  The following endpoint syntax is currently supported:
  - tcp://host:port or http@tcp://host:port (HTTP over IPv4)
  - tcp://[host]:port or http@tcp://[host]:port (HTTP over IPv6)
  - ssl://host:port or http@tcp://host:port (HTTP over SSL-encrypted IPv4)
  - ssl://[host]:port or http@tcp://[host]:port (HTTP over SSL-encrypted IPv6)
  - unix:///path/to/socket or http@unix:///path/to/socket (HTTP over UNIX socket)

  If no port is specified, the default port of 8529 will be used.

* INCOMPATIBLE CHANGE: removed startup options "--server.require-keep-alive" and
  "--server.secure-require-keep-alive".
  The server will now behave as follows which should be more conforming to the
  HTTP standard:
  * if a client sends a "Connection: close" header, the server will close the
    connection
  * if a client sends a "Connection: keep-alive" header, the server will not
    close the connection
  * if a client does not send any "Connection" header, the server will assume
    "keep-alive" if the request was an HTTP/1.1 request, and "close" if the
    request was an HTTP/1.0 request

* (minimal) internal optimizations for HTTP request parsing and response header
  handling

* fixed Unicode unescaping bugs for \f and surrogate pairs in BasicsC/strings.c

* changed implementation of TRI_BlockCrc32 algorithm to use 8 bytes at a time

* fixed issue #122: arangod doesn't start if <log.file> cannot be created

* fixed issue #121: wrong collection size reported

* fixed issue #98: Unable to change journalSize

* fixed issue #88: fds not closed

* fixed escaping of document data in HTML admin front end

* added HTTP basic authentication, this is always turned on

* added server startup option --server.disable-admin-interface to turn off the
  HTML admin interface

* honor server startup option --database.maximal-journal-size when creating new
  collections without specific journalsize setting. Previously, these
  collections were always created with journal file sizes of 32 MB and the
  --database.maximal-journal-size setting was ignored

* added server startup option --database.wait-for-sync to control the default
  behavior

* renamed "--unit-tests" to "--javascript.unit-tests"


v1.0.alpha3 (2012-06-30)
------------------------

* fixed issue #116: createCollection=create option doesn't work

* fixed issue #115: Compilation issue under OSX 10.7 Lion & 10.8 Mountain Lion
  (homebrew)

* fixed issue #114: image not found

* fixed issue #111: crash during "make unittests"

* fixed issue #104: client.js -> ARANGO_QUIET is not defined


v1.0.alpha2 (2012-06-24)
------------------------

* fixed issue #112: do not accept document with duplicate attribute names

* fixed issue #103: Should we cleanup the directory structure

* fixed issue #100: "count" attribute exists in cursor response with "count:
  false"

* fixed issue #84 explain command

* added new MRuby version (2012-06-02)

* added --log.filter

* cleanup of command line options:
** --startup.directory => --javascript.startup-directory
** --quite => --quiet
** --gc.interval => --javascript.gc-interval
** --startup.modules-path => --javascript.modules-path
** --action.system-directory => --javascript.action-directory
** --javascript.action-threads => removed (is now the same pool as --server.threads)

* various bug-fixes

* support for import

* added option SKIP_RANGES=1 for make unittests

* fixed several range-related assertion failures in the AQL query optimizer

* fixed AQL query optimizations for some edge cases (e.g. nested subqueries with
  invalid constant filter expressions)


v1.0.alpha1 (2012-05-28)
------------------------

Alpha Release of ArangoDB 1.0<|MERGE_RESOLUTION|>--- conflicted
+++ resolved
@@ -1,17 +1,14 @@
 v3.3.5 (XXXX-XX-XX)
 -------------------
 
-<<<<<<< HEAD
 * fixed issue #4900: Nested FOR query uses index but ignores other filters 
  
-=======
 * added hidden option `--cluster.index-create-timeout` for controlling the
   default value of the index creation timeout in cluster
   under normal circumstances, this option does not need to be adjusted
 
 * increase default timeout for index creation in cluster to 3600s
 
->>>>>>> 12decb1c
 * fixed issue #4843: Query-Result has more Docs than the Collection itself  
 
 * fixed the behavior of ClusterInfo when waiting for current to catch
