devel
-----

<<<<<<< HEAD
* ui: now supports single js file upload for foxx services in addition to zip files
=======
* fixed issue #2876: wrong skiplist index usage in edge collection

* fixed issue #2868: cname missing from logger-follow results in rocksdb
>>>>>>> b5798af0

* fixed issue #2889: Traversal query using incorrect collection id

* fixed issue #2884: AQL traversal uniqueness constraints "propagating" to other traversals? Weird results

* arangoexport: added --query; pass a aql query to export the result

* fixed issue #2879: No result when querying for the last record of a query

* ui: allows now to edit default access level for collections in database
  _system for all users except the root user.

* added new option "--rocksdb.max-background-jobs"

* removed options "--rocksdb.max-background-compactions", "--rocksdb.base-background-compactions" and "--rocksdb.max-background-flushes"

* option "--rocksdb.compaction-read-ahead-size" now defaults to 2MB


v3.2.0 (2017-07-20)
-------------------

* fixed UI issues

* fixed multi-threading issues in Pregel

* fixed Foxx resilience

* added command-line option `--javascript.allow-admin-execute`

  This option can be used to control whether user-defined JavaScript code
  is allowed to be executed on server by sending via HTTP to the API endpoint
  `/_admin/execute`  with an authenticated user account. 
  The default value is `false`, which disables the execution of user-defined
  code. This is also the recommended setting for production. In test environments,
  it may be convenient to turn the option on in order to send arbitrary setup
  or teardown commands for execution on the server.


v3.2.beta6 (2017-07-18)
-----------------------

* various bugfixes


v3.2.beta5 (2017-07-16)
-----------------------

* numerous bugfixes


v3.2.beta4 (2017-07-04)
-----------------------

* ui: fixed document view _from and _to linking issue for special characters

* added function `db._parse(query)` for parsing an AQL query and returning information about it

* fixed one medium priority and two low priority security user interface
  issues found by owasp zap.

* ui: added index deduplicate options

* ui: fixed renaming of collections for the rocksdb storage engine

* documentation and js fixes for secondaries

* RocksDB storage format was changed, users of the previous beta/alpha versions
  must delete the database directory and re-import their data

* enabled permissions on database and collection level

* added and changed some user related REST APIs
    * added `PUT /_api/user/{user}/database/{database}/{collection}` to change collection permission
    * added `GET /_api/user/{user}/database/{database}/{collection}`
    * added optional `full` parameter to the `GET /_api/user/{user}/database/` REST call

* added user functions in the arangoshell `@arangodb/users` module
    * added `grantCollection` and `revokeCollection` functions
    * added `permission(user, database, collection)` to retrieve collection specific rights 

* added "deduplicate" attribute for array indexes, which controls whether inserting
  duplicate index values from the same document into a unique array index will lead to
  an error or not:

      // with deduplicate = true, which is the default value:
      db._create("test");
      db.test.ensureIndex({ type: "hash", fields: ["tags[*]"], deduplicate: true });
      db.test.insert({ tags: ["a", "b"] });
      db.test.insert({ tags: ["c", "d", "c"] }); // will work, because deduplicate = true
      db.test.insert({ tags: ["a"] }); // will fail

      // with deduplicate = false
      db._create("test");
      db.test.ensureIndex({ type: "hash", fields: ["tags[*]"], deduplicate: false });
      db.test.insert({ tags: ["a", "b"] });
      db.test.insert({ tags: ["c", "d", "c"] }); // will not work, because deduplicate = false
      db.test.insert({ tags: ["a"] }); // will fail

  The "deduplicate" attribute is now also accepted by the index creation HTTP
  API endpoint POST /_api/index and is returned by GET /_api/index.

* added optimizer rule "remove-filters-covered-by-traversal"

* Debian/Ubuntu installer: make messages about future package upgrades more clear

* fix a hangup in VST

  The problem happened when the two first chunks of a VST message arrived
  together on a connection that was newly switched to VST.

* fix deletion of outdated WAL files in RocksDB engine

* make use of selectivity estimates in hash, skiplist and persistent indexes
  in RocksDB engine

* changed VM overcommit recommendation for user-friendliness

* fix a shutdown bug in the cluster: a destroyed query could still be active

* do not terminate the entire server process if a temp file cannot be created
  (Windows only)

* fix log output in the front-end, it stopped in case of too many messages


v3.2.beta3 (2017-06-27)
-----------------------

* numerous bugfixes


v3.2.beta2 (2017-06-20)
-----------------------

* potentially fixed issue #2559: Duplicate _key generated on insertion

* fix invalid results (too many) when a skipping LIMIT was used for a
  traversal. `LIMIT x` or `LIMIT 0, x` were not affected, but `LIMIT s, x`
  may have returned too many results

* fix races in SSL communication code

* fix invalid locking in JWT authentication cache, which could have
  crashed the server

* fix invalid first group results for sorted AQL COLLECT when LIMIT
  was used

* fix potential race, which could make arangod hang on startup

* removed `exception` field from transaction error result; users should throw
  explicit `Error` instances to return custom exceptions (addresses issue #2561)

* fixed issue #2613: Reduce log level when Foxx manager tries to self heal missing database

* add a read only mode for users and collection level authorization

* removed `exception` field from transaction error result; users should throw
  explicit `Error` instances to return custom exceptions (addresses issue #2561)

* fixed issue #2677: Foxx disabling development mode creates non-deterministic service bundle

* fixed issue #2684: Legacy service UI not working


v3.2.beta1 (2017-06-12)
-----------------------

* provide more context for index errors (addresses issue #342)

* arangod now validates several OS/environment settings on startup and warns if
  the settings are non-ideal. Most of the checks are executed on Linux systems only.

* fixed issue #2515: The replace-or-with-in optimization rule might prevent use of indexes

* added `REGEX_REPLACE` AQL function

* the RocksDB storage format was changed, users of the previous alpha versions
  must delete the database directory and re-import their data

* added server startup option `--query.fail-on-warning`

  setting this option to `true` will abort any AQL query with an exception if
  it causes a warning at runtime. The value can be overridden per query by
  setting the `failOnWarning` attribute in a query's options.

* added --rocksdb.num-uncompressed-levels to adjust number of non-compressed levels

* added checks for memory managment and warn (i. e. if hugepages are enabled)

* set default SSL cipher suite string to "HIGH:!EXPORT:!aNULL@STRENGTH"

* fixed issue #2469: Authentication = true does not protect foxx-routes

* fixed issue #2459: compile success but can not run with rocksdb

* `--server.maximal-queue-size` is now an absolute maximum. If the queue is
  full, then 503 is returned. Setting it to 0 means "no limit".

* (Enterprise only) added authentication against an LDAP server

* fixed issue #2083: Foxx services aren't distributed to all coordinators

* fixed issue #2384: new coordinators don't pick up existing Foxx services

* fixed issue #2408: Foxx service validation causes unintended side-effects

* extended HTTP API with routes for managing Foxx services

* added distinction between hasUser and authorized within Foxx
  (cluster internal requests are authorized requests but don't have a user)

* arangoimp now has a `--threads` option to enable parallel imports of data

* PR #2514: Foxx services that can't be fixed by self-healing now serve a 503 error

* added `time` function to `@arangodb` module


v3.2.alpha4 (2017-04-25)
------------------------

* fixed issue #2450: Bad optimization plan on simple query

* fixed issue #2448: ArangoDB Web UI takes no action when Delete button is clicked

* fixed issue #2442: Frontend shows already deleted databases during login

* added 'x-content-type-options: nosniff' to avoid MSIE bug

* set default value for `--ssl.protocol` from TLSv1 to TLSv1.2.

* AQL breaking change in cluster:
  The SHORTEST_PATH statement using edge-collection names instead
  of a graph name now requires to explicitly name the vertex-collection names
  within the AQL query in the cluster. It can be done by adding `WITH <name>`
  at the beginning of the query.

  Example:
  ```
  FOR v,e IN OUTBOUND SHORTEST_PATH @start TO @target edges [...]
  ```

  Now has to be:

  ```
  WITH vertices
  FOR v,e IN OUTBOUND SHORTEST_PATH @start TO @target edges [...]
  ```

  This change is due to avoid dead-lock sitations in clustered case.
  An error stating the above is included.

* add implicit use of geo indexes when using SORT/FILTER in AQL, without
  the need to use the special-purpose geo AQL functions `NEAR` or `WITHIN`.

  the special purpose `NEAR` AQL function can now be substituted with the
  following AQL (provided there is a geo index present on the `doc.latitude`
  and `doc.longitude` attributes):

      FOR doc in geoSort
        SORT DISTANCE(doc.latitude, doc.longitude, 0, 0)
        LIMIT 5
        RETURN doc

  `WITHIN` can be substituted with the following AQL:

      FOR doc in geoFilter
        FILTER DISTANCE(doc.latitude, doc.longitude, 0, 0) < 2000
        RETURN doc

  Compared to using the special purpose AQL functions this approach has the
  advantage that it is more composable, and will also honor any `LIMIT` values
  used in the AQL query.

* potential fix for shutdown hangs on OSX

* added KB, MB, GB prefix for integer parameters, % for integer parameters
  with a base value

* added JEMALLOC 4.5.0

* added `--vm.resident-limit` and `--vm.path` for file-backed memory mapping
  after reaching a configurable maximum RAM size

* try recommended limit for file descriptors in case of unlimited
  hard limit

* issue #2413: improve logging in case of lock timeout and deadlocks

* added log topic attribute to /_admin/log api

* removed internal build option `USE_DEV_TIMERS`

  Enabling this option activated some proprietary timers for only selected
  events in arangod. Instead better use `perf` to gather timings.


v3.2.alpha3 (2017-03-22)
------------------------

* increase default collection lock timeout from 30 to 900 seconds

* added function `db._engine()` for retrieval of storage engine information at
  server runtime

  There is also an HTTP REST handler at GET /_api/engine that returns engine
  information.

* require at least cmake 3.2 for building ArangoDB

* make arangod start with less V8 JavaScript contexts

  This speeds up the server start (a little bit) and makes it use less memory.
  Whenever a V8 context is needed by a Foxx action or some other operation and
  there is no usable V8 context, a new one will be created dynamically now.

  Up to `--javascript.v8-contexts` V8 contexts will be created, so this option
  will change its meaning. Previously as many V8 contexts as specified by this
  option were created at server start, and the number of V8 contexts did not
  change at runtime. Now up to this number of V8 contexts will be in use at the
  same time, but the actual number of V8 contexts is dynamic.

  The garbage collector thread will automatically delete unused V8 contexts after
  a while. The number of spare contexts will go down to as few as configured in
  the new option `--javascript.v8-contexts-minimum`. Actually that many V8 contexts
  are also created at server start.

  The first few requests in new V8 contexts will take longer than in contexts
  that have been there already. Performance may therefore suffer a bit for the
  initial requests sent to ArangoDB or when there are only few but performance-
  critical situations in which new V8 contexts will be created. If this is a
  concern, it can easily be fixed by setting `--javascipt.v8-contexts-minimum`
  and `--javascript.v8-contexts` to a relatively high value, which will guarantee
  that many number of V8 contexts to be created at startup and kept around even
  when unused.

  Waiting for an unused V8 context will now also abort if no V8 context can be
  acquired/created after 120 seconds.

* improved diagnostic messages written to logfiles by supervisor process

* fixed issue #2367

* added "bindVars" to attributes of currently running and slow queries

* added "jsonl" as input file type for arangoimp

* upgraded version of bundled zlib library from 1.2.8 to 1.2.11

* added input file type `auto` for arangoimp so it can automatically detect the
  type of the input file from the filename extension

* fixed variables parsing in GraphQL

* added `--translate` option for arangoimp to translate attribute names from
  the input files to attriubte names expected by ArangoDB

  The `--translate` option can be specified multiple times (once per translation
  to be executed). The following example renames the "id" column from the input
  file to "_key", and the "from" column to "_from", and the "to" column to "_to":

      arangoimp --type csv --file data.csv --translate "id=_key" --translate "from=_from" --translate "to=_to"

  `--translate` works for CSV and TSV inputs only.

* changed default value for `--server.max-packet-size` from 128 MB to 256 MB

* fixed issue #2350

* fixed issue #2349

* fixed issue #2346

* fixed issue #2342

* change default string truncation length from 80 characters to 256 characters for
  `print`/`printShell` functions in ArangoShell and arangod. This will emit longer
  prefixes of string values before truncating them with `...`, which is helpful
  for debugging.

* always validate incoming JSON HTTP requests for duplicate attribute names

  Incoming JSON data with duplicate attribute names will now be rejected as
  invalid. Previous versions of ArangoDB only validated the uniqueness of
  attribute names inside incoming JSON for some API endpoints, but not
  consistently for all APIs.

* don't let read-only transactions block the WAL collector

* allow passing own `graphql-sync` module instance to Foxx GraphQL router

* arangoexport can now export to csv format

* arangoimp: fixed issue #2214

* Foxx: automatically add CORS response headers

* added "OPTIONS" to CORS `access-control-allow-methods` header

* Foxx: Fix arangoUser sometimes not being set correctly

* fixed issue #1974


v3.2.alpha2 (2017-02-20)
------------------------

* ui: fixed issue #2065

* ui: fixed a dashboard related memory issue

* Internal javascript rest actions will now hide their stack traces to the client
  unless maintainer mode is activated. Instead they will always log to the logfile

* Removed undocumented internal HTTP API:
  * PUT _api/edges

  The documented GET _api/edges and the undocumented POST _api/edges remains unmodified.

* updated V8 version to 5.7.0.0

* change undocumented behaviour in case of invalid revision ids in
  If-Match and If-None-Match headers from 400 (BAD) to 412 (PRECONDITION
  FAILED).

* change undocumented behaviour in case of invalid revision ids in
  JavaScript document operations from 1239 ("illegal document revision")
  to 1200 ("conflict").

* added data export tool, arangoexport.

  arangoexport can be used to export collections to json, jsonl or xml
  and export a graph or collections to xgmml.

* fixed a race condition when closing a connection

* raised default hard limit on threads for very small to 64

* fixed negative counting of http connection in UI


v3.2.alpha1 (2017-02-05)
------------------------

* added figure `httpRequests` to AQL query statistics

* removed revisions cache intermediate layer implementation

* obsoleted startup options `--database.revision-cache-chunk-size` and
  `--database.revision-cache-target-size`

* fix potential port number over-/underruns

* added startup option `--log.shorten-filenames` for controlling whether filenames
  in log messages should be shortened to just the filename with the absolute path

* removed IndexThreadFeature, made `--database.index-threads` option obsolete

* changed index filling to make it more parallel, dispatch tasks to boost::asio

* more detailed stacktraces in Foxx apps

* generated Foxx services now use swagger tags


v3.1.24 (XXXX-XX-XX)
--------------------

* fixed one more LIMIT issue in traversals


v3.1.23 (2017-06-19)
--------------------

* potentially fixed issue #2559: Duplicate _key generated on insertion

* fix races in SSL communication code

* fix invalid results (too many) when a skipping LIMIT was used for a
  traversal. `LIMIT x` or `LIMIT 0, x` were not affected, but `LIMIT s, x`
  may have returned too many results

* fix invalid first group results for sorted AQL COLLECT when LIMIT
  was used

* fix invalid locking in JWT authentication cache, which could have
  crashed the server

* fix undefined behavior in traverser when traversals were used inside
  a FOR loop


v3.1.22 (2017-06-07)
--------------------

* fixed issue #2505: Problem with export + report of a bug

* documented changed behavior of WITH

* fixed ui glitch in aardvark

* avoid agency compaction bug

* fixed issue #2283: disabled proxy communication internally


v3.1.21 (2017-05-22)
--------------------

* fixed issue #2488:  AQL operator IN error when data use base64 chars

* more randomness in seeding RNG

v3.1.20 (2016-05-16)
--------------------

* fixed incorrect sorting for distributeShardsLike

* improve reliability of AgencyComm communication with Agency

* fixed shard numbering bug, where ids were erouneously incremented by 1

* remove an unnecessary precondition in createCollectionCoordinator

* funny fail rotation fix

* fix in SimpleHttpClient for correct advancement of readBufferOffset

* forward SIG_HUP in supervisor process to the server process to fix logrotaion
  You need to stop the remaining arangod server process manually for the upgrade to work.


v3.1.19 (2017-04-28)
--------------------

* Fixed a StackOverflow issue in Traversal and ShortestPath. Occured if many (>1000) input
  values in a row do not return any result. Fixes issue: #2445

* fixed issue #2448

* fixed issue #2442

* added 'x-content-type-options: nosniff' to avoid MSIE bug

* fixed issue #2441

* fixed issue #2440

* Fixed a StackOverflow issue in Traversal and ShortestPath. Occured if many (>1000) input
  values in a row do not return any result. Fixes issue: #2445

* fix occasional hanging shutdowns on OS X


v3.1.18 (2017-04-18)
--------------------

* fixed error in continuous synchronization of collections

* fixed spurious hangs on server shutdown

* better error messages during restore collection

* completely overhaul supervision. More detailed tests

* Fixed a dead-lock situation in cluster traversers, it could happen in
  rare cases if the computation on one DBServer could be completed much earlier
  than the other server. It could also be restricted to SmartGraphs only.

* (Enterprise only) Fixed a bug in SmartGraph DepthFirstSearch. In some
  more complicated queries, the maxDepth limit of 1 was not considered strictly
  enough, causing the traverser to do unlimited depth searches.

* fixed issue #2415

* fixed issue #2422

* fixed issue #1974


v3.1.17 (2017-04-04)
--------------------

* (Enterprise only) fixed a bug where replicationFactor was not correctly
  forwarded in SmartGraph creation.

* fixed issue #2404

* fixed issue #2397

* ui - fixed smart graph option not appearing

* fixed issue #2389

* fixed issue #2400


v3.1.16 (2017-03-27)
--------------------

* fixed issue #2392

* try to raise file descriptors to at least 8192, warn otherwise

* ui - aql editor improvements + updated ace editor version (memory leak)

* fixed lost HTTP requests

* ui - fixed some event issues

* avoid name resolution when given connection string is a valid ip address

* helps with issue #1842, bug in COLLECT statement in connection with LIMIT.

* fix locking bug in cluster traversals

* increase lock timeout defaults

* increase various cluster timeouts

* limit default target size for revision cache to 1GB, which is better for
  tight RAM situations (used to be 40% of (totalRAM - 1GB), use
  --database.revision-cache-target-size <VALUEINBYTES> to get back the
  old behaviour

* fixed a bug with restarted servers indicating status as "STARTUP"
  rather that "SERVING" in Nodes UI.


v3.1.15 (2017-03-20)
--------------------

* add logrotate configuration as requested in #2355

* fixed issue #2376

* ui - changed document api due a chrome bug

* ui - fixed a submenu bug

* added endpoint /_api/cluster/endpoints in cluster case to get all
  coordinator endpoints

* fix documentation of /_api/endpoint, declaring this API obsolete.

* Foxx response objects now have a `type` method for manipulating the content-type header

* Foxx tests now support `xunit` and `tap` reporters


v3.1.14 (2017-03-13)
--------------------

* ui - added feature request (multiple start nodes within graph viewer) #2317

* added missing locks to authentication cache methods

* ui - added feature request (multiple start nodes within graph viewer) #2317

* ui - fixed wrong merge of statistics information from different coordinators

* ui - fixed issue #2316

* ui - fixed wrong protocol usage within encrypted environment

* fixed compile error on Mac Yosemite

* minor UI fixes


v3.1.13 (2017-03-06)
--------------------

* fixed variables parsing in GraphQL

* fixed issue #2214

* fixed issue #2342

* changed thread handling to queue only user requests on coordinator

* use exponential backoff when waiting for collection locks

* repair short name server lookup in cluster in the case of a removed
  server


v3.1.12 (2017-02-28)
--------------------

* disable shell color escape sequences on Windows

* fixed issue #2326

* fixed issue #2320

* fixed issue #2315

* fixed a race condition when closing a connection

* raised default hard limit on threads for very small to 64

* fixed negative counting of http connection in UI

* fixed a race when renaming collections

* fixed a race when dropping databases


v3.1.11 (2017-02-17)
--------------------

* fixed a race between connection closing and sending out last chunks of data to clients
  when the "Connection: close" HTTP header was set in requests

* ui: optimized smart graph creation usability

* ui: fixed #2308

* fixed a race in async task cancellation via `require("@arangodb/tasks").unregisterTask()`

* fixed spuriously hanging threads in cluster AQL that could sit idle for a few minutes

* fixed potential numeric overflow for big index ids in index deletion API

* fixed sort issue in cluster, occurring when one of the local sort buffers of a
  GatherNode was empty

* reduce number of HTTP requests made for certain kinds of join queries in cluster,
  leading to speedup of some join queries

* supervision deals with demised coordinators correctly again

* implement a timeout in TraverserEngineRegistry

* agent communication reduced in large batches of append entries RPCs

* inception no longer estimates RAFT timings

* compaction in agents has been moved to a separate thread

* replicated logs hold local timestamps

* supervision jobs failed leader and failed follower revisited for
  function in precarious stability situations

* fixed bug in random number generator for 64bit int


v3.1.10 (2017-02-02)
--------------------

* updated versions of bundled node modules:
  - joi: from 8.4.2 to 9.2.0
  - joi-to-json-schema: from 2.2.0 to 2.3.0
  - sinon: from 1.17.4 to 1.17.6
  - lodash: from 4.13.1 to 4.16.6

* added shortcut for AQL ternary operator
  instead of `condition ? true-part : false-part` it is now possible to also use a
  shortcut variant `condition ? : false-part`, e.g.

      FOR doc IN docs RETURN doc.value ?: 'not present'

  instead of

      FOR doc IN docs RETURN doc.value ? doc.value : 'not present'

* fixed wrong sorting order in cluster, if an index was used to sort with many
  shards.

* added --replication-factor, --number-of-shards and --wait-for-sync to arangobench

* turn on UTF-8 string validation for VelocyPack values received via VST connections

* fixed issue #2257

* upgraded Boost version to 1.62.0

* added optional detail flag for db.<collection>.count()
  setting the flag to `true` will make the count operation returned the per-shard
  counts for the collection:

      db._create("test", { numberOfShards: 10 });
      for (i = 0; i < 1000; ++i) {
        db.test.insert({value: i});
      }
      db.test.count(true);

      {
	"s100058" : 99,
	"s100057" : 103,
	"s100056" : 100,
	"s100050" : 94,
	"s100055" : 90,
	"s100054" : 122,
	"s100051" : 109,
	"s100059" : 99,
	"s100053" : 95,
	"s100052" : 89
      }

* added optional memory limit for AQL queries:

      db._query("FOR i IN 1..100000 SORT i RETURN i", {}, { options: { memoryLimit: 100000 } });

  This option limits the default maximum amount of memory (in bytes) that a single
  AQL query can use.
  When a single AQL query reaches the specified limit value, the query will be
  aborted with a *resource limit exceeded* exception. In a cluster, the memory
  accounting is done per shard, so the limit value is effectively a memory limit per
  query per shard.

  The global limit value can be overriden per query by setting the *memoryLimit*
  option value for individual queries when running an AQL query.

* added server startup option `--query.memory-limit`

* added convenience function to create vertex-centric indexes.

  Usage: `db.collection.ensureVertexCentricIndex("label", {type: "hash", direction: "outbound"})`
  That will create an index that can be used on OUTBOUND with filtering on the
  edge attribute `label`.

* change default log output for tools to stdout (instead of stderr)

* added option -D to define a configuration file environment key=value

* changed encoding behavior for URLs encoded in the C++ code of ArangoDB:
  previously the special characters `-`, `_`, `~` and `.` were returned as-is
  after URL-encoding, now `.` will be encoded to be `%2e`.
  This also changes the behavior of how incoming URIs are processed: previously
  occurrences of `..` in incoming request URIs were collapsed (e.g. `a/../b/` was
  collapsed to a plain `b/`). Now `..` in incoming request URIs are not collapsed.

* Foxx request URL suffix is no longer unescaped

* @arangodb/request option json now defaults to `true` if the response body is not empty and encoding is not explicitly set to `null` (binary).
  The option can still be set to `false` to avoid unnecessary attempts at parsing the response as JSON.

* Foxx configuration values for unknown options will be discarded when saving the configuration in production mode using the web interface

* module.context.dependencies is now immutable

* process.stdout.isTTY now returns `true` in arangosh and when running arangod with the `--console` flag

* add support for Swagger tags in Foxx


v3.1.9 (XXXX-XX-XX)
-------------------

* macos CLI package: store databases and apps in the users home directory

* ui: fixed re-login issue within a non system db, when tab was closed

* fixed a race in the VelocyStream Commtask implementation

* fixed issue #2256


v3.1.8 (2017-01-09)
-------------------

* add Windows silent installer

* add handling of debug symbols during Linux & windows release builds.

* fixed issue #2181

* fixed issue #2248: reduce V8 max old space size from 3 GB to 1 GB on 32 bit systems

* upgraded Boost version to 1.62.0

* fixed issue #2238

* fixed issue #2234

* agents announce new endpoints in inception phase to leader

* agency leadership accepts updatet endpoints to given uuid

* unified endpoints replace localhost with 127.0.0.1

* fix several problems within an authenticated cluster


v3.1.7 (2016-12-29)
-------------------

* fixed one too many elections in RAFT

* new agency comm backported from devel


v3.1.6 (2016-12-20)
-------------------

* fixed issue #2227

* fixed issue #2220

* agency constituent/agent bug fixes in race conditions picking up
  leadership

* supervision does not need waking up anymore as it is running
  regardless

* agents challenge their leadership more rigorously


v3.1.5 (2016-12-16)
-------------------

* lowered default value of `--database.revision-cache-target-size` from 75% of
  RAM to less than 40% of RAM

* fixed issue #2218

* fixed issue #2217

* Foxx router.get/post/etc handler argument can no longer accidentally omitted

* fixed issue #2223


v3.1.4 (2016-12-08)
-------------------

* fixed issue #2211

* fixed issue #2204

* at cluster start, coordinators wait until at least one DBserver is there,
  and either at least two DBservers are there or 15s have passed, before they
  initiate the bootstrap of system collections.

* more robust agency startup from devel

* supervision's AddFollower adds many followers at once

* supervision has new FailedFollower job

* agency's Node has new method getArray

* agency RAFT timing estimates more conservative in waitForSync
  scenario

* agency RAFT timing estimates capped at maximum 2.0/10.0 for low/high


v3.1.3 (2016-12-02)
-------------------

* fix a traversal bug when using skiplist indexes:
  if we have a skiplist of ["a", "unused", "_from"] and a traversal like:
  FOR v,e,p IN OUTBOUND @start @@edges
    FILTER p.edges[0].a == 'foo'
    RETURN v
  And the above index applied on "a" is considered better than EdgeIndex, than
  the executor got into undefined behaviour.

* fix endless loop when trying to create a collection with replicationFactor: -1


v3.1.2 (2016-11-24)
-------------------

* added support for descriptions field in Foxx dependencies

* (Enterprise only) fixed a bug in the statistic report for SmartGraph traversals.
Now they state correctly how many documents were fetched from the index and how many
have been filtered.

* Prevent uniform shard distribution when replicationFactor == numServers

v3.1.1 (2016-11-15)
-------------------

* fixed issue #2176

* fixed issue #2168

* display index usage of traversals in AQL explainer output (previously missing)

* fixed isuse #2163

* preserve last-used HLC value across server starts

* allow more control over handling of pre-3.1 _rev values

  this changes the server startup option `--database.check-30-revisions` from a boolean (true/false)
  parameter to a string parameter with the following possible values:

  - "fail":
    will validate _rev values of 3.0 collections on collection loading and throw an exception when invalid _rev values are found.
    in this case collections with invalid _rev values are marked as corrupted and cannot be used in the ArangoDB 3.1 instance.
    the fix procedure for such collections is to export the collections from 3.0 database with arangodump and restore them in 3.1 with arangorestore.
    collections that do not contain invalid _rev values are marked as ok and will not be re-checked on following loads.
    collections that contain invalid _rev values will be re-checked on following loads.

  - "true":
    will validate _rev values of 3.0 collections on collection loading and print a warning when invalid _rev values are found.
    in this case collections with invalid _rev values can be used in the ArangoDB 3.1 instance.
    however, subsequent operations on documents with invalid _rev values may silently fail or fail with explicit errors.
    the fix procedure for such collections is to export the collections from 3.0 database with arangodump and restore them in 3.1 with arangorestore.
    collections that do not contain invalid _rev values are marked as ok and will not be re-checked on following loads.
    collections that contain invalid _rev values will be re-checked on following loads.

  - "false":
    will not validate _rev values on collection loading and not print warnings.
    no hint is given when invalid _rev values are found.
    subsequent operations on documents with invalid _rev values may silently fail or fail with explicit errors.
    this setting does not affect whether collections are re-checked later.
    collections will be re-checked on following loads if `--database.check-30-revisions` is later set to either `true` or `fail`.

  The change also suppresses warnings that were printed when collections were restored using arangorestore, and the restore
  data contained invalid _rev values. Now these warnings are suppressed, and new HLC _rev values are generated for these documents
  as before.

* added missing functions to AQL syntax highlighter in web interface

* fixed display of `ANY` direction in traversal explainer output (direction `ANY` was shown as either
  `INBOUND` or `OUTBOUND`)

* changed behavior of toJSON() function when serializing an object before saving it in the database

  if an object provides a toJSON() function, this function is still called for serializing it.
  the change is that the result of toJSON() is not stringified anymore, but saved as is. previous
  versions of ArangoDB called toJSON() and after that additionally stringified its result.

  This change will affect the saving of JS Buffer objects, which will now be saved as arrays of
  bytes instead of a comma-separated string of the Buffer's byte contents.

* allow creating unique indexes on more attributes than present in shardKeys

  The following combinations of shardKeys and indexKeys are allowed/not allowed:

  shardKeys     indexKeys
      a             a        ok
      a             b    not ok
      a           a b        ok
    a b             a    not ok
    a b             b    not ok
    a b           a b        ok
    a b         a b c        ok
  a b c           a b    not ok
  a b c         a b c        ok

* fixed wrong version in web interface login screen (EE only)

* make web interface not display an exclamation mark next to ArangoDB version number 3.1

* fixed search for arbitrary document attributes in web interface in case multiple
  search values were used on different attribute names. in this case, the search always
  produced an empty result

* disallow updating `_from` and `_to` values of edges in Smart Graphs. Updating these
  attributes would lead to potential redistribution of edges to other shards, which must be
  avoided.

* fixed issue #2148

* updated graphql-sync dependency to 0.6.2

* fixed issue #2156

* fixed CRC4 assembly linkage


v3.1.0 (2016-10-29)
-------------------

* AQL breaking change in cluster:

  from ArangoDB 3.1 onwards `WITH` is required for traversals in a
  clustered environment in order to avoid deadlocks.

  Note that for queries that access only a single collection or that have all
  collection names specified somewhere else in the query string, there is no
  need to use *WITH*. *WITH* is only useful when the AQL query parser cannot
  automatically figure out which collections are going to be used by the query.
  *WITH* is only useful for queries that dynamically access collections, e.g.
  via traversals, shortest path operations or the *DOCUMENT()* function.

  more info can be found [here](https://github.com/arangodb/arangodb/blob/devel/Documentation/Books/AQL/Operations/With.md)

* added AQL function `DISTANCE` to calculate the distance between two arbitrary
  coordinates (haversine formula)

* fixed issue #2110

* added Auto-aptation of RAFT timings as calculations only


v3.1.rc2 (2016-10-10)
---------------------

* second release candidate


v3.1.rc1 (2016-09-30)
---------------------

* first release candidate


v3.1.alpha2 (2016-09-01)
------------------------

* added module.context.createDocumentationRouter to replace module.context.apiDocumentation

* bug in RAFT implementation of reads. dethroned leader still answered requests in isolation

* ui: added new graph viewer

* ui: aql-editor added tabular & graph display

* ui: aql-editor improved usability

* ui: aql-editor: query profiling support

* fixed issue #2109

* fixed issue #2111

* fixed issue #2075

* added AQL function `DISTANCE` to calculate the distance between two arbitrary
  coordinates (haversine formula)

* rewrote scheduler and dispatcher based on boost::asio

  parameters changed:
    `--scheduler.threads` and `--server.threads` are now merged into a single one: `--server.threads`

    hidden `--server.extra-threads` has been removed

    hidden `--server.aql-threads` has been removed

    hidden `--server.backend` has been removed

    hidden `--server.show-backends` has been removed

    hidden `--server.thread-affinity` has been removed

* fixed issue #2086

* fixed issue #2079

* fixed issue #2071

  make the AQL query optimizer inject filter condition expressions referred to
  by variables during filter condition aggregation.
  For example, in the following query

      FOR doc IN collection
        LET cond1 = (doc.value == 1)
        LET cond2 = (doc.value == 2)
        FILTER cond1 || cond2
        RETURN { doc, cond1, cond2 }

  the optimizer will now inject the conditions for `cond1` and `cond2` into the filter
  condition `cond1 || cond2`, expanding it to `(doc.value == 1) || (doc.value == 2)`
  and making these conditions available for index searching.

  Note that the optimizer previously already injected some conditions into other
  conditions, but only if the variable that defined the condition was not used
  elsewhere. For example, the filter condition in the query

      FOR doc IN collection
        LET cond = (doc.value == 1)
        FILTER cond
        RETURN { doc }

  already got optimized before because `cond` was only used once in the query and
  the optimizer decided to inject it into the place where it was used.

  This only worked for variables that were referred to once in the query.
  When a variable was used multiple times, the condition was not injected as
  in the following query:

      FOR doc IN collection
        LET cond = (doc.value == 1)
        FILTER cond
        RETURN { doc, cond }

  The fix for #2070 now will enable this optimization so that the query can
  use an index on `doc.value` if available.

* changed behavior of AQL array comparison operators for empty arrays:
  * `ALL` and `ANY` now always return `false` when the left-hand operand is an
    empty array. The behavior for non-empty arrays does not change:
    * `[] ALL == 1` will return `false`
    * `[1] ALL == 1` will return `true`
    * `[1, 2] ALL == 1` will return `false`
    * `[2, 2] ALL == 1` will return `false`
    * `[] ANY == 1` will return `false`
    * `[1] ANY == 1` will return `true`
    * `[1, 2] ANY == 1` will return `true`
    * `[2, 2] ANY == 1` will return `false`
  * `NONE` now always returns `true` when the left-hand operand is an empty array.
    The behavior for non-empty arrays does not change:
    * `[] NONE == 1` will return `true`
    * `[1] NONE == 1` will return `false`
    * `[1, 2] NONE == 1` will return `false`
    * `[2, 2] NONE == 1` will return `true`

* added experimental AQL functions `JSON_STRINGIFY` and `JSON_PARSE`

* added experimental support for incoming gzip-compressed requests

* added HTTP REST APIs for online loglevel adjustments:

  - GET `/_admin/log/level` returns the current loglevel settings
  - PUT `/_admin/log/level` modifies the current loglevel settings

* PATCH /_api/gharial/{graph-name}/vertex/{collection-name}/{vertex-key}
  - changed default value for keepNull to true

* PATCH /_api/gharial/{graph-name}/edge/{collection-name}/{edge-key}
  - changed default value for keepNull to true

* renamed `maximalSize` attribute in parameter.json files to `journalSize`

  The `maximalSize` attribute will still be picked up from collections that
  have not been adjusted. Responses from the replication API will now also use
  `journalSize` instead of `maximalSize`.

* added `--cluster.system-replication-factor` in order to adjust the
  replication factor for new system collections

* fixed issue #2012

* added a memory expection in case V8 memory gets too low

* added Optimizer Rule for other indexes in Traversals
  this allows AQL traversals to use other indexes than the edge index.
  So traversals with filters on edges can now make use of more specific
  indexes, e.g.

      FOR v, e, p IN 2 OUTBOUND @start @@edge FILTER p.edges[0].foo == "bar"

  will prefer a Hash Index on [_from, foo] above the EdgeIndex.

* fixed epoch computation in hybrid logical clock

* fixed thread affinity

* replaced require("internal").db by require("@arangodb").db

* added option `--skip-lines` for arangoimp
  this allows skipping the first few lines from the import file in case the
  CSV or TSV import are used

* fixed periodic jobs: there should be only one instance running - even if it
  runs longer than the period

* improved performance of primary index and edge index lookups

* optimizations for AQL `[*]` operator in case no filter, no projection and
  no offset/limit are used

* added AQL function `OUTERSECTION` to return the symmetric difference of its
  input arguments

* Foxx manifests of installed services are now saved to disk with indentation

* Foxx tests and scripts in development mode should now always respect updated
  files instead of loading stale modules

* When disabling Foxx development mode the setup script is now re-run

* Foxx now provides an easy way to directly serve GraphQL requests using the
  `@arangodb/foxx/graphql` module and the bundled `graphql-sync` dependency

* Foxx OAuth2 module now correctly passes the `access_token` to the OAuth2 server

* added iconv-lite and timezone modules

* web interface now allows installing GitHub and zip services in legacy mode

* added module.context.createDocumentationRouter to replace module.context.apiDocumentation

* bug in RAFT implementation of reads. dethroned leader still answered
  requests in isolation

* all lambdas in ClusterInfo might have been left with dangling references.

* Agency bug fix for handling of empty json objects as values.

* Foxx tests no longer support the Mocha QUnit interface as this resulted in weird
  inconsistencies in the BDD and TDD interfaces. This fixes the TDD interface
  as well as out-of-sequence problems when using the BDD before/after functions.

* updated bundled JavaScript modules to latest versions; joi has been updated from 8.4 to 9.2
  (see [joi 9.0.0 release notes](https://github.com/hapijs/joi/issues/920) for information on
  breaking changes and new features)

* fixed issue #2139

* updated graphql-sync dependency to 0.6.2

* fixed issue #2156


v3.0.13 (XXXX-XX-XX)
--------------------

* fixed issue #2315

* fixed issue #2210


v3.0.12 (2016-11-23)
--------------------

* fixed issue #2176

* fixed issue #2168

* fixed issues #2149, #2159

* fixed error reporting for issue #2158

* fixed assembly linkage bug in CRC4 module

* added support for descriptions field in Foxx dependencies


v3.0.11 (2016-11-08)
--------------------

* fixed issue #2140: supervisor dies instead of respawning child

* fixed issue #2131: use shard key value entered by user in web interface

* fixed issue #2129: cannot kill a long-run query

* fixed issue #2110

* fixed issue #2081

* fixed issue #2038

* changes to Foxx service configuration or dependencies should now be
  stored correctly when options are cleared or omitted

* Foxx tests no longer support the Mocha QUnit interface as this resulted in weird
  inconsistencies in the BDD and TDD interfaces. This fixes the TDD interface
  as well as out-of-sequence problems when using the BDD before/after functions.

* fixed issue #2148


v3.0.10 (2016-09-26)
--------------------

* fixed issue #2072

* fixed issue #2070

* fixed slow cluster starup issues. supervision will demonstrate more
  patience with db servers


v3.0.9 (2016-09-21)
-------------------

* fixed issue #2064

* fixed issue #2060

* speed up `collection.any()` and skiplist index creation

* fixed multiple issues where ClusterInfo bug hung agency in limbo
  timeouting on multiple collection and database callbacks


v3.0.8 (2016-09-14)
-------------------

* fixed issue #2052

* fixed issue #2005

* fixed issue #2039

* fixed multiple issues where ClusterInfo bug hung agency in limbo
  timeouting on multiple collection and database callbacks


v3.0.7 (2016-09-05)
-------------------

* new supervision job handles db server failure during collection creation.


v3.0.6 (2016-09-02)
-------------------

* fixed issue #2026

* slightly better error diagnostics for AQL query compilation and replication

* fixed issue #2018

* fixed issue #2015

* fixed issue #2012

* fixed wrong default value for arangoimp's `--on-duplicate` value

* fix execution of AQL traversal expressions when there are multiple
  conditions that refer to variables set outside the traversal

* properly return HTTP 503 in JS actions when backend is gone

* supervision creates new key in agency for failed servers

* new shards will not be allocated on failed or cleaned servers


v3.0.5 (2016-08-18)
-------------------

* execute AQL ternary operator via C++ if possible

* fixed issue #1977

* fixed extraction of _id attribute in AQL traversal conditions

* fix SSL agency endpoint

* Minimum RAFT timeout was one order of magnitude to short.

* Optimized RAFT RPCs from leader to followers for efficiency.

* Optimized RAFT RPC handling on followers with respect to compaction.

* Fixed bug in handling of duplicates and overlapping logs

* Fixed bug in supervision take over after leadership change.

v3.0.4 (2016-08-01)
-------------------

* added missing lock for periodic jobs access

* fix multiple foxx related cluster issues

* fix handling of empty AQL query strings

* fixed issue in `INTERSECTION` AQL function with duplicate elements
  in the source arrays

* fixed issue #1970

* fixed issue #1968

* fixed issue #1967

* fixed issue #1962

* fixed issue #1959

* replaced require("internal").db by require("@arangodb").db

* fixed issue #1954

* fixed issue #1953

* fixed issue #1950

* fixed issue #1949

* fixed issue #1943

* fixed segfault in V8, by backporting https://bugs.chromium.org/p/v8/issues/detail?id=5033

* Foxx OAuth2 module now correctly passes the `access_token` to the OAuth2 server

* fixed credentialed CORS requests properly respecting --http.trusted-origin

* fixed a crash in V8Periodic task (forgotten lock)

* fixed two bugs in synchronous replication (syncCollectionFinalize)


v3.0.3 (2016-07-17)
-------------------

* fixed issue #1942

* fixed issue #1941

* fixed array index batch insertion issues for hash indexes that caused problems when
  no elements remained for insertion

* fixed AQL MERGE() function with External objects originating from traversals

* fixed some logfile recovery errors with error message "document not found"

* fixed issue #1937

* fixed issue #1936

* improved performance of arangorestore in clusters with synchronous
  replication

* Foxx tests and scripts in development mode should now always respect updated
  files instead of loading stale modules

* When disabling Foxx development mode the setup script is now re-run

* Foxx manifests of installed services are now saved to disk with indentation


v3.0.2 (2016-07-09)
-------------------

* fixed assertion failure in case multiple remove operations were used in the same query

* fixed upsert behavior in case upsert was used in a loop with the same document example

* fixed issue #1930

* don't expose local file paths in Foxx error messages.

* fixed issue #1929

* make arangodump dump the attribute `isSystem` when dumping the structure
  of a collection, additionally make arangorestore not fail when the attribute
  is missing

* fixed "Could not extract custom attribute" issue when using COLLECT with
  MIN/MAX functions in some contexts

* honor presence of persistent index for sorting

* make AQL query optimizer not skip "use-indexes-rule", even if enough
  plans have been created already

* make AQL optimizer not skip "use-indexes-rule", even if enough execution plans
  have been created already

* fix double precision value loss in VelocyPack JSON parser

* added missing SSL support for arangorestore

* improved cluster import performance

* fix Foxx thumbnails on DC/OS

* fix Foxx configuration not being saved

* fix Foxx app access from within the frontend on DC/OS

* add option --default-replication-factor to arangorestore and simplify
  the control over the number of shards when restoring

* fix a bug in the VPack -> V8 conversion if special attributes _key,
  _id, _rev, _from and _to had non-string values, which is allowed
  below the top level

* fix malloc_usable_size for darwin


v3.0.1 (2016-06-30)
-------------------

* fixed periodic jobs: there should be only one instance running - even if it
  runs longer than the period

* increase max. number of collections in AQL queries from 32 to 256

* fixed issue #1916: header "authorization" is required" when opening
  services page

* fixed issue #1915: Explain: member out of range

* fixed issue #1914: fix unterminated buffer

* don't remove lockfile if we are the same (now stale) pid
  fixes docker setups (our pid will always be 1)

* do not use revision id comparisons in compaction for determining whether a
  revision is obsolete, but marker memory addresses
  this ensures revision ids don't matter when compacting documents

* escape Unicode characters in JSON HTTP responses
  this converts UTF-8 characters in HTTP responses of arangod into `\uXXXX`
  escape sequences. This makes the HTTP responses fit into the 7 bit ASCII
  character range, which speeds up HTTP response parsing for some clients,
  namely node.js/v8

* add write before read collections when starting a user transaction
  this allows specifying the same collection in both read and write mode without
  unintended side effects

* fixed buffer overrun that occurred when building very large result sets

* index lookup optimizations for primary index and edge index

* fixed "collection is a nullptr" issue when starting a traversal from a transaction

* enable /_api/import on coordinator servers


v3.0.0 (2016-06-22)
-------------------

* minor GUI fixxes

* fix for replication and nonces


v3.0.0-rc3 (2016-06-19)
-----------------------

* renamed various Foxx errors to no longer refer to Foxx services as apps

* adjusted various error messages in Foxx to be more informative

* specifying "files" in a Foxx manifest to be mounted at the service root
  no longer results in 404s when trying to access non-file routes

* undeclared path parameters in Foxx no longer break the service

* trusted reverse proxy support is now handled more consistently

* ArangoDB request compatibility and user are now exposed in Foxx

* all bundled NPM modules have been upgraded to their latest versions


v3.0.0-rc2 (2016-06-12)
-----------------------

* added option `--server.max-packet-size` for client tools

* renamed option `--server.ssl-protocol` to `--ssl.protocol` in client tools
  (was already done for arangod, but overlooked for client tools)

* fix handling of `--ssl.protocol` value 5 (TLS v1.2) in client tools, which
  claimed to support it but didn't

* config file can use '@include' to include a different config file as base


v3.0.0-rc1 (2016-06-10)
-----------------------

* the user management has changed: it now has users that are independent of
  databases. A user can have one or more database assigned to the user.

* forward ported V8 Comparator bugfix for inline heuristics from
  https://github.com/v8/v8/commit/5ff7901e24c2c6029114567de5a08ed0f1494c81

* changed to-string conversion for AQL objects and arrays, used by the AQL
  function `TO_STRING()` and implicit to-string casts in AQL

  - arrays are now converted into their JSON-stringify equivalents, e.g.

    - `[ ]` is now converted to `[]`
    - `[ 1, 2, 3 ]` is now converted to `[1,2,3]`
    - `[ "test", 1, 2 ] is now converted to `["test",1,2]`

    Previous versions of ArangoDB converted arrays with no members into the
    empty string, and non-empty arrays into a comma-separated list of member
    values, without the surrounding angular brackets. Additionally, string
    array members were not enclosed in quotes in the result string:

    - `[ ]` was converted to ``
    - `[ 1, 2, 3 ]` was converted to `1,2,3`
    - `[ "test", 1, 2 ] was converted to `test,1,2`

  - objects are now converted to their JSON-stringify equivalents, e.g.

    - `{ }` is converted to `{}`
    - `{ a: 1, b: 2 }` is converted to `{"a":1,"b":2}`
    - `{ "test" : "foobar" }` is converted to `{"test":"foobar"}`

    Previous versions of ArangoDB always converted objects into the string
    `[object Object]`

  This change affects also the AQL functions `CONCAT()` and `CONCAT_SEPARATOR()`
  which treated array values differently in previous versions. Previous versions
  of ArangoDB automatically flattened array values on the first level of the array,
  e.g. `CONCAT([1, 2, 3, [ 4, 5, 6 ]])` produced `1,2,3,4,5,6`. Now this will produce
  `[1,2,3,[4,5,6]]`. To flatten array members on the top level, you can now use
  the more explicit `CONCAT(FLATTEN([1, 2, 3, [4, 5, 6]], 1))`.

* added C++ implementations for AQL functions `SLICE()`, `CONTAINS()` and
  `RANDOM_TOKEN()`

* as a consequence of the upgrade to V8 version 5, the implementation of the
  JavaScript `Buffer` object had to be changed. JavaScript `Buffer` objects in
  ArangoDB now always store their data on the heap. There is no shared pool
  for small Buffer values, and no pointing into existing Buffer data when
  extracting slices. This change may increase the cost of creating Buffers with
  short contents or when peeking into existing Buffers, but was required for
  safer memory management and to prevent leaks.

* the `db` object's function `_listDatabases()` was renamed to just `_databases()`
  in order to make it more consistent with the existing `_collections()` function.
  Additionally the `db` object's `_listEndpoints()` function was renamed to just
  `_endpoints()`.

* changed default value of `--server.authentication` from `false` to `true` in
  configuration files etc/relative/arangod.conf and etc/arangodb/arangod.conf.in.
  This means the server will be started with authentication enabled by default,
  requiring all client connections to provide authentication data when connecting
  to ArangoDB. Authentication can still be turned off via setting the value of
  `--server.authentication` to `false` in ArangoDB's configuration files or by
  specifying the option on the command-line.

* Changed result format for querying all collections via the API GET `/_api/collection`.

  Previous versions of ArangoDB returned an object with an attribute named `collections`
  and an attribute named `names`. Both contained all available collections, but
  `collections` contained the collections as an array, and `names` contained the
  collections again, contained in an object in which the attribute names were the
  collection names, e.g.

  ```
  {
    "collections": [
      {"id":"5874437","name":"test","isSystem":false,"status":3,"type":2},
      {"id":"17343237","name":"something","isSystem":false,"status":3,"type":2},
      ...
    ],
    "names": {
      "test": {"id":"5874437","name":"test","isSystem":false,"status":3,"type":2},
      "something": {"id":"17343237","name":"something","isSystem":false,"status":3,"type":2},
      ...
    }
  }
  ```
  This result structure was redundant, and therefore has been simplified to just

  ```
  {
    "result": [
      {"id":"5874437","name":"test","isSystem":false,"status":3,"type":2},
      {"id":"17343237","name":"something","isSystem":false,"status":3,"type":2},
      ...
    ]
  }
  ```

  in ArangoDB 3.0.

* added AQL functions `TYPENAME()` and `HASH()`

* renamed arangob tool to arangobench

* added AQL string comparison operator `LIKE`

  The operator can be used to compare strings like this:

      value LIKE search

  The operator is currently implemented by calling the already existing AQL
  function `LIKE`.

  This change also makes `LIKE` an AQL keyword. Using `LIKE` in either case as
  an attribute or collection name in AQL thus requires quoting.

* make AQL optimizer rule "remove-unnecessary-calculations" fire in more cases

  The rule will now remove calculations that are used exactly once in other
  expressions (e.g. `LET a = doc RETURN a.value`) and calculations,
  or calculations that are just references (e.g. `LET a = b`).

* renamed AQL optimizer rule "merge-traversal-filter" to "optimize-traversals"
  Additionally, the optimizer rule will remove unused edge and path result variables
  from the traversal in case they are specified in the `FOR` section of the traversal,
  but not referenced later in the query. This saves constructing edges and paths
  results.

* added AQL optimizer rule "inline-subqueries"

  This rule can pull out certain subqueries that are used as an operand to a `FOR`
  loop one level higher, eliminating the subquery completely. For example, the query

      FOR i IN (FOR j IN [1,2,3] RETURN j) RETURN i

  will be transformed by the rule to:

      FOR i IN [1,2,3] RETURN i

  The query

      FOR name IN (FOR doc IN _users FILTER doc.status == 1 RETURN doc.name) LIMIT 2 RETURN name

  will be transformed into

      FOR tmp IN _users FILTER tmp.status == 1 LIMIT 2 RETURN tmp.name

  The rule will only fire when the subquery is used as an operand to a `FOR` loop, and
  if the subquery does not contain a `COLLECT` with an `INTO` variable.

* added new endpoint "srv://" for DNS service records

* The result order of the AQL functions VALUES and ATTRIBUTES has never been
  guaranteed and it only had the "correct" ordering by accident when iterating
  over objects that were not loaded from the database. This accidental behavior
  is now changed by introduction of VelocyPack. No ordering is guaranteed unless
  you specify the sort parameter.

* removed configure option `--enable-logger`

* added AQL array comparison operators

  All AQL comparison operators now also exist in an array variant. In the
  array variant, the operator is preceded with one of the keywords *ALL*, *ANY*
  or *NONE*. Using one of these keywords changes the operator behavior to
  execute the comparison operation for all, any, or none of its left hand
  argument values. It is therefore expected that the left hand argument
  of an array operator is an array.

  Examples:

      [ 1, 2, 3 ] ALL IN [ 2, 3, 4 ]   // false
      [ 1, 2, 3 ] ALL IN [ 1, 2, 3 ]   // true
      [ 1, 2, 3 ] NONE IN [ 3 ]        // false
      [ 1, 2, 3 ] NONE IN [ 23, 42 ]   // true
      [ 1, 2, 3 ] ANY IN [ 4, 5, 6 ]   // false
      [ 1, 2, 3 ] ANY IN [ 1, 42 ]     // true
      [ 1, 2, 3 ] ANY == 2             // true
      [ 1, 2, 3 ] ANY == 4             // false
      [ 1, 2, 3 ] ANY > 0              // true
      [ 1, 2, 3 ] ANY <= 1             // true
      [ 1, 2, 3 ] NONE < 99            // false
      [ 1, 2, 3 ] NONE > 10            // true
      [ 1, 2, 3 ] ALL > 2              // false
      [ 1, 2, 3 ] ALL > 0              // true
      [ 1, 2, 3 ] ALL >= 3             // false
      ["foo", "bar"] ALL != "moo"      // true
      ["foo", "bar"] NONE == "bar"     // false
      ["foo", "bar"] ANY == "foo"      // true

* improved AQL optimizer to remove unnecessary sort operations in more cases

* allow enclosing AQL identifiers in forward ticks in addition to using
  backward ticks

  This allows for convenient writing of AQL queries in JavaScript template strings
  (which are delimited with backticks themselves), e.g.

      var q = `FOR doc IN ´collection´ RETURN doc.´name´`;

* allow to set `print.limitString` to configure the number of characters
  to output before truncating

* make logging configurable per log "topic"

  `--log.level <level>` sets the global log level to <level>, e.g. `info`,
  `debug`, `trace`.

  `--log.level topic=<level>` sets the log level for a specific topic.
  Currently, the following topics exist: `collector`, `compactor`, `mmap`,
  `performance`, `queries`, and `requests`. `performance` and `requests` are
  set to FATAL by default. `queries` is set to info. All others are
  set to the global level by default.

  The new log option `--log.output <definition>` allows directing the global
  or per-topic log output to different outputs. The output definition
  "<definition>" can be one of

    "-" for stdin
    "+" for stderr
    "syslog://<syslog-facility>"
    "syslog://<syslog-facility>/<application-name>"
    "file://<relative-path>"

  The option can be specified multiple times in order to configure the output
  for different log topics. To set up a per-topic output configuration, use
  `--log.output <topic>=<definition>`, e.g.

    queries=file://queries.txt

  logs all queries to the file "queries.txt".

* the option `--log.requests-file` is now deprecated. Instead use

    `--log.level requests=info`
    `--log.output requests=file://requests.txt`

* the option `--log.facility` is now deprecated. Instead use

    `--log.output requests=syslog://facility`

* the option `--log.performance` is now deprecated. Instead use

    `--log.level performance=trace`

* removed option `--log.source-filter`

* removed configure option `--enable-logger`

* change collection directory names to include a random id component at the end

  The new pattern is `collection-<id>-<random>`, where `<id>` is the collection
  id and `<random>` is a random number. Previous versions of ArangoDB used a
  pattern `collection-<id>` without the random number.

  ArangoDB 3.0 understands both the old and name directory name patterns.

* removed mostly unused internal spin-lock implementation

* removed support for pre-Windows 7-style locks. This removes compatibility for
  Windows versions older than Windows 7 (e.g. Windows Vista, Windows XP) and
  Windows 2008R2 (e.g. Windows 2008).

* changed names of sub-threads started by arangod

* added option `--default-number-of-shards` to arangorestore, allowing creating
  collections with a specifiable number of shards from a non-cluster dump

* removed support for CoffeeScript source files

* removed undocumented SleepAndRequeue

* added WorkMonitor to inspect server threads

* when downloading a Foxx service from the web interface the suggested filename
  is now based on the service's mount path instead of simply "app.zip"

* the `@arangodb/request` response object now stores the parsed JSON response
  body in a property `json` instead of `body` when the request was made using the
  `json` option. The `body` instead contains the response body as a string.

* the Foxx API has changed significantly, 2.8 services are still supported
  using a backwards-compatible "legacy mode"


v2.8.12 (XXXX-XX-XX)
--------------------

* issue #2091: decrease connect timeout to 5 seconds on startup

* fixed issue #2072

* slightly better error diagnostics for some replication errors

* fixed issue #1977

* fixed issue in `INTERSECTION` AQL function with duplicate elements
  in the source arrays

* fixed issue #1962

* fixed issue #1959

* export aqlQuery template handler as require('org/arangodb').aql for forwards-compatibility


v2.8.11 (2016-07-13)
--------------------

* fixed array index batch insertion issues for hash indexes that caused problems when
  no elements remained for insertion

* fixed issue #1937


v2.8.10 (2016-07-01)
--------------------

* make sure next local _rev value used for a document is at least as high as the
  _rev value supplied by external sources such as replication

* make adding a collection in both read- and write-mode to a transaction behave as
  expected (write includes read). This prevents the `unregister collection used in
  transaction` error

* fixed sometimes invalid result for `byExample(...).count()` when an index plus
  post-filtering was used

* fixed "collection is a nullptr" issue when starting a traversal from a transaction

* honor the value of startup option `--database.wait-for-sync` (that is used to control
  whether new collections are created with `waitForSync` set to `true` by default) also
  when creating collections via the HTTP API (and thus the ArangoShell). When creating
  a collection via these mechanisms, the option was ignored so far, which was inconsistent.

* fixed issue #1826: arangosh --javascript.execute: internal error (geo index issue)

* fixed issue #1823: Arango crashed hard executing very simple query on windows


v2.8.9 (2016-05-13)
-------------------

* fixed escaping and quoting of extra parameters for executables in Mac OS X App

* added "waiting for" status variable to web interface collection figures view

* fixed undefined behavior in query cache invaldation

* fixed access to /_admin/statistics API in case statistics are disable via option
  `--server.disable-statistics`

* Foxx manager will no longer fail hard when Foxx store is unreachable unless installing
  a service from the Foxx store (e.g. when behind a firewall or GitHub is unreachable).


v2.8.8 (2016-04-19)
-------------------

* fixed issue #1805: Query: internal error (location: arangod/Aql/AqlValue.cpp:182).
  Please report this error to arangodb.com (while executing)

* allow specifying collection name prefixes for `_from` and `_to` in arangoimp:

  To avoid specifying complete document ids (consisting of collection names and document
  keys) for *_from* and *_to* values when importing edges with arangoimp, there are now
  the options *--from-collection-prefix* and *--to-collection-prefix*.

  If specified, these values will be automatically prepended to each value in *_from*
  (or *_to* resp.). This allows specifying only document keys inside *_from* and/or *_to*.

  *Example*

      > arangoimp --from-collection-prefix users --to-collection-prefix products ...

  Importing the following document will then create an edge between *users/1234* and
  *products/4321*:

  ```js
  { "_from" : "1234", "_to" : "4321", "desc" : "users/1234 is connected to products/4321" }
  ```

* requests made with the interactive system API documentation in the web interface
  (Swagger) will now respect the active database instead of always using `_system`


v2.8.7 (2016-04-07)
-------------------

* optimized primary=>secondary failover

* fix to-boolean conversion for documents in AQL

* expose the User-Agent HTTP header from the ArangoShell since Github seems to
  require it now, and we use the ArangoShell for fetching Foxx repositories from Github

* work with http servers that only send

* fixed potential race condition between compactor and collector threads

* fix removal of temporary directories on arangosh exit

* javadoc-style comments in Foxx services are no longer interpreted as
  Foxx comments outside of controller/script/exports files (#1748)

* removed remaining references to class syntax for Foxx Model and Repository
  from the documentation

* added a safe-guard for corrupted master-pointer


v2.8.6 (2016-03-23)
-------------------

* arangosh can now execute JavaScript script files that contain a shebang
  in the first line of the file. This allows executing script files directly.

  Provided there is a script file `/path/to/script.js` with the shebang
  `#!arangosh --javascript.execute`:

      > cat /path/to/script.js
      #!arangosh --javascript.execute
      print("hello from script.js");

  If the script file is made executable

      > chmod a+x /path/to/script.js

  it can be invoked on the shell directly and use arangosh for its execution:

      > /path/to/script.js
      hello from script.js

  This did not work in previous versions of ArangoDB, as the whole script contents
  (including the shebang) were treated as JavaScript code.
  Now shebangs in script files will now be ignored for all files passed to arangosh's
  `--javascript.execute` parameter.

  The alternative way of executing a JavaScript file with arangosh still works:

      > arangosh --javascript.execute /path/to/script.js
      hello from script.js

* added missing reset of traversal state for nested traversals.
  The state of nested traversals (a traversal in an AQL query that was
  located in a repeatedly executed subquery or inside another FOR loop)
  was not reset properly, so that multiple invocations of the same nested
  traversal with different start vertices led to the nested traversal
  always using the start vertex provided on the first invocation.

* fixed issue #1781: ArangoDB startup time increased tremendously

* fixed issue #1783: SIGHUP should rotate the log


v2.8.5 (2016-03-11)
-------------------

* Add OpenSSL handler for TLS V1.2 as sugested by kurtkincaid in #1771

* fixed issue #1765 (The webinterface should display the correct query time)
  and #1770 (Display ACTUAL query time in aardvark's AQL editor)

* Windows: the unhandled exception handler now calls the windows logging
  facilities directly without locks.
  This fixes lockups on crashes from the logging framework.

* improve nullptr handling in logger.

* added new endpoint "srv://" for DNS service records

* `org/arangodb/request` no longer sets the content-type header to the
  string "undefined" when no content-type header should be sent (issue #1776)


v2.8.4 (2016-03-01)
-------------------

* global modules are no longer incorrectly resolved outside the ArangoDB
  JavaScript directory or the Foxx service's root directory (issue #1577)

* improved error messages from Foxx and JavaScript (issues #1564, #1565, #1744)


v2.8.3 (2016-02-22)
-------------------

* fixed AQL filter condition collapsing for deeply-nested cases, potentially
  enabling usage of indexes in some dedicated cases

* added parentheses in AQL explain command output to correctly display precedence
  of logical and arithmetic operators

* Foxx Model event listeners defined on the model are now correctly invoked by
  the Repository methods (issue #1665)

* Deleting a Foxx service in the frontend should now always succeed even if the
  files no longer exist on the file system (issue #1358)

* Routing actions loaded from the database no longer throw exceptions when
  trying to load other modules using "require"

* The `org/arangodb/request` response object now sets a property `json` to the
  parsed JSON response body in addition to overwriting the `body` property when
  the request was made using the `json` option.

* Improved Windows stability

* Fixed a bug in the interactive API documentation that would escape slashes
  in document-handle fields. Document handles are now provided as separate
  fields for collection name and document key.


v2.8.2 (2016-02-09)
-------------------

* the continuous replication applier will now prevent the master's WAL logfiles
  from being removed if they are still needed by the applier on the slave. This
  should help slaves that suffered from masters garbage collection WAL logfiles
  which would have been needed by the slave later.

  The initial synchronization will block removal of still needed WAL logfiles
  on the master for 10 minutes initially, and will extend this period when further
  requests are made to the master. Initial synchronization hands over its handle
  for blocking logfile removal to the continuous replication when started via
  the *setupReplication* function. In this case, continuous replication will
  extend the logfile removal blocking period for the required WAL logfiles when
  the slave makes additional requests.

  All handles that block logfile removal will time out automatically after at
  most 5 minutes should a master not be contacted by the slave anymore (e.g. in
  case the slave's replication is turned off, the slaves loses the connection
  to the master or the slave goes down).

* added all-in-one function *setupReplication* to synchronize data from master
  to slave and start the continuous replication:

      require("@arangodb/replication").setupReplication(configuration);

  The command will return when the initial synchronization is finished and the
  continuous replication has been started, or in case the initial synchronization
  has failed.

  If the initial synchronization is successful, the command will store the given
  configuration on the slave. It also configures the continuous replication to start
  automatically if the slave is restarted, i.e. *autoStart* is set to *true*.

  If the command is run while the slave's replication applier is already running,
  it will first stop the running applier, drop its configuration and do a
  resynchronization of data with the master. It will then use the provided configration,
  overwriting any previously existing replication configuration on the slave.

  The following example demonstrates how to use the command for setting up replication
  for the *_system* database. Note that it should be run on the slave and not the
  master:

      db._useDatabase("_system");
      require("@arangodb/replication").setupReplication({
        endpoint: "tcp://master.domain.org:8529",
        username: "myuser",
        password: "mypasswd",
        verbose: false,
        includeSystem: false,
        incremental: true,
        autoResync: true
      });

* the *sync* and *syncCollection* functions now always start the data synchronization
  as an asynchronous server job. The call to *sync* or *syncCollection* will block
  until synchronization is either complete or has failed with an error. The functions
  will automatically poll the slave periodically for status updates.

  The main benefit is that the connection to the slave does not need to stay open
  permanently and is thus not affected by timeout issues. Additionally the caller does
  not need to query the synchronization status from the slave manually as this is
  now performed automatically by these functions.

* fixed undefined behavior when explaining some types of AQL traversals, fixed
  display of some types of traversals in AQL explain output


v2.8.1 (2016-01-29)
-------------------

* Improved AQL Pattern matching by allowing to specify a different traversal
  direction for one or many of the edge collections.

      FOR v, e, p IN OUTBOUND @start @@ec1, INBOUND @@ec2, @@ec3

  will traverse *ec1* and *ec3* in the OUTBOUND direction and for *ec2* it will use
  the INBOUND direction. These directions can be combined in arbitrary ways, the
  direction defined after *IN [steps]* will we used as default direction and can
  be overriden for specific collections.
  This feature is only available for collection lists, it is not possible to
  combine it with graph names.

* detect more types of transaction deadlocks early

* fixed display of relational operators in traversal explain output

* fixed undefined behavior in AQL function `PARSE_IDENTIFIER`

* added "engines" field to Foxx services generated in the admin interface

* added AQL function `IS_SAME_COLLECTION`:

  *IS_SAME_COLLECTION(collection, document)*: Return true if *document* has the same
  collection id as the collection specified in *collection*. *document* can either be
  a [document handle](../Glossary/README.md#document-handle) string, or a document with
  an *_id* attribute. The function does not validate whether the collection actually
  contains the specified document, but only compares the name of the specified collection
  with the collection name part of the specified document.
  If *document* is neither an object with an *id* attribute nor a *string* value,
  the function will return *null* and raise a warning.

      /* true */
      IS_SAME_COLLECTION('_users', '_users/my-user')
      IS_SAME_COLLECTION('_users', { _id: '_users/my-user' })

      /* false */
      IS_SAME_COLLECTION('_users', 'foobar/baz')
      IS_SAME_COLLECTION('_users', { _id: 'something/else' })


v2.8.0 (2016-01-25)
-------------------

* avoid recursive locking


v2.8.0-beta8 (2016-01-19)
-------------------------

* improved internal datafile statistics for compaction and compaction triggering
  conditions, preventing excessive growth of collection datafiles under some
  workloads. This should also fix issue #1596.

* renamed AQL optimizer rule `remove-collect-into` to `remove-collect-variables`

* fixed primary and edge index lookups prematurely aborting searches when the
  specified id search value contained a different collection than the collection
  the index was created for


v2.8.0-beta7 (2016-01-06)
-------------------------

* added vm.runInThisContext

* added AQL keyword `AGGREGATE` for use in AQL `COLLECT` statement

  Using `AGGREGATE` allows more efficient aggregation (incrementally while building
  the groups) than previous versions of AQL, which built group aggregates afterwards
  from the total of all group values.

  `AGGREGATE` can be used inside a `COLLECT` statement only. If used, it must follow
  the declaration of grouping keys:

      FOR doc IN collection
        COLLECT gender = doc.gender AGGREGATE minAge = MIN(doc.age), maxAge = MAX(doc.age)
        RETURN { gender, minAge, maxAge }

  or, if no grouping keys are used, it can follow the `COLLECT` keyword:

      FOR doc IN collection
        COLLECT AGGREGATE minAge = MIN(doc.age), maxAge = MAX(doc.age)
        RETURN {
  minAge, maxAge
}

  Only specific expressions are allowed on the right-hand side of each `AGGREGATE`
  assignment:

  - on the top level the expression must be a call to one of the supported aggregation
    functions `LENGTH`, `MIN`, `MAX`, `SUM`, `AVERAGE`, `STDDEV_POPULATION`, `STDDEV_SAMPLE`,
    `VARIANCE_POPULATION`, or `VARIANCE_SAMPLE`

  - the expression must not refer to variables introduced in the `COLLECT` itself

* Foxx: mocha test paths with wildcard characters (asterisks) now work on Windows

* reserved AQL keyword `NONE` for future use

* web interface: fixed a graph display bug concerning dashboard view

* web interface: fixed several bugs during the dashboard initialize process

* web interface: included several bugfixes: #1597, #1611, #1623

* AQL query optimizer now converts `LENGTH(collection-name)` to an optimized
  expression that returns the number of documents in a collection

* adjusted the behavior of the expansion (`[*]`) operator in AQL for non-array values

  In ArangoDB 2.8, calling the expansion operator on a non-array value will always
  return an empty array. Previous versions of ArangoDB expanded non-array values by
  calling the `TO_ARRAY()` function for the value, which for example returned an
  array with a single value for boolean, numeric and string input values, and an array
  with the object's values for an object input value. This behavior was inconsistent
  with how the expansion operator works for the array indexes in 2.8, so the behavior
  is now unified:

  - if the left-hand side operand of `[*]` is an array, the array will be returned as
    is when calling `[*]` on it
  - if the left-hand side operand of `[*]` is not an array, an empty array will be
    returned by `[*]`

  AQL queries that rely on the old behavior can be changed by either calling `TO_ARRAY`
  explicitly or by using the `[*]` at the correct position.

  The following example query will change its result in 2.8 compared to 2.7:

      LET values = "foo" RETURN values[*]

  In 2.7 the query has returned the array `[ "foo" ]`, but in 2.8 it will return an
  empty array `[ ]`. To make it return the array `[ "foo" ]` again, an explicit
  `TO_ARRAY` function call is needed in 2.8 (which in this case allows the removal
  of the `[*]` operator altogether). This also works in 2.7:

      LET values = "foo" RETURN TO_ARRAY(values)

  Another example:

      LET values = [ { name: "foo" }, { name: "bar" } ]
      RETURN values[*].name[*]

  The above returned `[ [ "foo" ], [ "bar" ] ] in 2.7. In 2.8 it will return
  `[ [ ], [ ] ]`, because the value of `name` is not an array. To change the results
  to the 2.7 style, the query can be changed to

      LET values = [ { name: "foo" }, { name: "bar" } ]
      RETURN values[* RETURN TO_ARRAY(CURRENT.name)]

  The above also works in 2.7.
  The following types of queries won't change:

      LET values = [ 1, 2, 3 ] RETURN values[*]
      LET values = [ { name: "foo" }, { name: "bar" } ] RETURN values[*].name
      LET values = [ { names: [ "foo", "bar" ] }, { names: [ "baz" ] } ] RETURN values[*].names[*]
      LET values = [ { names: [ "foo", "bar" ] }, { names: [ "baz" ] } ] RETURN values[*].names[**]

* slightly adjusted V8 garbage collection strategy so that collection eventually
  happens in all contexts that hold V8 external references to documents and
  collections.

  also adjusted default value of `--javascript.gc-frequency` from 10 seconds to
  15 seconds, as less internal operations are carried out in JavaScript.

* fixes for AQL optimizer and traversal

* added `--create-collection-type` option to arangoimp

  This allows specifying the type of the collection to be created when
  `--create-collection` is set to `true`.

* Foxx export cache should no longer break if a broken app is loaded in the
  web admin interface.


v2.8.0-beta2 (2015-12-16)
-------------------------

* added AQL query optimizer rule "sort-in-values"

  This rule pre-sorts the right-hand side operand of the `IN` and `NOT IN`
  operators so the operation can use a binary search with logarithmic complexity
  instead of a linear search. The rule is applied when the right-hand side
  operand of an `IN` or `NOT IN` operator in a filter condition is a variable that
  is defined in a different loop/scope than the operator itself. Additionally,
  the filter condition must consist of solely the `IN` or `NOT IN` operation
  in order to avoid any side-effects.

* changed collection status terminology in web interface for collections for
  which an unload request has been issued from `in the process of being unloaded`
  to `will be unloaded`.

* unloading a collection via the web interface will now trigger garbage collection
  in all v8 contexts and force a WAL flush. This increases the chances of perfoming
  the unload faster.

* added the following attributes to the result of `collection.figures()` and the
  corresponding HTTP API at `PUT /_api/collection/<name>/figures`:

  - `documentReferences`: The number of references to documents in datafiles
    that JavaScript code currently holds. This information can be used for
    debugging compaction and unload issues.
  - `waitingFor`: An optional string value that contains information about
    which object type is at the head of the collection's cleanup queue. This
    information can be used for debugging compaction and unload issues.
  - `compactionStatus.time`: The point in time the compaction for the collection
    was last executed. This information can be used for debugging compaction
    issues.
  - `compactionStatus.message`: The action that was performed when the compaction
    was last run for the collection. This information can be used for debugging
    compaction issues.

  Note: `waitingFor` and `compactionStatus` may be empty when called on a coordinator
  in a cluster.

* the compaction will now provide queryable status info that can be used to track
  its progress. The compaction status is displayed in the web interface, too.

* better error reporting for arangodump and arangorestore

* arangodump will now fail by default when trying to dump edges that
  refer to already dropped collections. This can be circumvented by
  specifying the option `--force true` when invoking arangodump

* fixed cluster upgrade procedure

* the AQL functions `NEAR` and `WITHIN` now have stricter validations
  for their input parameters `limit`, `radius` and `distance`. They may now throw
  exceptions when invalid parameters are passed that may have not led
  to exceptions in previous versions.

* deprecation warnings now log stack traces

* Foxx: improved backwards compatibility with 2.5 and 2.6

  - reverted Model and Repository back to non-ES6 "classes" because of
    compatibility issues when using the extend method with a constructor

  - removed deprecation warnings for extend and controller.del

  - restored deprecated method Model.toJSONSchema

  - restored deprecated `type`, `jwt` and `sessionStorageApp` options
    in Controller#activateSessions

* Fixed a deadlock problem in the cluster


v2.8.0-beta1 (2015-12-06)
-------------------------

* added AQL function `IS_DATESTRING(value)`

  Returns true if *value* is a string that can be used in a date function.
  This includes partial dates such as *2015* or *2015-10* and strings containing
  invalid dates such as *2015-02-31*. The function will return false for all
  non-string values, even if some of them may be usable in date functions.


v2.8.0-alpha1 (2015-12-03)
--------------------------

* added AQL keywords `GRAPH`, `OUTBOUND`, `INBOUND` and `ANY` for use in graph
  traversals, reserved AQL keyword `ALL` for future use

  Usage of these keywords as collection names, variable names or attribute names
  in AQL queries will not be possible without quoting. For example, the following
  AQL query will still work as it uses a quoted collection name and a quoted
  attribute name:

      FOR doc IN `OUTBOUND`
        RETURN doc.`any`

* issue #1593: added AQL `POW` function for exponentation

* added cluster execution site info in explain output for AQL queries

* replication improvements:

  - added `autoResync` configuration parameter for continuous replication.

    When set to `true`, a replication slave will automatically trigger a full data
    re-synchronization with the master when the master cannot provide the log data
    the slave had asked for. Note that `autoResync` will only work when the option
    `requireFromPresent` is also set to `true` for the continuous replication, or
    when the continuous syncer is started and detects that no start tick is present.

    Automatic re-synchronization may transfer a lot of data from the master to the
    slave and may be expensive. It is therefore turned off by default.
    When turned off, the slave will never perform an automatic re-synchronization
    with the master.

  - added `idleMinWaitTime` and `idleMaxWaitTime` configuration parameters for
    continuous replication.

    These parameters can be used to control the minimum and maximum wait time the
    slave will (intentionally) idle and not poll for master log changes in case the
    master had sent the full logs already.
    The `idleMaxWaitTime` value will only be used when `adapativePolling` is set
    to `true`. When `adaptivePolling` is disable, only `idleMinWaitTime` will be
    used as a constant time span in which the slave will not poll the master for
    further changes. The default values are 0.5 seconds for `idleMinWaitTime` and
    2.5 seconds for `idleMaxWaitTime`, which correspond to the hard-coded values
    used in previous versions of ArangoDB.

  - added `initialSyncMaxWaitTime` configuration parameter for initial and continuous
    replication

    This option controls the maximum wait time (in seconds) that the initial
    synchronization will wait for a response from the master when fetching initial
    collection data. If no response is received within this time period, the initial
    synchronization will give up and fail. This option is also relevant for
    continuous replication in case *autoResync* is set to *true*, as then the
    continuous replication may trigger a full data re-synchronization in case
    the master cannot the log data the slave had asked for.

  - HTTP requests sent from the slave to the master during initial synchronization
    will now be retried if they fail with connection problems.

  - the initial synchronization now logs its progress so it can be queried using
    the regular replication status check APIs.

  - added `async` attribute for `sync` and `syncCollection` operations called from
    the ArangoShell. Setthing this attribute to `true` will make the synchronization
    job on the server go into the background, so that the shell does not block. The
    status of the started asynchronous synchronization job can be queried from the
    ArangoShell like this:

        /* starts initial synchronization */
        var replication = require("@arangodb/replication");
        var id = replication.sync({
          endpoint: "tcp://master.domain.org:8529",
          username: "myuser",
          password: "mypasswd",
          async: true
       });

       /* now query the id of the returned async job and print the status */
       print(replication.getSyncResult(id));

    The result of `getSyncResult()` will be `false` while the server-side job
    has not completed, and different to `false` if it has completed. When it has
    completed, all job result details will be returned by the call to `getSyncResult()`.


* fixed non-deterministic query results in some cluster queries

* fixed issue #1589

* return HTTP status code 410 (gone) instead of HTTP 408 (request timeout) for
  server-side operations that are canceled / killed. Sending 410 instead of 408
  prevents clients from re-starting the same (canceled) operation. Google Chrome
  for example sends the HTTP request again in case it is responded with an HTTP
  408, and this is exactly the opposite of the desired behavior when an operation
  is canceled / killed by the user.

* web interface: queries in AQL editor now cancelable

* web interface: dashboard - added replication information

* web interface: AQL editor now supports bind parameters

* added startup option `--server.hide-product-header` to make the server not send
  the HTTP response header `"Server: ArangoDB"` in its HTTP responses. By default,
  the option is turned off so the header is still sent as usual.

* added new AQL function `UNSET_RECURSIVE` to recursively unset attritutes from
  objects/documents

* switched command-line editor in ArangoShell and arangod to linenoise-ng

* added automatic deadlock detection for transactions

  In case a deadlock is detected, a multi-collection operation may be rolled back
  automatically and fail with error 29 (`deadlock detected`). Client code for
  operations containing more than one collection should be aware of this potential
  error and handle it accordingly, either by giving up or retrying the transaction.

* Added C++ implementations for the AQL arithmetic operations and the following
  AQL functions:
  - ABS
  - APPEND
  - COLLECTIONS
  - CURRENT_DATABASE
  - DOCUMENT
  - EDGES
  - FIRST
  - FIRST_DOCUMENT
  - FIRST_LIST
  - FLATTEN
  - FLOOR
  - FULLTEXT
  - LAST
  - MEDIAN
  - MERGE_RECURSIVE
  - MINUS
  - NEAR
  - NOT_NULL
  - NTH
  - PARSE_IDENTIFIER
  - PERCENTILE
  - POP
  - POSITION
  - PUSH
  - RAND
  - RANGE
  - REMOVE_NTH
  - REMOVE_VALUE
  - REMOVE_VALUES
  - ROUND
  - SHIFT
  - SQRT
  - STDDEV_POPULATION
  - STDDEV_SAMPLE
  - UNSHIFT
  - VARIANCE_POPULATION
  - VARIANCE_SAMPLE
  - WITHIN
  - ZIP

* improved performance of skipping over many documents in an AQL query when no
  indexes and no filters are used, e.g.

      FOR doc IN collection
        LIMIT 1000000, 10
        RETURN doc

* Added array indexes

  Hash indexes and skiplist indexes can now optionally be defined for array values
  so they index individual array members.

  To define an index for array values, the attribute name is extended with the
  expansion operator `[*]` in the index definition:

      arangosh> db.colName.ensureHashIndex("tags[*]");

  When given the following document

      { tags: [ "AQL", "ArangoDB", "Index" ] }

  the index will now contain the individual values `"AQL"`, `"ArangoDB"` and `"Index"`.

  Now the index can be used for finding all documents having `"ArangoDB"` somewhere in their
  tags array using the following AQL query:

      FOR doc IN colName
        FILTER "ArangoDB" IN doc.tags[*]
        RETURN doc

* rewrote AQL query optimizer rule `use-index-range` and renamed it to `use-indexes`.
  The name change affects rule names in the optimizer's output.

* rewrote AQL execution node `IndexRangeNode` and renamed it to `IndexNode`. The name
  change affects node names in the optimizer's explain output.

* added convenience function `db._explain(query)` for human-readable explanation
  of AQL queries

* module resolution as used by `require` now behaves more like in node.js

* the `org/arangodb/request` module now returns response bodies for error responses
  by default. The old behavior of not returning bodies for error responses can be
  re-enabled by explicitly setting the option `returnBodyOnError` to `false` (#1437)


v2.7.6 (2016-01-30)
-------------------

* detect more types of transaction deadlocks early


v2.7.5 (2016-01-22)
-------------------

* backported added automatic deadlock detection for transactions

  In case a deadlock is detected, a multi-collection operation may be rolled back
  automatically and fail with error 29 (`deadlock detected`). Client code for
  operations containing more than one collection should be aware of this potential
  error and handle it accordingly, either by giving up or retrying the transaction.

* improved internal datafile statistics for compaction and compaction triggering
  conditions, preventing excessive growth of collection datafiles under some
  workloads. This should also fix issue #1596.

* Foxx export cache should no longer break if a broken app is loaded in the
  web admin interface.

* Foxx: removed some incorrect deprecation warnings.

* Foxx: mocha test paths with wildcard characters (asterisks) now work on Windows


v2.7.4 (2015-12-21)
-------------------

* slightly adjusted V8 garbage collection strategy so that collection eventually
  happens in all contexts that hold V8 external references to documents and
  collections.

* added the following attributes to the result of `collection.figures()` and the
  corresponding HTTP API at `PUT /_api/collection/<name>/figures`:

  - `documentReferences`: The number of references to documents in datafiles
    that JavaScript code currently holds. This information can be used for
    debugging compaction and unload issues.
  - `waitingFor`: An optional string value that contains information about
    which object type is at the head of the collection's cleanup queue. This
    information can be used for debugging compaction and unload issues.
  - `compactionStatus.time`: The point in time the compaction for the collection
    was last executed. This information can be used for debugging compaction
    issues.
  - `compactionStatus.message`: The action that was performed when the compaction
    was last run for the collection. This information can be used for debugging
    compaction issues.

  Note: `waitingFor` and `compactionStatus` may be empty when called on a coordinator
  in a cluster.

* the compaction will now provide queryable status info that can be used to track
  its progress. The compaction status is displayed in the web interface, too.


v2.7.3 (2015-12-17)
-------------------

* fixed some replication value conversion issues when replication applier properties
  were set via ArangoShell

* fixed disappearing of documents for collections transferred via `sync` or
  `syncCollection` if the collection was dropped right before synchronization
  and drop and (re-)create collection markers were located in the same WAL file


* fixed an issue where overwriting the system sessions collection would break
  the web interface when authentication is enabled

v2.7.2 (2015-12-01)
-------------------

* replication improvements:

  - added `autoResync` configuration parameter for continuous replication.

    When set to `true`, a replication slave will automatically trigger a full data
    re-synchronization with the master when the master cannot provide the log data
    the slave had asked for. Note that `autoResync` will only work when the option
    `requireFromPresent` is also set to `true` for the continuous replication, or
    when the continuous syncer is started and detects that no start tick is present.

    Automatic re-synchronization may transfer a lot of data from the master to the
    slave and may be expensive. It is therefore turned off by default.
    When turned off, the slave will never perform an automatic re-synchronization
    with the master.

  - added `idleMinWaitTime` and `idleMaxWaitTime` configuration parameters for
    continuous replication.

    These parameters can be used to control the minimum and maximum wait time the
    slave will (intentionally) idle and not poll for master log changes in case the
    master had sent the full logs already.
    The `idleMaxWaitTime` value will only be used when `adapativePolling` is set
    to `true`. When `adaptivePolling` is disable, only `idleMinWaitTime` will be
    used as a constant time span in which the slave will not poll the master for
    further changes. The default values are 0.5 seconds for `idleMinWaitTime` and
    2.5 seconds for `idleMaxWaitTime`, which correspond to the hard-coded values
    used in previous versions of ArangoDB.

  - added `initialSyncMaxWaitTime` configuration parameter for initial and continuous
    replication

    This option controls the maximum wait time (in seconds) that the initial
    synchronization will wait for a response from the master when fetching initial
    collection data. If no response is received within this time period, the initial
    synchronization will give up and fail. This option is also relevant for
    continuous replication in case *autoResync* is set to *true*, as then the
    continuous replication may trigger a full data re-synchronization in case
    the master cannot the log data the slave had asked for.

  - HTTP requests sent from the slave to the master during initial synchronization
    will now be retried if they fail with connection problems.

  - the initial synchronization now logs its progress so it can be queried using
    the regular replication status check APIs.

* fixed non-deterministic query results in some cluster queries

* added missing lock instruction for primary index in compactor size calculation

* fixed issue #1589

* fixed issue #1583

* fixed undefined behavior when accessing the top level of a document with the `[*]`
  operator

* fixed potentially invalid pointer access in shaper when the currently accessed
  document got re-located by the WAL collector at the very same time

* Foxx: optional configuration options no longer log validation errors when assigned
  empty values (#1495)

* Foxx: constructors provided to Repository and Model sub-classes via extend are
  now correctly called (#1592)


v2.7.1 (2015-11-07)
-------------------

* switch to linenoise next generation

* exclude `_apps` collection from replication

  The slave has its own `_apps` collection which it populates on server start.
  When replicating data from the master to the slave, the data from the master may
  clash with the slave's own data in the `_apps` collection. Excluding the `_apps`
  collection from replication avoids this.

* disable replication appliers when starting in modes `--upgrade`, `--no-server`
  and `--check-upgrade`

* more detailed output in arango-dfdb

* fixed "no start tick" issue in replication applier

  This error could occur after restarting a slave server after a shutdown
  when no data was ever transferred from the master to the slave via the
  continuous replication

* fixed problem during SSL client connection abort that led to scheduler thread
  staying at 100% CPU saturation

* fixed potential segfault in AQL `NEIGHBORS` function implementation when C++ function
  variant was used and collection names were passed as strings

* removed duplicate target for some frontend JavaScript files from the Makefile

* make AQL function `MERGE()` work on a single array parameter, too.
  This allows combining the attributes of multiple objects from an array into
  a single object, e.g.

      RETURN MERGE([
        { foo: 'bar' },
        { quux: 'quetzalcoatl', ruled: true },
        { bar: 'baz', foo: 'done' }
      ])

  will now return:

      {
        "foo": "done",
        "quux": "quetzalcoatl",
        "ruled": true,
        "bar": "baz"
      }

* fixed potential deadlock in collection status changing on Windows

* fixed hard-coded `incremental` parameter in shell implementation of
  `syncCollection` function in replication module

* fix for GCC5: added check for '-stdlib' option


v2.7.0 (2015-10-09)
-------------------

* fixed request statistics aggregation
  When arangod was started in supervisor mode, the request statistics always showed
  0 requests, as the statistics aggregation thread did not run then.

* read server configuration files before dropping privileges. this ensures that
  the SSL keyfile specified in the configuration can be read with the server's start
  privileges (i.e. root when using a standard ArangoDB package).

* fixed replication with a 2.6 replication configuration and issues with a 2.6 master

* raised default value of `--server.descriptors-minimum` to 1024

* allow Foxx apps to be installed underneath URL path `/_open/`, so they can be
  (intentionally) accessed without authentication.

* added *allowImplicit* sub-attribute in collections declaration of transactions.
  The *allowImplicit* attributes allows making transactions fail should they
  read-access a collection that was not explicitly declared in the *collections*
  array of the transaction.

* added "special" password ARANGODB_DEFAULT_ROOT_PASSWORD. If you pass
  ARANGODB_DEFAULT_ROOT_PASSWORD as password, it will read the password
  from the environment variable ARANGODB_DEFAULT_ROOT_PASSWORD


v2.7.0-rc2 (2015-09-22)
-----------------------

* fix over-eager datafile compaction

  This should reduce the need to compact directly after loading a collection when a
  collection datafile contained many insertions and updates for the same documents. It
  should also prevent from re-compacting already merged datafiles in case not many
  changes were made. Compaction will also make fewer index lookups than before.

* added `syncCollection()` function in module `org/arangodb/replication`

  This allows synchronizing the data of a single collection from a master to a slave
  server. Synchronization can either restore the whole collection by transferring all
  documents from the master to the slave, or incrementally by only transferring documents
  that differ. This is done by partitioning the collection's entire key space into smaller
  chunks and comparing the data chunk-wise between master and slave. Only chunks that are
  different will be re-transferred.

  The `syncCollection()` function can be used as follows:

      require("org/arangodb/replication").syncCollection(collectionName, options);

  e.g.

      require("org/arangodb/replication").syncCollection("myCollection", {
        endpoint: "tcp://127.0.0.1:8529",  /* master */
        username: "root",                  /* username for master */
        password: "secret",                /* password for master */
        incremental: true                  /* use incremental mode */
      });


* additionally allow the following characters in document keys:

  `(` `)` `+` `,` `=` `;` `$` `!` `*` `'` `%`


v2.7.0-rc1 (2015-09-17)
-----------------------

* removed undocumented server-side-only collection functions:
  * collection.OFFSET()
  * collection.NTH()
  * collection.NTH2()
  * collection.NTH3()

* upgraded Swagger to version 2.0 for the Documentation

  This gives the user better prepared test request structures.
  More conversions will follow so finally client libraries can be auto-generated.

* added extra AQL functions for date and time calculation and manipulation.
  These functions were contributed by GitHub users @CoDEmanX and @friday.
  A big thanks for their work!

  The following extra date functions are available from 2.7 on:

  * `DATE_DAYOFYEAR(date)`: Returns the day of year number of *date*.
    The return values range from 1 to 365, or 366 in a leap year respectively.

  * `DATE_ISOWEEK(date)`: Returns the ISO week date of *date*.
    The return values range from 1 to 53. Monday is considered the first day of the week.
    There are no fractional weeks, thus the last days in December may belong to the first
    week of the next year, and the first days in January may be part of the previous year's
    last week.

  * `DATE_LEAPYEAR(date)`: Returns whether the year of *date* is a leap year.

  * `DATE_QUARTER(date)`: Returns the quarter of the given date (1-based):
    * 1: January, February, March
    * 2: April, May, June
    * 3: July, August, September
    * 4: October, November, December

  - *DATE_DAYS_IN_MONTH(date)*: Returns the number of days in *date*'s month (28..31).

  * `DATE_ADD(date, amount, unit)`: Adds *amount* given in *unit* to *date* and
    returns the calculated date.

    *unit* can be either of the following to specify the time unit to add or
    subtract (case-insensitive):
    - y, year, years
    - m, month, months
    - w, week, weeks
    - d, day, days
    - h, hour, hours
    - i, minute, minutes
    - s, second, seconds
    - f, millisecond, milliseconds

    *amount* is the number of *unit*s to add (positive value) or subtract
    (negative value).

  * `DATE_SUBTRACT(date, amount, unit)`: Subtracts *amount* given in *unit* from
    *date* and returns the calculated date.

    It works the same as `DATE_ADD()`, except that it subtracts. It is equivalent
    to calling `DATE_ADD()` with a negative amount, except that `DATE_SUBTRACT()`
    can also subtract ISO durations. Note that negative ISO durations are not
    supported (i.e. starting with `-P`, like `-P1Y`).

  * `DATE_DIFF(date1, date2, unit, asFloat)`: Calculate the difference
    between two dates in given time *unit*, optionally with decimal places.
    Returns a negative value if *date1* is greater than *date2*.

  * `DATE_COMPARE(date1, date2, unitRangeStart, unitRangeEnd)`: Compare two
    partial dates and return true if they match, false otherwise. The parts to
    compare are defined by a range of time units.

    The full range is: years, months, days, hours, minutes, seconds, milliseconds.
    Pass the unit to start from as *unitRangeStart*, and the unit to end with as
    *unitRangeEnd*. All units in between will be compared. Leave out *unitRangeEnd*
    to only compare *unitRangeStart*.

  * `DATE_FORMAT(date, format)`: Format a date according to the given format string.
    It supports the following placeholders (case-insensitive):
    - %t: timestamp, in milliseconds since midnight 1970-01-01
    - %z: ISO date (0000-00-00T00:00:00.000Z)
    - %w: day of week (0..6)
    - %y: year (0..9999)
    - %yy: year (00..99), abbreviated (last two digits)
    - %yyyy: year (0000..9999), padded to length of 4
    - %yyyyyy: year (-009999 .. +009999), with sign prefix and padded to length of 6
    - %m: month (1..12)
    - %mm: month (01..12), padded to length of 2
    - %d: day (1..31)
    - %dd: day (01..31), padded to length of 2
    - %h: hour (0..23)
    - %hh: hour (00..23), padded to length of 2
    - %i: minute (0..59)
    - %ii: minute (00..59), padded to length of 2
    - %s: second (0..59)
    - %ss: second (00..59), padded to length of 2
    - %f: millisecond (0..999)
    - %fff: millisecond (000..999), padded to length of 3
    - %x: day of year (1..366)
    - %xxx: day of year (001..366), padded to length of 3
    - %k: ISO week date (1..53)
    - %kk: ISO week date (01..53), padded to length of 2
    - %l: leap year (0 or 1)
    - %q: quarter (1..4)
    - %a: days in month (28..31)
    - %mmm: abbreviated English name of month (Jan..Dec)
    - %mmmm: English name of month (January..December)
    - %www: abbreviated English name of weekday (Sun..Sat)
    - %wwww: English name of weekday (Sunday..Saturday)
    - %&: special escape sequence for rare occasions
    - %%: literal %
    - %: ignored

* new WAL logfiles and datafiles are now created non-sparse

  This prevents SIGBUS signals being raised when memory of a sparse datafile is accessed
  and the disk is full and the accessed file part is not actually disk-backed. In
  this case the mapped memory region is not necessarily backed by physical memory, and
  accessing the memory may raise SIGBUS and crash arangod.

* the `internal.download()` function and the module `org/arangodb/request` used some
  internal library function that handled the sending of HTTP requests from inside of
  ArangoDB. This library unconditionally set an HTTP header `Accept-Encoding: gzip`
  in all outgoing HTTP requests.

  This has been fixed in 2.7, so `Accept-Encoding: gzip` is not set automatically anymore.
  Additionally, the header `User-Agent: ArangoDB` is not set automatically either. If
  client applications desire to send these headers, they are free to add it when
  constructing the requests using the `download` function or the request module.

* fixed issue #1436: org/arangodb/request advertises deflate without supporting it

* added template string generator function `aqlQuery` for generating AQL queries

  This can be used to generate safe AQL queries with JavaScript parameter
  variables or expressions easily:

      var name = 'test';
      var attributeName = '_key';
      var query = aqlQuery`FOR u IN users FILTER u.name == ${name} RETURN u.${attributeName}`;
      db._query(query);

* report memory usage for document header data (revision id, pointer to data etc.)
  in `db.collection.figures()`. The memory used for document headers will now
  show up in the already existing attribute `indexes.size`. Due to that, the index
  sizes reported by `figures()` in 2.7 will be higher than those reported by 2.6,
  but the 2.7 values are more accurate.

* IMPORTANT CHANGE: the filenames in dumps created by arangodump now contain
  not only the name of the dumped collection, but also an additional 32-digit hash
  value. This is done to prevent overwriting dump files in case-insensitive file
  systems when there exist multiple collections with the same name (but with
  different cases).

  For example, if a database has two collections: `test` and `Test`, previous
  versions of ArangoDB created the files

  * `test.structure.json` and `test.data.json` for collection `test`
  * `Test.structure.json` and `Test.data.json` for collection `Test`

  This did not work for case-insensitive filesystems, because the files for the
  second collection would have overwritten the files of the first. arangodump in
  2.7 will create the following filenames instead:

  * `test_098f6bcd4621d373cade4e832627b4f6.structure.json` and `test_098f6bcd4621d373cade4e832627b4f6.data.json`
  * `Test_0cbc6611f5540bd0809a388dc95a615b.structure.json` and `Test_0cbc6611f5540bd0809a388dc95a615b.data.json`

  These filenames will be unambiguous even in case-insensitive filesystems.

* IMPORTANT CHANGE: make arangod actually close lingering client connections
  when idle for at least the duration specified via `--server.keep-alive-timeout`.
  In previous versions of ArangoDB, connections were not closed by the server
  when the timeout was reached and the client was still connected. Now the
  connection is properly closed by the server in case of timeout. Client
  applications relying on the old behavior may now need to reconnect to the
  server when their idle connections time out and get closed (note: connections
  being idle for a long time may be closed by the OS or firewalls anyway -
  client applications should be aware of that and try to reconnect).

* IMPORTANT CHANGE: when starting arangod, the server will drop the process
  privileges to the specified values in options `--server.uid` and `--server.gid`
  instantly after parsing the startup options.

  That means when either `--server.uid` or `--server.gid` are set, the privilege
  change will happen earlier. This may prevent binding the server to an endpoint
  with a port number lower than 1024 if the arangodb user has no privileges
  for that. Previous versions of ArangoDB changed the privileges later, so some
  startup actions were still carried out under the invoking user (i.e. likely
  *root* when started via init.d or system scripts) and especially binding to
  low port numbers was still possible there.

  The default privileges for user *arangodb* will not be sufficient for binding
  to port numbers lower than 1024. To have an ArangoDB 2.7 bind to a port number
  lower than 1024, it needs to be started with either a different privileged user,
  or the privileges of the *arangodb* user have to raised manually beforehand.

* added AQL optimizer rule `patch-update-statements`

* Linux startup scripts and systemd configuration for arangod now try to
  adjust the NOFILE (number of open files) limits for the process. The limit
  value is set to 131072 (128k) when ArangoDB is started via start/stop
  commands

* When ArangoDB is started/stopped manually via the start/stop commands, the
  main process will wait for up to 10 seconds after it forks the supervisor
  and arangod child processes. If the startup fails within that period, the
  start/stop script will fail with an exit code other than zero. If the
  startup of the supervisor or arangod is still ongoing after 10 seconds,
  the main program will still return with exit code 0. The limit of 10 seconds
  is arbitrary because the time required for a startup is not known in advance.

* added startup option `--database.throw-collection-not-loaded-error`

  Accessing a not-yet loaded collection will automatically load a collection
  on first access. This flag controls what happens in case an operation
  would need to wait for another thread to finalize loading a collection. If
  set to *true*, then the first operation that accesses an unloaded collection
  will load it. Further threads that try to access the same collection while
  it is still loading immediately fail with an error (1238, *collection not loaded*).
  This is to prevent all server threads from being blocked while waiting on the
  same collection to finish loading. When the first thread has completed loading
  the collection, the collection becomes regularly available, and all operations
  from that point on can be carried out normally, and error 1238 will not be
  thrown anymore for that collection.

  If set to *false*, the first thread that accesses a not-yet loaded collection
  will still load it. Other threads that try to access the collection while
  loading will not fail with error 1238 but instead block until the collection
  is fully loaded. This configuration might lead to all server threads being
  blocked because they are all waiting for the same collection to complete
  loading. Setting the option to *true* will prevent this from happening, but
  requires clients to catch error 1238 and react on it (maybe by scheduling
  a retry for later).

  The default value is *false*.

* added better control-C support in arangosh

  When CTRL-C is pressed in arangosh, it will now print a `^C` first. Pressing
  CTRL-C again will reset the prompt if something was entered before, or quit
  arangosh if no command was entered directly before.

  This affects the arangosh version build with Readline-support only (Linux
  and MacOS).

  The MacOS version of ArangoDB for Homebrew now depends on Readline, too. The
  Homebrew formula has been changed accordingly.
  When self-compiling ArangoDB on MacOS without Homebrew, Readline now is a
  prerequisite.

* increased default value for collection-specific `indexBuckets` value from 1 to 8

  Collections created from 2.7 on will use the new default value of `8` if not
  overridden on collection creation or later using
  `collection.properties({ indexBuckets: ... })`.

  The `indexBuckets` value determines the number of buckets to use for indexes of
  type `primary`, `hash` and `edge`. Having multiple index buckets allows splitting
  an index into smaller components, which can be filled in parallel when a collection
  is loading. Additionally, resizing and reallocation of indexes are faster and
  less intrusive if the index uses multiple buckets, because resize and reallocation
  will affect only data in a single bucket instead of all index values.

  The index buckets will be filled in parallel when loading a collection if the collection
  has an `indexBuckets` value greater than 1 and the collection contains a significant
  amount of documents/edges (the current threshold is 256K documents but this value
  may change in future versions of ArangoDB).

* changed HTTP client to use poll instead of select on Linux and MacOS

  This affects the ArangoShell and user-defined JavaScript code running inside
  arangod that initiates its own HTTP calls.

  Using poll instead of select allows using arbitrary high file descriptors
  (bigger than the compiled in FD_SETSIZE). Server connections are still handled using
  epoll, which has never been affected by FD_SETSIZE.

* implemented AQL `LIKE` function using ICU regexes

* added `RETURN DISTINCT` for AQL queries to return unique results:

      FOR doc IN collection
        RETURN DISTINCT doc.status

  This change also introduces `DISTINCT` as an AQL keyword.

* removed `createNamedQueue()` and `addJob()` functions from org/arangodb/tasks

* use less locks and more atomic variables in the internal dispatcher
  and V8 context handling implementations. This leads to improved throughput in
  some ArangoDB internals and allows for higher HTTP request throughput for
  many operations.

  A short overview of the improvements can be found here:

  https://www.arangodb.com/2015/08/throughput-enhancements/

* added shorthand notation for attribute names in AQL object literals:

      LET name = "Peter"
      LET age = 42
      RETURN { name, age }

  The above is the shorthand equivalent of the generic form

      LET name = "Peter"
      LET age = 42
      RETURN { name : name, age : age }

* removed configure option `--enable-timings`

  This option did not have any effect.

* removed configure option `--enable-figures`

  This option previously controlled whether HTTP request statistics code was
  compiled into ArangoDB or not. The previous default value was `true` so
  statistics code was available in official packages. Setting the option to
  `false` led to compile errors so it is doubtful the default value was
  ever changed. By removing the option some internal statistics code was also
  simplified.

* removed run-time manipulation methods for server endpoints:

  * `db._removeEndpoint()`
  * `db._configureEndpoint()`
  * HTTP POST `/_api/endpoint`
  * HTTP DELETE `/_api/endpoint`

* AQL query result cache

  The query result cache can optionally cache the complete results of all or selected AQL queries.
  It can be operated in the following modes:

  * `off`: the cache is disabled. No query results will be stored
  * `on`: the cache will store the results of all AQL queries unless their `cache`
    attribute flag is set to `false`
  * `demand`: the cache will store the results of AQL queries that have their
    `cache` attribute set to `true`, but will ignore all others

  The mode can be set at server startup using the `--database.query-cache-mode` configuration
  option and later changed at runtime.

  The following HTTP REST APIs have been added for controlling the query cache:

  * HTTP GET `/_api/query-cache/properties`: returns the global query cache configuration
  * HTTP PUT `/_api/query-cache/properties`: modifies the global query cache configuration
  * HTTP DELETE `/_api/query-cache`: invalidates all results in the query cache

  The following JavaScript functions have been added for controlling the query cache:

  * `require("org/arangodb/aql/cache").properties()`: returns the global query cache configuration
  * `require("org/arangodb/aql/cache").properties(properties)`: modifies the global query cache configuration
  * `require("org/arangodb/aql/cache").clear()`: invalidates all results in the query cache

* do not link arangoimp against V8

* AQL function call arguments optimization

  This will lead to arguments in function calls inside AQL queries not being copied but passed
  by reference. This may speed up calls to functions with bigger argument values or queries that
  call functions a lot of times.

* upgraded V8 version to 4.3.61

* removed deprecated AQL `SKIPLIST` function.

  This function was introduced in older versions of ArangoDB with a less powerful query optimizer to
  retrieve data from a skiplist index using a `LIMIT` clause. It was marked as deprecated in ArangoDB
  2.6.

  Since ArangoDB 2.3 the behavior of the `SKIPLIST` function can be emulated using regular AQL
  constructs, e.g.

      FOR doc IN @@collection
        FILTER doc.value >= @value
        SORT doc.value DESC
        LIMIT 1
        RETURN doc

* the `skip()` function for simple queries does not accept negative input any longer.
  This feature was deprecated in 2.6.0.

* fix exception handling

  In some cases JavaScript exceptions would re-throw without information of the original problem.
  Now the original exception is logged for failure analysis.

* based REST API method PUT `/_api/simple/all` on the cursor API and make it use AQL internally.

  The change speeds up this REST API method and will lead to additional query information being
  returned by the REST API. Clients can use this extra information or ignore it.

* Foxx Queue job success/failure handlers arguments have changed from `(jobId, jobData, result, jobFailures)` to `(result, jobData, job)`.

* added Foxx Queue job options `repeatTimes`, `repeatUntil` and `repeatDelay` to automatically re-schedule jobs when they are completed.

* added Foxx manifest configuration type `password` to mask values in the web interface.

* fixed default values in Foxx manifest configurations sometimes not being used as defaults.

* fixed optional parameters in Foxx manifest configurations sometimes not being cleared correctly.

* Foxx dependencies can now be marked as optional using a slightly more verbose syntax in your manifest file.

* converted Foxx constructors to ES6 classes so you can extend them using class syntax.

* updated aqb to 2.0.

* updated chai to 3.0.

* Use more madvise calls to speed up things when memory is tight, in particular
  at load time but also for random accesses later.

* Overhauled web interface

  The web interface now has a new design.

  The API documentation for ArangoDB has been moved from "Tools" to "Links" in the web interface.

  The "Applications" tab in the web interfaces has been renamed to "Services".


v2.6.12 (2015-12-02)
--------------------

* fixed disappearing of documents for collections transferred via `sync` if the
  the collection was dropped right before synchronization and drop and (re-)create
  collection markers were located in the same WAL file

* added missing lock instruction for primary index in compactor size calculation

* fixed issue #1589

* fixed issue #1583

* Foxx: optional configuration options no longer log validation errors when assigned
  empty values (#1495)


v2.6.11 (2015-11-18)
--------------------

* fixed potentially invalid pointer access in shaper when the currently accessed
  document got re-located by the WAL collector at the very same time


v2.6.10 (2015-11-10)
--------------------

* disable replication appliers when starting in modes `--upgrade`, `--no-server`
  and `--check-upgrade`

* more detailed output in arango-dfdb

* fixed potential deadlock in collection status changing on Windows

* issue #1521: Can't dump/restore with user and password


v2.6.9 (2015-09-29)
-------------------

* added "special" password ARANGODB_DEFAULT_ROOT_PASSWORD. If you pass
  ARANGODB_DEFAULT_ROOT_PASSWORD as password, it will read the password
  from the environment variable ARANGODB_DEFAULT_ROOT_PASSWORD

* fixed failing AQL skiplist, sort and limit combination

  When using a Skiplist index on an attribute (say "a") and then using sort
  and skip on this attribute caused the result to be empty e.g.:

    require("internal").db.test.ensureSkiplist("a");
    require("internal").db._query("FOR x IN test SORT x.a LIMIT 10, 10");

  Was always empty no matter how many documents are stored in test.
  This is now fixed.

v2.6.8 (2015-09-09)
-------------------

* ARM only:

  The ArangoDB packages for ARM require the kernel to allow unaligned memory access.
  How the kernel handles unaligned memory access is configurable at runtime by
  checking and adjusting the contents `/proc/cpu/alignment`.

  In order to operate on ARM, ArangoDB requires the bit 1 to be set. This will
  make the kernel trap and adjust unaligned memory accesses. If this bit is not
  set, the kernel may send a SIGBUS signal to ArangoDB and terminate it.

  To set bit 1 in `/proc/cpu/alignment` use the following command as a privileged
  user (e.g. root):

      echo "2" > /proc/cpu/alignment

  Note that this setting affects all user processes and not just ArangoDB. Setting
  the alignment with the above command will also not make the setting permanent,
  so it will be lost after a restart of the system. In order to make the setting
  permanent, it should be executed during system startup or before starting arangod.

  The ArangoDB start/stop scripts do not adjust the alignment setting, but rely on
  the environment to have the correct alignment setting already. The reason for this
  is that the alignment settings also affect all other user processes (which ArangoDB
  is not aware of) and thus may have side-effects outside of ArangoDB. It is therefore
  more reasonable to have the system administrator carry out the change.


v2.6.7 (2015-08-25)
-------------------

* improved AssocMulti index performance when resizing.

  This makes the edge index perform less I/O when under memory pressure.


v2.6.6 (2015-08-23)
-------------------

* added startup option `--server.additional-threads` to create separate queues
  for slow requests.


v2.6.5 (2015-08-17)
-------------------

* added startup option `--database.throw-collection-not-loaded-error`

  Accessing a not-yet loaded collection will automatically load a collection
  on first access. This flag controls what happens in case an operation
  would need to wait for another thread to finalize loading a collection. If
  set to *true*, then the first operation that accesses an unloaded collection
  will load it. Further threads that try to access the same collection while
  it is still loading immediately fail with an error (1238, *collection not loaded*).
  This is to prevent all server threads from being blocked while waiting on the
  same collection to finish loading. When the first thread has completed loading
  the collection, the collection becomes regularly available, and all operations
  from that point on can be carried out normally, and error 1238 will not be
  thrown anymore for that collection.

  If set to *false*, the first thread that accesses a not-yet loaded collection
  will still load it. Other threads that try to access the collection while
  loading will not fail with error 1238 but instead block until the collection
  is fully loaded. This configuration might lead to all server threads being
  blocked because they are all waiting for the same collection to complete
  loading. Setting the option to *true* will prevent this from happening, but
  requires clients to catch error 1238 and react on it (maybe by scheduling
  a retry for later).

  The default value is *false*.

* fixed busy wait loop in scheduler threads that sometimes consumed 100% CPU while
  waiting for events on connections closed unexpectedly by the client side

* handle attribute `indexBuckets` when restoring collections via arangorestore.
  Previously the `indexBuckets` attribute value from the dump was ignored, and the
   server default value for `indexBuckets` was used when restoring a collection.

* fixed "EscapeValue already set error" crash in V8 actions that might have occurred when
  canceling V8-based operations.


v2.6.4 (2015-08-01)
-------------------

* V8: Upgrade to version 4.1.0.27 - this is intended to be the stable V8 version.

* fixed issue #1424: Arango shell should not processing arrows pushing on keyboard


v2.6.3 (2015-07-21)
-------------------

* issue #1409: Document values with null character truncated


v2.6.2 (2015-07-04)
-------------------

* fixed issue #1383: bindVars for HTTP API doesn't work with empty string

* fixed handling of default values in Foxx manifest configurations

* fixed handling of optional parameters in Foxx manifest configurations

* fixed a reference error being thrown in Foxx queues when a function-based job type is used that is not available and no options object is passed to queue.push


v2.6.1 (2015-06-24)
-------------------

* Add missing swagger files to cmake build. fixes #1368

* fixed documentation errors


v2.6.0 (2015-06-20)
-------------------

* using negative values for `SimpleQuery.skip()` is deprecated.
  This functionality will be removed in future versions of ArangoDB.

* The following simple query functions are now deprecated:

  * collection.near
  * collection.within
  * collection.geo
  * collection.fulltext
  * collection.range
  * collection.closedRange

  This also lead to the following REST API methods being deprecated from now on:

  * PUT /_api/simple/near
  * PUT /_api/simple/within
  * PUT /_api/simple/fulltext
  * PUT /_api/simple/range

  It is recommended to replace calls to these functions or APIs with equivalent AQL queries,
  which are more flexible because they can be combined with other operations:

      FOR doc IN NEAR(@@collection, @latitude, @longitude, @limit)
        RETURN doc

      FOR doc IN WITHIN(@@collection, @latitude, @longitude, @radius, @distanceAttributeName)
        RETURN doc

      FOR doc IN FULLTEXT(@@collection, @attributeName, @queryString, @limit)
        RETURN doc

      FOR doc IN @@collection
        FILTER doc.value >= @left && doc.value < @right
        LIMIT @skip, @limit
        RETURN doc`

  The above simple query functions and REST API methods may be removed in future versions
  of ArangoDB.

* deprecated now-obsolete AQL `SKIPLIST` function

  The function was introduced in older versions of ArangoDB with a less powerful query optimizer to
  retrieve data from a skiplist index using a `LIMIT` clause.

  Since 2.3 the same goal can be achieved by using regular AQL constructs, e.g.

      FOR doc IN collection FILTER doc.value >= @value SORT doc.value DESC LIMIT 1 RETURN doc

* fixed issues when switching the database inside tasks and during shutdown of database cursors

  These features were added during 2.6 alpha stage so the fixes affect devel/2.6-alpha builds only

* issue #1360: improved foxx-manager help

* added `--enable-tcmalloc` configure option.

  When this option is set, arangod and the client tools will be linked against tcmalloc, which replaces
  the system allocator. When the option is set, a tcmalloc library must be present on the system under
  one of the names `libtcmalloc`, `libtcmalloc_minimal` or `libtcmalloc_debug`.

  As this is a configure option, it is supported for manual builds on Linux-like systems only. tcmalloc
  support is currently experimental.

* issue #1353: Windows: HTTP API - incorrect path in errorMessage

* issue #1347: added option `--create-database` for arangorestore.

  Setting this option to `true` will now create the target database if it does not exist. When creating
  the target database, the username and passwords passed to arangorestore will be used to create an
  initial user for the new database.

* issue #1345: advanced debug information for User Functions

* issue #1341: Can't use bindvars in UPSERT

* fixed vulnerability in JWT implementation.

* changed default value of option `--database.ignore-datafile-errors` from `true` to `false`

  If the new default value of `false` is used, then arangod will refuse loading collections that contain
  datafiles with CRC mismatches or other errors. A collection with datafile errors will then become
  unavailable. This prevents follow up errors from happening.

  The only way to access such collection is to use the datafile debugger (arango-dfdb) and try to repair
  or truncate the datafile with it.

  If `--database.ignore-datafile-errors` is set to `true`, then collections will become available
  even if parts of their data cannot be loaded. This helps availability, but may cause (partial) data
  loss and follow up errors.

* added server startup option `--server.session-timeout` for controlling the timeout of user sessions
  in the web interface

* add sessions and cookie authentication for ArangoDB's web interface

  ArangoDB's built-in web interface now uses sessions. Session information ids are stored in cookies,
  so clients using the web interface must accept cookies in order to use it

* web interface: display query execution time in AQL editor

* web interface: renamed AQL query *submit* button to *execute*

* web interface: added query explain feature in AQL editor

* web interface: demo page added. only working if demo data is available, hidden otherwise

* web interface: added support for custom app scripts with optional arguments and results

* web interface: mounted apps that need to be configured are now indicated in the app overview

* web interface: added button for running tests to app details

* web interface: added button for configuring app dependencies to app details

* web interface: upgraded API documentation to use Swagger 2

* INCOMPATIBLE CHANGE

  removed startup option `--log.severity`

  The docs for `--log.severity` mentioned lots of severities (e.g. `exception`, `technical`, `functional`, `development`)
  but only a few severities (e.g. `all`, `human`) were actually used, with `human` being the default and `all` enabling the
  additional logging of requests. So the option pretended to control a lot of things which it actually didn't. Additionally,
  the option `--log.requests-file` was around for a long time already, also controlling request logging.

  Because the `--log.severity` option effectively did not control that much, it was removed. A side effect of removing the
  option is that 2.5 installations which used `--log.severity all` will not log requests after the upgrade to 2.6. This can
  be adjusted by setting the `--log.requests-file` option.

* add backtrace to fatal log events

* added optional `limit` parameter for AQL function `FULLTEXT`

* make fulltext index also index text values contained in direct sub-objects of the indexed
  attribute.

  Previous versions of ArangoDB only indexed the attribute value if it was a string. Sub-attributes
  of the index attribute were ignored when fulltext indexing.

  Now, if the index attribute value is an object, the object's values will each be included in the
  fulltext index if they are strings. If the index attribute value is an array, the array's values
  will each be included in the fulltext index if they are strings.

  For example, with a fulltext index present on the `translations` attribute, the following text
  values will now be indexed:

      var c = db._create("example");
      c.ensureFulltextIndex("translations");
      c.insert({ translations: { en: "fox", de: "Fuchs", fr: "renard", ru: "лиса" } });
      c.insert({ translations: "Fox is the English translation of the German word Fuchs" });
      c.insert({ translations: [ "ArangoDB", "document", "database", "Foxx" ] });

      c.fulltext("translations", "лиса").toArray();       // returns only first document
      c.fulltext("translations", "Fox").toArray();        // returns first and second documents
      c.fulltext("translations", "prefix:Fox").toArray(); // returns all three documents

* added batch document removal and lookup commands:

      collection.lookupByKeys(keys)
      collection.removeByKeys(keys)

  These commands can be used to perform multi-document lookup and removal operations efficiently
  from the ArangoShell. The argument to these operations is an array of document keys.

  Also added HTTP APIs for batch document commands:

  * PUT /_api/simple/lookup-by-keys
  * PUT /_api/simple/remove-by-keys

* properly prefix document address URLs with the current database name for calls to the REST
  API method GET `/_api/document?collection=...` (that method will return partial URLs to all
  documents in the collection).

  Previous versions of ArangoDB returned the URLs starting with `/_api/` but without the current
  database name, e.g. `/_api/document/mycollection/mykey`. Starting with 2.6, the response URLs
  will include the database name as well, e.g. `/_db/_system/_api/document/mycollection/mykey`.

* added dedicated collection export HTTP REST API

  ArangoDB now provides a dedicated collection export API, which can take snapshots of entire
  collections more efficiently than the general-purpose cursor API. The export API is useful
  to transfer the contents of an entire collection to a client application. It provides optional
  filtering on specific attributes.

  The export API is available at endpoint `POST /_api/export?collection=...`. The API has the
  same return value structure as the already established cursor API (`POST /_api/cursor`).

  An introduction to the export API is given in this blog post:
  http://jsteemann.github.io/blog/2015/04/04/more-efficient-data-exports/

* subquery optimizations for AQL queries

  This optimization avoids copying intermediate results into subqueries that are not required
  by the subquery.

  A brief description can be found here:
  http://jsteemann.github.io/blog/2015/05/04/subquery-optimizations/

* return value optimization for AQL queries

  This optimization avoids copying the final query result inside the query's main `ReturnNode`.

  A brief description can be found here:
  http://jsteemann.github.io/blog/2015/05/04/return-value-optimization-for-aql/

* speed up AQL queries containing big `IN` lists for index lookups

  `IN` lists used for index lookups had performance issues in previous versions of ArangoDB.
  These issues have been addressed in 2.6 so using bigger `IN` lists for filtering is much
  faster.

  A brief description can be found here:
  http://jsteemann.github.io/blog/2015/05/07/in-list-improvements/

* allow `@` and `.` characters in document keys, too

  This change also leads to document keys being URL-encoded when returned in HTTP `location`
  response headers.

* added alternative implementation for AQL COLLECT

  The alternative method uses a hash table for grouping and does not require its input elements
  to be sorted. It will be taken into account by the optimizer for `COLLECT` statements that do
  not use an `INTO` clause.

  In case a `COLLECT` statement can use the hash table variant, the optimizer will create an extra
  plan for it at the beginning of the planning phase. In this plan, no extra `SORT` node will be
  added in front of the `COLLECT` because the hash table variant of `COLLECT` does not require
  sorted input. Instead, a `SORT` node will be added after it to sort its output. This `SORT` node
  may be optimized away again in later stages. If the sort order of the result is irrelevant to
  the user, adding an extra `SORT null` after a hash `COLLECT` operation will allow the optimizer to
  remove the sorts altogether.

  In addition to the hash table variant of `COLLECT`, the optimizer will modify the original plan
  to use the regular `COLLECT` implementation. As this implementation requires sorted input, the
  optimizer will insert a `SORT` node in front of the `COLLECT`. This `SORT` node may be optimized
  away in later stages.

  The created plans will then be shipped through the regular optimization pipeline. In the end,
  the optimizer will pick the plan with the lowest estimated total cost as usual. The hash table
  variant does not require an up-front sort of the input, and will thus be preferred over the
  regular `COLLECT` if the optimizer estimates many input elements for the `COLLECT` node and
  cannot use an index to sort them.

  The optimizer can be explicitly told to use the regular *sorted* variant of `COLLECT` by
  suffixing a `COLLECT` statement with `OPTIONS { "method" : "sorted" }`. This will override the
  optimizer guesswork and only produce the *sorted* variant of `COLLECT`.

  A blog post on the new `COLLECT` implementation can be found here:
  http://jsteemann.github.io/blog/2015/04/22/collecting-with-a-hash-table/

* refactored HTTP REST API for cursors

  The HTTP REST API for cursors (`/_api/cursor`) has been refactored to improve its performance
  and use less memory.

  A post showing some of the performance improvements can be found here:
  http://jsteemann.github.io/blog/2015/04/01/improvements-for-the-cursor-api/

* simplified return value syntax for data-modification AQL queries

  ArangoDB 2.4 since version allows to return results from data-modification AQL queries. The
  syntax for this was quite limited and verbose:

      FOR i IN 1..10
        INSERT { value: i } IN test
        LET inserted = NEW
        RETURN inserted

  The `LET inserted = NEW RETURN inserted` was required literally to return the inserted
  documents. No calculations could be made using the inserted documents.

  This is now more flexible. After a data-modification clause (e.g. `INSERT`, `UPDATE`, `REPLACE`,
  `REMOVE`, `UPSERT`) there can follow any number of `LET` calculations. These calculations can
  refer to the pseudo-values `OLD` and `NEW` that are created by the data-modification statements.

  This allows returning projections of inserted or updated documents, e.g.:

      FOR i IN 1..10
        INSERT { value: i } IN test
        RETURN { _key: NEW._key, value: i }

  Still not every construct is allowed after a data-modification clause. For example, no functions
  can be called that may access documents.

  More information can be found here:
  http://jsteemann.github.io/blog/2015/03/27/improvements-for-data-modification-queries/

* added AQL `UPSERT` statement

  This adds an `UPSERT` statement to AQL that is a combination of both `INSERT` and `UPDATE` /
  `REPLACE`. The `UPSERT` will search for a matching document using a user-provided example.
  If no document matches the example, the *insert* part of the `UPSERT` statement will be
  executed. If there is a match, the *update* / *replace* part will be carried out:

      UPSERT { page: 'index.html' }                 /* search example */
        INSERT { page: 'index.html', pageViews: 1 } /* insert part */
        UPDATE { pageViews: OLD.pageViews + 1 }     /* update part */
        IN pageViews

  `UPSERT` can be used with an `UPDATE` or `REPLACE` clause. The `UPDATE` clause will perform
  a partial update of the found document, whereas the `REPLACE` clause will replace the found
  document entirely. The `UPDATE` or `REPLACE` parts can refer to the pseudo-value `OLD`, which
  contains all attributes of the found document.

  `UPSERT` statements can optionally return values. In the following query, the return
  attribute `found` will return the found document before the `UPDATE` was applied. If no
  document was found, `found` will contain a value of `null`. The `updated` result attribute will
  contain the inserted / updated document:

      UPSERT { page: 'index.html' }                 /* search example */
        INSERT { page: 'index.html', pageViews: 1 } /* insert part */
        UPDATE { pageViews: OLD.pageViews + 1 }     /* update part */
        IN pageViews
        RETURN { found: OLD, updated: NEW }

  A more detailed description of `UPSERT` can be found here:
  http://jsteemann.github.io/blog/2015/03/27/preview-of-the-upsert-command/

* adjusted default configuration value for `--server.backlog-size` from 10 to 64.

* issue #1231: bug xor feature in AQL: LENGTH(null) == 4

  This changes the behavior of the AQL `LENGTH` function as follows:

  - if the single argument to `LENGTH()` is `null`, then the result will now be `0`. In previous
    versions of ArangoDB, the result of `LENGTH(null)` was `4`.

  - if the single argument to `LENGTH()` is `true`, then the result will now be `1`. In previous
    versions of ArangoDB, the result of `LENGTH(true)` was `4`.

  - if the single argument to `LENGTH()` is `false`, then the result will now be `0`. In previous
    versions of ArangoDB, the result of `LENGTH(false)` was `5`.

  The results of `LENGTH()` with string, numeric, array object argument values do not change.

* issue #1298: Bulk import if data already exists (#1298)

  This change extends the HTTP REST API for bulk imports as follows:

  When documents are imported and the `_key` attribute is specified for them, the import can be
  used for inserting and updating/replacing documents. Previously, the import could be used for
  inserting new documents only, and re-inserting a document with an existing key would have failed
  with a *unique key constraint violated* error.

  The above behavior is still the default. However, the API now allows controlling the behavior
  in case of a unique key constraint error via the optional URL parameter `onDuplicate`.

  This parameter can have one of the following values:

  - `error`: when a unique key constraint error occurs, do not import or update the document but
    report an error. This is the default.

  - `update`: when a unique key constraint error occurs, try to (partially) update the existing
    document with the data specified in the import. This may still fail if the document would
    violate secondary unique indexes. Only the attributes present in the import data will be
    updated and other attributes already present will be preserved. The number of updated documents
    will be reported in the `updated` attribute of the HTTP API result.

  - `replace`: when a unique key constraint error occurs, try to fully replace the existing
    document with the data specified in the import. This may still fail if the document would
    violate secondary unique indexes. The number of replaced documents will be reported in the
    `updated` attribute of the HTTP API result.

  - `ignore`: when a unique key constraint error occurs, ignore this error. There will be no
    insert, update or replace for the particular document. Ignored documents will be reported
    separately in the `ignored` attribute of the HTTP API result.

  The result of the HTTP import API will now contain the attributes `ignored` and `updated`, which
  contain the number of ignored and updated documents respectively. These attributes will contain a
  value of zero unless the `onDuplicate` URL parameter is set to either `update` or `replace`
  (in this case the `updated` attribute may contain non-zero values) or `ignore` (in this case the
  `ignored` attribute may contain a non-zero value).

  To support the feature, arangoimp also has a new command line option `--on-duplicate` which can
  have one of the values `error`, `update`, `replace`, `ignore`. The default value is `error`.

  A few examples for using arangoimp with the `--on-duplicate` option can be found here:
  http://jsteemann.github.io/blog/2015/04/14/updating-documents-with-arangoimp/

* changed behavior of `db._query()` in the ArangoShell:

  if the command's result is printed in the shell, the first 10 results will be printed. Previously
  only a basic description of the underlying query result cursor was printed. Additionally, if the
  cursor result contains more than 10 results, the cursor is assigned to a global variable `more`,
  which can be used to iterate over the cursor result.

  Example:

      arangosh [_system]> db._query("FOR i IN 1..15 RETURN i")
      [object ArangoQueryCursor, count: 15, hasMore: true]

      [
        1,
        2,
        3,
        4,
        5,
        6,
        7,
        8,
        9,
        10
      ]

      type 'more' to show more documents


      arangosh [_system]> more
      [object ArangoQueryCursor, count: 15, hasMore: false]

      [
        11,
        12,
        13,
        14,
        15
      ]

* Disallow batchSize value 0 in HTTP `POST /_api/cursor`:

  The HTTP REST API `POST /_api/cursor` does not accept a `batchSize` parameter value of
  `0` any longer. A batch size of 0 never made much sense, but previous versions of ArangoDB
  did not check for this value. Now creating a cursor using a `batchSize` value 0 will
  result in an HTTP 400 error response

* REST Server: fix memory leaks when failing to add jobs

* 'EDGES' AQL Function

  The AQL function `EDGES` got a new fifth option parameter.
  Right now only one option is available: 'includeVertices'. This is a boolean parameter
  that allows to modify the result of the `EDGES` function.
  Default is 'includeVertices: false' which does not have any effect.
  'includeVertices: true' modifies the result, such that
  {vertex: <vertexDocument>, edge: <edgeDocument>} is returned.

* INCOMPATIBLE CHANGE:

  The result format of the AQL function `NEIGHBORS` has been changed.
  Before it has returned an array of objects containing 'vertex' and 'edge'.
  Now it will only contain the vertex directly.
  Also an additional option 'includeData' has been added.
  This is used to define if only the 'vertex._id' value should be returned (false, default),
  or if the vertex should be looked up in the collection and the complete JSON should be returned
  (true).
  Using only the id values can lead to significantly improved performance if this is the only information
  required.

  In order to get the old result format prior to ArangoDB 2.6, please use the function EDGES instead.
  Edges allows for a new option 'includeVertices' which, set to true, returns exactly the format of NEIGHBORS.
  Example:

      NEIGHBORS(<vertexCollection>, <edgeCollection>, <vertex>, <direction>, <example>)

  This can now be achieved by:

      EDGES(<edgeCollection>, <vertex>, <direction>, <example>, {includeVertices: true})

  If you are nesting several NEIGHBORS steps you can speed up their performance in the following way:

  Old Example:

  FOR va IN NEIGHBORS(Users, relations, 'Users/123', 'outbound') FOR vc IN NEIGHBORS(Products, relations, va.vertex._id, 'outbound') RETURN vc

  This can now be achieved by:

  FOR va IN NEIGHBORS(Users, relations, 'Users/123', 'outbound') FOR vc IN NEIGHBORS(Products, relations, va, 'outbound', null, {includeData: true}) RETURN vc
                                                                                                          ^^^^                  ^^^^^^^^^^^^^^^^^^^
                                                                                                  Use intermediate directly     include Data for final

* INCOMPATIBLE CHANGE:

  The AQL function `GRAPH_NEIGHBORS` now provides an additional option `includeData`.
  This option allows controlling whether the function should return the complete vertices
  or just their IDs. Returning only the IDs instead of the full vertices can lead to
  improved performance .

  If provided, `includeData` is set to `true`, all vertices in the result will be returned
  with all their attributes. The default value of `includeData` is `false`.
  This makes the default function results incompatible with previous versions of ArangoDB.

  To get the old result style in ArangoDB 2.6, please set the options as follows in calls
  to `GRAPH_NEIGHBORS`:

      GRAPH_NEIGHBORS(<graph>, <vertex>, { includeData: true })

* INCOMPATIBLE CHANGE:

  The AQL function `GRAPH_COMMON_NEIGHBORS` now provides an additional option `includeData`.
  This option allows controlling whether the function should return the complete vertices
  or just their IDs. Returning only the IDs instead of the full vertices can lead to
  improved performance .

  If provided, `includeData` is set to `true`, all vertices in the result will be returned
  with all their attributes. The default value of `includeData` is `false`.
  This makes the default function results incompatible with previous versions of ArangoDB.

  To get the old result style in ArangoDB 2.6, please set the options as follows in calls
  to `GRAPH_COMMON_NEIGHBORS`:

      GRAPH_COMMON_NEIGHBORS(<graph>, <vertexExamples1>, <vertexExamples2>, { includeData: true }, { includeData: true })

* INCOMPATIBLE CHANGE:

  The AQL function `GRAPH_SHORTEST_PATH` now provides an additional option `includeData`.
  This option allows controlling whether the function should return the complete vertices
  and edges or just their IDs. Returning only the IDs instead of full vertices and edges
  can lead to improved performance .

  If provided, `includeData` is set to `true`, all vertices and edges in the result will
  be returned with all their attributes. There is also an optional parameter `includePath` of
  type object.
  It has two optional sub-attributes `vertices` and `edges`, both of type boolean.
  Both can be set individually and the result will include all vertices on the path if
  `includePath.vertices == true` and all edges if `includePath.edges == true` respectively.

  The default value of `includeData` is `false`, and paths are now excluded by default.
  This makes the default function results incompatible with previous versions of ArangoDB.

  To get the old result style in ArangoDB 2.6, please set the options as follows in calls
  to `GRAPH_SHORTEST_PATH`:

      GRAPH_SHORTEST_PATH(<graph>, <source>, <target>, { includeData: true, includePath: { edges: true, vertices: true } })

  The attributes `startVertex` and `vertex` that were present in the results of `GRAPH_SHORTEST_PATH`
  in previous versions of ArangoDB will not be produced in 2.6. To calculate these attributes in 2.6,
  please extract the first and last elements from the `vertices` result attribute.

* INCOMPATIBLE CHANGE:

  The AQL function `GRAPH_DISTANCE_TO` will now return only the id the destination vertex
  in the `vertex` attribute, and not the full vertex data with all vertex attributes.

* INCOMPATIBLE CHANGE:

  All graph measurements functions in JavaScript module `general-graph` that calculated a
  single figure previously returned an array containing just the figure. Now these functions
  will return the figure directly and not put it inside an array.

  The affected functions are:

  * `graph._absoluteEccentricity`
  * `graph._eccentricity`
  * `graph._absoluteCloseness`
  * `graph._closeness`
  * `graph._absoluteBetweenness`
  * `graph._betweenness`
  * `graph._radius`
  * `graph._diameter`

* Create the `_graphs` collection in new databases with `waitForSync` attribute set to `false`

  The previous `waitForSync` value was `true`, so default the behavior when creating and dropping
  graphs via the HTTP REST API changes as follows if the new settings are in effect:

  * `POST /_api/graph` by default returns `HTTP 202` instead of `HTTP 201`
  * `DELETE /_api/graph/graph-name` by default returns `HTTP 202` instead of `HTTP 201`

  If the `_graphs` collection still has its `waitForSync` value set to `true`, then the HTTP status
  code will not change.

* Upgraded ICU to version 54; this increases performance in many places.
  based on https://code.google.com/p/chromium/issues/detail?id=428145

* added support for HTTP push aka chunked encoding

* issue #1051: add info whether server is running in service or user mode?

  This will add a "mode" attribute to the result of the result of HTTP GET `/_api/version?details=true`

  "mode" can have the following values:

  - `standalone`: server was started manually (e.g. on command-line)
  - `service`: service is running as Windows service, in daemon mode or under the supervisor

* improve system error messages in Windows port

* increased default value of `--server.request-timeout` from 300 to 1200 seconds for client tools
  (arangosh, arangoimp, arangodump, arangorestore)

* increased default value of `--server.connect-timeout` from 3 to 5 seconds for client tools
  (arangosh, arangoimp, arangodump, arangorestore)

* added startup option `--server.foxx-queues-poll-interval`

  This startup option controls the frequency with which the Foxx queues manager is checking
  the queue (or queues) for jobs to be executed.

  The default value is `1` second. Lowering this value will result in the queue manager waking
  up and checking the queues more frequently, which may increase CPU usage of the server.
  When not using Foxx queues, this value can be raised to save some CPU time.

* added startup option `--server.foxx-queues`

  This startup option controls whether the Foxx queue manager will check queue and job entries.
  Disabling this option can reduce server load but will prevent jobs added to Foxx queues from
  being processed at all.

  The default value is `true`, enabling the Foxx queues feature.

* make Foxx queues really database-specific.

  Foxx queues were and are stored in a database-specific collection `_queues`. However, a global
  cache variable for the queues led to the queue names being treated database-independently, which
  was wrong.

  Since 2.6, Foxx queues names are truly database-specific, so the same queue name can be used in
  two different databases for two different queues. Until then, it is advisable to think of queues
  as already being database-specific, and using the database name as a queue name prefix to be
  avoid name conflicts, e.g.:

      var queueName = "myQueue";
      var Foxx = require("org/arangodb/foxx");
      Foxx.queues.create(db._name() + ":" + queueName);

* added support for Foxx queue job types defined as app scripts.

  The old job types introduced in 2.4 are still supported but are known to cause issues in 2.5
  and later when the server is restarted or the job types are not defined in every thread.

  The new job types avoid this issue by storing an explicit mount path and script name rather
  than an assuming the job type is defined globally. It is strongly recommended to convert your
  job types to the new script-based system.

* renamed Foxx sessions option "sessionStorageApp" to "sessionStorage". The option now also accepts session storages directly.

* Added the following JavaScript methods for file access:
  * fs.copyFile() to copy single files
  * fs.copyRecursive() to copy directory trees
  * fs.chmod() to set the file permissions (non-Windows only)

* Added process.env for accessing the process environment from JavaScript code

* Cluster: kickstarter shutdown routines will more precisely follow the shutdown of its nodes.

* Cluster: don't delete agency connection objects that are currently in use.

* Cluster: improve passing along of HTTP errors

* fixed issue #1247: debian init script problems

* multi-threaded index creation on collection load

  When a collection contains more than one secondary index, they can be built in memory in
  parallel when the collection is loaded. How many threads are used for parallel index creation
  is determined by the new configuration parameter `--database.index-threads`. If this is set
  to 0, indexes are built by the opening thread only and sequentially. This is equivalent to
  the behavior in 2.5 and before.

* speed up building up primary index when loading collections

* added `count` attribute to `parameters.json` files of collections. This attribute indicates
  the number of live documents in the collection on unload. It is read when the collection is
  (re)loaded to determine the initial size for the collection's primary index

* removed remainders of MRuby integration, removed arangoirb

* simplified `controllers` property in Foxx manifests. You can now specify a filename directly
  if you only want to use a single file mounted at the base URL of your Foxx app.

* simplified `exports` property in Foxx manifests. You can now specify a filename directly if
  you only want to export variables from a single file in your Foxx app.

* added support for node.js-style exports in Foxx exports. Your Foxx exports file can now export
  arbitrary values using the `module.exports` property instead of adding properties to the
  `exports` object.

* added `scripts` property to Foxx manifests. You should now specify the `setup` and `teardown`
  files as properties of the `scripts` object in your manifests and can define custom,
  app-specific scripts that can be executed from the web interface or the CLI.

* added `tests` property to Foxx manifests. You can now define test cases using the `mocha`
  framework which can then be executed inside ArangoDB.

* updated `joi` package to 6.0.8.

* added `extendible` package.

* added Foxx model lifecycle events to repositories. See #1257.

* speed up resizing of edge index.

* allow to split an edge index into buckets which are resized individually.
  This is controlled by the `indexBuckets` attribute in the `properties`
  of the collection.

* fix a cluster deadlock bug in larger clusters by marking a thread waiting
  for a lock on a DBserver as blocked


v2.5.7 (2015-08-02)
-------------------

* V8: Upgrade to version 4.1.0.27 - this is intended to be the stable V8 version.


v2.5.6 (2015-07-21)
-------------------

* alter Windows build infrastructure so we can properly store pdb files.

* potentially fixed issue #1313: Wrong metric calculation at dashboard

  Escape whitespace in process name when scanning /proc/pid/stats

  This fixes statistics values read from that file

* Fixed variable naming in AQL `COLLECT INTO` results in case the COLLECT is placed
  in a subquery which itself is followed by other constructs that require variables


v2.5.5 (2015-05-29)
-------------------

* fixed vulnerability in JWT implementation.

* fixed format string for reading /proc/pid/stat

* take into account barriers used in different V8 contexts


v2.5.4 (2015-05-14)
-------------------

* added startup option `--log.performance`: specifying this option at startup will log
  performance-related info messages, mainly timings via the regular logging mechanisms

* cluster fixes

* fix for recursive copy under Windows


v2.5.3 (2015-04-29)
-------------------

* Fix fs.move to work across filesystem borders; Fixes Foxx app installation problems;
  issue #1292.

* Fix Foxx app install when installed on a different drive on Windows

* issue #1322: strange AQL result

* issue #1318: Inconsistent db._create() syntax

* issue #1315: queries to a collection fail with an empty response if the
  collection contains specific JSON data

* issue #1300: Make arangodump not fail if target directory exists but is empty

* allow specifying higher values than SOMAXCONN for `--server.backlog-size`

  Previously, arangod would not start when a `--server.backlog-size` value was
  specified that was higher than the platform's SOMAXCONN header value.

  Now, arangod will use the user-provided value for `--server.backlog-size` and
  pass it to the listen system call even if the value is higher than SOMAXCONN.
  If the user-provided value is higher than SOMAXCONN, arangod will log a warning
  on startup.

* Fixed a cluster deadlock bug. Mark a thread that is in a RemoteBlock as
  blocked to allow for additional dispatcher threads to be started.

* Fix locking in cluster by using another ReadWriteLock class for collections.

* Add a second DispatcherQueue for AQL in the cluster. This fixes a
  cluster-AQL thread explosion bug.


v2.5.2 (2015-04-11)
-------------------

* modules stored in _modules are automatically flushed when changed

* added missing query-id parameter in documentation of HTTP DELETE `/_api/query` endpoint

* added iterator for edge index in AQL queries

  this change may lead to less edges being read when used together with a LIMIT clause

* make graph viewer in web interface issue less expensive queries for determining
  a random vertex from the graph, and for determining vertex attributes

* issue #1285: syntax error, unexpected $undefined near '@_to RETURN obj

  this allows AQL bind parameter names to also start with underscores

* moved /_api/query to C++

* issue #1289: Foxx models created from database documents expose an internal method

* added `Foxx.Repository#exists`

* parallelize initialization of V8 context in multiple threads

* fixed a possible crash when the debug-level was TRACE

* cluster: do not initialize statistics collection on each
  coordinator, this fixes a race condition at startup

* cluster: fix a startup race w.r.t. the _configuration collection

* search for db:// JavaScript modules only after all local files have been
  considered, this speeds up the require command in a cluster considerably

* general cluster speedup in certain areas


v2.5.1 (2015-03-19)
-------------------

* fixed bug that caused undefined behavior when an AQL query was killed inside
  a calculation block

* fixed memleaks in AQL query cleanup in case out-of-memory errors are thrown

* by default, Debian and RedHat packages are built with debug symbols

* added option `--database.ignore-logfile-errors`

  This option controls how collection datafiles with a CRC mismatch are treated.

  If set to `false`, CRC mismatch errors in collection datafiles will lead
  to a collection not being loaded at all. If a collection needs to be loaded
  during WAL recovery, the WAL recovery will also abort (if not forced with
  `--wal.ignore-recovery-errors true`). Setting this flag to `false` protects
  users from unintentionally using a collection with corrupted datafiles, from
  which only a subset of the original data can be recovered.

  If set to `true`, CRC mismatch errors in collection datafiles will lead to
  the datafile being partially loaded. All data up to until the mismatch will
  be loaded. This will enable users to continue with collection datafiles
  that are corrupted, but will result in only a partial load of the data.
  The WAL recovery will still abort when encountering a collection with a
  corrupted datafile, at least if `--wal.ignore-recovery-errors` is not set to
  `true`.

  The default value is *true*, so for collections with corrupted datafiles
  there might be partial data loads once the WAL recovery has finished. If
  the WAL recovery will need to load a collection with a corrupted datafile,
  it will still stop when using the default values.

* INCOMPATIBLE CHANGE:

  make the arangod server refuse to start if during startup it finds a non-readable
  `parameter.json` file for a database or a collection.

  Stopping the startup process in this case requires manual intervention (fixing
  the unreadable files), but prevents follow-up errors due to ignored databases or
  collections from happening.

* datafiles and `parameter.json` files written by arangod are now created with read and write
  privileges for the arangod process user, and with read and write privileges for the arangod
  process group.

  Previously, these files were created with user read and write permissions only.

* INCOMPATIBLE CHANGE:

  abort WAL recovery if one of the collection's datafiles cannot be opened

* INCOMPATIBLE CHANGE:

  never try to raise the privileges after dropping them, this can lead to a race condition while
  running the recovery

  If you require to run ArangoDB on a port lower than 1024, you must run ArangoDB as root.

* fixed inefficiencies in `remove` methods of general-graph module

* added option `--database.slow-query-threshold` for controlling the default AQL slow query
  threshold value on server start

* add system error strings for Windows on many places

* rework service startup so we announce 'RUNNING' only when we're finished starting.

* use the Windows eventlog for FATAL and ERROR - log messages

* fix service handling in NSIS Windows installer, specify human readable name

* add the ICU_DATA environment variable to the fatal error messages

* fixed issue #1265: arangod crashed with SIGSEGV

* fixed issue #1241: Wildcards in examples


v2.5.0 (2015-03-09)
-------------------

* installer fixes for Windows

* fix for downloading Foxx

* fixed issue #1258: http pipelining not working?


v2.5.0-beta4 (2015-03-05)
-------------------------

* fixed issue #1247: debian init script problems


v2.5.0-beta3 (2015-02-27)
-------------------------

* fix Windows install path calculation in arango

* fix Windows logging of long strings

* fix possible undefinedness of const strings in Windows


v2.5.0-beta2 (2015-02-23)
-------------------------

* fixed issue #1256: agency binary not found #1256

* fixed issue #1230: API: document/col-name/_key and cursor return different floats

* front-end: dashboard tries not to (re)load statistics if user has no access

* V8: Upgrade to version 3.31.74.1

* etcd: Upgrade to version 2.0 - This requires go 1.3 to compile at least.

* refuse to startup if ICU wasn't initialized, this will i.e. prevent errors from being printed,
  and libraries from being loaded.

* front-end: unwanted removal of index table header after creating new index

* fixed issue #1248: chrome: applications filtering not working

* fixed issue #1198: queries remain in aql editor (front-end) if you navigate through different tabs

* Simplify usage of Foxx

  Thanks to our user feedback we learned that Foxx is a powerful, yet rather complicated concept.
  With this release we tried to make it less complicated while keeping all its strength.
  That includes a rewrite of the documentation as well as some code changes as listed below:

  * Moved Foxx applications to a different folder.

    The naming convention now is: <app-path>/_db/<dbname>/<mountpoint>/APP
    Before it was: <app-path>/databases/<dbname>/<appname>:<appversion>
    This caused some trouble as apps where cached based on name and version and updates did not apply.
    Hence the path on filesystem and the app's access URL had no relation to one another.
    Now the path on filesystem is identical to the URL (except for slashes and the appended APP)

  * Rewrite of Foxx routing

    The routing of Foxx has been exposed to major internal changes we adjusted because of user feedback.
    This allows us to set the development mode per mountpoint without having to change paths and hold
    apps at separate locations.

  * Foxx Development mode

    The development mode used until 2.4 is gone. It has been replaced by a much more mature version.
    This includes the deprecation of the javascript.dev-app-path parameter, which is useless since 2.5.
    Instead of having two separate app directories for production and development, apps now reside in
    one place, which is used for production as well as for development.
    Apps can still be put into development mode, changing their behavior compared to production mode.
    Development mode apps are still reread from disk at every request, and still they ship more debug
    output.

    This change has also made the startup options `--javascript.frontend-development-mode` and
    `--javascript.dev-app-path` obsolete. The former option will not have any effect when set, and the
    latter option is only read and used during the upgrade to 2.5 and does not have any effects later.

  * Foxx install process

    Installing Foxx apps has been a two step process: import them into ArangoDB and mount them at a
    specific mountpoint. These operations have been joined together. You can install an app at one
    mountpoint, that's it. No fetch, mount, unmount, purge cycle anymore. The commands have been
    simplified to just:

    * install: get your Foxx app up and running
    * uninstall: shut it down and erase it from disk

  * Foxx error output

    Until 2.4 the errors produced by Foxx were not optimal. Often, the error message was just
    `unable to parse manifest` and contained only an internal stack trace.
    In 2.5 we made major improvements there, including a much more fine-grained error output that
    helps you debug your Foxx apps. The error message printed is now much closer to its source and
    should help you track it down.

    Also we added the default handlers for unhandled errors in Foxx apps:

    * You will get a nice internal error page whenever your Foxx app is called but was not installed
      due to any error
    * You will get a proper error message when having an uncaught error appears in any app route

    In production mode the messages above will NOT contain any information about your Foxx internals
    and are safe to be exposed to third party users.
    In development mode the messages above will contain the stacktrace (if available), making it easier for
    your in-house devs to track down errors in the application.

* added `console` object to Foxx apps. All Foxx apps now have a console object implementing
  the familiar Console API in their global scope, which can be used to log diagnostic
  messages to the database.

* added `org/arangodb/request` module, which provides a simple API for making HTTP requests
  to external services.

* added optimizer rule `propagate-constant-attributes`

  This rule will look inside `FILTER` conditions for constant value equality comparisons,
  and insert the constant values in other places in `FILTER`s. For example, the rule will
  insert `42` instead of `i.value` in the second `FILTER` of the following query:

      FOR i IN c1 FOR j IN c2 FILTER i.value == 42 FILTER j.value == i.value RETURN 1

* added `filtered` value to AQL query execution statistics

  This value indicates how many documents were filtered by `FilterNode`s in the AQL query.
  Note that `IndexRangeNode`s can also filter documents by selecting only the required ranges
  from the index. The `filtered` value will not include the work done by `IndexRangeNode`s,
  but only the work performed by `FilterNode`s.

* added support for sparse hash and skiplist indexes

  Hash and skiplist indexes can optionally be made sparse. Sparse indexes exclude documents
  in which at least one of the index attributes is either not set or has a value of `null`.

  As such documents are excluded from sparse indexes, they may contain fewer documents than
  their non-sparse counterparts. This enables faster indexing and can lead to reduced memory
  usage in case the indexed attribute does occur only in some, but not all documents of the
  collection. Sparse indexes will also reduce the number of collisions in non-unique hash
  indexes in case non-existing or optional attributes are indexed.

  In order to create a sparse index, an object with the attribute `sparse` can be added to
  the index creation commands:

      db.collection.ensureHashIndex(attributeName, { sparse: true });
      db.collection.ensureHashIndex(attributeName1, attributeName2, { sparse: true });
      db.collection.ensureUniqueConstraint(attributeName, { sparse: true });
      db.collection.ensureUniqueConstraint(attributeName1, attributeName2, { sparse: true });

      db.collection.ensureSkiplist(attributeName, { sparse: true });
      db.collection.ensureSkiplist(attributeName1, attributeName2, { sparse: true });
      db.collection.ensureUniqueSkiplist(attributeName, { sparse: true });
      db.collection.ensureUniqueSkiplist(attributeName1, attributeName2, { sparse: true });

  Note that in place of the above specialized index creation commands, it is recommended to use
  the more general index creation command `ensureIndex`:

  ```js
  db.collection.ensureIndex({ type: "hash", sparse: true, unique: true, fields: [ attributeName ] });
  db.collection.ensureIndex({ type: "skiplist", sparse: false, unique: false, fields: [ "a", "b" ] });
  ```

  When not explicitly set, the `sparse` attribute defaults to `false` for new indexes.

  This causes a change in behavior when creating a unique hash index without specifying the
  sparse flag: in 2.4, unique hash indexes were implicitly sparse, always excluding `null` values.
  There was no option to control this behavior, and sparsity was neither supported for non-unique
  hash indexes nor skiplists in 2.4. This implicit sparsity of unique hash indexes was considered
  an inconsistency, and therefore the behavior was cleaned up in 2.5. As of 2.5, indexes will
  only be created sparse if sparsity is explicitly requested. Existing unique hash indexes from 2.4
  or before will automatically be migrated so they are still sparse after the upgrade to 2.5.

  Geo indexes are implicitly sparse, meaning documents without the indexed location attribute or
  containing invalid location coordinate values will be excluded from the index automatically. This
  is also a change when compared to pre-2.5 behavior, when documents with missing or invalid
  coordinate values may have caused errors on insertion when the geo index' `unique` flag was set
  and its `ignoreNull` flag was not.

  This was confusing and has been rectified in 2.5. The method `ensureGeoConstaint()` now does the
  same as `ensureGeoIndex()`. Furthermore, the attributes `constraint`, `unique`, `ignoreNull` and
  `sparse` flags are now completely ignored when creating geo indexes.

  The same is true for fulltext indexes. There is no need to specify non-uniqueness or sparsity for
  geo or fulltext indexes. They will always be non-unique and sparse.

  As sparse indexes may exclude some documents, they cannot be used for every type of query.
  Sparse hash indexes cannot be used to find documents for which at least one of the indexed
  attributes has a value of `null`. For example, the following AQL query cannot use a sparse
  index, even if one was created on attribute `attr`:

      FOR doc In collection
        FILTER doc.attr == null
        RETURN doc

  If the lookup value is non-constant, a sparse index may or may not be used, depending on
  the other types of conditions in the query. If the optimizer can safely determine that
  the lookup value cannot be `null`, a sparse index may be used. When uncertain, the optimizer
  will not make use of a sparse index in a query in order to produce correct results.

  For example, the following queries cannot use a sparse index on `attr` because the optimizer
  will not know beforehand whether the comparison values for `doc.attr` will include `null`:

      FOR doc In collection
        FILTER doc.attr == SOME_FUNCTION(...)
        RETURN doc

      FOR other IN otherCollection
        FOR doc In collection
          FILTER doc.attr == other.attr
          RETURN doc

  Sparse skiplist indexes can be used for sorting if the optimizer can safely detect that the
  index range does not include `null` for any of the index attributes.

* inspection of AQL data-modification queries will now detect if the data-modification part
  of the query can run in lockstep with the data retrieval part of the query, or if the data
  retrieval part must be executed before the data modification can start.

  Executing the two in lockstep allows using much smaller buffers for intermediate results
  and starts the actual data-modification operations much earlier than if the two phases
  were executed separately.

* Allow dynamic attribute names in AQL object literals

  This allows using arbitrary expressions to construct attribute names in object
  literals specified in AQL queries. To disambiguate expressions and other unquoted
  attribute names, dynamic attribute names need to be enclosed in brackets (`[` and `]`).
  Example:

      FOR i IN 1..100
        RETURN { [ CONCAT('value-of-', i) ] : i }

* make AQL optimizer rule "use-index-for-sort" remove sort also in case a non-sorted
  index (e.g. a hash index) is used for only equality lookups and all sort attributes
  are covered by the index.

  Example that does not require an extra sort (needs hash index on `value`):

      FOR doc IN collection FILTER doc.value == 1 SORT doc.value RETURN doc

  Another example that does not require an extra sort (with hash index on `value1`, `value2`):

      FOR doc IN collection FILTER doc.value1 == 1 && doc.value2 == 2 SORT doc.value1, doc.value2 RETURN doc

* make AQL optimizer rule "use-index-for-sort" remove sort also in case the sort criteria
  excludes the left-most index attributes, but the left-most index attributes are used
  by the index for equality-only lookups.

  Example that can use the index for sorting (needs skiplist index on `value1`, `value2`):

      FOR doc IN collection FILTER doc.value1 == 1 SORT doc.value2 RETURN doc

* added selectivity estimates for primary index, edge index, and hash index

  The selectivity estimates are returned by the `GET /_api/index` REST API method
  in a sub-attribute `selectivityEstimate` for each index that supports it. This
  attribute will be omitted for indexes that do not provide selectivity estimates.
  If provided, the selectivity estimate will be a numeric value between 0 and 1.

  Selectivity estimates will also be reported in the result of `collection.getIndexes()`
  for all indexes that support this. If no selectivity estimate can be determined for
  an index, the attribute `selectivityEstimate` will be omitted here, too.

  The web interface also shows selectivity estimates for each index that supports this.

  Currently the following index types can provide selectivity estimates:
  - primary index
  - edge index
  - hash index (unique and non-unique)

  No selectivity estimates will be provided when running in cluster mode.

* fixed issue #1226: arangod log issues

* added additional logger if arangod is started in foreground mode on a tty

* added AQL optimizer rule "move-calculations-down"

* use exclusive native SRWLocks on Windows instead of native mutexes

* added AQL functions `MD5`, `SHA1`, and `RANDOM_TOKEN`.

* reduced number of string allocations when parsing certain AQL queries

  parsing numbers (integers or doubles) does not require a string allocation
  per number anymore

* RequestContext#bodyParam now accepts arbitrary joi schemas and rejects invalid (but well-formed) request bodies.

* enforce that AQL user functions are wrapped inside JavaScript function () declarations

  AQL user functions were always expected to be wrapped inside a JavaScript function, but previously
  this was not enforced when registering a user function. Enforcing the AQL user functions to be contained
  inside functions prevents functions from doing some unexpected things that may have led to undefined
  behavior.

* Windows service uninstalling: only remove service if it points to the currently running binary,
  or --force was specified.

* Windows (debug only): print stacktraces on crash and run minidump

* Windows (cygwin): if you run arangosh in a cygwin shell or via ssh we will detect this and use
  the appropriate output functions.

* Windows: improve process management

* fix IPv6 reverse ip lookups - so far we only did IPv4 addresses.

* improve join documentation, add outer join example

* run jslint for unit tests too, to prevent "memory leaks" by global js objects with native code.

* fix error logging for exceptions - we wouldn't log the exception message itself so far.

* improve error reporting in the http client (Windows & *nix)

* improve error reports in cluster

* Standard errors can now contain custom messages.


v2.4.7 (XXXX-XX-XX)
-------------------

* fixed issue #1282: Geo WITHIN_RECTANGLE for nested lat/lng


v2.4.6 (2015-03-18)
-------------------

* added option `--database.ignore-logfile-errors`

  This option controls how collection datafiles with a CRC mismatch are treated.

  If set to `false`, CRC mismatch errors in collection datafiles will lead
  to a collection not being loaded at all. If a collection needs to be loaded
  during WAL recovery, the WAL recovery will also abort (if not forced with
  `--wal.ignore-recovery-errors true`). Setting this flag to `false` protects
  users from unintentionally using a collection with corrupted datafiles, from
  which only a subset of the original data can be recovered.

  If set to `true`, CRC mismatch errors in collection datafiles will lead to
  the datafile being partially loaded. All data up to until the mismatch will
  be loaded. This will enable users to continue with a collection datafiles
  that are corrupted, but will result in only a partial load of the data.
  The WAL recovery will still abort when encountering a collection with a
  corrupted datafile, at least if `--wal.ignore-recovery-errors` is not set to
  `true`.

  The default value is *true*, so for collections with corrupted datafiles
  there might be partial data loads once the WAL recovery has finished. If
  the WAL recovery will need to load a collection with a corrupted datafile,
  it will still stop when using the default values.

* INCOMPATIBLE CHANGE:

  make the arangod server refuse to start if during startup it finds a non-readable
  `parameter.json` file for a database or a collection.

  Stopping the startup process in this case requires manual intervention (fixing
  the unreadable files), but prevents follow-up errors due to ignored databases or
  collections from happening.

* datafiles and `parameter.json` files written by arangod are now created with read and write
  privileges for the arangod process user, and with read and write privileges for the arangod
  process group.

  Previously, these files were created with user read and write permissions only.

* INCOMPATIBLE CHANGE:

  abort WAL recovery if one of the collection's datafiles cannot be opened

* INCOMPATIBLE CHANGE:

  never try to raise the privileges after dropping them, this can lead to a race condition while
  running the recovery

  If you require to run ArangoDB on a port lower than 1024, you must run ArangoDB as root.

* fixed inefficiencies in `remove` methods of general-graph module

* added option `--database.slow-query-threshold` for controlling the default AQL slow query
  threshold value on server start


v2.4.5 (2015-03-16)
-------------------

* added elapsed time to HTTP request logging output (`--log.requests-file`)

* added AQL current and slow query tracking, killing of AQL queries

  This change enables retrieving the list of currently running AQL queries inside the selected database.
  AQL queries with an execution time beyond a certain threshold can be moved to a "slow query" facility
  and retrieved from there. Queries can also be killed by specifying the query id.

  This change adds the following HTTP REST APIs:

  - `GET /_api/query/current`: for retrieving the list of currently running queries
  - `GET /_api/query/slow`: for retrieving the list of slow queries
  - `DELETE /_api/query/slow`: for clearing the list of slow queries
  - `GET /_api/query/properties`: for retrieving the properties for query tracking
  - `PUT /_api/query/properties`: for adjusting the properties for query tracking
  - `DELETE /_api/query/<id>`: for killing an AQL query

  The following JavaScript APIs have been added:

  - require("org/arangodb/aql/queries").current();
  - require("org/arangodb/aql/queries").slow();
  - require("org/arangodb/aql/queries").clearSlow();
  - require("org/arangodb/aql/queries").properties();
  - require("org/arangodb/aql/queries").kill();

* fixed issue #1265: arangod crashed with SIGSEGV

* fixed issue #1241: Wildcards in examples

* fixed comment parsing in Foxx controllers


v2.4.4 (2015-02-24)
-------------------

* fixed the generation template for foxx apps. It now does not create deprecated functions anymore

* add custom visitor functionality for `GRAPH_NEIGHBORS` function, too

* increased default value of traversal option *maxIterations* to 100 times of its previous
  default value


v2.4.3 (2015-02-06)
-------------------

* fix multi-threading with openssl when running under Windows

* fix timeout on socket operations when running under Windows

* Fixed an error in Foxx routing which caused some apps that worked in 2.4.1 to fail with status 500: `undefined is not a function` errors in 2.4.2
  This error was occurring due to seldom internal rerouting introduced by the malformed application handler.


v2.4.2 (2015-01-30)
-------------------

* added custom visitor functionality for AQL traversals

  This allows more complex result processing in traversals triggered by AQL. A few examples
  are shown in [this article](http://jsteemann.github.io/blog/2015/01/28/using-custom-visitors-in-aql-graph-traversals/).

* improved number of results estimated for nodes of type EnumerateListNode and SubqueryNode
  in AQL explain output

* added AQL explain helper to explain arbitrary AQL queries

  The helper function prints the query execution plan and the indexes to be used in the
  query. It can be invoked from the ArangoShell or the web interface as follows:

      require("org/arangodb/aql/explainer").explain(query);

* enable use of indexes for certain AQL conditions with non-equality predicates, in
  case the condition(s) also refer to indexed attributes

  The following queries will now be able to use indexes:

      FILTER a.indexed == ... && a.indexed != ...
      FILTER a.indexed == ... && a.nonIndexed != ...
      FILTER a.indexed == ... && ! (a.indexed == ...)
      FILTER a.indexed == ... && ! (a.nonIndexed == ...)
      FILTER a.indexed == ... && ! (a.indexed != ...)
      FILTER a.indexed == ... && ! (a.nonIndexed != ...)
      FILTER (a.indexed == ... && a.nonIndexed == ...) || (a.indexed == ... && a.nonIndexed == ...)
      FILTER (a.indexed == ... && a.nonIndexed != ...) || (a.indexed == ... && a.nonIndexed != ...)

* Fixed spuriously occurring "collection not found" errors when running queries on local
  collections on a cluster DB server

* Fixed upload of Foxx applications to the server for apps exceeding approx. 1 MB zipped.

* Malformed Foxx applications will now return a more useful error when any route is requested.

  In Production a Foxx app mounted on /app will display an html page on /app/* stating a 503 Service temporarily not available.
  It will not state any information about your Application.
  Before it was a 404 Not Found without any information and not distinguishable from a correct not found on your route.

  In Development Mode the html page also contains information about the error occurred.

* Unhandled errors thrown in Foxx routes are now handled by the Foxx framework itself.

  In Production the route will return a status 500 with a body {error: "Error statement"}.
  In Development the route will return a status 500 with a body {error: "Error statement", stack: "..."}

  Before, it was status 500 with a plain text stack including ArangoDB internal routing information.

* The Applications tab in web interface will now request development apps more often.
  So if you have a fixed a syntax error in your app it should always be visible after reload.


v2.4.1 (2015-01-19)
-------------------

* improved WAL recovery output

* fixed certain OR optimizations in AQL optimizer

* better diagnostics for arangoimp

* fixed invalid result of HTTP REST API method `/_admin/foxx/rescan`

* fixed possible segmentation fault when passing a Buffer object into a V8 function
  as a parameter

* updated AQB module to 1.8.0.


v2.4.0 (2015-01-13)
-------------------

* updated AQB module to 1.7.0.

* fixed V8 integration-related crashes

* make `fs.move(src, dest)` also fail when both `src` and `dest` are
  existing directories. This ensures the same behavior of the move operation
  on different platforms.

* fixed AQL insert operation for multi-shard collections in cluster

* added optional return value for AQL data-modification queries.
  This allows returning the documents inserted, removed or updated with the query, e.g.

      FOR doc IN docs REMOVE doc._key IN docs LET removed = OLD RETURN removed
      FOR doc IN docs INSERT { } IN docs LET inserted = NEW RETURN inserted
      FOR doc IN docs UPDATE doc._key WITH { } IN docs LET previous = OLD RETURN previous
      FOR doc IN docs UPDATE doc._key WITH { } IN docs LET updated = NEW RETURN updated

  The variables `OLD` and `NEW` are automatically available when a `REMOVE`, `INSERT`,
  `UPDATE` or `REPLACE` statement is immediately followed by a `LET` statement.
  Note that the `LET` and `RETURN` statements in data-modification queries are not as
  flexible as the general versions of `LET` and `RETURN`. When returning documents from
  data-modification operations, only a single variable can be assigned using `LET`, and
  the assignment can only be either `OLD` or `NEW`, but not an arbitrary expression. The
  `RETURN` statement also allows using the just-created variable only, and no arbitrary
  expressions.


v2.4.0-beta1 (2014-12-26)
--------------------------

* fixed superstates in FoxxGenerator

* fixed issue #1065: Aardvark: added creation of documents and edges with _key property

* fixed issue #1198: Aardvark: current AQL editor query is now cached

* Upgraded V8 version from 3.16.14 to 3.29.59

  The built-in version of V8 has been upgraded from 3.16.14 to 3.29.59.
  This activates several ES6 (also dubbed *Harmony* or *ES.next*) features in
  ArangoDB, both in the ArangoShell and the ArangoDB server. They can be
  used for scripting and in server-side actions such as Foxx routes, traversals
  etc.

  The following ES6 features are available in ArangoDB 2.4 by default:

  * iterators
  * the `of` operator
  * symbols
  * predefined collections types (Map, Set etc.)
  * typed arrays

  Many other ES6 features are disabled by default, but can be made available by
  starting arangod or arangosh with the appropriate options:

  * arrow functions
  * proxies
  * generators
  * String, Array, and Number enhancements
  * constants
  * enhanced object and numeric literals

  To activate all these ES6 features in arangod or arangosh, start it with
  the following options:

      arangosh --javascript.v8-options="--harmony --harmony_generators"

  More details on the available ES6 features can be found in
  [this blog](https://jsteemann.github.io/blog/2014/12/19/using-es6-features-in-arangodb/).

* Added Foxx generator for building Hypermedia APIs

  A more detailed description is [here](https://www.arangodb.com/2014/12/08/building-hypermedia-apis-foxxgenerator)

* New `Applications` tab in web interface:

  The `applications` tab got a complete redesign.
  It will now only show applications that are currently running on ArangoDB.
  For a selected application, a new detailed view has been created.
  This view provides a better overview of the app:
  * author
  * license
  * version
  * contributors
  * download links
  * API documentation

  To install a new application, a new dialog is now available.
  It provides the features already available in the console application `foxx-manager` plus some more:
  * install an application from Github
  * install an application from a zip file
  * install an application from ArangoDB's application store
  * create a new application from scratch: this feature uses a generator to
    create a Foxx application with pre-defined CRUD methods for a given list
    of collections. The generated Foxx app can either be downloaded as a zip file or
    be installed on the server. Starting with a new Foxx app has never been easier.

* fixed issue #1102: Aardvark: Layout bug in documents overview

  The documents overview was entirely destroyed in some situations on Firefox.
  We replaced the plugin we used there.

* fixed issue #1168: Aardvark: pagination buttons jumping

* fixed issue #1161: Aardvark: Click on Import JSON imports previously uploaded file

* removed configure options `--enable-all-in-one-v8`, `--enable-all-in-one-icu`,
  and `--enable-all-in-one-libev`.

* global internal rename to fix naming incompatibilities with JSON:

  Internal functions with names containing `array` have been renamed to `object`,
  internal functions with names containing `list` have been renamed to `array`.
  The renaming was mainly done in the C++ parts. The documentation has also been
  adjusted so that the correct JSON type names are used in most places.

  The change also led to the addition of a few function aliases in AQL:

  * `TO_LIST` now is an alias of the new `TO_ARRAY`
  * `IS_LIST` now is an alias of the new `IS_ARRAY`
  * `IS_DOCUMENT` now is an alias of the new `IS_OBJECT`

  The changed also renamed the option `mergeArrays` to `mergeObjects` for AQL
  data-modification query options and HTTP document modification API

* AQL: added optimizer rule "remove-filter-covered-by-index"

  This rule removes FilterNodes and CalculationNodes from an execution plan if the
  filter is already covered by a previous IndexRangeNode. Removing the CalculationNode
  and the FilterNode will speed up query execution because the query requires less
  computation.

* AQL: added optimizer rule "remove-sort-rand"

  This rule removes a `SORT RAND()` expression from a query and moves the random
  iteration into the appropriate `EnumerateCollectionNode`. This is more efficient
  than individually enumerating and then sorting randomly.

* AQL: range optimizations for IN and OR

  This change enables usage of indexes for several additional cases. Filters containing
  the `IN` operator can now make use of indexes, and multiple OR- or AND-combined filter
  conditions can now also use indexes if the filters are accessing the same indexed
  attribute.

  Here are a few examples of queries that can now use indexes but couldn't before:

    FOR doc IN collection
      FILTER doc.indexedAttribute == 1 || doc.indexedAttribute > 99
      RETURN doc

    FOR doc IN collection
      FILTER doc.indexedAttribute IN [ 3, 42 ] || doc.indexedAttribute > 99
      RETURN doc

    FOR doc IN collection
      FILTER (doc.indexedAttribute > 2 && doc.indexedAttribute < 10) ||
             (doc.indexedAttribute > 23 && doc.indexedAttribute < 42)
      RETURN doc

* fixed issue #500: AQL parentheses issue

  This change allows passing subqueries as AQL function parameters without using
  duplicate brackets (e.g. `FUNC(query)` instead of `FUNC((query))`

* added optional `COUNT` clause to AQL `COLLECT`

  This allows more efficient group count calculation queries, e.g.

      FOR doc IN collection
        COLLECT age = doc.age WITH COUNT INTO length
        RETURN { age: age, count: length }

  A count-only query is also possible:

      FOR doc IN collection
        COLLECT WITH COUNT INTO length
        RETURN length

* fixed missing makeDirectory when fetching a Foxx application from a zip file

* fixed issue #1134: Change the default endpoint to localhost

  This change will modify the IP address ArangoDB listens on to 127.0.0.1 by default.
  This will make new ArangoDB installations unaccessible from clients other than
  localhost unless changed. This is a security feature.

  To make ArangoDB accessible from any client, change the server's configuration
  (`--server.endpoint`) to either `tcp://0.0.0.0:8529` or the server's publicly
  visible IP address.

* deprecated `Repository#modelPrototype`. Use `Repository#model` instead.

* IMPORTANT CHANGE: by default, system collections are included in replication and all
  replication API return values. This will lead to user accounts and credentials
  data being replicated from master to slave servers. This may overwrite
  slave-specific database users.

  If this is undesired, the `_users` collection can be excluded from replication
  easily by setting the `includeSystem` attribute to `false` in the following commands:

  * replication.sync({ includeSystem: false });
  * replication.applier.properties({ includeSystem: false });

  This will exclude all system collections (including `_aqlfunctions`, `_graphs` etc.)
  from the initial synchronization and the continuous replication.

  If this is also undesired, it is also possible to specify a list of collections to
  exclude from the initial synchronization and the continuous replication using the
  `restrictCollections` attribute, e.g.:

      replication.applier.properties({
        includeSystem: true,
        restrictType: "exclude",
        restrictCollections: [ "_users", "_graphs", "foo" ]
      });

  The HTTP API methods for fetching the replication inventory and for dumping collections
  also support the `includeSystem` control flag via a URL parameter.

* removed DEPRECATED replication methods:
  * `replication.logger.start()`
  * `replication.logger.stop()`
  * `replication.logger.properties()`
  * HTTP PUT `/_api/replication/logger-start`
  * HTTP PUT `/_api/replication/logger-stop`
  * HTTP GET `/_api/replication/logger-config`
  * HTTP PUT `/_api/replication/logger-config`

* fixed issue #1174, which was due to locking problems in distributed
  AQL execution

* improved cluster locking for AQL avoiding deadlocks

* use DistributeNode for modifying queries with REPLACE and UPDATE, if
  possible


v2.3.6 (2015-XX-XX)
-------------------

* fixed AQL subquery optimization that produced wrong result when multiple subqueries
  directly followed each other and and a directly following `LET` statement did refer
  to any but the first subquery.


v2.3.5 (2015-01-16)
-------------------

* fixed intermittent 404 errors in Foxx apps after mounting or unmounting apps

* fixed issue #1200: Expansion operator results in "Cannot call method 'forEach' of null"

* fixed issue #1199: Cannot unlink root node of plan


v2.3.4 (2014-12-23)
-------------------

* fixed cerberus path for MyArangoDB


v2.3.3 (2014-12-17)
-------------------

* fixed error handling in instantiation of distributed AQL queries, this
  also fixes a bug in cluster startup with many servers

* issue #1185: parse non-fractional JSON numbers with exponent (e.g. `4e-261`)

* issue #1159: allow --server.request-timeout and --server.connect-timeout of 0


v2.3.2 (2014-12-09)
-------------------

* fixed issue #1177: Fix bug in the user app's storage

* fixed issue #1173: AQL Editor "Save current query" resets user password

* fixed missing makeDirectory when fetching a Foxx application from a zip file

* put in warning about default changed: fixed issue #1134: Change the default endpoint to localhost

* fixed issue #1163: invalid fullCount value returned from AQL

* fixed range operator precedence

* limit default maximum number of plans created by AQL optimizer to 256 (from 1024)

* make AQL optimizer not generate an extra plan if an index can be used, but modify
  existing plans in place

* fixed AQL cursor ttl (time-to-live) issue

  Any user-specified cursor ttl value was not honored since 2.3.0.

* fixed segfault in AQL query hash index setup with unknown shapes

* fixed memleaks

* added AQL optimizer rule for removing `INTO` from a `COLLECT` statement if not needed

* fixed issue #1131

  This change provides the `KEEP` clause for `COLLECT ... INTO`. The `KEEP` clause
  allows controlling which variables will be kept in the variable created by `INTO`.

* fixed issue #1147, must protect dispatcher ID for etcd

v2.3.1 (2014-11-28)
-------------------

* recreate password if missing during upgrade

* fixed issue #1126

* fixed non-working subquery index optimizations

* do not restrict summary of Foxx applications to 60 characters

* fixed display of "required" path parameters in Foxx application documentation

* added more optimizations of constants values in AQL FILTER conditions

* fixed invalid or-to-in optimization for FILTERs containing comparisons
  with boolean values

* fixed replication of `_graphs` collection

* added AQL list functions `PUSH`, `POP`, `UNSHIFT`, `SHIFT`, `REMOVE_VALUES`,
  `REMOVE_VALUE`, `REMOVE_NTH` and `APPEND`

* added AQL functions `CALL` and `APPLY` to dynamically call other functions

* fixed AQL optimizer cost estimation for LIMIT node

* prevent Foxx queues from permanently writing to the journal even when
  server is idle

* fixed AQL COLLECT statement with INTO clause, which copied more variables
  than v2.2 and thus lead to too much memory consumption.
  This deals with #1107.

* fixed AQL COLLECT statement, this concerned every COLLECT statement,
  only the first group had access to the values of the variables before
  the COLLECT statement. This deals with #1127.

* fixed some AQL internals, where sometimes too many items were
  fetched from upstream in the presence of a LIMIT clause. This should
  generally improve performance.


v2.3.0 (2014-11-18)
-------------------

* fixed syslog flags. `--log.syslog` is deprecated and setting it has no effect,
  `--log.facility` now works as described. Application name has been changed from
  `triagens` to `arangod`. It can be changed using `--log.application`. The syslog
  will only contain the actual log message. The datetime prefix is omitted.

* fixed deflate in SimpleHttpClient

* fixed issue #1104: edgeExamples broken or changed

* fixed issue #1103: Error while importing user queries

* fixed issue #1100: AQL: HAS() fails on doc[attribute_name]

* fixed issue #1098: runtime error when creating graph vertex

* hide system applications in **Applications** tab by default

  Display of system applications can be toggled by using the *system applications*
  toggle in the UI.

* added HTTP REST API for managing tasks (`/_api/tasks`)

* allow passing character lists as optional parameter to AQL functions `TRIM`,
  `LTRIM` and `RTRIM`

  These functions now support trimming using custom character lists. If no character
  lists are specified, all whitespace characters will be removed as previously:

      TRIM("  foobar\t \r\n ")         // "foobar"
      TRIM(";foo;bar;baz, ", "; ")     // "foo;bar;baz"

* added AQL string functions `LTRIM`, `RTRIM`, `FIND_FIRST`, `FIND_LAST`, `SPLIT`,
  `SUBSTITUTE`

* added AQL functions `ZIP`, `VALUES` and `PERCENTILE`

* made AQL functions `CONCAT` and `CONCAT_SEPARATOR` work with list arguments

* dynamically create extra dispatcher threads if required

* fixed issue #1097: schemas in the API docs no longer show required properties as optional


v2.3.0-beta2 (2014-11-08)
-------------------------

* front-end: new icons for uploading and downloading JSON documents into a collection

* front-end: fixed documents pagination css display error

* front-end: fixed flickering of the progress view

* front-end: fixed missing event for documents filter function

* front-end: jsoneditor: added CMD+Return (Mac) CTRL+Return (Linux/Win) shortkey for
  saving a document

* front-end: added information tooltip for uploading json documents.

* front-end: added database management view to the collapsed navigation menu

* front-end: added collection truncation feature

* fixed issue #1086: arangoimp: Odd errors if arguments are not given properly

* performance improvements for AQL queries that use JavaScript-based expressions
  internally

* added AQL geo functions `WITHIN_RECTANGLE` and `IS_IN_POLYGON`

* fixed non-working query results download in AQL editor of web interface

* removed debug print message in AQL editor query export routine

* fixed issue #1075: Aardvark: user name required even if auth is off #1075

  The fix for this prefills the username input field with the current user's
  account name if any and `root` (the default username) otherwise. Additionally,
  the tooltip text has been slightly adjusted.

* fixed issue #1069: Add 'raw' link to swagger ui so that the raw swagger
  json can easily be retrieved

  This adds a link to the Swagger API docs to an application's detail view in
  the **Applications** tab of the web interface. The link produces the Swagger
  JSON directly. If authentication is turned on, the link requires authentication,
  too.

* documentation updates


v2.3.0-beta1 (2014-11-01)
-------------------------

* added dedicated `NOT IN` operator for AQL

  Previously, a `NOT IN` was only achievable by writing a negated `IN` condition:

      FOR i IN ... FILTER ! (i IN [ 23, 42 ]) ...

  This can now alternatively be expressed more intuitively as follows:

      FOR i IN ... FILTER i NOT IN [ 23, 42 ] ...

* added alternative logical operator syntax for AQL

  Previously, the logical operators in AQL could only be written as:
  - `&&`: logical and
  - `||`: logical or
  - `!`: negation

  ArangoDB 2.3 introduces the alternative variants for these operators:
  - `AND`: logical and
  - `OR`: logical or
  - `NOT`: negation

  The new syntax is just an alternative to the old syntax, allowing easier
  migration from SQL. The old syntax is still fully supported and will be.

* improved output of `ArangoStatement.parse()` and POST `/_api/query`

  If an AQL query can be parsed without problems, The return value of
  `ArangoStatement.parse()` now contains an attribute `ast` with the abstract
  syntax tree of the query (before optimizations). Though this is an internal
  representation of the query and is subject to change, it can be used to inspect
  how ArangoDB interprets a given query.

* improved `ArangoStatement.explain()` and POST `/_api/explain`

  The commands for explaining AQL queries have been improved.

* added command-line option `--javascript.v8-contexts` to control the number of
  V8 contexts created in arangod.

  Previously, the number of V8 contexts was equal to the number of server threads
  (as specified by option `--server.threads`).

  However, it may be sensible to create different amounts of threads and V8
  contexts. If the option is not specified, the number of V8 contexts created
  will be equal to the number of server threads. Thus no change in configuration
  is required to keep the old behavior.

  If you are using the default config files or merge them with your local config
  files, please review if the default number of server threads is okay in your
  environment. Additionally you should verify that the number of V8 contexts
  created (as specified in option `--javascript.v8-contexts`) is okay.

* the number of server.threads specified is now the minimum of threads
  started. There are situation in which threads are waiting for results of
  distributed database servers. In this case the number of threads is
  dynamically increased.

* removed index type "bitarray"

  Bitarray indexes were only half-way documented and integrated in previous versions
  of ArangoDB so their benefit was limited. The support for bitarray indexes has
  thus been removed in ArangoDB 2.3. It is not possible to create indexes of type
  "bitarray" with ArangoDB 2.3.

  When a collection is opened that contains a bitarray index definition created
  with a previous version of ArangoDB, ArangoDB will ignore it and log the following
  warning:

      index type 'bitarray' is not supported in this version of ArangoDB and is ignored

  Future versions of ArangoDB may automatically remove such index definitions so the
  warnings will eventually disappear.

* removed internal "_admin/modules/flush" in order to fix requireApp

* added basic support for handling binary data in Foxx

  Requests with binary payload can be processed in Foxx applications by
  using the new method `res.rawBodyBuffer()`. This will return the unparsed request
  body as a Buffer object.

  There is now also the method `req.requestParts()` available in Foxx to retrieve
  the individual components of a multipart HTTP request.

  Buffer objects can now be used when setting the response body of any Foxx action.
  Additionally, `res.send()` has been added as a convenience method for returning
  strings, JSON objects or buffers from a Foxx action:

      res.send("<p>some HTML</p>");
      res.send({ success: true });
      res.send(new Buffer("some binary data"));

  The convenience method `res.sendFile()` can now be used to easily return the
  contents of a file from a Foxx action:

      res.sendFile(applicationContext.foxxFilename("image.png"));

  `fs.write` now accepts not only strings but also Buffer objects as second parameter:

      fs.write(filename, "some data");
      fs.write(filename, new Buffer("some binary data"));

  `fs.readBuffer` can be used to return the contents of a file in a Buffer object.

* improved performance of insertion into non-unique hash indexes significantly in case
  many duplicate keys are used in the index

* issue #1042: set time zone in log output

  the command-line option `--log.use-local-time` was added to print dates and times in
  the server-local timezone instead of UTC

* command-line options that require a boolean value now validate the
  value given on the command-line

  This prevents issues if no value is specified for an option that
  requires a boolean value. For example, the following command-line would
  have caused trouble in 2.2, because `--server.endpoint` would have been
  used as the value for the `--server.disable-authentication` options
  (which requires a boolean value):

      arangod --server.disable-authentication --server.endpoint tcp://127.0.0.1:8529 data

  In 2.3, running this command will fail with an error and requires to
  be modified to:

      arangod --server.disable-authentication true --server.endpoint tcp://127.0.0.1:8529 data

* improved performance of CSV import in arangoimp

* fixed issue #1027: Stack traces are off-by-one

* fixed issue #1026: Modules loaded in different files within the same app
  should refer to the same module

* fixed issue #1025: Traversal not as expected in undirected graph

* added a _relation function in the general-graph module.

  This deprecated _directedRelation and _undirectedRelation.
  ArangoDB does not offer any constraints for undirected edges
  which caused some confusion of users how undirected relations
  have to be handled. Relation now only supports directed relations
  and the user can actively simulate undirected relations.

* changed return value of Foxx.applicationContext#collectionName:

  Previously, the function could return invalid collection names because
  invalid characters were not replaced in the application name prefix, only
  in the collection name passed.

  Now, the function replaces invalid characters also in the application name
  prefix, which might to slightly different results for application names that
  contained any characters outside the ranges [a-z], [A-Z] and [0-9].

* prevent XSS in AQL editor and logs view

* integrated tutorial into ArangoShell and web interface

* added option `--backslash-escape` for arangoimp when running CSV file imports

* front-end: added download feature for (filtered) documents

* front-end: added download feature for the results of a user query

* front-end: added function to move documents to another collection

* front-end: added sort-by attribute to the documents filter

* front-end: added sorting feature to database, graph management and user management view.

* issue #989: front-end: Databases view not refreshing after deleting a database

* issue #991: front-end: Database search broken

* front-end: added infobox which shows more information about a document (_id, _rev, _key) or
  an edge (_id, _rev, _key, _from, _to). The from and to attributes are clickable and redirect
  to their document location.

* front-end: added edit-mode for deleting multiple documents at the same time.

* front-end: added delete button to the detailed document/edge view.

* front-end: added visual feedback for saving documents/edges inside the editor (error/success).

* front-end: added auto-focusing for the first input field in a modal.

* front-end: added validation for user input in a modal.

* front-end: user defined queries are now stored inside the database and are bound to the current
  user, instead of using the local storage functionality of the browsers. The outcome of this is
  that user defined queries are now independently usable from any device. Also queries can now be
  edited through the standard document editor of the front-end through the _users collection.

* front-end: added import and export functionality for user defined queries.

* front-end: added new keywords and functions to the aql-editor theme

* front-end: applied tile-style to the graph view

* front-end: now using the new graph api including multi-collection support

* front-end: foxx apps are now deletable

* front-end: foxx apps are now installable and updateable through github, if github is their
  origin.

* front-end: added foxx app version control. Multiple versions of a single foxx app are now
  installable and easy to manage and are also arranged in groups.

* front-end: the user-set filter of a collection is now stored until the user navigates to
  another collection.

* front-end: fetching and filtering of documents, statistics, and query operations are now
  handled with asynchronous ajax calls.

* front-end: added progress indicator if the front-end is waiting for a server operation.

* front-end: fixed wrong count of documents in the documents view of a collection.

* front-end: fixed unexpected styling of the manage db view and navigation.

* front-end: fixed wrong handling of select fields in a modal view.

* front-end: fixed wrong positioning of some tooltips.

* automatically call `toJSON` function of JavaScript objects (if present)
  when serializing them into database documents. This change allows
  storing JavaScript date objects in the database in a sensible manner.


v2.2.7 (2014-11-19)
-------------------

* fixed issue #998: Incorrect application URL for non-system Foxx apps

* fixed issue #1079: AQL editor: keyword WITH in UPDATE query is not highlighted

* fix memory leak in cluster nodes

* fixed registration of AQL user-defined functions in Web UI (JS shell)

* fixed error display in Web UI for certain errors
  (now error message is printed instead of 'undefined')

* fixed issue #1059: bug in js module console

* fixed issue #1056: "fs": zip functions fail with passwords

* fixed issue #1063: Docs: measuring unit of --wal.logfile-size?

* fixed issue #1062: Docs: typo in 14.2 Example data


v2.2.6 (2014-10-20)
-------------------

* fixed issue #972: Compilation Issue

* fixed issue #743: temporary directories are now unique and one can read
  off the tool that created them, if empty, they are removed atexit

* Highly improved performance of all AQL GRAPH_* functions.

* Orphan collections in general graphs can now be found via GRAPH_VERTICES
  if either "any" or no direction is defined

* Fixed documentation for AQL function GRAPH_NEIGHBORS.
  The option "vertexCollectionRestriction" is meant to filter the target
  vertices only, and should not filter the path.

* Fixed a bug in GRAPH_NEIGHBORS which enforced only empty results
  under certain conditions


v2.2.5 (2014-10-09)
-------------------

* fixed issue #961: allow non-JSON values in undocument request bodies

* fixed issue 1028: libicu is now statically linked

* fixed cached lookups of collections on the server, which may have caused spurious
  problems after collection rename operations


v2.2.4 (2014-10-01)
-------------------

* fixed accessing `_from` and `_to` attributes in `collection.byExample` and
  `collection.firstExample`

  These internal attributes were not handled properly in the mentioned functions, so
  searching for them did not always produce documents

* fixed issue #1030: arangoimp 2.2.3 crashing, not logging on large Windows CSV file

* fixed issue #1025: Traversal not as expected in undirected graph

* fixed issue #1020

  This requires re-introducing the startup option `--database.force-sync-properties`.

  This option can again be used to force fsyncs of collection, index and database properties
  stored as JSON strings on disk in files named `parameter.json`. Syncing these files after
  a write may be necessary if the underlying storage does not sync file contents by itself
  in a "sensible" amount of time after a file has been written and closed.

  The default value is `true` so collection, index and database properties will always be
  synced to disk immediately. This affects creating, renaming and dropping collections as
  well as creating and dropping databases and indexes. Each of these operations will perform
  an additional fsync on the `parameter.json` file if the option is set to `true`.

  It might be sensible to set this option to `false` for workloads that create and drop a
  lot of collections (e.g. test runs).

  Document operations such as creating, updating and dropping documents are not affected
  by this option.

* fixed issue #1016: AQL editor bug

* fixed issue #1014: WITHIN function returns wrong distance

* fixed AQL shortest path calculation in function `GRAPH_SHORTEST_PATH` to return
  complete vertex objects instead of just vertex ids

* allow changing of attributes of documents stored in server-side JavaScript variables

  Previously, the following did not work:

      var doc = db.collection.document(key);
      doc._key = "abc"; // overwriting internal attributes not supported
      doc.value = 123;  // overwriting existing attributes not supported

  Now, modifying documents stored in server-side variables (e.g. `doc` in the above case)
  is supported. Modifying the variables will not update the documents in the database,
  but will modify the JavaScript object (which can be written back to the database using
  `db.collection.update` or `db.collection.replace`)

* fixed issue #997: arangoimp apparently doesn't support files >2gig on Windows

  large file support (requires using `_stat64` instead of `stat`) is now supported on
  Windows


v2.2.3 (2014-09-02)
-------------------

* added `around` for Foxx controller

* added `type` option for HTTP API `GET /_api/document?collection=...`

  This allows controlling the type of results to be returned. By default, paths to
  documents will be returned, e.g.

      [
        `/_api/document/test/mykey1`,
        `/_api/document/test/mykey2`,
        ...
      ]

  To return a list of document ids instead of paths, the `type` URL parameter can be
  set to `id`:

      [
        `test/mykey1`,
        `test/mykey2`,
        ...
      ]

  To return a list of document keys only, the `type` URL parameter can be set to `key`:

      [
        `mykey1`,
        `mykey2`,
        ...
      ]


* properly capitalize HTTP response header field names in case the `x-arango-async`
  HTTP header was used in a request.

* fixed several documentation issues

* speedup for several general-graph functions, AQL functions starting with `GRAPH_`
  and traversals


v2.2.2 (2014-08-08)
-------------------

* allow storing non-reserved attribute names starting with an underscore

  Previous versions of ArangoDB parsed away all attribute names that started with an
  underscore (e.g. `_test', '_foo', `_bar`) on all levels of a document (root level
  and sub-attribute levels). While this behavior was documented, it was unintuitive and
  prevented storing documents inside other documents, e.g.:

      {
        "_key" : "foo",
        "_type" : "mydoc",
        "references" : [
          {
            "_key" : "something",
            "_rev" : "...",
            "value" : 1
          },
          {
            "_key" : "something else",
            "_rev" : "...",
            "value" : 2
          }
        ]
      }

  In the above example, previous versions of ArangoDB removed all attributes and
  sub-attributes that started with underscores, meaning the embedded documents would lose
  some of their attributes. 2.2.2 should preserve such attributes, and will also allow
  storing user-defined attribute names on the top-level even if they start with underscores
  (such as `_type` in the above example).

* fix conversion of JavaScript String, Number and Boolean objects to JSON.

  Objects created in JavaScript using `new Number(...)`, `new String(...)`, or
  `new Boolean(...)` were not converted to JSON correctly.

* fixed a race condition on task registration (i.e. `require("org/arangodb/tasks").register()`)

  this race condition led to undefined behavior when a just-created task with no offset and
  no period was instantly executed and deleted by the task scheduler, before the `register`
  function returned to the caller.

* changed run-tests.sh to execute all suitable tests.

* switch to new version of gyp

* fixed upgrade button


v2.2.1 (2014-07-24)
-------------------

* fixed hanging write-ahead log recovery for certain cases that involved dropping
  databases

* fixed issue with --check-version: when creating a new database the check failed

* issue #947 Foxx applicationContext missing some properties

* fixed issue with --check-version: when creating a new database the check failed

* added startup option `--wal.suppress-shape-information`

  Setting this option to `true` will reduce memory and disk space usage and require
  less CPU time when modifying documents or edges. It should therefore be turned on
  for standalone ArangoDB servers. However, for servers that are used as replication
  masters, setting this option to `true` will effectively disable the usage of the
  write-ahead log for replication, so it should be set to `false` for any replication
  master servers.

  The default value for this option is `false`.

* added optional `ttl` attribute to specify result cursor expiration for HTTP API method
  `POST /_api/cursor`

  The `ttl` attribute can be used to prevent cursor results from timing out too early.

* issue #947: Foxx applicationContext missing some properties

* (reported by Christian Neubauer):

  The problem was that in Google's V8, signed and unsigned chars are not always declared cleanly.
  so we need to force v8 to compile with forced signed chars which is done by the Flag:
    -fsigned-char
  at least it is enough to follow the instructions of compiling arango on rasperry
  and add "CFLAGS='-fsigned-char'" to the make command of V8 and remove the armv7=0

* Fixed a bug with the replication client. In the case of single document
  transactions the collection was not write locked.


v2.2.0 (2014-07-10)
-------------------

* The replication methods `logger.start`, `logger.stop` and `logger.properties` are
  no-ops in ArangoDB 2.2 as there is no separate replication logger anymore. Data changes
  are logged into the write-ahead log in ArangoDB 2.2, and not separately by the
  replication logger. The replication logger object is still there in ArangoDB 2.2 to
  ensure backwards-compatibility, however, logging cannot be started, stopped or
  configured anymore. Using any of these methods will do nothing.

  This also affects the following HTTP API methods:
  - `PUT /_api/replication/logger-start`
  - `PUT /_api/replication/logger-stop`
  - `GET /_api/replication/logger-config`
  - `PUT /_api/replication/logger-config`

  Using any of these methods is discouraged from now on as they will be removed in
  future versions of ArangoDB.

* INCOMPATIBLE CHANGE: replication of transactions has changed. Previously, transactions
  were logged on a master in one big block and shipped to a slave in one block, too.
  Now transactions will be logged and replicated as separate entries, allowing transactions
  to be bigger and also ensure replication progress.

  This change also affects the behavior of the `stop` method of the replication applier.
  If the replication applier is now stopped manually using the `stop` method and later
  restarted using the `start` method, any transactions that were unfinished at the
  point of stopping will be aborted on a slave, even if they later commit on the master.

  In ArangoDB 2.2, stopping the replication applier manually should be avoided unless the
  goal is to stop replication permanently or to do a full resync with the master anyway.
  If the replication applier still must be stopped, it should be made sure that the
  slave has fetched and applied all pending operations from a master, and that no
  extra transactions are started on the master before the `stop` command on the slave
  is executed.

  Replication of transactions in ArangoDB 2.2 might also lock the involved collections on
  the slave while a transaction is either committed or aborted on the master and the
  change has been replicated to the slave. This change in behavior may be important for
  slave servers that are used for read-scaling. In order to avoid long lasting collection
  locks on the slave, transactions should be kept small.

  The `_replication` system collection is not used anymore in ArangoDB 2.2 and its usage is
  discouraged.

* INCOMPATIBLE CHANGE: the figures reported by the `collection.figures` method
  now only reflect documents and data contained in the journals and datafiles of
  collections. Documents or deletions contained only in the write-ahead log will
  not influence collection figures until the write-ahead log garbage collection
  kicks in. The figures for a collection might therefore underreport the total
  resource usage of a collection.

  Additionally, the attributes `lastTick` and `uncollectedLogfileEntries` have been
  added to the result of the `figures` operation and the HTTP API method
  `PUT /_api/collection/figures`

* added `insert` method as an alias for `save`. Documents can now be inserted into
  a collection using either method:

      db.test.save({ foo: "bar" });
      db.test.insert({ foo: "bar" });

* added support for data-modification AQL queries

* added AQL keywords `INSERT`, `UPDATE`, `REPLACE` and `REMOVE` (and `WITH`) to
  support data-modification AQL queries.

  Unquoted usage of these keywords for attribute names in AQL queries will likely
  fail in ArangoDB 2.2. If any such attribute name needs to be used in a query, it
  should be enclosed in backticks to indicate the usage of a literal attribute
  name.

  For example, the following query will fail in ArangoDB 2.2 with a parse error:

      FOR i IN foo RETURN i.remove

  and needs to be rewritten like this:

      FOR i IN foo RETURN i.`remove`

* disallow storing of JavaScript objects that contain JavaScript native objects
  of type `Date`, `Function`, `RegExp` or `External`, e.g.

      db.test.save({ foo: /bar/ });
      db.test.save({ foo: new Date() });

  will now print

      Error: <data> cannot be converted into JSON shape: could not shape document

  Previously, objects of these types were silently converted into an empty object
  (i.e. `{ }`).

  To store such objects in a collection, explicitly convert them into strings
  like this:

      db.test.save({ foo: String(/bar/) });
      db.test.save({ foo: String(new Date()) });

* The replication methods `logger.start`, `logger.stop` and `logger.properties` are
  no-ops in ArangoDB 2.2 as there is no separate replication logger anymore. Data changes
  are logged into the write-ahead log in ArangoDB 2.2, and not separately by the
  replication logger. The replication logger object is still there in ArangoDB 2.2 to
  ensure backwards-compatibility, however, logging cannot be started, stopped or
  configured anymore. Using any of these methods will do nothing.

  This also affects the following HTTP API methods:
  - `PUT /_api/replication/logger-start`
  - `PUT /_api/replication/logger-stop`
  - `GET /_api/replication/logger-config`
  - `PUT /_api/replication/logger-config`

  Using any of these methods is discouraged from now on as they will be removed in
  future versions of ArangoDB.

* INCOMPATIBLE CHANGE: replication of transactions has changed. Previously, transactions
  were logged on a master in one big block and shipped to a slave in one block, too.
  Now transactions will be logged and replicated as separate entries, allowing transactions
  to be bigger and also ensure replication progress.

  This change also affects the behavior of the `stop` method of the replication applier.
  If the replication applier is now stopped manually using the `stop` method and later
  restarted using the `start` method, any transactions that were unfinished at the
  point of stopping will be aborted on a slave, even if they later commit on the master.

  In ArangoDB 2.2, stopping the replication applier manually should be avoided unless the
  goal is to stop replication permanently or to do a full resync with the master anyway.
  If the replication applier still must be stopped, it should be made sure that the
  slave has fetched and applied all pending operations from a master, and that no
  extra transactions are started on the master before the `stop` command on the slave
  is executed.

  Replication of transactions in ArangoDB 2.2 might also lock the involved collections on
  the slave while a transaction is either committed or aborted on the master and the
  change has been replicated to the slave. This change in behavior may be important for
  slave servers that are used for read-scaling. In order to avoid long lasting collection
  locks on the slave, transactions should be kept small.

  The `_replication` system collection is not used anymore in ArangoDB 2.2 and its usage is
  discouraged.

* INCOMPATIBLE CHANGE: the figures reported by the `collection.figures` method
  now only reflect documents and data contained in the journals and datafiles of
  collections. Documents or deletions contained only in the write-ahead log will
  not influence collection figures until the write-ahead log garbage collection
  kicks in. The figures for a collection might therefore underreport the total
  resource usage of a collection.

  Additionally, the attributes `lastTick` and `uncollectedLogfileEntries` have been
  added to the result of the `figures` operation and the HTTP API method
  `PUT /_api/collection/figures`

* added `insert` method as an alias for `save`. Documents can now be inserted into
  a collection using either method:

      db.test.save({ foo: "bar" });
      db.test.insert({ foo: "bar" });

* added support for data-modification AQL queries

* added AQL keywords `INSERT`, `UPDATE`, `REPLACE` and `REMOVE` (and `WITH`) to
  support data-modification AQL queries.

  Unquoted usage of these keywords for attribute names in AQL queries will likely
  fail in ArangoDB 2.2. If any such attribute name needs to be used in a query, it
  should be enclosed in backticks to indicate the usage of a literal attribute
  name.

  For example, the following query will fail in ArangoDB 2.2 with a parse error:

      FOR i IN foo RETURN i.remove

  and needs to be rewritten like this:

      FOR i IN foo RETURN i.`remove`

* disallow storing of JavaScript objects that contain JavaScript native objects
  of type `Date`, `Function`, `RegExp` or `External`, e.g.

      db.test.save({ foo: /bar/ });
      db.test.save({ foo: new Date() });

  will now print

      Error: <data> cannot be converted into JSON shape: could not shape document

  Previously, objects of these types were silently converted into an empty object
  (i.e. `{ }`).

  To store such objects in a collection, explicitly convert them into strings
  like this:

      db.test.save({ foo: String(/bar/) });
      db.test.save({ foo: String(new Date()) });

* honor startup option `--server.disable-statistics` when deciding whether or not
  to start periodic statistics collection jobs

  Previously, the statistics collection jobs were started even if the server was
  started with the `--server.disable-statistics` flag being set to `true`

* removed startup option `--random.no-seed`

  This option had no effect in previous versions of ArangoDB and was thus removed.

* removed startup option `--database.remove-on-drop`

  This option was used for debugging only.

* removed startup option `--database.force-sync-properties`

  This option is now superfluous as collection properties are now stored in the
  write-ahead log.

* introduced write-ahead log

  All write operations in an ArangoDB server instance are automatically logged
  to the server's write-ahead log. The write-ahead log is a set of append-only
  logfiles, and it is used in case of a crash recovery and for replication.
  Data from the write-ahead log will eventually be moved into the journals or
  datafiles of collections, allowing the server to remove older write-ahead log
  logfiles. Figures of collections will be updated when data are moved from the
  write-ahead log into the journals or datafiles of collections.

  Cross-collection transactions in ArangoDB should benefit considerably by this
  change, as less writes than in previous versions are required to ensure the data
  of multiple collections are atomically and durably committed. All data-modifying
  operations inside transactions (insert, update, remove) will write their
  operations into the write-ahead log directly, making transactions with multiple
  operations also require less physical memory than in previous versions of ArangoDB,
  that required all transaction data to fit into RAM.

  The `_trx` system collection is not used anymore in ArangoDB 2.2 and its usage is
  discouraged.

  The data in the write-ahead log can also be used in the replication context.
  The `_replication` collection that was used in previous versions of ArangoDB to
  store all changes on the server is not used anymore in ArangoDB 2.2. Instead,
  slaves can read from a master's write-ahead log to get informed about most
  recent changes. This removes the need to store data-modifying operations in
  both the actual place and the `_replication` collection.

* removed startup option `--server.disable-replication-logger`

  This option is superfluous in ArangoDB 2.2. There is no dedicated replication
  logger in ArangoDB 2.2. There is now always the write-ahead log, and it is also
  used as the server's replication log. Specifying the startup option
  `--server.disable-replication-logger` will do nothing in ArangoDB 2.2, but the
  option should not be used anymore as it might be removed in a future version.

* changed behavior of replication logger

  There is no dedicated replication logger in ArangoDB 2.2 as there is the
  write-ahead log now. The existing APIs for starting and stopping the replication
  logger still exist in ArangoDB 2.2 for downwards-compatibility, but calling
  the start or stop operations are no-ops in ArangoDB 2.2. When querying the
  replication logger status via the API, the server will always report that the
  replication logger is running. Configuring the replication logger is a no-op
  in ArangoDB 2.2, too. Changing the replication logger configuration has no
  effect. Instead, the write-ahead log configuration can be changed.

* removed MRuby integration for arangod

  ArangoDB had an experimental MRuby integration in some of the publish builds.
  This wasn't continuously developed, and so it has been removed in ArangoDB 2.2.

  This change has led to the following startup options being superfluous:

  - `--ruby.gc-interval`
  - `--ruby.action-directory`
  - `--ruby.modules-path`
  - `--ruby.startup-directory`

  Specifying these startup options will do nothing in ArangoDB 2.2, but the
  options should be avoided from now on as they might be removed in future versions.

* reclaim index memory when last document in collection is deleted

  Previously, deleting documents from a collection did not lead to index sizes being
  reduced. Instead, the already allocated index memory was re-used when a collection
  was refilled.

  Now, index memory for primary indexes and hash indexes is reclaimed instantly when
  the last document from a collection is removed.

* inlined and optimized functions in hash indexes

* added AQL TRANSLATE function

  This function can be used to perform lookups from static lists, e.g.

      LET countryNames = { US: "United States", UK: "United Kingdom", FR: "France" }
      RETURN TRANSLATE("FR", countryNames)

* fixed datafile debugger

* fixed check-version for empty directory

* moved try/catch block to the top of routing chain

* added mountedApp function for foxx-manager

* fixed issue #883: arango 2.1 - when starting multi-machine cluster, UI web
  does not change to cluster overview

* fixed dfdb: should not start any other V8 threads

* cleanup of version-check, added module org/arangodb/database-version,
  added --check-version option

* fixed issue #881: [2.1.0] Bombarded (every 10 sec or so) with
  "WARNING format string is corrupt" when in non-system DB Dashboard

* specialized primary index implementation to allow faster hash table
  rebuilding and reduce lookups in datafiles for the actual value of `_key`.

* issue #862: added `--overwrite` option to arangoimp

* removed number of property lookups for documents during AQL queries that
  access documents

* prevent buffering of long print results in arangosh's and arangod's print
  command

  this change will emit buffered intermediate print results and discard the
  output buffer to quickly deliver print results to the user, and to prevent
  constructing very large buffers for large results

* removed sorting of attribute names for use in a collection's shaper

  sorting attribute names was done on document insert to keep attributes
  of a collection in sorted order for faster comparisons. The sort order
  of attributes was only used in one particular and unlikely case, so it
  was removed. Collections with many different attribute names should
  benefit from this change by faster inserts and slightly less memory usage.

* fixed a bug in arangodump which got the collection name in _from and _to
  attributes of edges wrong (all were "_unknown")

* fixed a bug in arangorestore which did not recognize wrong _from and _to
  attributes of edges

* improved error detection and reporting in arangorestore


v2.1.1 (2014-06-06)
-------------------

* fixed dfdb: should not start any other V8 threads

* signature for collection functions was modified

  The basic change was the substitution of the input parameter of the
  function by an generic options object which can contain multiple
  option parameter of the function.
  Following functions were modified
  remove
  removeBySample
  replace
  replaceBySample
  update
  updateBySample

  Old signature is yet supported but it will be removed in future versions

v2.1.0 (2014-05-29)
-------------------

* implemented upgrade procedure for clusters

* fixed communication issue with agency which prevented reconnect
  after an agent failure

* fixed cluster dashboard in the case that one but not all servers
  in the cluster are down

* fixed a bug with coordinators creating local database objects
  in the wrong order (_system needs to be done first)

* improved cluster dashboard


v2.1.0-rc2 (2014-05-25)
-----------------------

* fixed issue #864: Inconsistent behavior of AQL REVERSE(list) function


v2.1.0-rc1 (XXXX-XX-XX)
-----------------------

* added server-side periodic task management functions:

  - require("org/arangodb/tasks").register(): registers a periodic task
  - require("org/arangodb/tasks").unregister(): unregisters and removes a
    periodic task
  - require("org/arangodb/tasks").get(): retrieves a specific tasks or all
    existing tasks

  the previous undocumented function `internal.definePeriodic` is now
  deprecated and will be removed in a future release.

* decrease the size of some seldom used system collections on creation.

  This will make these collections use less disk space and mapped memory.

* added AQL date functions

* added AQL FLATTEN() list function

* added index memory statistics to `db.<collection>.figures()` function

  The `figures` function will now return a sub-document `indexes`, which lists
  the number of indexes in the `count` sub-attribute, and the total memory
  usage of the indexes in bytes in the `size` sub-attribute.

* added AQL CURRENT_DATABASE() function

  This function returns the current database's name.

* added AQL CURRENT_USER() function

  This function returns the current user from an AQL query. The current user is the
  username that was specified in the `Authorization` HTTP header of the request. If
  authentication is turned off or the query was executed outside a request context,
  the function will return `null`.

* fixed issue #796: Searching with newline chars broken?

  fixed slightly different handling of backslash escape characters in a few
  AQL functions. Now handling of escape sequences should be consistent, and
  searching for newline characters should work the same everywhere

* added OpenSSL version check for configure

  It will report all OpenSSL versions < 1.0.1g as being too old.
  `configure` will only complain about an outdated OpenSSL version but not stop.

* require C++ compiler support (requires g++ 4.8, clang++ 3.4 or Visual Studio 13)

* less string copying returning JSONified documents from ArangoDB, e.g. via
  HTTP GET `/_api/document/<collection>/<document>`

* issue #798: Lower case http headers from arango

  This change allows returning capitalized HTTP headers, e.g.
  `Content-Length` instead of `content-length`.
  The HTTP spec says that headers are case-insensitive, but
  in fact several clients rely on a specific case in response
  headers.
  This change will capitalize HTTP headers if the `X-Arango-Version`
  request header is sent by the client and contains a value of at
  least `20100` (for version 2.1). The default value for the
  compatibility can also be set at server start, using the
  `--server.default-api-compatibility` option.

* simplified usage of `db._createStatement()`

  Previously, the function could not be called with a query string parameter as
  follows:

      db._createStatement(queryString);

  Calling it as above resulted in an error because the function expected an
  object as its parameter. From now on, it's possible to call the function with
  just the query string.

* make ArangoDB not send back a `WWW-Authenticate` header to a client in case the
  client sends the `X-Omit-WWW-Authenticate` HTTP header.

  This is done to prevent browsers from showing their built-in HTTP authentication
  dialog for AJAX requests that require authentication.
  ArangoDB will still return an HTTP 401 (Unauthorized) if the request doesn't
  contain valid credentials, but it will omit the `WWW-Authenticate` header,
  allowing clients to bypass the browser's authentication dialog.

* added REST API method HTTP GET `/_api/job/job-id` to query the status of an
  async job without potentially fetching it from the list of done jobs

* fixed non-intuitive behavior in jobs API: previously, querying the status
  of an async job via the API HTTP PUT `/_api/job/job-id` removed a currently
  executing async job from the list of queryable jobs on the server.
  Now, when querying the result of an async job that is still executing,
  the job is kept in the list of queryable jobs so its result can be fetched
  by a subsequent request.

* use a new data structure for the edge index of an edge collection. This
  improves the performance for the creation of the edge index and in
  particular speeds up removal of edges in graphs. Note however that
  this change might change the order in which edges starting at
  or ending in a vertex are returned. However, this order was never
  guaranteed anyway and it is not sensible to guarantee any particular
  order.

* provide a size hint to edge and hash indexes when initially filling them
  this will lead to less re-allocations when populating these indexes

  this may speed up building indexes when opening an existing collection

* don't requeue identical context methods in V8 threads in case a method is
  already registered

* removed arangod command line option `--database.remove-on-compacted`

* export the sort attribute for graph traversals to the HTTP interface

* add support for arangodump/arangorestore for clusters


v2.0.8 (XXXX-XX-XX)
-------------------

* fixed too-busy iteration over skiplists

  Even when a skiplist query was restricted by a limit clause, the skiplist
  index was queried without the limit. this led to slower-than-necessary
  execution times.

* fixed timeout overflows on 32 bit systems

  this bug has led to problems when select was called with a high timeout
  value (2000+ seconds) on 32bit systems that don't have a forgiving select
  implementation. when the call was made on these systems, select failed
  so no data would be read or sent over the connection

  this might have affected some cluster-internal operations.

* fixed ETCD issues on 32 bit systems

  ETCD was non-functional on 32 bit systems at all. The first call to the
  watch API crashed it. This was because atomic operations worked on data
  structures that were not properly aligned on 32 bit systems.

* fixed issue #848: db.someEdgeCollection.inEdge does not return correct
  value when called the 2nd time after a .save to the edge collection


v2.0.7 (2014-05-05)
-------------------

* issue #839: Foxx Manager missing "unfetch"

* fixed a race condition at startup

  this fixes undefined behavior in case the logger was involved directly at
  startup, before the logger initialization code was called. This should have
  occurred only for code that was executed before the invocation of main(),
  e.g. during ctor calls of statically defined objects.


v2.0.6 (2014-04-22)
-------------------

* fixed issue #835: arangosh doesn't show correct database name



v2.0.5 (2014-04-21)
-------------------

* Fixed a caching problem in IE JS Shell

* added cancelation for async jobs

* upgraded to new gyp for V8

* new Windows installer


v2.0.4 (2014-04-14)
-------------------

* fixed cluster authentication front-end issues for Firefox and IE, there are
  still problems with Chrome


v2.0.3 (2014-04-14)
-------------------

* fixed AQL optimizer bug

* fixed front-end issues

* added password change dialog


v2.0.2 (2014-04-06)
-------------------

* during cluster startup, do not log (somewhat expected) connection errors with
  log level error, but with log level info

* fixed dashboard modals

* fixed connection check for cluster planning front end: firefox does
  not support async:false

* document how to persist a cluster plan in order to relaunch an existing
  cluster later


v2.0.1 (2014-03-31)
-------------------

* make ArangoDB not send back a `WWW-Authenticate` header to a client in case the
  client sends the `X-Omit-WWW-Authenticate` HTTP header.

  This is done to prevent browsers from showing their built-in HTTP authentication
  dialog for AJAX requests that require authentication.
  ArangoDB will still return an HTTP 401 (Unauthorized) if the request doesn't
  contain valid credentials, but it will omit the `WWW-Authenticate` header,
  allowing clients to bypass the browser's authentication dialog.

* fixed isses in arango-dfdb:

  the dfdb was not able to unload certain system collections, so these couldn't be
  inspected with the dfdb sometimes. Additionally, it did not truncate corrupt
  markers from datafiles under some circumstances

* added `changePassword` attribute for users

* fixed non-working "save" button in collection edit view of web interface
  clicking the save button did nothing. one had to press enter in one of the input
  fields to send modified form data

* fixed V8 compile error on MacOS X

* prevent `body length: -9223372036854775808` being logged in development mode for
  some Foxx HTTP responses

* fixed several bugs in web interface dashboard

* fixed issue #783: coffee script not working in manifest file

* fixed issue #783: coffee script not working in manifest file

* fixed issue #781: Cant save current query from AQL editor ui

* bumped version in `X-Arango-Version` compatibility header sent by arangosh and other
  client tools from `1.5` to `2.0`.

* fixed startup options for arango-dfdb, added details option for arango-dfdb

* fixed display of missing error messages and codes in arangosh

* when creating a collection via the web interface, the collection type was always
  "document", regardless of the user's choice


v2.0.0 (2014-03-10)
-------------------

* first 2.0 release


v2.0.0-rc2 (2014-03-07)
-----------------------

* fixed cluster authorization


v2.0.0-rc1 (2014-02-28)
-----------------------

* added sharding :-)

* added collection._dbName attribute to query the name of the database from a collection

  more detailed documentation on the sharding and cluster features can be found in the user
  manual, section **Sharding**

* INCOMPATIBLE CHANGE: using complex values in AQL filter conditions with operators other
  than equality (e.g. >=, >, <=, <) will disable usage of skiplist indexes for filter
  evaluation.

  For example, the following queries will be affected by change:

      FOR doc IN docs FILTER doc.value < { foo: "bar" } RETURN doc
      FOR doc IN docs FILTER doc.value >= [ 1, 2, 3 ] RETURN doc

  The following queries will not be affected by the change:

      FOR doc IN docs FILTER doc.value == 1 RETURN doc
      FOR doc IN docs FILTER doc.value == "foo" RETURN doc
      FOR doc IN docs FILTER doc.value == [ 1, 2, 3 ] RETURN doc
      FOR doc IN docs FILTER doc.value == { foo: "bar" } RETURN doc

* INCOMPATIBLE CHANGE: removed undocumented method `collection.saveOrReplace`

  this feature was never advertised nor documented nor tested.

* INCOMPATIBLE CHANGE: removed undocumented REST API method `/_api/simple/BY-EXAMPLE-HASH`

  this feature was never advertised nor documented nor tested.

* added explicit startup parameter `--server.reuse-address`

  This flag can be used to control whether sockets should be acquired with the SO_REUSEADDR
  flag.

  Regardless of this setting, sockets on Windows are always acquired using the
  SO_EXCLUSIVEADDRUSE flag.

* removed undocumented REST API method GET `/_admin/database-name`

* added user validation API at POST `/_api/user/<username>`

* slightly improved users management API in `/_api/user`:

  Previously, when creating a new user via HTTP POST, the username needed to be
  passed in an attribute `username`. When users were returned via this API,
  the usernames were returned in an attribute named `user`. This was slightly
  confusing and was changed in 2.0 as follows:

  - when adding a user via HTTP POST, the username can be specified in an attribute
  `user`. If this attribute is not used, the API will look into the attribute `username`
  as before and use that value.
  - when users are returned via HTTP GET, the usernames are still returned in an
    attribute `user`.

  This change should be fully downwards-compatible with the previous version of the API.

* added AQL SLICE function to extract slices from lists

* made module loader more node compatible

* the startup option `--javascript.package-path` for arangosh is now deprecated and does
  nothing. Using it will not cause an error, but the option is ignored.

* added coffee script support

* Several UI improvements.

* Exchanged icons in the graphviewer toolbar

* always start networking and HTTP listeners when starting the server (even in
  console mode)

* allow vertex and edge filtering with user-defined functions in TRAVERSAL,
  TRAVERSAL_TREE and SHORTEST_PATH AQL functions:

      // using user-defined AQL functions for edge and vertex filtering
      RETURN TRAVERSAL(friends, friendrelations, "friends/john", "outbound", {
        followEdges: "myfunctions::checkedge",
        filterVertices: "myfunctions::checkvertex"
      })

      // using the following custom filter functions
      var aqlfunctions = require("org/arangodb/aql/functions");
      aqlfunctions.register("myfunctions::checkedge", function (config, vertex, edge, path) {
        return (edge.type !== 'dislikes'); // don't follow these edges
      }, false);

      aqlfunctions.register("myfunctions::checkvertex", function (config, vertex, path) {
        if (vertex.isDeleted || ! vertex.isActive) {
          return [ "prune", "exclude" ]; // exclude these and don't follow them
        }
        return [ ]; // include everything else
      }, false);

* fail if invalid `strategy`, `order` or `itemOrder` attribute values
  are passed to the AQL TRAVERSAL function. Omitting these attributes
  is not considered an error, but specifying an invalid value for any
  of these attributes will make an AQL query fail.

* issue #751: Create database through API should return HTTP status code 201

  By default, the server now returns HTTP 201 (created) when creating a new
  database successfully. To keep compatibility with older ArangoDB versions, the
  startup parameter `--server.default-api-compatibility` can be set to a value
  of `10400` to indicate API compatibility with ArangoDB 1.4. The compatibility
  can also be enforced by setting the `X-Arango-Version` HTTP header in a
  client request to this API on a per-request basis.

* allow direct access from the `db` object to collections whose names start
  with an underscore (e.g. db._users).

  Previously, access to such collections via the `db` object was possible from
  arangosh, but not from arangod (and thus Foxx and actions). The only way
  to access such collections from these places was via the `db._collection(<name>)`
  workaround.

* allow `\n` (as well as `\r\n`) as line terminator in batch requests sent to
  `/_api/batch` HTTP API.

* use `--data-binary` instead of `--data` parameter in generated cURL examples

* issue #703: Also show path of logfile for fm.config()

* issue #675: Dropping a collection used in "graph" module breaks the graph

* added "static" Graph.drop() method for graphs API

* fixed issue #695: arangosh server.password error

* use pretty-printing in `--console` mode by default

* simplified ArangoDB startup options

  Some startup options are now superfluous or their usage is simplified. The
  following options have been changed:

  * `--javascript.modules-path`: this option has been removed. The modules paths
    are determined by arangod and arangosh automatically based on the value of
    `--javascript.startup-directory`.

    If the option is set on startup, it is ignored so startup will not abort with
    an error `unrecognized option`.

  * `--javascript.action-directory`: this option has been removed. The actions
    directory is determined by arangod automatically based on the value of
    `--javascript.startup-directory`.

    If the option is set on startup, it is ignored so startup will not abort with
    an error `unrecognized option`.

  * `--javascript.package-path`: this option is still available but it is not
    required anymore to set the standard package paths (e.g. `js/npm`). arangod
    will automatically use this standard package path regardless of whether it
    was specified via the options.

    It is possible to use this option to add additional package paths to the
    standard value.

  Configuration files included with arangod are adjusted accordingly.

* layout of the graphs tab adapted to better fit with the other tabs

* database selection is moved to the bottom right corner of the web interface

* removed priority queue index type

  this feature was never advertised nor documented nor tested.

* display internal attributes in document source view of web interface

* removed separate shape collections

  When upgrading to ArangoDB 2.0, existing collections will be converted to include
  shapes and attribute markers in the datafiles instead of using separate files for
  shapes.

  When a collection is converted, existing shapes from the SHAPES directory will
  be written to a new datafile in the collection directory, and the SHAPES directory
  will be removed afterwards.

  This saves up to 2 MB of memory and disk space for each collection
  (savings are higher, the less different shapes there are in a collection).
  Additionally, one less file descriptor per opened collection will be used.

  When creating a new collection, the amount of sync calls may be reduced. The same
  may be true for documents with yet-unknown shapes. This may help performance
  in these cases.

* added AQL functions `NTH` and `POSITION`

* added signal handler for arangosh to save last command in more cases

* added extra prompt placeholders for arangosh:
  - `%e`: current endpoint
  - `%u`: current user

* added arangosh option `--javascript.gc-interval` to control amount of
  garbage collection performed by arangosh

* fixed issue #651: Allow addEdge() to take vertex ids in the JS library

* removed command-line option `--log.format`

  In previous versions, this option did not have an effect for most log messages, so
  it got removed.

* removed C++ logger implementation

  Logging inside ArangoDB is now done using the LOG_XXX() macros. The LOGGER_XXX()
  macros are gone.

* added collection status "loading"


v1.4.16 (XXXX-XX-XX)
--------------------

* fixed too eager datafile deletion

  this issue could have caused a crash when the compaction had marked datafiles as obsolete
  and they were removed while "old" temporary query results still pointed to the old datafile
  positions

* fixed issue #826: Replication fails when a collection's configuration changes


v1.4.15 (2014-04-19)
--------------------

* bugfix for AQL query optimizer

  the following type of query was too eagerly optimized, leading to errors in code-generation:

      LET a = (FOR i IN [] RETURN i) LET b = (FOR i IN [] RETURN i) RETURN 1

  the problem occurred when both lists in the subqueries were empty. In this case invalid code
  was generated and the query couldn't be executed.


v1.4.14 (2014-04-05)
--------------------

* fixed race conditions during shape / attribute insertion

  A race condition could have led to spurious `cannot find attribute #xx` or
  `cannot find shape #xx` (where xx is a number) warning messages being logged
  by the server. This happened when a new attribute was inserted and at the same
  time was queried by another thread.

  Also fixed a race condition that may have occurred when a thread tried to
  access the shapes / attributes hash tables while they were resized. In this
  cases, the shape / attribute may have been hashed to a wrong slot.

* fixed a memory barrier / cpu synchronization problem with libev, affecting
  Windows with Visual Studio 2013 (probably earlier versions are affected, too)

  The issue is described in detail here:
  http://lists.schmorp.de/pipermail/libev/2014q1/002318.html


v1.4.13 (2014-03-14)
--------------------

* added diagnostic output for Foxx application upload

* allow dump & restore from ArangoDB 1.4 with an ArangoDB 2.0 server

* allow startup options `temp-path` and `default-language` to be specified from the arangod
  configuration file and not only from the command line

* fixed too eager compaction

  The compaction will now wait for several seconds before trying to re-compact the same
  collection. Additionally, some other limits have been introduced for the compaction.


v1.4.12 (2014-03-05)
--------------------

* fixed display bug in web interface which caused the following problems:
  - documents were displayed in web interface as being empty
  - document attributes view displayed many attributes with content "undefined"
  - document source view displayed many attributes with name "TYPEOF" and value "undefined"
  - an alert popping up in the browser with message "Datatables warning..."

* re-introduced old-style read-write locks to supports Windows versions older than
  Windows 2008R2 and Windows 7. This should re-enable support for Windows Vista and
  Windows 2008.


v1.4.11 (2014-02-27)
--------------------

* added SHORTEST_PATH AQL function

  this calculates the shortest paths between two vertices, using the Dijkstra
  algorithm, employing a min-heap

  By default, ArangoDB does not know the distance between any two vertices and
  will use a default distance of 1. A custom distance function can be registered
  as an AQL user function to make the distance calculation use any document
  attributes or custom logic:

      RETURN SHORTEST_PATH(cities, motorways, "cities/CGN", "cities/MUC", "outbound", {
        paths: true,
        distance: "myfunctions::citydistance"
      })

      // using the following custom distance function
      var aqlfunctions = require("org/arangodb/aql/functions");
      aqlfunctions.register("myfunctions::distance", function (config, vertex1, vertex2, edge) {
        return Math.sqrt(Math.pow(vertex1.x - vertex2.x) + Math.pow(vertex1.y - vertex2.y));
      }, false);

* fixed bug in Graph.pathTo function

* fixed small memleak in AQL optimizer

* fixed access to potentially uninitialized variable when collection had a cap constraint


v1.4.10 (2014-02-21)
--------------------

* fixed graph constructor to allow graph with some parameter to be used

* added node.js "events" and "stream"

* updated npm packages

* added loading of .json file

* Fixed http return code in graph api with waitForSync parameter.

* Fixed documentation in graph, simple and index api.

* removed 2 tests due to change in ruby library.

* issue #756: set access-control-expose-headers on CORS response

  the following headers are now whitelisted by ArangoDB in CORS responses:
  - etag
  - content-encoding
  - content-length
  - location
  - server
  - x-arango-errors
  - x-arango-async-id


v1.4.9 (2014-02-07)
-------------------

* return a document's current etag in response header for HTTP HEAD requests on
  documents that return an HTTP 412 (precondition failed) error. This allows
  retrieving the document's current revision easily.

* added AQL function `SKIPLIST` to directly access skiplist indexes from AQL

  This is a shortcut method to use a skiplist index for retrieving specific documents in
  indexed order. The function capability is rather limited, but it may be used
  for several cases to speed up queries. The documents are returned in index order if
  only one condition is used.

      /* return all documents with mycollection.created > 12345678 */
      FOR doc IN SKIPLIST(mycollection, { created: [[ '>', 12345678 ]] })
        RETURN doc

      /* return first document with mycollection.created > 12345678 */
      FOR doc IN SKIPLIST(mycollection, { created: [[ '>', 12345678 ]] }, 0, 1)
        RETURN doc

      /* return all documents with mycollection.created between 12345678 and 123456790 */
      FOR doc IN SKIPLIST(mycollection, { created: [[ '>', 12345678 ], [ '<=', 123456790 ]] })
        RETURN doc

      /* return all documents with mycollection.a equal 1 and .b equal 2 */
      FOR doc IN SKIPLIST(mycollection, { a: [[ '==', 1 ]], b: [[ '==', 2 ]] })
        RETURN doc

  The function requires a skiplist index with the exact same attributes to
  be present on the specified collection. All attributes present in the skiplist
  index must be specified in the conditions specified for the `SKIPLIST` function.
  Attribute declaration order is important, too: attributes must be specified in the
  same order in the condition as they have been declared in the skiplist index.

* added command-line option `--server.disable-authentication-unix-sockets`

  with this option, authentication can be disabled for all requests coming
  in via UNIX domain sockets, enabling clients located on the same host as
  the ArangoDB server to connect without authentication.
  Other connections (e.g. TCP/IP) are not affected by this option.

  The default value for this option is `false`.
  Note: this option is only supported on platforms that support Unix domain
  sockets.

* call global arangod instance destructor on shutdown

* issue #755: TRAVERSAL does not use strategy, order and itemOrder options

  these options were not honored when configuring a traversal via the AQL
  TRAVERSAL function. Now, these options are used if specified.

* allow vertex and edge filtering with user-defined functions in TRAVERSAL,
  TRAVERSAL_TREE and SHORTEST_PATH AQL functions:

      // using user-defined AQL functions for edge and vertex filtering
      RETURN TRAVERSAL(friends, friendrelations, "friends/john", "outbound", {
        followEdges: "myfunctions::checkedge",
        filterVertices: "myfunctions::checkvertex"
      })

      // using the following custom filter functions
      var aqlfunctions = require("org/arangodb/aql/functions");
      aqlfunctions.register("myfunctions::checkedge", function (config, vertex, edge, path) {
        return (edge.type !== 'dislikes'); // don't follow these edges
      }, false);

      aqlfunctions.register("myfunctions::checkvertex", function (config, vertex, path) {
        if (vertex.isDeleted || ! vertex.isActive) {
          return [ "prune", "exclude" ]; // exclude these and don't follow them
        }
        return [ ]; // include everything else
      }, false);

* issue #748: add vertex filtering to AQL's TRAVERSAL[_TREE]() function


v1.4.8 (2014-01-31)
-------------------

* install foxx apps in the web interface

* fixed a segfault in the import API


v1.4.7 (2014-01-23)
-------------------

* issue #744: Add usage example arangoimp from Command line

* issue #738: added __dirname, __filename pseudo-globals. Fixes #733. (@by pluma)

* mount all Foxx applications in system apps directory on startup


v1.4.6 (2014-01-20)
-------------------

* issue #736: AQL function to parse collection and key from document handle

* added fm.rescan() method for Foxx-Manager

* fixed issue #734: foxx cookie and route problem

* added method `fm.configJson` for arangosh

* include `startupPath` in result of API `/_api/foxx/config`


v1.4.5 (2014-01-15)
-------------------

* fixed issue #726: Alternate Windows Install Method

* fixed issue #716: dpkg -P doesn't remove everything

* fixed bugs in description of HTTP API `_api/index`

* fixed issue #732: Rest API GET revision number

* added missing documentation for several methods in HTTP API `/_api/edge/...`

* fixed typos in description of HTTP API `_api/document`

* defer evaluation of AQL subqueries and logical operators (lazy evaluation)

* Updated font in WebFrontend, it now contains a version that renders properly on Windows

* generally allow function return values as call parameters to AQL functions

* fixed potential deadlock in global context method execution

* added override file "arangod.conf.local" (and co)


v1.4.4 (2013-12-24)
-------------------

* uid and gid are now set in the scripts, there is no longer a separate config file for
  arangod when started from a script

* foxx-manager is now an alias for arangosh

* arango-dfdb is now an alias for arangod, moved from bin to sbin

* changed from readline to linenoise for Windows

* added --install-service and --uninstall-service for Windows

* removed --daemon and --supervisor for Windows

* arangosh and arangod now uses the config-file which maps the binary name, i. e. if you
  rename arangosh to foxx-manager it will use the config file foxx-manager.conf

* fixed lock file for Windows

* fixed issue #711, #687: foxx-manager throws internal errors

* added `--server.ssl-protocol` option for client tools
  this allows connecting from arangosh, arangoimp, arangoimp etc. to an ArangoDB
  server that uses a non-default value for `--server.ssl-protocol`. The default
  value for the SSL protocol is 4 (TLSv1). If the server is configured to use a
  different protocol, it was not possible to connect to it with the client tools.

* added more detailed request statistics

  This adds the number of async-executed HTTP requests plus the number of HTTP
  requests per individual HTTP method type.

* added `--force` option for arangorestore
  this option allows continuing a restore operation even if the server reports errors
  in the middle of the restore operation

* better error reporting for arangorestore
  in case the server returned an HTTP error, arangorestore previously reported this
  error as `internal error` without any details only. Now server-side errors are
  reported by arangorestore with the server's error message

* include more system collections in dumps produced by arangodump
  previously some system collections were intentionally excluded from dumps, even if the
  dump was run with `--include-system-collections`. for example, the collections `_aal`,
  `_modules`, `_routing`, and `_users` were excluded. This makes sense in a replication
  context but not always in a dump context.
  When specifying `--include-system-collections`, arangodump will now include the above-
  mentioned collections in the dump, too. Some other system collections are still excluded
  even when the dump is run with `--include-system-collections`, for example `_replication`
  and `_trx`.

* fixed issue #701: ArangoStatement undefined in arangosh

* fixed typos in configuration files


v1.4.3 (2013-11-25)
-------------------

* fixed a segfault in the AQL optimizer, occurring when a constant non-list value was
  used on the right-hand side of an IN operator that had a collection attribute on the
  left-hand side

* issue #662:

  Fixed access violation errors (crashes) in the Windows version, occurring under some
  circumstances when accessing databases with multiple clients in parallel

* fixed issue #681: Problem with ArchLinux PKGBUILD configuration


v1.4.2 (2013-11-20)
-------------------

* fixed issue #669: Tiny documentation update

* ported Windows version to use native Windows API SRWLocks (slim read-write locks)
  and condition variables instead of homemade versions

  MSDN states the following about the compatibility of SRWLocks and Condition Variables:

      Minimum supported client:
      Windows Server 2008 [desktop apps | Windows Store apps]

      Minimum supported server:
      Windows Vista [desktop apps | Windows Store apps]

* fixed issue #662: ArangoDB on Windows hanging

  This fixes a deadlock issue that occurred on Windows when documents were written to
  a collection at the same time when some other thread tried to drop the collection.

* fixed file-based logging in Windows

  the logger complained on startup if the specified log file already existed

* fixed startup of server in daemon mode (`--daemon` startup option)

* fixed a segfault in the AQL optimizer

* issue #671: Method graph.measurement does not exist

* changed Windows condition variable implementation to use Windows native
  condition variables

  This is an attempt to fix spurious Windows hangs as described in issue #662.

* added documentation for JavaScript traversals

* added --code-page command-line option for Windows version of arangosh

* fixed a problem when creating edges via the web interface.

  The problem only occurred if a collection was created with type "document
  collection" via the web interface, and afterwards was dropped and re-created
  with type "edge collection". If the web interface page was not reloaded,
  the old collection type (document) was cached, making the subsequent creation
  of edges into the (seeming-to-be-document) collection fail.

  The fix is to not cache the collection type in the web interface. Users of
  an older version of the web interface can reload the collections page if they
  are affected.

* fixed a caching problem in arangosh: if a collection was created using the web
  interface, and then removed via arangosh, arangosh did not actually drop the
  collection due to caching.

  Because the `drop` operation was not carried out, this caused misleading error
  messages when trying to re-create the collection (e.g. `cannot create collection:
  duplicate name`).

* fixed ALT-introduced characters for arangosh console input on Windows

  The Windows readline port was not able to handle characters that are built
  using CTRL or ALT keys. Regular characters entered using the CTRL or ALT keys
  were silently swallowed and not passed to the terminal input handler.

  This did not seem to cause problems for the US keyboard layout, but was a
  severe issue for keyboard layouts that require the ALT (or ALT-GR) key to
  construct characters. For example, entering the character `{` with a German
  keyboard layout requires pressing ALT-GR + 9.

* fixed issue #665: Hash/skiplist combo madness bit my ass

  this fixes a problem with missing/non-deterministic rollbacks of inserts in
  case of a unique constraint violation into a collection with multiple secondary
  indexes (with at least one of them unique)

* fixed issue #664: ArangoDB installer on Windows requires drive c:

* partly fixed issue #662: ArangoDB on Windows hanging

  This fixes dropping databases on Windows. In previous 1.4 versions on Windows,
  one shape collection file was not unloaded and removed when dropping a database,
  leaving one directory and one shape collection file in the otherwise-dropped
  database directory.

* fixed issue #660: updated documentation on indexes


v1.4.1 (2013-11-08)
-------------------

* performance improvements for skip-list deletes


v1.4.1-rc1 (2013-11-07)
-----------------------

* fixed issue #635: Web-Interface should have a "Databases" Menu for Management

* fixed issue #624: Web-Interface is missing a Database selector

* fixed segfault in bitarray query

* fixed issue #656: Cannot create unique index through web interface

* fixed issue #654: bitarray index makes server down

* fixed issue #653: Slow query

* fixed issue #650: Randomness of any() should be improved

* made AQL `DOCUMENT()` function polymorphic and work with just one parameter.

  This allows using the `DOCUMENT` function like this:

      DOCUMENT('users/john')
      DOCUMENT([ 'users/john', 'users/amy' ])

  in addition to the existing use cases:

      DOCUMENT(users, 'users/john')
      DOCUMENT(users, 'john')
      DOCUMENT(users, [ 'users/john' ])
      DOCUMENT(users, [ 'users/john', 'users/amy' ])
      DOCUMENT(users, [ 'john', 'amy' ])

* simplified usage of ArangoDB batch API

  It is not necessary anymore to send the batch boundary in the HTTP `Content-Type`
  header. Previously, the batch API expected the client to send a Content-Type header
  of`multipart/form-data; boundary=<some boundary value>`. This is still supported in
  ArangoDB 2.0, but clients can now also omit this header. If the header is not
  present in a client request, ArangoDB will ignore the request content type and
  read the MIME boundary from the beginning of the request body.

  This also allows using the batch API with the Swagger "Try it out" feature (which is
  not too good at sending a different or even dynamic content-type request header).

* added API method GET `/_api/database/user`

  This returns the list of databases a specific user can see without changing the
  username/passwd.

* issue #424: Documentation about IDs needs to be upgraded


v1.4.0 (2013-10-29)
-------------------

* fixed issue #648: /batch API is missing from Web Interface API Documentation (Swagger)

* fixed issue #647: Icon tooltips missing

* fixed issue #646: index creation in web interface

* fixed issue #645: Allow jumping from edge to linked vertices

* merged PR for issue #643: Some minor corrections and a link to "Downloads"

* fixed issue #642: Completion of error handling

* fixed issue #639: compiling v1.4 on maverick produces warnings on -Wstrict-null-sentinel

* fixed issue #634: Web interface bug: Escape does not always propagate

* fixed issue #620: added startup option `--server.default-api-compatibility`

  This adds the following changes to the ArangoDB server and clients:
  - the server provides a new startup option `--server.default-api-compatibility`.
    This option can be used to determine the compatibility of (some) server API
    return values. The value for this parameter is a server version number,
    calculated as follows: `10000 * major + 100 * minor` (e.g. `10400` for ArangoDB
    1.3). The default value is `10400` (1.4), the minimum allowed value is `10300`
    (1.3).

    When setting this option to a value lower than the current server version,
    the server might respond with old-style results to "old" clients, increasing
    compatibility with "old" (non-up-to-date) clients.

  - the server will on each incoming request check for an HTTP header
    `x-arango-version`. Clients can optionally set this header to the API
    version number they support. For example, if a client sends the HTTP header
    `x-arango-version: 10300`, the server will pick this up and might send ArangoDB
    1.3-style responses in some situations.

    Setting either the startup parameter or using the HTTP header (or both) allows
    running "old" clients with newer versions of ArangoDB, without having to adjust
    the clients too much.

  - the `location` headers returned by the server for the APIs `/_api/document/...`
    and `/_api/collection/...` will have different values depending on the used API
    version. If the API compatibility is `10300`, the `location` headers returned
    will look like this:

        location: /_api/document/....

    whereas when an API compatibility of `10400` or higher is used, the `location`
    headers will look like this:

        location: /_db/<database name>/_api/document/...

  Please note that even in the presence of this, old API versions still may not
  be supported forever by the server.

* fixed issue #643: Some minor corrections and a link to "Downloads" by @frankmayer

* started issue #642: Completion of error handling

* fixed issue #639: compiling v1.4 on maverick produces warnings on
  -Wstrict-null-sentinel

* fixed issue #621: Standard Config needs to be fixed

* added function to manage indexes (web interface)

* improved server shutdown time by signaling shutdown to applicationserver,
  logging, cleanup and compactor threads

* added foxx-manager `replace` command

* added foxx-manager `installed` command (a more intuitive alias for `list`)

* fixed issue #617: Swagger API is missing '/_api/version'

* fixed issue #615: Swagger API: Some commands have no parameter entry forms

* fixed issue #614: API : Typo in : Request URL /_api/database/current

* fixed issue #609: Graph viz tool - different background color

* fixed issue #608: arangosh config files - eventually missing in the manual

* fixed issue #607: Admin interface: no core documentation

* fixed issue #603: Aardvark Foxx App Manager

* fixed a bug in type-mapping between AQL user functions and the AQL layer

  The bug caused errors like the following when working with collection documents
  in an AQL user function:

      TypeError: Cannot assign to read only property '_id' of #<ShapedJson>

* create less system collections when creating a new database

  This is achieved by deferring collection creation until the collections are actually
  needed by ArangoDB. The following collections are affected by the change:
  - `_fishbowl`
  - `_structures`


v1.4.0-beta2 (2013-10-14)
-------------------------

* fixed compaction on Windows

  The compaction on Windows did not ftruncate the cleaned datafiles to a smaller size.
  This has been fixed so not only the content of the files is cleaned but also files
  are re-created with potentially smaller sizes.

* only the following system collections will be excluded from replication from now on:
  - `_replication`
  - `_trx`
  - `_users`
  - `_aal`
  - `_fishbowl`
  - `_modules`
  - `_routing`

  Especially the following system collections will now be included in replication:
  - `_aqlfunctions`
  - `_graphs`

  In previous versions of ArangoDB, all system collections were excluded from the
  replication.

  The change also caused a change in the replication logger and applier:
  in previous versions of ArangoDB, only a collection's id was logged for an operation.
  This has not caused problems for non-system collections but for system collections
  there ids might differ. In addition to a collection id ArangoDB will now also log the
  name of a collection for each replication event.

  The replication applier will now look for the collection name attribute in logged
  events preferably.

* added database selection to arango-dfdb

* provide foxx-manager, arangodump, and arangorestore in Windows build

* ArangoDB 1.4 will refuse to start if option `--javascript.app-path` is not set.

* added startup option `--server.allow-method-override`

  This option can be set to allow overriding the HTTP request method in a request using
  one of the following custom headers:

  - x-http-method-override
  - x-http-method
  - x-method-override

  This allows bypassing proxies and tools that would otherwise just let certain types of
  requests pass. Enabling this option may impose a security risk, so it should only be
  used in very controlled environments.

  The default value for this option is `false` (no method overriding allowed).

* added "details" URL parameter for bulk import API

  Setting the `details` URL parameter to `true` in a call to POST `/_api/import` will make
  the import return details about non-imported documents in the `details` attribute. If
  `details` is `false` or omitted, no `details` attribute will be present in the response.
  This is the same behavior that previous ArangoDB versions exposed.

* added "complete" option for bulk import API

  Setting the `complete` URL parameter to `true` in a call to POST `/_api/import` will make
  the import completely fail if at least one of documents cannot be imported successfully.

  It defaults to `false`, which will make ArangoDB continue importing the other documents
  from the import even if some documents cannot be imported. This is the same behavior that
  previous ArangoDB versions exposed.

* added missing swagger documentation for `/_api/log`

* calling `/_api/logs` (or `/_admin/logs`) is only permitted from the `_system` database now.

  Calling this API method for/from other database will result in an HTTP 400.

' ported fix from https://github.com/novus/nvd3/commit/0894152def263b8dee60192f75f66700cea532cc

  This prevents JavaScript errors from occurring in Chrome when in the admin interface,
  section "Dashboard".

* show current database name in web interface (bottom right corner)

* added missing documentation for /_api/import in swagger API docs

* allow specification of database name for replication sync command replication applier

  This allows syncing from a master database with a different name than the slave database.

* issue #601: Show DB in prompt

  arangosh now displays the database name as part of the prompt by default.

  Can change the prompt by using the `--prompt` option, e.g.

      > arangosh --prompt "my db is named \"%d\"> "


v1.4.0-beta1 (2013-10-01)
-------------------------

* make the Foxx manager use per-database app directories

  Each database now has its own subdirectory for Foxx applications. Each database
  can thus use different Foxx applications if required. A Foxx app for a specific
  database resides in `<app-path>/databases/<database-name>/<app-name>`.

  System apps are shared between all databases. They reside in `<app-path>/system/<app-name>`.

* only trigger an engine reset in development mode for URLs starting with `/dev/`

  This prevents ArangoDB from reloading all Foxx applications when it is not
  actually necessary.

* changed error code from 10 (bad parameter) to 1232 (invalid key generator) for
  errors that are due to an invalid key generator specification when creating a new
  collection

* automatic detection of content-type / mime-type for Foxx assets based on filenames,
  added possibility to override auto detection

* added endpoint management API at `/_api/endpoint`

* changed HTTP return code of PUT `/_api/cursor` from 400 to 404 in case a
  non-existing cursor is referred to

* issue #360: added support for asynchronous requests

  Incoming HTTP requests with the headers `x-arango-async: true` or
  `x-arango-async: store` will be answered by the server instantly with a generic
  HTTP 202 (Accepted) response.

  The actual requests will be queued and processed by the server asynchronously,
  allowing the client to continue sending other requests without waiting for the
  server to process the actually requested operation.

  The exact point in time when a queued request is executed is undefined. If an
  error occurs during execution of an asynchronous request, the client will not
  be notified by the server.

  The maximum size of the asynchronous task queue can be controlled using the new
  option `--scheduler.maximal-queue-size`. If the queue contains this many number of
  tasks and a new asynchronous request comes in, the server will reject it with an
  HTTP 500 (internal server error) response.

  Results of incoming requests marked with header `x-arango-async: true` will be
  discarded by the server immediately. Clients have no way of accessing the result
  of such asynchronously executed request. This is just _fire and forget_.

  To later retrieve the result of an asynchronously executed request, clients can
  mark a request with the header `x-arango-async: keep`. This makes the server
  store the result of the request in memory until explicitly fetched by a client
  via the `/_api/job` API. The `/_api/job` API also provides methods for basic
  inspection of which pending or already finished requests there are on the server,
  plus ways for garbage collecting unneeded results.

* Added new option `--scheduler.maximal-queue-size`.

* issue #590: Manifest Lint

* added data dump and restore tools, arangodump and arangorestore.

  arangodump can be used to create a logical dump of an ArangoDB database, or
  just dedicated collections. It can be used to dump both a collection's structure
  (properties and indexes) and data (documents).

  arangorestore can be used to restore data from a dump created with arangodump.
  arangorestore currently does not re-create any indexes, and doesn't yet handle
  referenced documents in edges properly when doing just partial restores.
  This will be fixed until 1.4 stable.

* introduced `--server.database` option for arangosh, arangoimp, and arangob.

  The option allows these client tools to use a certain database for their actions.
  In arangosh, the current database can be switched at any time using the command

      db._useDatabase(<name>);

  When no database is specified, all client tools will assume they should use the
  default database `_system`. This is done for downwards-compatibility reasons.

* added basic multi database support (alpha)

  New databases can be created using the REST API POST `/_api/database` and the
  shell command `db._createDatabase(<name>)`.

  The default database in ArangoDB is called `_system`. This database is always
  present and cannot be deleted by the user. When an older version of ArangoDB is
  upgraded to 1.4, the previously only database will automatically become the
  `_system` database.

  New databases can be created with the above commands, and can be deleted with the
  REST API DELETE `/_api/database/<name>` or the shell command `db._dropDatabase(<name>);`.

  Deleting databases is still unstable in ArangoDB 1.4 alpha and might crash the
  server. This will be fixed until 1.4 stable.

  To access a specific database via the HTTP REST API, the `/_db/<name>/` prefix
  can be used in all URLs. ArangoDB will check if an incoming request starts with
  this prefix, and will automatically pick the database name from it. If the prefix
  is not there, ArangoDB will assume the request is made for the default database
  (`_system`). This is done for downwards-compatibility reasons.

  That means, the following URL pathnames are logically identical:

      /_api/document/mycollection/1234
      /_db/_system/document/mycollection/1234

  To access a different database (e.g. `test`), the URL pathname would look like this:

      /_db/test/document/mycollection/1234

  New databases can also be created and existing databases can only be dropped from
  within the default database (`_system`). It is not possible to drop the `_system`
  database itself.

  Cross-database operations are unintended and unsupported. The intention of the
  multi-database feature is to have the possibility to have a few databases managed
  by ArangoDB in parallel, but to only access one database at a time from a connection
  or a request.

  When accessing the web interface via the URL pathname `/_admin/html/` or `/_admin/aardvark`,
  the web interface for the default database (`_system`) will be displayed.
  To access the web interface for a different database, the database name can be
  put into the URLs as a prefix, e.g. `/_db/test/_admin/html` or
  `/_db/test/_admin/aardvark`.

  All internal request handlers and also all user-defined request handlers and actions
  (including Foxx) will only get to see the unprefixed URL pathnames (i.e. excluding
  any database name prefix). This is to ensure downwards-compatibility.

  To access the name of the requested database from any action (including Foxx), use
  use `req.database`.

  For example, when calling the URL `/myapp/myaction`, the content of `req.database`
  will be `_system` (the default database because no database got specified) and the
  content of `req.url` will be `/myapp/myaction`.

  When calling the URL `/_db/test/myapp/myaction`, the content of `req.database` will be
  `test`, and the content of `req.url` will still be `/myapp/myaction`.

* Foxx now excludes files starting with . (dot) when bundling assets

  This mitigates problems with editor swap files etc.

* made the web interface a Foxx application

  This change caused the files for the web interface to be moved from `html/admin` to
  `js/apps/aardvark` in the file system.

  The base URL for the admin interface changed from `_admin/html/index.html` to
  `_admin/aardvark/index.html`.

  The "old" redirection to `_admin/html/index.html` will now produce a 404 error.

  When starting ArangoDB with the `--upgrade` option, this will automatically be remedied
  by putting in a redirection from `/` to `/_admin/aardvark/index.html`, and from
  `/_admin/html/index.html` to `/_admin/aardvark/index.html`.

  This also obsoletes the following configuration (command-line) options:
  - `--server.admin-directory`
  - `--server.disable-admin-interface`

  when using these now obsolete options when the server is started, no error is produced
  for downwards-compatibility.

* changed User-Agent value sent by arangoimp, arangosh, and arangod from "VOC-Agent" to
  "ArangoDB"

* changed journal file creation behavior as follows:

  Previously, a journal file for a collection was always created when a collection was
  created. When a journal filled up and became full, the current journal was made a
  datafile, and a new (empty) journal was created automatically. There weren't many
  intended situations when a collection did not have at least one journal.

  This is changed now as follows:
  - when a collection is created, no journal file will be created automatically
  - when there is a write into a collection without a journal, the journal will be
    created lazily
  - when there is a write into a collection with a full journal, a new journal will
    be created automatically

  From the end user perspective, nothing should have changed, except that there is now
  less disk usage for empty collections. Disk usage of infrequently updated collections
  might also be reduced significantly by running the `rotate()` method of a collection,
  and not writing into a collection subsequently.

* added method `collection.rotate()`

  This allows premature rotation of a collection's current journal file into a (read-only)
  datafile. The purpose of using `rotate()` is to prematurely allow compaction (which is
  performed on datafiles only) on data, even if the journal was not filled up completely.

  Using `rotate()` may make sense in the following scenario:

      c = db._create("test");
      for (i = 0; i < 1000; ++i) {
        c.save(...); // insert lots of data here
      }

      ...
      c.truncate(); // collection is now empty
      // only data in datafiles will be compacted by following compaction runs
      // all data in the current journal would not be compacted

      // calling rotate will make the current journal a datafile, and thus make it
      // eligible for compaction
      c.rotate();

  Using `rotate()` may also be useful when data in a collection is known to not change
  in the immediate future. After having completed all write operations on a collection,
  performing a `rotate()` will reduce the size of the current journal to the actually
  required size (remember that journals are pre-allocated with a specific size) before
  making the journal a datafile. Thus `rotate()` may cause disk space savings, even if
  the datafiles does not qualify for compaction after rotation.

  Note: rotating the journal is asynchronous, so that the actual rotation may be executed
  after `rotate()` returns to the caller.

* changed compaction to merge small datafiles together (up to 3 datafiles are merged in
  a compaction run)

  In the regular case, this should leave less small datafiles stay around on disk and allow
  using less file descriptors in total.

* added AQL MINUS function

* added AQL UNION_DISTINCT function (more efficient than combination of `UNIQUE(UNION())`)

* updated mruby to 2013-08-22

* issue #587: Add db._create() in help for startup arangosh

* issue #586: Share a link on installation instructions in the User Manual

* issue #585: Bison 2.4 missing on Mac for custom build

* issue #584: Web interface images broken in devel

* issue #583: Small documentation update

* issue #581: Parameter binding for attributes

* issue #580: Small improvements (by @guidoreina)

* issue #577: Missing documentation for collection figures in implementor manual

* issue #576: Get disk usage for collections and graphs

  This extends the result of the REST API for /_api/collection/figures with
  the attributes `compactors.count`, `compactors.fileSize`, `shapefiles.count`,
  and `shapefiles.fileSize`.

* issue #575: installing devel version on mac (low prio)

* issue #574: Documentation (POST /_admin/routing/reload)

* issue #558: HTTP cursors, allow count to ignore LIMIT


v1.4.0-alpha1 (2013-08-02)
--------------------------

* added replication. check online manual for details.

* added server startup options `--server.disable-replication-logger` and
  `--server.disable-replication-applier`

* removed action deployment tool, this now handled with Foxx and its manager or
  by kaerus node utility

* fixed a server crash when using byExample / firstExample inside a transaction
  and the collection contained a usable hash/skiplist index for the example

* defineHttp now only expects a single context

* added collection detail dialog (web interface)

  Shows collection properties, figures (datafiles, journals, attributes, etc.)
  and indexes.

* added documents filter (web interface)

  Allows searching for documents based on attribute values. One or many filter
  conditions can be defined, using comparison operators such as '==', '<=', etc.

* improved AQL editor (web interface)

  Editor supports keyboard shortcuts (Submit, Undo, Redo, Select).
  Editor allows saving and reusing of user-defined queries.
  Added example queries to AQL editor.
  Added comment button.

* added document import (web interface)

  Allows upload of JSON-data from files. Files must have an extension of .json.

* added dashboard (web interface)

  Shows the status of replication and multiple system charts, e.g.
  Virtual Memory Size, Request Time, HTTP Connections etc.

* added API method `/_api/graph` to query all graphs with all properties.

* added example queries in web interface AQL editor

* added arango.reconnect(<host>) method for arangosh to dynamically switch server or
  user name

* added AQL range operator `..`

  The `..` operator can be used to easily iterate over a sequence of numeric
  values. It will produce a list of values in the defined range, with both bounding
  values included.

  Example:

      2010..2013

  will produce the following result:

      [ 2010, 2011, 2012, 2013 ]

* added AQL RANGE function

* added collection.first(count) and collection.last(count) document access functions

  These functions allow accessing the first or last n documents in a collection. The order
  is determined by document insertion/update time.

* added AQL INTERSECTION function

* INCOMPATIBLE CHANGE: changed AQL user function namespace resolution operator from `:` to `::`

  AQL user-defined functions were introduced in ArangoDB 1.3, and the namespace resolution
  operator for them was the single colon (`:`). A function call looked like this:

      RETURN mygroup:myfunc()

  The single colon caused an ambiguity in the AQL grammar, making it indistinguishable from
  named attributes or the ternary operator in some cases, e.g.

      { mygroup:myfunc ? mygroup:myfunc }

  The change of the namespace resolution operator from `:` to `::` fixes this ambiguity.

  Existing user functions in the database will be automatically fixed when starting ArangoDB
  1.4 with the `--upgrade` option. However, queries using user-defined functions need to be
  adjusted on the client side to use the new operator.

* allow multiple AQL LET declarations separated by comma, e.g.
  LET a = 1, b = 2, c = 3

* more useful AQL error messages

  The error position (line/column) is more clearly indicated for parse errors.
  Additionally, if a query references a collection that cannot be found, the error
  message will give a hint on the collection name

* changed return value for AQL `DOCUMENT` function in case document is not found

  Previously, when the AQL `DOCUMENT` function was called with the id of a document and
  the document could not be found, it returned `undefined`. This value is not part of the
  JSON type system and this has caused some problems.
  Starting with ArangoDB 1.4, the `DOCUMENT` function will return `null` if the document
  looked for cannot be found.

  In case the function is called with a list of documents, it will continue to return all
  found documents, and will not return `null` for non-found documents. This has not changed.

* added single line comments for AQL

  Single line comments can be started with a double forward slash: `//`.
  They end at the end of the line, or the end of the query string, whichever is first.

* fixed documentation issues #567, #568, #571.

* added collection.checksum(<withData>) method to calculate CRC checksums for
  collections

  This can be used to
  - check if data in a collection has changed
  - compare the contents of two collections on different ArangoDB instances

* issue #565: add description line to aal.listAvailable()

* fixed several out-of-memory situations when double freeing or invalid memory
  accesses could happen

* less msyncing during the creation of collections

  This is achieved by not syncing the initial (standard) markers in shapes collections.
  After all standard markers are written, the shapes collection will get synced.

* renamed command-line option `--log.filter` to `--log.source-filter` to avoid
  misunderstandings

* introduced new command-line option `--log.content-filter` to optionally restrict
  logging to just specific log messages (containing the filter string, case-sensitive).

  For example, to filter on just log entries which contain `ArangoDB`, use:

      --log.content-filter "ArangoDB"

* added optional command-line option `--log.requests-file` to log incoming HTTP
  requests to a file.

  When used, all HTTP requests will be logged to the specified file, containing the
  client IP address, HTTP method, requests URL, HTTP response code, and size of the
  response body.

* added a signal handler for SIGUSR1 signal:

  when ArangoDB receives this signal, it will respond all further incoming requests
  with an HTTP 503 (Service Unavailable) error. This will be the case until another
  SIGUSR1 signal is caught. This will make ArangoDB start serving requests regularly
  again. Note: this is not implemented on Windows.

* limited maximum request URI length to 16384 bytes:

  Incoming requests with longer request URIs will be responded to with an HTTP
  414 (Request-URI Too Long) error.

* require version 1.0 or 1.1 in HTTP version signature of requests sent by clients:

  Clients sending requests with a non-HTTP 1.0 or non-HTTP 1.1 version number will
  be served with an HTTP 505 (HTTP Version Not Supported) error.

* updated manual on indexes:

  using system attributes such as `_id`, `_key`, `_from`, `_to`, `_rev` in indexes is
  disallowed and will be rejected by the server. This was the case since ArangoDB 1.3,
  but was not properly documented.

* issue #563: can aal become a default object?

  aal is now a prefab object in arangosh

* prevent certain system collections from being renamed, dropped, or even unloaded.

  Which restrictions there are for which system collections may vary from release to
  release, but users should in general not try to modify system collections directly
  anyway.

  Note: there are no such restrictions for user-created collections.

* issue #559: added Foxx documentation to user manual

* added server startup option `--server.authenticate-system-only`. This option can be
  used to restrict the need for HTTP authentication to internal functionality and APIs,
  such as `/_api/*` and `/_admin/*`.
  Setting this option to `true` will thus force authentication for the ArangoDB APIs
  and the web interface, but allow unauthenticated requests for other URLs (including
  user defined actions and Foxx applications).
  The default value of this option is `false`, meaning that if authentication is turned
  on, authentication is still required for *all* incoming requests. Only by setting the
  option to `true` this restriction is lifted and authentication becomes required for
  URLs starting with `/_` only.

  Please note that authentication still needs to be enabled regularly by setting the
  `--server.disable-authentication` parameter to `false`. Otherwise no authentication
  will be required for any URLs as before.

* protect collections against unloading when there are still document barriers around.

* extended cap constraints to optionally limit the active data size in a collection to
  a specific number of bytes.

  The arguments for creating a cap constraint are now:
  `collection.ensureCapConstraint(<count>, <byteSize>);`

  It is supported to specify just a count as in ArangoDB 1.3 and before, to specify
  just a fileSize, or both. The first met constraint will trigger the automated
  document removal.

* added `db._exists(doc)` and `collection.exists(doc)` for easy document existence checks

* added API `/_api/current-database` to retrieve information about the database the
  client is currently connected to (note: the API `/_api/current-database` has been
  removed in the meantime. The functionality is accessible via `/_api/database/current`
  now).

* ensure a proper order of tick values in datafiles/journals/compactors.
  any new files written will have the _tick values of their markers in order. for
  older files, there are edge cases at the beginning and end of the datafiles when
  _tick values are not properly in order.

* prevent caching of static pages in PathHandler.
  whenever a static page is requested that is served by the general PathHandler, the
  server will respond to HTTP GET requests with a "Cache-Control: max-age=86400" header.

* added "doCompact" attribute when creating collections and to collection.properties().
  The attribute controls whether collection datafiles are compacted.

* changed the HTTP return code from 400 to 404 for some cases when there is a referral
  to a non-existing collection or document.

* introduced error code 1909 `too many iterations` that is thrown when graph traversals
  hit the `maxIterations` threshold.

* optionally limit traversals to a certain number of iterations
  the limitation can be achieved via the traversal API by setting the `maxIterations`
  attribute, and also via the AQL `TRAVERSAL` and `TRAVERSAL_TREE` functions by setting
  the same attribute. If traversals are not limited by the end user, a server-defined
  limit for `maxIterations` may be used to prevent server-side traversals from running
  endlessly.

* added graph traversal API at `/_api/traversal`

* added "API" link in web interface, pointing to REST API generated with Swagger

* moved "About" link in web interface into "links" menu

* allow incremental access to the documents in a collection from out of AQL
  this allows reading documents from a collection chunks when a full collection scan
  is required. memory usage might be must lower in this case and queries might finish
  earlier if there is an additional LIMIT statement

* changed AQL COLLECT to use a stable sort, so any previous SORT order is preserved

* issue #547: Javascript error in the web interface

* issue #550: Make AQL graph functions support key in addition to id

* issue #526: Unable to escape when an errorneous command is entered into the js shell

* issue #523: Graph and vertex methods for the javascript api

* issue #517: Foxx: Route parameters with capital letters fail

* issue #512: Binded Parameters for LIMIT


v1.3.3 (2013-08-01)
-------------------

* issue #570: updateFishbowl() fails once

* updated and fixed generated examples

* issue #559: added Foxx documentation to user manual

* added missing error reporting for errors that happened during import of edges


v1.3.2 (2013-06-21)
-------------------

* fixed memleak in internal.download()

* made the shape-collection journal size adaptive:
  if too big shapes come in, a shape journal will be created with a big-enough size
  automatically. the maximum size of a shape journal is still restricted, but to a
  very big value that should never be reached in practice.

* fixed a segfault that occurred when inserting documents with a shape size bigger
  than the default shape journal size (2MB)

* fixed a locking issue in collection.truncate()

* fixed value overflow in accumulated filesizes reported by collection.figures()

* issue #545: AQL FILTER unnecessary (?) loop

* issue #549: wrong return code with --daemon


v1.3.1 (2013-05-24)
-------------------

* removed currently unused _ids collection

* fixed usage of --temp-path in aranogd and arangosh

* issue #540: suppress return of temporary internal variables in AQL

* issue #530: ReferenceError: ArangoError is not a constructor

* issue #535: Problem with AQL user functions javascript API

* set --javascript.app-path for test execution to prevent startup error

* issue #532: Graph _edgesCache returns invalid data?

* issue #531: Arangod errors

* issue #529: Really weird transaction issue

* fixed usage of --temp-path in aranogd and arangosh


v1.3.0 (2013-05-10)
-------------------

* fixed problem on restart ("datafile-xxx is not sealed") when server was killed
  during a compaction run

* fixed leak when using cursors with very small batchSize

* issue #508: `unregistergroup` function not mentioned in http interface docs

* issue #507: GET /_api/aqlfunction returns code inside parentheses

* fixed issue #489: Bug in aal.install

* fixed issue 505: statistics not populated on MacOS


v1.3.0-rc1 (2013-04-24)
-----------------------

* updated documentation for 1.3.0

* added node modules and npm packages

* changed compaction to only compact datafiles with more at least 10% of dead
  documents (byte size-wise)

* issue #498: fixed reload of authentication info when using
  `require("org/arangodb/users").reload()`

* issue #495: Passing an empty array to create a document results in a
  "phantom" document

* added more precision for requests statistics figures

* added "sum" attribute for individual statistics results in statistics API
  at /_admin/statistics

* made "limit" an optional parameter in AQL function NEAR().
  limit can now be either omitted completely, or set to 0. If so, an internal
  default value (currently 100) will be applied for the limit.

* issue #481

* added "attributes.count" to output of `collection.figures()`
  this also affects the REST API /_api/collection/<name>/figures

* added IndexedPropertyGetter for ShapedJson objects

* added API for user-defined AQL functions

* issue #475: A better error message for deleting a non-existent graph

* issue #474: Web interface problems with the JS Shell

* added missing documentation for AQL UNION function

* added transaction support.
  This provides ACID transactions for ArangoDB. Transactions can be invoked
  using the `db._executeTransaction()` function, or the `/_api/transaction`
  REST API.

* switched to semantic versioning (at least for alpha & alpha naming)

* added saveOrReplace() for server-side JS

v1.3.alpha1 (2013-04-05)
------------------------

* cleanup of Module, Package, ArangoApp and modules "internal", "fs", "console"

* use Error instead of string in throw to allow stack-trace

* issue #454: error while creation of Collection

* make `collection.count()` not recalculate the number of documents on the fly, but
  use some internal document counters.

* issue #457: invalid string value in web interface

* make datafile id (datafile->_fid) identical to the numeric part of the filename.
  E.g. the datafile `journal-123456.db` will now have a datafile marker with the same
  fid (i.e. `123456`) instead of a different value. This change will only affect
  datafiles that are created with 1.3 and not any older files.
  The intention behind this change is to make datafile debugging easier.

* consistently discard document attributes with reserved names (system attributes)
  but without any known meaning, for example `_test`, `_foo`, ...

  Previously, these attributes were saved with the document regularly in some cases,
  but were discarded in other cases.
  Now these attributes are discarded consistently. "Real" system attributes such as
  `_key`, `_from`, `_to` are not affected and will work as before.

  Additionally, attributes with an empty name (``) are discarded when documents are
  saved.

  Though using reserved or empty attribute names in documents was not really and
  consistently supported in previous versions of ArangoDB, this change might cause
  an incompatibility for clients that rely on this feature.

* added server startup flag `--database.force-sync-properties` to force syncing of
  collection properties on collection creation, deletion and on property update.
  The default value is true to mimic the behavior of previous versions of ArangoDB.
  If set to false, collection properties are written to disk but no call to sync()
  is made.

* added detailed output of server version and components for REST APIs
  `/_admin/version` and `/_api/version`. To retrieve this extended information,
  call the REST APIs with URL parameter `details=true`.

* issue #443: For git-based builds include commit hash in version

* adjust startup log output to be more compact, less verbose

* set the required minimum number of file descriptors to 256.
  On server start, this number is enforced on systems that have rlimit. If the limit
  cannot be enforced, starting the server will fail.
  Note: 256 is considered to be the absolute minimum value. Depending on the use case
  for ArangoDB, a much higher number of file descriptors should be used.

  To avoid checking & potentially changing the number of maximum open files, use the
  startup option `--server.descriptors-minimum 0`

* fixed shapedjson to json conversion for special numeric values (NaN, +inf, -inf).
  Before, "NaN", "inf", or "-inf" were written into the JSONified output, but these
  values are not allowed in JSON. Now, "null" is written to the JSONified output as
  required.

* added AQL functions VARIANCE_POPULATION(), VARIANCE_SAMPLE(), STDDEV_POPULATION(),
  STDDEV_SAMPLE(), AVERAGE(), MEDIAN() to calculate statistical values for lists

* added AQL SQRT() function

* added AQL TRIM(), LEFT() and RIGHT() string functions

* fixed issue #436: GET /_api/document on edge

* make AQL REVERSE() and LENGTH() functions work on strings, too

* disabled DOT generation in `make doxygen`. this speeds up docs generation

* renamed startup option `--dispatcher.report-intervall` to `--dispatcher.report-interval`

* renamed startup option `--scheduler.report-intervall` to `--scheduler.report-interval`

* slightly changed output of REST API method /_admin/log.
  Previously, the log messages returned also contained the date and log level, now
  they will only contain the log message, and no date and log level information.
  This information can be re-created by API users from the `timestamp` and `level`
  attributes of the result.

* removed configure option `--enable-zone-debug`
  memory zone debugging is now automatically turned on when compiling with ArangoDB
  `--enable-maintainer-mode`

* removed configure option `--enable-arangob`
  arangob is now always included in the build


v1.2.3 (XXXX-XX-XX)
-------------------

* added optional parameter `edgexamples` for AQL function EDGES() and NEIGHBORS()

* added AQL function NEIGHBORS()

* added freebsd support

* fixed firstExample() query with `_id` and `_key` attributes

* issue triAGENS/ArangoDB-PHP#55: AQL optimizer may have mis-optimized duplicate
  filter statements with limit


v1.2.2 (2013-03-26)
-------------------

* fixed save of objects with common sub-objects

* issue #459: fulltext internal memory allocation didn't scale well
  This fix improves loading times for collections with fulltext indexes that have
  lots of equal words indexed.

* issue #212: auto-increment support

  The feature can be used by creating a collection with the extra `keyOptions`
  attribute as follows:

      db._create("mycollection", { keyOptions: { type: "autoincrement", offset: 1, increment: 10, allowUserKeys: true } });

  The `type` attribute will make sure the keys will be auto-generated if no
  `_key` attribute is specified for a document.

  The `allowUserKeys` attribute determines whether users might still supply own
  `_key` values with documents or if this is considered an error.

  The `increment` value determines the actual increment value, whereas the `offset`
  value can be used to seed to value sequence with a specific starting value.
  This will be useful later in a multi-master setup, when multiple servers can use
  different auto-increment seed values and thus generate non-conflicting auto-increment values.

  The default values currently are:

  - `allowUserKeys`: `true`
  - `offset`: `0`
  - `increment`: `1`

  The only other available key generator type currently is `traditional`.
  The `traditional` key generator will auto-generate keys in a fashion as ArangoDB
  always did (some increasing integer value, with a more or less unpredictable
  increment value).

  Note that for the `traditional` key generator there is only the option to disallow
  user-supplied keys and give the server the sole responsibility for key generation.
  This can be achieved by setting the `allowUserKeys` property to `false`.

  This change also introduces the following errors that API implementors may want to check
  the return values for:

  - 1222: `document key unexpected`: will be raised when a document is created with
    a `_key` attribute, but the underlying collection was set up with the `keyOptions`
    attribute `allowUserKeys: false`.

  - 1225: `out of keys`: will be raised when the auto-increment key generator runs
    out of keys. This may happen when the next key to be generated is 2^64 or higher.
    In practice, this will only happen if the values for `increment` or `offset` are
    not set appropriately, or if users are allowed to supply own keys, those keys
    are near the 2^64 threshold, and later the auto-increment feature kicks in and
    generates keys that cross that threshold.

    In practice it should not occur with proper configuration and proper usage of the
    collections.

  This change may also affect the following REST APIs:
  - POST `/_api/collection`: the server does now accept the optional `keyOptions`
    attribute in the second parameter
  - GET `/_api/collection/properties`: will return the `keyOptions` attribute as part
    of the collection's properties. The previous optional attribute `createOptions`
    is now gone.

* fixed `ArangoStatement.explain()` method with bind variables

* fixed misleading "cursor not found" error message in arangosh that occurred when
  `count()` was called for client-side cursors

* fixed handling of empty attribute names, which may have crashed the server under
  certain circumstances before

* fixed usage of invalid pointer in error message output when index description could
  not be opened


v1.2.1 (2013-03-14)
-------------------

* issue #444: please darken light color in arangosh

* issue #442: pls update post install info on osx

* fixed conversion of special double values (NaN, -inf, +inf) when converting from
  shapedjson to JSON

* fixed compaction of markers (location of _key was not updated correctly in memory,
  leading to _keys pointing to undefined memory after datafile rotation)

* fixed edge index key pointers to use document master pointer plus offset instead
  of direct _key address

* fixed case when server could not create any more journal or compactor files.
  Previously a wrong status code may have been returned, and not being able to create
  a new compactor file may have led to an infinite loop with error message
  "could not create compactor".

* fixed value truncation for numeric filename parts when renaming datafiles/journals


v1.2.0 (2013-03-01)
-------------------

* by default statistics are now switch off; in order to enable comment out
  the "disable-statistics = yes" line in "arangod.conf"

* fixed issue #435: csv parser skips data at buffer border

* added server startup option `--server.disable-statistics` to turn off statistics
  gathering without recompilation of ArangoDB.
  This partly addresses issue #432.

* fixed dropping of indexes without collection name, e.g.
  `db.xxx.dropIndex("123456");`
  Dropping an index like this failed with an assertion error.

* fixed issue #426: arangoimp should be able to import edges into edge collections

* fixed issue #425: In case of conflict ArangoDB returns HTTP 400 Bad request
  (with 1207 Error) instead of HTTP 409 Conflict

* fixed too greedy token consumption in AQL for negative values:
  e.g. in the statement `RETURN { a: 1 -2 }` the minus token was consumed as part
  of the value `-2`, and not interpreted as the binary arithmetic operator


v1.2.beta3 (2013-02-22)
-----------------------

* issue #427: ArangoDB Importer Manual has no navigation links (previous|home|next)

* issue #319: Documentation missing for Emergency console and incomplete for datafile debugger.

* issue #370: add documentation for reloadRouting and flushServerModules

* issue #393: added REST API for user management at /_api/user

* issue #393, #128: added simple cryptographic functions for user actions in module "crypto":
  * require("org/arangodb/crypto").md5()
  * require("org/arangodb/crypto").sha256()
  * require("org/arangodb/crypto").rand()

* added replaceByExample() Javascript and REST API method

* added updateByExample() Javascript and REST API method

* added optional "limit" parameter for removeByExample() Javascript and REST API method

* fixed issue #413

* updated bundled V8 version from 3.9.4 to 3.16.14.1
  Note: the Windows version used a more recent version (3.14.0.1) and was not updated.

* fixed issue #404: keep original request url in request object


v1.2.beta2 (2013-02-15)
-----------------------

* fixed issue #405: 1.2 compile warnings

* fixed issue #333: [debian] Group "arangodb" is not used when starting vie init.d script

* added optional parameter 'excludeSystem' to GET /_api/collection
  This parameter can be used to disable returning system collections in the list
  of all collections.

* added AQL functions KEEP() and UNSET()

* fixed issue #348: "HTTP Interface for Administration and Monitoring"
  documentation errors.

* fix stringification of specific positive int64 values. Stringification of int64
  values with the upper 32 bits cleared and the 33rd bit set were broken.

* issue #395:  Collection properties() function should return 'isSystem' for
  Javascript and REST API

* make server stop after upgrade procedure when invoked with `--upgrade option`.
  When started with the `--upgrade` option, the server will perfom
  the upgrade, and then exit with a status code indicating the result of the
  upgrade (0 = success, 1 = failure). To start the server regularly in either
  daemon or console mode, the `--upgrade` option must not be specified.
  This change was introduced to allow init.d scripts check the result of
  the upgrade procedure, even in case an upgrade was successful.
  this was introduced as part of issue #391.

* added AQL function EDGES()

* added more crash-protection when reading corrupted collections at startup

* added documentation for AQL function CONTAINS()

* added AQL function LIKE()

* replaced redundant error return code 1520 (Unable to open collection) with error code
  1203 (Collection not found). These error codes have the same meanings, but one of
  them was returned from AQL queries only, the other got thrown by other parts of
  ArangoDB. Now, error 1203 (Collection not found) is used in AQL too in case a
  non-existing collection is used.

v1.2.beta1 (2013-02-01)
-----------------------

* fixed issue #382: [Documentation error] Maschine... should be Machine...

* unified history file locations for arangod, arangosh, and arangoirb.
  - The readline history for arangod (emergency console) is now stored in file
    $HOME/.arangod. It was stored in $HOME/.arango before.
  - The readline history for arangosh is still stored in $HOME/.arangosh.
  - The readline history for arangoirb is now stored in $HOME/.arangoirb. It was
    stored in $HOME/.arango-mrb before.

* fixed issue #381: _users user should have a unique constraint

* allow negative list indexes in AQL to access elements from the end of a list,
  e.g. ```RETURN values[-1]``` will return the last element of the `values` list.

* collection ids, index ids, cursor ids, and document revision ids created and
  returned by ArangoDB are now returned as strings with numeric content inside.
  This is done to prevent some value overrun/truncation in any part of the
  complete client/server workflow.
  In ArangoDB 1.1 and before, these values were previously returned as
  (potentially very big) integer values. This may cause problems (clipping, overrun,
  precision loss) for clients that do not support big integers natively and store
  such values in IEEE754 doubles internally. This type loses precision after about
  52 bits and is thus not safe to hold an id.
  Javascript and 32 bit-PHP are examples for clients that may cause such problems.
  Therefore, ids are now returned by ArangoDB as strings, with the string
  content being the integer value as before.

  Example for documents ("_rev" attribute):
  - Document returned by ArangoDB 1.1: { "_rev": 1234, ... }
  - Document returned by ArangoDB 1.2: { "_rev": "1234", ... }

  Example for collections ("id" attribute / "_id" property):
  - Collection returned by ArangoDB 1.1: { "id": 9327643, "name": "test", ... }
  - Collection returned by ArangoDB 1.2: { "id": "9327643", "name": "test", ... }

  Example for cursors ("id" attribute):
  - Collection returned by ArangoDB 1.1: { "id": 11734292, "hasMore": true, ... }
  - Collection returned by ArangoDB 1.2: { "id": "11734292", "hasMore": true, ... }

* global variables are not automatically available anymore when starting the
  arangod Javascript emergency console (i.e. ```arangod --console```).

  Especially, the variables `db`, `edges`, and `internal` are not available
  anymore. `db` and `internal` can be made available in 1.2 by
  ```var db = require("org/arangodb").db;``` and
  ```var internal = require("internal");```, respectively.
  The reason for this change is to get rid of global variables in the server
  because this will allow more specific inclusion of functionality.

  For convenience, the global variable `db` is still available by default in
  arangosh. The global variable `edges`, which since ArangoDB 1.1 was kind of
  a redundant wrapper of `db`, has been removed in 1.2 completely.
  Please use `db` instead, and if creating an edge collection, use the explicit
  ```db._createEdgeCollection()``` command.

* issue #374: prevent endless redirects when calling admin interface with
  unexpected URLs

* issue #373: TRAVERSAL() `trackPaths` option does not work. Instead `paths` does work

* issue #358: added support for CORS

* honor optional waitForSync property for document removal, replace, update, and
  save operations in arangosh. The waitForSync parameter for these operations
  was previously honored by the REST API and on the server-side, but not when
  the waitForSync parameter was specified for a document operation in arangosh.

* calls to db.collection.figures() and /_api/collection/<collection>/figures now
  additionally return the number of shapes used in the collection in the
  extra attribute "shapes.count"

* added AQL TRAVERSAL_TREE() function to return a hierarchical result from a traversal

* added AQL TRAVERSAL() function to return the results from a traversal

* added AQL function ATTRIBUTES() to return the attribute names of a document

* removed internal server-side AQL functions from global scope.

  Now the AQL internal functions can only be accessed via the exports of the
  ahuacatl module, which can be included via ```require("org/arangodb/ahuacatl")```.
  It shouldn't be necessary for clients to access this module at all, but
  internal code may use this module.

  The previously global AQL-related server-side functions were moved to the
  internal namespace. This produced the following function name changes on
  the server:

     old name              new name
     ------------------------------------------------------
     AHUACATL_RUN       => require("internal").AQL_QUERY
     AHUACATL_EXPLAIN   => require("internal").AQL_EXPLAIN
     AHUACATL_PARSE     => require("internal").AQL_PARSE

  Again, clients shouldn't have used these functions at all as there is the
  ArangoStatement object to execute AQL queries.

* fixed issue #366: Edges index returns strange description

* added AQL function MATCHES() to check a document against a list of examples

* added documentation and tests for db.collection.removeByExample

* added --progress option for arangoimp. This will show the percentage of the input
  file that has been processed by arangoimp while the import is still running. It can
  be used as a rough indicator of progress for the entire import.

* make the server log documents that cannot be imported via /_api/import into the
  logfile using the warning log level. This may help finding illegal documents in big
  import runs.

* check on server startup whether the database directory and all collection directories
  are writable. if not, the server startup will be aborted. this prevents serious
  problems with collections being non-writable and this being detected at some pointer
  after the server has been started

* allow the following AQL constructs: FUNC(...)[...], FUNC(...).attribute

* fixed issue #361: Bug in Admin Interface. Header disappears when clicking new collection

* Added in-memory only collections

  Added collection creation parameter "isVolatile":
  if set to true, the collection is created as an in-memory only collection,
  meaning that all document data of that collection will reside in memory only,
  and will not be stored permanently to disk.
  This means that all collection data will be lost when the collection is unloaded
  or the server is shut down.
  As this collection type does not have datafile disk overhead for the regular
  document operations, it may be faster than normal disk-backed collections. The
  actual performance gains strongly depend on the underlying OS, filesystem, and
  settings though.
  This collection type should be used for caches only and not for any sensible data
  that cannot be re-created otherwise.
  Some platforms, namely Windows, currently do not support this collection type.
  When creating an in-memory collection on such platform, an error message will be
  returned by ArangoDB telling the user the platform does not support it.

  Note: in-memory collections are an experimental feature. The feature might
  change drastically or even be removed altogether in a future version of ArangoDB.

* fixed issue #353: Please include "pretty print" in Emergency Console

* fixed issue #352: "pretty print" console.log
  This was achieved by adding the dump() function for the "internal" object

* reduced insertion time for edges index
  Inserting into the edges index now avoids costly comparisons in case of a hash
  collision, reducing the prefilling/loading timer for bigger edge collections

* added fulltext queries to AQL via FULLTEXT() function. This allows search
  fulltext indexes from an AQL query to find matching documents

* added fulltext index type. This index type allows indexing words and prefixes of
  words from a specific document attribute. The index can be queries using a
  SimpleQueryFull object, the HTTP REST API at /_api/simple/fulltext, or via AQL

* added collection.revision() method to determine whether a collection has changed.
  The revision method returns a revision string that can be used by client programs
  for equality/inequality comparisons. The value returned by the revision method
  should be treated by clients as an opaque string and clients should not try to
  figure out the sense of the revision id. This is still useful enough to check
  whether data in a collection has changed.

* issue #346: adaptively determine NUMBER_HEADERS_PER_BLOCK

* issue #338: arangosh cursor positioning problems

* issue #326: use limit optimization with filters

* issue #325: use index to avoid sorting

* issue #324: add limit optimization to AQL

* removed arango-password script and added Javascript functionality to add/delete
  users instead. The functionality is contained in module `users` and can be invoked
  as follows from arangosh and arangod:
  * require("users").save("name", "passwd");
  * require("users").replace("name", "newPasswd");
  * require("users").remove("name");
  * require("users").reload();
  These functions are intentionally not offered via the web interface.
  This also addresses issue #313

* changed print output in arangosh and the web interface for JSON objects.
  Previously, printing a JSON object in arangosh resulted in the attribute values
  being printed as proper JSON, but attribute names were printed unquoted and
  unescaped. This was fine for the purpose of arangosh, but lead to invalid
  JSON being produced. Now, arangosh will produce valid JSON that can be used
  to send it back to ArangoDB or use it with arangoimp etc.

* fixed issue #300: allow importing documents via the REST /_api/import API
  from a JSON list, too.
  So far, the API only supported importing from a format that had one JSON object
  on each line. This is sometimes inconvenient, e.g. when the result of an AQL
  query or any other list is to be imported. This list is a JSON list and does not
  necessary have a document per line if pretty-printed.
  arangoimp now supports the JSON list format, too. However, the format requires
  arangoimp and the server to read the entire dataset at once. If the dataset is
  too big (bigger than --max-upload-size) then the import will be rejected. Even if
  increased, the entire list must fit in memory on both the client and the server,
  and this may be more resource-intensive than importing individual lines in chunks.

* removed unused parameter --reuse-ids for arangoimp. This parameter did not have
  any effect in 1.2, was never publicly announced and did evil (TM) things.

* fixed issue #297 (partly): added whitespace between command line and
  command result in arangosh, added shell colors for better usability

* fixed issue #296: system collections not usable from AQL

* fixed issue #295: deadlock on shutdown

* fixed issue #293: AQL queries should exploit edges index

* fixed issue #292: use index when filtering on _key in AQL

* allow user-definable document keys
  users can now define their own document keys by using the _key attribute
  when creating new documents or edges. Once specified, the value of _key is
  immutable.
  The restrictions for user-defined key values are:
  * the key must be at most 254 bytes long
  * it must consist of the letters a-z (lower or upper case), the digits 0-9,
    the underscore (_) or dash (-) characters only
  * any other characters, especially multi-byte sequences, whitespace or
    punctuation characters cannot be used inside key values

  Specifying a document key is optional when creating new documents. If no
  document key is specified, ArangoDB will create a document key itself.
  There are no guarantees about the format and pattern of auto-generated document
  keys other than the above restrictions.
  Clients should therefore treat auto-generated document keys as opaque values.
  Keys can be used to look up and reference documents, e.g.:
  * saving a document: `db.users.save({ "_key": "fred", ... })`
  * looking up a document: `db.users.document("fred")`
  * referencing other documents: `edges.relations.save("users/fred", "users/john", ...)`

  This change is downwards-compatible to ArangoDB 1.1 because in ArangoDB 1.1
  users were not able to define their own keys. If the user does not supply a _key
  attribute when creating a document, ArangoDB 1.2 will still generate a key of
  its own as ArangoDB 1.1 did. However, all documents returned by ArangoDB 1.2 will
  include a _key attribute and clients should be able to handle that (e.g. by
  ignoring it if not needed). Documents returned will still include the _id attribute
  as in ArangoDB 1.1.

* require collection names everywhere where a collection id was allowed in
  ArangoDB 1.1 & 1.0
  This change requires clients to use a collection name in place of a collection id
  at all places the client deals with collections.
  Examples:
  * creating edges: the _from and _to attributes must now contain collection names instead
    of collection ids: `edges.relations.save("test/my-key1", "test/my-key2", ...)`
  * retrieving edges: the returned _from and _to attributes now will contain collection
    names instead of ids, too: _from: `test/fred` instead of `1234/3455`
  * looking up documents: db.users.document("fred") or db._document("users/fred")

  Collection names must be used in REST API calls instead of collection ids, too.
  This change is thus not completely downwards-compatible to ArangoDB 1.1. ArangoDB 1.1
  required users to use collection ids in many places instead of collection names.
  This was unintuitive and caused overhead in cases when just the collection name was
  known on client-side but not its id. This overhead can now be avoided so clients can
  work with the collection names directly. There is no need to work with collection ids
  on the client side anymore.
  This change will likely require adjustments to API calls issued by clients, and also
  requires a change in how clients handle the _id value of returned documents. Previously,
  the _id value of returned documents contained the collection id, a slash separator and
  the document number. Since 1.2, _id will contain the collection name, a slash separator
  and the document key. The same applies to the _from and _to attribute values of edges
  that are returned by ArangoDB.

  Also removed (now unnecessary) location header in responses of the collections REST API.
  The location header was previously returned because it was necessary for clients.
  When clients created a collection, they specified the collection name. The collection
  id was generated on the server, but the client needed to use the server-generated
  collection id for further API calls, e.g. when creating edges etc. Therefore, the
  full collection URL, also containing the collection id, was returned by the server in
  responses to the collection API, in the HTTP location header.
  Returning the location header has become unnecessary in ArangoDB 1.2 because users
  can access collections by name and do not need to care about collection ids.


v1.1.3 (2013-XX-XX)
-------------------

* fix case when an error message was looked up for an error code but no error
  message was found. In this case a NULL ptr was returned and not checked everywhere.
  The place this error popped up was when inserting into a non-unique hash index
  failed with a specific, invalid error code.

* fixed issue #381:  db._collection("_users").getIndexes();

* fixed issue #379: arango-password fatal issue javscript.startup-directory

* fixed issue #372: Command-Line Options for the Authentication and Authorization


v1.1.2 (2013-01-20)
-------------------

* upgraded to mruby 2013-01-20 583983385b81c21f82704b116eab52d606a609f4

* fixed issue #357: Some spelling and grammar errors

* fixed issue #355: fix quotes in pdf manual

* fixed issue #351: Strange arangosh error message for long running query

* fixed randomly hanging connections in arangosh on MacOS

* added "any" query method: this returns a random document from a collection. It
  is also available via REST HTTP at /_api/simple/any.

* added deployment tool

* added getPeerVertex

* small fix for logging of long messages: the last character of log messages longer
  than 256 bytes was not logged.

* fixed truncation of human-readable log messages for web interface: the trailing \0
  byte was not appended for messages longer than 256 bytes

* fixed issue #341: ArangoDB crashes when stressed with Batch jobs
  Contrary to the issue title, this did not have anything to do with batch jobs but
  with too high memory usage. The memory usage of ArangoDB is now reduced for cases
   when there are lots of small collections with few documents each

* started with issue #317: Feature Request (from Google Groups): DATE handling

* backported issue #300: Extend arangoImp to Allow importing resultset-like
  (list of documents) formatted files

* fixed issue #337: "WaitForSync" on new collection does not work on Win/X64

* fixed issue #336: Collections REST API docs

* fixed issue #335: mmap errors due to wrong memory address calculation

* fixed issue #332: arangoimp --use-ids parameter seems to have no impact

* added option '--server.disable-authentication' for arangosh as well. No more passwd
  prompts if not needed

* fixed issue #330: session logging for arangosh

* fixed issue #329: Allow passing script file(s) as parameters for arangosh to run

* fixed issue #328: 1.1 compile warnings

* fixed issue #327: Javascript parse errors in front end


v1.1.1 (2012-12-18)
-------------------

* fixed issue #339: DELETE /_api/cursor/cursor-identifier return incollect errorNum

  The fix for this has led to a signature change of the function actions.resultNotFound().
  The meaning of parameter #3 for This function has changed from the error message string
  to the error code. The error message string is now parameter #4.
  Any client code that uses this function in custom actions must be adjusted.

* fixed issue #321: Problem upgrading arangodb 1.0.4 to 1.1.0 with Homebrew (OSX 10.8.2)

* fixed issue #230: add navigation and search for online documentation

* fixed issue #315: Strange result in PATH

* fixed issue #323: Wrong function returned in error message of AQL CHAR_LENGTH()

* fixed some log errors on startup / shutdown due to pid file handling and changing
  of directories


v1.1.0 (2012-12-05)
-------------------

* WARNING:
  arangod now performs a database version check at startup. It will look for a file
  named "VERSION" in its database directory. If the file is not present, arangod will
  perform an automatic upgrade of the database directory. This should be the normal
  case when upgrading from ArangoDB 1.0 to ArangoDB 1.1.

  If the VERSION file is present but is from an older version of ArangoDB, arangod
  will refuse to start and ask the user to run a manual upgrade first. A manual upgrade
  can be performed by starting arangod with the option `--upgrade`.

  This upgrade procedure shall ensure that users have full control over when they
  perform any updates/upgrades of their data, and can plan backups accordingly. The
  procedure also guarantees that the server is not run without any required system
  collections or with in incompatible data state.

* added AQL function DOCUMENT() to retrieve a document by its _id value

* fixed issue #311: fixed segfault on unload

* fixed issue #309: renamed stub "import" button from web interface

* fixed issue #307: added WaitForSync column in collections list in in web interface

* fixed issue #306: naming in web interface

* fixed issue #304: do not clear AQL query text input when switching tabs in
  web interface

* fixed issue #303: added documentation about usage of var keyword in web interface

* fixed issue #301: PATCH does not work in web interface

# fixed issue #269: fix make distclean & clean

* fixed issue #296: system collections not usable from AQL

* fixed issue #295: deadlock on shutdown

* added collection type label to web interface

* fixed issue #290: the web interface now disallows creating non-edges in edge collections
  when creating collections via the web interface, the collection type must also be
  specified (default is document collection)

* fixed issue #289: tab-completion does not insert any spaces

* fixed issue #282: fix escaping in web interface

* made AQL function NOT_NULL take any number of arguments. Will now return its
  first argument that is not null, or null if all arguments are null. This is downwards
  compatible.

* changed misleading AQL function name NOT_LIST() to FIRST_LIST() and slightly changed
  the behavior. The function will now return its first argument that is a list, or null
  if none of the arguments are lists.
  This is mostly downwards-compatible. The only change to the previous implementation in
  1.1-beta will happen if two arguments were passed and the 1st and 2nd arguments were
  both no lists. In previous 1.1, the 2nd argument was returned as is, but now null
  will be returned.

* add AQL function FIRST_DOCUMENT(), with same behavior as FIRST_LIST(), but working
  with documents instead of lists.

* added UPGRADING help text

* fixed issue #284: fixed Javascript errors when adding edges/vertices without own
  attributes

* fixed issue #283: AQL LENGTH() now works on documents, too

* fixed issue #281: documentation for skip lists shows wrong example

* fixed AQL optimizer bug, related to OR-combined conditions that filtered on the
  same attribute but with different conditions

* fixed issue #277: allow usage of collection names when creating edges
  the fix of this issue also implies validation of collection names / ids passed to
  the REST edge create method. edges with invalid collection ids or names in the
  "from" or "to" values will be rejected and not saved


v1.1.beta2 (2012-11-13)
-----------------------

* fixed arangoirb compilation

* fixed doxygen


v1.1.beta1 (2012-10-24)
-----------------------

* fixed AQL optimizer bug

* WARNING:
  - the user has changed from "arango" to "arangodb", the start script has changed from
    "arangod" to "arangodb", the database directory has changed from "/var/arangodb" to
    "/var/lib/arangodb" to be compliant with various Linux policies

  - In 1.1, we have introduced types for collections: regular documents go into document
    collections, and edges go into edge collections. The prefixing (db.xxx vs. edges.xxx)
    works slightly different in 1.1: edges.xxx can still be used to access collections,
    however, it will not determine the type of existing collections anymore. To create an
    edge collection 1.1, you can use db._createEdgeCollection() or edges._create().
    And there's of course also db._createDocumentCollection().
    db._create() is also still there and will create a document collection by default,
    whereas edges._create() will create an edge collection.

  - the admin web interface that was previously available via the simple URL suffix /
    is now available via a dedicated URL suffix only: /_admin/html
    The reason for this is that routing and URLs are now subject to changes by the end user,
    and only URLs parts prefixed with underscores (e.g. /_admin or /_api) are reserved
    for ArangoDB's internal usage.

* the server now handles requests with invalid Content-Length header values as follows:
  - if Content-Length is negative, the server will respond instantly with HTTP 411
    (length required)

  - if Content-Length is positive but shorter than the supplied body, the server will
    respond with HTTP 400 (bad request)

  - if Content-Length is positive but longer than the supplied body, the server will
    wait for the client to send the missing bytes. The server allows 90 seconds for this
    and will close the connection if the client does not send the remaining data

  - if Content-Length is bigger than the maximum allowed size (512 MB), the server will
    fail with HTTP 413 (request entity too large).

  - if the length of the HTTP headers is greater than the maximum allowed size (1 MB),
    the server will fail with HTTP 431 (request header fields too large)

* issue #265: allow optional base64 encoding/decoding of action response data

* issue #252: create _modules collection using arango-upgrade (note: arango-upgrade was
  finally replaced by the `--upgrade` option for arangod)

* issue #251: allow passing arbitrary options to V8 engine using new command line option:
  --javascript.v8-options. Using this option, the Harmony features or other settings in
  v8 can be enabled if the end user requires them

* issue #248: allow AQL optimizer to pull out completely uncorrelated subqueries to the
  top level, resulting in less repeated evaluation of the subquery

* upgraded to Doxygen 1.8.0

* issue #247: added AQL function MERGE_RECURSIVE

* issue #246: added clear() function in arangosh

* issue #245: Documentation: Central place for naming rules/limits inside ArangoDB

* reduced size of hash index elements by 50 %, allowing more index elements to fit in
  memory

* issue #235: GUI Shell throws Error:ReferenceError: db is not defined

* issue #229: methods marked as "under construction"

* issue #228: remove unfinished APIs (/_admin/config/*)

* having the OpenSSL library installed is now a prerequisite to compiling ArangoDB
  Also removed the --enable-ssl configure option because ssl is always required.

* added AQL functions TO_LIST, NOT_LIST

* issue #224: add optional Content-Id for batch requests

* issue #221: more documentation on AQL explain functionality. Also added
  ArangoStatement.explain() client method

* added db._createStatement() method on server as well (was previously available
  on the client only)

* issue #219: continue in case of "document not found" error in PATHS() function

* issue #213: make waitForSync overridable on specific actions

* changed AQL optimizer to use indexes in more cases. Previously, indexes might
  not have been used when in a reference expression the inner collection was
  specified last. Example: FOR u1 IN users FOR u2 IN users FILTER u1._id == u2._id
  Previously, this only checked whether an index could be used for u2._id (not
  possible). It was not checked whether an index on u1._id could be used (possible).
  Now, for expressions that have references/attribute names on both sides of the
  above as above, indexes are checked for both sides.

* issue #204: extend the CSV import by TSV and by user configurable
  separator character(s)

* issue #180: added support for batch operations

* added startup option --server.backlog-size
  this allows setting the value of the backlog for the listen() system call.
  the default value is 10, the maximum value is platform-dependent

* introduced new configure option "--enable-maintainer-mode" for
  ArangoDB maintainers. this option replaces the previous compile switches
  --with-boost-test, --enable-bison, --enable-flex and --enable-errors-dependency
  the individual configure options have been removed. --enable-maintainer-mode
  turns them all on.

* removed potentially unused configure option --enable-memfail

* fixed issue #197: HTML web interface calls /_admin/user-manager/session

* fixed issue #195: VERSION file in database directory

* fixed issue #193: REST API HEAD request returns a message body on 404

* fixed issue #188: intermittent issues with 1.0.0
  (server-side cursors not cleaned up in all cases, pthreads deadlock issue)

* issue #189: key store should use ISO datetime format bug

* issue #187: run arango-upgrade on server start (note: arango-upgrade was finally
  replaced by the `--upgrade` option for arangod)n

* fixed issue #183: strange unittest error

* fixed issue #182: manual pages

* fixed issue #181: use getaddrinfo

* moved default database directory to "/var/lib/arangodb" in accordance with
  http://www.pathname.com/fhs/pub/fhs-2.3.html

* fixed issue #179: strange text in import manual

* fixed issue #178: test for aragoimp is missing

* fixed issue #177: a misleading error message was returned if unknown variables
  were used in certain positions in an AQL query.

* fixed issue #176: explain how to use AQL from the arangosh

* issue #175: re-added hidden (and deprecated) option --server.http-port. This
  option is only there to be downwards-compatible to Arango 1.0.

* fixed issue #174: missing Documentation for `within`

* fixed issue #170: add db.<coll_name>.all().toArray() to arangosh help screen

* fixed issue #169: missing argument in Simple Queries

* added program arango-upgrade. This program must be run after installing ArangoDB
  and after upgrading from a previous version of ArangoDB. The arango-upgrade script
  will ensure all system collections are created and present in the correct state.
  It will also perform any necessary data updates.
  Note: arango-upgrade was finally replaced by the `--upgrade` option for arangod.

* issue #153: edge collection should be a flag for a collection
  collections now have a type so that the distinction between document and edge
  collections can now be done at runtime using a collection's type value.
  A collection's type can be queried in Javascript using the <collection>.type() method.

  When new collections are created using db._create(), they will be document
  collections by default. When edge._create() is called, an edge collection will be created.
  To explicitly create a collection of a specific/different type, use the methods
  _createDocumentCollection() or _createEdgeCollection(), which are available for
  both the db and the edges object.
  The Javascript objects ArangoEdges and ArangoEdgesCollection have been removed
  completely.
  All internal and test code has been adjusted for this, and client code
  that uses edges.* should also still work because edges is still there and creates
  edge collections when _create() is called.

  INCOMPATIBLE CHANGE: Client code might still need to be changed in the following aspect:
  Previously, collections did not have a type so documents and edges could be inserted
  in the same collection. This is now disallowed. Edges can only be inserted into
  edge collections now. As there were no collection types in 1.0, ArangoDB will perform
  an automatic upgrade when migrating from 1.0 to 1.1.
  The automatic upgrade will check every collection and determine its type as follows:
  - if among the first 50 documents in the collection there are documents with
    attributes "_from" and "_to", the collection is typed as an edge collection
  - if among the first 50 documents in the collection there are no documents with
    attributes "_from" and "_to", the collection is made as a document collection

* issue #150: call V8 garbage collection on server periodically

* issue #110: added support for partial updates

  The REST API for documents now offers an HTTP PATCH method to partially update
  documents. Overwriting/replacing documents is still available via the HTTP PUT method
  as before. The Javascript API in the shell also offers a new update() method in extension to
  the previously existing replace() method.


v1.0.4 (2012-11-12)
-------------------

* issue #275: strange error message in arangosh 1.0.3 at startup


v1.0.3 (2012-11-08)
-------------------

* fixed AQL optimizer bug

* issue #273: fixed segfault in arangosh on HTTP 40x

* issue #265: allow optional base64 encoding/decoding of action response data

* issue #252: _modules collection not created automatically


v1.0.2 (2012-10-22)
-------------------

* repository CentOS-X.Y moved to CentOS-X, same for Debian

* bugfix for rollback from edges

* bugfix for hash indexes

* bugfix for StringBuffer::erase_front

* added autoload for modules

* added AQL function TO_LIST


v1.0.1 (2012-09-30)
-------------------

* draft for issue #165: front-end application howto

* updated mruby to cf8fdea4a6598aa470e698e8cbc9b9b492319d

* fix for issue #190: install doesn't create log directory

* fix for issue #194: potential race condition between creating and dropping collections

* fix for issue #193: REST API HEAD request returns a message body on 404

* fix for issue #188: intermittent issues with 1.0.0

* fix for issue #163: server cannot create collection because of abandoned files

* fix for issue #150: call V8 garbage collection on server periodically


v1.0.0 (2012-08-17)
-------------------

* fix for issue #157: check for readline and ncurses headers, not only libraries


v1.0.beta4 (2012-08-15)
-----------------------

* fix for issue #152: fix memleak for barriers


v1.0.beta3 (2012-08-10)
-----------------------

* fix for issue #151: Memleak, collection data not removed

* fix for issue #149: Inconsistent port for admin interface

* fix for issue #163: server cannot create collection because of abandoned files

* fix for issue #157: check for readline and ncurses headers, not only libraries

* fix for issue #108: db.<collection>.truncate() inefficient

* fix for issue #109: added startup note about cached collection names and how to
  refresh them

* fix for issue #156: fixed memleaks in /_api/import

* fix for issue #59: added tests for /_api/import

* modified return value for calls to /_api/import: now, the attribute "empty" is
  returned as well, stating the number of empty lines in the input. Also changed the
  return value of the error code attribute ("errorNum") from 1100 ("corrupted datafile")
  to 400 ("bad request") in case invalid/unexpected JSON data was sent to the server.
  This error code is more appropriate as no datafile is broken but just input data is
  incorrect.

* fix for issue #152: Memleak for barriers

* fix for issue #151: Memleak, collection data not removed

* value of --database.maximal-journal-size parameter is now validated on startup. If
  value is smaller than the minimum value (currently 1048576), an error is thrown and
  the server will not start. Before this change, the global value of maximal journal
  size was not validated at server start, but only on collection level

* increased sleep value in statistics creation loop from 10 to 500 microseconds. This
  reduces accuracy of statistics values somewhere after the decimal points but saves
  CPU time.

* avoid additional sync() calls when writing partial shape data (attribute name data)
  to disk. sync() will still be called when the shape marker (will be written after
  the attributes) is written to disk

* issue #147: added flag --database.force-sync-shapes to force synching of shape data
  to disk. The default value is true so it is the same behavior as in version 1.0.
  if set to false, shape data is synched to disk if waitForSync for the collection is
  set to true, otherwise, shape data is not synched.

* fix for issue #145: strange issue on Travis: added epsilon for numeric comparison in
  geo index

* fix for issue #136: adjusted message during indexing

* issue #131: added timeout for HTTP keep-alive connections. The default value is 300
  seconds. There is a startup parameter server.keep-alive-timeout to configure the value.
  Setting it to 0 will disable keep-alive entirely on the server.

* fix for issue #137: AQL optimizer should use indexes for ref accesses with
  2 named attributes


v1.0.beta2 (2012-08-03)
-----------------------

* fix for issue #134: improvements for centos RPM

* fixed problem with disable-admin-interface in config file


v1.0.beta1 (2012-07-29)
-----------------------

* fixed issue #118: We need a collection "debugger"

* fixed issue #126: Access-Shaper must be cached

* INCOMPATIBLE CHANGE: renamed parameters "connect-timeout" and "request-timeout"
  for arangosh and arangoimp to "--server.connect-timeout" and "--server.request-timeout"

* INCOMPATIBLE CHANGE: authorization is now required on the server side
  Clients sending requests without HTTP authorization will be rejected with HTTP 401
  To allow backwards compatibility, the server can be started with the option
  "--server.disable-authentication"

* added options "--server.username" and "--server.password" for arangosh and arangoimp
  These parameters must be used to specify the user and password to be used when
  connecting to the server. If no password is given on the command line, arangosh/
  arangoimp will interactively prompt for a password.
  If no user name is specified on the command line, the default user "root" will be
  used.

* added startup option "--server.ssl-cipher-list" to determine which ciphers to
  use in SSL context. also added SSL_OP_CIPHER_SERVER_PREFERENCE to SSL default
  options so ciphers are tried in server and not in client order

* changed default SSL protocol to TLSv1 instead of SSLv2

* changed log-level of SSL-related messages

* added SSL connections if server is compiled with OpenSSL support. Use --help-ssl

* INCOMPATIBLE CHANGE: removed startup option "--server.admin-port".
  The new endpoints feature (see --server.endpoint) allows opening multiple endpoints
  anyway, and the distinction between admin and "other" endpoints can be emulated
  later using privileges.

* INCOMPATIBLE CHANGE: removed startup options "--port", "--server.port", and
  "--server.http-port" for arangod.
  These options have been replaced by the new "--server.endpoint" parameter

* INCOMPATIBLE CHANGE: removed startup option "--server" for arangosh and arangoimp.
  These options have been replaced by the new "--server.endpoint" parameter

* Added "--server.endpoint" option to arangod, arangosh, and arangoimp.
  For arangod, this option allows specifying the bind endpoints for the server
  The server can be bound to one or multiple endpoints at once. For arangosh
  and arangoimp, the option specifies the server endpoint to connect to.
  The following endpoint syntax is currently supported:
  - tcp://host:port or http@tcp://host:port (HTTP over IPv4)
  - tcp://[host]:port or http@tcp://[host]:port (HTTP over IPv6)
  - ssl://host:port or http@tcp://host:port (HTTP over SSL-encrypted IPv4)
  - ssl://[host]:port or http@tcp://[host]:port (HTTP over SSL-encrypted IPv6)
  - unix:///path/to/socket or http@unix:///path/to/socket (HTTP over UNIX socket)

  If no port is specified, the default port of 8529 will be used.

* INCOMPATIBLE CHANGE: removed startup options "--server.require-keep-alive" and
  "--server.secure-require-keep-alive".
  The server will now behave as follows which should be more conforming to the
  HTTP standard:
  * if a client sends a "Connection: close" header, the server will close the
    connection
  * if a client sends a "Connection: keep-alive" header, the server will not
    close the connection
  * if a client does not send any "Connection" header, the server will assume
    "keep-alive" if the request was an HTTP/1.1 request, and "close" if the
    request was an HTTP/1.0 request

* (minimal) internal optimizations for HTTP request parsing and response header
  handling

* fixed Unicode unescaping bugs for \f and surrogate pairs in BasicsC/strings.c

* changed implementation of TRI_BlockCrc32 algorithm to use 8 bytes at a time

* fixed issue #122: arangod doesn't start if <log.file> cannot be created

* fixed issue #121: wrong collection size reported

* fixed issue #98: Unable to change journalSize

* fixed issue #88: fds not closed

* fixed escaping of document data in HTML admin front end

* added HTTP basic authentication, this is always turned on

* added server startup option --server.disable-admin-interface to turn off the
  HTML admin interface

* honor server startup option --database.maximal-journal-size when creating new
  collections without specific journalsize setting. Previously, these
  collections were always created with journal file sizes of 32 MB and the
  --database.maximal-journal-size setting was ignored

* added server startup option --database.wait-for-sync to control the default
  behavior

* renamed "--unit-tests" to "--javascript.unit-tests"


v1.0.alpha3 (2012-06-30)
------------------------

* fixed issue #116: createCollection=create option doesn't work

* fixed issue #115: Compilation issue under OSX 10.7 Lion & 10.8 Mountain Lion
  (homebrew)

* fixed issue #114: image not found

* fixed issue #111: crash during "make unittests"

* fixed issue #104: client.js -> ARANGO_QUIET is not defined


v1.0.alpha2 (2012-06-24)
------------------------

* fixed issue #112: do not accept document with duplicate attribute names

* fixed issue #103: Should we cleanup the directory structure

* fixed issue #100: "count" attribute exists in cursor response with "count:
  false"

* fixed issue #84 explain command

* added new MRuby version (2012-06-02)

* added --log.filter

* cleanup of command line options:
** --startup.directory => --javascript.startup-directory
** --quite => --quiet
** --gc.interval => --javascript.gc-interval
** --startup.modules-path => --javascript.modules-path
** --action.system-directory => --javascript.action-directory
** --javascript.action-threads => removed (is now the same pool as --server.threads)

* various bug-fixes

* support for import

* added option SKIP_RANGES=1 for make unittests

* fixed several range-related assertion failures in the AQL query optimizer

* fixed AQL query optimizations for some edge cases (e.g. nested subqueries with
  invalid constant filter expressions)


v1.0.alpha1 (2012-05-28)
------------------------

Alpha Release of ArangoDB 1.0<|MERGE_RESOLUTION|>--- conflicted
+++ resolved
@@ -1,13 +1,11 @@
 devel
 -----
 
-<<<<<<< HEAD
 * ui: now supports single js file upload for foxx services in addition to zip files
-=======
+
 * fixed issue #2876: wrong skiplist index usage in edge collection
 
 * fixed issue #2868: cname missing from logger-follow results in rocksdb
->>>>>>> b5798af0
 
 * fixed issue #2889: Traversal query using incorrect collection id
 
