v3.3.18 (XXXX-XX-XX)
--------------------

<<<<<<< HEAD
* fix internal issue #2785: web ui's sort dialog sometimes got rendered, even
  if it should not.
=======
* fix internal issue #2764: the waitForSync property of a satellite collection
  could not be changed via the Web UI
>>>>>>> d5289211

* improved logging in case of replication errors

* recover short server id from agency after a restart of a cluster node

  this fixes problems with short server ids being set to 0 after a node restart,
  which then prevented cursor result load-forwarding between multiple coordinators
  to work properly

  this should fix arangojs#573

* increased default timeouts in replication

  this decreases the chances of followers not getting in sync with leaders because
  of replication operations timing out

* fixed internal issue #1983: the Web UI was showing a deletion confirmation
  multiple times.

* handle missing `_frontend` collections gracefully

  the `_frontend` system collection is not required for normal ArangoDB operations,
  so if it is missing for whatever reason, ensure that normal operations can go
  on.


v3.3.17 (2018-10-04)
--------------------

* upgraded arangosync version to 0.6.0

* added several advanced options for configuring and debugging LDAP connections.
  Please note that some of the following options are platform-specific and may not 
  work on all platforms or with all LDAP servers reliably:

  - `--ldap.serialized`: whether or not calls into the underlying LDAP library 
    should be serialized.
    This option can be used to work around thread-unsafe LDAP library functionality.
  - `--ldap.serialize-timeout`: sets the timeout value that is used when waiting to 
    enter the LDAP library call serialization lock. This is only meaningful when 
    `--ldap.serialized` has been set to `true`. 
  - `--ldap.retries`: number of tries to attempt a connection. Setting this to values 
    greater than one will make ArangoDB retry to contact the LDAP server in case no 
    connection can be made initially.
  - `--ldap.restart`: whether or not the LDAP library should implicitly restart 
    connections
  - `--ldap.referrals`: whether or not the LDAP library should implicitly chase 
    referrals
  - `--ldap.debug`: turn on internal OpenLDAP library output (warning: will print 
    to stdout).
  - `--ldap.timeout`: timeout value (in seconds) for synchronous LDAP API calls 
    (a value of 0 means default timeout).
  - `--ldap.network-timeout`: timeout value (in seconds) after which network operations 
    following the initial connection return in case of no activity (a value of 0 means 
    default timeout).
  - `--ldap.async-connect`: whether or not the connection to the LDAP library will 
    be done asynchronously.

* fixed a shutdown race in ArangoDB's logger, which could have led to some buffered
  log messages being discarded on shutdown

* display shard synchronization progress for collections outside of the
  `_system` database

* fixed issue #6611: Properly display JSON properties of user defined foxx services
  configuration within the web UI

* fixed issue #6583: Agency node segfaults if sent an authenticated HTTP request is sent to its port

* when cleaning out a leader it could happen that it became follower instead of 
  being removed completely

* make synchronous replication detect more error cases when followers cannot
  apply the changes from the leader

* fix some TLS errors that occurred when combining HTTPS/TLS transport with the
  VelocyStream protocol (VST)

  That combination could have led to spurious errors such as "TLS padding error"
  or "Tag mismatch" and connections being closed 

* agency endpoint updates now go through RAFT


v3.3.16 (2018-09-19)
--------------------

* fix undefined behavior in AQL query result cache

* the query editor within the web ui is now catching http 501 responses
  properly

* fixed issue #6495 (Document not found when removing records)

* fixed undefined behavior in cluster plan-loading procedure that may have 
  unintentionally modified a shared structure

* reduce overhead of function initialization in AQL COLLECT aggregate functions,
  for functions COUNT/LENGTH, SUM and AVG

  this optimization will only be noticable when the COLLECT produces many groups
  and the "hash" COLLECT variant is used

* fixed potential out-of-bounds access in admin log REST handler /_admin/log,
  which could have led to the server returning an HTTP 500 error

* catch more exceptions in replication and handle them appropriately


v3.3.15 (2018-09-10)
--------------------

* fixed an issue in the "sorted" AQL COLLECT variant, that may have led to producing
  an incorrect number of results

* upgraded arangodb starter version to 0.13.3

* fixed issue #5941 if using breadth-first search in traversals uniqueness checks
  on path (vertices and edges) have not been applied. In SmartGraphs the checks
  have been executed properly.

* added more detailed progress output to arangorestore, showing the percentage of
  how much data is restored for bigger collections plus a set of overview statistics
  after each processed collection

* added option `--rocksdb.use-file-logging` to enable writing of RocksDB's own
  informational LOG files into RocksDB's database directory.

  This option is turned off by default, but can be enabled for debugging RocksDB
  internals and performance.

* improved error messages when managing Foxx services

  Install/replace/upgrade will now provide additional information when an error
  is encountered during setup. Errors encountered during a `require` call will
  also include information about the underlying cause in the error message.

* fixed some Foxx script names being displayed incorrectly in web UI and Foxx CLI

* added startup option `--query.optimizer-max-plans value`

  This option allows limiting the number of query execution plans created by the 
  AQL optimizer for any incoming queries. The default value is `128`.

  By adjusting this value it can be controlled how many different query execution 
  plans the AQL query optimizer will generate at most for any given AQL query. 
  Normally the AQL query optimizer will generate a single execution plan per AQL query, 
  but there are some cases in which it creates multiple competing plans. More plans
  can lead to better optimized queries, however, plan creation has its costs. The
  more plans are created and shipped through the optimization pipeline, the more time 
  will be spent in the optimizer.

  Lowering this option's value will make the optimizer stop creating additional plans 
  when it has already created enough plans.

  Note that this setting controls the default maximum number of plans to create. The
  value can still be adjusted on a per-query basis by setting the *maxNumberOfPlans*
  attribute when running a query.

  This change also lowers the default maximum number of query plans from 192 to 128.

* bug fix: facilitate faster shutdown of coordinators and db servers

* cluster nodes should retry registering in agency until successful

* fixed some web ui action events related to Running Queries view and Slow
  Queries History view

* Create a default pacing algorithm for arangoimport to avoid TimeoutErrors
  on VMs with limited disk throughput

* backport PR 6150: establish unique function to indicate when
  application is terminating and therefore network retries should not occur

* backport PR #5201: eliminate race scenario where handlePlanChange
  could run infinite times after an execution exceeded 7.4 second time span


v3.3.14 (2018-08-15)
--------------------

* upgraded arangodb starter version to 0.13.1

* Foxx HTTP API errors now log stacktraces

* fixed issue #5736: Foxx HTTP API responds with 500 error when request body
  is too short

* fixed issue #5831: custom queries in the ui could not be loaded if the user
  only has read access to the _system database.

* fixed internal issue #2566: corrected web UI alignment of the nodes table

* fixed internal issue #2869: when attaching a follower with global applier to an
  authenticated leader already existing users have not been replicated, all users
  created/modified later are replicated.

* fixed internal issue #2865: dumping from an authenticated arangodb the users have
  not been included

* fixed issue #5943: misplaced database ui icon and wrong cursor type were used

* fixed issue #5354: updated the web UI JSON editor, improved usability

* fixed issue #5648: fixed error message when saving unsupported document types

* fixed issue #6076: Segmentation fault after AQL query

  This also fixes issues #6131 and #6174

* fixed issue #5884: Subquery nodes are no longer created on DBServers

* fixed issue #6031: Broken LIMIT in nested list iterations

* fixed internal issue #2812: Cluster fails to create many indexes in parallel

* intermediate commits in the RocksDB engine are now only enabled in standalone AQL
  queries (not within a JS transaction), standalone truncate as well as for the
  "import" API

* Bug fix: race condition could request data from Agency registry that did not
  exist yet.  This caused a throw that would end the Supervision thread.
  All registry query APIs no longer throw exceptions.


v3.3.13 (2018-07-26)
--------------------

* fixed internal issue #2567: the web UI was showing the possibility to move a
  shard from a follower to the current leader

* fixed issue #5977: Unexpected execution plan when subquery contains COLLECT

* Bugfix: The AQL syntax variants `UPDATE/REPLACE k WITH d` now correctly take
  _rev from k instead of d (when ignoreRevs is false) and ignore d._rev.

* put an upper bound on the number of documents to be scanned when using
  `db.<collection>.any()` in the RocksDB storage engine

  previous versions of ArangoDB did a scan of a random amount of documents in
  the collection, up to the total number of documents available. this produced
  a random selection with a good quality, but needed to scan half the number
  of documents in the collection on average.

  The new version will only scan up to 500 documents, so it produces a less
  random result, but will be a lot faster especially for large collections.

  The implementation of `any()` for the MMFiles engine remains unchanged. The
  MMFiles engine will pick a random document from the entire range of the
  in-memory primary index without performing scans.

* return an empty result set instead of an "out of memory" exception when
  querying the geo index with invalid (out of range) coordinates

* added load balancer support and user-restriction to cursor API.

  If a cursor is accessed on a different coordinator than where it was created,
  the requests will be forwarded to the correct coordinator. If a cursor is
  accessed by a different user than the one who created it, the request will
  be denied.

* keep failed follower in followers list in Plan.

  This increases the changes of a failed follower getting back into sync if the
  follower comes back after a short time. In this case the follower can try to
  get in sync again, which normally takes less time than seeding a completely
  new follower.

* fix assertion failure and undefined behavior in Unix domain socket connections,
  introduced by 3.3.12

* added configuration option `--rocksdb.sync-interval`

  This option specifies interval (in milliseconds) that ArangoDB will use to
  automatically synchronize data in RocksDB's write-ahead log (WAL) files to
  disk. Automatic syncs will only be performed for not-yet synchronized data,
  and only for operations that have been executed without the *waitForSync*
  attribute.

  Automatic synchronization is performed by a background thread. The default
  sync interval is 0, meaning the automatic background syncing is turned off.
  Background syncing in 3.3 is opt-in, whereas in ArangoDB 3.4 the default sync
  interval will be 100 milliseconds.

  Note: this option is not supported on Windows platforms. Setting the sync
  interval to a value greater 0 will produce a startup warning.

* fixed graph creation sometimes failing with 'edge collection
  already used in edge def' when the edge definition contained multiple vertex
  collections, despite the edge definitions being identical

* inception could get caught in a trap, where agent configuration
  version and timeout multiplier lead to incapacitated agency

* fixed issue #5827: Batch request handling incompatible with .NET's default
  ContentType format

* fixed agency's log compaction for internal issue #2249

* inspector collects additionally disk data size and storage engine statistics

* fixed a bug in the replication protocol which could lead to followers not
  getting in sync for a long time

v3.3.12 (2018-07-12)
--------------------

* issue #5854: RocksDB engine would frequently request a new DelayToken.  This caused
  excessive write delay on the next Put() call.  Alternate approach taken.

* fixed graph creation under some circumstances failing with 'edge collection
  already used in edge def' despite the edge definitions being identical

* fixed issue #5727: Edge document with user provided key is inserted as many
  times as the number of shards, violating the primary index

* fixed internal issue #2658: AQL modification queries did not allow `_rev`
  checking. There is now a new option `ignoreRevs` which can be set to `false`
  in order to force AQL modification queries to match revision ids before
  doing any modifications

* fixed issue #5679: Replication applier restrictions will crash synchronisation
  after initial sync

* fixed potential issue in RETURN DISTINCT CollectBlock implementation
  that led to the block producing an empty result

* changed communication tasks to use boost strands instead of locks,
  this fixes a race condition with parallel VST communication over
  SSL

* fixed agency restart from compaction without data

* fixed for agent coming back to agency with changed endpoint and
  total data loss

* more patient agency tests to allow for ASAN tests to successfully finish


v3.3.11 (2018-06-26)
--------------------

* upgraded arangosync version to 0.5.3

* upgraded arangodb starter version to 0.12.0

* fixed internal issue #2559: "unexpected document key" error when custom
  shard keys are used and the "allowUserKeys" key generator option is set
  to false

* fixed AQL DOCUMENT lookup function for documents for sharded collections with
  more than a single shard and using a custom shard key (i.e. some shard
  key attribute other than `_key`).
  The previous implementation of DOCUMENT restricted to lookup to a single
  shard in all cases, though this restriction was invalid. That lead to
  `DOCUMENT` not finding documents in cases the wrong shard was contacted. The
  fixed implementation in 3.3.11 will reach out to all shards to find the
  document, meaning it will produce the correct result, but will cause more
  cluster-internal traffic. This increase in traffic may be high if the number
  of shards is also high, because each invocation of `DOCUMENT` will have to
  contact all shards.
  There will be no performance difference for non-sharded collections or
  collections that are sharded by `_key` or that only have a single shard.

* reimplemented replication view in web UI

* fixed internal issue #2256: ui, document id not showing up when deleting a document

* fixed internal issue #2163: wrong labels within foxx validation of service
  input parameters

* fixed internal issue #2160: fixed misplaced tooltips in indices view

* added new arangoinspect client tool, to help users and customers easily collect
  information of any ArangoDB server setup, and facilitate troubleshooting for the
  ArangoDB Support Team


v3.3.10 (2018-06-04)
--------------------

* make optimizer rule "remove-filter-covered-by-index" not stop after removing
  a sub-condition from a FILTER statement, but pass the optimized FILTER
  statement again into the optimizer rule for further optimizations.
  This allows optimizing away some more FILTER conditions than before.

* allow accessing /_admin/status URL on followers too in active failover setup

* fix cluster COLLECT optimization for attributes that were in "sorted" variant of
  COLLECT and that were provided by a sorted index on the collected attribute

* apply fulltext index optimization rule for multiple fulltext searches in
  the same query

  this fixes https://stackoverflow.com/questions/50496274/two-fulltext-searches-on-arangodb-cluster-v8-is-involved

* validate `_from` and `_to` values of edges on updates consistently

* fixed issue #5400: Unexpected AQL Result

* fixed issue #5429: Frequent 'updated local foxx repository' messages

* fixed issue #5252: Empty result if FULLTEXT() is used together with LIMIT offset

* fixed issue #5035: fixed a vulnerability issue within the web ui's index view

* inception was ignoring leader's configuration


v3.3.9 (2018-05-17)
-------------------

* added `/_admin/repair/distributeShardsLike` that repairs collections with
  distributeShardsLike where the shards aren't actually distributed like in the
  prototype collection, as could happen due to internal issue #1770

* fixed Foxx queues bug when queues are created in a request handler with an
  ArangoDB authentication header

* upgraded arangosync version to 0.5.1

* upgraded arangodb starter version to 0.11.3

* fix cluster upgrading issue introduced in 3.3.8

  the issue made arangod crash when starting a DB server with option
  `--database.auto-upgrade true`

* fix C++ implementation of AQL ZIP function to return each distinct attribute
  name only once. The previous implementation added non-unique attribute names
  multiple times, which led to follow-up issues.
  Now if an attribute name occurs multiple times in the input list of attribute
  names, it will only be incorporated once into the result object, with the
  value that corresponds to the first occurrence.
  This fix also changes the V8 implementation of the ZIP function, which now
  will always return the first value for non-unique attribute names and not the
  last occurring value.

* self heal during a Foxx service install, upgrade or replace no longer breaks
  the respective operation

* make /_api/index, /_api/database and /_api/user REST handlers use the scheduler's
  internal queue, so they do not run in an I/O handling thread

* fixed issue #4919: C++ implementation of LIKE function now matches the old and
  correct behavior of the JavaScript implementation.

* added REST API endpoint /_admin/server/availability for monitoring purposes

* UI: fixed an unreasonable event bug within the modal view engine

* fixed issue #3811: gharial api is now checking existence of _from and _to vertices
  during edge creation

* fixed internal issue #2149: number of documents in the UI is not adjusted after
  moving them

* fixed internal issue #2150: UI - loading a saved query does not update the list
  of bind parameters

* fixed internal issue #2147 - fixed database filter in UI

* fixed issue #4934: Wrong used GeoIndex depending on FILTER order

* added `query` and `aql.literal` helpers to `@arangodb` module.

* remove post-sort from GatherNode in cluster AQL queries that do use indexes
  for filtering but that do not require a sorted result

  This optimization can speed up gathering data from multiple shards, because
  it allows to remove a merge sort of the individual shards' results.

* extend the already existing "reduce-extraction-to-projection" AQL optimizer
  rule for RocksDB to provide projections of up to 5 document attributes. The
  previous implementation only supported a projection for a single document
  attribute. The new implementation will extract up to 5 document attributes from
  a document while scanning a collection via an EnumerateCollectionNode.
  Additionally the new version of the optimizer rule can also produce projections
  when scanning an index via an IndexNode.
  The optimization is benefial especially for huge documents because it will copy
  out only the projected attributes from the document instead of copying the entire
  document data from the storage engine.

  When applied, the explainer will show the projected attributes in a `projections`
  remark for an EnumerateCollectionNode or IndexNode. The optimization is limited
  to the RocksDB storage engine.

* added index-only optimization for AQL queries that can satisfy the retrieval of
  all required document attributes directly from an index.

  This optimization will be triggered for the RocksDB engine if an index is used
  that covers all required attributes of the document used later on in the query.
  If applied, it will save retrieving the actual document data (which would require
  an extra lookup in RocksDB), but will instead build the document data solely
  from the index values found. It will only be applied when using up to 5 attributes
  from the document, and only if the rest of the document data is not used later
  on in the query.

  The optimization is currently available for the RocksDB engine for the index types
  primary, edge, hash, skiplist and persistent.

  If the optimization is applied, it will show up as "index only" in an AQL
  query's execution plan for an IndexNode.

* added scan-only optimization for AQL queries that iterate over collections or
  indexes and that do not need to return the actual document values.

  Not fetching the document values from the storage engine will provide a
  considerable speedup when using the RocksDB engine, but may also help a bit
  in case of the MMFiles engine. The optimization will only be applied when
  full-scanning or index-scanning a collection without refering to any of its
  documents later on, and, for an IndexNode, if all filter conditions for the
  documents of the collection are covered by the index.

  If the optimization is applied, it will show up as "scan only" in an AQL
  query's execution plan for an EnumerateCollectionNode or an IndexNode.

* extend existing "collect-in-cluster" optimizer rule to run grouping, counting
  and deduplication on the DB servers in several cases, so that the coordinator
  will only need to sum up the potentially smaller results from the individual shards.

  The following types of COLLECT queries are covered now:
  - RETURN DISTINCT expr
  - COLLECT WITH COUNT INTO ...
  - COLLECT var1 = expr1, ..., varn = exprn (WITH COUNT INTO ...), without INTO or KEEP
  - COLLECT var1 = expr1, ..., varn = exprn AGGREGATE ..., without INTO or KEEP, for
    aggregate functions COUNT/LENGTH, SUM, MIN and MAX.

* honor specified COLLECT method in AQL COLLECT options

  for example, when the user explicitly asks for the COLLECT method
  to be `sorted`, the optimizer will now not produce an alternative
  version of the plan using the hash method.

  additionally, if the user explcitly asks for the COLLECT method to
  be `hash`, the optimizer will now change the existing plan to use
  the hash method if possible instead of just creating an alternative
  plan.

  `COLLECT ... OPTIONS { method: 'sorted' }` => always use sorted method
  `COLLECT ... OPTIONS { method: 'hash' }`   => use hash if this is technically possible
  `COLLECT ...` (no options)                 => create a plan using sorted, and another plan using hash method

* added bulk document lookups for MMFiles engine, which will improve the performance
  of document lookups from an inside an index in case the index lookup produces many
  documents


v3.3.8 (2018-04-24)
-------------------

* included version of ArangoDB Starter (`arangodb` binary) updated to v0.10.11,
  see [Starter changelog](https://github.com/arangodb-helper/arangodb/blob/master/CHANGELOG.md)

* added arangod startup option `--dump-options` to print all configuration parameters
  as a JSON object

* fixed: (Enterprise only) If you restore a SmartGraph where the collections
  are still existing and are supposed to be dropped on restore we ended up in
  duplicate name error. This is now gone and the SmartGraph is correctly restored.

* fix lookups by `_id` in smart graph edge collections

* improve startup resilience in case there are datafile errors (MMFiles)

  also allow repairing broken VERSION files automatically on startup by
  specifying the option `--database.ignore-datafile-errors true`

* fix issue #4582: UI query editor now supports usage of empty string as bind parameter value

* fixed internal issue #2148: Number of documents found by filter is misleading in web UI

* added startup option `--database.required-directory-state`

  using this option it is possible to require the database directory to be
  in a specific state on startup. the options for this value are:

  - non-existing: database directory must not exist
  - existing: database directory must exist
  - empty: database directory must exist but be empty
  - populated: database directory must exist and contain specific files already
  - any: any state allowed

* field "$schema" in Foxx manifest.json files no longer produce warnings

* added `@arangodb/locals` module to expose the Foxx service context as an
  alternative to using `module.context` directly.

* supervision can be put into maintenance mode


v3.3.7 (2018-04-11)
-------------------

* added hidden option `--query.registry-ttl` to control the lifetime of cluster AQL
  query parts

* fixed internal issue #2237: AQL queries on collections with replicationFactor:
  "satellite" crashed arangod in single server mode

* fixed restore of satellite collections: replicationFactor was set to 1 during
  restore

* fixed dump and restore of smart graphs:
  a) The dump will not include the hidden shadow collections anymore, they were dumped
     accidentially and only contain duplicated data.
  b) Restore will now ignore hidden shadow collections as all data is contained
     in the smart-edge collection. You can manually include these collections from an
     old dump (3.3.5 or earlier) by using `--force`.
  c) Restore of a smart-graph will now create smart collections properly instead
     of getting into `TIMEOUT_IN_CLUSTER_OPERATION`

* fixed issue in AQL query optimizer rule "restrict-to-single-shard", which
  may have sent documents to a wrong shard in AQL INSERT queries that specified
  the value for `_key` using an expression (and not a constant value)
  Important: if you were affected by this bug in v3.3.5 it is required that you
  recreate your dataset in v3.3.6 (i.e. dumping and restoring) instead of doing
  a simple binary upgrade

* added /_admin/status HTTP API for debugging purposes

* added ArangoShell helper function for packaging all information about an
  AQL query so it can be run and analyzed elsewhere:

  query = "FOR doc IN mycollection FILTER doc.value > 42 RETURN doc";
  require("@arangodb/aql/explainer").debugDump("/tmp/query-debug-info", query);

  Entitled users can send the generated file to the ArangoDB support to facilitate
  reproduction and debugging.

* added hidden option `--server.ask-jwt-secret`. This is an internal option
  for debugging and should not be exposed to end-users.

* fix for internal issue #2215. supervision will now wait for agent to
  fully prepare before adding 10 second grace period after leadership change

* fixed internal issue #2215's FailedLeader timeout bug

v3.3.5 (2018-03-28)
-------------------

* fixed issue #4934: Wrong used GeoIndex depending on FILTER order

* make build id appear in startup log message alongside with other version info

* make AQL data modification operations that are sent to all shards and that are
  supposed to return values (i.e. `RETURN OLD` or `RETURN NEW`) not return fake
  empty result rows if the document to be updated/replaced/removed was not present
  on the target shard

* added AQL optimizer rule `restrict-to-single-shard`

  This rule will kick in if a collection operation (index lookup or data
  modification operation) will only affect a single shard, and the operation can be
  restricted to the single shard and is not applied for all shards. This optimization
  can be applied for queries that access a collection only once in the query, and that
  do not use traversals, shortest path queries and that do not access collection data
  dynamically using the `DOCUMENT`, `FULLTEXT`, `NEAR` or `WITHIN` AQL functions.
  Additionally, the optimizer will only pull off this optimization if can safely
  determine the values of all the collection's shard keys from the query, and when the
  shard keys are covered by a single index (this is always true if the shard key is
  the default `_key`)

* display missing attributes of GatherNodes in AQL explain output

* make AQL optimizer rule `undistribute-remove-after-enum-coll` fire in a few
  more cases in which it is possible

* slightly improve index selection for the RocksDB engine when there are multiple
  competing indexes with the same attribute prefixes, but different amount of
  attributes covered. In this case, the more specialized index will be preferred
  now

* fix issue #4924: removeFollower now prefers to remove the last follower(s)

* added "collect-in-cluster" optimizer rule to have COLLECT WITH COUNT queries
  without grouping being executed on the DB servers and the coordinator only summing
  up the counts from the individual shards

* fixed issue #4900: Nested FOR query uses index but ignores other filters

* properly exit v8::Context in one place where it was missing before

* added hidden option `--cluster.index-create-timeout` for controlling the
  default value of the index creation timeout in cluster
  under normal circumstances, this option does not need to be adjusted

* increase default timeout for index creation in cluster to 3600s

* fixed issue #4843: Query-Result has more Docs than the Collection itself

* fixed the behavior of ClusterInfo when waiting for current to catch
  up with plan in create collection.

* fixed issue #4827: COLLECT on edge _to field doesn't group distinct values as expected (MMFiles)


v3.3.4 (2018-03-01)
-------------------

* fix AQL `fullCount` result value in some cluster cases when it was off a bit

* fix issue #4651: Simple query taking forever until a request timeout error

* fix issue #4657: fixed incomplete content type header

* Vastly improved the Foxx Store UI

* fix issue #4677: AQL WITH with bind parameters results in "access after data-modification"
  for two independent UPSERTs

* remove unused startup option `--ldap.permissions-attribute-name`

* fix issue #4457: create /var/tmp/arangod with correct user in supervisor mode

* remove long disfunctional admin/long_echo handler

* fixed Foxx API:

  * PUT /_api/foxx/service: Respect force flag
  * PATCH /_api/foxx/service: Check whether a service under given mount exists

* internal issue #1726: supervision failed to remove multiple servers
  from health monitoring at once.

* more information from inception, why agent is activated

* fixed a bug where supervision tried to deal with shards of virtual collections

* Behaviour of permissions for databases and collections changed:
  The new fallback rule for databases for which an access level is not explicitly specified:
  Choose the higher access level of:
    * A wildcard database grant
    * A database grant on the `_system` database
  The new fallback rule for collections for which an access level is not explicitly specified:
  Choose the higher access level of:
    * Any wildcard access grant in the same database, or on "*/*"
    * The access level for the current database
    * The access level for the `_system` database

* fix internal issue 1770: collection creation using distributeShardsLike yields
  errors and did not distribute shards correctly in the following cases:
  1. If numberOfShards * replicationFactor % nrDBServers != 0
     (shards * replication is not divisible by DBServers).
  2. If there was failover / move shard case on the leading collection
     and creating the follower collection afterwards.

* fix timeout issues in replication client expiration

* added missing edge filter to neighbors-only traversals
  in case a filter condition was moved into the traverser and the traversal was
  executed in breadth-first mode and was returning each visited vertex exactly
  once, and there was a filter on the edges of the path and the resulting vertices
  and edges were not used later, the edge filter was not applied

* fixed issue #4160: Run arangod with "--database.auto-upgrade" option always crash silently without error log

* fix internal issue #1848: AQL optimizer was trying to resolve attribute accesses
  to attributes of constant object values at query compile time, but only did so far
  the very first attribute in each object

  this fixes https://stackoverflow.com/questions/48648737/beginner-bug-in-for-loops-from-objects

* fix inconvenience: If we want to start server with a non-existing
  --javascript.app-path it will now be created (if possible)

* fixed: REST API `POST _api/foxx` now returns HTTP code 201 on success, as documented.
         returned 200 before.

* fixed: REST API `PATCH _api/foxx/dependencies` now updates the existing dependencies
         instead of replacing them.

* fixed: Foxx upload of single javascript file. You now can upload via http-url pointing
         to a javascript file.

* fixed issue #4395: If your foxx app includes an `APP` folder it got
         accidently removed by selfhealing this is not the case anymore.

* fixed internal issue #1969 - command apt-get purge/remove arangodb3e was failing


v3.3.3 (2018-01-26)
-------------------

* fix issue #4272: VERSION file keeps disappearing

* fix internal issue #81: quotation marks disappeared when switching table/json
  editor in the query editor ui

* added option `--rocksdb.throttle` to control whether write-throttling is enabled
  Write-throttling is turned on by default, to reduce chances of compactions getting
  too far behind and blocking incoming writes.

* fixed issue #4308: Crash when getter for error.name throws an error (on Windows)

* UI: fixed a query editor caching and parsing issue

* Fixed internal issue #1683: fixes an UI issue where a collection name gets wrongly cached
  within the documents overview of a collection.

* Fixed an issue with the index estimates in RocksDB in the case a transaction is aborted.
  Former the index estimates were modified if the transaction commited or not.
  Now they will only be modified if the transaction commited successfully.

* UI: optimized login view for very small screen sizes

* UI: optimized error messages for invalid query bind parameter

* Truncate in RocksDB will now do intermediate commits every 10.000 documents
  if truncate fails or the server crashes during this operation all deletes
  that have been commited so far are persisted.

* make the default value of `--rocksdb.block-cache-shard-bits` use the RocksDB
  default value. This will mostly mean the default number block cache shard
  bits is lower than before, allowing each shard to store more data and cause
  less evictions from block cache

* UI: optimized login view for very small screen sizes

* issue #4222: Permission error preventing AQL query import / export on webui

* UI: optimized error messages for invalid query bind parameter

* UI: upgraded swagger ui to version 3.9.0

* issue #3504: added option `--force-same-database` for arangorestore

  with this option set to true, it is possible to make any arangorestore attempt
  fail if the specified target database does not match the database name
  specified in the source dump's "dump.json" file. it can thus be used to
  prevent restoring data into the "wrong" database

  The option is set to `false` by default to ensure backwards-compatibility

* make the default value of `--rocksdb.block-cache-shard-bits` use the RocksDB
  default value. This will mostly mean the default number block cache shard
  bits is lower than before, allowing each shard to store more data and cause
  less evictions from block cache

* fixed issue #4255: AQL SORT consuming too much memory

* fixed incorrect persistence of RAFT vote and term


v3.3.2 (2018-01-04)
-------------------

* fixed issue #4199: Internal failure: JavaScript exception in file 'arangosh.js'
  at 98,7: ArangoError 4: Expecting type String

* fixed issue in agency supervision with a good server being left in
  failedServers

* distinguish isReady and allInSync in clusterInventory

* fixed issue #4197: AQL statement not working in 3.3.1 when upgraded from 3.2.10

* do not reuse collection ids when restoring collections from a dump, but assign
  new collection ids, this should prevent collection id conflicts

* fix issue #4393: broken handling of unix domain sockets in
  JS_Download

v3.3.1 (2017-12-28)
-------------------

* UI: displayed wrong wfs property for a collection when using RocksDB as
  storage engine

* added `--ignore-missing` option to arangoimp
  this option allows importing lines with less fields than specified in the CSV
  header line

* changed misleading error message from "no leader" to "not a leader"

* optimize usage of AQL FULLTEXT index function to a FOR loop with index
  usage in some cases
  When the optimization is applied, this especially speeds up fulltext index
  queries in the cluster

* UI: improved the behavior during collection creation in a cluster environment

* Agency lockup fixes for very small machines.

* Agency performance improvement by finer grained locking.

* Use steady_clock in agency whereever possible.

* Agency prevent Supervision thread crash.

* Fix agency integer overflow in timeout calculation.


v3.3.0 (2017-12-14)
-------------------

* release version

* added a missing try/catch block in the supervision thread


v3.3.rc8 (2017-12-12)
---------------------

* UI: fixed broken foxx configuration keys. Some valid configuration values
  could not be edited via the ui.

* UI: Shard distribution view now has an accordion view instead of displaying
  all shards of all collections at once.

* UI: pressing the return key inside a select2 box no longer triggers the modals

* UI: coordinators and db servers are now in sorted order (ascending)


v3.3.rc7 (2017-12-07)
---------------------

* fixed issue #3741: fix terminal color output in Windows

* UI: fixed issue #3822: disabled name input field for system collections

* fixed issue #3640: limit in subquery

* fixed issue #3745: Invalid result when using OLD object with array attribute in UPSERT statement

* UI: edge collections were wrongly added to from and to vertices select box during graph creation

* UI: added not found views for documents and collections

* UI: using default user database api during database creation now

* UI: the graph viewer backend now picks one random start vertex of the
  first 1000 documents instead of calling any(). The implementation of
  "any" is known to scale bad on huge collections with RocksDB.

* UI: fixed disappearing of the navigation label in some case special case

* UI: the graph viewer now displays updated label values correctly.
  Additionally the included node/edge editor now closes automatically
	after a successful node/edge update.

* fixed issue #3917: traversals with high maximal depth take extremely long
  in planning phase.


v3.3.rc4 (2017-11-28)
---------------------

* minor bug-fixes


v3.3.rc3 (2017-11-24)
---------------------

* bug-fixes


v3.3.rc2 (2017-11-22)
---------------------

* UI: document/edge editor now remembering their modes (e.g. code or tree)

* UI: optimized error messages for invalid graph definitions. Also fixed a
  graph renderer cleanup error.

* UI: added a delay within the graph viewer while changing the colors of the
  graph. Necessary due different browser behaviour.

* added options `--encryption.keyfile` and `--encryption.key-generator` to arangodump
  and arangorestore

* UI: the graph viewer now displays updated label values correctly.
  Additionally the included node/edge editor now closes automatically
	after a successful node/edge update.

* removed `--recycle-ids` option for arangorestore

  using that option could have led to problems on the restore, with potential
  id conflicts between the originating server (the source dump server) and the
  target server (the restore server)


v3.3.rc1 (2017-11-17)
---------------------

* add readonly mode REST API

* allow compilation of ArangoDB source code with g++ 7

* upgrade minimum required g++ compiler version to g++ 5.4
  That means ArangoDB source code will not compile with g++ 4.x or g++ < 5.4 anymore.

* AQL: during a traversal if a vertex is not found. It will not print an ERROR to the log and continue
  with a NULL value, but will register a warning at the query and continue with a NULL value.
  The situation is not desired as an ERROR as ArangoDB can store edges pointing to non-existing
  vertex which is perfectly valid, but it may be a n issue on the data model, so users
  can directly see it on the query now and do not "by accident" have to check the LOG output.


v3.3.beta1 (2017-11-07)
-----------------------

* introduce `enforceReplicationFactor`: An optional parameter controlling
  if the server should bail out during collection creation if there are not
  enough DBServers available for the desired `replicationFactor`.

* fixed issue #3516: Show execution time in arangosh

  this change adds more dynamic prompt components for arangosh
  The following components are now available for dynamic prompts,
  settable via the `--console.prompt` option in arangosh:

  - '%t': current time as timestamp
  - '%a': elpased time since ArangoShell start in seconds
  - '%p': duration of last command in seconds
  - '%d': name of current database
  - '%e': current endpoint
  - '%E': current endpoint without protocol
  - '%u': current user

  The time a command takes can be displayed easily by starting arangosh with `--console.prompt "%p> "`.

* make the ArangoShell refill its collection cache when a yet-unknown collection
  is first accessed. This fixes the following problem:

      arangosh1> db._collections();  // shell1 lists all collections
      arangosh2> db._create("test"); // shell2 now creates a new collection 'test'
      arangosh1> db.test.insert({}); // shell1 is not aware of the collection created
                                     // in shell2, so the insert will fail

* incremental transfer of initial collection data now can handle partial
  responses for a chunk, allowing the leader/master to send smaller chunks
  (in terms of HTTP response size) and limit memory usage

* initial creation of shards for cluster collections is now faster with
  replicationFactor values bigger than 1. this is achieved by an optimization
  for the case when the collection on the leader is still empty

* potential fix for issue #3517: several "filesystem full" errors in logs
  while there's a lot of disk space

* added C++ implementations for AQL function `SUBSTRING()`, `LEFT()`, `RIGHT()` and `TRIM()`


v3.3.milestone2 (2017-10-19)
----------------------------

* added new replication module

* make AQL `DISTINCT` not change the order of the results it is applied on

* show C++ function name of call site in ArangoDB log output

  This requires option `--log.line-number` to be set to *true*

* fixed issue #3408: Hard crash in query for pagination

* UI: fixed unresponsive events in cluster shards view

* UI: added word wrapping to query editor

* fixed issue #3395: AQL: cannot instantiate CollectBlock with undetermined
  aggregation method

* minimum number of V8 contexts in console mode must be 2, not 1. this is
  required to ensure the console gets one dedicated V8 context and all other
  operations have at least one extra context. This requirement was not enforced
  anymore.

* UI: fixed wrong user attribute name validation, issue #3228

* make AQL return a proper error message in case of a unique key constraint
  violation. previously it only returned the generic "unique constraint violated"
  error message but omitted the details about which index caused the problem.

  This addresses https://stackoverflow.com/questions/46427126/arangodb-3-2-unique-constraint-violation-id-or-key

* fix potential overflow in CRC marker check when a corrupted CRC marker
  is found at the very beginning of an MMFiles datafile


v3.3.milestone1 (2017-10-11)
----------------------------

* added option `--server.local-authentication`

* UI: added user roles

* added config option `--log.color` to toggle colorful logging to terminal

* added config option `--log.thread-name` to additionally log thread names

* usernames must not start with `:role:`, added new options:
    --server.authentication-timeout
    --ldap.roles-attribute-name
    --ldap.roles-transformation
    --ldap.roles-search
    --ldap.superuser-role
    --ldap.roles-include
    --ldap.roles-exclude

* performance improvements for full collection scans and a few other operations
  in MMFiles engine

* added `--rocksdb.encryption-key-generator` for enterprise

* removed `--compat28` parameter from arangodump and replication API

  older ArangoDB versions will no longer be supported by these tools.

* increase the recommended value for `/proc/sys/vm/max_map_count` to a value
  eight times as high as the previous recommended value. Increasing the
  values helps to prevent an ArangoDB server from running out of memory mappings.

  The raised minimum recommended value may lead to ArangoDB showing some startup
  warnings as follows:

      WARNING {memory} maximum number of memory mappings per process is 65530, which seems too low. it is recommended to set it to at least 512000
      WARNING {memory} execute 'sudo sysctl -w "vm.max_map_count=512000"'


v3.2.7 (2017-11-13)
-------------------

* Cluster customers, which have upgraded from 3.1 to 3.2 need to upgrade
  to 3.2.7. The cluster supervision is otherwise not operational.

* Fixed issue #3597: AQL with path filters returns unexpected results
  In some cases breadth first search in combination with vertex filters
  yields wrong result, the filter was not applied correctly.

* enable JEMalloc background thread for purging and returning unused memory
  back to the operating system (Linux only)

* fixed some undefined behavior in some internal value caches for AQL GatherNodes
  and SortNodes, which could have led to sorted results being effectively not
  correctly sorted.

* make the replication applier for the RocksDB engine start automatically after a
  restart of the server if the applier was configured with its `autoStart` property
  set to `true`. previously the replication appliers were only automatically restarted
  at server start for the MMFiles engine.

* fixed arangodump batch size adaptivity in cluster mode and upped default batch size
  for arangodump

  these changes speed up arangodump in cluster context

* smart graphs now return a proper inventory in response to replication inventory
  requests

* fixed issue #3618: Inconsistent behavior of OR statement with object bind parameters

* only users with read/write rights on the "_system" database can now execute
  "_admin/shutdown" as well as modify properties of the write-ahead log (WAL)

* increase default maximum number of V8 contexts to at least 16 if not explicitly
  configured otherwise.
  the procedure for determining the actual maximum value of V8 contexts is unchanged
  apart from the value `16` and works as follows:
  - if explicitly set, the value of the configuration option `--javascript.v8-contexts`
    is used as the maximum number of V8 contexts
  - when the option is not set, the maximum number of V8 contexts is determined
    by the configuration option `--server.threads` if that option is set. if
    `--server.threads` is not set, then the maximum number of V8 contexts is the
    server's reported hardware concurrency (number of processors visible
    to the arangod process). if that would result in a maximum value of less than 16
    in any of these two cases, then the maximum value will be increased to 16.

* fixed issue #3447: ArangoError 1202: AQL: NotFound: (while executing) when
  updating collection

* potential fix for issue #3581: Unexpected "rocksdb unique constraint
  violated" with unique hash index

* fixed geo index optimizer rule for geo indexes with a single (array of coordinates)
  attribute.

* improved the speed of the shards overview in cluster (API endpoint /_api/cluster/shardDistribution API)
  It is now guaranteed to return after ~2 seconds even if the entire cluster is unresponsive.

* fix agency precondition check for complex objects
  this fixes issues with several CAS operations in the agency

* several fixes for agency restart and shutdown

* the cluster-internal representation of planned collection objects is now more
  lightweight than before, using less memory and not allocating any cache for indexes
  etc.

* fixed issue #3403: How to kill long running AQL queries with the browser console's
  AQL (display issue)

* fixed issue #3549: server reading ENGINE config file fails on common standard
  newline character

* UI: fixed error notifications for collection modifications

* several improvements for the truncate operation on collections:

  * the timeout for the truncate operation was increased in cluster mode in
    order to prevent too frequent "could not truncate collection" errors

  * after a truncate operation, collections in MMFiles still used disk space.
    to reclaim disk space used by truncated collection, the truncate actions
    in the web interface and from the ArangoShell now issue an extra WAL flush
    command (in cluster mode, this command is also propagated to all servers).
    the WAL flush allows all servers to write out any pending operations into the
    datafiles of the truncated collection. afterwards, a final journal rotate
    command is sent, which enables the compaction to entirely remove all datafiles
    and journals for the truncated collection, so that all disk space can be
    reclaimed

  * for MMFiles a special method will be called after a truncate operation so that
    all indexes of the collection can free most of their memory. previously some
    indexes (hash and skiplist indexes) partially kept already allocated memory
    in order to avoid future memory allocations

  * after a truncate operation in the RocksDB engine, an additional compaction
    will be triggered for the truncated collection. this compaction removes all
    deletions from the key space so that follow-up scans over the collection's key
    range do not have to filter out lots of already-removed values

  These changes make truncate operations potentially more time-consuming than before,
  but allow for memory/disk space savings afterwards.

* enable JEMalloc background threads for purging and returning unused memory
  back to the operating system (Linux only)

  JEMalloc will create its background threads on demand. The number of background
  threads is capped by the number of CPUs or active arenas. The background threads run
  periodically and purge unused memory pages, allowing memory to be returned to the
  operating system.

  This change will make the arangod process create several additional threads.
  It is accompanied by an increased `TasksMax` value in the systemd service configuration
  file for the arangodb3 service.

* upgraded bundled V8 engine to bugfix version v5.7.492.77

  this upgrade fixes a memory leak in upstream V8 described in
  https://bugs.chromium.org/p/v8/issues/detail?id=5945 that will result in memory
  chunks only getting uncommitted but not unmapped


v3.2.6 (2017-10-26)
-------------------

* UI: fixed event cleanup in cluster shards view

* UI: reduced cluster dashboard api calls

* fixed a permission problem that prevented collection contents to be displayed
  in the web interface

* removed posix_fadvise call from RocksDB's PosixSequentialFile::Read(). This is
  consistent with Facebook PR 2573 (#3505)

  this fix should improve the performance of the replication with the RocksDB
  storage engine

* allow changing of collection replication factor for existing collections

* UI: replicationFactor of a collection is now changeable in a cluster
  environment

* several fixes for the cluster agency

* fixed undefined behavior in the RocksDB-based geo index

* fixed Foxxmaster failover

* purging or removing the Debian/Ubuntu arangodb3 packages now properly stops
  the arangod instance before actuallying purging or removing


v3.2.5 (2017-10-16)
-------------------

* general-graph module and _api/gharial now accept cluster options
  for collection creation. It is now possible to set replicationFactor and
  numberOfShards for all collections created via this graph object.
  So adding a new collection will not result in a singleShard and
  no replication anymore.

* fixed issue #3408: Hard crash in query for pagination

* minimum number of V8 contexts in console mode must be 2, not 1. this is
  required to ensure the console gets one dedicated V8 context and all other
  operations have at least one extra context. This requirement was not enforced
  anymore.

* fixed issue #3395: AQL: cannot instantiate CollectBlock with undetermined
  aggregation method

* UI: fixed wrong user attribute name validation, issue #3228

* fix potential overflow in CRC marker check when a corrupted CRC marker
  is found at the very beginning of an MMFiles datafile

* UI: fixed unresponsive events in cluster shards view

* Add statistics about the V8 context counts and number of available/active/busy
  threads we expose through the server statistics interface.


v3.2.4 (2017-09-26)
-------------------

* UI: no default index selected during index creation

* UI: added replicationFactor option during SmartGraph creation

* make the MMFiles compactor perform less writes during normal compaction
  operation

  This partially fixes issue #3144

* make the MMFiles compactor configurable

  The following options have been added:

* `--compaction.db-sleep-time`: sleep interval between two compaction runs
    (in s)
  * `--compaction.min-interval"`: minimum sleep time between two compaction
     runs (in s)
  * `--compaction.min-small-data-file-size`: minimal filesize threshold
    original datafiles have to be below for a compaction
  * `--compaction.dead-documents-threshold`: minimum unused count of documents
    in a datafile
  * `--compaction.dead-size-threshold`: how many bytes of the source data file
    are allowed to be unused at most
  * `--compaction.dead-size-percent-threshold`: how many percent of the source
    datafile should be unused at least
  * `--compaction.max-files`: Maximum number of files to merge to one file
  * `--compaction.max-result-file-size`: how large may the compaction result
    file become (in bytes)
  * `--compaction.max-file-size-factor`: how large the resulting file may
    be in comparison to the collection's `--database.maximal-journal-size' setting`

* fix downwards-incompatibility in /_api/explain REST handler

* fix Windows implementation for fs.getTempPath() to also create a
  sub-directory as we do on linux

* fixed a multi-threading issue in cluster-internal communication

* performance improvements for traversals and edge lookups

* removed internal memory zone handling code. the memory zones were a leftover
  from the early ArangoDB days and did not provide any value in the current
  implementation.

* (Enterprise only) added `skipInaccessibleCollections` option for AQL queries:
  if set, AQL queries (especially graph traversals) will treat collections to
  which a user has no access rights to as if these collections were empty.

* adjusted scheduler thread handling to start and stop less threads in
  normal operations

* leader-follower replication catchup code has been rewritten in C++

* early stage AQL optimization now also uses the C++ implementations of
  AQL functions if present. Previously it always referred to the JavaScript
  implementations and ignored the C++ implementations. This change gives
  more flexibility to the AQL optimizer.

* ArangoDB tty log output is now colored for log messages with levels
  FATAL, ERR and WARN.

* changed the return values of AQL functions `REGEX_TEST` and `REGEX_REPLACE`
  to `null` when the input regex is invalid. Previous versions of ArangoDB
  partly returned `false` for invalid regexes and partly `null`.

* added `--log.role` option for arangod

  When set to `true`, this option will make the ArangoDB logger print a single
  character with the server's role into each logged message. The roles are:

  - U: undefined/unclear (used at startup)
  - S: single server
  - C: coordinator
  - P: primary
  - A: agent

  The default value for this option is `false`, so no roles will be logged.


v3.2.3 (2017-09-07)
-------------------

* fixed issue #3106: orphan collections could not be registered in general-graph module

* fixed wrong selection of the database inside the internal cluster js api

* added startup option `--server.check-max-memory-mappings` to make arangod check
  the number of memory mappings currently used by the process and compare it with
  the maximum number of allowed mappings as determined by /proc/sys/vm/max_map_count

  The default value is `true`, so the checks will be performed. When the current
  number of mappings exceeds 90% of the maximum number of mappings, the creation
  of further V8 contexts will be deferred.

  Note that this option is effective on Linux systems only.

* arangoimp now has a `--remove-attribute` option

* added V8 context lifetime control options
  `--javascript.v8-contexts-max-invocations` and `--javascript.v8-contexts-max-age`

  These options allow specifying after how many invocations a used V8 context is
  disposed, or after what time a V8 context is disposed automatically after its
  creation. If either of the two thresholds is reached, an idl V8 context will be
  disposed.

  The default value of `--javascript.v8-contexts-max-invocations` is 0, meaning that
  the maximum number of invocations per context is unlimited. The default value
  for `--javascript.v8-contexts-max-age` is 60 seconds.

* fixed wrong UI cluster health information

* fixed issue #3070: Add index in _jobs collection

* fixed issue #3125: HTTP Foxx API JSON parsing

* fixed issue #3120: Foxx queue: job isn't running when server.authentication = true

* fixed supervision failure detection and handling, which happened with simultaneous
  agency leadership change


v3.2.2 (2017-08-23)
-------------------

* make "Rebalance shards" button work in selected database only, and not make
  it rebalance the shards of all databases

* fixed issue #2847: adjust the response of the DELETE `/_api/users/database/*` calls

* fixed issue #3075: Error when upgrading arangoDB on linux ubuntu 16.04

* fixed a buffer overrun in linenoise console input library for long input strings

* increase size of the linenoise input buffer to 8 KB

* abort compilation if the detected GCC or CLANG isn't in the range of compilers
  we support

* fixed spurious cluster hangups by always sending AQL-query related requests
  to the correct servers, even after failover or when a follower drops

  The problem with the previous shard-based approach was that responsibilities
  for shards may change from one server to another at runtime, after the query
  was already instanciated. The coordinator and other parts of the query then
  sent further requests for the query to the servers now responsible for the
  shards.
  However, an AQL query must send all further requests to the same servers on
  which the query was originally instanciated, even in case of failover.
  Otherwise this would potentially send requests to servers that do not know
  about the query, and would also send query shutdown requests to the wrong
  servers, leading to abandoned queries piling up and using resources until
  they automatically time out.

* fixed issue with RocksDB engine acquiring the collection count values too
  early, leading to the collection count values potentially being slightly off
  even in exclusive transactions (for which the exclusive access should provide
  an always-correct count value)

* fixed some issues in leader-follower catch-up code, specifically for the
  RocksDB engine

* make V8 log fatal errors to syslog before it terminates the process.
  This change is effective on Linux only.

* fixed issue with MMFiles engine creating superfluous collection journals
  on shutdown

* fixed issue #3067: Upgrade from 3.2 to 3.2.1 reset autoincrement keys

* fixed issue #3044: ArangoDB server shutdown unexpectedly

* fixed issue #3039: Incorrect filter interpretation

* fixed issue #3037: Foxx, internal server error when I try to add a new service

* improved MMFiles fulltext index document removal performance
  and fulltext index query performance for bigger result sets

* ui: fixed a display bug within the slow and running queries view

* ui: fixed a bug when success event triggers twice in a modal

* ui: fixed the appearance of the documents filter

* ui: graph vertex collections not restricted to 10 anymore

* fixed issue #2835: UI detection of JWT token in case of server restart or upgrade

* upgrade jemalloc version to 5.0.1

  This fixes problems with the memory allocator returing "out of memory" when
  calling munmap to free memory in order to return it to the OS.

  It seems that calling munmap on Linux can increase the number of mappings, at least
  when a region is partially unmapped. This can lead to the process exceeding its
  maximum number of mappings, and munmap and future calls to mmap returning errors.

  jemalloc version 5.0.1 does not have the `--enable-munmap` configure option anymore,
  so the problem is avoided. To return memory to the OS eventually, jemalloc 5's
  background purge threads are used on Linux.

* fixed issue #2978: log something more obvious when you log a Buffer

* fixed issue #2982: AQL parse error?

* fixed issue #3125: HTTP Foxx API Json parsing

v3.2.1 (2017-08-09)
-------------------

* added C++ implementations for AQL functions `LEFT()`, `RIGHT()` and `TRIM()`

* fixed docs for issue #2968: Collection _key autoincrement value increases on error

* fixed issue #3011: Optimizer rule reduce-extraction-to-projection breaks queries

* Now allowing to restore users in a sharded environment as well
  It is still not possible to restore collections that are sharded
  differently than by _key.

* fixed an issue with restoring of system collections and user rights.
  It was not possible to restore users into an authenticated server.

* fixed issue #2977: Documentation for db._createDatabase is wrong

* ui: added bind parameters to slow query history view

* fixed issue #1751: Slow Query API should provide bind parameters, webui should display them

* ui: fixed a bug when moving multiple documents was not possible

* fixed docs for issue #2968: Collection _key autoincrement value increases on error

* AQL CHAR_LENGTH(null) returns now 0. Since AQL TO_STRING(null) is '' (string of length 0)

* ui: now supports single js file upload for Foxx services in addition to zip files

* fixed a multi-threading issue in the agency when callElection was called
  while the Supervision was calling updateSnapshot

* added startup option `--query.tracking-with-bindvars`

  This option controls whether the list of currently running queries
  and the list of slow queries should contain the bind variables used
  in the queries or not.

  The option can be changed at runtime using the commands

      // enables tracking of bind variables
      // set to false to turn tracking of bind variables off
      var value = true;
      require("@arangodb/aql/queries").properties({
        trackBindVars: value
      });

* index selectivity estimates are now available in the cluster as well

* fixed issue #2943: loadIndexesIntoMemory not returning the same structure
  as the rest of the collection APIs

* fixed issue #2949: ArangoError 1208: illegal name

* fixed issue #2874: Collection properties do not return `isVolatile`
  attribute

* potential fix for issue #2939: Segmentation fault when starting
  coordinator node

* fixed issue #2810: out of memory error when running UPDATE/REPLACE
  on medium-size collection

* fix potential deadlock errors in collector thread

* disallow the usage of volatile collections in the RocksDB engine
  by throwing an error when a collection is created with attribute
  `isVolatile` set to `true`.
  Volatile collections are unsupported by the RocksDB engine, so
  creating them should not succeed and silently create a non-volatile
  collection

* prevent V8 from issuing SIGILL instructions when it runs out of memory

  Now arangod will attempt to log a FATAL error into its logfile in case V8
  runs out of memory. In case V8 runs out of memory, it will still terminate the
  entire process. But at least there should be something in the ArangoDB logs
  indicating what the problem was. Apart from that, the arangod process should
  now be exited with SIGABRT rather than SIGILL as it shouldn't return into the
  V8 code that aborted the process with `__builtin_trap`.

  this potentially fixes issue #2920: DBServer crashing automatically post upgrade to 3.2

* Foxx queues and tasks now ensure that the scripts in them run with the same
  permissions as the Foxx code who started the task / queue

* fixed issue #2928: Offset problems

* fixed issue #2876: wrong skiplist index usage in edge collection

* fixed issue #2868: cname missing from logger-follow results in rocksdb

* fixed issue #2889: Traversal query using incorrect collection id

* fixed issue #2884: AQL traversal uniqueness constraints "propagating" to other traversals? Weird results

* arangoexport: added `--query` option for passing an AQL query to export the result

* fixed issue #2879: No result when querying for the last record of a query

* ui: allows now to edit default access level for collections in database
  _system for all users except the root user.

* The _users collection is no longer accessible outside the arngod process, _queues is always read-only

* added new option "--rocksdb.max-background-jobs"

* removed options "--rocksdb.max-background-compactions", "--rocksdb.base-background-compactions" and "--rocksdb.max-background-flushes"

* option "--rocksdb.compaction-read-ahead-size" now defaults to 2MB

* change Windows build so that RocksDB doesn't enforce AVX optimizations by default
  This fixes startup crashes on servers that do not have AVX CPU extensions

* speed up RocksDB secondary index creation and dropping

* removed RocksDB note in Geo index docs


v3.2.0 (2017-07-20)
-------------------

* fixed UI issues

* fixed multi-threading issues in Pregel

* fixed Foxx resilience

* added command-line option `--javascript.allow-admin-execute`

  This option can be used to control whether user-defined JavaScript code
  is allowed to be executed on server by sending via HTTP to the API endpoint
  `/_admin/execute`  with an authenticated user account.
  The default value is `false`, which disables the execution of user-defined
  code. This is also the recommended setting for production. In test environments,
  it may be convenient to turn the option on in order to send arbitrary setup
  or teardown commands for execution on the server.


v3.2.beta6 (2017-07-18)
-----------------------

* various bugfixes


v3.2.beta5 (2017-07-16)
-----------------------

* numerous bugfixes


v3.2.beta4 (2017-07-04)
-----------------------

* ui: fixed document view _from and _to linking issue for special characters

* added function `db._parse(query)` for parsing an AQL query and returning information about it

* fixed one medium priority and two low priority security user interface
  issues found by owasp zap.

* ui: added index deduplicate options

* ui: fixed renaming of collections for the rocksdb storage engine

* documentation and js fixes for secondaries

* RocksDB storage format was changed, users of the previous beta/alpha versions
  must delete the database directory and re-import their data

* enabled permissions on database and collection level

* added and changed some user related REST APIs
    * added `PUT /_api/user/{user}/database/{database}/{collection}` to change collection permission
    * added `GET /_api/user/{user}/database/{database}/{collection}`
    * added optional `full` parameter to the `GET /_api/user/{user}/database/` REST call

* added user functions in the arangoshell `@arangodb/users` module
    * added `grantCollection` and `revokeCollection` functions
    * added `permission(user, database, collection)` to retrieve collection specific rights

* added "deduplicate" attribute for array indexes, which controls whether inserting
  duplicate index values from the same document into a unique array index will lead to
  an error or not:

      // with deduplicate = true, which is the default value:
      db._create("test");
      db.test.ensureIndex({ type: "hash", fields: ["tags[*]"], deduplicate: true });
      db.test.insert({ tags: ["a", "b"] });
      db.test.insert({ tags: ["c", "d", "c"] }); // will work, because deduplicate = true
      db.test.insert({ tags: ["a"] }); // will fail

      // with deduplicate = false
      db._create("test");
      db.test.ensureIndex({ type: "hash", fields: ["tags[*]"], deduplicate: false });
      db.test.insert({ tags: ["a", "b"] });
      db.test.insert({ tags: ["c", "d", "c"] }); // will not work, because deduplicate = false
      db.test.insert({ tags: ["a"] }); // will fail

  The "deduplicate" attribute is now also accepted by the index creation HTTP
  API endpoint POST /_api/index and is returned by GET /_api/index.

* added optimizer rule "remove-filters-covered-by-traversal"

* Debian/Ubuntu installer: make messages about future package upgrades more clear

* fix a hangup in VST

  The problem happened when the two first chunks of a VST message arrived
  together on a connection that was newly switched to VST.

* fix deletion of outdated WAL files in RocksDB engine

* make use of selectivity estimates in hash, skiplist and persistent indexes
  in RocksDB engine

* changed VM overcommit recommendation for user-friendliness

* fix a shutdown bug in the cluster: a destroyed query could still be active

* do not terminate the entire server process if a temp file cannot be created
  (Windows only)

* fix log output in the front-end, it stopped in case of too many messages


v3.2.beta3 (2017-06-27)
-----------------------

* numerous bugfixes


v3.2.beta2 (2017-06-20)
-----------------------

* potentially fixed issue #2559: Duplicate _key generated on insertion

* fix invalid results (too many) when a skipping LIMIT was used for a
  traversal. `LIMIT x` or `LIMIT 0, x` were not affected, but `LIMIT s, x`
  may have returned too many results

* fix races in SSL communication code

* fix invalid locking in JWT authentication cache, which could have
  crashed the server

* fix invalid first group results for sorted AQL COLLECT when LIMIT
  was used

* fix potential race, which could make arangod hang on startup

* removed `exception` field from transaction error result; users should throw
  explicit `Error` instances to return custom exceptions (addresses issue #2561)

* fixed issue #2613: Reduce log level when Foxx manager tries to self heal missing database

* add a read only mode for users and collection level authorization

* removed `exception` field from transaction error result; users should throw
  explicit `Error` instances to return custom exceptions (addresses issue #2561)

* fixed issue #2677: Foxx disabling development mode creates non-deterministic service bundle

* fixed issue #2684: Legacy service UI not working


v3.2.beta1 (2017-06-12)
-----------------------

* provide more context for index errors (addresses issue #342)

* arangod now validates several OS/environment settings on startup and warns if
  the settings are non-ideal. Most of the checks are executed on Linux systems only.

* fixed issue #2515: The replace-or-with-in optimization rule might prevent use of indexes

* added `REGEX_REPLACE` AQL function

* the RocksDB storage format was changed, users of the previous alpha versions
  must delete the database directory and re-import their data

* added server startup option `--query.fail-on-warning`

  setting this option to `true` will abort any AQL query with an exception if
  it causes a warning at runtime. The value can be overridden per query by
  setting the `failOnWarning` attribute in a query's options.

* added --rocksdb.num-uncompressed-levels to adjust number of non-compressed levels

* added checks for memory managment and warn (i. e. if hugepages are enabled)

* set default SSL cipher suite string to "HIGH:!EXPORT:!aNULL@STRENGTH"

* fixed issue #2469: Authentication = true does not protect foxx-routes

* fixed issue #2459: compile success but can not run with rocksdb

* `--server.maximal-queue-size` is now an absolute maximum. If the queue is
  full, then 503 is returned. Setting it to 0 means "no limit".

* (Enterprise only) added authentication against an LDAP server

* fixed issue #2083: Foxx services aren't distributed to all coordinators

* fixed issue #2384: new coordinators don't pick up existing Foxx services

* fixed issue #2408: Foxx service validation causes unintended side-effects

* extended HTTP API with routes for managing Foxx services

* added distinction between hasUser and authorized within Foxx
  (cluster internal requests are authorized requests but don't have a user)

* arangoimp now has a `--threads` option to enable parallel imports of data

* PR #2514: Foxx services that can't be fixed by self-healing now serve a 503 error

* added `time` function to `@arangodb` module


v3.2.alpha4 (2017-04-25)
------------------------

* fixed issue #2450: Bad optimization plan on simple query

* fixed issue #2448: ArangoDB Web UI takes no action when Delete button is clicked

* fixed issue #2442: Frontend shows already deleted databases during login

* added 'x-content-type-options: nosniff' to avoid MSIE bug

* set default value for `--ssl.protocol` from TLSv1 to TLSv1.2.

* AQL breaking change in cluster:
  The SHORTEST_PATH statement using edge-collection names instead
  of a graph name now requires to explicitly name the vertex-collection names
  within the AQL query in the cluster. It can be done by adding `WITH <name>`
  at the beginning of the query.

  Example:
  ```
  FOR v,e IN OUTBOUND SHORTEST_PATH @start TO @target edges [...]
  ```

  Now has to be:

  ```
  WITH vertices
  FOR v,e IN OUTBOUND SHORTEST_PATH @start TO @target edges [...]
  ```

  This change is due to avoid dead-lock sitations in clustered case.
  An error stating the above is included.

* add implicit use of geo indexes when using SORT/FILTER in AQL, without
  the need to use the special-purpose geo AQL functions `NEAR` or `WITHIN`.

  the special purpose `NEAR` AQL function can now be substituted with the
  following AQL (provided there is a geo index present on the `doc.latitude`
  and `doc.longitude` attributes):

      FOR doc in geoSort
        SORT DISTANCE(doc.latitude, doc.longitude, 0, 0)
        LIMIT 5
        RETURN doc

  `WITHIN` can be substituted with the following AQL:

      FOR doc in geoFilter
        FILTER DISTANCE(doc.latitude, doc.longitude, 0, 0) < 2000
        RETURN doc

  Compared to using the special purpose AQL functions this approach has the
  advantage that it is more composable, and will also honor any `LIMIT` values
  used in the AQL query.

* potential fix for shutdown hangs on OSX

* added KB, MB, GB prefix for integer parameters, % for integer parameters
  with a base value

* added JEMALLOC 4.5.0

* added `--vm.resident-limit` and `--vm.path` for file-backed memory mapping
  after reaching a configurable maximum RAM size

* try recommended limit for file descriptors in case of unlimited
  hard limit

* issue #2413: improve logging in case of lock timeout and deadlocks

* added log topic attribute to /_admin/log api

* removed internal build option `USE_DEV_TIMERS`

  Enabling this option activated some proprietary timers for only selected
  events in arangod. Instead better use `perf` to gather timings.


v3.2.alpha3 (2017-03-22)
------------------------

* increase default collection lock timeout from 30 to 900 seconds

* added function `db._engine()` for retrieval of storage engine information at
  server runtime

  There is also an HTTP REST handler at GET /_api/engine that returns engine
  information.

* require at least cmake 3.2 for building ArangoDB

* make arangod start with less V8 JavaScript contexts

  This speeds up the server start (a little bit) and makes it use less memory.
  Whenever a V8 context is needed by a Foxx action or some other operation and
  there is no usable V8 context, a new one will be created dynamically now.

  Up to `--javascript.v8-contexts` V8 contexts will be created, so this option
  will change its meaning. Previously as many V8 contexts as specified by this
  option were created at server start, and the number of V8 contexts did not
  change at runtime. Now up to this number of V8 contexts will be in use at the
  same time, but the actual number of V8 contexts is dynamic.

  The garbage collector thread will automatically delete unused V8 contexts after
  a while. The number of spare contexts will go down to as few as configured in
  the new option `--javascript.v8-contexts-minimum`. Actually that many V8 contexts
  are also created at server start.

  The first few requests in new V8 contexts will take longer than in contexts
  that have been there already. Performance may therefore suffer a bit for the
  initial requests sent to ArangoDB or when there are only few but performance-
  critical situations in which new V8 contexts will be created. If this is a
  concern, it can easily be fixed by setting `--javascipt.v8-contexts-minimum`
  and `--javascript.v8-contexts` to a relatively high value, which will guarantee
  that many number of V8 contexts to be created at startup and kept around even
  when unused.

  Waiting for an unused V8 context will now also abort if no V8 context can be
  acquired/created after 120 seconds.

* improved diagnostic messages written to logfiles by supervisor process

* fixed issue #2367

* added "bindVars" to attributes of currently running and slow queries

* added "jsonl" as input file type for arangoimp

* upgraded version of bundled zlib library from 1.2.8 to 1.2.11

* added input file type `auto` for arangoimp so it can automatically detect the
  type of the input file from the filename extension

* fixed variables parsing in GraphQL

* added `--translate` option for arangoimp to translate attribute names from
  the input files to attriubte names expected by ArangoDB

  The `--translate` option can be specified multiple times (once per translation
  to be executed). The following example renames the "id" column from the input
  file to "_key", and the "from" column to "_from", and the "to" column to "_to":

      arangoimp --type csv --file data.csv --translate "id=_key" --translate "from=_from" --translate "to=_to"

  `--translate` works for CSV and TSV inputs only.

* changed default value for `--server.max-packet-size` from 128 MB to 256 MB

* fixed issue #2350

* fixed issue #2349

* fixed issue #2346

* fixed issue #2342

* change default string truncation length from 80 characters to 256 characters for
  `print`/`printShell` functions in ArangoShell and arangod. This will emit longer
  prefixes of string values before truncating them with `...`, which is helpful
  for debugging.

* always validate incoming JSON HTTP requests for duplicate attribute names

  Incoming JSON data with duplicate attribute names will now be rejected as
  invalid. Previous versions of ArangoDB only validated the uniqueness of
  attribute names inside incoming JSON for some API endpoints, but not
  consistently for all APIs.

* don't let read-only transactions block the WAL collector

* allow passing own `graphql-sync` module instance to Foxx GraphQL router

* arangoexport can now export to csv format

* arangoimp: fixed issue #2214

* Foxx: automatically add CORS response headers

* added "OPTIONS" to CORS `access-control-allow-methods` header

* Foxx: Fix arangoUser sometimes not being set correctly

* fixed issue #1974


v3.2.alpha2 (2017-02-20)
------------------------

* ui: fixed issue #2065

* ui: fixed a dashboard related memory issue

* Internal javascript rest actions will now hide their stack traces to the client
  unless maintainer mode is activated. Instead they will always log to the logfile

* Removed undocumented internal HTTP API:
  * PUT _api/edges

  The documented GET _api/edges and the undocumented POST _api/edges remains unmodified.

* updated V8 version to 5.7.0.0

* change undocumented behaviour in case of invalid revision ids in
  If-Match and If-None-Match headers from 400 (BAD) to 412 (PRECONDITION
  FAILED).

* change undocumented behaviour in case of invalid revision ids in
  JavaScript document operations from 1239 ("illegal document revision")
  to 1200 ("conflict").

* added data export tool, arangoexport.

  arangoexport can be used to export collections to json, jsonl or xml
  and export a graph or collections to xgmml.

* fixed a race condition when closing a connection

* raised default hard limit on threads for very small to 64

* fixed negative counting of http connection in UI


v3.2.alpha1 (2017-02-05)
------------------------

* added figure `httpRequests` to AQL query statistics

* removed revisions cache intermediate layer implementation

* obsoleted startup options `--database.revision-cache-chunk-size` and
  `--database.revision-cache-target-size`

* fix potential port number over-/underruns

* added startup option `--log.shorten-filenames` for controlling whether filenames
  in log messages should be shortened to just the filename with the absolute path

* removed IndexThreadFeature, made `--database.index-threads` option obsolete

* changed index filling to make it more parallel, dispatch tasks to boost::asio

* more detailed stacktraces in Foxx apps

* generated Foxx services now use swagger tags


v3.1.24 (XXXX-XX-XX)
--------------------

* fixed one more LIMIT issue in traversals


v3.1.23 (2017-06-19)
--------------------

* potentially fixed issue #2559: Duplicate _key generated on insertion

* fix races in SSL communication code

* fix invalid results (too many) when a skipping LIMIT was used for a
  traversal. `LIMIT x` or `LIMIT 0, x` were not affected, but `LIMIT s, x`
  may have returned too many results

* fix invalid first group results for sorted AQL COLLECT when LIMIT
  was used

* fix invalid locking in JWT authentication cache, which could have
  crashed the server

* fix undefined behavior in traverser when traversals were used inside
  a FOR loop


v3.1.22 (2017-06-07)
--------------------

* fixed issue #2505: Problem with export + report of a bug

* documented changed behavior of WITH

* fixed ui glitch in aardvark

* avoid agency compaction bug

* fixed issue #2283: disabled proxy communication internally


v3.1.21 (2017-05-22)
--------------------

* fixed issue #2488:  AQL operator IN error when data use base64 chars

* more randomness in seeding RNG

v3.1.20 (2016-05-16)
--------------------

* fixed incorrect sorting for distributeShardsLike

* improve reliability of AgencyComm communication with Agency

* fixed shard numbering bug, where ids were erouneously incremented by 1

* remove an unnecessary precondition in createCollectionCoordinator

* funny fail rotation fix

* fix in SimpleHttpClient for correct advancement of readBufferOffset

* forward SIG_HUP in supervisor process to the server process to fix logrotaion
  You need to stop the remaining arangod server process manually for the upgrade to work.


v3.1.19 (2017-04-28)
--------------------

* Fixed a StackOverflow issue in Traversal and ShortestPath. Occured if many (>1000) input
  values in a row do not return any result. Fixes issue: #2445

* fixed issue #2448

* fixed issue #2442

* added 'x-content-type-options: nosniff' to avoid MSIE bug

* fixed issue #2441

* fixed issue #2440

* Fixed a StackOverflow issue in Traversal and ShortestPath. Occured if many (>1000) input
  values in a row do not return any result. Fixes issue: #2445

* fix occasional hanging shutdowns on OS X


v3.1.18 (2017-04-18)
--------------------

* fixed error in continuous synchronization of collections

* fixed spurious hangs on server shutdown

* better error messages during restore collection

* completely overhaul supervision. More detailed tests

* Fixed a dead-lock situation in cluster traversers, it could happen in
  rare cases if the computation on one DBServer could be completed much earlier
  than the other server. It could also be restricted to SmartGraphs only.

* (Enterprise only) Fixed a bug in SmartGraph DepthFirstSearch. In some
  more complicated queries, the maxDepth limit of 1 was not considered strictly
  enough, causing the traverser to do unlimited depth searches.

* fixed issue #2415

* fixed issue #2422

* fixed issue #1974


v3.1.17 (2017-04-04)
--------------------

* (Enterprise only) fixed a bug where replicationFactor was not correctly
  forwarded in SmartGraph creation.

* fixed issue #2404

* fixed issue #2397

* ui - fixed smart graph option not appearing

* fixed issue #2389

* fixed issue #2400


v3.1.16 (2017-03-27)
--------------------

* fixed issue #2392

* try to raise file descriptors to at least 8192, warn otherwise

* ui - aql editor improvements + updated ace editor version (memory leak)

* fixed lost HTTP requests

* ui - fixed some event issues

* avoid name resolution when given connection string is a valid ip address

* helps with issue #1842, bug in COLLECT statement in connection with LIMIT.

* fix locking bug in cluster traversals

* increase lock timeout defaults

* increase various cluster timeouts

* limit default target size for revision cache to 1GB, which is better for
  tight RAM situations (used to be 40% of (totalRAM - 1GB), use
  --database.revision-cache-target-size <VALUEINBYTES> to get back the
  old behaviour

* fixed a bug with restarted servers indicating status as "STARTUP"
  rather that "SERVING" in Nodes UI.


v3.1.15 (2017-03-20)
--------------------

* add logrotate configuration as requested in #2355

* fixed issue #2376

* ui - changed document api due a chrome bug

* ui - fixed a submenu bug

* added endpoint /_api/cluster/endpoints in cluster case to get all
  coordinator endpoints

* fix documentation of /_api/endpoint, declaring this API obsolete.

* Foxx response objects now have a `type` method for manipulating the content-type header

* Foxx tests now support `xunit` and `tap` reporters


v3.1.14 (2017-03-13)
--------------------

* ui - added feature request (multiple start nodes within graph viewer) #2317

* added missing locks to authentication cache methods

* ui - added feature request (multiple start nodes within graph viewer) #2317

* ui - fixed wrong merge of statistics information from different coordinators

* ui - fixed issue #2316

* ui - fixed wrong protocol usage within encrypted environment

* fixed compile error on Mac Yosemite

* minor UI fixes


v3.1.13 (2017-03-06)
--------------------

* fixed variables parsing in GraphQL

* fixed issue #2214

* fixed issue #2342

* changed thread handling to queue only user requests on coordinator

* use exponential backoff when waiting for collection locks

* repair short name server lookup in cluster in the case of a removed
  server


v3.1.12 (2017-02-28)
--------------------

* disable shell color escape sequences on Windows

* fixed issue #2326

* fixed issue #2320

* fixed issue #2315

* fixed a race condition when closing a connection

* raised default hard limit on threads for very small to 64

* fixed negative counting of http connection in UI

* fixed a race when renaming collections

* fixed a race when dropping databases


v3.1.11 (2017-02-17)
--------------------

* fixed a race between connection closing and sending out last chunks of data to clients
  when the "Connection: close" HTTP header was set in requests

* ui: optimized smart graph creation usability

* ui: fixed #2308

* fixed a race in async task cancellation via `require("@arangodb/tasks").unregisterTask()`

* fixed spuriously hanging threads in cluster AQL that could sit idle for a few minutes

* fixed potential numeric overflow for big index ids in index deletion API

* fixed sort issue in cluster, occurring when one of the local sort buffers of a
  GatherNode was empty

* reduce number of HTTP requests made for certain kinds of join queries in cluster,
  leading to speedup of some join queries

* supervision deals with demised coordinators correctly again

* implement a timeout in TraverserEngineRegistry

* agent communication reduced in large batches of append entries RPCs

* inception no longer estimates RAFT timings

* compaction in agents has been moved to a separate thread

* replicated logs hold local timestamps

* supervision jobs failed leader and failed follower revisited for
  function in precarious stability situations

* fixed bug in random number generator for 64bit int


v3.1.10 (2017-02-02)
--------------------

* updated versions of bundled node modules:
  - joi: from 8.4.2 to 9.2.0
  - joi-to-json-schema: from 2.2.0 to 2.3.0
  - sinon: from 1.17.4 to 1.17.6
  - lodash: from 4.13.1 to 4.16.6

* added shortcut for AQL ternary operator
  instead of `condition ? true-part : false-part` it is now possible to also use a
  shortcut variant `condition ? : false-part`, e.g.

      FOR doc IN docs RETURN doc.value ?: 'not present'

  instead of

      FOR doc IN docs RETURN doc.value ? doc.value : 'not present'

* fixed wrong sorting order in cluster, if an index was used to sort with many
  shards.

* added --replication-factor, --number-of-shards and --wait-for-sync to arangobench

* turn on UTF-8 string validation for VelocyPack values received via VST connections

* fixed issue #2257

* upgraded Boost version to 1.62.0

* added optional detail flag for db.<collection>.count()
  setting the flag to `true` will make the count operation returned the per-shard
  counts for the collection:

      db._create("test", { numberOfShards: 10 });
      for (i = 0; i < 1000; ++i) {
        db.test.insert({value: i});
      }
      db.test.count(true);

      {
        "s100058" : 99,
        "s100057" : 103,
        "s100056" : 100,
        "s100050" : 94,
        "s100055" : 90,
        "s100054" : 122,
        "s100051" : 109,
        "s100059" : 99,
        "s100053" : 95,
        "s100052" : 89
      }

* added optional memory limit for AQL queries:

      db._query("FOR i IN 1..100000 SORT i RETURN i", {}, { options: { memoryLimit: 100000 } });

  This option limits the default maximum amount of memory (in bytes) that a single
  AQL query can use.
  When a single AQL query reaches the specified limit value, the query will be
  aborted with a *resource limit exceeded* exception. In a cluster, the memory
  accounting is done per shard, so the limit value is effectively a memory limit per
  query per shard.

  The global limit value can be overriden per query by setting the *memoryLimit*
  option value for individual queries when running an AQL query.

* added server startup option `--query.memory-limit`

* added convenience function to create vertex-centric indexes.

  Usage: `db.collection.ensureVertexCentricIndex("label", {type: "hash", direction: "outbound"})`
  That will create an index that can be used on OUTBOUND with filtering on the
  edge attribute `label`.

* change default log output for tools to stdout (instead of stderr)

* added option -D to define a configuration file environment key=value

* changed encoding behavior for URLs encoded in the C++ code of ArangoDB:
  previously the special characters `-`, `_`, `~` and `.` were returned as-is
  after URL-encoding, now `.` will be encoded to be `%2e`.
  This also changes the behavior of how incoming URIs are processed: previously
  occurrences of `..` in incoming request URIs were collapsed (e.g. `a/../b/` was
  collapsed to a plain `b/`). Now `..` in incoming request URIs are not collapsed.

* Foxx request URL suffix is no longer unescaped

* @arangodb/request option json now defaults to `true` if the response body is not empty and encoding is not explicitly set to `null` (binary).
  The option can still be set to `false` to avoid unnecessary attempts at parsing the response as JSON.

* Foxx configuration values for unknown options will be discarded when saving the configuration in production mode using the web interface

* module.context.dependencies is now immutable

* process.stdout.isTTY now returns `true` in arangosh and when running arangod with the `--console` flag

* add support for Swagger tags in Foxx


v3.1.9 (XXXX-XX-XX)
-------------------

* macos CLI package: store databases and apps in the users home directory

* ui: fixed re-login issue within a non system db, when tab was closed

* fixed a race in the VelocyStream Commtask implementation

* fixed issue #2256


v3.1.8 (2017-01-09)
-------------------

* add Windows silent installer

* add handling of debug symbols during Linux & windows release builds.

* fixed issue #2181

* fixed issue #2248: reduce V8 max old space size from 3 GB to 1 GB on 32 bit systems

* upgraded Boost version to 1.62.0

* fixed issue #2238

* fixed issue #2234

* agents announce new endpoints in inception phase to leader

* agency leadership accepts updatet endpoints to given uuid

* unified endpoints replace localhost with 127.0.0.1

* fix several problems within an authenticated cluster


v3.1.7 (2016-12-29)
-------------------

* fixed one too many elections in RAFT

* new agency comm backported from devel


v3.1.6 (2016-12-20)
-------------------

* fixed issue #2227

* fixed issue #2220

* agency constituent/agent bug fixes in race conditions picking up
  leadership

* supervision does not need waking up anymore as it is running
  regardless

* agents challenge their leadership more rigorously


v3.1.5 (2016-12-16)
-------------------

* lowered default value of `--database.revision-cache-target-size` from 75% of
  RAM to less than 40% of RAM

* fixed issue #2218

* fixed issue #2217

* Foxx router.get/post/etc handler argument can no longer accidentally omitted

* fixed issue #2223


v3.1.4 (2016-12-08)
-------------------

* fixed issue #2211

* fixed issue #2204

* at cluster start, coordinators wait until at least one DBserver is there,
  and either at least two DBservers are there or 15s have passed, before they
  initiate the bootstrap of system collections.

* more robust agency startup from devel

* supervision's AddFollower adds many followers at once

* supervision has new FailedFollower job

* agency's Node has new method getArray

* agency RAFT timing estimates more conservative in waitForSync
  scenario

* agency RAFT timing estimates capped at maximum 2.0/10.0 for low/high


v3.1.3 (2016-12-02)
-------------------

* fix a traversal bug when using skiplist indexes:
  if we have a skiplist of ["a", "unused", "_from"] and a traversal like:
  FOR v,e,p IN OUTBOUND @start @@edges
    FILTER p.edges[0].a == 'foo'
    RETURN v
  And the above index applied on "a" is considered better than EdgeIndex, than
  the executor got into undefined behaviour.

* fix endless loop when trying to create a collection with replicationFactor: -1


v3.1.2 (2016-11-24)
-------------------

* added support for descriptions field in Foxx dependencies

* (Enterprise only) fixed a bug in the statistic report for SmartGraph traversals.
Now they state correctly how many documents were fetched from the index and how many
have been filtered.

* Prevent uniform shard distribution when replicationFactor == numServers

v3.1.1 (2016-11-15)
-------------------

* fixed issue #2176

* fixed issue #2168

* display index usage of traversals in AQL explainer output (previously missing)

* fixed issue #2163

* preserve last-used HLC value across server starts

* allow more control over handling of pre-3.1 _rev values

  this changes the server startup option `--database.check-30-revisions` from a boolean (true/false)
  parameter to a string parameter with the following possible values:

  - "fail":
    will validate _rev values of 3.0 collections on collection loading and throw an exception when invalid _rev values are found.
    in this case collections with invalid _rev values are marked as corrupted and cannot be used in the ArangoDB 3.1 instance.
    the fix procedure for such collections is to export the collections from 3.0 database with arangodump and restore them in 3.1 with arangorestore.
    collections that do not contain invalid _rev values are marked as ok and will not be re-checked on following loads.
    collections that contain invalid _rev values will be re-checked on following loads.

  - "true":
    will validate _rev values of 3.0 collections on collection loading and print a warning when invalid _rev values are found.
    in this case collections with invalid _rev values can be used in the ArangoDB 3.1 instance.
    however, subsequent operations on documents with invalid _rev values may silently fail or fail with explicit errors.
    the fix procedure for such collections is to export the collections from 3.0 database with arangodump and restore them in 3.1 with arangorestore.
    collections that do not contain invalid _rev values are marked as ok and will not be re-checked on following loads.
    collections that contain invalid _rev values will be re-checked on following loads.

  - "false":
    will not validate _rev values on collection loading and not print warnings.
    no hint is given when invalid _rev values are found.
    subsequent operations on documents with invalid _rev values may silently fail or fail with explicit errors.
    this setting does not affect whether collections are re-checked later.
    collections will be re-checked on following loads if `--database.check-30-revisions` is later set to either `true` or `fail`.

  The change also suppresses warnings that were printed when collections were restored using arangorestore, and the restore
  data contained invalid _rev values. Now these warnings are suppressed, and new HLC _rev values are generated for these documents
  as before.

* added missing functions to AQL syntax highlighter in web interface

* fixed display of `ANY` direction in traversal explainer output (direction `ANY` was shown as either
  `INBOUND` or `OUTBOUND`)

* changed behavior of toJSON() function when serializing an object before saving it in the database

  if an object provides a toJSON() function, this function is still called for serializing it.
  the change is that the result of toJSON() is not stringified anymore, but saved as is. previous
  versions of ArangoDB called toJSON() and after that additionally stringified its result.

  This change will affect the saving of JS Buffer objects, which will now be saved as arrays of
  bytes instead of a comma-separated string of the Buffer's byte contents.

* allow creating unique indexes on more attributes than present in shardKeys

  The following combinations of shardKeys and indexKeys are allowed/not allowed:

  shardKeys     indexKeys
      a             a        ok
      a             b    not ok
      a           a b        ok
    a b             a    not ok
    a b             b    not ok
    a b           a b        ok
    a b         a b c        ok
  a b c           a b    not ok
  a b c         a b c        ok

* fixed wrong version in web interface login screen (EE only)

* make web interface not display an exclamation mark next to ArangoDB version number 3.1

* fixed search for arbitrary document attributes in web interface in case multiple
  search values were used on different attribute names. in this case, the search always
  produced an empty result

* disallow updating `_from` and `_to` values of edges in Smart Graphs. Updating these
  attributes would lead to potential redistribution of edges to other shards, which must be
  avoided.

* fixed issue #2148

* updated graphql-sync dependency to 0.6.2

* fixed issue #2156

* fixed CRC4 assembly linkage


v3.1.0 (2016-10-29)
-------------------

* AQL breaking change in cluster:

  from ArangoDB 3.1 onwards `WITH` is required for traversals in a
  clustered environment in order to avoid deadlocks.

  Note that for queries that access only a single collection or that have all
  collection names specified somewhere else in the query string, there is no
  need to use *WITH*. *WITH* is only useful when the AQL query parser cannot
  automatically figure out which collections are going to be used by the query.
  *WITH* is only useful for queries that dynamically access collections, e.g.
  via traversals, shortest path operations or the *DOCUMENT()* function.

  more info can be found [here](https://github.com/arangodb/arangodb/blob/devel/Documentation/Books/AQL/Operations/With.md)

* added AQL function `DISTANCE` to calculate the distance between two arbitrary
  coordinates (haversine formula)

* fixed issue #2110

* added Auto-aptation of RAFT timings as calculations only


v3.1.rc2 (2016-10-10)
---------------------

* second release candidate


v3.1.rc1 (2016-09-30)
---------------------

* first release candidate


v3.1.alpha2 (2016-09-01)
------------------------

* added module.context.createDocumentationRouter to replace module.context.apiDocumentation

* bug in RAFT implementation of reads. dethroned leader still answered requests in isolation

* ui: added new graph viewer

* ui: aql-editor added tabular & graph display

* ui: aql-editor improved usability

* ui: aql-editor: query profiling support

* fixed issue #2109

* fixed issue #2111

* fixed issue #2075

* added AQL function `DISTANCE` to calculate the distance between two arbitrary
  coordinates (haversine formula)

* rewrote scheduler and dispatcher based on boost::asio

  parameters changed:
    `--scheduler.threads` and `--server.threads` are now merged into a single one: `--server.threads`

    hidden `--server.extra-threads` has been removed

    hidden `--server.aql-threads` has been removed

    hidden `--server.backend` has been removed

    hidden `--server.show-backends` has been removed

    hidden `--server.thread-affinity` has been removed

* fixed issue #2086

* fixed issue #2079

* fixed issue #2071

  make the AQL query optimizer inject filter condition expressions referred to
  by variables during filter condition aggregation.
  For example, in the following query

      FOR doc IN collection
        LET cond1 = (doc.value == 1)
        LET cond2 = (doc.value == 2)
        FILTER cond1 || cond2
        RETURN { doc, cond1, cond2 }

  the optimizer will now inject the conditions for `cond1` and `cond2` into the filter
  condition `cond1 || cond2`, expanding it to `(doc.value == 1) || (doc.value == 2)`
  and making these conditions available for index searching.

  Note that the optimizer previously already injected some conditions into other
  conditions, but only if the variable that defined the condition was not used
  elsewhere. For example, the filter condition in the query

      FOR doc IN collection
        LET cond = (doc.value == 1)
        FILTER cond
        RETURN { doc }

  already got optimized before because `cond` was only used once in the query and
  the optimizer decided to inject it into the place where it was used.

  This only worked for variables that were referred to once in the query.
  When a variable was used multiple times, the condition was not injected as
  in the following query:

      FOR doc IN collection
        LET cond = (doc.value == 1)
        FILTER cond
        RETURN { doc, cond }

  The fix for #2070 now will enable this optimization so that the query can
  use an index on `doc.value` if available.

* changed behavior of AQL array comparison operators for empty arrays:
  * `ALL` and `ANY` now always return `false` when the left-hand operand is an
    empty array. The behavior for non-empty arrays does not change:
    * `[] ALL == 1` will return `false`
    * `[1] ALL == 1` will return `true`
    * `[1, 2] ALL == 1` will return `false`
    * `[2, 2] ALL == 1` will return `false`
    * `[] ANY == 1` will return `false`
    * `[1] ANY == 1` will return `true`
    * `[1, 2] ANY == 1` will return `true`
    * `[2, 2] ANY == 1` will return `false`
  * `NONE` now always returns `true` when the left-hand operand is an empty array.
    The behavior for non-empty arrays does not change:
    * `[] NONE == 1` will return `true`
    * `[1] NONE == 1` will return `false`
    * `[1, 2] NONE == 1` will return `false`
    * `[2, 2] NONE == 1` will return `true`

* added experimental AQL functions `JSON_STRINGIFY` and `JSON_PARSE`

* added experimental support for incoming gzip-compressed requests

* added HTTP REST APIs for online loglevel adjustments:

  - GET `/_admin/log/level` returns the current loglevel settings
  - PUT `/_admin/log/level` modifies the current loglevel settings

* PATCH /_api/gharial/{graph-name}/vertex/{collection-name}/{vertex-key}
  - changed default value for keepNull to true

* PATCH /_api/gharial/{graph-name}/edge/{collection-name}/{edge-key}
  - changed default value for keepNull to true

* renamed `maximalSize` attribute in parameter.json files to `journalSize`

  The `maximalSize` attribute will still be picked up from collections that
  have not been adjusted. Responses from the replication API will now also use
  `journalSize` instead of `maximalSize`.

* added `--cluster.system-replication-factor` in order to adjust the
  replication factor for new system collections

* fixed issue #2012

* added a memory expection in case V8 memory gets too low

* added Optimizer Rule for other indexes in Traversals
  this allows AQL traversals to use other indexes than the edge index.
  So traversals with filters on edges can now make use of more specific
  indexes, e.g.

      FOR v, e, p IN 2 OUTBOUND @start @@edge FILTER p.edges[0].foo == "bar"

  will prefer a Hash Index on [_from, foo] above the EdgeIndex.

* fixed epoch computation in hybrid logical clock

* fixed thread affinity

* replaced require("internal").db by require("@arangodb").db

* added option `--skip-lines` for arangoimp
  this allows skipping the first few lines from the import file in case the
  CSV or TSV import are used

* fixed periodic jobs: there should be only one instance running - even if it
  runs longer than the period

* improved performance of primary index and edge index lookups

* optimizations for AQL `[*]` operator in case no filter, no projection and
  no offset/limit are used

* added AQL function `OUTERSECTION` to return the symmetric difference of its
  input arguments

* Foxx manifests of installed services are now saved to disk with indentation

* Foxx tests and scripts in development mode should now always respect updated
  files instead of loading stale modules

* When disabling Foxx development mode the setup script is now re-run

* Foxx now provides an easy way to directly serve GraphQL requests using the
  `@arangodb/foxx/graphql` module and the bundled `graphql-sync` dependency

* Foxx OAuth2 module now correctly passes the `access_token` to the OAuth2 server

* added iconv-lite and timezone modules

* web interface now allows installing GitHub and zip services in legacy mode

* added module.context.createDocumentationRouter to replace module.context.apiDocumentation

* bug in RAFT implementation of reads. dethroned leader still answered
  requests in isolation

* all lambdas in ClusterInfo might have been left with dangling references.

* Agency bug fix for handling of empty json objects as values.

* Foxx tests no longer support the Mocha QUnit interface as this resulted in weird
  inconsistencies in the BDD and TDD interfaces. This fixes the TDD interface
  as well as out-of-sequence problems when using the BDD before/after functions.

* updated bundled JavaScript modules to latest versions; joi has been updated from 8.4 to 9.2
  (see [joi 9.0.0 release notes](https://github.com/hapijs/joi/issues/920) for information on
  breaking changes and new features)

* fixed issue #2139

* updated graphql-sync dependency to 0.6.2

* fixed issue #2156


v3.0.13 (XXXX-XX-XX)
--------------------

* fixed issue #2315

* fixed issue #2210


v3.0.12 (2016-11-23)
--------------------

* fixed issue #2176

* fixed issue #2168

* fixed issues #2149, #2159

* fixed error reporting for issue #2158

* fixed assembly linkage bug in CRC4 module

* added support for descriptions field in Foxx dependencies


v3.0.11 (2016-11-08)
--------------------

* fixed issue #2140: supervisor dies instead of respawning child

* fixed issue #2131: use shard key value entered by user in web interface

* fixed issue #2129: cannot kill a long-run query

* fixed issue #2110

* fixed issue #2081

* fixed issue #2038

* changes to Foxx service configuration or dependencies should now be
  stored correctly when options are cleared or omitted

* Foxx tests no longer support the Mocha QUnit interface as this resulted in weird
  inconsistencies in the BDD and TDD interfaces. This fixes the TDD interface
  as well as out-of-sequence problems when using the BDD before/after functions.

* fixed issue #2148


v3.0.10 (2016-09-26)
--------------------

* fixed issue #2072

* fixed issue #2070

* fixed slow cluster starup issues. supervision will demonstrate more
  patience with db servers


v3.0.9 (2016-09-21)
-------------------

* fixed issue #2064

* fixed issue #2060

* speed up `collection.any()` and skiplist index creation

* fixed multiple issues where ClusterInfo bug hung agency in limbo
  timeouting on multiple collection and database callbacks


v3.0.8 (2016-09-14)
-------------------

* fixed issue #2052

* fixed issue #2005

* fixed issue #2039

* fixed multiple issues where ClusterInfo bug hung agency in limbo
  timeouting on multiple collection and database callbacks


v3.0.7 (2016-09-05)
-------------------

* new supervision job handles db server failure during collection creation.


v3.0.6 (2016-09-02)
-------------------

* fixed issue #2026

* slightly better error diagnostics for AQL query compilation and replication

* fixed issue #2018

* fixed issue #2015

* fixed issue #2012

* fixed wrong default value for arangoimp's `--on-duplicate` value

* fix execution of AQL traversal expressions when there are multiple
  conditions that refer to variables set outside the traversal

* properly return HTTP 503 in JS actions when backend is gone

* supervision creates new key in agency for failed servers

* new shards will not be allocated on failed or cleaned servers


v3.0.5 (2016-08-18)
-------------------

* execute AQL ternary operator via C++ if possible

* fixed issue #1977

* fixed extraction of _id attribute in AQL traversal conditions

* fix SSL agency endpoint

* Minimum RAFT timeout was one order of magnitude to short.

* Optimized RAFT RPCs from leader to followers for efficiency.

* Optimized RAFT RPC handling on followers with respect to compaction.

* Fixed bug in handling of duplicates and overlapping logs

* Fixed bug in supervision take over after leadership change.

v3.0.4 (2016-08-01)
-------------------

* added missing lock for periodic jobs access

* fix multiple foxx related cluster issues

* fix handling of empty AQL query strings

* fixed issue in `INTERSECTION` AQL function with duplicate elements
  in the source arrays

* fixed issue #1970

* fixed issue #1968

* fixed issue #1967

* fixed issue #1962

* fixed issue #1959

* replaced require("internal").db by require("@arangodb").db

* fixed issue #1954

* fixed issue #1953

* fixed issue #1950

* fixed issue #1949

* fixed issue #1943

* fixed segfault in V8, by backporting https://bugs.chromium.org/p/v8/issues/detail?id=5033

* Foxx OAuth2 module now correctly passes the `access_token` to the OAuth2 server

* fixed credentialed CORS requests properly respecting --http.trusted-origin

* fixed a crash in V8Periodic task (forgotten lock)

* fixed two bugs in synchronous replication (syncCollectionFinalize)


v3.0.3 (2016-07-17)
-------------------

* fixed issue #1942

* fixed issue #1941

* fixed array index batch insertion issues for hash indexes that caused problems when
  no elements remained for insertion

* fixed AQL MERGE() function with External objects originating from traversals

* fixed some logfile recovery errors with error message "document not found"

* fixed issue #1937

* fixed issue #1936

* improved performance of arangorestore in clusters with synchronous
  replication

* Foxx tests and scripts in development mode should now always respect updated
  files instead of loading stale modules

* When disabling Foxx development mode the setup script is now re-run

* Foxx manifests of installed services are now saved to disk with indentation


v3.0.2 (2016-07-09)
-------------------

* fixed assertion failure in case multiple remove operations were used in the same query

* fixed upsert behavior in case upsert was used in a loop with the same document example

* fixed issue #1930

* don't expose local file paths in Foxx error messages.

* fixed issue #1929

* make arangodump dump the attribute `isSystem` when dumping the structure
  of a collection, additionally make arangorestore not fail when the attribute
  is missing

* fixed "Could not extract custom attribute" issue when using COLLECT with
  MIN/MAX functions in some contexts

* honor presence of persistent index for sorting

* make AQL query optimizer not skip "use-indexes-rule", even if enough
  plans have been created already

* make AQL optimizer not skip "use-indexes-rule", even if enough execution plans
  have been created already

* fix double precision value loss in VelocyPack JSON parser

* added missing SSL support for arangorestore

* improved cluster import performance

* fix Foxx thumbnails on DC/OS

* fix Foxx configuration not being saved

* fix Foxx app access from within the frontend on DC/OS

* add option --default-replication-factor to arangorestore and simplify
  the control over the number of shards when restoring

* fix a bug in the VPack -> V8 conversion if special attributes _key,
  _id, _rev, _from and _to had non-string values, which is allowed
  below the top level

* fix malloc_usable_size for darwin


v3.0.1 (2016-06-30)
-------------------

* fixed periodic jobs: there should be only one instance running - even if it
  runs longer than the period

* increase max. number of collections in AQL queries from 32 to 256

* fixed issue #1916: header "authorization" is required" when opening
  services page

* fixed issue #1915: Explain: member out of range

* fixed issue #1914: fix unterminated buffer

* don't remove lockfile if we are the same (now stale) pid
  fixes docker setups (our pid will always be 1)

* do not use revision id comparisons in compaction for determining whether a
  revision is obsolete, but marker memory addresses
  this ensures revision ids don't matter when compacting documents

* escape Unicode characters in JSON HTTP responses
  this converts UTF-8 characters in HTTP responses of arangod into `\uXXXX`
  escape sequences. This makes the HTTP responses fit into the 7 bit ASCII
  character range, which speeds up HTTP response parsing for some clients,
  namely node.js/v8

* add write before read collections when starting a user transaction
  this allows specifying the same collection in both read and write mode without
  unintended side effects

* fixed buffer overrun that occurred when building very large result sets

* index lookup optimizations for primary index and edge index

* fixed "collection is a nullptr" issue when starting a traversal from a transaction

* enable /_api/import on coordinator servers


v3.0.0 (2016-06-22)
-------------------

* minor GUI fixxes

* fix for replication and nonces


v3.0.0-rc3 (2016-06-19)
-----------------------

* renamed various Foxx errors to no longer refer to Foxx services as apps

* adjusted various error messages in Foxx to be more informative

* specifying "files" in a Foxx manifest to be mounted at the service root
  no longer results in 404s when trying to access non-file routes

* undeclared path parameters in Foxx no longer break the service

* trusted reverse proxy support is now handled more consistently

* ArangoDB request compatibility and user are now exposed in Foxx

* all bundled NPM modules have been upgraded to their latest versions


v3.0.0-rc2 (2016-06-12)
-----------------------

* added option `--server.max-packet-size` for client tools

* renamed option `--server.ssl-protocol` to `--ssl.protocol` in client tools
  (was already done for arangod, but overlooked for client tools)

* fix handling of `--ssl.protocol` value 5 (TLS v1.2) in client tools, which
  claimed to support it but didn't

* config file can use '@include' to include a different config file as base


v3.0.0-rc1 (2016-06-10)
-----------------------

* the user management has changed: it now has users that are independent of
  databases. A user can have one or more database assigned to the user.

* forward ported V8 Comparator bugfix for inline heuristics from
  https://github.com/v8/v8/commit/5ff7901e24c2c6029114567de5a08ed0f1494c81

* changed to-string conversion for AQL objects and arrays, used by the AQL
  function `TO_STRING()` and implicit to-string casts in AQL

  - arrays are now converted into their JSON-stringify equivalents, e.g.

    - `[ ]` is now converted to `[]`
    - `[ 1, 2, 3 ]` is now converted to `[1,2,3]`
    - `[ "test", 1, 2 ] is now converted to `["test",1,2]`

    Previous versions of ArangoDB converted arrays with no members into the
    empty string, and non-empty arrays into a comma-separated list of member
    values, without the surrounding angular brackets. Additionally, string
    array members were not enclosed in quotes in the result string:

    - `[ ]` was converted to ``
    - `[ 1, 2, 3 ]` was converted to `1,2,3`
    - `[ "test", 1, 2 ] was converted to `test,1,2`

  - objects are now converted to their JSON-stringify equivalents, e.g.

    - `{ }` is converted to `{}`
    - `{ a: 1, b: 2 }` is converted to `{"a":1,"b":2}`
    - `{ "test" : "foobar" }` is converted to `{"test":"foobar"}`

    Previous versions of ArangoDB always converted objects into the string
    `[object Object]`

  This change affects also the AQL functions `CONCAT()` and `CONCAT_SEPARATOR()`
  which treated array values differently in previous versions. Previous versions
  of ArangoDB automatically flattened array values on the first level of the array,
  e.g. `CONCAT([1, 2, 3, [ 4, 5, 6 ]])` produced `1,2,3,4,5,6`. Now this will produce
  `[1,2,3,[4,5,6]]`. To flatten array members on the top level, you can now use
  the more explicit `CONCAT(FLATTEN([1, 2, 3, [4, 5, 6]], 1))`.

* added C++ implementations for AQL functions `SLICE()`, `CONTAINS()` and
  `RANDOM_TOKEN()`

* as a consequence of the upgrade to V8 version 5, the implementation of the
  JavaScript `Buffer` object had to be changed. JavaScript `Buffer` objects in
  ArangoDB now always store their data on the heap. There is no shared pool
  for small Buffer values, and no pointing into existing Buffer data when
  extracting slices. This change may increase the cost of creating Buffers with
  short contents or when peeking into existing Buffers, but was required for
  safer memory management and to prevent leaks.

* the `db` object's function `_listDatabases()` was renamed to just `_databases()`
  in order to make it more consistent with the existing `_collections()` function.
  Additionally the `db` object's `_listEndpoints()` function was renamed to just
  `_endpoints()`.

* changed default value of `--server.authentication` from `false` to `true` in
  configuration files etc/relative/arangod.conf and etc/arangodb/arangod.conf.in.
  This means the server will be started with authentication enabled by default,
  requiring all client connections to provide authentication data when connecting
  to ArangoDB. Authentication can still be turned off via setting the value of
  `--server.authentication` to `false` in ArangoDB's configuration files or by
  specifying the option on the command-line.

* Changed result format for querying all collections via the API GET `/_api/collection`.

  Previous versions of ArangoDB returned an object with an attribute named `collections`
  and an attribute named `names`. Both contained all available collections, but
  `collections` contained the collections as an array, and `names` contained the
  collections again, contained in an object in which the attribute names were the
  collection names, e.g.

  ```
  {
    "collections": [
      {"id":"5874437","name":"test","isSystem":false,"status":3,"type":2},
      {"id":"17343237","name":"something","isSystem":false,"status":3,"type":2},
      ...
    ],
    "names": {
      "test": {"id":"5874437","name":"test","isSystem":false,"status":3,"type":2},
      "something": {"id":"17343237","name":"something","isSystem":false,"status":3,"type":2},
      ...
    }
  }
  ```
  This result structure was redundant, and therefore has been simplified to just

  ```
  {
    "result": [
      {"id":"5874437","name":"test","isSystem":false,"status":3,"type":2},
      {"id":"17343237","name":"something","isSystem":false,"status":3,"type":2},
      ...
    ]
  }
  ```

  in ArangoDB 3.0.

* added AQL functions `TYPENAME()` and `HASH()`

* renamed arangob tool to arangobench

* added AQL string comparison operator `LIKE`

  The operator can be used to compare strings like this:

      value LIKE search

  The operator is currently implemented by calling the already existing AQL
  function `LIKE`.

  This change also makes `LIKE` an AQL keyword. Using `LIKE` in either case as
  an attribute or collection name in AQL thus requires quoting.

* make AQL optimizer rule "remove-unnecessary-calculations" fire in more cases

  The rule will now remove calculations that are used exactly once in other
  expressions (e.g. `LET a = doc RETURN a.value`) and calculations,
  or calculations that are just references (e.g. `LET a = b`).

* renamed AQL optimizer rule "merge-traversal-filter" to "optimize-traversals"
  Additionally, the optimizer rule will remove unused edge and path result variables
  from the traversal in case they are specified in the `FOR` section of the traversal,
  but not referenced later in the query. This saves constructing edges and paths
  results.

* added AQL optimizer rule "inline-subqueries"

  This rule can pull out certain subqueries that are used as an operand to a `FOR`
  loop one level higher, eliminating the subquery completely. For example, the query

      FOR i IN (FOR j IN [1,2,3] RETURN j) RETURN i

  will be transformed by the rule to:

      FOR i IN [1,2,3] RETURN i

  The query

      FOR name IN (FOR doc IN _users FILTER doc.status == 1 RETURN doc.name) LIMIT 2 RETURN name

  will be transformed into

      FOR tmp IN _users FILTER tmp.status == 1 LIMIT 2 RETURN tmp.name

  The rule will only fire when the subquery is used as an operand to a `FOR` loop, and
  if the subquery does not contain a `COLLECT` with an `INTO` variable.

* added new endpoint "srv://" for DNS service records

* The result order of the AQL functions VALUES and ATTRIBUTES has never been
  guaranteed and it only had the "correct" ordering by accident when iterating
  over objects that were not loaded from the database. This accidental behavior
  is now changed by introduction of VelocyPack. No ordering is guaranteed unless
  you specify the sort parameter.

* removed configure option `--enable-logger`

* added AQL array comparison operators

  All AQL comparison operators now also exist in an array variant. In the
  array variant, the operator is preceded with one of the keywords *ALL*, *ANY*
  or *NONE*. Using one of these keywords changes the operator behavior to
  execute the comparison operation for all, any, or none of its left hand
  argument values. It is therefore expected that the left hand argument
  of an array operator is an array.

  Examples:

      [ 1, 2, 3 ] ALL IN [ 2, 3, 4 ]   // false
      [ 1, 2, 3 ] ALL IN [ 1, 2, 3 ]   // true
      [ 1, 2, 3 ] NONE IN [ 3 ]        // false
      [ 1, 2, 3 ] NONE IN [ 23, 42 ]   // true
      [ 1, 2, 3 ] ANY IN [ 4, 5, 6 ]   // false
      [ 1, 2, 3 ] ANY IN [ 1, 42 ]     // true
      [ 1, 2, 3 ] ANY == 2             // true
      [ 1, 2, 3 ] ANY == 4             // false
      [ 1, 2, 3 ] ANY > 0              // true
      [ 1, 2, 3 ] ANY <= 1             // true
      [ 1, 2, 3 ] NONE < 99            // false
      [ 1, 2, 3 ] NONE > 10            // true
      [ 1, 2, 3 ] ALL > 2              // false
      [ 1, 2, 3 ] ALL > 0              // true
      [ 1, 2, 3 ] ALL >= 3             // false
      ["foo", "bar"] ALL != "moo"      // true
      ["foo", "bar"] NONE == "bar"     // false
      ["foo", "bar"] ANY == "foo"      // true

* improved AQL optimizer to remove unnecessary sort operations in more cases

* allow enclosing AQL identifiers in forward ticks in addition to using
  backward ticks

  This allows for convenient writing of AQL queries in JavaScript template strings
  (which are delimited with backticks themselves), e.g.

      var q = `FOR doc IN ´collection´ RETURN doc.´name´`;

* allow to set `print.limitString` to configure the number of characters
  to output before truncating

* make logging configurable per log "topic"

  `--log.level <level>` sets the global log level to <level>, e.g. `info`,
  `debug`, `trace`.

  `--log.level topic=<level>` sets the log level for a specific topic.
  Currently, the following topics exist: `collector`, `compactor`, `mmap`,
  `performance`, `queries`, and `requests`. `performance` and `requests` are
  set to FATAL by default. `queries` is set to info. All others are
  set to the global level by default.

  The new log option `--log.output <definition>` allows directing the global
  or per-topic log output to different outputs. The output definition
  "<definition>" can be one of

    "-" for stdin
    "+" for stderr
    "syslog://<syslog-facility>"
    "syslog://<syslog-facility>/<application-name>"
    "file://<relative-path>"

  The option can be specified multiple times in order to configure the output
  for different log topics. To set up a per-topic output configuration, use
  `--log.output <topic>=<definition>`, e.g.

    queries=file://queries.txt

  logs all queries to the file "queries.txt".

* the option `--log.requests-file` is now deprecated. Instead use

    `--log.level requests=info`
    `--log.output requests=file://requests.txt`

* the option `--log.facility` is now deprecated. Instead use

    `--log.output requests=syslog://facility`

* the option `--log.performance` is now deprecated. Instead use

    `--log.level performance=trace`

* removed option `--log.source-filter`

* removed configure option `--enable-logger`

* change collection directory names to include a random id component at the end

  The new pattern is `collection-<id>-<random>`, where `<id>` is the collection
  id and `<random>` is a random number. Previous versions of ArangoDB used a
  pattern `collection-<id>` without the random number.

  ArangoDB 3.0 understands both the old and name directory name patterns.

* removed mostly unused internal spin-lock implementation

* removed support for pre-Windows 7-style locks. This removes compatibility for
  Windows versions older than Windows 7 (e.g. Windows Vista, Windows XP) and
  Windows 2008R2 (e.g. Windows 2008).

* changed names of sub-threads started by arangod

* added option `--default-number-of-shards` to arangorestore, allowing creating
  collections with a specifiable number of shards from a non-cluster dump

* removed support for CoffeeScript source files

* removed undocumented SleepAndRequeue

* added WorkMonitor to inspect server threads

* when downloading a Foxx service from the web interface the suggested filename
  is now based on the service's mount path instead of simply "app.zip"

* the `@arangodb/request` response object now stores the parsed JSON response
  body in a property `json` instead of `body` when the request was made using the
  `json` option. The `body` instead contains the response body as a string.

* the Foxx API has changed significantly, 2.8 services are still supported
  using a backwards-compatible "legacy mode"


v2.8.12 (XXXX-XX-XX)
--------------------

* issue #2091: decrease connect timeout to 5 seconds on startup

* fixed issue #2072

* slightly better error diagnostics for some replication errors

* fixed issue #1977

* fixed issue in `INTERSECTION` AQL function with duplicate elements
  in the source arrays

* fixed issue #1962

* fixed issue #1959

* export aqlQuery template handler as require('org/arangodb').aql for forwards-compatibility


v2.8.11 (2016-07-13)
--------------------

* fixed array index batch insertion issues for hash indexes that caused problems when
  no elements remained for insertion

* fixed issue #1937


v2.8.10 (2016-07-01)
--------------------

* make sure next local _rev value used for a document is at least as high as the
  _rev value supplied by external sources such as replication

* make adding a collection in both read- and write-mode to a transaction behave as
  expected (write includes read). This prevents the `unregister collection used in
  transaction` error

* fixed sometimes invalid result for `byExample(...).count()` when an index plus
  post-filtering was used

* fixed "collection is a nullptr" issue when starting a traversal from a transaction

* honor the value of startup option `--database.wait-for-sync` (that is used to control
  whether new collections are created with `waitForSync` set to `true` by default) also
  when creating collections via the HTTP API (and thus the ArangoShell). When creating
  a collection via these mechanisms, the option was ignored so far, which was inconsistent.

* fixed issue #1826: arangosh --javascript.execute: internal error (geo index issue)

* fixed issue #1823: Arango crashed hard executing very simple query on windows


v2.8.9 (2016-05-13)
-------------------

* fixed escaping and quoting of extra parameters for executables in Mac OS X App

* added "waiting for" status variable to web interface collection figures view

* fixed undefined behavior in query cache invaldation

* fixed access to /_admin/statistics API in case statistics are disable via option
  `--server.disable-statistics`

* Foxx manager will no longer fail hard when Foxx store is unreachable unless installing
  a service from the Foxx store (e.g. when behind a firewall or GitHub is unreachable).


v2.8.8 (2016-04-19)
-------------------

* fixed issue #1805: Query: internal error (location: arangod/Aql/AqlValue.cpp:182).
  Please report this error to arangodb.com (while executing)

* allow specifying collection name prefixes for `_from` and `_to` in arangoimp:

  To avoid specifying complete document ids (consisting of collection names and document
  keys) for *_from* and *_to* values when importing edges with arangoimp, there are now
  the options *--from-collection-prefix* and *--to-collection-prefix*.

  If specified, these values will be automatically prepended to each value in *_from*
  (or *_to* resp.). This allows specifying only document keys inside *_from* and/or *_to*.

  *Example*

      > arangoimp --from-collection-prefix users --to-collection-prefix products ...

  Importing the following document will then create an edge between *users/1234* and
  *products/4321*:

  ```js
  { "_from" : "1234", "_to" : "4321", "desc" : "users/1234 is connected to products/4321" }
  ```

* requests made with the interactive system API documentation in the web interface
  (Swagger) will now respect the active database instead of always using `_system`


v2.8.7 (2016-04-07)
-------------------

* optimized primary=>secondary failover

* fix to-boolean conversion for documents in AQL

* expose the User-Agent HTTP header from the ArangoShell since Github seems to
  require it now, and we use the ArangoShell for fetching Foxx repositories from Github

* work with http servers that only send

* fixed potential race condition between compactor and collector threads

* fix removal of temporary directories on arangosh exit

* javadoc-style comments in Foxx services are no longer interpreted as
  Foxx comments outside of controller/script/exports files (#1748)

* removed remaining references to class syntax for Foxx Model and Repository
  from the documentation

* added a safe-guard for corrupted master-pointer


v2.8.6 (2016-03-23)
-------------------

* arangosh can now execute JavaScript script files that contain a shebang
  in the first line of the file. This allows executing script files directly.

  Provided there is a script file `/path/to/script.js` with the shebang
  `#!arangosh --javascript.execute`:

      > cat /path/to/script.js
      #!arangosh --javascript.execute
      print("hello from script.js");

  If the script file is made executable

      > chmod a+x /path/to/script.js

  it can be invoked on the shell directly and use arangosh for its execution:

      > /path/to/script.js
      hello from script.js

  This did not work in previous versions of ArangoDB, as the whole script contents
  (including the shebang) were treated as JavaScript code.
  Now shebangs in script files will now be ignored for all files passed to arangosh's
  `--javascript.execute` parameter.

  The alternative way of executing a JavaScript file with arangosh still works:

      > arangosh --javascript.execute /path/to/script.js
      hello from script.js

* added missing reset of traversal state for nested traversals.
  The state of nested traversals (a traversal in an AQL query that was
  located in a repeatedly executed subquery or inside another FOR loop)
  was not reset properly, so that multiple invocations of the same nested
  traversal with different start vertices led to the nested traversal
  always using the start vertex provided on the first invocation.

* fixed issue #1781: ArangoDB startup time increased tremendously

* fixed issue #1783: SIGHUP should rotate the log


v2.8.5 (2016-03-11)
-------------------

* Add OpenSSL handler for TLS V1.2 as sugested by kurtkincaid in #1771

* fixed issue #1765 (The webinterface should display the correct query time)
  and #1770 (Display ACTUAL query time in aardvark's AQL editor)

* Windows: the unhandled exception handler now calls the windows logging
  facilities directly without locks.
  This fixes lockups on crashes from the logging framework.

* improve nullptr handling in logger.

* added new endpoint "srv://" for DNS service records

* `org/arangodb/request` no longer sets the content-type header to the
  string "undefined" when no content-type header should be sent (issue #1776)


v2.8.4 (2016-03-01)
-------------------

* global modules are no longer incorrectly resolved outside the ArangoDB
  JavaScript directory or the Foxx service's root directory (issue #1577)

* improved error messages from Foxx and JavaScript (issues #1564, #1565, #1744)


v2.8.3 (2016-02-22)
-------------------

* fixed AQL filter condition collapsing for deeply-nested cases, potentially
  enabling usage of indexes in some dedicated cases

* added parentheses in AQL explain command output to correctly display precedence
  of logical and arithmetic operators

* Foxx Model event listeners defined on the model are now correctly invoked by
  the Repository methods (issue #1665)

* Deleting a Foxx service in the frontend should now always succeed even if the
  files no longer exist on the file system (issue #1358)

* Routing actions loaded from the database no longer throw exceptions when
  trying to load other modules using "require"

* The `org/arangodb/request` response object now sets a property `json` to the
  parsed JSON response body in addition to overwriting the `body` property when
  the request was made using the `json` option.

* Improved Windows stability

* Fixed a bug in the interactive API documentation that would escape slashes
  in document-handle fields. Document handles are now provided as separate
  fields for collection name and document key.


v2.8.2 (2016-02-09)
-------------------

* the continuous replication applier will now prevent the master's WAL logfiles
  from being removed if they are still needed by the applier on the slave. This
  should help slaves that suffered from masters garbage collection WAL logfiles
  which would have been needed by the slave later.

  The initial synchronization will block removal of still needed WAL logfiles
  on the master for 10 minutes initially, and will extend this period when further
  requests are made to the master. Initial synchronization hands over its handle
  for blocking logfile removal to the continuous replication when started via
  the *setupReplication* function. In this case, continuous replication will
  extend the logfile removal blocking period for the required WAL logfiles when
  the slave makes additional requests.

  All handles that block logfile removal will time out automatically after at
  most 5 minutes should a master not be contacted by the slave anymore (e.g. in
  case the slave's replication is turned off, the slaves loses the connection
  to the master or the slave goes down).

* added all-in-one function *setupReplication* to synchronize data from master
  to slave and start the continuous replication:

      require("@arangodb/replication").setupReplication(configuration);

  The command will return when the initial synchronization is finished and the
  continuous replication has been started, or in case the initial synchronization
  has failed.

  If the initial synchronization is successful, the command will store the given
  configuration on the slave. It also configures the continuous replication to start
  automatically if the slave is restarted, i.e. *autoStart* is set to *true*.

  If the command is run while the slave's replication applier is already running,
  it will first stop the running applier, drop its configuration and do a
  resynchronization of data with the master. It will then use the provided configration,
  overwriting any previously existing replication configuration on the slave.

  The following example demonstrates how to use the command for setting up replication
  for the *_system* database. Note that it should be run on the slave and not the
  master:

      db._useDatabase("_system");
      require("@arangodb/replication").setupReplication({
        endpoint: "tcp://master.domain.org:8529",
        username: "myuser",
        password: "mypasswd",
        verbose: false,
        includeSystem: false,
        incremental: true,
        autoResync: true
      });

* the *sync* and *syncCollection* functions now always start the data synchronization
  as an asynchronous server job. The call to *sync* or *syncCollection* will block
  until synchronization is either complete or has failed with an error. The functions
  will automatically poll the slave periodically for status updates.

  The main benefit is that the connection to the slave does not need to stay open
  permanently and is thus not affected by timeout issues. Additionally the caller does
  not need to query the synchronization status from the slave manually as this is
  now performed automatically by these functions.

* fixed undefined behavior when explaining some types of AQL traversals, fixed
  display of some types of traversals in AQL explain output


v2.8.1 (2016-01-29)
-------------------

* Improved AQL Pattern matching by allowing to specify a different traversal
  direction for one or many of the edge collections.

      FOR v, e, p IN OUTBOUND @start @@ec1, INBOUND @@ec2, @@ec3

  will traverse *ec1* and *ec3* in the OUTBOUND direction and for *ec2* it will use
  the INBOUND direction. These directions can be combined in arbitrary ways, the
  direction defined after *IN [steps]* will we used as default direction and can
  be overriden for specific collections.
  This feature is only available for collection lists, it is not possible to
  combine it with graph names.

* detect more types of transaction deadlocks early

* fixed display of relational operators in traversal explain output

* fixed undefined behavior in AQL function `PARSE_IDENTIFIER`

* added "engines" field to Foxx services generated in the admin interface

* added AQL function `IS_SAME_COLLECTION`:

  *IS_SAME_COLLECTION(collection, document)*: Return true if *document* has the same
  collection id as the collection specified in *collection*. *document* can either be
  a [document handle](../Glossary/README.md#document-handle) string, or a document with
  an *_id* attribute. The function does not validate whether the collection actually
  contains the specified document, but only compares the name of the specified collection
  with the collection name part of the specified document.
  If *document* is neither an object with an *id* attribute nor a *string* value,
  the function will return *null* and raise a warning.

      /* true */
      IS_SAME_COLLECTION('_users', '_users/my-user')
      IS_SAME_COLLECTION('_users', { _id: '_users/my-user' })

      /* false */
      IS_SAME_COLLECTION('_users', 'foobar/baz')
      IS_SAME_COLLECTION('_users', { _id: 'something/else' })


v2.8.0 (2016-01-25)
-------------------

* avoid recursive locking


v2.8.0-beta8 (2016-01-19)
-------------------------

* improved internal datafile statistics for compaction and compaction triggering
  conditions, preventing excessive growth of collection datafiles under some
  workloads. This should also fix issue #1596.

* renamed AQL optimizer rule `remove-collect-into` to `remove-collect-variables`

* fixed primary and edge index lookups prematurely aborting searches when the
  specified id search value contained a different collection than the collection
  the index was created for


v2.8.0-beta7 (2016-01-06)
-------------------------

* added vm.runInThisContext

* added AQL keyword `AGGREGATE` for use in AQL `COLLECT` statement

  Using `AGGREGATE` allows more efficient aggregation (incrementally while building
  the groups) than previous versions of AQL, which built group aggregates afterwards
  from the total of all group values.

  `AGGREGATE` can be used inside a `COLLECT` statement only. If used, it must follow
  the declaration of grouping keys:

      FOR doc IN collection
        COLLECT gender = doc.gender AGGREGATE minAge = MIN(doc.age), maxAge = MAX(doc.age)
        RETURN { gender, minAge, maxAge }

  or, if no grouping keys are used, it can follow the `COLLECT` keyword:

      FOR doc IN collection
        COLLECT AGGREGATE minAge = MIN(doc.age), maxAge = MAX(doc.age)
        RETURN {
  minAge, maxAge
}

  Only specific expressions are allowed on the right-hand side of each `AGGREGATE`
  assignment:

  - on the top level the expression must be a call to one of the supported aggregation
    functions `LENGTH`, `MIN`, `MAX`, `SUM`, `AVERAGE`, `STDDEV_POPULATION`, `STDDEV_SAMPLE`,
    `VARIANCE_POPULATION`, or `VARIANCE_SAMPLE`

  - the expression must not refer to variables introduced in the `COLLECT` itself

* Foxx: mocha test paths with wildcard characters (asterisks) now work on Windows

* reserved AQL keyword `NONE` for future use

* web interface: fixed a graph display bug concerning dashboard view

* web interface: fixed several bugs during the dashboard initialize process

* web interface: included several bugfixes: #1597, #1611, #1623

* AQL query optimizer now converts `LENGTH(collection-name)` to an optimized
  expression that returns the number of documents in a collection

* adjusted the behavior of the expansion (`[*]`) operator in AQL for non-array values

  In ArangoDB 2.8, calling the expansion operator on a non-array value will always
  return an empty array. Previous versions of ArangoDB expanded non-array values by
  calling the `TO_ARRAY()` function for the value, which for example returned an
  array with a single value for boolean, numeric and string input values, and an array
  with the object's values for an object input value. This behavior was inconsistent
  with how the expansion operator works for the array indexes in 2.8, so the behavior
  is now unified:

  - if the left-hand side operand of `[*]` is an array, the array will be returned as
    is when calling `[*]` on it
  - if the left-hand side operand of `[*]` is not an array, an empty array will be
    returned by `[*]`

  AQL queries that rely on the old behavior can be changed by either calling `TO_ARRAY`
  explicitly or by using the `[*]` at the correct position.

  The following example query will change its result in 2.8 compared to 2.7:

      LET values = "foo" RETURN values[*]

  In 2.7 the query has returned the array `[ "foo" ]`, but in 2.8 it will return an
  empty array `[ ]`. To make it return the array `[ "foo" ]` again, an explicit
  `TO_ARRAY` function call is needed in 2.8 (which in this case allows the removal
  of the `[*]` operator altogether). This also works in 2.7:

      LET values = "foo" RETURN TO_ARRAY(values)

  Another example:

      LET values = [ { name: "foo" }, { name: "bar" } ]
      RETURN values[*].name[*]

  The above returned `[ [ "foo" ], [ "bar" ] ] in 2.7. In 2.8 it will return
  `[ [ ], [ ] ]`, because the value of `name` is not an array. To change the results
  to the 2.7 style, the query can be changed to

      LET values = [ { name: "foo" }, { name: "bar" } ]
      RETURN values[* RETURN TO_ARRAY(CURRENT.name)]

  The above also works in 2.7.
  The following types of queries won't change:

      LET values = [ 1, 2, 3 ] RETURN values[*]
      LET values = [ { name: "foo" }, { name: "bar" } ] RETURN values[*].name
      LET values = [ { names: [ "foo", "bar" ] }, { names: [ "baz" ] } ] RETURN values[*].names[*]
      LET values = [ { names: [ "foo", "bar" ] }, { names: [ "baz" ] } ] RETURN values[*].names[**]

* slightly adjusted V8 garbage collection strategy so that collection eventually
  happens in all contexts that hold V8 external references to documents and
  collections.

  also adjusted default value of `--javascript.gc-frequency` from 10 seconds to
  15 seconds, as less internal operations are carried out in JavaScript.

* fixes for AQL optimizer and traversal

* added `--create-collection-type` option to arangoimp

  This allows specifying the type of the collection to be created when
  `--create-collection` is set to `true`.

* Foxx export cache should no longer break if a broken app is loaded in the
  web admin interface.


v2.8.0-beta2 (2015-12-16)
-------------------------

* added AQL query optimizer rule "sort-in-values"

  This rule pre-sorts the right-hand side operand of the `IN` and `NOT IN`
  operators so the operation can use a binary search with logarithmic complexity
  instead of a linear search. The rule is applied when the right-hand side
  operand of an `IN` or `NOT IN` operator in a filter condition is a variable that
  is defined in a different loop/scope than the operator itself. Additionally,
  the filter condition must consist of solely the `IN` or `NOT IN` operation
  in order to avoid any side-effects.

* changed collection status terminology in web interface for collections for
  which an unload request has been issued from `in the process of being unloaded`
  to `will be unloaded`.

* unloading a collection via the web interface will now trigger garbage collection
  in all v8 contexts and force a WAL flush. This increases the chances of perfoming
  the unload faster.

* added the following attributes to the result of `collection.figures()` and the
  corresponding HTTP API at `PUT /_api/collection/<name>/figures`:

  - `documentReferences`: The number of references to documents in datafiles
    that JavaScript code currently holds. This information can be used for
    debugging compaction and unload issues.
  - `waitingFor`: An optional string value that contains information about
    which object type is at the head of the collection's cleanup queue. This
    information can be used for debugging compaction and unload issues.
  - `compactionStatus.time`: The point in time the compaction for the collection
    was last executed. This information can be used for debugging compaction
    issues.
  - `compactionStatus.message`: The action that was performed when the compaction
    was last run for the collection. This information can be used for debugging
    compaction issues.

  Note: `waitingFor` and `compactionStatus` may be empty when called on a coordinator
  in a cluster.

* the compaction will now provide queryable status info that can be used to track
  its progress. The compaction status is displayed in the web interface, too.

* better error reporting for arangodump and arangorestore

* arangodump will now fail by default when trying to dump edges that
  refer to already dropped collections. This can be circumvented by
  specifying the option `--force true` when invoking arangodump

* fixed cluster upgrade procedure

* the AQL functions `NEAR` and `WITHIN` now have stricter validations
  for their input parameters `limit`, `radius` and `distance`. They may now throw
  exceptions when invalid parameters are passed that may have not led
  to exceptions in previous versions.

* deprecation warnings now log stack traces

* Foxx: improved backwards compatibility with 2.5 and 2.6

  - reverted Model and Repository back to non-ES6 "classes" because of
    compatibility issues when using the extend method with a constructor

  - removed deprecation warnings for extend and controller.del

  - restored deprecated method Model.toJSONSchema

  - restored deprecated `type`, `jwt` and `sessionStorageApp` options
    in Controller#activateSessions

* Fixed a deadlock problem in the cluster


v2.8.0-beta1 (2015-12-06)
-------------------------

* added AQL function `IS_DATESTRING(value)`

  Returns true if *value* is a string that can be used in a date function.
  This includes partial dates such as *2015* or *2015-10* and strings containing
  invalid dates such as *2015-02-31*. The function will return false for all
  non-string values, even if some of them may be usable in date functions.


v2.8.0-alpha1 (2015-12-03)
--------------------------

* added AQL keywords `GRAPH`, `OUTBOUND`, `INBOUND` and `ANY` for use in graph
  traversals, reserved AQL keyword `ALL` for future use

  Usage of these keywords as collection names, variable names or attribute names
  in AQL queries will not be possible without quoting. For example, the following
  AQL query will still work as it uses a quoted collection name and a quoted
  attribute name:

      FOR doc IN `OUTBOUND`
        RETURN doc.`any`

* issue #1593: added AQL `POW` function for exponentation

* added cluster execution site info in explain output for AQL queries

* replication improvements:

  - added `autoResync` configuration parameter for continuous replication.

    When set to `true`, a replication slave will automatically trigger a full data
    re-synchronization with the master when the master cannot provide the log data
    the slave had asked for. Note that `autoResync` will only work when the option
    `requireFromPresent` is also set to `true` for the continuous replication, or
    when the continuous syncer is started and detects that no start tick is present.

    Automatic re-synchronization may transfer a lot of data from the master to the
    slave and may be expensive. It is therefore turned off by default.
    When turned off, the slave will never perform an automatic re-synchronization
    with the master.

  - added `idleMinWaitTime` and `idleMaxWaitTime` configuration parameters for
    continuous replication.

    These parameters can be used to control the minimum and maximum wait time the
    slave will (intentionally) idle and not poll for master log changes in case the
    master had sent the full logs already.
    The `idleMaxWaitTime` value will only be used when `adapativePolling` is set
    to `true`. When `adaptivePolling` is disable, only `idleMinWaitTime` will be
    used as a constant time span in which the slave will not poll the master for
    further changes. The default values are 0.5 seconds for `idleMinWaitTime` and
    2.5 seconds for `idleMaxWaitTime`, which correspond to the hard-coded values
    used in previous versions of ArangoDB.

  - added `initialSyncMaxWaitTime` configuration parameter for initial and continuous
    replication

    This option controls the maximum wait time (in seconds) that the initial
    synchronization will wait for a response from the master when fetching initial
    collection data. If no response is received within this time period, the initial
    synchronization will give up and fail. This option is also relevant for
    continuous replication in case *autoResync* is set to *true*, as then the
    continuous replication may trigger a full data re-synchronization in case
    the master cannot the log data the slave had asked for.

  - HTTP requests sent from the slave to the master during initial synchronization
    will now be retried if they fail with connection problems.

  - the initial synchronization now logs its progress so it can be queried using
    the regular replication status check APIs.

  - added `async` attribute for `sync` and `syncCollection` operations called from
    the ArangoShell. Setthing this attribute to `true` will make the synchronization
    job on the server go into the background, so that the shell does not block. The
    status of the started asynchronous synchronization job can be queried from the
    ArangoShell like this:

        /* starts initial synchronization */
        var replication = require("@arangodb/replication");
        var id = replication.sync({
          endpoint: "tcp://master.domain.org:8529",
          username: "myuser",
          password: "mypasswd",
          async: true
       });

       /* now query the id of the returned async job and print the status */
       print(replication.getSyncResult(id));

    The result of `getSyncResult()` will be `false` while the server-side job
    has not completed, and different to `false` if it has completed. When it has
    completed, all job result details will be returned by the call to `getSyncResult()`.


* fixed non-deterministic query results in some cluster queries

* fixed issue #1589

* return HTTP status code 410 (gone) instead of HTTP 408 (request timeout) for
  server-side operations that are canceled / killed. Sending 410 instead of 408
  prevents clients from re-starting the same (canceled) operation. Google Chrome
  for example sends the HTTP request again in case it is responded with an HTTP
  408, and this is exactly the opposite of the desired behavior when an operation
  is canceled / killed by the user.

* web interface: queries in AQL editor now cancelable

* web interface: dashboard - added replication information

* web interface: AQL editor now supports bind parameters

* added startup option `--server.hide-product-header` to make the server not send
  the HTTP response header `"Server: ArangoDB"` in its HTTP responses. By default,
  the option is turned off so the header is still sent as usual.

* added new AQL function `UNSET_RECURSIVE` to recursively unset attritutes from
  objects/documents

* switched command-line editor in ArangoShell and arangod to linenoise-ng

* added automatic deadlock detection for transactions

  In case a deadlock is detected, a multi-collection operation may be rolled back
  automatically and fail with error 29 (`deadlock detected`). Client code for
  operations containing more than one collection should be aware of this potential
  error and handle it accordingly, either by giving up or retrying the transaction.

* Added C++ implementations for the AQL arithmetic operations and the following
  AQL functions:
  - ABS
  - APPEND
  - COLLECTIONS
  - CURRENT_DATABASE
  - DOCUMENT
  - EDGES
  - FIRST
  - FIRST_DOCUMENT
  - FIRST_LIST
  - FLATTEN
  - FLOOR
  - FULLTEXT
  - LAST
  - MEDIAN
  - MERGE_RECURSIVE
  - MINUS
  - NEAR
  - NOT_NULL
  - NTH
  - PARSE_IDENTIFIER
  - PERCENTILE
  - POP
  - POSITION
  - PUSH
  - RAND
  - RANGE
  - REMOVE_NTH
  - REMOVE_VALUE
  - REMOVE_VALUES
  - ROUND
  - SHIFT
  - SQRT
  - STDDEV_POPULATION
  - STDDEV_SAMPLE
  - UNSHIFT
  - VARIANCE_POPULATION
  - VARIANCE_SAMPLE
  - WITHIN
  - ZIP

* improved performance of skipping over many documents in an AQL query when no
  indexes and no filters are used, e.g.

      FOR doc IN collection
        LIMIT 1000000, 10
        RETURN doc

* Added array indexes

  Hash indexes and skiplist indexes can now optionally be defined for array values
  so they index individual array members.

  To define an index for array values, the attribute name is extended with the
  expansion operator `[*]` in the index definition:

      arangosh> db.colName.ensureHashIndex("tags[*]");

  When given the following document

      { tags: [ "AQL", "ArangoDB", "Index" ] }

  the index will now contain the individual values `"AQL"`, `"ArangoDB"` and `"Index"`.

  Now the index can be used for finding all documents having `"ArangoDB"` somewhere in their
  tags array using the following AQL query:

      FOR doc IN colName
        FILTER "ArangoDB" IN doc.tags[*]
        RETURN doc

* rewrote AQL query optimizer rule `use-index-range` and renamed it to `use-indexes`.
  The name change affects rule names in the optimizer's output.

* rewrote AQL execution node `IndexRangeNode` and renamed it to `IndexNode`. The name
  change affects node names in the optimizer's explain output.

* added convenience function `db._explain(query)` for human-readable explanation
  of AQL queries

* module resolution as used by `require` now behaves more like in node.js

* the `org/arangodb/request` module now returns response bodies for error responses
  by default. The old behavior of not returning bodies for error responses can be
  re-enabled by explicitly setting the option `returnBodyOnError` to `false` (#1437)


v2.7.6 (2016-01-30)
-------------------

* detect more types of transaction deadlocks early


v2.7.5 (2016-01-22)
-------------------

* backported added automatic deadlock detection for transactions

  In case a deadlock is detected, a multi-collection operation may be rolled back
  automatically and fail with error 29 (`deadlock detected`). Client code for
  operations containing more than one collection should be aware of this potential
  error and handle it accordingly, either by giving up or retrying the transaction.

* improved internal datafile statistics for compaction and compaction triggering
  conditions, preventing excessive growth of collection datafiles under some
  workloads. This should also fix issue #1596.

* Foxx export cache should no longer break if a broken app is loaded in the
  web admin interface.

* Foxx: removed some incorrect deprecation warnings.

* Foxx: mocha test paths with wildcard characters (asterisks) now work on Windows


v2.7.4 (2015-12-21)
-------------------

* slightly adjusted V8 garbage collection strategy so that collection eventually
  happens in all contexts that hold V8 external references to documents and
  collections.

* added the following attributes to the result of `collection.figures()` and the
  corresponding HTTP API at `PUT /_api/collection/<name>/figures`:

  - `documentReferences`: The number of references to documents in datafiles
    that JavaScript code currently holds. This information can be used for
    debugging compaction and unload issues.
  - `waitingFor`: An optional string value that contains information about
    which object type is at the head of the collection's cleanup queue. This
    information can be used for debugging compaction and unload issues.
  - `compactionStatus.time`: The point in time the compaction for the collection
    was last executed. This information can be used for debugging compaction
    issues.
  - `compactionStatus.message`: The action that was performed when the compaction
    was last run for the collection. This information can be used for debugging
    compaction issues.

  Note: `waitingFor` and `compactionStatus` may be empty when called on a coordinator
  in a cluster.

* the compaction will now provide queryable status info that can be used to track
  its progress. The compaction status is displayed in the web interface, too.


v2.7.3 (2015-12-17)
-------------------

* fixed some replication value conversion issues when replication applier properties
  were set via ArangoShell

* fixed disappearing of documents for collections transferred via `sync` or
  `syncCollection` if the collection was dropped right before synchronization
  and drop and (re-)create collection markers were located in the same WAL file


* fixed an issue where overwriting the system sessions collection would break
  the web interface when authentication is enabled

v2.7.2 (2015-12-01)
-------------------

* replication improvements:

  - added `autoResync` configuration parameter for continuous replication.

    When set to `true`, a replication slave will automatically trigger a full data
    re-synchronization with the master when the master cannot provide the log data
    the slave had asked for. Note that `autoResync` will only work when the option
    `requireFromPresent` is also set to `true` for the continuous replication, or
    when the continuous syncer is started and detects that no start tick is present.

    Automatic re-synchronization may transfer a lot of data from the master to the
    slave and may be expensive. It is therefore turned off by default.
    When turned off, the slave will never perform an automatic re-synchronization
    with the master.

  - added `idleMinWaitTime` and `idleMaxWaitTime` configuration parameters for
    continuous replication.

    These parameters can be used to control the minimum and maximum wait time the
    slave will (intentionally) idle and not poll for master log changes in case the
    master had sent the full logs already.
    The `idleMaxWaitTime` value will only be used when `adapativePolling` is set
    to `true`. When `adaptivePolling` is disable, only `idleMinWaitTime` will be
    used as a constant time span in which the slave will not poll the master for
    further changes. The default values are 0.5 seconds for `idleMinWaitTime` and
    2.5 seconds for `idleMaxWaitTime`, which correspond to the hard-coded values
    used in previous versions of ArangoDB.

  - added `initialSyncMaxWaitTime` configuration parameter for initial and continuous
    replication

    This option controls the maximum wait time (in seconds) that the initial
    synchronization will wait for a response from the master when fetching initial
    collection data. If no response is received within this time period, the initial
    synchronization will give up and fail. This option is also relevant for
    continuous replication in case *autoResync* is set to *true*, as then the
    continuous replication may trigger a full data re-synchronization in case
    the master cannot the log data the slave had asked for.

  - HTTP requests sent from the slave to the master during initial synchronization
    will now be retried if they fail with connection problems.

  - the initial synchronization now logs its progress so it can be queried using
    the regular replication status check APIs.

* fixed non-deterministic query results in some cluster queries

* added missing lock instruction for primary index in compactor size calculation

* fixed issue #1589

* fixed issue #1583

* fixed undefined behavior when accessing the top level of a document with the `[*]`
  operator

* fixed potentially invalid pointer access in shaper when the currently accessed
  document got re-located by the WAL collector at the very same time

* Foxx: optional configuration options no longer log validation errors when assigned
  empty values (#1495)

* Foxx: constructors provided to Repository and Model sub-classes via extend are
  now correctly called (#1592)


v2.7.1 (2015-11-07)
-------------------

* switch to linenoise next generation

* exclude `_apps` collection from replication

  The slave has its own `_apps` collection which it populates on server start.
  When replicating data from the master to the slave, the data from the master may
  clash with the slave's own data in the `_apps` collection. Excluding the `_apps`
  collection from replication avoids this.

* disable replication appliers when starting in modes `--upgrade`, `--no-server`
  and `--check-upgrade`

* more detailed output in arango-dfdb

* fixed "no start tick" issue in replication applier

  This error could occur after restarting a slave server after a shutdown
  when no data was ever transferred from the master to the slave via the
  continuous replication

* fixed problem during SSL client connection abort that led to scheduler thread
  staying at 100% CPU saturation

* fixed potential segfault in AQL `NEIGHBORS` function implementation when C++ function
  variant was used and collection names were passed as strings

* removed duplicate target for some frontend JavaScript files from the Makefile

* make AQL function `MERGE()` work on a single array parameter, too.
  This allows combining the attributes of multiple objects from an array into
  a single object, e.g.

      RETURN MERGE([
        { foo: 'bar' },
        { quux: 'quetzalcoatl', ruled: true },
        { bar: 'baz', foo: 'done' }
      ])

  will now return:

      {
        "foo": "done",
        "quux": "quetzalcoatl",
        "ruled": true,
        "bar": "baz"
      }

* fixed potential deadlock in collection status changing on Windows

* fixed hard-coded `incremental` parameter in shell implementation of
  `syncCollection` function in replication module

* fix for GCC5: added check for '-stdlib' option


v2.7.0 (2015-10-09)
-------------------

* fixed request statistics aggregation
  When arangod was started in supervisor mode, the request statistics always showed
  0 requests, as the statistics aggregation thread did not run then.

* read server configuration files before dropping privileges. this ensures that
  the SSL keyfile specified in the configuration can be read with the server's start
  privileges (i.e. root when using a standard ArangoDB package).

* fixed replication with a 2.6 replication configuration and issues with a 2.6 master

* raised default value of `--server.descriptors-minimum` to 1024

* allow Foxx apps to be installed underneath URL path `/_open/`, so they can be
  (intentionally) accessed without authentication.

* added *allowImplicit* sub-attribute in collections declaration of transactions.
  The *allowImplicit* attributes allows making transactions fail should they
  read-access a collection that was not explicitly declared in the *collections*
  array of the transaction.

* added "special" password ARANGODB_DEFAULT_ROOT_PASSWORD. If you pass
  ARANGODB_DEFAULT_ROOT_PASSWORD as password, it will read the password
  from the environment variable ARANGODB_DEFAULT_ROOT_PASSWORD


v2.7.0-rc2 (2015-09-22)
-----------------------

* fix over-eager datafile compaction

  This should reduce the need to compact directly after loading a collection when a
  collection datafile contained many insertions and updates for the same documents. It
  should also prevent from re-compacting already merged datafiles in case not many
  changes were made. Compaction will also make fewer index lookups than before.

* added `syncCollection()` function in module `org/arangodb/replication`

  This allows synchronizing the data of a single collection from a master to a slave
  server. Synchronization can either restore the whole collection by transferring all
  documents from the master to the slave, or incrementally by only transferring documents
  that differ. This is done by partitioning the collection's entire key space into smaller
  chunks and comparing the data chunk-wise between master and slave. Only chunks that are
  different will be re-transferred.

  The `syncCollection()` function can be used as follows:

      require("org/arangodb/replication").syncCollection(collectionName, options);

  e.g.

      require("org/arangodb/replication").syncCollection("myCollection", {
        endpoint: "tcp://127.0.0.1:8529",  /* master */
        username: "root",                  /* username for master */
        password: "secret",                /* password for master */
        incremental: true                  /* use incremental mode */
      });


* additionally allow the following characters in document keys:

  `(` `)` `+` `,` `=` `;` `$` `!` `*` `'` `%`


v2.7.0-rc1 (2015-09-17)
-----------------------

* removed undocumented server-side-only collection functions:
  * collection.OFFSET()
  * collection.NTH()
  * collection.NTH2()
  * collection.NTH3()

* upgraded Swagger to version 2.0 for the Documentation

  This gives the user better prepared test request structures.
  More conversions will follow so finally client libraries can be auto-generated.

* added extra AQL functions for date and time calculation and manipulation.
  These functions were contributed by GitHub users @CoDEmanX and @friday.
  A big thanks for their work!

  The following extra date functions are available from 2.7 on:

  * `DATE_DAYOFYEAR(date)`: Returns the day of year number of *date*.
    The return values range from 1 to 365, or 366 in a leap year respectively.

  * `DATE_ISOWEEK(date)`: Returns the ISO week date of *date*.
    The return values range from 1 to 53. Monday is considered the first day of the week.
    There are no fractional weeks, thus the last days in December may belong to the first
    week of the next year, and the first days in January may be part of the previous year's
    last week.

  * `DATE_LEAPYEAR(date)`: Returns whether the year of *date* is a leap year.

  * `DATE_QUARTER(date)`: Returns the quarter of the given date (1-based):
    * 1: January, February, March
    * 2: April, May, June
    * 3: July, August, September
    * 4: October, November, December

  - *DATE_DAYS_IN_MONTH(date)*: Returns the number of days in *date*'s month (28..31).

  * `DATE_ADD(date, amount, unit)`: Adds *amount* given in *unit* to *date* and
    returns the calculated date.

    *unit* can be either of the following to specify the time unit to add or
    subtract (case-insensitive):
    - y, year, years
    - m, month, months
    - w, week, weeks
    - d, day, days
    - h, hour, hours
    - i, minute, minutes
    - s, second, seconds
    - f, millisecond, milliseconds

    *amount* is the number of *unit*s to add (positive value) or subtract
    (negative value).

  * `DATE_SUBTRACT(date, amount, unit)`: Subtracts *amount* given in *unit* from
    *date* and returns the calculated date.

    It works the same as `DATE_ADD()`, except that it subtracts. It is equivalent
    to calling `DATE_ADD()` with a negative amount, except that `DATE_SUBTRACT()`
    can also subtract ISO durations. Note that negative ISO durations are not
    supported (i.e. starting with `-P`, like `-P1Y`).

  * `DATE_DIFF(date1, date2, unit, asFloat)`: Calculate the difference
    between two dates in given time *unit*, optionally with decimal places.
    Returns a negative value if *date1* is greater than *date2*.

  * `DATE_COMPARE(date1, date2, unitRangeStart, unitRangeEnd)`: Compare two
    partial dates and return true if they match, false otherwise. The parts to
    compare are defined by a range of time units.

    The full range is: years, months, days, hours, minutes, seconds, milliseconds.
    Pass the unit to start from as *unitRangeStart*, and the unit to end with as
    *unitRangeEnd*. All units in between will be compared. Leave out *unitRangeEnd*
    to only compare *unitRangeStart*.

  * `DATE_FORMAT(date, format)`: Format a date according to the given format string.
    It supports the following placeholders (case-insensitive):
    - %t: timestamp, in milliseconds since midnight 1970-01-01
    - %z: ISO date (0000-00-00T00:00:00.000Z)
    - %w: day of week (0..6)
    - %y: year (0..9999)
    - %yy: year (00..99), abbreviated (last two digits)
    - %yyyy: year (0000..9999), padded to length of 4
    - %yyyyyy: year (-009999 .. +009999), with sign prefix and padded to length of 6
    - %m: month (1..12)
    - %mm: month (01..12), padded to length of 2
    - %d: day (1..31)
    - %dd: day (01..31), padded to length of 2
    - %h: hour (0..23)
    - %hh: hour (00..23), padded to length of 2
    - %i: minute (0..59)
    - %ii: minute (00..59), padded to length of 2
    - %s: second (0..59)
    - %ss: second (00..59), padded to length of 2
    - %f: millisecond (0..999)
    - %fff: millisecond (000..999), padded to length of 3
    - %x: day of year (1..366)
    - %xxx: day of year (001..366), padded to length of 3
    - %k: ISO week date (1..53)
    - %kk: ISO week date (01..53), padded to length of 2
    - %l: leap year (0 or 1)
    - %q: quarter (1..4)
    - %a: days in month (28..31)
    - %mmm: abbreviated English name of month (Jan..Dec)
    - %mmmm: English name of month (January..December)
    - %www: abbreviated English name of weekday (Sun..Sat)
    - %wwww: English name of weekday (Sunday..Saturday)
    - %&: special escape sequence for rare occasions
    - %%: literal %
    - %: ignored

* new WAL logfiles and datafiles are now created non-sparse

  This prevents SIGBUS signals being raised when memory of a sparse datafile is accessed
  and the disk is full and the accessed file part is not actually disk-backed. In
  this case the mapped memory region is not necessarily backed by physical memory, and
  accessing the memory may raise SIGBUS and crash arangod.

* the `internal.download()` function and the module `org/arangodb/request` used some
  internal library function that handled the sending of HTTP requests from inside of
  ArangoDB. This library unconditionally set an HTTP header `Accept-Encoding: gzip`
  in all outgoing HTTP requests.

  This has been fixed in 2.7, so `Accept-Encoding: gzip` is not set automatically anymore.
  Additionally, the header `User-Agent: ArangoDB` is not set automatically either. If
  client applications desire to send these headers, they are free to add it when
  constructing the requests using the `download` function or the request module.

* fixed issue #1436: org/arangodb/request advertises deflate without supporting it

* added template string generator function `aqlQuery` for generating AQL queries

  This can be used to generate safe AQL queries with JavaScript parameter
  variables or expressions easily:

      var name = 'test';
      var attributeName = '_key';
      var query = aqlQuery`FOR u IN users FILTER u.name == ${name} RETURN u.${attributeName}`;
      db._query(query);

* report memory usage for document header data (revision id, pointer to data etc.)
  in `db.collection.figures()`. The memory used for document headers will now
  show up in the already existing attribute `indexes.size`. Due to that, the index
  sizes reported by `figures()` in 2.7 will be higher than those reported by 2.6,
  but the 2.7 values are more accurate.

* IMPORTANT CHANGE: the filenames in dumps created by arangodump now contain
  not only the name of the dumped collection, but also an additional 32-digit hash
  value. This is done to prevent overwriting dump files in case-insensitive file
  systems when there exist multiple collections with the same name (but with
  different cases).

  For example, if a database has two collections: `test` and `Test`, previous
  versions of ArangoDB created the files

  * `test.structure.json` and `test.data.json` for collection `test`
  * `Test.structure.json` and `Test.data.json` for collection `Test`

  This did not work for case-insensitive filesystems, because the files for the
  second collection would have overwritten the files of the first. arangodump in
  2.7 will create the following filenames instead:

  * `test_098f6bcd4621d373cade4e832627b4f6.structure.json` and `test_098f6bcd4621d373cade4e832627b4f6.data.json`
  * `Test_0cbc6611f5540bd0809a388dc95a615b.structure.json` and `Test_0cbc6611f5540bd0809a388dc95a615b.data.json`

  These filenames will be unambiguous even in case-insensitive filesystems.

* IMPORTANT CHANGE: make arangod actually close lingering client connections
  when idle for at least the duration specified via `--server.keep-alive-timeout`.
  In previous versions of ArangoDB, connections were not closed by the server
  when the timeout was reached and the client was still connected. Now the
  connection is properly closed by the server in case of timeout. Client
  applications relying on the old behavior may now need to reconnect to the
  server when their idle connections time out and get closed (note: connections
  being idle for a long time may be closed by the OS or firewalls anyway -
  client applications should be aware of that and try to reconnect).

* IMPORTANT CHANGE: when starting arangod, the server will drop the process
  privileges to the specified values in options `--server.uid` and `--server.gid`
  instantly after parsing the startup options.

  That means when either `--server.uid` or `--server.gid` are set, the privilege
  change will happen earlier. This may prevent binding the server to an endpoint
  with a port number lower than 1024 if the arangodb user has no privileges
  for that. Previous versions of ArangoDB changed the privileges later, so some
  startup actions were still carried out under the invoking user (i.e. likely
  *root* when started via init.d or system scripts) and especially binding to
  low port numbers was still possible there.

  The default privileges for user *arangodb* will not be sufficient for binding
  to port numbers lower than 1024. To have an ArangoDB 2.7 bind to a port number
  lower than 1024, it needs to be started with either a different privileged user,
  or the privileges of the *arangodb* user have to raised manually beforehand.

* added AQL optimizer rule `patch-update-statements`

* Linux startup scripts and systemd configuration for arangod now try to
  adjust the NOFILE (number of open files) limits for the process. The limit
  value is set to 131072 (128k) when ArangoDB is started via start/stop
  commands

* When ArangoDB is started/stopped manually via the start/stop commands, the
  main process will wait for up to 10 seconds after it forks the supervisor
  and arangod child processes. If the startup fails within that period, the
  start/stop script will fail with an exit code other than zero. If the
  startup of the supervisor or arangod is still ongoing after 10 seconds,
  the main program will still return with exit code 0. The limit of 10 seconds
  is arbitrary because the time required for a startup is not known in advance.

* added startup option `--database.throw-collection-not-loaded-error`

  Accessing a not-yet loaded collection will automatically load a collection
  on first access. This flag controls what happens in case an operation
  would need to wait for another thread to finalize loading a collection. If
  set to *true*, then the first operation that accesses an unloaded collection
  will load it. Further threads that try to access the same collection while
  it is still loading immediately fail with an error (1238, *collection not loaded*).
  This is to prevent all server threads from being blocked while waiting on the
  same collection to finish loading. When the first thread has completed loading
  the collection, the collection becomes regularly available, and all operations
  from that point on can be carried out normally, and error 1238 will not be
  thrown anymore for that collection.

  If set to *false*, the first thread that accesses a not-yet loaded collection
  will still load it. Other threads that try to access the collection while
  loading will not fail with error 1238 but instead block until the collection
  is fully loaded. This configuration might lead to all server threads being
  blocked because they are all waiting for the same collection to complete
  loading. Setting the option to *true* will prevent this from happening, but
  requires clients to catch error 1238 and react on it (maybe by scheduling
  a retry for later).

  The default value is *false*.

* added better control-C support in arangosh

  When CTRL-C is pressed in arangosh, it will now print a `^C` first. Pressing
  CTRL-C again will reset the prompt if something was entered before, or quit
  arangosh if no command was entered directly before.

  This affects the arangosh version build with Readline-support only (Linux
  and MacOS).

  The MacOS version of ArangoDB for Homebrew now depends on Readline, too. The
  Homebrew formula has been changed accordingly.
  When self-compiling ArangoDB on MacOS without Homebrew, Readline now is a
  prerequisite.

* increased default value for collection-specific `indexBuckets` value from 1 to 8

  Collections created from 2.7 on will use the new default value of `8` if not
  overridden on collection creation or later using
  `collection.properties({ indexBuckets: ... })`.

  The `indexBuckets` value determines the number of buckets to use for indexes of
  type `primary`, `hash` and `edge`. Having multiple index buckets allows splitting
  an index into smaller components, which can be filled in parallel when a collection
  is loading. Additionally, resizing and reallocation of indexes are faster and
  less intrusive if the index uses multiple buckets, because resize and reallocation
  will affect only data in a single bucket instead of all index values.

  The index buckets will be filled in parallel when loading a collection if the collection
  has an `indexBuckets` value greater than 1 and the collection contains a significant
  amount of documents/edges (the current threshold is 256K documents but this value
  may change in future versions of ArangoDB).

* changed HTTP client to use poll instead of select on Linux and MacOS

  This affects the ArangoShell and user-defined JavaScript code running inside
  arangod that initiates its own HTTP calls.

  Using poll instead of select allows using arbitrary high file descriptors
  (bigger than the compiled in FD_SETSIZE). Server connections are still handled using
  epoll, which has never been affected by FD_SETSIZE.

* implemented AQL `LIKE` function using ICU regexes

* added `RETURN DISTINCT` for AQL queries to return unique results:

      FOR doc IN collection
        RETURN DISTINCT doc.status

  This change also introduces `DISTINCT` as an AQL keyword.

* removed `createNamedQueue()` and `addJob()` functions from org/arangodb/tasks

* use less locks and more atomic variables in the internal dispatcher
  and V8 context handling implementations. This leads to improved throughput in
  some ArangoDB internals and allows for higher HTTP request throughput for
  many operations.

  A short overview of the improvements can be found here:

  https://www.arangodb.com/2015/08/throughput-enhancements/

* added shorthand notation for attribute names in AQL object literals:

      LET name = "Peter"
      LET age = 42
      RETURN { name, age }

  The above is the shorthand equivalent of the generic form

      LET name = "Peter"
      LET age = 42
      RETURN { name : name, age : age }

* removed configure option `--enable-timings`

  This option did not have any effect.

* removed configure option `--enable-figures`

  This option previously controlled whether HTTP request statistics code was
  compiled into ArangoDB or not. The previous default value was `true` so
  statistics code was available in official packages. Setting the option to
  `false` led to compile errors so it is doubtful the default value was
  ever changed. By removing the option some internal statistics code was also
  simplified.

* removed run-time manipulation methods for server endpoints:

  * `db._removeEndpoint()`
  * `db._configureEndpoint()`
  * HTTP POST `/_api/endpoint`
  * HTTP DELETE `/_api/endpoint`

* AQL query result cache

  The query result cache can optionally cache the complete results of all or selected AQL queries.
  It can be operated in the following modes:

  * `off`: the cache is disabled. No query results will be stored
  * `on`: the cache will store the results of all AQL queries unless their `cache`
    attribute flag is set to `false`
  * `demand`: the cache will store the results of AQL queries that have their
    `cache` attribute set to `true`, but will ignore all others

  The mode can be set at server startup using the `--database.query-cache-mode` configuration
  option and later changed at runtime.

  The following HTTP REST APIs have been added for controlling the query cache:

  * HTTP GET `/_api/query-cache/properties`: returns the global query cache configuration
  * HTTP PUT `/_api/query-cache/properties`: modifies the global query cache configuration
  * HTTP DELETE `/_api/query-cache`: invalidates all results in the query cache

  The following JavaScript functions have been added for controlling the query cache:

  * `require("org/arangodb/aql/cache").properties()`: returns the global query cache configuration
  * `require("org/arangodb/aql/cache").properties(properties)`: modifies the global query cache configuration
  * `require("org/arangodb/aql/cache").clear()`: invalidates all results in the query cache

* do not link arangoimp against V8

* AQL function call arguments optimization

  This will lead to arguments in function calls inside AQL queries not being copied but passed
  by reference. This may speed up calls to functions with bigger argument values or queries that
  call functions a lot of times.

* upgraded V8 version to 4.3.61

* removed deprecated AQL `SKIPLIST` function.

  This function was introduced in older versions of ArangoDB with a less powerful query optimizer to
  retrieve data from a skiplist index using a `LIMIT` clause. It was marked as deprecated in ArangoDB
  2.6.

  Since ArangoDB 2.3 the behavior of the `SKIPLIST` function can be emulated using regular AQL
  constructs, e.g.

      FOR doc IN @@collection
        FILTER doc.value >= @value
        SORT doc.value DESC
        LIMIT 1
        RETURN doc

* the `skip()` function for simple queries does not accept negative input any longer.
  This feature was deprecated in 2.6.0.

* fix exception handling

  In some cases JavaScript exceptions would re-throw without information of the original problem.
  Now the original exception is logged for failure analysis.

* based REST API method PUT `/_api/simple/all` on the cursor API and make it use AQL internally.

  The change speeds up this REST API method and will lead to additional query information being
  returned by the REST API. Clients can use this extra information or ignore it.

* Foxx Queue job success/failure handlers arguments have changed from `(jobId, jobData, result, jobFailures)` to `(result, jobData, job)`.

* added Foxx Queue job options `repeatTimes`, `repeatUntil` and `repeatDelay` to automatically re-schedule jobs when they are completed.

* added Foxx manifest configuration type `password` to mask values in the web interface.

* fixed default values in Foxx manifest configurations sometimes not being used as defaults.

* fixed optional parameters in Foxx manifest configurations sometimes not being cleared correctly.

* Foxx dependencies can now be marked as optional using a slightly more verbose syntax in your manifest file.

* converted Foxx constructors to ES6 classes so you can extend them using class syntax.

* updated aqb to 2.0.

* updated chai to 3.0.

* Use more madvise calls to speed up things when memory is tight, in particular
  at load time but also for random accesses later.

* Overhauled web interface

  The web interface now has a new design.

  The API documentation for ArangoDB has been moved from "Tools" to "Links" in the web interface.

  The "Applications" tab in the web interfaces has been renamed to "Services".


v2.6.12 (2015-12-02)
--------------------

* fixed disappearing of documents for collections transferred via `sync` if the
  the collection was dropped right before synchronization and drop and (re-)create
  collection markers were located in the same WAL file

* added missing lock instruction for primary index in compactor size calculation

* fixed issue #1589

* fixed issue #1583

* Foxx: optional configuration options no longer log validation errors when assigned
  empty values (#1495)


v2.6.11 (2015-11-18)
--------------------

* fixed potentially invalid pointer access in shaper when the currently accessed
  document got re-located by the WAL collector at the very same time


v2.6.10 (2015-11-10)
--------------------

* disable replication appliers when starting in modes `--upgrade`, `--no-server`
  and `--check-upgrade`

* more detailed output in arango-dfdb

* fixed potential deadlock in collection status changing on Windows

* issue #1521: Can't dump/restore with user and password


v2.6.9 (2015-09-29)
-------------------

* added "special" password ARANGODB_DEFAULT_ROOT_PASSWORD. If you pass
  ARANGODB_DEFAULT_ROOT_PASSWORD as password, it will read the password
  from the environment variable ARANGODB_DEFAULT_ROOT_PASSWORD

* fixed failing AQL skiplist, sort and limit combination

  When using a Skiplist index on an attribute (say "a") and then using sort
  and skip on this attribute caused the result to be empty e.g.:

    require("internal").db.test.ensureSkiplist("a");
    require("internal").db._query("FOR x IN test SORT x.a LIMIT 10, 10");

  Was always empty no matter how many documents are stored in test.
  This is now fixed.

v2.6.8 (2015-09-09)
-------------------

* ARM only:

  The ArangoDB packages for ARM require the kernel to allow unaligned memory access.
  How the kernel handles unaligned memory access is configurable at runtime by
  checking and adjusting the contents `/proc/cpu/alignment`.

  In order to operate on ARM, ArangoDB requires the bit 1 to be set. This will
  make the kernel trap and adjust unaligned memory accesses. If this bit is not
  set, the kernel may send a SIGBUS signal to ArangoDB and terminate it.

  To set bit 1 in `/proc/cpu/alignment` use the following command as a privileged
  user (e.g. root):

      echo "2" > /proc/cpu/alignment

  Note that this setting affects all user processes and not just ArangoDB. Setting
  the alignment with the above command will also not make the setting permanent,
  so it will be lost after a restart of the system. In order to make the setting
  permanent, it should be executed during system startup or before starting arangod.

  The ArangoDB start/stop scripts do not adjust the alignment setting, but rely on
  the environment to have the correct alignment setting already. The reason for this
  is that the alignment settings also affect all other user processes (which ArangoDB
  is not aware of) and thus may have side-effects outside of ArangoDB. It is therefore
  more reasonable to have the system administrator carry out the change.


v2.6.7 (2015-08-25)
-------------------

* improved AssocMulti index performance when resizing.

  This makes the edge index perform less I/O when under memory pressure.


v2.6.6 (2015-08-23)
-------------------

* added startup option `--server.additional-threads` to create separate queues
  for slow requests.


v2.6.5 (2015-08-17)
-------------------

* added startup option `--database.throw-collection-not-loaded-error`

  Accessing a not-yet loaded collection will automatically load a collection
  on first access. This flag controls what happens in case an operation
  would need to wait for another thread to finalize loading a collection. If
  set to *true*, then the first operation that accesses an unloaded collection
  will load it. Further threads that try to access the same collection while
  it is still loading immediately fail with an error (1238, *collection not loaded*).
  This is to prevent all server threads from being blocked while waiting on the
  same collection to finish loading. When the first thread has completed loading
  the collection, the collection becomes regularly available, and all operations
  from that point on can be carried out normally, and error 1238 will not be
  thrown anymore for that collection.

  If set to *false*, the first thread that accesses a not-yet loaded collection
  will still load it. Other threads that try to access the collection while
  loading will not fail with error 1238 but instead block until the collection
  is fully loaded. This configuration might lead to all server threads being
  blocked because they are all waiting for the same collection to complete
  loading. Setting the option to *true* will prevent this from happening, but
  requires clients to catch error 1238 and react on it (maybe by scheduling
  a retry for later).

  The default value is *false*.

* fixed busy wait loop in scheduler threads that sometimes consumed 100% CPU while
  waiting for events on connections closed unexpectedly by the client side

* handle attribute `indexBuckets` when restoring collections via arangorestore.
  Previously the `indexBuckets` attribute value from the dump was ignored, and the
   server default value for `indexBuckets` was used when restoring a collection.

* fixed "EscapeValue already set error" crash in V8 actions that might have occurred when
  canceling V8-based operations.


v2.6.4 (2015-08-01)
-------------------

* V8: Upgrade to version 4.1.0.27 - this is intended to be the stable V8 version.

* fixed issue #1424: Arango shell should not processing arrows pushing on keyboard


v2.6.3 (2015-07-21)
-------------------

* issue #1409: Document values with null character truncated


v2.6.2 (2015-07-04)
-------------------

* fixed issue #1383: bindVars for HTTP API doesn't work with empty string

* fixed handling of default values in Foxx manifest configurations

* fixed handling of optional parameters in Foxx manifest configurations

* fixed a reference error being thrown in Foxx queues when a function-based job type is used that is not available and no options object is passed to queue.push


v2.6.1 (2015-06-24)
-------------------

* Add missing swagger files to cmake build. fixes #1368

* fixed documentation errors


v2.6.0 (2015-06-20)
-------------------

* using negative values for `SimpleQuery.skip()` is deprecated.
  This functionality will be removed in future versions of ArangoDB.

* The following simple query functions are now deprecated:

  * collection.near
  * collection.within
  * collection.geo
  * collection.fulltext
  * collection.range
  * collection.closedRange

  This also lead to the following REST API methods being deprecated from now on:

  * PUT /_api/simple/near
  * PUT /_api/simple/within
  * PUT /_api/simple/fulltext
  * PUT /_api/simple/range

  It is recommended to replace calls to these functions or APIs with equivalent AQL queries,
  which are more flexible because they can be combined with other operations:

      FOR doc IN NEAR(@@collection, @latitude, @longitude, @limit)
        RETURN doc

      FOR doc IN WITHIN(@@collection, @latitude, @longitude, @radius, @distanceAttributeName)
        RETURN doc

      FOR doc IN FULLTEXT(@@collection, @attributeName, @queryString, @limit)
        RETURN doc

      FOR doc IN @@collection
        FILTER doc.value >= @left && doc.value < @right
        LIMIT @skip, @limit
        RETURN doc`

  The above simple query functions and REST API methods may be removed in future versions
  of ArangoDB.

* deprecated now-obsolete AQL `SKIPLIST` function

  The function was introduced in older versions of ArangoDB with a less powerful query optimizer to
  retrieve data from a skiplist index using a `LIMIT` clause.

  Since 2.3 the same goal can be achieved by using regular AQL constructs, e.g.

      FOR doc IN collection FILTER doc.value >= @value SORT doc.value DESC LIMIT 1 RETURN doc

* fixed issues when switching the database inside tasks and during shutdown of database cursors

  These features were added during 2.6 alpha stage so the fixes affect devel/2.6-alpha builds only

* issue #1360: improved foxx-manager help

* added `--enable-tcmalloc` configure option.

  When this option is set, arangod and the client tools will be linked against tcmalloc, which replaces
  the system allocator. When the option is set, a tcmalloc library must be present on the system under
  one of the names `libtcmalloc`, `libtcmalloc_minimal` or `libtcmalloc_debug`.

  As this is a configure option, it is supported for manual builds on Linux-like systems only. tcmalloc
  support is currently experimental.

* issue #1353: Windows: HTTP API - incorrect path in errorMessage

* issue #1347: added option `--create-database` for arangorestore.

  Setting this option to `true` will now create the target database if it does not exist. When creating
  the target database, the username and passwords passed to arangorestore will be used to create an
  initial user for the new database.

* issue #1345: advanced debug information for User Functions

* issue #1341: Can't use bindvars in UPSERT

* fixed vulnerability in JWT implementation.

* changed default value of option `--database.ignore-datafile-errors` from `true` to `false`

  If the new default value of `false` is used, then arangod will refuse loading collections that contain
  datafiles with CRC mismatches or other errors. A collection with datafile errors will then become
  unavailable. This prevents follow up errors from happening.

  The only way to access such collection is to use the datafile debugger (arango-dfdb) and try to repair
  or truncate the datafile with it.

  If `--database.ignore-datafile-errors` is set to `true`, then collections will become available
  even if parts of their data cannot be loaded. This helps availability, but may cause (partial) data
  loss and follow up errors.

* added server startup option `--server.session-timeout` for controlling the timeout of user sessions
  in the web interface

* add sessions and cookie authentication for ArangoDB's web interface

  ArangoDB's built-in web interface now uses sessions. Session information ids are stored in cookies,
  so clients using the web interface must accept cookies in order to use it

* web interface: display query execution time in AQL editor

* web interface: renamed AQL query *submit* button to *execute*

* web interface: added query explain feature in AQL editor

* web interface: demo page added. only working if demo data is available, hidden otherwise

* web interface: added support for custom app scripts with optional arguments and results

* web interface: mounted apps that need to be configured are now indicated in the app overview

* web interface: added button for running tests to app details

* web interface: added button for configuring app dependencies to app details

* web interface: upgraded API documentation to use Swagger 2

* INCOMPATIBLE CHANGE

  removed startup option `--log.severity`

  The docs for `--log.severity` mentioned lots of severities (e.g. `exception`, `technical`, `functional`, `development`)
  but only a few severities (e.g. `all`, `human`) were actually used, with `human` being the default and `all` enabling the
  additional logging of requests. So the option pretended to control a lot of things which it actually didn't. Additionally,
  the option `--log.requests-file` was around for a long time already, also controlling request logging.

  Because the `--log.severity` option effectively did not control that much, it was removed. A side effect of removing the
  option is that 2.5 installations which used `--log.severity all` will not log requests after the upgrade to 2.6. This can
  be adjusted by setting the `--log.requests-file` option.

* add backtrace to fatal log events

* added optional `limit` parameter for AQL function `FULLTEXT`

* make fulltext index also index text values contained in direct sub-objects of the indexed
  attribute.

  Previous versions of ArangoDB only indexed the attribute value if it was a string. Sub-attributes
  of the index attribute were ignored when fulltext indexing.

  Now, if the index attribute value is an object, the object's values will each be included in the
  fulltext index if they are strings. If the index attribute value is an array, the array's values
  will each be included in the fulltext index if they are strings.

  For example, with a fulltext index present on the `translations` attribute, the following text
  values will now be indexed:

      var c = db._create("example");
      c.ensureFulltextIndex("translations");
      c.insert({ translations: { en: "fox", de: "Fuchs", fr: "renard", ru: "лиса" } });
      c.insert({ translations: "Fox is the English translation of the German word Fuchs" });
      c.insert({ translations: [ "ArangoDB", "document", "database", "Foxx" ] });

      c.fulltext("translations", "лиса").toArray();       // returns only first document
      c.fulltext("translations", "Fox").toArray();        // returns first and second documents
      c.fulltext("translations", "prefix:Fox").toArray(); // returns all three documents

* added batch document removal and lookup commands:

      collection.lookupByKeys(keys)
      collection.removeByKeys(keys)

  These commands can be used to perform multi-document lookup and removal operations efficiently
  from the ArangoShell. The argument to these operations is an array of document keys.

  Also added HTTP APIs for batch document commands:

  * PUT /_api/simple/lookup-by-keys
  * PUT /_api/simple/remove-by-keys

* properly prefix document address URLs with the current database name for calls to the REST
  API method GET `/_api/document?collection=...` (that method will return partial URLs to all
  documents in the collection).

  Previous versions of ArangoDB returned the URLs starting with `/_api/` but without the current
  database name, e.g. `/_api/document/mycollection/mykey`. Starting with 2.6, the response URLs
  will include the database name as well, e.g. `/_db/_system/_api/document/mycollection/mykey`.

* added dedicated collection export HTTP REST API

  ArangoDB now provides a dedicated collection export API, which can take snapshots of entire
  collections more efficiently than the general-purpose cursor API. The export API is useful
  to transfer the contents of an entire collection to a client application. It provides optional
  filtering on specific attributes.

  The export API is available at endpoint `POST /_api/export?collection=...`. The API has the
  same return value structure as the already established cursor API (`POST /_api/cursor`).

  An introduction to the export API is given in this blog post:
  http://jsteemann.github.io/blog/2015/04/04/more-efficient-data-exports/

* subquery optimizations for AQL queries

  This optimization avoids copying intermediate results into subqueries that are not required
  by the subquery.

  A brief description can be found here:
  http://jsteemann.github.io/blog/2015/05/04/subquery-optimizations/

* return value optimization for AQL queries

  This optimization avoids copying the final query result inside the query's main `ReturnNode`.

  A brief description can be found here:
  http://jsteemann.github.io/blog/2015/05/04/return-value-optimization-for-aql/

* speed up AQL queries containing big `IN` lists for index lookups

  `IN` lists used for index lookups had performance issues in previous versions of ArangoDB.
  These issues have been addressed in 2.6 so using bigger `IN` lists for filtering is much
  faster.

  A brief description can be found here:
  http://jsteemann.github.io/blog/2015/05/07/in-list-improvements/

* allow `@` and `.` characters in document keys, too

  This change also leads to document keys being URL-encoded when returned in HTTP `location`
  response headers.

* added alternative implementation for AQL COLLECT

  The alternative method uses a hash table for grouping and does not require its input elements
  to be sorted. It will be taken into account by the optimizer for `COLLECT` statements that do
  not use an `INTO` clause.

  In case a `COLLECT` statement can use the hash table variant, the optimizer will create an extra
  plan for it at the beginning of the planning phase. In this plan, no extra `SORT` node will be
  added in front of the `COLLECT` because the hash table variant of `COLLECT` does not require
  sorted input. Instead, a `SORT` node will be added after it to sort its output. This `SORT` node
  may be optimized away again in later stages. If the sort order of the result is irrelevant to
  the user, adding an extra `SORT null` after a hash `COLLECT` operation will allow the optimizer to
  remove the sorts altogether.

  In addition to the hash table variant of `COLLECT`, the optimizer will modify the original plan
  to use the regular `COLLECT` implementation. As this implementation requires sorted input, the
  optimizer will insert a `SORT` node in front of the `COLLECT`. This `SORT` node may be optimized
  away in later stages.

  The created plans will then be shipped through the regular optimization pipeline. In the end,
  the optimizer will pick the plan with the lowest estimated total cost as usual. The hash table
  variant does not require an up-front sort of the input, and will thus be preferred over the
  regular `COLLECT` if the optimizer estimates many input elements for the `COLLECT` node and
  cannot use an index to sort them.

  The optimizer can be explicitly told to use the regular *sorted* variant of `COLLECT` by
  suffixing a `COLLECT` statement with `OPTIONS { "method" : "sorted" }`. This will override the
  optimizer guesswork and only produce the *sorted* variant of `COLLECT`.

  A blog post on the new `COLLECT` implementation can be found here:
  http://jsteemann.github.io/blog/2015/04/22/collecting-with-a-hash-table/

* refactored HTTP REST API for cursors

  The HTTP REST API for cursors (`/_api/cursor`) has been refactored to improve its performance
  and use less memory.

  A post showing some of the performance improvements can be found here:
  http://jsteemann.github.io/blog/2015/04/01/improvements-for-the-cursor-api/

* simplified return value syntax for data-modification AQL queries

  ArangoDB 2.4 since version allows to return results from data-modification AQL queries. The
  syntax for this was quite limited and verbose:

      FOR i IN 1..10
        INSERT { value: i } IN test
        LET inserted = NEW
        RETURN inserted

  The `LET inserted = NEW RETURN inserted` was required literally to return the inserted
  documents. No calculations could be made using the inserted documents.

  This is now more flexible. After a data-modification clause (e.g. `INSERT`, `UPDATE`, `REPLACE`,
  `REMOVE`, `UPSERT`) there can follow any number of `LET` calculations. These calculations can
  refer to the pseudo-values `OLD` and `NEW` that are created by the data-modification statements.

  This allows returning projections of inserted or updated documents, e.g.:

      FOR i IN 1..10
        INSERT { value: i } IN test
        RETURN { _key: NEW._key, value: i }

  Still not every construct is allowed after a data-modification clause. For example, no functions
  can be called that may access documents.

  More information can be found here:
  http://jsteemann.github.io/blog/2015/03/27/improvements-for-data-modification-queries/

* added AQL `UPSERT` statement

  This adds an `UPSERT` statement to AQL that is a combination of both `INSERT` and `UPDATE` /
  `REPLACE`. The `UPSERT` will search for a matching document using a user-provided example.
  If no document matches the example, the *insert* part of the `UPSERT` statement will be
  executed. If there is a match, the *update* / *replace* part will be carried out:

      UPSERT { page: 'index.html' }                 /* search example */
        INSERT { page: 'index.html', pageViews: 1 } /* insert part */
        UPDATE { pageViews: OLD.pageViews + 1 }     /* update part */
        IN pageViews

  `UPSERT` can be used with an `UPDATE` or `REPLACE` clause. The `UPDATE` clause will perform
  a partial update of the found document, whereas the `REPLACE` clause will replace the found
  document entirely. The `UPDATE` or `REPLACE` parts can refer to the pseudo-value `OLD`, which
  contains all attributes of the found document.

  `UPSERT` statements can optionally return values. In the following query, the return
  attribute `found` will return the found document before the `UPDATE` was applied. If no
  document was found, `found` will contain a value of `null`. The `updated` result attribute will
  contain the inserted / updated document:

      UPSERT { page: 'index.html' }                 /* search example */
        INSERT { page: 'index.html', pageViews: 1 } /* insert part */
        UPDATE { pageViews: OLD.pageViews + 1 }     /* update part */
        IN pageViews
        RETURN { found: OLD, updated: NEW }

  A more detailed description of `UPSERT` can be found here:
  http://jsteemann.github.io/blog/2015/03/27/preview-of-the-upsert-command/

* adjusted default configuration value for `--server.backlog-size` from 10 to 64.

* issue #1231: bug xor feature in AQL: LENGTH(null) == 4

  This changes the behavior of the AQL `LENGTH` function as follows:

  - if the single argument to `LENGTH()` is `null`, then the result will now be `0`. In previous
    versions of ArangoDB, the result of `LENGTH(null)` was `4`.

  - if the single argument to `LENGTH()` is `true`, then the result will now be `1`. In previous
    versions of ArangoDB, the result of `LENGTH(true)` was `4`.

  - if the single argument to `LENGTH()` is `false`, then the result will now be `0`. In previous
    versions of ArangoDB, the result of `LENGTH(false)` was `5`.

  The results of `LENGTH()` with string, numeric, array object argument values do not change.

* issue #1298: Bulk import if data already exists (#1298)

  This change extends the HTTP REST API for bulk imports as follows:

  When documents are imported and the `_key` attribute is specified for them, the import can be
  used for inserting and updating/replacing documents. Previously, the import could be used for
  inserting new documents only, and re-inserting a document with an existing key would have failed
  with a *unique key constraint violated* error.

  The above behavior is still the default. However, the API now allows controlling the behavior
  in case of a unique key constraint error via the optional URL parameter `onDuplicate`.

  This parameter can have one of the following values:

  - `error`: when a unique key constraint error occurs, do not import or update the document but
    report an error. This is the default.

  - `update`: when a unique key constraint error occurs, try to (partially) update the existing
    document with the data specified in the import. This may still fail if the document would
    violate secondary unique indexes. Only the attributes present in the import data will be
    updated and other attributes already present will be preserved. The number of updated documents
    will be reported in the `updated` attribute of the HTTP API result.

  - `replace`: when a unique key constraint error occurs, try to fully replace the existing
    document with the data specified in the import. This may still fail if the document would
    violate secondary unique indexes. The number of replaced documents will be reported in the
    `updated` attribute of the HTTP API result.

  - `ignore`: when a unique key constraint error occurs, ignore this error. There will be no
    insert, update or replace for the particular document. Ignored documents will be reported
    separately in the `ignored` attribute of the HTTP API result.

  The result of the HTTP import API will now contain the attributes `ignored` and `updated`, which
  contain the number of ignored and updated documents respectively. These attributes will contain a
  value of zero unless the `onDuplicate` URL parameter is set to either `update` or `replace`
  (in this case the `updated` attribute may contain non-zero values) or `ignore` (in this case the
  `ignored` attribute may contain a non-zero value).

  To support the feature, arangoimp also has a new command line option `--on-duplicate` which can
  have one of the values `error`, `update`, `replace`, `ignore`. The default value is `error`.

  A few examples for using arangoimp with the `--on-duplicate` option can be found here:
  http://jsteemann.github.io/blog/2015/04/14/updating-documents-with-arangoimp/

* changed behavior of `db._query()` in the ArangoShell:

  if the command's result is printed in the shell, the first 10 results will be printed. Previously
  only a basic description of the underlying query result cursor was printed. Additionally, if the
  cursor result contains more than 10 results, the cursor is assigned to a global variable `more`,
  which can be used to iterate over the cursor result.

  Example:

      arangosh [_system]> db._query("FOR i IN 1..15 RETURN i")
      [object ArangoQueryCursor, count: 15, hasMore: true]

      [
        1,
        2,
        3,
        4,
        5,
        6,
        7,
        8,
        9,
        10
      ]

      type 'more' to show more documents


      arangosh [_system]> more
      [object ArangoQueryCursor, count: 15, hasMore: false]

      [
        11,
        12,
        13,
        14,
        15
      ]

* Disallow batchSize value 0 in HTTP `POST /_api/cursor`:

  The HTTP REST API `POST /_api/cursor` does not accept a `batchSize` parameter value of
  `0` any longer. A batch size of 0 never made much sense, but previous versions of ArangoDB
  did not check for this value. Now creating a cursor using a `batchSize` value 0 will
  result in an HTTP 400 error response

* REST Server: fix memory leaks when failing to add jobs

* 'EDGES' AQL Function

  The AQL function `EDGES` got a new fifth option parameter.
  Right now only one option is available: 'includeVertices'. This is a boolean parameter
  that allows to modify the result of the `EDGES` function.
  Default is 'includeVertices: false' which does not have any effect.
  'includeVertices: true' modifies the result, such that
  {vertex: <vertexDocument>, edge: <edgeDocument>} is returned.

* INCOMPATIBLE CHANGE:

  The result format of the AQL function `NEIGHBORS` has been changed.
  Before it has returned an array of objects containing 'vertex' and 'edge'.
  Now it will only contain the vertex directly.
  Also an additional option 'includeData' has been added.
  This is used to define if only the 'vertex._id' value should be returned (false, default),
  or if the vertex should be looked up in the collection and the complete JSON should be returned
  (true).
  Using only the id values can lead to significantly improved performance if this is the only information
  required.

  In order to get the old result format prior to ArangoDB 2.6, please use the function EDGES instead.
  Edges allows for a new option 'includeVertices' which, set to true, returns exactly the format of NEIGHBORS.
  Example:

      NEIGHBORS(<vertexCollection>, <edgeCollection>, <vertex>, <direction>, <example>)

  This can now be achieved by:

      EDGES(<edgeCollection>, <vertex>, <direction>, <example>, {includeVertices: true})

  If you are nesting several NEIGHBORS steps you can speed up their performance in the following way:

  Old Example:

  FOR va IN NEIGHBORS(Users, relations, 'Users/123', 'outbound') FOR vc IN NEIGHBORS(Products, relations, va.vertex._id, 'outbound') RETURN vc

  This can now be achieved by:

  FOR va IN NEIGHBORS(Users, relations, 'Users/123', 'outbound') FOR vc IN NEIGHBORS(Products, relations, va, 'outbound', null, {includeData: true}) RETURN vc
                                                                                                          ^^^^                  ^^^^^^^^^^^^^^^^^^^
                                                                                                  Use intermediate directly     include Data for final

* INCOMPATIBLE CHANGE:

  The AQL function `GRAPH_NEIGHBORS` now provides an additional option `includeData`.
  This option allows controlling whether the function should return the complete vertices
  or just their IDs. Returning only the IDs instead of the full vertices can lead to
  improved performance .

  If provided, `includeData` is set to `true`, all vertices in the result will be returned
  with all their attributes. The default value of `includeData` is `false`.
  This makes the default function results incompatible with previous versions of ArangoDB.

  To get the old result style in ArangoDB 2.6, please set the options as follows in calls
  to `GRAPH_NEIGHBORS`:

      GRAPH_NEIGHBORS(<graph>, <vertex>, { includeData: true })

* INCOMPATIBLE CHANGE:

  The AQL function `GRAPH_COMMON_NEIGHBORS` now provides an additional option `includeData`.
  This option allows controlling whether the function should return the complete vertices
  or just their IDs. Returning only the IDs instead of the full vertices can lead to
  improved performance .

  If provided, `includeData` is set to `true`, all vertices in the result will be returned
  with all their attributes. The default value of `includeData` is `false`.
  This makes the default function results incompatible with previous versions of ArangoDB.

  To get the old result style in ArangoDB 2.6, please set the options as follows in calls
  to `GRAPH_COMMON_NEIGHBORS`:

      GRAPH_COMMON_NEIGHBORS(<graph>, <vertexExamples1>, <vertexExamples2>, { includeData: true }, { includeData: true })

* INCOMPATIBLE CHANGE:

  The AQL function `GRAPH_SHORTEST_PATH` now provides an additional option `includeData`.
  This option allows controlling whether the function should return the complete vertices
  and edges or just their IDs. Returning only the IDs instead of full vertices and edges
  can lead to improved performance .

  If provided, `includeData` is set to `true`, all vertices and edges in the result will
  be returned with all their attributes. There is also an optional parameter `includePath` of
  type object.
  It has two optional sub-attributes `vertices` and `edges`, both of type boolean.
  Both can be set individually and the result will include all vertices on the path if
  `includePath.vertices == true` and all edges if `includePath.edges == true` respectively.

  The default value of `includeData` is `false`, and paths are now excluded by default.
  This makes the default function results incompatible with previous versions of ArangoDB.

  To get the old result style in ArangoDB 2.6, please set the options as follows in calls
  to `GRAPH_SHORTEST_PATH`:

      GRAPH_SHORTEST_PATH(<graph>, <source>, <target>, { includeData: true, includePath: { edges: true, vertices: true } })

  The attributes `startVertex` and `vertex` that were present in the results of `GRAPH_SHORTEST_PATH`
  in previous versions of ArangoDB will not be produced in 2.6. To calculate these attributes in 2.6,
  please extract the first and last elements from the `vertices` result attribute.

* INCOMPATIBLE CHANGE:

  The AQL function `GRAPH_DISTANCE_TO` will now return only the id the destination vertex
  in the `vertex` attribute, and not the full vertex data with all vertex attributes.

* INCOMPATIBLE CHANGE:

  All graph measurements functions in JavaScript module `general-graph` that calculated a
  single figure previously returned an array containing just the figure. Now these functions
  will return the figure directly and not put it inside an array.

  The affected functions are:

  * `graph._absoluteEccentricity`
  * `graph._eccentricity`
  * `graph._absoluteCloseness`
  * `graph._closeness`
  * `graph._absoluteBetweenness`
  * `graph._betweenness`
  * `graph._radius`
  * `graph._diameter`

* Create the `_graphs` collection in new databases with `waitForSync` attribute set to `false`

  The previous `waitForSync` value was `true`, so default the behavior when creating and dropping
  graphs via the HTTP REST API changes as follows if the new settings are in effect:

  * `POST /_api/graph` by default returns `HTTP 202` instead of `HTTP 201`
  * `DELETE /_api/graph/graph-name` by default returns `HTTP 202` instead of `HTTP 201`

  If the `_graphs` collection still has its `waitForSync` value set to `true`, then the HTTP status
  code will not change.

* Upgraded ICU to version 54; this increases performance in many places.
  based on https://code.google.com/p/chromium/issues/detail?id=428145

* added support for HTTP push aka chunked encoding

* issue #1051: add info whether server is running in service or user mode?

  This will add a "mode" attribute to the result of the result of HTTP GET `/_api/version?details=true`

  "mode" can have the following values:

  - `standalone`: server was started manually (e.g. on command-line)
  - `service`: service is running as Windows service, in daemon mode or under the supervisor

* improve system error messages in Windows port

* increased default value of `--server.request-timeout` from 300 to 1200 seconds for client tools
  (arangosh, arangoimp, arangodump, arangorestore)

* increased default value of `--server.connect-timeout` from 3 to 5 seconds for client tools
  (arangosh, arangoimp, arangodump, arangorestore)

* added startup option `--server.foxx-queues-poll-interval`

  This startup option controls the frequency with which the Foxx queues manager is checking
  the queue (or queues) for jobs to be executed.

  The default value is `1` second. Lowering this value will result in the queue manager waking
  up and checking the queues more frequently, which may increase CPU usage of the server.
  When not using Foxx queues, this value can be raised to save some CPU time.

* added startup option `--server.foxx-queues`

  This startup option controls whether the Foxx queue manager will check queue and job entries.
  Disabling this option can reduce server load but will prevent jobs added to Foxx queues from
  being processed at all.

  The default value is `true`, enabling the Foxx queues feature.

* make Foxx queues really database-specific.

  Foxx queues were and are stored in a database-specific collection `_queues`. However, a global
  cache variable for the queues led to the queue names being treated database-independently, which
  was wrong.

  Since 2.6, Foxx queues names are truly database-specific, so the same queue name can be used in
  two different databases for two different queues. Until then, it is advisable to think of queues
  as already being database-specific, and using the database name as a queue name prefix to be
  avoid name conflicts, e.g.:

      var queueName = "myQueue";
      var Foxx = require("org/arangodb/foxx");
      Foxx.queues.create(db._name() + ":" + queueName);

* added support for Foxx queue job types defined as app scripts.

  The old job types introduced in 2.4 are still supported but are known to cause issues in 2.5
  and later when the server is restarted or the job types are not defined in every thread.

  The new job types avoid this issue by storing an explicit mount path and script name rather
  than an assuming the job type is defined globally. It is strongly recommended to convert your
  job types to the new script-based system.

* renamed Foxx sessions option "sessionStorageApp" to "sessionStorage". The option now also accepts session storages directly.

* Added the following JavaScript methods for file access:
  * fs.copyFile() to copy single files
  * fs.copyRecursive() to copy directory trees
  * fs.chmod() to set the file permissions (non-Windows only)

* Added process.env for accessing the process environment from JavaScript code

* Cluster: kickstarter shutdown routines will more precisely follow the shutdown of its nodes.

* Cluster: don't delete agency connection objects that are currently in use.

* Cluster: improve passing along of HTTP errors

* fixed issue #1247: debian init script problems

* multi-threaded index creation on collection load

  When a collection contains more than one secondary index, they can be built in memory in
  parallel when the collection is loaded. How many threads are used for parallel index creation
  is determined by the new configuration parameter `--database.index-threads`. If this is set
  to 0, indexes are built by the opening thread only and sequentially. This is equivalent to
  the behavior in 2.5 and before.

* speed up building up primary index when loading collections

* added `count` attribute to `parameters.json` files of collections. This attribute indicates
  the number of live documents in the collection on unload. It is read when the collection is
  (re)loaded to determine the initial size for the collection's primary index

* removed remainders of MRuby integration, removed arangoirb

* simplified `controllers` property in Foxx manifests. You can now specify a filename directly
  if you only want to use a single file mounted at the base URL of your Foxx app.

* simplified `exports` property in Foxx manifests. You can now specify a filename directly if
  you only want to export variables from a single file in your Foxx app.

* added support for node.js-style exports in Foxx exports. Your Foxx exports file can now export
  arbitrary values using the `module.exports` property instead of adding properties to the
  `exports` object.

* added `scripts` property to Foxx manifests. You should now specify the `setup` and `teardown`
  files as properties of the `scripts` object in your manifests and can define custom,
  app-specific scripts that can be executed from the web interface or the CLI.

* added `tests` property to Foxx manifests. You can now define test cases using the `mocha`
  framework which can then be executed inside ArangoDB.

* updated `joi` package to 6.0.8.

* added `extendible` package.

* added Foxx model lifecycle events to repositories. See #1257.

* speed up resizing of edge index.

* allow to split an edge index into buckets which are resized individually.
  This is controlled by the `indexBuckets` attribute in the `properties`
  of the collection.

* fix a cluster deadlock bug in larger clusters by marking a thread waiting
  for a lock on a DBserver as blocked


v2.5.7 (2015-08-02)
-------------------

* V8: Upgrade to version 4.1.0.27 - this is intended to be the stable V8 version.


v2.5.6 (2015-07-21)
-------------------

* alter Windows build infrastructure so we can properly store pdb files.

* potentially fixed issue #1313: Wrong metric calculation at dashboard

  Escape whitespace in process name when scanning /proc/pid/stats

  This fixes statistics values read from that file

* Fixed variable naming in AQL `COLLECT INTO` results in case the COLLECT is placed
  in a subquery which itself is followed by other constructs that require variables


v2.5.5 (2015-05-29)
-------------------

* fixed vulnerability in JWT implementation.

* fixed format string for reading /proc/pid/stat

* take into account barriers used in different V8 contexts


v2.5.4 (2015-05-14)
-------------------

* added startup option `--log.performance`: specifying this option at startup will log
  performance-related info messages, mainly timings via the regular logging mechanisms

* cluster fixes

* fix for recursive copy under Windows


v2.5.3 (2015-04-29)
-------------------

* Fix fs.move to work across filesystem borders; Fixes Foxx app installation problems;
  issue #1292.

* Fix Foxx app install when installed on a different drive on Windows

* issue #1322: strange AQL result

* issue #1318: Inconsistent db._create() syntax

* issue #1315: queries to a collection fail with an empty response if the
  collection contains specific JSON data

* issue #1300: Make arangodump not fail if target directory exists but is empty

* allow specifying higher values than SOMAXCONN for `--server.backlog-size`

  Previously, arangod would not start when a `--server.backlog-size` value was
  specified that was higher than the platform's SOMAXCONN header value.

  Now, arangod will use the user-provided value for `--server.backlog-size` and
  pass it to the listen system call even if the value is higher than SOMAXCONN.
  If the user-provided value is higher than SOMAXCONN, arangod will log a warning
  on startup.

* Fixed a cluster deadlock bug. Mark a thread that is in a RemoteBlock as
  blocked to allow for additional dispatcher threads to be started.

* Fix locking in cluster by using another ReadWriteLock class for collections.

* Add a second DispatcherQueue for AQL in the cluster. This fixes a
  cluster-AQL thread explosion bug.


v2.5.2 (2015-04-11)
-------------------

* modules stored in _modules are automatically flushed when changed

* added missing query-id parameter in documentation of HTTP DELETE `/_api/query` endpoint

* added iterator for edge index in AQL queries

  this change may lead to less edges being read when used together with a LIMIT clause

* make graph viewer in web interface issue less expensive queries for determining
  a random vertex from the graph, and for determining vertex attributes

* issue #1285: syntax error, unexpected $undefined near '@_to RETURN obj

  this allows AQL bind parameter names to also start with underscores

* moved /_api/query to C++

* issue #1289: Foxx models created from database documents expose an internal method

* added `Foxx.Repository#exists`

* parallelize initialization of V8 context in multiple threads

* fixed a possible crash when the debug-level was TRACE

* cluster: do not initialize statistics collection on each
  coordinator, this fixes a race condition at startup

* cluster: fix a startup race w.r.t. the _configuration collection

* search for db:// JavaScript modules only after all local files have been
  considered, this speeds up the require command in a cluster considerably

* general cluster speedup in certain areas


v2.5.1 (2015-03-19)
-------------------

* fixed bug that caused undefined behavior when an AQL query was killed inside
  a calculation block

* fixed memleaks in AQL query cleanup in case out-of-memory errors are thrown

* by default, Debian and RedHat packages are built with debug symbols

* added option `--database.ignore-logfile-errors`

  This option controls how collection datafiles with a CRC mismatch are treated.

  If set to `false`, CRC mismatch errors in collection datafiles will lead
  to a collection not being loaded at all. If a collection needs to be loaded
  during WAL recovery, the WAL recovery will also abort (if not forced with
  `--wal.ignore-recovery-errors true`). Setting this flag to `false` protects
  users from unintentionally using a collection with corrupted datafiles, from
  which only a subset of the original data can be recovered.

  If set to `true`, CRC mismatch errors in collection datafiles will lead to
  the datafile being partially loaded. All data up to until the mismatch will
  be loaded. This will enable users to continue with collection datafiles
  that are corrupted, but will result in only a partial load of the data.
  The WAL recovery will still abort when encountering a collection with a
  corrupted datafile, at least if `--wal.ignore-recovery-errors` is not set to
  `true`.

  The default value is *true*, so for collections with corrupted datafiles
  there might be partial data loads once the WAL recovery has finished. If
  the WAL recovery will need to load a collection with a corrupted datafile,
  it will still stop when using the default values.

* INCOMPATIBLE CHANGE:

  make the arangod server refuse to start if during startup it finds a non-readable
  `parameter.json` file for a database or a collection.

  Stopping the startup process in this case requires manual intervention (fixing
  the unreadable files), but prevents follow-up errors due to ignored databases or
  collections from happening.

* datafiles and `parameter.json` files written by arangod are now created with read and write
  privileges for the arangod process user, and with read and write privileges for the arangod
  process group.

  Previously, these files were created with user read and write permissions only.

* INCOMPATIBLE CHANGE:

  abort WAL recovery if one of the collection's datafiles cannot be opened

* INCOMPATIBLE CHANGE:

  never try to raise the privileges after dropping them, this can lead to a race condition while
  running the recovery

  If you require to run ArangoDB on a port lower than 1024, you must run ArangoDB as root.

* fixed inefficiencies in `remove` methods of general-graph module

* added option `--database.slow-query-threshold` for controlling the default AQL slow query
  threshold value on server start

* add system error strings for Windows on many places

* rework service startup so we announce 'RUNNING' only when we're finished starting.

* use the Windows eventlog for FATAL and ERROR - log messages

* fix service handling in NSIS Windows installer, specify human readable name

* add the ICU_DATA environment variable to the fatal error messages

* fixed issue #1265: arangod crashed with SIGSEGV

* fixed issue #1241: Wildcards in examples


v2.5.0 (2015-03-09)
-------------------

* installer fixes for Windows

* fix for downloading Foxx

* fixed issue #1258: http pipelining not working?


v2.5.0-beta4 (2015-03-05)
-------------------------

* fixed issue #1247: debian init script problems


v2.5.0-beta3 (2015-02-27)
-------------------------

* fix Windows install path calculation in arango

* fix Windows logging of long strings

* fix possible undefinedness of const strings in Windows


v2.5.0-beta2 (2015-02-23)
-------------------------

* fixed issue #1256: agency binary not found #1256

* fixed issue #1230: API: document/col-name/_key and cursor return different floats

* front-end: dashboard tries not to (re)load statistics if user has no access

* V8: Upgrade to version 3.31.74.1

* etcd: Upgrade to version 2.0 - This requires go 1.3 to compile at least.

* refuse to startup if ICU wasn't initialized, this will i.e. prevent errors from being printed,
  and libraries from being loaded.

* front-end: unwanted removal of index table header after creating new index

* fixed issue #1248: chrome: applications filtering not working

* fixed issue #1198: queries remain in aql editor (front-end) if you navigate through different tabs

* Simplify usage of Foxx

  Thanks to our user feedback we learned that Foxx is a powerful, yet rather complicated concept.
  With this release we tried to make it less complicated while keeping all its strength.
  That includes a rewrite of the documentation as well as some code changes as listed below:

  * Moved Foxx applications to a different folder.

    The naming convention now is: <app-path>/_db/<dbname>/<mountpoint>/APP
    Before it was: <app-path>/databases/<dbname>/<appname>:<appversion>
    This caused some trouble as apps where cached based on name and version and updates did not apply.
    Hence the path on filesystem and the app's access URL had no relation to one another.
    Now the path on filesystem is identical to the URL (except for slashes and the appended APP)

  * Rewrite of Foxx routing

    The routing of Foxx has been exposed to major internal changes we adjusted because of user feedback.
    This allows us to set the development mode per mountpoint without having to change paths and hold
    apps at separate locations.

  * Foxx Development mode

    The development mode used until 2.4 is gone. It has been replaced by a much more mature version.
    This includes the deprecation of the javascript.dev-app-path parameter, which is useless since 2.5.
    Instead of having two separate app directories for production and development, apps now reside in
    one place, which is used for production as well as for development.
    Apps can still be put into development mode, changing their behavior compared to production mode.
    Development mode apps are still reread from disk at every request, and still they ship more debug
    output.

    This change has also made the startup options `--javascript.frontend-development-mode` and
    `--javascript.dev-app-path` obsolete. The former option will not have any effect when set, and the
    latter option is only read and used during the upgrade to 2.5 and does not have any effects later.

  * Foxx install process

    Installing Foxx apps has been a two step process: import them into ArangoDB and mount them at a
    specific mountpoint. These operations have been joined together. You can install an app at one
    mountpoint, that's it. No fetch, mount, unmount, purge cycle anymore. The commands have been
    simplified to just:

    * install: get your Foxx app up and running
    * uninstall: shut it down and erase it from disk

  * Foxx error output

    Until 2.4 the errors produced by Foxx were not optimal. Often, the error message was just
    `unable to parse manifest` and contained only an internal stack trace.
    In 2.5 we made major improvements there, including a much more fine-grained error output that
    helps you debug your Foxx apps. The error message printed is now much closer to its source and
    should help you track it down.

    Also we added the default handlers for unhandled errors in Foxx apps:

    * You will get a nice internal error page whenever your Foxx app is called but was not installed
      due to any error
    * You will get a proper error message when having an uncaught error appears in any app route

    In production mode the messages above will NOT contain any information about your Foxx internals
    and are safe to be exposed to third party users.
    In development mode the messages above will contain the stacktrace (if available), making it easier for
    your in-house devs to track down errors in the application.

* added `console` object to Foxx apps. All Foxx apps now have a console object implementing
  the familiar Console API in their global scope, which can be used to log diagnostic
  messages to the database.

* added `org/arangodb/request` module, which provides a simple API for making HTTP requests
  to external services.

* added optimizer rule `propagate-constant-attributes`

  This rule will look inside `FILTER` conditions for constant value equality comparisons,
  and insert the constant values in other places in `FILTER`s. For example, the rule will
  insert `42` instead of `i.value` in the second `FILTER` of the following query:

      FOR i IN c1 FOR j IN c2 FILTER i.value == 42 FILTER j.value == i.value RETURN 1

* added `filtered` value to AQL query execution statistics

  This value indicates how many documents were filtered by `FilterNode`s in the AQL query.
  Note that `IndexRangeNode`s can also filter documents by selecting only the required ranges
  from the index. The `filtered` value will not include the work done by `IndexRangeNode`s,
  but only the work performed by `FilterNode`s.

* added support for sparse hash and skiplist indexes

  Hash and skiplist indexes can optionally be made sparse. Sparse indexes exclude documents
  in which at least one of the index attributes is either not set or has a value of `null`.

  As such documents are excluded from sparse indexes, they may contain fewer documents than
  their non-sparse counterparts. This enables faster indexing and can lead to reduced memory
  usage in case the indexed attribute does occur only in some, but not all documents of the
  collection. Sparse indexes will also reduce the number of collisions in non-unique hash
  indexes in case non-existing or optional attributes are indexed.

  In order to create a sparse index, an object with the attribute `sparse` can be added to
  the index creation commands:

      db.collection.ensureHashIndex(attributeName, { sparse: true });
      db.collection.ensureHashIndex(attributeName1, attributeName2, { sparse: true });
      db.collection.ensureUniqueConstraint(attributeName, { sparse: true });
      db.collection.ensureUniqueConstraint(attributeName1, attributeName2, { sparse: true });

      db.collection.ensureSkiplist(attributeName, { sparse: true });
      db.collection.ensureSkiplist(attributeName1, attributeName2, { sparse: true });
      db.collection.ensureUniqueSkiplist(attributeName, { sparse: true });
      db.collection.ensureUniqueSkiplist(attributeName1, attributeName2, { sparse: true });

  Note that in place of the above specialized index creation commands, it is recommended to use
  the more general index creation command `ensureIndex`:

  ```js
  db.collection.ensureIndex({ type: "hash", sparse: true, unique: true, fields: [ attributeName ] });
  db.collection.ensureIndex({ type: "skiplist", sparse: false, unique: false, fields: [ "a", "b" ] });
  ```

  When not explicitly set, the `sparse` attribute defaults to `false` for new indexes.

  This causes a change in behavior when creating a unique hash index without specifying the
  sparse flag: in 2.4, unique hash indexes were implicitly sparse, always excluding `null` values.
  There was no option to control this behavior, and sparsity was neither supported for non-unique
  hash indexes nor skiplists in 2.4. This implicit sparsity of unique hash indexes was considered
  an inconsistency, and therefore the behavior was cleaned up in 2.5. As of 2.5, indexes will
  only be created sparse if sparsity is explicitly requested. Existing unique hash indexes from 2.4
  or before will automatically be migrated so they are still sparse after the upgrade to 2.5.

  Geo indexes are implicitly sparse, meaning documents without the indexed location attribute or
  containing invalid location coordinate values will be excluded from the index automatically. This
  is also a change when compared to pre-2.5 behavior, when documents with missing or invalid
  coordinate values may have caused errors on insertion when the geo index' `unique` flag was set
  and its `ignoreNull` flag was not.

  This was confusing and has been rectified in 2.5. The method `ensureGeoConstaint()` now does the
  same as `ensureGeoIndex()`. Furthermore, the attributes `constraint`, `unique`, `ignoreNull` and
  `sparse` flags are now completely ignored when creating geo indexes.

  The same is true for fulltext indexes. There is no need to specify non-uniqueness or sparsity for
  geo or fulltext indexes. They will always be non-unique and sparse.

  As sparse indexes may exclude some documents, they cannot be used for every type of query.
  Sparse hash indexes cannot be used to find documents for which at least one of the indexed
  attributes has a value of `null`. For example, the following AQL query cannot use a sparse
  index, even if one was created on attribute `attr`:

      FOR doc In collection
        FILTER doc.attr == null
        RETURN doc

  If the lookup value is non-constant, a sparse index may or may not be used, depending on
  the other types of conditions in the query. If the optimizer can safely determine that
  the lookup value cannot be `null`, a sparse index may be used. When uncertain, the optimizer
  will not make use of a sparse index in a query in order to produce correct results.

  For example, the following queries cannot use a sparse index on `attr` because the optimizer
  will not know beforehand whether the comparison values for `doc.attr` will include `null`:

      FOR doc In collection
        FILTER doc.attr == SOME_FUNCTION(...)
        RETURN doc

      FOR other IN otherCollection
        FOR doc In collection
          FILTER doc.attr == other.attr
          RETURN doc

  Sparse skiplist indexes can be used for sorting if the optimizer can safely detect that the
  index range does not include `null` for any of the index attributes.

* inspection of AQL data-modification queries will now detect if the data-modification part
  of the query can run in lockstep with the data retrieval part of the query, or if the data
  retrieval part must be executed before the data modification can start.

  Executing the two in lockstep allows using much smaller buffers for intermediate results
  and starts the actual data-modification operations much earlier than if the two phases
  were executed separately.

* Allow dynamic attribute names in AQL object literals

  This allows using arbitrary expressions to construct attribute names in object
  literals specified in AQL queries. To disambiguate expressions and other unquoted
  attribute names, dynamic attribute names need to be enclosed in brackets (`[` and `]`).
  Example:

      FOR i IN 1..100
        RETURN { [ CONCAT('value-of-', i) ] : i }

* make AQL optimizer rule "use-index-for-sort" remove sort also in case a non-sorted
  index (e.g. a hash index) is used for only equality lookups and all sort attributes
  are covered by the index.

  Example that does not require an extra sort (needs hash index on `value`):

      FOR doc IN collection FILTER doc.value == 1 SORT doc.value RETURN doc

  Another example that does not require an extra sort (with hash index on `value1`, `value2`):

      FOR doc IN collection FILTER doc.value1 == 1 && doc.value2 == 2 SORT doc.value1, doc.value2 RETURN doc

* make AQL optimizer rule "use-index-for-sort" remove sort also in case the sort criteria
  excludes the left-most index attributes, but the left-most index attributes are used
  by the index for equality-only lookups.

  Example that can use the index for sorting (needs skiplist index on `value1`, `value2`):

      FOR doc IN collection FILTER doc.value1 == 1 SORT doc.value2 RETURN doc

* added selectivity estimates for primary index, edge index, and hash index

  The selectivity estimates are returned by the `GET /_api/index` REST API method
  in a sub-attribute `selectivityEstimate` for each index that supports it. This
  attribute will be omitted for indexes that do not provide selectivity estimates.
  If provided, the selectivity estimate will be a numeric value between 0 and 1.

  Selectivity estimates will also be reported in the result of `collection.getIndexes()`
  for all indexes that support this. If no selectivity estimate can be determined for
  an index, the attribute `selectivityEstimate` will be omitted here, too.

  The web interface also shows selectivity estimates for each index that supports this.

  Currently the following index types can provide selectivity estimates:
  - primary index
  - edge index
  - hash index (unique and non-unique)

  No selectivity estimates will be provided when running in cluster mode.

* fixed issue #1226: arangod log issues

* added additional logger if arangod is started in foreground mode on a tty

* added AQL optimizer rule "move-calculations-down"

* use exclusive native SRWLocks on Windows instead of native mutexes

* added AQL functions `MD5`, `SHA1`, and `RANDOM_TOKEN`.

* reduced number of string allocations when parsing certain AQL queries

  parsing numbers (integers or doubles) does not require a string allocation
  per number anymore

* RequestContext#bodyParam now accepts arbitrary joi schemas and rejects invalid (but well-formed) request bodies.

* enforce that AQL user functions are wrapped inside JavaScript function () declarations

  AQL user functions were always expected to be wrapped inside a JavaScript function, but previously
  this was not enforced when registering a user function. Enforcing the AQL user functions to be contained
  inside functions prevents functions from doing some unexpected things that may have led to undefined
  behavior.

* Windows service uninstalling: only remove service if it points to the currently running binary,
  or --force was specified.

* Windows (debug only): print stacktraces on crash and run minidump

* Windows (cygwin): if you run arangosh in a cygwin shell or via ssh we will detect this and use
  the appropriate output functions.

* Windows: improve process management

* fix IPv6 reverse ip lookups - so far we only did IPv4 addresses.

* improve join documentation, add outer join example

* run jslint for unit tests too, to prevent "memory leaks" by global js objects with native code.

* fix error logging for exceptions - we wouldn't log the exception message itself so far.

* improve error reporting in the http client (Windows & *nix)

* improve error reports in cluster

* Standard errors can now contain custom messages.


v2.4.7 (XXXX-XX-XX)
-------------------

* fixed issue #1282: Geo WITHIN_RECTANGLE for nested lat/lng


v2.4.6 (2015-03-18)
-------------------

* added option `--database.ignore-logfile-errors`

  This option controls how collection datafiles with a CRC mismatch are treated.

  If set to `false`, CRC mismatch errors in collection datafiles will lead
  to a collection not being loaded at all. If a collection needs to be loaded
  during WAL recovery, the WAL recovery will also abort (if not forced with
  `--wal.ignore-recovery-errors true`). Setting this flag to `false` protects
  users from unintentionally using a collection with corrupted datafiles, from
  which only a subset of the original data can be recovered.

  If set to `true`, CRC mismatch errors in collection datafiles will lead to
  the datafile being partially loaded. All data up to until the mismatch will
  be loaded. This will enable users to continue with a collection datafiles
  that are corrupted, but will result in only a partial load of the data.
  The WAL recovery will still abort when encountering a collection with a
  corrupted datafile, at least if `--wal.ignore-recovery-errors` is not set to
  `true`.

  The default value is *true*, so for collections with corrupted datafiles
  there might be partial data loads once the WAL recovery has finished. If
  the WAL recovery will need to load a collection with a corrupted datafile,
  it will still stop when using the default values.

* INCOMPATIBLE CHANGE:

  make the arangod server refuse to start if during startup it finds a non-readable
  `parameter.json` file for a database or a collection.

  Stopping the startup process in this case requires manual intervention (fixing
  the unreadable files), but prevents follow-up errors due to ignored databases or
  collections from happening.

* datafiles and `parameter.json` files written by arangod are now created with read and write
  privileges for the arangod process user, and with read and write privileges for the arangod
  process group.

  Previously, these files were created with user read and write permissions only.

* INCOMPATIBLE CHANGE:

  abort WAL recovery if one of the collection's datafiles cannot be opened

* INCOMPATIBLE CHANGE:

  never try to raise the privileges after dropping them, this can lead to a race condition while
  running the recovery

  If you require to run ArangoDB on a port lower than 1024, you must run ArangoDB as root.

* fixed inefficiencies in `remove` methods of general-graph module

* added option `--database.slow-query-threshold` for controlling the default AQL slow query
  threshold value on server start


v2.4.5 (2015-03-16)
-------------------

* added elapsed time to HTTP request logging output (`--log.requests-file`)

* added AQL current and slow query tracking, killing of AQL queries

  This change enables retrieving the list of currently running AQL queries inside the selected database.
  AQL queries with an execution time beyond a certain threshold can be moved to a "slow query" facility
  and retrieved from there. Queries can also be killed by specifying the query id.

  This change adds the following HTTP REST APIs:

  - `GET /_api/query/current`: for retrieving the list of currently running queries
  - `GET /_api/query/slow`: for retrieving the list of slow queries
  - `DELETE /_api/query/slow`: for clearing the list of slow queries
  - `GET /_api/query/properties`: for retrieving the properties for query tracking
  - `PUT /_api/query/properties`: for adjusting the properties for query tracking
  - `DELETE /_api/query/<id>`: for killing an AQL query

  The following JavaScript APIs have been added:

  - require("org/arangodb/aql/queries").current();
  - require("org/arangodb/aql/queries").slow();
  - require("org/arangodb/aql/queries").clearSlow();
  - require("org/arangodb/aql/queries").properties();
  - require("org/arangodb/aql/queries").kill();

* fixed issue #1265: arangod crashed with SIGSEGV

* fixed issue #1241: Wildcards in examples

* fixed comment parsing in Foxx controllers


v2.4.4 (2015-02-24)
-------------------

* fixed the generation template for foxx apps. It now does not create deprecated functions anymore

* add custom visitor functionality for `GRAPH_NEIGHBORS` function, too

* increased default value of traversal option *maxIterations* to 100 times of its previous
  default value


v2.4.3 (2015-02-06)
-------------------

* fix multi-threading with openssl when running under Windows

* fix timeout on socket operations when running under Windows

* Fixed an error in Foxx routing which caused some apps that worked in 2.4.1 to fail with status 500: `undefined is not a function` errors in 2.4.2
  This error was occurring due to seldom internal rerouting introduced by the malformed application handler.


v2.4.2 (2015-01-30)
-------------------

* added custom visitor functionality for AQL traversals

  This allows more complex result processing in traversals triggered by AQL. A few examples
  are shown in [this article](http://jsteemann.github.io/blog/2015/01/28/using-custom-visitors-in-aql-graph-traversals/).

* improved number of results estimated for nodes of type EnumerateListNode and SubqueryNode
  in AQL explain output

* added AQL explain helper to explain arbitrary AQL queries

  The helper function prints the query execution plan and the indexes to be used in the
  query. It can be invoked from the ArangoShell or the web interface as follows:

      require("org/arangodb/aql/explainer").explain(query);

* enable use of indexes for certain AQL conditions with non-equality predicates, in
  case the condition(s) also refer to indexed attributes

  The following queries will now be able to use indexes:

      FILTER a.indexed == ... && a.indexed != ...
      FILTER a.indexed == ... && a.nonIndexed != ...
      FILTER a.indexed == ... && ! (a.indexed == ...)
      FILTER a.indexed == ... && ! (a.nonIndexed == ...)
      FILTER a.indexed == ... && ! (a.indexed != ...)
      FILTER a.indexed == ... && ! (a.nonIndexed != ...)
      FILTER (a.indexed == ... && a.nonIndexed == ...) || (a.indexed == ... && a.nonIndexed == ...)
      FILTER (a.indexed == ... && a.nonIndexed != ...) || (a.indexed == ... && a.nonIndexed != ...)

* Fixed spuriously occurring "collection not found" errors when running queries on local
  collections on a cluster DB server

* Fixed upload of Foxx applications to the server for apps exceeding approx. 1 MB zipped.

* Malformed Foxx applications will now return a more useful error when any route is requested.

  In Production a Foxx app mounted on /app will display an html page on /app/* stating a 503 Service temporarily not available.
  It will not state any information about your Application.
  Before it was a 404 Not Found without any information and not distinguishable from a correct not found on your route.

  In Development Mode the html page also contains information about the error occurred.

* Unhandled errors thrown in Foxx routes are now handled by the Foxx framework itself.

  In Production the route will return a status 500 with a body {error: "Error statement"}.
  In Development the route will return a status 500 with a body {error: "Error statement", stack: "..."}

  Before, it was status 500 with a plain text stack including ArangoDB internal routing information.

* The Applications tab in web interface will now request development apps more often.
  So if you have a fixed a syntax error in your app it should always be visible after reload.


v2.4.1 (2015-01-19)
-------------------

* improved WAL recovery output

* fixed certain OR optimizations in AQL optimizer

* better diagnostics for arangoimp

* fixed invalid result of HTTP REST API method `/_admin/foxx/rescan`

* fixed possible segmentation fault when passing a Buffer object into a V8 function
  as a parameter

* updated AQB module to 1.8.0.


v2.4.0 (2015-01-13)
-------------------

* updated AQB module to 1.7.0.

* fixed V8 integration-related crashes

* make `fs.move(src, dest)` also fail when both `src` and `dest` are
  existing directories. This ensures the same behavior of the move operation
  on different platforms.

* fixed AQL insert operation for multi-shard collections in cluster

* added optional return value for AQL data-modification queries.
  This allows returning the documents inserted, removed or updated with the query, e.g.

      FOR doc IN docs REMOVE doc._key IN docs LET removed = OLD RETURN removed
      FOR doc IN docs INSERT { } IN docs LET inserted = NEW RETURN inserted
      FOR doc IN docs UPDATE doc._key WITH { } IN docs LET previous = OLD RETURN previous
      FOR doc IN docs UPDATE doc._key WITH { } IN docs LET updated = NEW RETURN updated

  The variables `OLD` and `NEW` are automatically available when a `REMOVE`, `INSERT`,
  `UPDATE` or `REPLACE` statement is immediately followed by a `LET` statement.
  Note that the `LET` and `RETURN` statements in data-modification queries are not as
  flexible as the general versions of `LET` and `RETURN`. When returning documents from
  data-modification operations, only a single variable can be assigned using `LET`, and
  the assignment can only be either `OLD` or `NEW`, but not an arbitrary expression. The
  `RETURN` statement also allows using the just-created variable only, and no arbitrary
  expressions.


v2.4.0-beta1 (2014-12-26)
--------------------------

* fixed superstates in FoxxGenerator

* fixed issue #1065: Aardvark: added creation of documents and edges with _key property

* fixed issue #1198: Aardvark: current AQL editor query is now cached

* Upgraded V8 version from 3.16.14 to 3.29.59

  The built-in version of V8 has been upgraded from 3.16.14 to 3.29.59.
  This activates several ES6 (also dubbed *Harmony* or *ES.next*) features in
  ArangoDB, both in the ArangoShell and the ArangoDB server. They can be
  used for scripting and in server-side actions such as Foxx routes, traversals
  etc.

  The following ES6 features are available in ArangoDB 2.4 by default:

  * iterators
  * the `of` operator
  * symbols
  * predefined collections types (Map, Set etc.)
  * typed arrays

  Many other ES6 features are disabled by default, but can be made available by
  starting arangod or arangosh with the appropriate options:

  * arrow functions
  * proxies
  * generators
  * String, Array, and Number enhancements
  * constants
  * enhanced object and numeric literals

  To activate all these ES6 features in arangod or arangosh, start it with
  the following options:

      arangosh --javascript.v8-options="--harmony --harmony_generators"

  More details on the available ES6 features can be found in
  [this blog](https://jsteemann.github.io/blog/2014/12/19/using-es6-features-in-arangodb/).

* Added Foxx generator for building Hypermedia APIs

  A more detailed description is [here](https://www.arangodb.com/2014/12/08/building-hypermedia-apis-foxxgenerator)

* New `Applications` tab in web interface:

  The `applications` tab got a complete redesign.
  It will now only show applications that are currently running on ArangoDB.
  For a selected application, a new detailed view has been created.
  This view provides a better overview of the app:
  * author
  * license
  * version
  * contributors
  * download links
  * API documentation

  To install a new application, a new dialog is now available.
  It provides the features already available in the console application `foxx-manager` plus some more:
  * install an application from Github
  * install an application from a zip file
  * install an application from ArangoDB's application store
  * create a new application from scratch: this feature uses a generator to
    create a Foxx application with pre-defined CRUD methods for a given list
    of collections. The generated Foxx app can either be downloaded as a zip file or
    be installed on the server. Starting with a new Foxx app has never been easier.

* fixed issue #1102: Aardvark: Layout bug in documents overview

  The documents overview was entirely destroyed in some situations on Firefox.
  We replaced the plugin we used there.

* fixed issue #1168: Aardvark: pagination buttons jumping

* fixed issue #1161: Aardvark: Click on Import JSON imports previously uploaded file

* removed configure options `--enable-all-in-one-v8`, `--enable-all-in-one-icu`,
  and `--enable-all-in-one-libev`.

* global internal rename to fix naming incompatibilities with JSON:

  Internal functions with names containing `array` have been renamed to `object`,
  internal functions with names containing `list` have been renamed to `array`.
  The renaming was mainly done in the C++ parts. The documentation has also been
  adjusted so that the correct JSON type names are used in most places.

  The change also led to the addition of a few function aliases in AQL:

  * `TO_LIST` now is an alias of the new `TO_ARRAY`
  * `IS_LIST` now is an alias of the new `IS_ARRAY`
  * `IS_DOCUMENT` now is an alias of the new `IS_OBJECT`

  The changed also renamed the option `mergeArrays` to `mergeObjects` for AQL
  data-modification query options and HTTP document modification API

* AQL: added optimizer rule "remove-filter-covered-by-index"

  This rule removes FilterNodes and CalculationNodes from an execution plan if the
  filter is already covered by a previous IndexRangeNode. Removing the CalculationNode
  and the FilterNode will speed up query execution because the query requires less
  computation.

* AQL: added optimizer rule "remove-sort-rand"

  This rule removes a `SORT RAND()` expression from a query and moves the random
  iteration into the appropriate `EnumerateCollectionNode`. This is more efficient
  than individually enumerating and then sorting randomly.

* AQL: range optimizations for IN and OR

  This change enables usage of indexes for several additional cases. Filters containing
  the `IN` operator can now make use of indexes, and multiple OR- or AND-combined filter
  conditions can now also use indexes if the filters are accessing the same indexed
  attribute.

  Here are a few examples of queries that can now use indexes but couldn't before:

    FOR doc IN collection
      FILTER doc.indexedAttribute == 1 || doc.indexedAttribute > 99
      RETURN doc

    FOR doc IN collection
      FILTER doc.indexedAttribute IN [ 3, 42 ] || doc.indexedAttribute > 99
      RETURN doc

    FOR doc IN collection
      FILTER (doc.indexedAttribute > 2 && doc.indexedAttribute < 10) ||
             (doc.indexedAttribute > 23 && doc.indexedAttribute < 42)
      RETURN doc

* fixed issue #500: AQL parentheses issue

  This change allows passing subqueries as AQL function parameters without using
  duplicate brackets (e.g. `FUNC(query)` instead of `FUNC((query))`

* added optional `COUNT` clause to AQL `COLLECT`

  This allows more efficient group count calculation queries, e.g.

      FOR doc IN collection
        COLLECT age = doc.age WITH COUNT INTO length
        RETURN { age: age, count: length }

  A count-only query is also possible:

      FOR doc IN collection
        COLLECT WITH COUNT INTO length
        RETURN length

* fixed missing makeDirectory when fetching a Foxx application from a zip file

* fixed issue #1134: Change the default endpoint to localhost

  This change will modify the IP address ArangoDB listens on to 127.0.0.1 by default.
  This will make new ArangoDB installations unaccessible from clients other than
  localhost unless changed. This is a security feature.

  To make ArangoDB accessible from any client, change the server's configuration
  (`--server.endpoint`) to either `tcp://0.0.0.0:8529` or the server's publicly
  visible IP address.

* deprecated `Repository#modelPrototype`. Use `Repository#model` instead.

* IMPORTANT CHANGE: by default, system collections are included in replication and all
  replication API return values. This will lead to user accounts and credentials
  data being replicated from master to slave servers. This may overwrite
  slave-specific database users.

  If this is undesired, the `_users` collection can be excluded from replication
  easily by setting the `includeSystem` attribute to `false` in the following commands:

  * replication.sync({ includeSystem: false });
  * replication.applier.properties({ includeSystem: false });

  This will exclude all system collections (including `_aqlfunctions`, `_graphs` etc.)
  from the initial synchronization and the continuous replication.

  If this is also undesired, it is also possible to specify a list of collections to
  exclude from the initial synchronization and the continuous replication using the
  `restrictCollections` attribute, e.g.:

      replication.applier.properties({
        includeSystem: true,
        restrictType: "exclude",
        restrictCollections: [ "_users", "_graphs", "foo" ]
      });

  The HTTP API methods for fetching the replication inventory and for dumping collections
  also support the `includeSystem` control flag via a URL parameter.

* removed DEPRECATED replication methods:
  * `replication.logger.start()`
  * `replication.logger.stop()`
  * `replication.logger.properties()`
  * HTTP PUT `/_api/replication/logger-start`
  * HTTP PUT `/_api/replication/logger-stop`
  * HTTP GET `/_api/replication/logger-config`
  * HTTP PUT `/_api/replication/logger-config`

* fixed issue #1174, which was due to locking problems in distributed
  AQL execution

* improved cluster locking for AQL avoiding deadlocks

* use DistributeNode for modifying queries with REPLACE and UPDATE, if
  possible


v2.3.6 (2015-XX-XX)
-------------------

* fixed AQL subquery optimization that produced wrong result when multiple subqueries
  directly followed each other and and a directly following `LET` statement did refer
  to any but the first subquery.


v2.3.5 (2015-01-16)
-------------------

* fixed intermittent 404 errors in Foxx apps after mounting or unmounting apps

* fixed issue #1200: Expansion operator results in "Cannot call method 'forEach' of null"

* fixed issue #1199: Cannot unlink root node of plan


v2.3.4 (2014-12-23)
-------------------

* fixed cerberus path for MyArangoDB


v2.3.3 (2014-12-17)
-------------------

* fixed error handling in instantiation of distributed AQL queries, this
  also fixes a bug in cluster startup with many servers

* issue #1185: parse non-fractional JSON numbers with exponent (e.g. `4e-261`)

* issue #1159: allow --server.request-timeout and --server.connect-timeout of 0


v2.3.2 (2014-12-09)
-------------------

* fixed issue #1177: Fix bug in the user app's storage

* fixed issue #1173: AQL Editor "Save current query" resets user password

* fixed missing makeDirectory when fetching a Foxx application from a zip file

* put in warning about default changed: fixed issue #1134: Change the default endpoint to localhost

* fixed issue #1163: invalid fullCount value returned from AQL

* fixed range operator precedence

* limit default maximum number of plans created by AQL optimizer to 256 (from 1024)

* make AQL optimizer not generate an extra plan if an index can be used, but modify
  existing plans in place

* fixed AQL cursor ttl (time-to-live) issue

  Any user-specified cursor ttl value was not honored since 2.3.0.

* fixed segfault in AQL query hash index setup with unknown shapes

* fixed memleaks

* added AQL optimizer rule for removing `INTO` from a `COLLECT` statement if not needed

* fixed issue #1131

  This change provides the `KEEP` clause for `COLLECT ... INTO`. The `KEEP` clause
  allows controlling which variables will be kept in the variable created by `INTO`.

* fixed issue #1147, must protect dispatcher ID for etcd

v2.3.1 (2014-11-28)
-------------------

* recreate password if missing during upgrade

* fixed issue #1126

* fixed non-working subquery index optimizations

* do not restrict summary of Foxx applications to 60 characters

* fixed display of "required" path parameters in Foxx application documentation

* added more optimizations of constants values in AQL FILTER conditions

* fixed invalid or-to-in optimization for FILTERs containing comparisons
  with boolean values

* fixed replication of `_graphs` collection

* added AQL list functions `PUSH`, `POP`, `UNSHIFT`, `SHIFT`, `REMOVE_VALUES`,
  `REMOVE_VALUE`, `REMOVE_NTH` and `APPEND`

* added AQL functions `CALL` and `APPLY` to dynamically call other functions

* fixed AQL optimizer cost estimation for LIMIT node

* prevent Foxx queues from permanently writing to the journal even when
  server is idle

* fixed AQL COLLECT statement with INTO clause, which copied more variables
  than v2.2 and thus lead to too much memory consumption.
  This deals with #1107.

* fixed AQL COLLECT statement, this concerned every COLLECT statement,
  only the first group had access to the values of the variables before
  the COLLECT statement. This deals with #1127.

* fixed some AQL internals, where sometimes too many items were
  fetched from upstream in the presence of a LIMIT clause. This should
  generally improve performance.


v2.3.0 (2014-11-18)
-------------------

* fixed syslog flags. `--log.syslog` is deprecated and setting it has no effect,
  `--log.facility` now works as described. Application name has been changed from
  `triagens` to `arangod`. It can be changed using `--log.application`. The syslog
  will only contain the actual log message. The datetime prefix is omitted.

* fixed deflate in SimpleHttpClient

* fixed issue #1104: edgeExamples broken or changed

* fixed issue #1103: Error while importing user queries

* fixed issue #1100: AQL: HAS() fails on doc[attribute_name]

* fixed issue #1098: runtime error when creating graph vertex

* hide system applications in **Applications** tab by default

  Display of system applications can be toggled by using the *system applications*
  toggle in the UI.

* added HTTP REST API for managing tasks (`/_api/tasks`)

* allow passing character lists as optional parameter to AQL functions `TRIM`,
  `LTRIM` and `RTRIM`

  These functions now support trimming using custom character lists. If no character
  lists are specified, all whitespace characters will be removed as previously:

      TRIM("  foobar\t \r\n ")         // "foobar"
      TRIM(";foo;bar;baz, ", "; ")     // "foo;bar;baz"

* added AQL string functions `LTRIM`, `RTRIM`, `FIND_FIRST`, `FIND_LAST`, `SPLIT`,
  `SUBSTITUTE`

* added AQL functions `ZIP`, `VALUES` and `PERCENTILE`

* made AQL functions `CONCAT` and `CONCAT_SEPARATOR` work with list arguments

* dynamically create extra dispatcher threads if required

* fixed issue #1097: schemas in the API docs no longer show required properties as optional


v2.3.0-beta2 (2014-11-08)
-------------------------

* front-end: new icons for uploading and downloading JSON documents into a collection

* front-end: fixed documents pagination css display error

* front-end: fixed flickering of the progress view

* front-end: fixed missing event for documents filter function

* front-end: jsoneditor: added CMD+Return (Mac) CTRL+Return (Linux/Win) shortkey for
  saving a document

* front-end: added information tooltip for uploading json documents.

* front-end: added database management view to the collapsed navigation menu

* front-end: added collection truncation feature

* fixed issue #1086: arangoimp: Odd errors if arguments are not given properly

* performance improvements for AQL queries that use JavaScript-based expressions
  internally

* added AQL geo functions `WITHIN_RECTANGLE` and `IS_IN_POLYGON`

* fixed non-working query results download in AQL editor of web interface

* removed debug print message in AQL editor query export routine

* fixed issue #1075: Aardvark: user name required even if auth is off #1075

  The fix for this prefills the username input field with the current user's
  account name if any and `root` (the default username) otherwise. Additionally,
  the tooltip text has been slightly adjusted.

* fixed issue #1069: Add 'raw' link to swagger ui so that the raw swagger
  json can easily be retrieved

  This adds a link to the Swagger API docs to an application's detail view in
  the **Applications** tab of the web interface. The link produces the Swagger
  JSON directly. If authentication is turned on, the link requires authentication,
  too.

* documentation updates


v2.3.0-beta1 (2014-11-01)
-------------------------

* added dedicated `NOT IN` operator for AQL

  Previously, a `NOT IN` was only achievable by writing a negated `IN` condition:

      FOR i IN ... FILTER ! (i IN [ 23, 42 ]) ...

  This can now alternatively be expressed more intuitively as follows:

      FOR i IN ... FILTER i NOT IN [ 23, 42 ] ...

* added alternative logical operator syntax for AQL

  Previously, the logical operators in AQL could only be written as:
  - `&&`: logical and
  - `||`: logical or
  - `!`: negation

  ArangoDB 2.3 introduces the alternative variants for these operators:
  - `AND`: logical and
  - `OR`: logical or
  - `NOT`: negation

  The new syntax is just an alternative to the old syntax, allowing easier
  migration from SQL. The old syntax is still fully supported and will be.

* improved output of `ArangoStatement.parse()` and POST `/_api/query`

  If an AQL query can be parsed without problems, The return value of
  `ArangoStatement.parse()` now contains an attribute `ast` with the abstract
  syntax tree of the query (before optimizations). Though this is an internal
  representation of the query and is subject to change, it can be used to inspect
  how ArangoDB interprets a given query.

* improved `ArangoStatement.explain()` and POST `/_api/explain`

  The commands for explaining AQL queries have been improved.

* added command-line option `--javascript.v8-contexts` to control the number of
  V8 contexts created in arangod.

  Previously, the number of V8 contexts was equal to the number of server threads
  (as specified by option `--server.threads`).

  However, it may be sensible to create different amounts of threads and V8
  contexts. If the option is not specified, the number of V8 contexts created
  will be equal to the number of server threads. Thus no change in configuration
  is required to keep the old behavior.

  If you are using the default config files or merge them with your local config
  files, please review if the default number of server threads is okay in your
  environment. Additionally you should verify that the number of V8 contexts
  created (as specified in option `--javascript.v8-contexts`) is okay.

* the number of server.threads specified is now the minimum of threads
  started. There are situation in which threads are waiting for results of
  distributed database servers. In this case the number of threads is
  dynamically increased.

* removed index type "bitarray"

  Bitarray indexes were only half-way documented and integrated in previous versions
  of ArangoDB so their benefit was limited. The support for bitarray indexes has
  thus been removed in ArangoDB 2.3. It is not possible to create indexes of type
  "bitarray" with ArangoDB 2.3.

  When a collection is opened that contains a bitarray index definition created
  with a previous version of ArangoDB, ArangoDB will ignore it and log the following
  warning:

      index type 'bitarray' is not supported in this version of ArangoDB and is ignored

  Future versions of ArangoDB may automatically remove such index definitions so the
  warnings will eventually disappear.

* removed internal "_admin/modules/flush" in order to fix requireApp

* added basic support for handling binary data in Foxx

  Requests with binary payload can be processed in Foxx applications by
  using the new method `res.rawBodyBuffer()`. This will return the unparsed request
  body as a Buffer object.

  There is now also the method `req.requestParts()` available in Foxx to retrieve
  the individual components of a multipart HTTP request.

  Buffer objects can now be used when setting the response body of any Foxx action.
  Additionally, `res.send()` has been added as a convenience method for returning
  strings, JSON objects or buffers from a Foxx action:

      res.send("<p>some HTML</p>");
      res.send({ success: true });
      res.send(new Buffer("some binary data"));

  The convenience method `res.sendFile()` can now be used to easily return the
  contents of a file from a Foxx action:

      res.sendFile(applicationContext.foxxFilename("image.png"));

  `fs.write` now accepts not only strings but also Buffer objects as second parameter:

      fs.write(filename, "some data");
      fs.write(filename, new Buffer("some binary data"));

  `fs.readBuffer` can be used to return the contents of a file in a Buffer object.

* improved performance of insertion into non-unique hash indexes significantly in case
  many duplicate keys are used in the index

* issue #1042: set time zone in log output

  the command-line option `--log.use-local-time` was added to print dates and times in
  the server-local timezone instead of UTC

* command-line options that require a boolean value now validate the
  value given on the command-line

  This prevents issues if no value is specified for an option that
  requires a boolean value. For example, the following command-line would
  have caused trouble in 2.2, because `--server.endpoint` would have been
  used as the value for the `--server.disable-authentication` options
  (which requires a boolean value):

      arangod --server.disable-authentication --server.endpoint tcp://127.0.0.1:8529 data

  In 2.3, running this command will fail with an error and requires to
  be modified to:

      arangod --server.disable-authentication true --server.endpoint tcp://127.0.0.1:8529 data

* improved performance of CSV import in arangoimp

* fixed issue #1027: Stack traces are off-by-one

* fixed issue #1026: Modules loaded in different files within the same app
  should refer to the same module

* fixed issue #1025: Traversal not as expected in undirected graph

* added a _relation function in the general-graph module.

  This deprecated _directedRelation and _undirectedRelation.
  ArangoDB does not offer any constraints for undirected edges
  which caused some confusion of users how undirected relations
  have to be handled. Relation now only supports directed relations
  and the user can actively simulate undirected relations.

* changed return value of Foxx.applicationContext#collectionName:

  Previously, the function could return invalid collection names because
  invalid characters were not replaced in the application name prefix, only
  in the collection name passed.

  Now, the function replaces invalid characters also in the application name
  prefix, which might to slightly different results for application names that
  contained any characters outside the ranges [a-z], [A-Z] and [0-9].

* prevent XSS in AQL editor and logs view

* integrated tutorial into ArangoShell and web interface

* added option `--backslash-escape` for arangoimp when running CSV file imports

* front-end: added download feature for (filtered) documents

* front-end: added download feature for the results of a user query

* front-end: added function to move documents to another collection

* front-end: added sort-by attribute to the documents filter

* front-end: added sorting feature to database, graph management and user management view.

* issue #989: front-end: Databases view not refreshing after deleting a database

* issue #991: front-end: Database search broken

* front-end: added infobox which shows more information about a document (_id, _rev, _key) or
  an edge (_id, _rev, _key, _from, _to). The from and to attributes are clickable and redirect
  to their document location.

* front-end: added edit-mode for deleting multiple documents at the same time.

* front-end: added delete button to the detailed document/edge view.

* front-end: added visual feedback for saving documents/edges inside the editor (error/success).

* front-end: added auto-focusing for the first input field in a modal.

* front-end: added validation for user input in a modal.

* front-end: user defined queries are now stored inside the database and are bound to the current
  user, instead of using the local storage functionality of the browsers. The outcome of this is
  that user defined queries are now independently usable from any device. Also queries can now be
  edited through the standard document editor of the front-end through the _users collection.

* front-end: added import and export functionality for user defined queries.

* front-end: added new keywords and functions to the aql-editor theme

* front-end: applied tile-style to the graph view

* front-end: now using the new graph api including multi-collection support

* front-end: foxx apps are now deletable

* front-end: foxx apps are now installable and updateable through github, if github is their
  origin.

* front-end: added foxx app version control. Multiple versions of a single foxx app are now
  installable and easy to manage and are also arranged in groups.

* front-end: the user-set filter of a collection is now stored until the user navigates to
  another collection.

* front-end: fetching and filtering of documents, statistics, and query operations are now
  handled with asynchronous ajax calls.

* front-end: added progress indicator if the front-end is waiting for a server operation.

* front-end: fixed wrong count of documents in the documents view of a collection.

* front-end: fixed unexpected styling of the manage db view and navigation.

* front-end: fixed wrong handling of select fields in a modal view.

* front-end: fixed wrong positioning of some tooltips.

* automatically call `toJSON` function of JavaScript objects (if present)
  when serializing them into database documents. This change allows
  storing JavaScript date objects in the database in a sensible manner.


v2.2.7 (2014-11-19)
-------------------

* fixed issue #998: Incorrect application URL for non-system Foxx apps

* fixed issue #1079: AQL editor: keyword WITH in UPDATE query is not highlighted

* fix memory leak in cluster nodes

* fixed registration of AQL user-defined functions in Web UI (JS shell)

* fixed error display in Web UI for certain errors
  (now error message is printed instead of 'undefined')

* fixed issue #1059: bug in js module console

* fixed issue #1056: "fs": zip functions fail with passwords

* fixed issue #1063: Docs: measuring unit of --wal.logfile-size?

* fixed issue #1062: Docs: typo in 14.2 Example data


v2.2.6 (2014-10-20)
-------------------

* fixed issue #972: Compilation Issue

* fixed issue #743: temporary directories are now unique and one can read
  off the tool that created them, if empty, they are removed atexit

* Highly improved performance of all AQL GRAPH_* functions.

* Orphan collections in general graphs can now be found via GRAPH_VERTICES
  if either "any" or no direction is defined

* Fixed documentation for AQL function GRAPH_NEIGHBORS.
  The option "vertexCollectionRestriction" is meant to filter the target
  vertices only, and should not filter the path.

* Fixed a bug in GRAPH_NEIGHBORS which enforced only empty results
  under certain conditions


v2.2.5 (2014-10-09)
-------------------

* fixed issue #961: allow non-JSON values in undocument request bodies

* fixed issue 1028: libicu is now statically linked

* fixed cached lookups of collections on the server, which may have caused spurious
  problems after collection rename operations


v2.2.4 (2014-10-01)
-------------------

* fixed accessing `_from` and `_to` attributes in `collection.byExample` and
  `collection.firstExample`

  These internal attributes were not handled properly in the mentioned functions, so
  searching for them did not always produce documents

* fixed issue #1030: arangoimp 2.2.3 crashing, not logging on large Windows CSV file

* fixed issue #1025: Traversal not as expected in undirected graph

* fixed issue #1020

  This requires re-introducing the startup option `--database.force-sync-properties`.

  This option can again be used to force fsyncs of collection, index and database properties
  stored as JSON strings on disk in files named `parameter.json`. Syncing these files after
  a write may be necessary if the underlying storage does not sync file contents by itself
  in a "sensible" amount of time after a file has been written and closed.

  The default value is `true` so collection, index and database properties will always be
  synced to disk immediately. This affects creating, renaming and dropping collections as
  well as creating and dropping databases and indexes. Each of these operations will perform
  an additional fsync on the `parameter.json` file if the option is set to `true`.

  It might be sensible to set this option to `false` for workloads that create and drop a
  lot of collections (e.g. test runs).

  Document operations such as creating, updating and dropping documents are not affected
  by this option.

* fixed issue #1016: AQL editor bug

* fixed issue #1014: WITHIN function returns wrong distance

* fixed AQL shortest path calculation in function `GRAPH_SHORTEST_PATH` to return
  complete vertex objects instead of just vertex ids

* allow changing of attributes of documents stored in server-side JavaScript variables

  Previously, the following did not work:

      var doc = db.collection.document(key);
      doc._key = "abc"; // overwriting internal attributes not supported
      doc.value = 123;  // overwriting existing attributes not supported

  Now, modifying documents stored in server-side variables (e.g. `doc` in the above case)
  is supported. Modifying the variables will not update the documents in the database,
  but will modify the JavaScript object (which can be written back to the database using
  `db.collection.update` or `db.collection.replace`)

* fixed issue #997: arangoimp apparently doesn't support files >2gig on Windows

  large file support (requires using `_stat64` instead of `stat`) is now supported on
  Windows


v2.2.3 (2014-09-02)
-------------------

* added `around` for Foxx controller

* added `type` option for HTTP API `GET /_api/document?collection=...`

  This allows controlling the type of results to be returned. By default, paths to
  documents will be returned, e.g.

      [
        `/_api/document/test/mykey1`,
        `/_api/document/test/mykey2`,
        ...
      ]

  To return a list of document ids instead of paths, the `type` URL parameter can be
  set to `id`:

      [
        `test/mykey1`,
        `test/mykey2`,
        ...
      ]

  To return a list of document keys only, the `type` URL parameter can be set to `key`:

      [
        `mykey1`,
        `mykey2`,
        ...
      ]


* properly capitalize HTTP response header field names in case the `x-arango-async`
  HTTP header was used in a request.

* fixed several documentation issues

* speedup for several general-graph functions, AQL functions starting with `GRAPH_`
  and traversals


v2.2.2 (2014-08-08)
-------------------

* allow storing non-reserved attribute names starting with an underscore

  Previous versions of ArangoDB parsed away all attribute names that started with an
  underscore (e.g. `_test', '_foo', `_bar`) on all levels of a document (root level
  and sub-attribute levels). While this behavior was documented, it was unintuitive and
  prevented storing documents inside other documents, e.g.:

      {
        "_key" : "foo",
        "_type" : "mydoc",
        "references" : [
          {
            "_key" : "something",
            "_rev" : "...",
            "value" : 1
          },
          {
            "_key" : "something else",
            "_rev" : "...",
            "value" : 2
          }
        ]
      }

  In the above example, previous versions of ArangoDB removed all attributes and
  sub-attributes that started with underscores, meaning the embedded documents would lose
  some of their attributes. 2.2.2 should preserve such attributes, and will also allow
  storing user-defined attribute names on the top-level even if they start with underscores
  (such as `_type` in the above example).

* fix conversion of JavaScript String, Number and Boolean objects to JSON.

  Objects created in JavaScript using `new Number(...)`, `new String(...)`, or
  `new Boolean(...)` were not converted to JSON correctly.

* fixed a race condition on task registration (i.e. `require("org/arangodb/tasks").register()`)

  this race condition led to undefined behavior when a just-created task with no offset and
  no period was instantly executed and deleted by the task scheduler, before the `register`
  function returned to the caller.

* changed run-tests.sh to execute all suitable tests.

* switch to new version of gyp

* fixed upgrade button


v2.2.1 (2014-07-24)
-------------------

* fixed hanging write-ahead log recovery for certain cases that involved dropping
  databases

* fixed issue with --check-version: when creating a new database the check failed

* issue #947 Foxx applicationContext missing some properties

* fixed issue with --check-version: when creating a new database the check failed

* added startup option `--wal.suppress-shape-information`

  Setting this option to `true` will reduce memory and disk space usage and require
  less CPU time when modifying documents or edges. It should therefore be turned on
  for standalone ArangoDB servers. However, for servers that are used as replication
  masters, setting this option to `true` will effectively disable the usage of the
  write-ahead log for replication, so it should be set to `false` for any replication
  master servers.

  The default value for this option is `false`.

* added optional `ttl` attribute to specify result cursor expiration for HTTP API method
  `POST /_api/cursor`

  The `ttl` attribute can be used to prevent cursor results from timing out too early.

* issue #947: Foxx applicationContext missing some properties

* (reported by Christian Neubauer):

  The problem was that in Google's V8, signed and unsigned chars are not always declared cleanly.
  so we need to force v8 to compile with forced signed chars which is done by the Flag:
    -fsigned-char
  at least it is enough to follow the instructions of compiling arango on rasperry
  and add "CFLAGS='-fsigned-char'" to the make command of V8 and remove the armv7=0

* Fixed a bug with the replication client. In the case of single document
  transactions the collection was not write locked.


v2.2.0 (2014-07-10)
-------------------

* The replication methods `logger.start`, `logger.stop` and `logger.properties` are
  no-ops in ArangoDB 2.2 as there is no separate replication logger anymore. Data changes
  are logged into the write-ahead log in ArangoDB 2.2, and not separately by the
  replication logger. The replication logger object is still there in ArangoDB 2.2 to
  ensure backwards-compatibility, however, logging cannot be started, stopped or
  configured anymore. Using any of these methods will do nothing.

  This also affects the following HTTP API methods:
  - `PUT /_api/replication/logger-start`
  - `PUT /_api/replication/logger-stop`
  - `GET /_api/replication/logger-config`
  - `PUT /_api/replication/logger-config`

  Using any of these methods is discouraged from now on as they will be removed in
  future versions of ArangoDB.

* INCOMPATIBLE CHANGE: replication of transactions has changed. Previously, transactions
  were logged on a master in one big block and shipped to a slave in one block, too.
  Now transactions will be logged and replicated as separate entries, allowing transactions
  to be bigger and also ensure replication progress.

  This change also affects the behavior of the `stop` method of the replication applier.
  If the replication applier is now stopped manually using the `stop` method and later
  restarted using the `start` method, any transactions that were unfinished at the
  point of stopping will be aborted on a slave, even if they later commit on the master.

  In ArangoDB 2.2, stopping the replication applier manually should be avoided unless the
  goal is to stop replication permanently or to do a full resync with the master anyway.
  If the replication applier still must be stopped, it should be made sure that the
  slave has fetched and applied all pending operations from a master, and that no
  extra transactions are started on the master before the `stop` command on the slave
  is executed.

  Replication of transactions in ArangoDB 2.2 might also lock the involved collections on
  the slave while a transaction is either committed or aborted on the master and the
  change has been replicated to the slave. This change in behavior may be important for
  slave servers that are used for read-scaling. In order to avoid long lasting collection
  locks on the slave, transactions should be kept small.

  The `_replication` system collection is not used anymore in ArangoDB 2.2 and its usage is
  discouraged.

* INCOMPATIBLE CHANGE: the figures reported by the `collection.figures` method
  now only reflect documents and data contained in the journals and datafiles of
  collections. Documents or deletions contained only in the write-ahead log will
  not influence collection figures until the write-ahead log garbage collection
  kicks in. The figures for a collection might therefore underreport the total
  resource usage of a collection.

  Additionally, the attributes `lastTick` and `uncollectedLogfileEntries` have been
  added to the result of the `figures` operation and the HTTP API method
  `PUT /_api/collection/figures`

* added `insert` method as an alias for `save`. Documents can now be inserted into
  a collection using either method:

      db.test.save({ foo: "bar" });
      db.test.insert({ foo: "bar" });

* added support for data-modification AQL queries

* added AQL keywords `INSERT`, `UPDATE`, `REPLACE` and `REMOVE` (and `WITH`) to
  support data-modification AQL queries.

  Unquoted usage of these keywords for attribute names in AQL queries will likely
  fail in ArangoDB 2.2. If any such attribute name needs to be used in a query, it
  should be enclosed in backticks to indicate the usage of a literal attribute
  name.

  For example, the following query will fail in ArangoDB 2.2 with a parse error:

      FOR i IN foo RETURN i.remove

  and needs to be rewritten like this:

      FOR i IN foo RETURN i.`remove`

* disallow storing of JavaScript objects that contain JavaScript native objects
  of type `Date`, `Function`, `RegExp` or `External`, e.g.

      db.test.save({ foo: /bar/ });
      db.test.save({ foo: new Date() });

  will now print

      Error: <data> cannot be converted into JSON shape: could not shape document

  Previously, objects of these types were silently converted into an empty object
  (i.e. `{ }`).

  To store such objects in a collection, explicitly convert them into strings
  like this:

      db.test.save({ foo: String(/bar/) });
      db.test.save({ foo: String(new Date()) });

* The replication methods `logger.start`, `logger.stop` and `logger.properties` are
  no-ops in ArangoDB 2.2 as there is no separate replication logger anymore. Data changes
  are logged into the write-ahead log in ArangoDB 2.2, and not separately by the
  replication logger. The replication logger object is still there in ArangoDB 2.2 to
  ensure backwards-compatibility, however, logging cannot be started, stopped or
  configured anymore. Using any of these methods will do nothing.

  This also affects the following HTTP API methods:
  - `PUT /_api/replication/logger-start`
  - `PUT /_api/replication/logger-stop`
  - `GET /_api/replication/logger-config`
  - `PUT /_api/replication/logger-config`

  Using any of these methods is discouraged from now on as they will be removed in
  future versions of ArangoDB.

* INCOMPATIBLE CHANGE: replication of transactions has changed. Previously, transactions
  were logged on a master in one big block and shipped to a slave in one block, too.
  Now transactions will be logged and replicated as separate entries, allowing transactions
  to be bigger and also ensure replication progress.

  This change also affects the behavior of the `stop` method of the replication applier.
  If the replication applier is now stopped manually using the `stop` method and later
  restarted using the `start` method, any transactions that were unfinished at the
  point of stopping will be aborted on a slave, even if they later commit on the master.

  In ArangoDB 2.2, stopping the replication applier manually should be avoided unless the
  goal is to stop replication permanently or to do a full resync with the master anyway.
  If the replication applier still must be stopped, it should be made sure that the
  slave has fetched and applied all pending operations from a master, and that no
  extra transactions are started on the master before the `stop` command on the slave
  is executed.

  Replication of transactions in ArangoDB 2.2 might also lock the involved collections on
  the slave while a transaction is either committed or aborted on the master and the
  change has been replicated to the slave. This change in behavior may be important for
  slave servers that are used for read-scaling. In order to avoid long lasting collection
  locks on the slave, transactions should be kept small.

  The `_replication` system collection is not used anymore in ArangoDB 2.2 and its usage is
  discouraged.

* INCOMPATIBLE CHANGE: the figures reported by the `collection.figures` method
  now only reflect documents and data contained in the journals and datafiles of
  collections. Documents or deletions contained only in the write-ahead log will
  not influence collection figures until the write-ahead log garbage collection
  kicks in. The figures for a collection might therefore underreport the total
  resource usage of a collection.

  Additionally, the attributes `lastTick` and `uncollectedLogfileEntries` have been
  added to the result of the `figures` operation and the HTTP API method
  `PUT /_api/collection/figures`

* added `insert` method as an alias for `save`. Documents can now be inserted into
  a collection using either method:

      db.test.save({ foo: "bar" });
      db.test.insert({ foo: "bar" });

* added support for data-modification AQL queries

* added AQL keywords `INSERT`, `UPDATE`, `REPLACE` and `REMOVE` (and `WITH`) to
  support data-modification AQL queries.

  Unquoted usage of these keywords for attribute names in AQL queries will likely
  fail in ArangoDB 2.2. If any such attribute name needs to be used in a query, it
  should be enclosed in backticks to indicate the usage of a literal attribute
  name.

  For example, the following query will fail in ArangoDB 2.2 with a parse error:

      FOR i IN foo RETURN i.remove

  and needs to be rewritten like this:

      FOR i IN foo RETURN i.`remove`

* disallow storing of JavaScript objects that contain JavaScript native objects
  of type `Date`, `Function`, `RegExp` or `External`, e.g.

      db.test.save({ foo: /bar/ });
      db.test.save({ foo: new Date() });

  will now print

      Error: <data> cannot be converted into JSON shape: could not shape document

  Previously, objects of these types were silently converted into an empty object
  (i.e. `{ }`).

  To store such objects in a collection, explicitly convert them into strings
  like this:

      db.test.save({ foo: String(/bar/) });
      db.test.save({ foo: String(new Date()) });

* honor startup option `--server.disable-statistics` when deciding whether or not
  to start periodic statistics collection jobs

  Previously, the statistics collection jobs were started even if the server was
  started with the `--server.disable-statistics` flag being set to `true`

* removed startup option `--random.no-seed`

  This option had no effect in previous versions of ArangoDB and was thus removed.

* removed startup option `--database.remove-on-drop`

  This option was used for debugging only.

* removed startup option `--database.force-sync-properties`

  This option is now superfluous as collection properties are now stored in the
  write-ahead log.

* introduced write-ahead log

  All write operations in an ArangoDB server instance are automatically logged
  to the server's write-ahead log. The write-ahead log is a set of append-only
  logfiles, and it is used in case of a crash recovery and for replication.
  Data from the write-ahead log will eventually be moved into the journals or
  datafiles of collections, allowing the server to remove older write-ahead log
  logfiles. Figures of collections will be updated when data are moved from the
  write-ahead log into the journals or datafiles of collections.

  Cross-collection transactions in ArangoDB should benefit considerably by this
  change, as less writes than in previous versions are required to ensure the data
  of multiple collections are atomically and durably committed. All data-modifying
  operations inside transactions (insert, update, remove) will write their
  operations into the write-ahead log directly, making transactions with multiple
  operations also require less physical memory than in previous versions of ArangoDB,
  that required all transaction data to fit into RAM.

  The `_trx` system collection is not used anymore in ArangoDB 2.2 and its usage is
  discouraged.

  The data in the write-ahead log can also be used in the replication context.
  The `_replication` collection that was used in previous versions of ArangoDB to
  store all changes on the server is not used anymore in ArangoDB 2.2. Instead,
  slaves can read from a master's write-ahead log to get informed about most
  recent changes. This removes the need to store data-modifying operations in
  both the actual place and the `_replication` collection.

* removed startup option `--server.disable-replication-logger`

  This option is superfluous in ArangoDB 2.2. There is no dedicated replication
  logger in ArangoDB 2.2. There is now always the write-ahead log, and it is also
  used as the server's replication log. Specifying the startup option
  `--server.disable-replication-logger` will do nothing in ArangoDB 2.2, but the
  option should not be used anymore as it might be removed in a future version.

* changed behavior of replication logger

  There is no dedicated replication logger in ArangoDB 2.2 as there is the
  write-ahead log now. The existing APIs for starting and stopping the replication
  logger still exist in ArangoDB 2.2 for downwards-compatibility, but calling
  the start or stop operations are no-ops in ArangoDB 2.2. When querying the
  replication logger status via the API, the server will always report that the
  replication logger is running. Configuring the replication logger is a no-op
  in ArangoDB 2.2, too. Changing the replication logger configuration has no
  effect. Instead, the write-ahead log configuration can be changed.

* removed MRuby integration for arangod

  ArangoDB had an experimental MRuby integration in some of the publish builds.
  This wasn't continuously developed, and so it has been removed in ArangoDB 2.2.

  This change has led to the following startup options being superfluous:

  - `--ruby.gc-interval`
  - `--ruby.action-directory`
  - `--ruby.modules-path`
  - `--ruby.startup-directory`

  Specifying these startup options will do nothing in ArangoDB 2.2, but the
  options should be avoided from now on as they might be removed in future versions.

* reclaim index memory when last document in collection is deleted

  Previously, deleting documents from a collection did not lead to index sizes being
  reduced. Instead, the already allocated index memory was re-used when a collection
  was refilled.

  Now, index memory for primary indexes and hash indexes is reclaimed instantly when
  the last document from a collection is removed.

* inlined and optimized functions in hash indexes

* added AQL TRANSLATE function

  This function can be used to perform lookups from static lists, e.g.

      LET countryNames = { US: "United States", UK: "United Kingdom", FR: "France" }
      RETURN TRANSLATE("FR", countryNames)

* fixed datafile debugger

* fixed check-version for empty directory

* moved try/catch block to the top of routing chain

* added mountedApp function for foxx-manager

* fixed issue #883: arango 2.1 - when starting multi-machine cluster, UI web
  does not change to cluster overview

* fixed dfdb: should not start any other V8 threads

* cleanup of version-check, added module org/arangodb/database-version,
  added --check-version option

* fixed issue #881: [2.1.0] Bombarded (every 10 sec or so) with
  "WARNING format string is corrupt" when in non-system DB Dashboard

* specialized primary index implementation to allow faster hash table
  rebuilding and reduce lookups in datafiles for the actual value of `_key`.

* issue #862: added `--overwrite` option to arangoimp

* removed number of property lookups for documents during AQL queries that
  access documents

* prevent buffering of long print results in arangosh's and arangod's print
  command

  this change will emit buffered intermediate print results and discard the
  output buffer to quickly deliver print results to the user, and to prevent
  constructing very large buffers for large results

* removed sorting of attribute names for use in a collection's shaper

  sorting attribute names was done on document insert to keep attributes
  of a collection in sorted order for faster comparisons. The sort order
  of attributes was only used in one particular and unlikely case, so it
  was removed. Collections with many different attribute names should
  benefit from this change by faster inserts and slightly less memory usage.

* fixed a bug in arangodump which got the collection name in _from and _to
  attributes of edges wrong (all were "_unknown")

* fixed a bug in arangorestore which did not recognize wrong _from and _to
  attributes of edges

* improved error detection and reporting in arangorestore


v2.1.1 (2014-06-06)
-------------------

* fixed dfdb: should not start any other V8 threads

* signature for collection functions was modified

  The basic change was the substitution of the input parameter of the
  function by an generic options object which can contain multiple
  option parameter of the function.
  Following functions were modified
  remove
  removeBySample
  replace
  replaceBySample
  update
  updateBySample

  Old signature is yet supported but it will be removed in future versions

v2.1.0 (2014-05-29)
-------------------

* implemented upgrade procedure for clusters

* fixed communication issue with agency which prevented reconnect
  after an agent failure

* fixed cluster dashboard in the case that one but not all servers
  in the cluster are down

* fixed a bug with coordinators creating local database objects
  in the wrong order (_system needs to be done first)

* improved cluster dashboard


v2.1.0-rc2 (2014-05-25)
-----------------------

* fixed issue #864: Inconsistent behavior of AQL REVERSE(list) function


v2.1.0-rc1 (XXXX-XX-XX)
-----------------------

* added server-side periodic task management functions:

  - require("org/arangodb/tasks").register(): registers a periodic task
  - require("org/arangodb/tasks").unregister(): unregisters and removes a
    periodic task
  - require("org/arangodb/tasks").get(): retrieves a specific tasks or all
    existing tasks

  the previous undocumented function `internal.definePeriodic` is now
  deprecated and will be removed in a future release.

* decrease the size of some seldom used system collections on creation.

  This will make these collections use less disk space and mapped memory.

* added AQL date functions

* added AQL FLATTEN() list function

* added index memory statistics to `db.<collection>.figures()` function

  The `figures` function will now return a sub-document `indexes`, which lists
  the number of indexes in the `count` sub-attribute, and the total memory
  usage of the indexes in bytes in the `size` sub-attribute.

* added AQL CURRENT_DATABASE() function

  This function returns the current database's name.

* added AQL CURRENT_USER() function

  This function returns the current user from an AQL query. The current user is the
  username that was specified in the `Authorization` HTTP header of the request. If
  authentication is turned off or the query was executed outside a request context,
  the function will return `null`.

* fixed issue #796: Searching with newline chars broken?

  fixed slightly different handling of backslash escape characters in a few
  AQL functions. Now handling of escape sequences should be consistent, and
  searching for newline characters should work the same everywhere

* added OpenSSL version check for configure

  It will report all OpenSSL versions < 1.0.1g as being too old.
  `configure` will only complain about an outdated OpenSSL version but not stop.

* require C++ compiler support (requires g++ 4.8, clang++ 3.4 or Visual Studio 13)

* less string copying returning JSONified documents from ArangoDB, e.g. via
  HTTP GET `/_api/document/<collection>/<document>`

* issue #798: Lower case http headers from arango

  This change allows returning capitalized HTTP headers, e.g.
  `Content-Length` instead of `content-length`.
  The HTTP spec says that headers are case-insensitive, but
  in fact several clients rely on a specific case in response
  headers.
  This change will capitalize HTTP headers if the `X-Arango-Version`
  request header is sent by the client and contains a value of at
  least `20100` (for version 2.1). The default value for the
  compatibility can also be set at server start, using the
  `--server.default-api-compatibility` option.

* simplified usage of `db._createStatement()`

  Previously, the function could not be called with a query string parameter as
  follows:

      db._createStatement(queryString);

  Calling it as above resulted in an error because the function expected an
  object as its parameter. From now on, it's possible to call the function with
  just the query string.

* make ArangoDB not send back a `WWW-Authenticate` header to a client in case the
  client sends the `X-Omit-WWW-Authenticate` HTTP header.

  This is done to prevent browsers from showing their built-in HTTP authentication
  dialog for AJAX requests that require authentication.
  ArangoDB will still return an HTTP 401 (Unauthorized) if the request doesn't
  contain valid credentials, but it will omit the `WWW-Authenticate` header,
  allowing clients to bypass the browser's authentication dialog.

* added REST API method HTTP GET `/_api/job/job-id` to query the status of an
  async job without potentially fetching it from the list of done jobs

* fixed non-intuitive behavior in jobs API: previously, querying the status
  of an async job via the API HTTP PUT `/_api/job/job-id` removed a currently
  executing async job from the list of queryable jobs on the server.
  Now, when querying the result of an async job that is still executing,
  the job is kept in the list of queryable jobs so its result can be fetched
  by a subsequent request.

* use a new data structure for the edge index of an edge collection. This
  improves the performance for the creation of the edge index and in
  particular speeds up removal of edges in graphs. Note however that
  this change might change the order in which edges starting at
  or ending in a vertex are returned. However, this order was never
  guaranteed anyway and it is not sensible to guarantee any particular
  order.

* provide a size hint to edge and hash indexes when initially filling them
  this will lead to less re-allocations when populating these indexes

  this may speed up building indexes when opening an existing collection

* don't requeue identical context methods in V8 threads in case a method is
  already registered

* removed arangod command line option `--database.remove-on-compacted`

* export the sort attribute for graph traversals to the HTTP interface

* add support for arangodump/arangorestore for clusters


v2.0.8 (XXXX-XX-XX)
-------------------

* fixed too-busy iteration over skiplists

  Even when a skiplist query was restricted by a limit clause, the skiplist
  index was queried without the limit. this led to slower-than-necessary
  execution times.

* fixed timeout overflows on 32 bit systems

  this bug has led to problems when select was called with a high timeout
  value (2000+ seconds) on 32bit systems that don't have a forgiving select
  implementation. when the call was made on these systems, select failed
  so no data would be read or sent over the connection

  this might have affected some cluster-internal operations.

* fixed ETCD issues on 32 bit systems

  ETCD was non-functional on 32 bit systems at all. The first call to the
  watch API crashed it. This was because atomic operations worked on data
  structures that were not properly aligned on 32 bit systems.

* fixed issue #848: db.someEdgeCollection.inEdge does not return correct
  value when called the 2nd time after a .save to the edge collection


v2.0.7 (2014-05-05)
-------------------

* issue #839: Foxx Manager missing "unfetch"

* fixed a race condition at startup

  this fixes undefined behavior in case the logger was involved directly at
  startup, before the logger initialization code was called. This should have
  occurred only for code that was executed before the invocation of main(),
  e.g. during ctor calls of statically defined objects.


v2.0.6 (2014-04-22)
-------------------

* fixed issue #835: arangosh doesn't show correct database name



v2.0.5 (2014-04-21)
-------------------

* Fixed a caching problem in IE JS Shell

* added cancelation for async jobs

* upgraded to new gyp for V8

* new Windows installer


v2.0.4 (2014-04-14)
-------------------

* fixed cluster authentication front-end issues for Firefox and IE, there are
  still problems with Chrome


v2.0.3 (2014-04-14)
-------------------

* fixed AQL optimizer bug

* fixed front-end issues

* added password change dialog


v2.0.2 (2014-04-06)
-------------------

* during cluster startup, do not log (somewhat expected) connection errors with
  log level error, but with log level info

* fixed dashboard modals

* fixed connection check for cluster planning front end: firefox does
  not support async:false

* document how to persist a cluster plan in order to relaunch an existing
  cluster later


v2.0.1 (2014-03-31)
-------------------

* make ArangoDB not send back a `WWW-Authenticate` header to a client in case the
  client sends the `X-Omit-WWW-Authenticate` HTTP header.

  This is done to prevent browsers from showing their built-in HTTP authentication
  dialog for AJAX requests that require authentication.
  ArangoDB will still return an HTTP 401 (Unauthorized) if the request doesn't
  contain valid credentials, but it will omit the `WWW-Authenticate` header,
  allowing clients to bypass the browser's authentication dialog.

* fixed isses in arango-dfdb:

  the dfdb was not able to unload certain system collections, so these couldn't be
  inspected with the dfdb sometimes. Additionally, it did not truncate corrupt
  markers from datafiles under some circumstances

* added `changePassword` attribute for users

* fixed non-working "save" button in collection edit view of web interface
  clicking the save button did nothing. one had to press enter in one of the input
  fields to send modified form data

* fixed V8 compile error on MacOS X

* prevent `body length: -9223372036854775808` being logged in development mode for
  some Foxx HTTP responses

* fixed several bugs in web interface dashboard

* fixed issue #783: coffee script not working in manifest file

* fixed issue #783: coffee script not working in manifest file

* fixed issue #781: Cant save current query from AQL editor ui

* bumped version in `X-Arango-Version` compatibility header sent by arangosh and other
  client tools from `1.5` to `2.0`.

* fixed startup options for arango-dfdb, added details option for arango-dfdb

* fixed display of missing error messages and codes in arangosh

* when creating a collection via the web interface, the collection type was always
  "document", regardless of the user's choice


v2.0.0 (2014-03-10)
-------------------

* first 2.0 release


v2.0.0-rc2 (2014-03-07)
-----------------------

* fixed cluster authorization


v2.0.0-rc1 (2014-02-28)
-----------------------

* added sharding :-)

* added collection._dbName attribute to query the name of the database from a collection

  more detailed documentation on the sharding and cluster features can be found in the user
  manual, section **Sharding**

* INCOMPATIBLE CHANGE: using complex values in AQL filter conditions with operators other
  than equality (e.g. >=, >, <=, <) will disable usage of skiplist indexes for filter
  evaluation.

  For example, the following queries will be affected by change:

      FOR doc IN docs FILTER doc.value < { foo: "bar" } RETURN doc
      FOR doc IN docs FILTER doc.value >= [ 1, 2, 3 ] RETURN doc

  The following queries will not be affected by the change:

      FOR doc IN docs FILTER doc.value == 1 RETURN doc
      FOR doc IN docs FILTER doc.value == "foo" RETURN doc
      FOR doc IN docs FILTER doc.value == [ 1, 2, 3 ] RETURN doc
      FOR doc IN docs FILTER doc.value == { foo: "bar" } RETURN doc

* INCOMPATIBLE CHANGE: removed undocumented method `collection.saveOrReplace`

  this feature was never advertised nor documented nor tested.

* INCOMPATIBLE CHANGE: removed undocumented REST API method `/_api/simple/BY-EXAMPLE-HASH`

  this feature was never advertised nor documented nor tested.

* added explicit startup parameter `--server.reuse-address`

  This flag can be used to control whether sockets should be acquired with the SO_REUSEADDR
  flag.

  Regardless of this setting, sockets on Windows are always acquired using the
  SO_EXCLUSIVEADDRUSE flag.

* removed undocumented REST API method GET `/_admin/database-name`

* added user validation API at POST `/_api/user/<username>`

* slightly improved users management API in `/_api/user`:

  Previously, when creating a new user via HTTP POST, the username needed to be
  passed in an attribute `username`. When users were returned via this API,
  the usernames were returned in an attribute named `user`. This was slightly
  confusing and was changed in 2.0 as follows:

  - when adding a user via HTTP POST, the username can be specified in an attribute
  `user`. If this attribute is not used, the API will look into the attribute `username`
  as before and use that value.
  - when users are returned via HTTP GET, the usernames are still returned in an
    attribute `user`.

  This change should be fully downwards-compatible with the previous version of the API.

* added AQL SLICE function to extract slices from lists

* made module loader more node compatible

* the startup option `--javascript.package-path` for arangosh is now deprecated and does
  nothing. Using it will not cause an error, but the option is ignored.

* added coffee script support

* Several UI improvements.

* Exchanged icons in the graphviewer toolbar

* always start networking and HTTP listeners when starting the server (even in
  console mode)

* allow vertex and edge filtering with user-defined functions in TRAVERSAL,
  TRAVERSAL_TREE and SHORTEST_PATH AQL functions:

      // using user-defined AQL functions for edge and vertex filtering
      RETURN TRAVERSAL(friends, friendrelations, "friends/john", "outbound", {
        followEdges: "myfunctions::checkedge",
        filterVertices: "myfunctions::checkvertex"
      })

      // using the following custom filter functions
      var aqlfunctions = require("org/arangodb/aql/functions");
      aqlfunctions.register("myfunctions::checkedge", function (config, vertex, edge, path) {
        return (edge.type !== 'dislikes'); // don't follow these edges
      }, false);

      aqlfunctions.register("myfunctions::checkvertex", function (config, vertex, path) {
        if (vertex.isDeleted || ! vertex.isActive) {
          return [ "prune", "exclude" ]; // exclude these and don't follow them
        }
        return [ ]; // include everything else
      }, false);

* fail if invalid `strategy`, `order` or `itemOrder` attribute values
  are passed to the AQL TRAVERSAL function. Omitting these attributes
  is not considered an error, but specifying an invalid value for any
  of these attributes will make an AQL query fail.

* issue #751: Create database through API should return HTTP status code 201

  By default, the server now returns HTTP 201 (created) when creating a new
  database successfully. To keep compatibility with older ArangoDB versions, the
  startup parameter `--server.default-api-compatibility` can be set to a value
  of `10400` to indicate API compatibility with ArangoDB 1.4. The compatibility
  can also be enforced by setting the `X-Arango-Version` HTTP header in a
  client request to this API on a per-request basis.

* allow direct access from the `db` object to collections whose names start
  with an underscore (e.g. db._users).

  Previously, access to such collections via the `db` object was possible from
  arangosh, but not from arangod (and thus Foxx and actions). The only way
  to access such collections from these places was via the `db._collection(<name>)`
  workaround.

* allow `\n` (as well as `\r\n`) as line terminator in batch requests sent to
  `/_api/batch` HTTP API.

* use `--data-binary` instead of `--data` parameter in generated cURL examples

* issue #703: Also show path of logfile for fm.config()

* issue #675: Dropping a collection used in "graph" module breaks the graph

* added "static" Graph.drop() method for graphs API

* fixed issue #695: arangosh server.password error

* use pretty-printing in `--console` mode by default

* simplified ArangoDB startup options

  Some startup options are now superfluous or their usage is simplified. The
  following options have been changed:

  * `--javascript.modules-path`: this option has been removed. The modules paths
    are determined by arangod and arangosh automatically based on the value of
    `--javascript.startup-directory`.

    If the option is set on startup, it is ignored so startup will not abort with
    an error `unrecognized option`.

  * `--javascript.action-directory`: this option has been removed. The actions
    directory is determined by arangod automatically based on the value of
    `--javascript.startup-directory`.

    If the option is set on startup, it is ignored so startup will not abort with
    an error `unrecognized option`.

  * `--javascript.package-path`: this option is still available but it is not
    required anymore to set the standard package paths (e.g. `js/npm`). arangod
    will automatically use this standard package path regardless of whether it
    was specified via the options.

    It is possible to use this option to add additional package paths to the
    standard value.

  Configuration files included with arangod are adjusted accordingly.

* layout of the graphs tab adapted to better fit with the other tabs

* database selection is moved to the bottom right corner of the web interface

* removed priority queue index type

  this feature was never advertised nor documented nor tested.

* display internal attributes in document source view of web interface

* removed separate shape collections

  When upgrading to ArangoDB 2.0, existing collections will be converted to include
  shapes and attribute markers in the datafiles instead of using separate files for
  shapes.

  When a collection is converted, existing shapes from the SHAPES directory will
  be written to a new datafile in the collection directory, and the SHAPES directory
  will be removed afterwards.

  This saves up to 2 MB of memory and disk space for each collection
  (savings are higher, the less different shapes there are in a collection).
  Additionally, one less file descriptor per opened collection will be used.

  When creating a new collection, the amount of sync calls may be reduced. The same
  may be true for documents with yet-unknown shapes. This may help performance
  in these cases.

* added AQL functions `NTH` and `POSITION`

* added signal handler for arangosh to save last command in more cases

* added extra prompt placeholders for arangosh:
  - `%e`: current endpoint
  - `%u`: current user

* added arangosh option `--javascript.gc-interval` to control amount of
  garbage collection performed by arangosh

* fixed issue #651: Allow addEdge() to take vertex ids in the JS library

* removed command-line option `--log.format`

  In previous versions, this option did not have an effect for most log messages, so
  it got removed.

* removed C++ logger implementation

  Logging inside ArangoDB is now done using the LOG_XXX() macros. The LOGGER_XXX()
  macros are gone.

* added collection status "loading"


v1.4.16 (XXXX-XX-XX)
--------------------

* fixed too eager datafile deletion

  this issue could have caused a crash when the compaction had marked datafiles as obsolete
  and they were removed while "old" temporary query results still pointed to the old datafile
  positions

* fixed issue #826: Replication fails when a collection's configuration changes


v1.4.15 (2014-04-19)
--------------------

* bugfix for AQL query optimizer

  the following type of query was too eagerly optimized, leading to errors in code-generation:

      LET a = (FOR i IN [] RETURN i) LET b = (FOR i IN [] RETURN i) RETURN 1

  the problem occurred when both lists in the subqueries were empty. In this case invalid code
  was generated and the query couldn't be executed.


v1.4.14 (2014-04-05)
--------------------

* fixed race conditions during shape / attribute insertion

  A race condition could have led to spurious `cannot find attribute #xx` or
  `cannot find shape #xx` (where xx is a number) warning messages being logged
  by the server. This happened when a new attribute was inserted and at the same
  time was queried by another thread.

  Also fixed a race condition that may have occurred when a thread tried to
  access the shapes / attributes hash tables while they were resized. In this
  cases, the shape / attribute may have been hashed to a wrong slot.

* fixed a memory barrier / cpu synchronization problem with libev, affecting
  Windows with Visual Studio 2013 (probably earlier versions are affected, too)

  The issue is described in detail here:
  http://lists.schmorp.de/pipermail/libev/2014q1/002318.html


v1.4.13 (2014-03-14)
--------------------

* added diagnostic output for Foxx application upload

* allow dump & restore from ArangoDB 1.4 with an ArangoDB 2.0 server

* allow startup options `temp-path` and `default-language` to be specified from the arangod
  configuration file and not only from the command line

* fixed too eager compaction

  The compaction will now wait for several seconds before trying to re-compact the same
  collection. Additionally, some other limits have been introduced for the compaction.


v1.4.12 (2014-03-05)
--------------------

* fixed display bug in web interface which caused the following problems:
  - documents were displayed in web interface as being empty
  - document attributes view displayed many attributes with content "undefined"
  - document source view displayed many attributes with name "TYPEOF" and value "undefined"
  - an alert popping up in the browser with message "Datatables warning..."

* re-introduced old-style read-write locks to supports Windows versions older than
  Windows 2008R2 and Windows 7. This should re-enable support for Windows Vista and
  Windows 2008.


v1.4.11 (2014-02-27)
--------------------

* added SHORTEST_PATH AQL function

  this calculates the shortest paths between two vertices, using the Dijkstra
  algorithm, employing a min-heap

  By default, ArangoDB does not know the distance between any two vertices and
  will use a default distance of 1. A custom distance function can be registered
  as an AQL user function to make the distance calculation use any document
  attributes or custom logic:

      RETURN SHORTEST_PATH(cities, motorways, "cities/CGN", "cities/MUC", "outbound", {
        paths: true,
        distance: "myfunctions::citydistance"
      })

      // using the following custom distance function
      var aqlfunctions = require("org/arangodb/aql/functions");
      aqlfunctions.register("myfunctions::distance", function (config, vertex1, vertex2, edge) {
        return Math.sqrt(Math.pow(vertex1.x - vertex2.x) + Math.pow(vertex1.y - vertex2.y));
      }, false);

* fixed bug in Graph.pathTo function

* fixed small memleak in AQL optimizer

* fixed access to potentially uninitialized variable when collection had a cap constraint


v1.4.10 (2014-02-21)
--------------------

* fixed graph constructor to allow graph with some parameter to be used

* added node.js "events" and "stream"

* updated npm packages

* added loading of .json file

* Fixed http return code in graph api with waitForSync parameter.

* Fixed documentation in graph, simple and index api.

* removed 2 tests due to change in ruby library.

* issue #756: set access-control-expose-headers on CORS response

  the following headers are now whitelisted by ArangoDB in CORS responses:
  - etag
  - content-encoding
  - content-length
  - location
  - server
  - x-arango-errors
  - x-arango-async-id


v1.4.9 (2014-02-07)
-------------------

* return a document's current etag in response header for HTTP HEAD requests on
  documents that return an HTTP 412 (precondition failed) error. This allows
  retrieving the document's current revision easily.

* added AQL function `SKIPLIST` to directly access skiplist indexes from AQL

  This is a shortcut method to use a skiplist index for retrieving specific documents in
  indexed order. The function capability is rather limited, but it may be used
  for several cases to speed up queries. The documents are returned in index order if
  only one condition is used.

      /* return all documents with mycollection.created > 12345678 */
      FOR doc IN SKIPLIST(mycollection, { created: [[ '>', 12345678 ]] })
        RETURN doc

      /* return first document with mycollection.created > 12345678 */
      FOR doc IN SKIPLIST(mycollection, { created: [[ '>', 12345678 ]] }, 0, 1)
        RETURN doc

      /* return all documents with mycollection.created between 12345678 and 123456790 */
      FOR doc IN SKIPLIST(mycollection, { created: [[ '>', 12345678 ], [ '<=', 123456790 ]] })
        RETURN doc

      /* return all documents with mycollection.a equal 1 and .b equal 2 */
      FOR doc IN SKIPLIST(mycollection, { a: [[ '==', 1 ]], b: [[ '==', 2 ]] })
        RETURN doc

  The function requires a skiplist index with the exact same attributes to
  be present on the specified collection. All attributes present in the skiplist
  index must be specified in the conditions specified for the `SKIPLIST` function.
  Attribute declaration order is important, too: attributes must be specified in the
  same order in the condition as they have been declared in the skiplist index.

* added command-line option `--server.disable-authentication-unix-sockets`

  with this option, authentication can be disabled for all requests coming
  in via UNIX domain sockets, enabling clients located on the same host as
  the ArangoDB server to connect without authentication.
  Other connections (e.g. TCP/IP) are not affected by this option.

  The default value for this option is `false`.
  Note: this option is only supported on platforms that support Unix domain
  sockets.

* call global arangod instance destructor on shutdown

* issue #755: TRAVERSAL does not use strategy, order and itemOrder options

  these options were not honored when configuring a traversal via the AQL
  TRAVERSAL function. Now, these options are used if specified.

* allow vertex and edge filtering with user-defined functions in TRAVERSAL,
  TRAVERSAL_TREE and SHORTEST_PATH AQL functions:

      // using user-defined AQL functions for edge and vertex filtering
      RETURN TRAVERSAL(friends, friendrelations, "friends/john", "outbound", {
        followEdges: "myfunctions::checkedge",
        filterVertices: "myfunctions::checkvertex"
      })

      // using the following custom filter functions
      var aqlfunctions = require("org/arangodb/aql/functions");
      aqlfunctions.register("myfunctions::checkedge", function (config, vertex, edge, path) {
        return (edge.type !== 'dislikes'); // don't follow these edges
      }, false);

      aqlfunctions.register("myfunctions::checkvertex", function (config, vertex, path) {
        if (vertex.isDeleted || ! vertex.isActive) {
          return [ "prune", "exclude" ]; // exclude these and don't follow them
        }
        return [ ]; // include everything else
      }, false);

* issue #748: add vertex filtering to AQL's TRAVERSAL[_TREE]() function


v1.4.8 (2014-01-31)
-------------------

* install foxx apps in the web interface

* fixed a segfault in the import API


v1.4.7 (2014-01-23)
-------------------

* issue #744: Add usage example arangoimp from Command line

* issue #738: added __dirname, __filename pseudo-globals. Fixes #733. (@by pluma)

* mount all Foxx applications in system apps directory on startup


v1.4.6 (2014-01-20)
-------------------

* issue #736: AQL function to parse collection and key from document handle

* added fm.rescan() method for Foxx-Manager

* fixed issue #734: foxx cookie and route problem

* added method `fm.configJson` for arangosh

* include `startupPath` in result of API `/_api/foxx/config`


v1.4.5 (2014-01-15)
-------------------

* fixed issue #726: Alternate Windows Install Method

* fixed issue #716: dpkg -P doesn't remove everything

* fixed bugs in description of HTTP API `_api/index`

* fixed issue #732: Rest API GET revision number

* added missing documentation for several methods in HTTP API `/_api/edge/...`

* fixed typos in description of HTTP API `_api/document`

* defer evaluation of AQL subqueries and logical operators (lazy evaluation)

* Updated font in WebFrontend, it now contains a version that renders properly on Windows

* generally allow function return values as call parameters to AQL functions

* fixed potential deadlock in global context method execution

* added override file "arangod.conf.local" (and co)


v1.4.4 (2013-12-24)
-------------------

* uid and gid are now set in the scripts, there is no longer a separate config file for
  arangod when started from a script

* foxx-manager is now an alias for arangosh

* arango-dfdb is now an alias for arangod, moved from bin to sbin

* changed from readline to linenoise for Windows

* added --install-service and --uninstall-service for Windows

* removed --daemon and --supervisor for Windows

* arangosh and arangod now uses the config-file which maps the binary name, i. e. if you
  rename arangosh to foxx-manager it will use the config file foxx-manager.conf

* fixed lock file for Windows

* fixed issue #711, #687: foxx-manager throws internal errors

* added `--server.ssl-protocol` option for client tools
  this allows connecting from arangosh, arangoimp, arangoimp etc. to an ArangoDB
  server that uses a non-default value for `--server.ssl-protocol`. The default
  value for the SSL protocol is 4 (TLSv1). If the server is configured to use a
  different protocol, it was not possible to connect to it with the client tools.

* added more detailed request statistics

  This adds the number of async-executed HTTP requests plus the number of HTTP
  requests per individual HTTP method type.

* added `--force` option for arangorestore
  this option allows continuing a restore operation even if the server reports errors
  in the middle of the restore operation

* better error reporting for arangorestore
  in case the server returned an HTTP error, arangorestore previously reported this
  error as `internal error` without any details only. Now server-side errors are
  reported by arangorestore with the server's error message

* include more system collections in dumps produced by arangodump
  previously some system collections were intentionally excluded from dumps, even if the
  dump was run with `--include-system-collections`. for example, the collections `_aal`,
  `_modules`, `_routing`, and `_users` were excluded. This makes sense in a replication
  context but not always in a dump context.
  When specifying `--include-system-collections`, arangodump will now include the above-
  mentioned collections in the dump, too. Some other system collections are still excluded
  even when the dump is run with `--include-system-collections`, for example `_replication`
  and `_trx`.

* fixed issue #701: ArangoStatement undefined in arangosh

* fixed typos in configuration files


v1.4.3 (2013-11-25)
-------------------

* fixed a segfault in the AQL optimizer, occurring when a constant non-list value was
  used on the right-hand side of an IN operator that had a collection attribute on the
  left-hand side

* issue #662:

  Fixed access violation errors (crashes) in the Windows version, occurring under some
  circumstances when accessing databases with multiple clients in parallel

* fixed issue #681: Problem with ArchLinux PKGBUILD configuration


v1.4.2 (2013-11-20)
-------------------

* fixed issue #669: Tiny documentation update

* ported Windows version to use native Windows API SRWLocks (slim read-write locks)
  and condition variables instead of homemade versions

  MSDN states the following about the compatibility of SRWLocks and Condition Variables:

      Minimum supported client:
      Windows Server 2008 [desktop apps | Windows Store apps]

      Minimum supported server:
      Windows Vista [desktop apps | Windows Store apps]

* fixed issue #662: ArangoDB on Windows hanging

  This fixes a deadlock issue that occurred on Windows when documents were written to
  a collection at the same time when some other thread tried to drop the collection.

* fixed file-based logging in Windows

  the logger complained on startup if the specified log file already existed

* fixed startup of server in daemon mode (`--daemon` startup option)

* fixed a segfault in the AQL optimizer

* issue #671: Method graph.measurement does not exist

* changed Windows condition variable implementation to use Windows native
  condition variables

  This is an attempt to fix spurious Windows hangs as described in issue #662.

* added documentation for JavaScript traversals

* added --code-page command-line option for Windows version of arangosh

* fixed a problem when creating edges via the web interface.

  The problem only occurred if a collection was created with type "document
  collection" via the web interface, and afterwards was dropped and re-created
  with type "edge collection". If the web interface page was not reloaded,
  the old collection type (document) was cached, making the subsequent creation
  of edges into the (seeming-to-be-document) collection fail.

  The fix is to not cache the collection type in the web interface. Users of
  an older version of the web interface can reload the collections page if they
  are affected.

* fixed a caching problem in arangosh: if a collection was created using the web
  interface, and then removed via arangosh, arangosh did not actually drop the
  collection due to caching.

  Because the `drop` operation was not carried out, this caused misleading error
  messages when trying to re-create the collection (e.g. `cannot create collection:
  duplicate name`).

* fixed ALT-introduced characters for arangosh console input on Windows

  The Windows readline port was not able to handle characters that are built
  using CTRL or ALT keys. Regular characters entered using the CTRL or ALT keys
  were silently swallowed and not passed to the terminal input handler.

  This did not seem to cause problems for the US keyboard layout, but was a
  severe issue for keyboard layouts that require the ALT (or ALT-GR) key to
  construct characters. For example, entering the character `{` with a German
  keyboard layout requires pressing ALT-GR + 9.

* fixed issue #665: Hash/skiplist combo madness bit my ass

  this fixes a problem with missing/non-deterministic rollbacks of inserts in
  case of a unique constraint violation into a collection with multiple secondary
  indexes (with at least one of them unique)

* fixed issue #664: ArangoDB installer on Windows requires drive c:

* partly fixed issue #662: ArangoDB on Windows hanging

  This fixes dropping databases on Windows. In previous 1.4 versions on Windows,
  one shape collection file was not unloaded and removed when dropping a database,
  leaving one directory and one shape collection file in the otherwise-dropped
  database directory.

* fixed issue #660: updated documentation on indexes


v1.4.1 (2013-11-08)
-------------------

* performance improvements for skip-list deletes


v1.4.1-rc1 (2013-11-07)
-----------------------

* fixed issue #635: Web-Interface should have a "Databases" Menu for Management

* fixed issue #624: Web-Interface is missing a Database selector

* fixed segfault in bitarray query

* fixed issue #656: Cannot create unique index through web interface

* fixed issue #654: bitarray index makes server down

* fixed issue #653: Slow query

* fixed issue #650: Randomness of any() should be improved

* made AQL `DOCUMENT()` function polymorphic and work with just one parameter.

  This allows using the `DOCUMENT` function like this:

      DOCUMENT('users/john')
      DOCUMENT([ 'users/john', 'users/amy' ])

  in addition to the existing use cases:

      DOCUMENT(users, 'users/john')
      DOCUMENT(users, 'john')
      DOCUMENT(users, [ 'users/john' ])
      DOCUMENT(users, [ 'users/john', 'users/amy' ])
      DOCUMENT(users, [ 'john', 'amy' ])

* simplified usage of ArangoDB batch API

  It is not necessary anymore to send the batch boundary in the HTTP `Content-Type`
  header. Previously, the batch API expected the client to send a Content-Type header
  of`multipart/form-data; boundary=<some boundary value>`. This is still supported in
  ArangoDB 2.0, but clients can now also omit this header. If the header is not
  present in a client request, ArangoDB will ignore the request content type and
  read the MIME boundary from the beginning of the request body.

  This also allows using the batch API with the Swagger "Try it out" feature (which is
  not too good at sending a different or even dynamic content-type request header).

* added API method GET `/_api/database/user`

  This returns the list of databases a specific user can see without changing the
  username/passwd.

* issue #424: Documentation about IDs needs to be upgraded


v1.4.0 (2013-10-29)
-------------------

* fixed issue #648: /batch API is missing from Web Interface API Documentation (Swagger)

* fixed issue #647: Icon tooltips missing

* fixed issue #646: index creation in web interface

* fixed issue #645: Allow jumping from edge to linked vertices

* merged PR for issue #643: Some minor corrections and a link to "Downloads"

* fixed issue #642: Completion of error handling

* fixed issue #639: compiling v1.4 on maverick produces warnings on -Wstrict-null-sentinel

* fixed issue #634: Web interface bug: Escape does not always propagate

* fixed issue #620: added startup option `--server.default-api-compatibility`

  This adds the following changes to the ArangoDB server and clients:
  - the server provides a new startup option `--server.default-api-compatibility`.
    This option can be used to determine the compatibility of (some) server API
    return values. The value for this parameter is a server version number,
    calculated as follows: `10000 * major + 100 * minor` (e.g. `10400` for ArangoDB
    1.3). The default value is `10400` (1.4), the minimum allowed value is `10300`
    (1.3).

    When setting this option to a value lower than the current server version,
    the server might respond with old-style results to "old" clients, increasing
    compatibility with "old" (non-up-to-date) clients.

  - the server will on each incoming request check for an HTTP header
    `x-arango-version`. Clients can optionally set this header to the API
    version number they support. For example, if a client sends the HTTP header
    `x-arango-version: 10300`, the server will pick this up and might send ArangoDB
    1.3-style responses in some situations.

    Setting either the startup parameter or using the HTTP header (or both) allows
    running "old" clients with newer versions of ArangoDB, without having to adjust
    the clients too much.

  - the `location` headers returned by the server for the APIs `/_api/document/...`
    and `/_api/collection/...` will have different values depending on the used API
    version. If the API compatibility is `10300`, the `location` headers returned
    will look like this:

        location: /_api/document/....

    whereas when an API compatibility of `10400` or higher is used, the `location`
    headers will look like this:

        location: /_db/<database name>/_api/document/...

  Please note that even in the presence of this, old API versions still may not
  be supported forever by the server.

* fixed issue #643: Some minor corrections and a link to "Downloads" by @frankmayer

* started issue #642: Completion of error handling

* fixed issue #639: compiling v1.4 on maverick produces warnings on
  -Wstrict-null-sentinel

* fixed issue #621: Standard Config needs to be fixed

* added function to manage indexes (web interface)

* improved server shutdown time by signaling shutdown to applicationserver,
  logging, cleanup and compactor threads

* added foxx-manager `replace` command

* added foxx-manager `installed` command (a more intuitive alias for `list`)

* fixed issue #617: Swagger API is missing '/_api/version'

* fixed issue #615: Swagger API: Some commands have no parameter entry forms

* fixed issue #614: API : Typo in : Request URL /_api/database/current

* fixed issue #609: Graph viz tool - different background color

* fixed issue #608: arangosh config files - eventually missing in the manual

* fixed issue #607: Admin interface: no core documentation

* fixed issue #603: Aardvark Foxx App Manager

* fixed a bug in type-mapping between AQL user functions and the AQL layer

  The bug caused errors like the following when working with collection documents
  in an AQL user function:

      TypeError: Cannot assign to read only property '_id' of #<ShapedJson>

* create less system collections when creating a new database

  This is achieved by deferring collection creation until the collections are actually
  needed by ArangoDB. The following collections are affected by the change:
  - `_fishbowl`
  - `_structures`


v1.4.0-beta2 (2013-10-14)
-------------------------

* fixed compaction on Windows

  The compaction on Windows did not ftruncate the cleaned datafiles to a smaller size.
  This has been fixed so not only the content of the files is cleaned but also files
  are re-created with potentially smaller sizes.

* only the following system collections will be excluded from replication from now on:
  - `_replication`
  - `_trx`
  - `_users`
  - `_aal`
  - `_fishbowl`
  - `_modules`
  - `_routing`

  Especially the following system collections will now be included in replication:
  - `_aqlfunctions`
  - `_graphs`

  In previous versions of ArangoDB, all system collections were excluded from the
  replication.

  The change also caused a change in the replication logger and applier:
  in previous versions of ArangoDB, only a collection's id was logged for an operation.
  This has not caused problems for non-system collections but for system collections
  there ids might differ. In addition to a collection id ArangoDB will now also log the
  name of a collection for each replication event.

  The replication applier will now look for the collection name attribute in logged
  events preferably.

* added database selection to arango-dfdb

* provide foxx-manager, arangodump, and arangorestore in Windows build

* ArangoDB 1.4 will refuse to start if option `--javascript.app-path` is not set.

* added startup option `--server.allow-method-override`

  This option can be set to allow overriding the HTTP request method in a request using
  one of the following custom headers:

  - x-http-method-override
  - x-http-method
  - x-method-override

  This allows bypassing proxies and tools that would otherwise just let certain types of
  requests pass. Enabling this option may impose a security risk, so it should only be
  used in very controlled environments.

  The default value for this option is `false` (no method overriding allowed).

* added "details" URL parameter for bulk import API

  Setting the `details` URL parameter to `true` in a call to POST `/_api/import` will make
  the import return details about non-imported documents in the `details` attribute. If
  `details` is `false` or omitted, no `details` attribute will be present in the response.
  This is the same behavior that previous ArangoDB versions exposed.

* added "complete" option for bulk import API

  Setting the `complete` URL parameter to `true` in a call to POST `/_api/import` will make
  the import completely fail if at least one of documents cannot be imported successfully.

  It defaults to `false`, which will make ArangoDB continue importing the other documents
  from the import even if some documents cannot be imported. This is the same behavior that
  previous ArangoDB versions exposed.

* added missing swagger documentation for `/_api/log`

* calling `/_api/logs` (or `/_admin/logs`) is only permitted from the `_system` database now.

  Calling this API method for/from other database will result in an HTTP 400.

' ported fix from https://github.com/novus/nvd3/commit/0894152def263b8dee60192f75f66700cea532cc

  This prevents JavaScript errors from occurring in Chrome when in the admin interface,
  section "Dashboard".

* show current database name in web interface (bottom right corner)

* added missing documentation for /_api/import in swagger API docs

* allow specification of database name for replication sync command replication applier

  This allows syncing from a master database with a different name than the slave database.

* issue #601: Show DB in prompt

  arangosh now displays the database name as part of the prompt by default.

  Can change the prompt by using the `--prompt` option, e.g.

      > arangosh --prompt "my db is named \"%d\"> "


v1.4.0-beta1 (2013-10-01)
-------------------------

* make the Foxx manager use per-database app directories

  Each database now has its own subdirectory for Foxx applications. Each database
  can thus use different Foxx applications if required. A Foxx app for a specific
  database resides in `<app-path>/databases/<database-name>/<app-name>`.

  System apps are shared between all databases. They reside in `<app-path>/system/<app-name>`.

* only trigger an engine reset in development mode for URLs starting with `/dev/`

  This prevents ArangoDB from reloading all Foxx applications when it is not
  actually necessary.

* changed error code from 10 (bad parameter) to 1232 (invalid key generator) for
  errors that are due to an invalid key generator specification when creating a new
  collection

* automatic detection of content-type / mime-type for Foxx assets based on filenames,
  added possibility to override auto detection

* added endpoint management API at `/_api/endpoint`

* changed HTTP return code of PUT `/_api/cursor` from 400 to 404 in case a
  non-existing cursor is referred to

* issue #360: added support for asynchronous requests

  Incoming HTTP requests with the headers `x-arango-async: true` or
  `x-arango-async: store` will be answered by the server instantly with a generic
  HTTP 202 (Accepted) response.

  The actual requests will be queued and processed by the server asynchronously,
  allowing the client to continue sending other requests without waiting for the
  server to process the actually requested operation.

  The exact point in time when a queued request is executed is undefined. If an
  error occurs during execution of an asynchronous request, the client will not
  be notified by the server.

  The maximum size of the asynchronous task queue can be controlled using the new
  option `--scheduler.maximal-queue-size`. If the queue contains this many number of
  tasks and a new asynchronous request comes in, the server will reject it with an
  HTTP 500 (internal server error) response.

  Results of incoming requests marked with header `x-arango-async: true` will be
  discarded by the server immediately. Clients have no way of accessing the result
  of such asynchronously executed request. This is just _fire and forget_.

  To later retrieve the result of an asynchronously executed request, clients can
  mark a request with the header `x-arango-async: keep`. This makes the server
  store the result of the request in memory until explicitly fetched by a client
  via the `/_api/job` API. The `/_api/job` API also provides methods for basic
  inspection of which pending or already finished requests there are on the server,
  plus ways for garbage collecting unneeded results.

* Added new option `--scheduler.maximal-queue-size`.

* issue #590: Manifest Lint

* added data dump and restore tools, arangodump and arangorestore.

  arangodump can be used to create a logical dump of an ArangoDB database, or
  just dedicated collections. It can be used to dump both a collection's structure
  (properties and indexes) and data (documents).

  arangorestore can be used to restore data from a dump created with arangodump.
  arangorestore currently does not re-create any indexes, and doesn't yet handle
  referenced documents in edges properly when doing just partial restores.
  This will be fixed until 1.4 stable.

* introduced `--server.database` option for arangosh, arangoimp, and arangob.

  The option allows these client tools to use a certain database for their actions.
  In arangosh, the current database can be switched at any time using the command

      db._useDatabase(<name>);

  When no database is specified, all client tools will assume they should use the
  default database `_system`. This is done for downwards-compatibility reasons.

* added basic multi database support (alpha)

  New databases can be created using the REST API POST `/_api/database` and the
  shell command `db._createDatabase(<name>)`.

  The default database in ArangoDB is called `_system`. This database is always
  present and cannot be deleted by the user. When an older version of ArangoDB is
  upgraded to 1.4, the previously only database will automatically become the
  `_system` database.

  New databases can be created with the above commands, and can be deleted with the
  REST API DELETE `/_api/database/<name>` or the shell command `db._dropDatabase(<name>);`.

  Deleting databases is still unstable in ArangoDB 1.4 alpha and might crash the
  server. This will be fixed until 1.4 stable.

  To access a specific database via the HTTP REST API, the `/_db/<name>/` prefix
  can be used in all URLs. ArangoDB will check if an incoming request starts with
  this prefix, and will automatically pick the database name from it. If the prefix
  is not there, ArangoDB will assume the request is made for the default database
  (`_system`). This is done for downwards-compatibility reasons.

  That means, the following URL pathnames are logically identical:

      /_api/document/mycollection/1234
      /_db/_system/document/mycollection/1234

  To access a different database (e.g. `test`), the URL pathname would look like this:

      /_db/test/document/mycollection/1234

  New databases can also be created and existing databases can only be dropped from
  within the default database (`_system`). It is not possible to drop the `_system`
  database itself.

  Cross-database operations are unintended and unsupported. The intention of the
  multi-database feature is to have the possibility to have a few databases managed
  by ArangoDB in parallel, but to only access one database at a time from a connection
  or a request.

  When accessing the web interface via the URL pathname `/_admin/html/` or `/_admin/aardvark`,
  the web interface for the default database (`_system`) will be displayed.
  To access the web interface for a different database, the database name can be
  put into the URLs as a prefix, e.g. `/_db/test/_admin/html` or
  `/_db/test/_admin/aardvark`.

  All internal request handlers and also all user-defined request handlers and actions
  (including Foxx) will only get to see the unprefixed URL pathnames (i.e. excluding
  any database name prefix). This is to ensure downwards-compatibility.

  To access the name of the requested database from any action (including Foxx), use
  use `req.database`.

  For example, when calling the URL `/myapp/myaction`, the content of `req.database`
  will be `_system` (the default database because no database got specified) and the
  content of `req.url` will be `/myapp/myaction`.

  When calling the URL `/_db/test/myapp/myaction`, the content of `req.database` will be
  `test`, and the content of `req.url` will still be `/myapp/myaction`.

* Foxx now excludes files starting with . (dot) when bundling assets

  This mitigates problems with editor swap files etc.

* made the web interface a Foxx application

  This change caused the files for the web interface to be moved from `html/admin` to
  `js/apps/aardvark` in the file system.

  The base URL for the admin interface changed from `_admin/html/index.html` to
  `_admin/aardvark/index.html`.

  The "old" redirection to `_admin/html/index.html` will now produce a 404 error.

  When starting ArangoDB with the `--upgrade` option, this will automatically be remedied
  by putting in a redirection from `/` to `/_admin/aardvark/index.html`, and from
  `/_admin/html/index.html` to `/_admin/aardvark/index.html`.

  This also obsoletes the following configuration (command-line) options:
  - `--server.admin-directory`
  - `--server.disable-admin-interface`

  when using these now obsolete options when the server is started, no error is produced
  for downwards-compatibility.

* changed User-Agent value sent by arangoimp, arangosh, and arangod from "VOC-Agent" to
  "ArangoDB"

* changed journal file creation behavior as follows:

  Previously, a journal file for a collection was always created when a collection was
  created. When a journal filled up and became full, the current journal was made a
  datafile, and a new (empty) journal was created automatically. There weren't many
  intended situations when a collection did not have at least one journal.

  This is changed now as follows:
  - when a collection is created, no journal file will be created automatically
  - when there is a write into a collection without a journal, the journal will be
    created lazily
  - when there is a write into a collection with a full journal, a new journal will
    be created automatically

  From the end user perspective, nothing should have changed, except that there is now
  less disk usage for empty collections. Disk usage of infrequently updated collections
  might also be reduced significantly by running the `rotate()` method of a collection,
  and not writing into a collection subsequently.

* added method `collection.rotate()`

  This allows premature rotation of a collection's current journal file into a (read-only)
  datafile. The purpose of using `rotate()` is to prematurely allow compaction (which is
  performed on datafiles only) on data, even if the journal was not filled up completely.

  Using `rotate()` may make sense in the following scenario:

      c = db._create("test");
      for (i = 0; i < 1000; ++i) {
        c.save(...); // insert lots of data here
      }

      ...
      c.truncate(); // collection is now empty
      // only data in datafiles will be compacted by following compaction runs
      // all data in the current journal would not be compacted

      // calling rotate will make the current journal a datafile, and thus make it
      // eligible for compaction
      c.rotate();

  Using `rotate()` may also be useful when data in a collection is known to not change
  in the immediate future. After having completed all write operations on a collection,
  performing a `rotate()` will reduce the size of the current journal to the actually
  required size (remember that journals are pre-allocated with a specific size) before
  making the journal a datafile. Thus `rotate()` may cause disk space savings, even if
  the datafiles does not qualify for compaction after rotation.

  Note: rotating the journal is asynchronous, so that the actual rotation may be executed
  after `rotate()` returns to the caller.

* changed compaction to merge small datafiles together (up to 3 datafiles are merged in
  a compaction run)

  In the regular case, this should leave less small datafiles stay around on disk and allow
  using less file descriptors in total.

* added AQL MINUS function

* added AQL UNION_DISTINCT function (more efficient than combination of `UNIQUE(UNION())`)

* updated mruby to 2013-08-22

* issue #587: Add db._create() in help for startup arangosh

* issue #586: Share a link on installation instructions in the User Manual

* issue #585: Bison 2.4 missing on Mac for custom build

* issue #584: Web interface images broken in devel

* issue #583: Small documentation update

* issue #581: Parameter binding for attributes

* issue #580: Small improvements (by @guidoreina)

* issue #577: Missing documentation for collection figures in implementor manual

* issue #576: Get disk usage for collections and graphs

  This extends the result of the REST API for /_api/collection/figures with
  the attributes `compactors.count`, `compactors.fileSize`, `shapefiles.count`,
  and `shapefiles.fileSize`.

* issue #575: installing devel version on mac (low prio)

* issue #574: Documentation (POST /_admin/routing/reload)

* issue #558: HTTP cursors, allow count to ignore LIMIT


v1.4.0-alpha1 (2013-08-02)
--------------------------

* added replication. check online manual for details.

* added server startup options `--server.disable-replication-logger` and
  `--server.disable-replication-applier`

* removed action deployment tool, this now handled with Foxx and its manager or
  by kaerus node utility

* fixed a server crash when using byExample / firstExample inside a transaction
  and the collection contained a usable hash/skiplist index for the example

* defineHttp now only expects a single context

* added collection detail dialog (web interface)

  Shows collection properties, figures (datafiles, journals, attributes, etc.)
  and indexes.

* added documents filter (web interface)

  Allows searching for documents based on attribute values. One or many filter
  conditions can be defined, using comparison operators such as '==', '<=', etc.

* improved AQL editor (web interface)

  Editor supports keyboard shortcuts (Submit, Undo, Redo, Select).
  Editor allows saving and reusing of user-defined queries.
  Added example queries to AQL editor.
  Added comment button.

* added document import (web interface)

  Allows upload of JSON-data from files. Files must have an extension of .json.

* added dashboard (web interface)

  Shows the status of replication and multiple system charts, e.g.
  Virtual Memory Size, Request Time, HTTP Connections etc.

* added API method `/_api/graph` to query all graphs with all properties.

* added example queries in web interface AQL editor

* added arango.reconnect(<host>) method for arangosh to dynamically switch server or
  user name

* added AQL range operator `..`

  The `..` operator can be used to easily iterate over a sequence of numeric
  values. It will produce a list of values in the defined range, with both bounding
  values included.

  Example:

      2010..2013

  will produce the following result:

      [ 2010, 2011, 2012, 2013 ]

* added AQL RANGE function

* added collection.first(count) and collection.last(count) document access functions

  These functions allow accessing the first or last n documents in a collection. The order
  is determined by document insertion/update time.

* added AQL INTERSECTION function

* INCOMPATIBLE CHANGE: changed AQL user function namespace resolution operator from `:` to `::`

  AQL user-defined functions were introduced in ArangoDB 1.3, and the namespace resolution
  operator for them was the single colon (`:`). A function call looked like this:

      RETURN mygroup:myfunc()

  The single colon caused an ambiguity in the AQL grammar, making it indistinguishable from
  named attributes or the ternary operator in some cases, e.g.

      { mygroup:myfunc ? mygroup:myfunc }

  The change of the namespace resolution operator from `:` to `::` fixes this ambiguity.

  Existing user functions in the database will be automatically fixed when starting ArangoDB
  1.4 with the `--upgrade` option. However, queries using user-defined functions need to be
  adjusted on the client side to use the new operator.

* allow multiple AQL LET declarations separated by comma, e.g.
  LET a = 1, b = 2, c = 3

* more useful AQL error messages

  The error position (line/column) is more clearly indicated for parse errors.
  Additionally, if a query references a collection that cannot be found, the error
  message will give a hint on the collection name

* changed return value for AQL `DOCUMENT` function in case document is not found

  Previously, when the AQL `DOCUMENT` function was called with the id of a document and
  the document could not be found, it returned `undefined`. This value is not part of the
  JSON type system and this has caused some problems.
  Starting with ArangoDB 1.4, the `DOCUMENT` function will return `null` if the document
  looked for cannot be found.

  In case the function is called with a list of documents, it will continue to return all
  found documents, and will not return `null` for non-found documents. This has not changed.

* added single line comments for AQL

  Single line comments can be started with a double forward slash: `//`.
  They end at the end of the line, or the end of the query string, whichever is first.

* fixed documentation issues #567, #568, #571.

* added collection.checksum(<withData>) method to calculate CRC checksums for
  collections

  This can be used to
  - check if data in a collection has changed
  - compare the contents of two collections on different ArangoDB instances

* issue #565: add description line to aal.listAvailable()

* fixed several out-of-memory situations when double freeing or invalid memory
  accesses could happen

* less msyncing during the creation of collections

  This is achieved by not syncing the initial (standard) markers in shapes collections.
  After all standard markers are written, the shapes collection will get synced.

* renamed command-line option `--log.filter` to `--log.source-filter` to avoid
  misunderstandings

* introduced new command-line option `--log.content-filter` to optionally restrict
  logging to just specific log messages (containing the filter string, case-sensitive).

  For example, to filter on just log entries which contain `ArangoDB`, use:

      --log.content-filter "ArangoDB"

* added optional command-line option `--log.requests-file` to log incoming HTTP
  requests to a file.

  When used, all HTTP requests will be logged to the specified file, containing the
  client IP address, HTTP method, requests URL, HTTP response code, and size of the
  response body.

* added a signal handler for SIGUSR1 signal:

  when ArangoDB receives this signal, it will respond all further incoming requests
  with an HTTP 503 (Service Unavailable) error. This will be the case until another
  SIGUSR1 signal is caught. This will make ArangoDB start serving requests regularly
  again. Note: this is not implemented on Windows.

* limited maximum request URI length to 16384 bytes:

  Incoming requests with longer request URIs will be responded to with an HTTP
  414 (Request-URI Too Long) error.

* require version 1.0 or 1.1 in HTTP version signature of requests sent by clients:

  Clients sending requests with a non-HTTP 1.0 or non-HTTP 1.1 version number will
  be served with an HTTP 505 (HTTP Version Not Supported) error.

* updated manual on indexes:

  using system attributes such as `_id`, `_key`, `_from`, `_to`, `_rev` in indexes is
  disallowed and will be rejected by the server. This was the case since ArangoDB 1.3,
  but was not properly documented.

* issue #563: can aal become a default object?

  aal is now a prefab object in arangosh

* prevent certain system collections from being renamed, dropped, or even unloaded.

  Which restrictions there are for which system collections may vary from release to
  release, but users should in general not try to modify system collections directly
  anyway.

  Note: there are no such restrictions for user-created collections.

* issue #559: added Foxx documentation to user manual

* added server startup option `--server.authenticate-system-only`. This option can be
  used to restrict the need for HTTP authentication to internal functionality and APIs,
  such as `/_api/*` and `/_admin/*`.
  Setting this option to `true` will thus force authentication for the ArangoDB APIs
  and the web interface, but allow unauthenticated requests for other URLs (including
  user defined actions and Foxx applications).
  The default value of this option is `false`, meaning that if authentication is turned
  on, authentication is still required for *all* incoming requests. Only by setting the
  option to `true` this restriction is lifted and authentication becomes required for
  URLs starting with `/_` only.

  Please note that authentication still needs to be enabled regularly by setting the
  `--server.disable-authentication` parameter to `false`. Otherwise no authentication
  will be required for any URLs as before.

* protect collections against unloading when there are still document barriers around.

* extended cap constraints to optionally limit the active data size in a collection to
  a specific number of bytes.

  The arguments for creating a cap constraint are now:
  `collection.ensureCapConstraint(<count>, <byteSize>);`

  It is supported to specify just a count as in ArangoDB 1.3 and before, to specify
  just a fileSize, or both. The first met constraint will trigger the automated
  document removal.

* added `db._exists(doc)` and `collection.exists(doc)` for easy document existence checks

* added API `/_api/current-database` to retrieve information about the database the
  client is currently connected to (note: the API `/_api/current-database` has been
  removed in the meantime. The functionality is accessible via `/_api/database/current`
  now).

* ensure a proper order of tick values in datafiles/journals/compactors.
  any new files written will have the _tick values of their markers in order. for
  older files, there are edge cases at the beginning and end of the datafiles when
  _tick values are not properly in order.

* prevent caching of static pages in PathHandler.
  whenever a static page is requested that is served by the general PathHandler, the
  server will respond to HTTP GET requests with a "Cache-Control: max-age=86400" header.

* added "doCompact" attribute when creating collections and to collection.properties().
  The attribute controls whether collection datafiles are compacted.

* changed the HTTP return code from 400 to 404 for some cases when there is a referral
  to a non-existing collection or document.

* introduced error code 1909 `too many iterations` that is thrown when graph traversals
  hit the `maxIterations` threshold.

* optionally limit traversals to a certain number of iterations
  the limitation can be achieved via the traversal API by setting the `maxIterations`
  attribute, and also via the AQL `TRAVERSAL` and `TRAVERSAL_TREE` functions by setting
  the same attribute. If traversals are not limited by the end user, a server-defined
  limit for `maxIterations` may be used to prevent server-side traversals from running
  endlessly.

* added graph traversal API at `/_api/traversal`

* added "API" link in web interface, pointing to REST API generated with Swagger

* moved "About" link in web interface into "links" menu

* allow incremental access to the documents in a collection from out of AQL
  this allows reading documents from a collection chunks when a full collection scan
  is required. memory usage might be must lower in this case and queries might finish
  earlier if there is an additional LIMIT statement

* changed AQL COLLECT to use a stable sort, so any previous SORT order is preserved

* issue #547: Javascript error in the web interface

* issue #550: Make AQL graph functions support key in addition to id

* issue #526: Unable to escape when an errorneous command is entered into the js shell

* issue #523: Graph and vertex methods for the javascript api

* issue #517: Foxx: Route parameters with capital letters fail

* issue #512: Binded Parameters for LIMIT


v1.3.3 (2013-08-01)
-------------------

* issue #570: updateFishbowl() fails once

* updated and fixed generated examples

* issue #559: added Foxx documentation to user manual

* added missing error reporting for errors that happened during import of edges


v1.3.2 (2013-06-21)
-------------------

* fixed memleak in internal.download()

* made the shape-collection journal size adaptive:
  if too big shapes come in, a shape journal will be created with a big-enough size
  automatically. the maximum size of a shape journal is still restricted, but to a
  very big value that should never be reached in practice.

* fixed a segfault that occurred when inserting documents with a shape size bigger
  than the default shape journal size (2MB)

* fixed a locking issue in collection.truncate()

* fixed value overflow in accumulated filesizes reported by collection.figures()

* issue #545: AQL FILTER unnecessary (?) loop

* issue #549: wrong return code with --daemon


v1.3.1 (2013-05-24)
-------------------

* removed currently unused _ids collection

* fixed usage of --temp-path in aranogd and arangosh

* issue #540: suppress return of temporary internal variables in AQL

* issue #530: ReferenceError: ArangoError is not a constructor

* issue #535: Problem with AQL user functions javascript API

* set --javascript.app-path for test execution to prevent startup error

* issue #532: Graph _edgesCache returns invalid data?

* issue #531: Arangod errors

* issue #529: Really weird transaction issue

* fixed usage of --temp-path in aranogd and arangosh


v1.3.0 (2013-05-10)
-------------------

* fixed problem on restart ("datafile-xxx is not sealed") when server was killed
  during a compaction run

* fixed leak when using cursors with very small batchSize

* issue #508: `unregistergroup` function not mentioned in http interface docs

* issue #507: GET /_api/aqlfunction returns code inside parentheses

* fixed issue #489: Bug in aal.install

* fixed issue 505: statistics not populated on MacOS


v1.3.0-rc1 (2013-04-24)
-----------------------

* updated documentation for 1.3.0

* added node modules and npm packages

* changed compaction to only compact datafiles with more at least 10% of dead
  documents (byte size-wise)

* issue #498: fixed reload of authentication info when using
  `require("org/arangodb/users").reload()`

* issue #495: Passing an empty array to create a document results in a
  "phantom" document

* added more precision for requests statistics figures

* added "sum" attribute for individual statistics results in statistics API
  at /_admin/statistics

* made "limit" an optional parameter in AQL function NEAR().
  limit can now be either omitted completely, or set to 0. If so, an internal
  default value (currently 100) will be applied for the limit.

* issue #481

* added "attributes.count" to output of `collection.figures()`
  this also affects the REST API /_api/collection/<name>/figures

* added IndexedPropertyGetter for ShapedJson objects

* added API for user-defined AQL functions

* issue #475: A better error message for deleting a non-existent graph

* issue #474: Web interface problems with the JS Shell

* added missing documentation for AQL UNION function

* added transaction support.
  This provides ACID transactions for ArangoDB. Transactions can be invoked
  using the `db._executeTransaction()` function, or the `/_api/transaction`
  REST API.

* switched to semantic versioning (at least for alpha & alpha naming)

* added saveOrReplace() for server-side JS

v1.3.alpha1 (2013-04-05)
------------------------

* cleanup of Module, Package, ArangoApp and modules "internal", "fs", "console"

* use Error instead of string in throw to allow stack-trace

* issue #454: error while creation of Collection

* make `collection.count()` not recalculate the number of documents on the fly, but
  use some internal document counters.

* issue #457: invalid string value in web interface

* make datafile id (datafile->_fid) identical to the numeric part of the filename.
  E.g. the datafile `journal-123456.db` will now have a datafile marker with the same
  fid (i.e. `123456`) instead of a different value. This change will only affect
  datafiles that are created with 1.3 and not any older files.
  The intention behind this change is to make datafile debugging easier.

* consistently discard document attributes with reserved names (system attributes)
  but without any known meaning, for example `_test`, `_foo`, ...

  Previously, these attributes were saved with the document regularly in some cases,
  but were discarded in other cases.
  Now these attributes are discarded consistently. "Real" system attributes such as
  `_key`, `_from`, `_to` are not affected and will work as before.

  Additionally, attributes with an empty name (``) are discarded when documents are
  saved.

  Though using reserved or empty attribute names in documents was not really and
  consistently supported in previous versions of ArangoDB, this change might cause
  an incompatibility for clients that rely on this feature.

* added server startup flag `--database.force-sync-properties` to force syncing of
  collection properties on collection creation, deletion and on property update.
  The default value is true to mimic the behavior of previous versions of ArangoDB.
  If set to false, collection properties are written to disk but no call to sync()
  is made.

* added detailed output of server version and components for REST APIs
  `/_admin/version` and `/_api/version`. To retrieve this extended information,
  call the REST APIs with URL parameter `details=true`.

* issue #443: For git-based builds include commit hash in version

* adjust startup log output to be more compact, less verbose

* set the required minimum number of file descriptors to 256.
  On server start, this number is enforced on systems that have rlimit. If the limit
  cannot be enforced, starting the server will fail.
  Note: 256 is considered to be the absolute minimum value. Depending on the use case
  for ArangoDB, a much higher number of file descriptors should be used.

  To avoid checking & potentially changing the number of maximum open files, use the
  startup option `--server.descriptors-minimum 0`

* fixed shapedjson to json conversion for special numeric values (NaN, +inf, -inf).
  Before, "NaN", "inf", or "-inf" were written into the JSONified output, but these
  values are not allowed in JSON. Now, "null" is written to the JSONified output as
  required.

* added AQL functions VARIANCE_POPULATION(), VARIANCE_SAMPLE(), STDDEV_POPULATION(),
  STDDEV_SAMPLE(), AVERAGE(), MEDIAN() to calculate statistical values for lists

* added AQL SQRT() function

* added AQL TRIM(), LEFT() and RIGHT() string functions

* fixed issue #436: GET /_api/document on edge

* make AQL REVERSE() and LENGTH() functions work on strings, too

* disabled DOT generation in `make doxygen`. this speeds up docs generation

* renamed startup option `--dispatcher.report-intervall` to `--dispatcher.report-interval`

* renamed startup option `--scheduler.report-intervall` to `--scheduler.report-interval`

* slightly changed output of REST API method /_admin/log.
  Previously, the log messages returned also contained the date and log level, now
  they will only contain the log message, and no date and log level information.
  This information can be re-created by API users from the `timestamp` and `level`
  attributes of the result.

* removed configure option `--enable-zone-debug`
  memory zone debugging is now automatically turned on when compiling with ArangoDB
  `--enable-maintainer-mode`

* removed configure option `--enable-arangob`
  arangob is now always included in the build


v1.2.3 (XXXX-XX-XX)
-------------------

* added optional parameter `edgexamples` for AQL function EDGES() and NEIGHBORS()

* added AQL function NEIGHBORS()

* added freebsd support

* fixed firstExample() query with `_id` and `_key` attributes

* issue triAGENS/ArangoDB-PHP#55: AQL optimizer may have mis-optimized duplicate
  filter statements with limit


v1.2.2 (2013-03-26)
-------------------

* fixed save of objects with common sub-objects

* issue #459: fulltext internal memory allocation didn't scale well
  This fix improves loading times for collections with fulltext indexes that have
  lots of equal words indexed.

* issue #212: auto-increment support

  The feature can be used by creating a collection with the extra `keyOptions`
  attribute as follows:

      db._create("mycollection", { keyOptions: { type: "autoincrement", offset: 1, increment: 10, allowUserKeys: true } });

  The `type` attribute will make sure the keys will be auto-generated if no
  `_key` attribute is specified for a document.

  The `allowUserKeys` attribute determines whether users might still supply own
  `_key` values with documents or if this is considered an error.

  The `increment` value determines the actual increment value, whereas the `offset`
  value can be used to seed to value sequence with a specific starting value.
  This will be useful later in a multi-master setup, when multiple servers can use
  different auto-increment seed values and thus generate non-conflicting auto-increment values.

  The default values currently are:

  - `allowUserKeys`: `true`
  - `offset`: `0`
  - `increment`: `1`

  The only other available key generator type currently is `traditional`.
  The `traditional` key generator will auto-generate keys in a fashion as ArangoDB
  always did (some increasing integer value, with a more or less unpredictable
  increment value).

  Note that for the `traditional` key generator there is only the option to disallow
  user-supplied keys and give the server the sole responsibility for key generation.
  This can be achieved by setting the `allowUserKeys` property to `false`.

  This change also introduces the following errors that API implementors may want to check
  the return values for:

  - 1222: `document key unexpected`: will be raised when a document is created with
    a `_key` attribute, but the underlying collection was set up with the `keyOptions`
    attribute `allowUserKeys: false`.

  - 1225: `out of keys`: will be raised when the auto-increment key generator runs
    out of keys. This may happen when the next key to be generated is 2^64 or higher.
    In practice, this will only happen if the values for `increment` or `offset` are
    not set appropriately, or if users are allowed to supply own keys, those keys
    are near the 2^64 threshold, and later the auto-increment feature kicks in and
    generates keys that cross that threshold.

    In practice it should not occur with proper configuration and proper usage of the
    collections.

  This change may also affect the following REST APIs:
  - POST `/_api/collection`: the server does now accept the optional `keyOptions`
    attribute in the second parameter
  - GET `/_api/collection/properties`: will return the `keyOptions` attribute as part
    of the collection's properties. The previous optional attribute `createOptions`
    is now gone.

* fixed `ArangoStatement.explain()` method with bind variables

* fixed misleading "cursor not found" error message in arangosh that occurred when
  `count()` was called for client-side cursors

* fixed handling of empty attribute names, which may have crashed the server under
  certain circumstances before

* fixed usage of invalid pointer in error message output when index description could
  not be opened


v1.2.1 (2013-03-14)
-------------------

* issue #444: please darken light color in arangosh

* issue #442: pls update post install info on osx

* fixed conversion of special double values (NaN, -inf, +inf) when converting from
  shapedjson to JSON

* fixed compaction of markers (location of _key was not updated correctly in memory,
  leading to _keys pointing to undefined memory after datafile rotation)

* fixed edge index key pointers to use document master pointer plus offset instead
  of direct _key address

* fixed case when server could not create any more journal or compactor files.
  Previously a wrong status code may have been returned, and not being able to create
  a new compactor file may have led to an infinite loop with error message
  "could not create compactor".

* fixed value truncation for numeric filename parts when renaming datafiles/journals


v1.2.0 (2013-03-01)
-------------------

* by default statistics are now switch off; in order to enable comment out
  the "disable-statistics = yes" line in "arangod.conf"

* fixed issue #435: csv parser skips data at buffer border

* added server startup option `--server.disable-statistics` to turn off statistics
  gathering without recompilation of ArangoDB.
  This partly addresses issue #432.

* fixed dropping of indexes without collection name, e.g.
  `db.xxx.dropIndex("123456");`
  Dropping an index like this failed with an assertion error.

* fixed issue #426: arangoimp should be able to import edges into edge collections

* fixed issue #425: In case of conflict ArangoDB returns HTTP 400 Bad request
  (with 1207 Error) instead of HTTP 409 Conflict

* fixed too greedy token consumption in AQL for negative values:
  e.g. in the statement `RETURN { a: 1 -2 }` the minus token was consumed as part
  of the value `-2`, and not interpreted as the binary arithmetic operator


v1.2.beta3 (2013-02-22)
-----------------------

* issue #427: ArangoDB Importer Manual has no navigation links (previous|home|next)

* issue #319: Documentation missing for Emergency console and incomplete for datafile debugger.

* issue #370: add documentation for reloadRouting and flushServerModules

* issue #393: added REST API for user management at /_api/user

* issue #393, #128: added simple cryptographic functions for user actions in module "crypto":
  * require("org/arangodb/crypto").md5()
  * require("org/arangodb/crypto").sha256()
  * require("org/arangodb/crypto").rand()

* added replaceByExample() Javascript and REST API method

* added updateByExample() Javascript and REST API method

* added optional "limit" parameter for removeByExample() Javascript and REST API method

* fixed issue #413

* updated bundled V8 version from 3.9.4 to 3.16.14.1
  Note: the Windows version used a more recent version (3.14.0.1) and was not updated.

* fixed issue #404: keep original request url in request object


v1.2.beta2 (2013-02-15)
-----------------------

* fixed issue #405: 1.2 compile warnings

* fixed issue #333: [debian] Group "arangodb" is not used when starting vie init.d script

* added optional parameter 'excludeSystem' to GET /_api/collection
  This parameter can be used to disable returning system collections in the list
  of all collections.

* added AQL functions KEEP() and UNSET()

* fixed issue #348: "HTTP Interface for Administration and Monitoring"
  documentation errors.

* fix stringification of specific positive int64 values. Stringification of int64
  values with the upper 32 bits cleared and the 33rd bit set were broken.

* issue #395:  Collection properties() function should return 'isSystem' for
  Javascript and REST API

* make server stop after upgrade procedure when invoked with `--upgrade option`.
  When started with the `--upgrade` option, the server will perfom
  the upgrade, and then exit with a status code indicating the result of the
  upgrade (0 = success, 1 = failure). To start the server regularly in either
  daemon or console mode, the `--upgrade` option must not be specified.
  This change was introduced to allow init.d scripts check the result of
  the upgrade procedure, even in case an upgrade was successful.
  this was introduced as part of issue #391.

* added AQL function EDGES()

* added more crash-protection when reading corrupted collections at startup

* added documentation for AQL function CONTAINS()

* added AQL function LIKE()

* replaced redundant error return code 1520 (Unable to open collection) with error code
  1203 (Collection not found). These error codes have the same meanings, but one of
  them was returned from AQL queries only, the other got thrown by other parts of
  ArangoDB. Now, error 1203 (Collection not found) is used in AQL too in case a
  non-existing collection is used.

v1.2.beta1 (2013-02-01)
-----------------------

* fixed issue #382: [Documentation error] Maschine... should be Machine...

* unified history file locations for arangod, arangosh, and arangoirb.
  - The readline history for arangod (emergency console) is now stored in file
    $HOME/.arangod. It was stored in $HOME/.arango before.
  - The readline history for arangosh is still stored in $HOME/.arangosh.
  - The readline history for arangoirb is now stored in $HOME/.arangoirb. It was
    stored in $HOME/.arango-mrb before.

* fixed issue #381: _users user should have a unique constraint

* allow negative list indexes in AQL to access elements from the end of a list,
  e.g. ```RETURN values[-1]``` will return the last element of the `values` list.

* collection ids, index ids, cursor ids, and document revision ids created and
  returned by ArangoDB are now returned as strings with numeric content inside.
  This is done to prevent some value overrun/truncation in any part of the
  complete client/server workflow.
  In ArangoDB 1.1 and before, these values were previously returned as
  (potentially very big) integer values. This may cause problems (clipping, overrun,
  precision loss) for clients that do not support big integers natively and store
  such values in IEEE754 doubles internally. This type loses precision after about
  52 bits and is thus not safe to hold an id.
  Javascript and 32 bit-PHP are examples for clients that may cause such problems.
  Therefore, ids are now returned by ArangoDB as strings, with the string
  content being the integer value as before.

  Example for documents ("_rev" attribute):
  - Document returned by ArangoDB 1.1: { "_rev": 1234, ... }
  - Document returned by ArangoDB 1.2: { "_rev": "1234", ... }

  Example for collections ("id" attribute / "_id" property):
  - Collection returned by ArangoDB 1.1: { "id": 9327643, "name": "test", ... }
  - Collection returned by ArangoDB 1.2: { "id": "9327643", "name": "test", ... }

  Example for cursors ("id" attribute):
  - Collection returned by ArangoDB 1.1: { "id": 11734292, "hasMore": true, ... }
  - Collection returned by ArangoDB 1.2: { "id": "11734292", "hasMore": true, ... }

* global variables are not automatically available anymore when starting the
  arangod Javascript emergency console (i.e. ```arangod --console```).

  Especially, the variables `db`, `edges`, and `internal` are not available
  anymore. `db` and `internal` can be made available in 1.2 by
  ```var db = require("org/arangodb").db;``` and
  ```var internal = require("internal");```, respectively.
  The reason for this change is to get rid of global variables in the server
  because this will allow more specific inclusion of functionality.

  For convenience, the global variable `db` is still available by default in
  arangosh. The global variable `edges`, which since ArangoDB 1.1 was kind of
  a redundant wrapper of `db`, has been removed in 1.2 completely.
  Please use `db` instead, and if creating an edge collection, use the explicit
  ```db._createEdgeCollection()``` command.

* issue #374: prevent endless redirects when calling admin interface with
  unexpected URLs

* issue #373: TRAVERSAL() `trackPaths` option does not work. Instead `paths` does work

* issue #358: added support for CORS

* honor optional waitForSync property for document removal, replace, update, and
  save operations in arangosh. The waitForSync parameter for these operations
  was previously honored by the REST API and on the server-side, but not when
  the waitForSync parameter was specified for a document operation in arangosh.

* calls to db.collection.figures() and /_api/collection/<collection>/figures now
  additionally return the number of shapes used in the collection in the
  extra attribute "shapes.count"

* added AQL TRAVERSAL_TREE() function to return a hierarchical result from a traversal

* added AQL TRAVERSAL() function to return the results from a traversal

* added AQL function ATTRIBUTES() to return the attribute names of a document

* removed internal server-side AQL functions from global scope.

  Now the AQL internal functions can only be accessed via the exports of the
  ahuacatl module, which can be included via ```require("org/arangodb/ahuacatl")```.
  It shouldn't be necessary for clients to access this module at all, but
  internal code may use this module.

  The previously global AQL-related server-side functions were moved to the
  internal namespace. This produced the following function name changes on
  the server:

     old name              new name
     ------------------------------------------------------
     AHUACATL_RUN       => require("internal").AQL_QUERY
     AHUACATL_EXPLAIN   => require("internal").AQL_EXPLAIN
     AHUACATL_PARSE     => require("internal").AQL_PARSE

  Again, clients shouldn't have used these functions at all as there is the
  ArangoStatement object to execute AQL queries.

* fixed issue #366: Edges index returns strange description

* added AQL function MATCHES() to check a document against a list of examples

* added documentation and tests for db.collection.removeByExample

* added --progress option for arangoimp. This will show the percentage of the input
  file that has been processed by arangoimp while the import is still running. It can
  be used as a rough indicator of progress for the entire import.

* make the server log documents that cannot be imported via /_api/import into the
  logfile using the warning log level. This may help finding illegal documents in big
  import runs.

* check on server startup whether the database directory and all collection directories
  are writable. if not, the server startup will be aborted. this prevents serious
  problems with collections being non-writable and this being detected at some pointer
  after the server has been started

* allow the following AQL constructs: FUNC(...)[...], FUNC(...).attribute

* fixed issue #361: Bug in Admin Interface. Header disappears when clicking new collection

* Added in-memory only collections

  Added collection creation parameter "isVolatile":
  if set to true, the collection is created as an in-memory only collection,
  meaning that all document data of that collection will reside in memory only,
  and will not be stored permanently to disk.
  This means that all collection data will be lost when the collection is unloaded
  or the server is shut down.
  As this collection type does not have datafile disk overhead for the regular
  document operations, it may be faster than normal disk-backed collections. The
  actual performance gains strongly depend on the underlying OS, filesystem, and
  settings though.
  This collection type should be used for caches only and not for any sensible data
  that cannot be re-created otherwise.
  Some platforms, namely Windows, currently do not support this collection type.
  When creating an in-memory collection on such platform, an error message will be
  returned by ArangoDB telling the user the platform does not support it.

  Note: in-memory collections are an experimental feature. The feature might
  change drastically or even be removed altogether in a future version of ArangoDB.

* fixed issue #353: Please include "pretty print" in Emergency Console

* fixed issue #352: "pretty print" console.log
  This was achieved by adding the dump() function for the "internal" object

* reduced insertion time for edges index
  Inserting into the edges index now avoids costly comparisons in case of a hash
  collision, reducing the prefilling/loading timer for bigger edge collections

* added fulltext queries to AQL via FULLTEXT() function. This allows search
  fulltext indexes from an AQL query to find matching documents

* added fulltext index type. This index type allows indexing words and prefixes of
  words from a specific document attribute. The index can be queries using a
  SimpleQueryFull object, the HTTP REST API at /_api/simple/fulltext, or via AQL

* added collection.revision() method to determine whether a collection has changed.
  The revision method returns a revision string that can be used by client programs
  for equality/inequality comparisons. The value returned by the revision method
  should be treated by clients as an opaque string and clients should not try to
  figure out the sense of the revision id. This is still useful enough to check
  whether data in a collection has changed.

* issue #346: adaptively determine NUMBER_HEADERS_PER_BLOCK

* issue #338: arangosh cursor positioning problems

* issue #326: use limit optimization with filters

* issue #325: use index to avoid sorting

* issue #324: add limit optimization to AQL

* removed arango-password script and added Javascript functionality to add/delete
  users instead. The functionality is contained in module `users` and can be invoked
  as follows from arangosh and arangod:
  * require("users").save("name", "passwd");
  * require("users").replace("name", "newPasswd");
  * require("users").remove("name");
  * require("users").reload();
  These functions are intentionally not offered via the web interface.
  This also addresses issue #313

* changed print output in arangosh and the web interface for JSON objects.
  Previously, printing a JSON object in arangosh resulted in the attribute values
  being printed as proper JSON, but attribute names were printed unquoted and
  unescaped. This was fine for the purpose of arangosh, but lead to invalid
  JSON being produced. Now, arangosh will produce valid JSON that can be used
  to send it back to ArangoDB or use it with arangoimp etc.

* fixed issue #300: allow importing documents via the REST /_api/import API
  from a JSON list, too.
  So far, the API only supported importing from a format that had one JSON object
  on each line. This is sometimes inconvenient, e.g. when the result of an AQL
  query or any other list is to be imported. This list is a JSON list and does not
  necessary have a document per line if pretty-printed.
  arangoimp now supports the JSON list format, too. However, the format requires
  arangoimp and the server to read the entire dataset at once. If the dataset is
  too big (bigger than --max-upload-size) then the import will be rejected. Even if
  increased, the entire list must fit in memory on both the client and the server,
  and this may be more resource-intensive than importing individual lines in chunks.

* removed unused parameter --reuse-ids for arangoimp. This parameter did not have
  any effect in 1.2, was never publicly announced and did evil (TM) things.

* fixed issue #297 (partly): added whitespace between command line and
  command result in arangosh, added shell colors for better usability

* fixed issue #296: system collections not usable from AQL

* fixed issue #295: deadlock on shutdown

* fixed issue #293: AQL queries should exploit edges index

* fixed issue #292: use index when filtering on _key in AQL

* allow user-definable document keys
  users can now define their own document keys by using the _key attribute
  when creating new documents or edges. Once specified, the value of _key is
  immutable.
  The restrictions for user-defined key values are:
  * the key must be at most 254 bytes long
  * it must consist of the letters a-z (lower or upper case), the digits 0-9,
    the underscore (_) or dash (-) characters only
  * any other characters, especially multi-byte sequences, whitespace or
    punctuation characters cannot be used inside key values

  Specifying a document key is optional when creating new documents. If no
  document key is specified, ArangoDB will create a document key itself.
  There are no guarantees about the format and pattern of auto-generated document
  keys other than the above restrictions.
  Clients should therefore treat auto-generated document keys as opaque values.
  Keys can be used to look up and reference documents, e.g.:
  * saving a document: `db.users.save({ "_key": "fred", ... })`
  * looking up a document: `db.users.document("fred")`
  * referencing other documents: `edges.relations.save("users/fred", "users/john", ...)`

  This change is downwards-compatible to ArangoDB 1.1 because in ArangoDB 1.1
  users were not able to define their own keys. If the user does not supply a _key
  attribute when creating a document, ArangoDB 1.2 will still generate a key of
  its own as ArangoDB 1.1 did. However, all documents returned by ArangoDB 1.2 will
  include a _key attribute and clients should be able to handle that (e.g. by
  ignoring it if not needed). Documents returned will still include the _id attribute
  as in ArangoDB 1.1.

* require collection names everywhere where a collection id was allowed in
  ArangoDB 1.1 & 1.0
  This change requires clients to use a collection name in place of a collection id
  at all places the client deals with collections.
  Examples:
  * creating edges: the _from and _to attributes must now contain collection names instead
    of collection ids: `edges.relations.save("test/my-key1", "test/my-key2", ...)`
  * retrieving edges: the returned _from and _to attributes now will contain collection
    names instead of ids, too: _from: `test/fred` instead of `1234/3455`
  * looking up documents: db.users.document("fred") or db._document("users/fred")

  Collection names must be used in REST API calls instead of collection ids, too.
  This change is thus not completely downwards-compatible to ArangoDB 1.1. ArangoDB 1.1
  required users to use collection ids in many places instead of collection names.
  This was unintuitive and caused overhead in cases when just the collection name was
  known on client-side but not its id. This overhead can now be avoided so clients can
  work with the collection names directly. There is no need to work with collection ids
  on the client side anymore.
  This change will likely require adjustments to API calls issued by clients, and also
  requires a change in how clients handle the _id value of returned documents. Previously,
  the _id value of returned documents contained the collection id, a slash separator and
  the document number. Since 1.2, _id will contain the collection name, a slash separator
  and the document key. The same applies to the _from and _to attribute values of edges
  that are returned by ArangoDB.

  Also removed (now unnecessary) location header in responses of the collections REST API.
  The location header was previously returned because it was necessary for clients.
  When clients created a collection, they specified the collection name. The collection
  id was generated on the server, but the client needed to use the server-generated
  collection id for further API calls, e.g. when creating edges etc. Therefore, the
  full collection URL, also containing the collection id, was returned by the server in
  responses to the collection API, in the HTTP location header.
  Returning the location header has become unnecessary in ArangoDB 1.2 because users
  can access collections by name and do not need to care about collection ids.


v1.1.3 (2013-XX-XX)
-------------------

* fix case when an error message was looked up for an error code but no error
  message was found. In this case a NULL ptr was returned and not checked everywhere.
  The place this error popped up was when inserting into a non-unique hash index
  failed with a specific, invalid error code.

* fixed issue #381:  db._collection("_users").getIndexes();

* fixed issue #379: arango-password fatal issue javscript.startup-directory

* fixed issue #372: Command-Line Options for the Authentication and Authorization


v1.1.2 (2013-01-20)
-------------------

* upgraded to mruby 2013-01-20 583983385b81c21f82704b116eab52d606a609f4

* fixed issue #357: Some spelling and grammar errors

* fixed issue #355: fix quotes in pdf manual

* fixed issue #351: Strange arangosh error message for long running query

* fixed randomly hanging connections in arangosh on MacOS

* added "any" query method: this returns a random document from a collection. It
  is also available via REST HTTP at /_api/simple/any.

* added deployment tool

* added getPeerVertex

* small fix for logging of long messages: the last character of log messages longer
  than 256 bytes was not logged.

* fixed truncation of human-readable log messages for web interface: the trailing \0
  byte was not appended for messages longer than 256 bytes

* fixed issue #341: ArangoDB crashes when stressed with Batch jobs
  Contrary to the issue title, this did not have anything to do with batch jobs but
  with too high memory usage. The memory usage of ArangoDB is now reduced for cases
   when there are lots of small collections with few documents each

* started with issue #317: Feature Request (from Google Groups): DATE handling

* backported issue #300: Extend arangoImp to Allow importing resultset-like
  (list of documents) formatted files

* fixed issue #337: "WaitForSync" on new collection does not work on Win/X64

* fixed issue #336: Collections REST API docs

* fixed issue #335: mmap errors due to wrong memory address calculation

* fixed issue #332: arangoimp --use-ids parameter seems to have no impact

* added option '--server.disable-authentication' for arangosh as well. No more passwd
  prompts if not needed

* fixed issue #330: session logging for arangosh

* fixed issue #329: Allow passing script file(s) as parameters for arangosh to run

* fixed issue #328: 1.1 compile warnings

* fixed issue #327: Javascript parse errors in front end


v1.1.1 (2012-12-18)
-------------------

* fixed issue #339: DELETE /_api/cursor/cursor-identifier return incollect errorNum

  The fix for this has led to a signature change of the function actions.resultNotFound().
  The meaning of parameter #3 for This function has changed from the error message string
  to the error code. The error message string is now parameter #4.
  Any client code that uses this function in custom actions must be adjusted.

* fixed issue #321: Problem upgrading arangodb 1.0.4 to 1.1.0 with Homebrew (OSX 10.8.2)

* fixed issue #230: add navigation and search for online documentation

* fixed issue #315: Strange result in PATH

* fixed issue #323: Wrong function returned in error message of AQL CHAR_LENGTH()

* fixed some log errors on startup / shutdown due to pid file handling and changing
  of directories


v1.1.0 (2012-12-05)
-------------------

* WARNING:
  arangod now performs a database version check at startup. It will look for a file
  named "VERSION" in its database directory. If the file is not present, arangod will
  perform an automatic upgrade of the database directory. This should be the normal
  case when upgrading from ArangoDB 1.0 to ArangoDB 1.1.

  If the VERSION file is present but is from an older version of ArangoDB, arangod
  will refuse to start and ask the user to run a manual upgrade first. A manual upgrade
  can be performed by starting arangod with the option `--upgrade`.

  This upgrade procedure shall ensure that users have full control over when they
  perform any updates/upgrades of their data, and can plan backups accordingly. The
  procedure also guarantees that the server is not run without any required system
  collections or with in incompatible data state.

* added AQL function DOCUMENT() to retrieve a document by its _id value

* fixed issue #311: fixed segfault on unload

* fixed issue #309: renamed stub "import" button from web interface

* fixed issue #307: added WaitForSync column in collections list in in web interface

* fixed issue #306: naming in web interface

* fixed issue #304: do not clear AQL query text input when switching tabs in
  web interface

* fixed issue #303: added documentation about usage of var keyword in web interface

* fixed issue #301: PATCH does not work in web interface

# fixed issue #269: fix make distclean & clean

* fixed issue #296: system collections not usable from AQL

* fixed issue #295: deadlock on shutdown

* added collection type label to web interface

* fixed issue #290: the web interface now disallows creating non-edges in edge collections
  when creating collections via the web interface, the collection type must also be
  specified (default is document collection)

* fixed issue #289: tab-completion does not insert any spaces

* fixed issue #282: fix escaping in web interface

* made AQL function NOT_NULL take any number of arguments. Will now return its
  first argument that is not null, or null if all arguments are null. This is downwards
  compatible.

* changed misleading AQL function name NOT_LIST() to FIRST_LIST() and slightly changed
  the behavior. The function will now return its first argument that is a list, or null
  if none of the arguments are lists.
  This is mostly downwards-compatible. The only change to the previous implementation in
  1.1-beta will happen if two arguments were passed and the 1st and 2nd arguments were
  both no lists. In previous 1.1, the 2nd argument was returned as is, but now null
  will be returned.

* add AQL function FIRST_DOCUMENT(), with same behavior as FIRST_LIST(), but working
  with documents instead of lists.

* added UPGRADING help text

* fixed issue #284: fixed Javascript errors when adding edges/vertices without own
  attributes

* fixed issue #283: AQL LENGTH() now works on documents, too

* fixed issue #281: documentation for skip lists shows wrong example

* fixed AQL optimizer bug, related to OR-combined conditions that filtered on the
  same attribute but with different conditions

* fixed issue #277: allow usage of collection names when creating edges
  the fix of this issue also implies validation of collection names / ids passed to
  the REST edge create method. edges with invalid collection ids or names in the
  "from" or "to" values will be rejected and not saved


v1.1.beta2 (2012-11-13)
-----------------------

* fixed arangoirb compilation

* fixed doxygen


v1.1.beta1 (2012-10-24)
-----------------------

* fixed AQL optimizer bug

* WARNING:
  - the user has changed from "arango" to "arangodb", the start script has changed from
    "arangod" to "arangodb", the database directory has changed from "/var/arangodb" to
    "/var/lib/arangodb" to be compliant with various Linux policies

  - In 1.1, we have introduced types for collections: regular documents go into document
    collections, and edges go into edge collections. The prefixing (db.xxx vs. edges.xxx)
    works slightly different in 1.1: edges.xxx can still be used to access collections,
    however, it will not determine the type of existing collections anymore. To create an
    edge collection 1.1, you can use db._createEdgeCollection() or edges._create().
    And there's of course also db._createDocumentCollection().
    db._create() is also still there and will create a document collection by default,
    whereas edges._create() will create an edge collection.

  - the admin web interface that was previously available via the simple URL suffix /
    is now available via a dedicated URL suffix only: /_admin/html
    The reason for this is that routing and URLs are now subject to changes by the end user,
    and only URLs parts prefixed with underscores (e.g. /_admin or /_api) are reserved
    for ArangoDB's internal usage.

* the server now handles requests with invalid Content-Length header values as follows:
  - if Content-Length is negative, the server will respond instantly with HTTP 411
    (length required)

  - if Content-Length is positive but shorter than the supplied body, the server will
    respond with HTTP 400 (bad request)

  - if Content-Length is positive but longer than the supplied body, the server will
    wait for the client to send the missing bytes. The server allows 90 seconds for this
    and will close the connection if the client does not send the remaining data

  - if Content-Length is bigger than the maximum allowed size (512 MB), the server will
    fail with HTTP 413 (request entity too large).

  - if the length of the HTTP headers is greater than the maximum allowed size (1 MB),
    the server will fail with HTTP 431 (request header fields too large)

* issue #265: allow optional base64 encoding/decoding of action response data

* issue #252: create _modules collection using arango-upgrade (note: arango-upgrade was
  finally replaced by the `--upgrade` option for arangod)

* issue #251: allow passing arbitrary options to V8 engine using new command line option:
  --javascript.v8-options. Using this option, the Harmony features or other settings in
  v8 can be enabled if the end user requires them

* issue #248: allow AQL optimizer to pull out completely uncorrelated subqueries to the
  top level, resulting in less repeated evaluation of the subquery

* upgraded to Doxygen 1.8.0

* issue #247: added AQL function MERGE_RECURSIVE

* issue #246: added clear() function in arangosh

* issue #245: Documentation: Central place for naming rules/limits inside ArangoDB

* reduced size of hash index elements by 50 %, allowing more index elements to fit in
  memory

* issue #235: GUI Shell throws Error:ReferenceError: db is not defined

* issue #229: methods marked as "under construction"

* issue #228: remove unfinished APIs (/_admin/config/*)

* having the OpenSSL library installed is now a prerequisite to compiling ArangoDB
  Also removed the --enable-ssl configure option because ssl is always required.

* added AQL functions TO_LIST, NOT_LIST

* issue #224: add optional Content-Id for batch requests

* issue #221: more documentation on AQL explain functionality. Also added
  ArangoStatement.explain() client method

* added db._createStatement() method on server as well (was previously available
  on the client only)

* issue #219: continue in case of "document not found" error in PATHS() function

* issue #213: make waitForSync overridable on specific actions

* changed AQL optimizer to use indexes in more cases. Previously, indexes might
  not have been used when in a reference expression the inner collection was
  specified last. Example: FOR u1 IN users FOR u2 IN users FILTER u1._id == u2._id
  Previously, this only checked whether an index could be used for u2._id (not
  possible). It was not checked whether an index on u1._id could be used (possible).
  Now, for expressions that have references/attribute names on both sides of the
  above as above, indexes are checked for both sides.

* issue #204: extend the CSV import by TSV and by user configurable
  separator character(s)

* issue #180: added support for batch operations

* added startup option --server.backlog-size
  this allows setting the value of the backlog for the listen() system call.
  the default value is 10, the maximum value is platform-dependent

* introduced new configure option "--enable-maintainer-mode" for
  ArangoDB maintainers. this option replaces the previous compile switches
  --with-boost-test, --enable-bison, --enable-flex and --enable-errors-dependency
  the individual configure options have been removed. --enable-maintainer-mode
  turns them all on.

* removed potentially unused configure option --enable-memfail

* fixed issue #197: HTML web interface calls /_admin/user-manager/session

* fixed issue #195: VERSION file in database directory

* fixed issue #193: REST API HEAD request returns a message body on 404

* fixed issue #188: intermittent issues with 1.0.0
  (server-side cursors not cleaned up in all cases, pthreads deadlock issue)

* issue #189: key store should use ISO datetime format bug

* issue #187: run arango-upgrade on server start (note: arango-upgrade was finally
  replaced by the `--upgrade` option for arangod)n

* fixed issue #183: strange unittest error

* fixed issue #182: manual pages

* fixed issue #181: use getaddrinfo

* moved default database directory to "/var/lib/arangodb" in accordance with
  http://www.pathname.com/fhs/pub/fhs-2.3.html

* fixed issue #179: strange text in import manual

* fixed issue #178: test for aragoimp is missing

* fixed issue #177: a misleading error message was returned if unknown variables
  were used in certain positions in an AQL query.

* fixed issue #176: explain how to use AQL from the arangosh

* issue #175: re-added hidden (and deprecated) option --server.http-port. This
  option is only there to be downwards-compatible to Arango 1.0.

* fixed issue #174: missing Documentation for `within`

* fixed issue #170: add db.<coll_name>.all().toArray() to arangosh help screen

* fixed issue #169: missing argument in Simple Queries

* added program arango-upgrade. This program must be run after installing ArangoDB
  and after upgrading from a previous version of ArangoDB. The arango-upgrade script
  will ensure all system collections are created and present in the correct state.
  It will also perform any necessary data updates.
  Note: arango-upgrade was finally replaced by the `--upgrade` option for arangod.

* issue #153: edge collection should be a flag for a collection
  collections now have a type so that the distinction between document and edge
  collections can now be done at runtime using a collection's type value.
  A collection's type can be queried in Javascript using the <collection>.type() method.

  When new collections are created using db._create(), they will be document
  collections by default. When edge._create() is called, an edge collection will be created.
  To explicitly create a collection of a specific/different type, use the methods
  _createDocumentCollection() or _createEdgeCollection(), which are available for
  both the db and the edges object.
  The Javascript objects ArangoEdges and ArangoEdgesCollection have been removed
  completely.
  All internal and test code has been adjusted for this, and client code
  that uses edges.* should also still work because edges is still there and creates
  edge collections when _create() is called.

  INCOMPATIBLE CHANGE: Client code might still need to be changed in the following aspect:
  Previously, collections did not have a type so documents and edges could be inserted
  in the same collection. This is now disallowed. Edges can only be inserted into
  edge collections now. As there were no collection types in 1.0, ArangoDB will perform
  an automatic upgrade when migrating from 1.0 to 1.1.
  The automatic upgrade will check every collection and determine its type as follows:
  - if among the first 50 documents in the collection there are documents with
    attributes "_from" and "_to", the collection is typed as an edge collection
  - if among the first 50 documents in the collection there are no documents with
    attributes "_from" and "_to", the collection is made as a document collection

* issue #150: call V8 garbage collection on server periodically

* issue #110: added support for partial updates

  The REST API for documents now offers an HTTP PATCH method to partially update
  documents. Overwriting/replacing documents is still available via the HTTP PUT method
  as before. The Javascript API in the shell also offers a new update() method in extension to
  the previously existing replace() method.


v1.0.4 (2012-11-12)
-------------------

* issue #275: strange error message in arangosh 1.0.3 at startup


v1.0.3 (2012-11-08)
-------------------

* fixed AQL optimizer bug

* issue #273: fixed segfault in arangosh on HTTP 40x

* issue #265: allow optional base64 encoding/decoding of action response data

* issue #252: _modules collection not created automatically


v1.0.2 (2012-10-22)
-------------------

* repository CentOS-X.Y moved to CentOS-X, same for Debian

* bugfix for rollback from edges

* bugfix for hash indexes

* bugfix for StringBuffer::erase_front

* added autoload for modules

* added AQL function TO_LIST


v1.0.1 (2012-09-30)
-------------------

* draft for issue #165: front-end application howto

* updated mruby to cf8fdea4a6598aa470e698e8cbc9b9b492319d

* fix for issue #190: install doesn't create log directory

* fix for issue #194: potential race condition between creating and dropping collections

* fix for issue #193: REST API HEAD request returns a message body on 404

* fix for issue #188: intermittent issues with 1.0.0

* fix for issue #163: server cannot create collection because of abandoned files

* fix for issue #150: call V8 garbage collection on server periodically


v1.0.0 (2012-08-17)
-------------------

* fix for issue #157: check for readline and ncurses headers, not only libraries


v1.0.beta4 (2012-08-15)
-----------------------

* fix for issue #152: fix memleak for barriers


v1.0.beta3 (2012-08-10)
-----------------------

* fix for issue #151: Memleak, collection data not removed

* fix for issue #149: Inconsistent port for admin interface

* fix for issue #163: server cannot create collection because of abandoned files

* fix for issue #157: check for readline and ncurses headers, not only libraries

* fix for issue #108: db.<collection>.truncate() inefficient

* fix for issue #109: added startup note about cached collection names and how to
  refresh them

* fix for issue #156: fixed memleaks in /_api/import

* fix for issue #59: added tests for /_api/import

* modified return value for calls to /_api/import: now, the attribute "empty" is
  returned as well, stating the number of empty lines in the input. Also changed the
  return value of the error code attribute ("errorNum") from 1100 ("corrupted datafile")
  to 400 ("bad request") in case invalid/unexpected JSON data was sent to the server.
  This error code is more appropriate as no datafile is broken but just input data is
  incorrect.

* fix for issue #152: Memleak for barriers

* fix for issue #151: Memleak, collection data not removed

* value of --database.maximal-journal-size parameter is now validated on startup. If
  value is smaller than the minimum value (currently 1048576), an error is thrown and
  the server will not start. Before this change, the global value of maximal journal
  size was not validated at server start, but only on collection level

* increased sleep value in statistics creation loop from 10 to 500 microseconds. This
  reduces accuracy of statistics values somewhere after the decimal points but saves
  CPU time.

* avoid additional sync() calls when writing partial shape data (attribute name data)
  to disk. sync() will still be called when the shape marker (will be written after
  the attributes) is written to disk

* issue #147: added flag --database.force-sync-shapes to force synching of shape data
  to disk. The default value is true so it is the same behavior as in version 1.0.
  if set to false, shape data is synched to disk if waitForSync for the collection is
  set to true, otherwise, shape data is not synched.

* fix for issue #145: strange issue on Travis: added epsilon for numeric comparison in
  geo index

* fix for issue #136: adjusted message during indexing

* issue #131: added timeout for HTTP keep-alive connections. The default value is 300
  seconds. There is a startup parameter server.keep-alive-timeout to configure the value.
  Setting it to 0 will disable keep-alive entirely on the server.

* fix for issue #137: AQL optimizer should use indexes for ref accesses with
  2 named attributes


v1.0.beta2 (2012-08-03)
-----------------------

* fix for issue #134: improvements for centos RPM

* fixed problem with disable-admin-interface in config file


v1.0.beta1 (2012-07-29)
-----------------------

* fixed issue #118: We need a collection "debugger"

* fixed issue #126: Access-Shaper must be cached

* INCOMPATIBLE CHANGE: renamed parameters "connect-timeout" and "request-timeout"
  for arangosh and arangoimp to "--server.connect-timeout" and "--server.request-timeout"

* INCOMPATIBLE CHANGE: authorization is now required on the server side
  Clients sending requests without HTTP authorization will be rejected with HTTP 401
  To allow backwards compatibility, the server can be started with the option
  "--server.disable-authentication"

* added options "--server.username" and "--server.password" for arangosh and arangoimp
  These parameters must be used to specify the user and password to be used when
  connecting to the server. If no password is given on the command line, arangosh/
  arangoimp will interactively prompt for a password.
  If no user name is specified on the command line, the default user "root" will be
  used.

* added startup option "--server.ssl-cipher-list" to determine which ciphers to
  use in SSL context. also added SSL_OP_CIPHER_SERVER_PREFERENCE to SSL default
  options so ciphers are tried in server and not in client order

* changed default SSL protocol to TLSv1 instead of SSLv2

* changed log-level of SSL-related messages

* added SSL connections if server is compiled with OpenSSL support. Use --help-ssl

* INCOMPATIBLE CHANGE: removed startup option "--server.admin-port".
  The new endpoints feature (see --server.endpoint) allows opening multiple endpoints
  anyway, and the distinction between admin and "other" endpoints can be emulated
  later using privileges.

* INCOMPATIBLE CHANGE: removed startup options "--port", "--server.port", and
  "--server.http-port" for arangod.
  These options have been replaced by the new "--server.endpoint" parameter

* INCOMPATIBLE CHANGE: removed startup option "--server" for arangosh and arangoimp.
  These options have been replaced by the new "--server.endpoint" parameter

* Added "--server.endpoint" option to arangod, arangosh, and arangoimp.
  For arangod, this option allows specifying the bind endpoints for the server
  The server can be bound to one or multiple endpoints at once. For arangosh
  and arangoimp, the option specifies the server endpoint to connect to.
  The following endpoint syntax is currently supported:
  - tcp://host:port or http@tcp://host:port (HTTP over IPv4)
  - tcp://[host]:port or http@tcp://[host]:port (HTTP over IPv6)
  - ssl://host:port or http@tcp://host:port (HTTP over SSL-encrypted IPv4)
  - ssl://[host]:port or http@tcp://[host]:port (HTTP over SSL-encrypted IPv6)
  - unix:///path/to/socket or http@unix:///path/to/socket (HTTP over UNIX socket)

  If no port is specified, the default port of 8529 will be used.

* INCOMPATIBLE CHANGE: removed startup options "--server.require-keep-alive" and
  "--server.secure-require-keep-alive".
  The server will now behave as follows which should be more conforming to the
  HTTP standard:
  * if a client sends a "Connection: close" header, the server will close the
    connection
  * if a client sends a "Connection: keep-alive" header, the server will not
    close the connection
  * if a client does not send any "Connection" header, the server will assume
    "keep-alive" if the request was an HTTP/1.1 request, and "close" if the
    request was an HTTP/1.0 request

* (minimal) internal optimizations for HTTP request parsing and response header
  handling

* fixed Unicode unescaping bugs for \f and surrogate pairs in BasicsC/strings.c

* changed implementation of TRI_BlockCrc32 algorithm to use 8 bytes at a time

* fixed issue #122: arangod doesn't start if <log.file> cannot be created

* fixed issue #121: wrong collection size reported

* fixed issue #98: Unable to change journalSize

* fixed issue #88: fds not closed

* fixed escaping of document data in HTML admin front end

* added HTTP basic authentication, this is always turned on

* added server startup option --server.disable-admin-interface to turn off the
  HTML admin interface

* honor server startup option --database.maximal-journal-size when creating new
  collections without specific journalsize setting. Previously, these
  collections were always created with journal file sizes of 32 MB and the
  --database.maximal-journal-size setting was ignored

* added server startup option --database.wait-for-sync to control the default
  behavior

* renamed "--unit-tests" to "--javascript.unit-tests"


v1.0.alpha3 (2012-06-30)
------------------------

* fixed issue #116: createCollection=create option doesn't work

* fixed issue #115: Compilation issue under OSX 10.7 Lion & 10.8 Mountain Lion
  (homebrew)

* fixed issue #114: image not found

* fixed issue #111: crash during "make unittests"

* fixed issue #104: client.js -> ARANGO_QUIET is not defined


v1.0.alpha2 (2012-06-24)
------------------------

* fixed issue #112: do not accept document with duplicate attribute names

* fixed issue #103: Should we cleanup the directory structure

* fixed issue #100: "count" attribute exists in cursor response with "count:
  false"

* fixed issue #84 explain command

* added new MRuby version (2012-06-02)

* added --log.filter

* cleanup of command line options:
** --startup.directory => --javascript.startup-directory
** --quite => --quiet
** --gc.interval => --javascript.gc-interval
** --startup.modules-path => --javascript.modules-path
** --action.system-directory => --javascript.action-directory
** --javascript.action-threads => removed (is now the same pool as --server.threads)

* various bug-fixes

* support for import

* added option SKIP_RANGES=1 for make unittests

* fixed several range-related assertion failures in the AQL query optimizer

* fixed AQL query optimizations for some edge cases (e.g. nested subqueries with
  invalid constant filter expressions)


v1.0.alpha1 (2012-05-28)
------------------------

Alpha Release of ArangoDB 1.0<|MERGE_RESOLUTION|>--- conflicted
+++ resolved
@@ -1,13 +1,11 @@
 v3.3.18 (XXXX-XX-XX)
 --------------------
 
-<<<<<<< HEAD
 * fix internal issue #2785: web ui's sort dialog sometimes got rendered, even
   if it should not.
-=======
+
 * fix internal issue #2764: the waitForSync property of a satellite collection
   could not be changed via the Web UI
->>>>>>> d5289211
 
 * improved logging in case of replication errors
 
