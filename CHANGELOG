devel
-----

<<<<<<< HEAD

* fixed an isse with restoring of system collections and user rights.
  It was not possible to restore users into an authenticated server.
=======
* ui: fixed a bug when moving multiple documents was not possible

* ui: added bind parameters to slow query history view
>>>>>>> ae9e7164

* fixed docs for issue #2968

* AQL CHAR_LENGTH(null) returns now 0. Since AQL TO_STRING(null) is '' (string of length 0)

* ui: now supports single js file upload for foxx services in addition to zip files

* fixed a multi-threading issue in the agency when callElection was called 
  while the SuperVision was calling updateSnapshot 

* added startup option `--query.tracking-with-bindvars` 

  This option controls whether the list of currently running queries
  and the list of slow queries should contain the bind variables used
  in the queries or not.

  The option can be changed at runtime using the commands

      // enables tracking of bind variables
      // set to false to turn tracking of bind variables off
      var value = true; 
      require("@arangodb/aql/queries").properties({ 
        trackBindVars: value 
      });

* selectivity estimates are now available in the cluster

* fixed issue #2943: loadIndexesIntoMemory not returning the same structure 
  as the rest of the collection APIs

* fixed isuse #2949: ArangoError 1208: illegal name

* fixed issue #2874: Collection properties do not return `isVolatile` 
  attribute

* potential fix for issue #2939: Segmentation fault when starting 
  coordinator node  

* fixed issue #2810: out of memory error when running UPDATE/REPLACE 
  on medium-size collection

* fix potential deadlock errors in collector thread

* disallow the usage of volatile collections in the RocksDB engine 
  by throwing an error when a collection is created with attribute 
  `isVolatile` set to `true`. 
  Volatile collections are unsupported by the RocksDB engine, so 
  creating them should not succeed and silently create a non-volatile
  collection 

* prevent V8 from issuing SIGILL instructions when it runs out of memory

  Now arangod will attempt to log a FATAL error into its logfile in case V8 
  runs out of memory. In case V8 runs out of memory, it will still terminate the 
  entire process. But at least there should be something in the ArangoDB logs 
  indicating what the problem was. Apart from that, the arangod process should
  now be exited with SIGABRT rather than SIGILL as it shouldn't return into the 
  V8 code that aborted the process with `__builtin_trap`.

  this potentially fixes issue #2920: DBServer crashing automatically post upgrade to 3.2

* Foxx queues and tasks now ensure that the scripts in them, run on same permissions as the Foxx code who started the task / queue 

* fixed issue #2928: Offset problems

* fixed issue #2876: wrong skiplist index usage in edge collection

* fixed issue #2868: cname missing from logger-follow results in rocksdb

* fixed issue #2889: Traversal query using incorrect collection id

* fixed issue #2884: AQL traversal uniqueness constraints "propagating" to other traversals? Weird results

* arangoexport: added --query; pass a aql query to export the result

* fixed issue #2879: No result when querying for the last record of a query

* ui: allows now to edit default access level for collections in database
  _system for all users except the root user.

* added new option "--rocksdb.max-background-jobs"

* removed options "--rocksdb.max-background-compactions", "--rocksdb.base-background-compactions" and "--rocksdb.max-background-flushes"

* option "--rocksdb.compaction-read-ahead-size" now defaults to 2MB

* change windows build so that rocksdb doesn't enforce AVX optimizations by default

v3.2.0 (2017-07-20)
-------------------

* fixed UI issues

* fixed multi-threading issues in Pregel

* fixed Foxx resilience

* added command-line option `--javascript.allow-admin-execute`

  This option can be used to control whether user-defined JavaScript code
  is allowed to be executed on server by sending via HTTP to the API endpoint
  `/_admin/execute`  with an authenticated user account. 
  The default value is `false`, which disables the execution of user-defined
  code. This is also the recommended setting for production. In test environments,
  it may be convenient to turn the option on in order to send arbitrary setup
  or teardown commands for execution on the server.


v3.2.beta6 (2017-07-18)
-----------------------

* various bugfixes


v3.2.beta5 (2017-07-16)
-----------------------

* numerous bugfixes


v3.2.beta4 (2017-07-04)
-----------------------

* ui: fixed document view _from and _to linking issue for special characters

* added function `db._parse(query)` for parsing an AQL query and returning information about it

* fixed one medium priority and two low priority security user interface
  issues found by owasp zap.

* ui: added index deduplicate options

* ui: fixed renaming of collections for the rocksdb storage engine

* documentation and js fixes for secondaries

* RocksDB storage format was changed, users of the previous beta/alpha versions
  must delete the database directory and re-import their data

* enabled permissions on database and collection level

* added and changed some user related REST APIs
    * added `PUT /_api/user/{user}/database/{database}/{collection}` to change collection permission
    * added `GET /_api/user/{user}/database/{database}/{collection}`
    * added optional `full` parameter to the `GET /_api/user/{user}/database/` REST call

* added user functions in the arangoshell `@arangodb/users` module
    * added `grantCollection` and `revokeCollection` functions
    * added `permission(user, database, collection)` to retrieve collection specific rights 

* added "deduplicate" attribute for array indexes, which controls whether inserting
  duplicate index values from the same document into a unique array index will lead to
  an error or not:

      // with deduplicate = true, which is the default value:
      db._create("test");
      db.test.ensureIndex({ type: "hash", fields: ["tags[*]"], deduplicate: true });
      db.test.insert({ tags: ["a", "b"] });
      db.test.insert({ tags: ["c", "d", "c"] }); // will work, because deduplicate = true
      db.test.insert({ tags: ["a"] }); // will fail

      // with deduplicate = false
      db._create("test");
      db.test.ensureIndex({ type: "hash", fields: ["tags[*]"], deduplicate: false });
      db.test.insert({ tags: ["a", "b"] });
      db.test.insert({ tags: ["c", "d", "c"] }); // will not work, because deduplicate = false
      db.test.insert({ tags: ["a"] }); // will fail

  The "deduplicate" attribute is now also accepted by the index creation HTTP
  API endpoint POST /_api/index and is returned by GET /_api/index.

* added optimizer rule "remove-filters-covered-by-traversal"

* Debian/Ubuntu installer: make messages about future package upgrades more clear

* fix a hangup in VST

  The problem happened when the two first chunks of a VST message arrived
  together on a connection that was newly switched to VST.

* fix deletion of outdated WAL files in RocksDB engine

* make use of selectivity estimates in hash, skiplist and persistent indexes
  in RocksDB engine

* changed VM overcommit recommendation for user-friendliness

* fix a shutdown bug in the cluster: a destroyed query could still be active

* do not terminate the entire server process if a temp file cannot be created
  (Windows only)

* fix log output in the front-end, it stopped in case of too many messages


v3.2.beta3 (2017-06-27)
-----------------------

* numerous bugfixes


v3.2.beta2 (2017-06-20)
-----------------------

* potentially fixed issue #2559: Duplicate _key generated on insertion

* fix invalid results (too many) when a skipping LIMIT was used for a
  traversal. `LIMIT x` or `LIMIT 0, x` were not affected, but `LIMIT s, x`
  may have returned too many results

* fix races in SSL communication code

* fix invalid locking in JWT authentication cache, which could have
  crashed the server

* fix invalid first group results for sorted AQL COLLECT when LIMIT
  was used

* fix potential race, which could make arangod hang on startup

* removed `exception` field from transaction error result; users should throw
  explicit `Error` instances to return custom exceptions (addresses issue #2561)

* fixed issue #2613: Reduce log level when Foxx manager tries to self heal missing database

* add a read only mode for users and collection level authorization

* removed `exception` field from transaction error result; users should throw
  explicit `Error` instances to return custom exceptions (addresses issue #2561)

* fixed issue #2677: Foxx disabling development mode creates non-deterministic service bundle

* fixed issue #2684: Legacy service UI not working


v3.2.beta1 (2017-06-12)
-----------------------

* provide more context for index errors (addresses issue #342)

* arangod now validates several OS/environment settings on startup and warns if
  the settings are non-ideal. Most of the checks are executed on Linux systems only.

* fixed issue #2515: The replace-or-with-in optimization rule might prevent use of indexes

* added `REGEX_REPLACE` AQL function

* the RocksDB storage format was changed, users of the previous alpha versions
  must delete the database directory and re-import their data

* added server startup option `--query.fail-on-warning`

  setting this option to `true` will abort any AQL query with an exception if
  it causes a warning at runtime. The value can be overridden per query by
  setting the `failOnWarning` attribute in a query's options.

* added --rocksdb.num-uncompressed-levels to adjust number of non-compressed levels

* added checks for memory managment and warn (i. e. if hugepages are enabled)

* set default SSL cipher suite string to "HIGH:!EXPORT:!aNULL@STRENGTH"

* fixed issue #2469: Authentication = true does not protect foxx-routes

* fixed issue #2459: compile success but can not run with rocksdb

* `--server.maximal-queue-size` is now an absolute maximum. If the queue is
  full, then 503 is returned. Setting it to 0 means "no limit".

* (Enterprise only) added authentication against an LDAP server

* fixed issue #2083: Foxx services aren't distributed to all coordinators

* fixed issue #2384: new coordinators don't pick up existing Foxx services

* fixed issue #2408: Foxx service validation causes unintended side-effects

* extended HTTP API with routes for managing Foxx services

* added distinction between hasUser and authorized within Foxx
  (cluster internal requests are authorized requests but don't have a user)

* arangoimp now has a `--threads` option to enable parallel imports of data

* PR #2514: Foxx services that can't be fixed by self-healing now serve a 503 error

* added `time` function to `@arangodb` module


v3.2.alpha4 (2017-04-25)
------------------------

* fixed issue #2450: Bad optimization plan on simple query

* fixed issue #2448: ArangoDB Web UI takes no action when Delete button is clicked

* fixed issue #2442: Frontend shows already deleted databases during login

* added 'x-content-type-options: nosniff' to avoid MSIE bug

* set default value for `--ssl.protocol` from TLSv1 to TLSv1.2.

* AQL breaking change in cluster:
  The SHORTEST_PATH statement using edge-collection names instead
  of a graph name now requires to explicitly name the vertex-collection names
  within the AQL query in the cluster. It can be done by adding `WITH <name>`
  at the beginning of the query.

  Example:
  ```
  FOR v,e IN OUTBOUND SHORTEST_PATH @start TO @target edges [...]
  ```

  Now has to be:

  ```
  WITH vertices
  FOR v,e IN OUTBOUND SHORTEST_PATH @start TO @target edges [...]
  ```

  This change is due to avoid dead-lock sitations in clustered case.
  An error stating the above is included.

* add implicit use of geo indexes when using SORT/FILTER in AQL, without
  the need to use the special-purpose geo AQL functions `NEAR` or `WITHIN`.

  the special purpose `NEAR` AQL function can now be substituted with the
  following AQL (provided there is a geo index present on the `doc.latitude`
  and `doc.longitude` attributes):

      FOR doc in geoSort
        SORT DISTANCE(doc.latitude, doc.longitude, 0, 0)
        LIMIT 5
        RETURN doc

  `WITHIN` can be substituted with the following AQL:

      FOR doc in geoFilter
        FILTER DISTANCE(doc.latitude, doc.longitude, 0, 0) < 2000
        RETURN doc

  Compared to using the special purpose AQL functions this approach has the
  advantage that it is more composable, and will also honor any `LIMIT` values
  used in the AQL query.

* potential fix for shutdown hangs on OSX

* added KB, MB, GB prefix for integer parameters, % for integer parameters
  with a base value

* added JEMALLOC 4.5.0

* added `--vm.resident-limit` and `--vm.path` for file-backed memory mapping
  after reaching a configurable maximum RAM size

* try recommended limit for file descriptors in case of unlimited
  hard limit

* issue #2413: improve logging in case of lock timeout and deadlocks

* added log topic attribute to /_admin/log api

* removed internal build option `USE_DEV_TIMERS`

  Enabling this option activated some proprietary timers for only selected
  events in arangod. Instead better use `perf` to gather timings.


v3.2.alpha3 (2017-03-22)
------------------------

* increase default collection lock timeout from 30 to 900 seconds

* added function `db._engine()` for retrieval of storage engine information at
  server runtime

  There is also an HTTP REST handler at GET /_api/engine that returns engine
  information.

* require at least cmake 3.2 for building ArangoDB

* make arangod start with less V8 JavaScript contexts

  This speeds up the server start (a little bit) and makes it use less memory.
  Whenever a V8 context is needed by a Foxx action or some other operation and
  there is no usable V8 context, a new one will be created dynamically now.

  Up to `--javascript.v8-contexts` V8 contexts will be created, so this option
  will change its meaning. Previously as many V8 contexts as specified by this
  option were created at server start, and the number of V8 contexts did not
  change at runtime. Now up to this number of V8 contexts will be in use at the
  same time, but the actual number of V8 contexts is dynamic.

  The garbage collector thread will automatically delete unused V8 contexts after
  a while. The number of spare contexts will go down to as few as configured in
  the new option `--javascript.v8-contexts-minimum`. Actually that many V8 contexts
  are also created at server start.

  The first few requests in new V8 contexts will take longer than in contexts
  that have been there already. Performance may therefore suffer a bit for the
  initial requests sent to ArangoDB or when there are only few but performance-
  critical situations in which new V8 contexts will be created. If this is a
  concern, it can easily be fixed by setting `--javascipt.v8-contexts-minimum`
  and `--javascript.v8-contexts` to a relatively high value, which will guarantee
  that many number of V8 contexts to be created at startup and kept around even
  when unused.

  Waiting for an unused V8 context will now also abort if no V8 context can be
  acquired/created after 120 seconds.

* improved diagnostic messages written to logfiles by supervisor process

* fixed issue #2367

* added "bindVars" to attributes of currently running and slow queries

* added "jsonl" as input file type for arangoimp

* upgraded version of bundled zlib library from 1.2.8 to 1.2.11

* added input file type `auto` for arangoimp so it can automatically detect the
  type of the input file from the filename extension

* fixed variables parsing in GraphQL

* added `--translate` option for arangoimp to translate attribute names from
  the input files to attriubte names expected by ArangoDB

  The `--translate` option can be specified multiple times (once per translation
  to be executed). The following example renames the "id" column from the input
  file to "_key", and the "from" column to "_from", and the "to" column to "_to":

      arangoimp --type csv --file data.csv --translate "id=_key" --translate "from=_from" --translate "to=_to"

  `--translate` works for CSV and TSV inputs only.

* changed default value for `--server.max-packet-size` from 128 MB to 256 MB

* fixed issue #2350

* fixed issue #2349

* fixed issue #2346

* fixed issue #2342

* change default string truncation length from 80 characters to 256 characters for
  `print`/`printShell` functions in ArangoShell and arangod. This will emit longer
  prefixes of string values before truncating them with `...`, which is helpful
  for debugging.

* always validate incoming JSON HTTP requests for duplicate attribute names

  Incoming JSON data with duplicate attribute names will now be rejected as
  invalid. Previous versions of ArangoDB only validated the uniqueness of
  attribute names inside incoming JSON for some API endpoints, but not
  consistently for all APIs.

* don't let read-only transactions block the WAL collector

* allow passing own `graphql-sync` module instance to Foxx GraphQL router

* arangoexport can now export to csv format

* arangoimp: fixed issue #2214

* Foxx: automatically add CORS response headers

* added "OPTIONS" to CORS `access-control-allow-methods` header

* Foxx: Fix arangoUser sometimes not being set correctly

* fixed issue #1974


v3.2.alpha2 (2017-02-20)
------------------------

* ui: fixed issue #2065

* ui: fixed a dashboard related memory issue

* Internal javascript rest actions will now hide their stack traces to the client
  unless maintainer mode is activated. Instead they will always log to the logfile

* Removed undocumented internal HTTP API:
  * PUT _api/edges

  The documented GET _api/edges and the undocumented POST _api/edges remains unmodified.

* updated V8 version to 5.7.0.0

* change undocumented behaviour in case of invalid revision ids in
  If-Match and If-None-Match headers from 400 (BAD) to 412 (PRECONDITION
  FAILED).

* change undocumented behaviour in case of invalid revision ids in
  JavaScript document operations from 1239 ("illegal document revision")
  to 1200 ("conflict").

* added data export tool, arangoexport.

  arangoexport can be used to export collections to json, jsonl or xml
  and export a graph or collections to xgmml.

* fixed a race condition when closing a connection

* raised default hard limit on threads for very small to 64

* fixed negative counting of http connection in UI


v3.2.alpha1 (2017-02-05)
------------------------

* added figure `httpRequests` to AQL query statistics

* removed revisions cache intermediate layer implementation

* obsoleted startup options `--database.revision-cache-chunk-size` and
  `--database.revision-cache-target-size`

* fix potential port number over-/underruns

* added startup option `--log.shorten-filenames` for controlling whether filenames
  in log messages should be shortened to just the filename with the absolute path

* removed IndexThreadFeature, made `--database.index-threads` option obsolete

* changed index filling to make it more parallel, dispatch tasks to boost::asio

* more detailed stacktraces in Foxx apps

* generated Foxx services now use swagger tags


v3.1.24 (XXXX-XX-XX)
--------------------

* fixed one more LIMIT issue in traversals


v3.1.23 (2017-06-19)
--------------------

* potentially fixed issue #2559: Duplicate _key generated on insertion

* fix races in SSL communication code

* fix invalid results (too many) when a skipping LIMIT was used for a
  traversal. `LIMIT x` or `LIMIT 0, x` were not affected, but `LIMIT s, x`
  may have returned too many results

* fix invalid first group results for sorted AQL COLLECT when LIMIT
  was used

* fix invalid locking in JWT authentication cache, which could have
  crashed the server

* fix undefined behavior in traverser when traversals were used inside
  a FOR loop


v3.1.22 (2017-06-07)
--------------------

* fixed issue #2505: Problem with export + report of a bug

* documented changed behavior of WITH

* fixed ui glitch in aardvark

* avoid agency compaction bug

* fixed issue #2283: disabled proxy communication internally


v3.1.21 (2017-05-22)
--------------------

* fixed issue #2488:  AQL operator IN error when data use base64 chars

* more randomness in seeding RNG

v3.1.20 (2016-05-16)
--------------------

* fixed incorrect sorting for distributeShardsLike

* improve reliability of AgencyComm communication with Agency

* fixed shard numbering bug, where ids were erouneously incremented by 1

* remove an unnecessary precondition in createCollectionCoordinator

* funny fail rotation fix

* fix in SimpleHttpClient for correct advancement of readBufferOffset

* forward SIG_HUP in supervisor process to the server process to fix logrotaion
  You need to stop the remaining arangod server process manually for the upgrade to work.


v3.1.19 (2017-04-28)
--------------------

* Fixed a StackOverflow issue in Traversal and ShortestPath. Occured if many (>1000) input
  values in a row do not return any result. Fixes issue: #2445

* fixed issue #2448

* fixed issue #2442

* added 'x-content-type-options: nosniff' to avoid MSIE bug

* fixed issue #2441

* fixed issue #2440

* Fixed a StackOverflow issue in Traversal and ShortestPath. Occured if many (>1000) input
  values in a row do not return any result. Fixes issue: #2445

* fix occasional hanging shutdowns on OS X


v3.1.18 (2017-04-18)
--------------------

* fixed error in continuous synchronization of collections

* fixed spurious hangs on server shutdown

* better error messages during restore collection

* completely overhaul supervision. More detailed tests

* Fixed a dead-lock situation in cluster traversers, it could happen in
  rare cases if the computation on one DBServer could be completed much earlier
  than the other server. It could also be restricted to SmartGraphs only.

* (Enterprise only) Fixed a bug in SmartGraph DepthFirstSearch. In some
  more complicated queries, the maxDepth limit of 1 was not considered strictly
  enough, causing the traverser to do unlimited depth searches.

* fixed issue #2415

* fixed issue #2422

* fixed issue #1974


v3.1.17 (2017-04-04)
--------------------

* (Enterprise only) fixed a bug where replicationFactor was not correctly
  forwarded in SmartGraph creation.

* fixed issue #2404

* fixed issue #2397

* ui - fixed smart graph option not appearing

* fixed issue #2389

* fixed issue #2400


v3.1.16 (2017-03-27)
--------------------

* fixed issue #2392

* try to raise file descriptors to at least 8192, warn otherwise

* ui - aql editor improvements + updated ace editor version (memory leak)

* fixed lost HTTP requests

* ui - fixed some event issues

* avoid name resolution when given connection string is a valid ip address

* helps with issue #1842, bug in COLLECT statement in connection with LIMIT.

* fix locking bug in cluster traversals

* increase lock timeout defaults

* increase various cluster timeouts

* limit default target size for revision cache to 1GB, which is better for
  tight RAM situations (used to be 40% of (totalRAM - 1GB), use
  --database.revision-cache-target-size <VALUEINBYTES> to get back the
  old behaviour

* fixed a bug with restarted servers indicating status as "STARTUP"
  rather that "SERVING" in Nodes UI.


v3.1.15 (2017-03-20)
--------------------

* add logrotate configuration as requested in #2355

* fixed issue #2376

* ui - changed document api due a chrome bug

* ui - fixed a submenu bug

* added endpoint /_api/cluster/endpoints in cluster case to get all
  coordinator endpoints

* fix documentation of /_api/endpoint, declaring this API obsolete.

* Foxx response objects now have a `type` method for manipulating the content-type header

* Foxx tests now support `xunit` and `tap` reporters


v3.1.14 (2017-03-13)
--------------------

* ui - added feature request (multiple start nodes within graph viewer) #2317

* added missing locks to authentication cache methods

* ui - added feature request (multiple start nodes within graph viewer) #2317

* ui - fixed wrong merge of statistics information from different coordinators

* ui - fixed issue #2316

* ui - fixed wrong protocol usage within encrypted environment

* fixed compile error on Mac Yosemite

* minor UI fixes


v3.1.13 (2017-03-06)
--------------------

* fixed variables parsing in GraphQL

* fixed issue #2214

* fixed issue #2342

* changed thread handling to queue only user requests on coordinator

* use exponential backoff when waiting for collection locks

* repair short name server lookup in cluster in the case of a removed
  server


v3.1.12 (2017-02-28)
--------------------

* disable shell color escape sequences on Windows

* fixed issue #2326

* fixed issue #2320

* fixed issue #2315

* fixed a race condition when closing a connection

* raised default hard limit on threads for very small to 64

* fixed negative counting of http connection in UI

* fixed a race when renaming collections

* fixed a race when dropping databases


v3.1.11 (2017-02-17)
--------------------

* fixed a race between connection closing and sending out last chunks of data to clients
  when the "Connection: close" HTTP header was set in requests

* ui: optimized smart graph creation usability

* ui: fixed #2308

* fixed a race in async task cancellation via `require("@arangodb/tasks").unregisterTask()`

* fixed spuriously hanging threads in cluster AQL that could sit idle for a few minutes

* fixed potential numeric overflow for big index ids in index deletion API

* fixed sort issue in cluster, occurring when one of the local sort buffers of a
  GatherNode was empty

* reduce number of HTTP requests made for certain kinds of join queries in cluster,
  leading to speedup of some join queries

* supervision deals with demised coordinators correctly again

* implement a timeout in TraverserEngineRegistry

* agent communication reduced in large batches of append entries RPCs

* inception no longer estimates RAFT timings

* compaction in agents has been moved to a separate thread

* replicated logs hold local timestamps

* supervision jobs failed leader and failed follower revisited for
  function in precarious stability situations

* fixed bug in random number generator for 64bit int


v3.1.10 (2017-02-02)
--------------------

* updated versions of bundled node modules:
  - joi: from 8.4.2 to 9.2.0
  - joi-to-json-schema: from 2.2.0 to 2.3.0
  - sinon: from 1.17.4 to 1.17.6
  - lodash: from 4.13.1 to 4.16.6

* added shortcut for AQL ternary operator
  instead of `condition ? true-part : false-part` it is now possible to also use a
  shortcut variant `condition ? : false-part`, e.g.

      FOR doc IN docs RETURN doc.value ?: 'not present'

  instead of

      FOR doc IN docs RETURN doc.value ? doc.value : 'not present'

* fixed wrong sorting order in cluster, if an index was used to sort with many
  shards.

* added --replication-factor, --number-of-shards and --wait-for-sync to arangobench

* turn on UTF-8 string validation for VelocyPack values received via VST connections

* fixed issue #2257

* upgraded Boost version to 1.62.0

* added optional detail flag for db.<collection>.count()
  setting the flag to `true` will make the count operation returned the per-shard
  counts for the collection:

      db._create("test", { numberOfShards: 10 });
      for (i = 0; i < 1000; ++i) {
        db.test.insert({value: i});
      }
      db.test.count(true);

      {
	"s100058" : 99,
	"s100057" : 103,
	"s100056" : 100,
	"s100050" : 94,
	"s100055" : 90,
	"s100054" : 122,
	"s100051" : 109,
	"s100059" : 99,
	"s100053" : 95,
	"s100052" : 89
      }

* added optional memory limit for AQL queries:

      db._query("FOR i IN 1..100000 SORT i RETURN i", {}, { options: { memoryLimit: 100000 } });

  This option limits the default maximum amount of memory (in bytes) that a single
  AQL query can use.
  When a single AQL query reaches the specified limit value, the query will be
  aborted with a *resource limit exceeded* exception. In a cluster, the memory
  accounting is done per shard, so the limit value is effectively a memory limit per
  query per shard.

  The global limit value can be overriden per query by setting the *memoryLimit*
  option value for individual queries when running an AQL query.

* added server startup option `--query.memory-limit`

* added convenience function to create vertex-centric indexes.

  Usage: `db.collection.ensureVertexCentricIndex("label", {type: "hash", direction: "outbound"})`
  That will create an index that can be used on OUTBOUND with filtering on the
  edge attribute `label`.

* change default log output for tools to stdout (instead of stderr)

* added option -D to define a configuration file environment key=value

* changed encoding behavior for URLs encoded in the C++ code of ArangoDB:
  previously the special characters `-`, `_`, `~` and `.` were returned as-is
  after URL-encoding, now `.` will be encoded to be `%2e`.
  This also changes the behavior of how incoming URIs are processed: previously
  occurrences of `..` in incoming request URIs were collapsed (e.g. `a/../b/` was
  collapsed to a plain `b/`). Now `..` in incoming request URIs are not collapsed.

* Foxx request URL suffix is no longer unescaped

* @arangodb/request option json now defaults to `true` if the response body is not empty and encoding is not explicitly set to `null` (binary).
  The option can still be set to `false` to avoid unnecessary attempts at parsing the response as JSON.

* Foxx configuration values for unknown options will be discarded when saving the configuration in production mode using the web interface

* module.context.dependencies is now immutable

* process.stdout.isTTY now returns `true` in arangosh and when running arangod with the `--console` flag

* add support for Swagger tags in Foxx


v3.1.9 (XXXX-XX-XX)
-------------------

* macos CLI package: store databases and apps in the users home directory

* ui: fixed re-login issue within a non system db, when tab was closed

* fixed a race in the VelocyStream Commtask implementation

* fixed issue #2256


v3.1.8 (2017-01-09)
-------------------

* add Windows silent installer

* add handling of debug symbols during Linux & windows release builds.

* fixed issue #2181

* fixed issue #2248: reduce V8 max old space size from 3 GB to 1 GB on 32 bit systems

* upgraded Boost version to 1.62.0

* fixed issue #2238

* fixed issue #2234

* agents announce new endpoints in inception phase to leader

* agency leadership accepts updatet endpoints to given uuid

* unified endpoints replace localhost with 127.0.0.1

* fix several problems within an authenticated cluster


v3.1.7 (2016-12-29)
-------------------

* fixed one too many elections in RAFT

* new agency comm backported from devel


v3.1.6 (2016-12-20)
-------------------

* fixed issue #2227

* fixed issue #2220

* agency constituent/agent bug fixes in race conditions picking up
  leadership

* supervision does not need waking up anymore as it is running
  regardless

* agents challenge their leadership more rigorously


v3.1.5 (2016-12-16)
-------------------

* lowered default value of `--database.revision-cache-target-size` from 75% of
  RAM to less than 40% of RAM

* fixed issue #2218

* fixed issue #2217

* Foxx router.get/post/etc handler argument can no longer accidentally omitted

* fixed issue #2223


v3.1.4 (2016-12-08)
-------------------

* fixed issue #2211

* fixed issue #2204

* at cluster start, coordinators wait until at least one DBserver is there,
  and either at least two DBservers are there or 15s have passed, before they
  initiate the bootstrap of system collections.

* more robust agency startup from devel

* supervision's AddFollower adds many followers at once

* supervision has new FailedFollower job

* agency's Node has new method getArray

* agency RAFT timing estimates more conservative in waitForSync
  scenario

* agency RAFT timing estimates capped at maximum 2.0/10.0 for low/high


v3.1.3 (2016-12-02)
-------------------

* fix a traversal bug when using skiplist indexes:
  if we have a skiplist of ["a", "unused", "_from"] and a traversal like:
  FOR v,e,p IN OUTBOUND @start @@edges
    FILTER p.edges[0].a == 'foo'
    RETURN v
  And the above index applied on "a" is considered better than EdgeIndex, than
  the executor got into undefined behaviour.

* fix endless loop when trying to create a collection with replicationFactor: -1


v3.1.2 (2016-11-24)
-------------------

* added support for descriptions field in Foxx dependencies

* (Enterprise only) fixed a bug in the statistic report for SmartGraph traversals.
Now they state correctly how many documents were fetched from the index and how many
have been filtered.

* Prevent uniform shard distribution when replicationFactor == numServers

v3.1.1 (2016-11-15)
-------------------

* fixed issue #2176

* fixed issue #2168

* display index usage of traversals in AQL explainer output (previously missing)

* fixed isuse #2163

* preserve last-used HLC value across server starts

* allow more control over handling of pre-3.1 _rev values

  this changes the server startup option `--database.check-30-revisions` from a boolean (true/false)
  parameter to a string parameter with the following possible values:

  - "fail":
    will validate _rev values of 3.0 collections on collection loading and throw an exception when invalid _rev values are found.
    in this case collections with invalid _rev values are marked as corrupted and cannot be used in the ArangoDB 3.1 instance.
    the fix procedure for such collections is to export the collections from 3.0 database with arangodump and restore them in 3.1 with arangorestore.
    collections that do not contain invalid _rev values are marked as ok and will not be re-checked on following loads.
    collections that contain invalid _rev values will be re-checked on following loads.

  - "true":
    will validate _rev values of 3.0 collections on collection loading and print a warning when invalid _rev values are found.
    in this case collections with invalid _rev values can be used in the ArangoDB 3.1 instance.
    however, subsequent operations on documents with invalid _rev values may silently fail or fail with explicit errors.
    the fix procedure for such collections is to export the collections from 3.0 database with arangodump and restore them in 3.1 with arangorestore.
    collections that do not contain invalid _rev values are marked as ok and will not be re-checked on following loads.
    collections that contain invalid _rev values will be re-checked on following loads.

  - "false":
    will not validate _rev values on collection loading and not print warnings.
    no hint is given when invalid _rev values are found.
    subsequent operations on documents with invalid _rev values may silently fail or fail with explicit errors.
    this setting does not affect whether collections are re-checked later.
    collections will be re-checked on following loads if `--database.check-30-revisions` is later set to either `true` or `fail`.

  The change also suppresses warnings that were printed when collections were restored using arangorestore, and the restore
  data contained invalid _rev values. Now these warnings are suppressed, and new HLC _rev values are generated for these documents
  as before.

* added missing functions to AQL syntax highlighter in web interface

* fixed display of `ANY` direction in traversal explainer output (direction `ANY` was shown as either
  `INBOUND` or `OUTBOUND`)

* changed behavior of toJSON() function when serializing an object before saving it in the database

  if an object provides a toJSON() function, this function is still called for serializing it.
  the change is that the result of toJSON() is not stringified anymore, but saved as is. previous
  versions of ArangoDB called toJSON() and after that additionally stringified its result.

  This change will affect the saving of JS Buffer objects, which will now be saved as arrays of
  bytes instead of a comma-separated string of the Buffer's byte contents.

* allow creating unique indexes on more attributes than present in shardKeys

  The following combinations of shardKeys and indexKeys are allowed/not allowed:

  shardKeys     indexKeys
      a             a        ok
      a             b    not ok
      a           a b        ok
    a b             a    not ok
    a b             b    not ok
    a b           a b        ok
    a b         a b c        ok
  a b c           a b    not ok
  a b c         a b c        ok

* fixed wrong version in web interface login screen (EE only)

* make web interface not display an exclamation mark next to ArangoDB version number 3.1

* fixed search for arbitrary document attributes in web interface in case multiple
  search values were used on different attribute names. in this case, the search always
  produced an empty result

* disallow updating `_from` and `_to` values of edges in Smart Graphs. Updating these
  attributes would lead to potential redistribution of edges to other shards, which must be
  avoided.

* fixed issue #2148

* updated graphql-sync dependency to 0.6.2

* fixed issue #2156

* fixed CRC4 assembly linkage


v3.1.0 (2016-10-29)
-------------------

* AQL breaking change in cluster:

  from ArangoDB 3.1 onwards `WITH` is required for traversals in a
  clustered environment in order to avoid deadlocks.

  Note that for queries that access only a single collection or that have all
  collection names specified somewhere else in the query string, there is no
  need to use *WITH*. *WITH* is only useful when the AQL query parser cannot
  automatically figure out which collections are going to be used by the query.
  *WITH* is only useful for queries that dynamically access collections, e.g.
  via traversals, shortest path operations or the *DOCUMENT()* function.

  more info can be found [here](https://github.com/arangodb/arangodb/blob/devel/Documentation/Books/AQL/Operations/With.md)

* added AQL function `DISTANCE` to calculate the distance between two arbitrary
  coordinates (haversine formula)

* fixed issue #2110

* added Auto-aptation of RAFT timings as calculations only


v3.1.rc2 (2016-10-10)
---------------------

* second release candidate


v3.1.rc1 (2016-09-30)
---------------------

* first release candidate


v3.1.alpha2 (2016-09-01)
------------------------

* added module.context.createDocumentationRouter to replace module.context.apiDocumentation

* bug in RAFT implementation of reads. dethroned leader still answered requests in isolation

* ui: added new graph viewer

* ui: aql-editor added tabular & graph display

* ui: aql-editor improved usability

* ui: aql-editor: query profiling support

* fixed issue #2109

* fixed issue #2111

* fixed issue #2075

* added AQL function `DISTANCE` to calculate the distance between two arbitrary
  coordinates (haversine formula)

* rewrote scheduler and dispatcher based on boost::asio

  parameters changed:
    `--scheduler.threads` and `--server.threads` are now merged into a single one: `--server.threads`

    hidden `--server.extra-threads` has been removed

    hidden `--server.aql-threads` has been removed

    hidden `--server.backend` has been removed

    hidden `--server.show-backends` has been removed

    hidden `--server.thread-affinity` has been removed

* fixed issue #2086

* fixed issue #2079

* fixed issue #2071

  make the AQL query optimizer inject filter condition expressions referred to
  by variables during filter condition aggregation.
  For example, in the following query

      FOR doc IN collection
        LET cond1 = (doc.value == 1)
        LET cond2 = (doc.value == 2)
        FILTER cond1 || cond2
        RETURN { doc, cond1, cond2 }

  the optimizer will now inject the conditions for `cond1` and `cond2` into the filter
  condition `cond1 || cond2`, expanding it to `(doc.value == 1) || (doc.value == 2)`
  and making these conditions available for index searching.

  Note that the optimizer previously already injected some conditions into other
  conditions, but only if the variable that defined the condition was not used
  elsewhere. For example, the filter condition in the query

      FOR doc IN collection
        LET cond = (doc.value == 1)
        FILTER cond
        RETURN { doc }

  already got optimized before because `cond` was only used once in the query and
  the optimizer decided to inject it into the place where it was used.

  This only worked for variables that were referred to once in the query.
  When a variable was used multiple times, the condition was not injected as
  in the following query:

      FOR doc IN collection
        LET cond = (doc.value == 1)
        FILTER cond
        RETURN { doc, cond }

  The fix for #2070 now will enable this optimization so that the query can
  use an index on `doc.value` if available.

* changed behavior of AQL array comparison operators for empty arrays:
  * `ALL` and `ANY` now always return `false` when the left-hand operand is an
    empty array. The behavior for non-empty arrays does not change:
    * `[] ALL == 1` will return `false`
    * `[1] ALL == 1` will return `true`
    * `[1, 2] ALL == 1` will return `false`
    * `[2, 2] ALL == 1` will return `false`
    * `[] ANY == 1` will return `false`
    * `[1] ANY == 1` will return `true`
    * `[1, 2] ANY == 1` will return `true`
    * `[2, 2] ANY == 1` will return `false`
  * `NONE` now always returns `true` when the left-hand operand is an empty array.
    The behavior for non-empty arrays does not change:
    * `[] NONE == 1` will return `true`
    * `[1] NONE == 1` will return `false`
    * `[1, 2] NONE == 1` will return `false`
    * `[2, 2] NONE == 1` will return `true`

* added experimental AQL functions `JSON_STRINGIFY` and `JSON_PARSE`

* added experimental support for incoming gzip-compressed requests

* added HTTP REST APIs for online loglevel adjustments:

  - GET `/_admin/log/level` returns the current loglevel settings
  - PUT `/_admin/log/level` modifies the current loglevel settings

* PATCH /_api/gharial/{graph-name}/vertex/{collection-name}/{vertex-key}
  - changed default value for keepNull to true

* PATCH /_api/gharial/{graph-name}/edge/{collection-name}/{edge-key}
  - changed default value for keepNull to true

* renamed `maximalSize` attribute in parameter.json files to `journalSize`

  The `maximalSize` attribute will still be picked up from collections that
  have not been adjusted. Responses from the replication API will now also use
  `journalSize` instead of `maximalSize`.

* added `--cluster.system-replication-factor` in order to adjust the
  replication factor for new system collections

* fixed issue #2012

* added a memory expection in case V8 memory gets too low

* added Optimizer Rule for other indexes in Traversals
  this allows AQL traversals to use other indexes than the edge index.
  So traversals with filters on edges can now make use of more specific
  indexes, e.g.

      FOR v, e, p IN 2 OUTBOUND @start @@edge FILTER p.edges[0].foo == "bar"

  will prefer a Hash Index on [_from, foo] above the EdgeIndex.

* fixed epoch computation in hybrid logical clock

* fixed thread affinity

* replaced require("internal").db by require("@arangodb").db

* added option `--skip-lines` for arangoimp
  this allows skipping the first few lines from the import file in case the
  CSV or TSV import are used

* fixed periodic jobs: there should be only one instance running - even if it
  runs longer than the period

* improved performance of primary index and edge index lookups

* optimizations for AQL `[*]` operator in case no filter, no projection and
  no offset/limit are used

* added AQL function `OUTERSECTION` to return the symmetric difference of its
  input arguments

* Foxx manifests of installed services are now saved to disk with indentation

* Foxx tests and scripts in development mode should now always respect updated
  files instead of loading stale modules

* When disabling Foxx development mode the setup script is now re-run

* Foxx now provides an easy way to directly serve GraphQL requests using the
  `@arangodb/foxx/graphql` module and the bundled `graphql-sync` dependency

* Foxx OAuth2 module now correctly passes the `access_token` to the OAuth2 server

* added iconv-lite and timezone modules

* web interface now allows installing GitHub and zip services in legacy mode

* added module.context.createDocumentationRouter to replace module.context.apiDocumentation

* bug in RAFT implementation of reads. dethroned leader still answered
  requests in isolation

* all lambdas in ClusterInfo might have been left with dangling references.

* Agency bug fix for handling of empty json objects as values.

* Foxx tests no longer support the Mocha QUnit interface as this resulted in weird
  inconsistencies in the BDD and TDD interfaces. This fixes the TDD interface
  as well as out-of-sequence problems when using the BDD before/after functions.

* updated bundled JavaScript modules to latest versions; joi has been updated from 8.4 to 9.2
  (see [joi 9.0.0 release notes](https://github.com/hapijs/joi/issues/920) for information on
  breaking changes and new features)

* fixed issue #2139

* updated graphql-sync dependency to 0.6.2

* fixed issue #2156


v3.0.13 (XXXX-XX-XX)
--------------------

* fixed issue #2315

* fixed issue #2210


v3.0.12 (2016-11-23)
--------------------

* fixed issue #2176

* fixed issue #2168

* fixed issues #2149, #2159

* fixed error reporting for issue #2158

* fixed assembly linkage bug in CRC4 module

* added support for descriptions field in Foxx dependencies


v3.0.11 (2016-11-08)
--------------------

* fixed issue #2140: supervisor dies instead of respawning child

* fixed issue #2131: use shard key value entered by user in web interface

* fixed issue #2129: cannot kill a long-run query

* fixed issue #2110

* fixed issue #2081

* fixed issue #2038

* changes to Foxx service configuration or dependencies should now be
  stored correctly when options are cleared or omitted

* Foxx tests no longer support the Mocha QUnit interface as this resulted in weird
  inconsistencies in the BDD and TDD interfaces. This fixes the TDD interface
  as well as out-of-sequence problems when using the BDD before/after functions.

* fixed issue #2148


v3.0.10 (2016-09-26)
--------------------

* fixed issue #2072

* fixed issue #2070

* fixed slow cluster starup issues. supervision will demonstrate more
  patience with db servers


v3.0.9 (2016-09-21)
-------------------

* fixed issue #2064

* fixed issue #2060

* speed up `collection.any()` and skiplist index creation

* fixed multiple issues where ClusterInfo bug hung agency in limbo
  timeouting on multiple collection and database callbacks


v3.0.8 (2016-09-14)
-------------------

* fixed issue #2052

* fixed issue #2005

* fixed issue #2039

* fixed multiple issues where ClusterInfo bug hung agency in limbo
  timeouting on multiple collection and database callbacks


v3.0.7 (2016-09-05)
-------------------

* new supervision job handles db server failure during collection creation.


v3.0.6 (2016-09-02)
-------------------

* fixed issue #2026

* slightly better error diagnostics for AQL query compilation and replication

* fixed issue #2018

* fixed issue #2015

* fixed issue #2012

* fixed wrong default value for arangoimp's `--on-duplicate` value

* fix execution of AQL traversal expressions when there are multiple
  conditions that refer to variables set outside the traversal

* properly return HTTP 503 in JS actions when backend is gone

* supervision creates new key in agency for failed servers

* new shards will not be allocated on failed or cleaned servers


v3.0.5 (2016-08-18)
-------------------

* execute AQL ternary operator via C++ if possible

* fixed issue #1977

* fixed extraction of _id attribute in AQL traversal conditions

* fix SSL agency endpoint

* Minimum RAFT timeout was one order of magnitude to short.

* Optimized RAFT RPCs from leader to followers for efficiency.

* Optimized RAFT RPC handling on followers with respect to compaction.

* Fixed bug in handling of duplicates and overlapping logs

* Fixed bug in supervision take over after leadership change.

v3.0.4 (2016-08-01)
-------------------

* added missing lock for periodic jobs access

* fix multiple foxx related cluster issues

* fix handling of empty AQL query strings

* fixed issue in `INTERSECTION` AQL function with duplicate elements
  in the source arrays

* fixed issue #1970

* fixed issue #1968

* fixed issue #1967

* fixed issue #1962

* fixed issue #1959

* replaced require("internal").db by require("@arangodb").db

* fixed issue #1954

* fixed issue #1953

* fixed issue #1950

* fixed issue #1949

* fixed issue #1943

* fixed segfault in V8, by backporting https://bugs.chromium.org/p/v8/issues/detail?id=5033

* Foxx OAuth2 module now correctly passes the `access_token` to the OAuth2 server

* fixed credentialed CORS requests properly respecting --http.trusted-origin

* fixed a crash in V8Periodic task (forgotten lock)

* fixed two bugs in synchronous replication (syncCollectionFinalize)


v3.0.3 (2016-07-17)
-------------------

* fixed issue #1942

* fixed issue #1941

* fixed array index batch insertion issues for hash indexes that caused problems when
  no elements remained for insertion

* fixed AQL MERGE() function with External objects originating from traversals

* fixed some logfile recovery errors with error message "document not found"

* fixed issue #1937

* fixed issue #1936

* improved performance of arangorestore in clusters with synchronous
  replication

* Foxx tests and scripts in development mode should now always respect updated
  files instead of loading stale modules

* When disabling Foxx development mode the setup script is now re-run

* Foxx manifests of installed services are now saved to disk with indentation


v3.0.2 (2016-07-09)
-------------------

* fixed assertion failure in case multiple remove operations were used in the same query

* fixed upsert behavior in case upsert was used in a loop with the same document example

* fixed issue #1930

* don't expose local file paths in Foxx error messages.

* fixed issue #1929

* make arangodump dump the attribute `isSystem` when dumping the structure
  of a collection, additionally make arangorestore not fail when the attribute
  is missing

* fixed "Could not extract custom attribute" issue when using COLLECT with
  MIN/MAX functions in some contexts

* honor presence of persistent index for sorting

* make AQL query optimizer not skip "use-indexes-rule", even if enough
  plans have been created already

* make AQL optimizer not skip "use-indexes-rule", even if enough execution plans
  have been created already

* fix double precision value loss in VelocyPack JSON parser

* added missing SSL support for arangorestore

* improved cluster import performance

* fix Foxx thumbnails on DC/OS

* fix Foxx configuration not being saved

* fix Foxx app access from within the frontend on DC/OS

* add option --default-replication-factor to arangorestore and simplify
  the control over the number of shards when restoring

* fix a bug in the VPack -> V8 conversion if special attributes _key,
  _id, _rev, _from and _to had non-string values, which is allowed
  below the top level

* fix malloc_usable_size for darwin


v3.0.1 (2016-06-30)
-------------------

* fixed periodic jobs: there should be only one instance running - even if it
  runs longer than the period

* increase max. number of collections in AQL queries from 32 to 256

* fixed issue #1916: header "authorization" is required" when opening
  services page

* fixed issue #1915: Explain: member out of range

* fixed issue #1914: fix unterminated buffer

* don't remove lockfile if we are the same (now stale) pid
  fixes docker setups (our pid will always be 1)

* do not use revision id comparisons in compaction for determining whether a
  revision is obsolete, but marker memory addresses
  this ensures revision ids don't matter when compacting documents

* escape Unicode characters in JSON HTTP responses
  this converts UTF-8 characters in HTTP responses of arangod into `\uXXXX`
  escape sequences. This makes the HTTP responses fit into the 7 bit ASCII
  character range, which speeds up HTTP response parsing for some clients,
  namely node.js/v8

* add write before read collections when starting a user transaction
  this allows specifying the same collection in both read and write mode without
  unintended side effects

* fixed buffer overrun that occurred when building very large result sets

* index lookup optimizations for primary index and edge index

* fixed "collection is a nullptr" issue when starting a traversal from a transaction

* enable /_api/import on coordinator servers


v3.0.0 (2016-06-22)
-------------------

* minor GUI fixxes

* fix for replication and nonces


v3.0.0-rc3 (2016-06-19)
-----------------------

* renamed various Foxx errors to no longer refer to Foxx services as apps

* adjusted various error messages in Foxx to be more informative

* specifying "files" in a Foxx manifest to be mounted at the service root
  no longer results in 404s when trying to access non-file routes

* undeclared path parameters in Foxx no longer break the service

* trusted reverse proxy support is now handled more consistently

* ArangoDB request compatibility and user are now exposed in Foxx

* all bundled NPM modules have been upgraded to their latest versions


v3.0.0-rc2 (2016-06-12)
-----------------------

* added option `--server.max-packet-size` for client tools

* renamed option `--server.ssl-protocol` to `--ssl.protocol` in client tools
  (was already done for arangod, but overlooked for client tools)

* fix handling of `--ssl.protocol` value 5 (TLS v1.2) in client tools, which
  claimed to support it but didn't

* config file can use '@include' to include a different config file as base


v3.0.0-rc1 (2016-06-10)
-----------------------

* the user management has changed: it now has users that are independent of
  databases. A user can have one or more database assigned to the user.

* forward ported V8 Comparator bugfix for inline heuristics from
  https://github.com/v8/v8/commit/5ff7901e24c2c6029114567de5a08ed0f1494c81

* changed to-string conversion for AQL objects and arrays, used by the AQL
  function `TO_STRING()` and implicit to-string casts in AQL

  - arrays are now converted into their JSON-stringify equivalents, e.g.

    - `[ ]` is now converted to `[]`
    - `[ 1, 2, 3 ]` is now converted to `[1,2,3]`
    - `[ "test", 1, 2 ] is now converted to `["test",1,2]`

    Previous versions of ArangoDB converted arrays with no members into the
    empty string, and non-empty arrays into a comma-separated list of member
    values, without the surrounding angular brackets. Additionally, string
    array members were not enclosed in quotes in the result string:

    - `[ ]` was converted to ``
    - `[ 1, 2, 3 ]` was converted to `1,2,3`
    - `[ "test", 1, 2 ] was converted to `test,1,2`

  - objects are now converted to their JSON-stringify equivalents, e.g.

    - `{ }` is converted to `{}`
    - `{ a: 1, b: 2 }` is converted to `{"a":1,"b":2}`
    - `{ "test" : "foobar" }` is converted to `{"test":"foobar"}`

    Previous versions of ArangoDB always converted objects into the string
    `[object Object]`

  This change affects also the AQL functions `CONCAT()` and `CONCAT_SEPARATOR()`
  which treated array values differently in previous versions. Previous versions
  of ArangoDB automatically flattened array values on the first level of the array,
  e.g. `CONCAT([1, 2, 3, [ 4, 5, 6 ]])` produced `1,2,3,4,5,6`. Now this will produce
  `[1,2,3,[4,5,6]]`. To flatten array members on the top level, you can now use
  the more explicit `CONCAT(FLATTEN([1, 2, 3, [4, 5, 6]], 1))`.

* added C++ implementations for AQL functions `SLICE()`, `CONTAINS()` and
  `RANDOM_TOKEN()`

* as a consequence of the upgrade to V8 version 5, the implementation of the
  JavaScript `Buffer` object had to be changed. JavaScript `Buffer` objects in
  ArangoDB now always store their data on the heap. There is no shared pool
  for small Buffer values, and no pointing into existing Buffer data when
  extracting slices. This change may increase the cost of creating Buffers with
  short contents or when peeking into existing Buffers, but was required for
  safer memory management and to prevent leaks.

* the `db` object's function `_listDatabases()` was renamed to just `_databases()`
  in order to make it more consistent with the existing `_collections()` function.
  Additionally the `db` object's `_listEndpoints()` function was renamed to just
  `_endpoints()`.

* changed default value of `--server.authentication` from `false` to `true` in
  configuration files etc/relative/arangod.conf and etc/arangodb/arangod.conf.in.
  This means the server will be started with authentication enabled by default,
  requiring all client connections to provide authentication data when connecting
  to ArangoDB. Authentication can still be turned off via setting the value of
  `--server.authentication` to `false` in ArangoDB's configuration files or by
  specifying the option on the command-line.

* Changed result format for querying all collections via the API GET `/_api/collection`.

  Previous versions of ArangoDB returned an object with an attribute named `collections`
  and an attribute named `names`. Both contained all available collections, but
  `collections` contained the collections as an array, and `names` contained the
  collections again, contained in an object in which the attribute names were the
  collection names, e.g.

  ```
  {
    "collections": [
      {"id":"5874437","name":"test","isSystem":false,"status":3,"type":2},
      {"id":"17343237","name":"something","isSystem":false,"status":3,"type":2},
      ...
    ],
    "names": {
      "test": {"id":"5874437","name":"test","isSystem":false,"status":3,"type":2},
      "something": {"id":"17343237","name":"something","isSystem":false,"status":3,"type":2},
      ...
    }
  }
  ```
  This result structure was redundant, and therefore has been simplified to just

  ```
  {
    "result": [
      {"id":"5874437","name":"test","isSystem":false,"status":3,"type":2},
      {"id":"17343237","name":"something","isSystem":false,"status":3,"type":2},
      ...
    ]
  }
  ```

  in ArangoDB 3.0.

* added AQL functions `TYPENAME()` and `HASH()`

* renamed arangob tool to arangobench

* added AQL string comparison operator `LIKE`

  The operator can be used to compare strings like this:

      value LIKE search

  The operator is currently implemented by calling the already existing AQL
  function `LIKE`.

  This change also makes `LIKE` an AQL keyword. Using `LIKE` in either case as
  an attribute or collection name in AQL thus requires quoting.

* make AQL optimizer rule "remove-unnecessary-calculations" fire in more cases

  The rule will now remove calculations that are used exactly once in other
  expressions (e.g. `LET a = doc RETURN a.value`) and calculations,
  or calculations that are just references (e.g. `LET a = b`).

* renamed AQL optimizer rule "merge-traversal-filter" to "optimize-traversals"
  Additionally, the optimizer rule will remove unused edge and path result variables
  from the traversal in case they are specified in the `FOR` section of the traversal,
  but not referenced later in the query. This saves constructing edges and paths
  results.

* added AQL optimizer rule "inline-subqueries"

  This rule can pull out certain subqueries that are used as an operand to a `FOR`
  loop one level higher, eliminating the subquery completely. For example, the query

      FOR i IN (FOR j IN [1,2,3] RETURN j) RETURN i

  will be transformed by the rule to:

      FOR i IN [1,2,3] RETURN i

  The query

      FOR name IN (FOR doc IN _users FILTER doc.status == 1 RETURN doc.name) LIMIT 2 RETURN name

  will be transformed into

      FOR tmp IN _users FILTER tmp.status == 1 LIMIT 2 RETURN tmp.name

  The rule will only fire when the subquery is used as an operand to a `FOR` loop, and
  if the subquery does not contain a `COLLECT` with an `INTO` variable.

* added new endpoint "srv://" for DNS service records

* The result order of the AQL functions VALUES and ATTRIBUTES has never been
  guaranteed and it only had the "correct" ordering by accident when iterating
  over objects that were not loaded from the database. This accidental behavior
  is now changed by introduction of VelocyPack. No ordering is guaranteed unless
  you specify the sort parameter.

* removed configure option `--enable-logger`

* added AQL array comparison operators

  All AQL comparison operators now also exist in an array variant. In the
  array variant, the operator is preceded with one of the keywords *ALL*, *ANY*
  or *NONE*. Using one of these keywords changes the operator behavior to
  execute the comparison operation for all, any, or none of its left hand
  argument values. It is therefore expected that the left hand argument
  of an array operator is an array.

  Examples:

      [ 1, 2, 3 ] ALL IN [ 2, 3, 4 ]   // false
      [ 1, 2, 3 ] ALL IN [ 1, 2, 3 ]   // true
      [ 1, 2, 3 ] NONE IN [ 3 ]        // false
      [ 1, 2, 3 ] NONE IN [ 23, 42 ]   // true
      [ 1, 2, 3 ] ANY IN [ 4, 5, 6 ]   // false
      [ 1, 2, 3 ] ANY IN [ 1, 42 ]     // true
      [ 1, 2, 3 ] ANY == 2             // true
      [ 1, 2, 3 ] ANY == 4             // false
      [ 1, 2, 3 ] ANY > 0              // true
      [ 1, 2, 3 ] ANY <= 1             // true
      [ 1, 2, 3 ] NONE < 99            // false
      [ 1, 2, 3 ] NONE > 10            // true
      [ 1, 2, 3 ] ALL > 2              // false
      [ 1, 2, 3 ] ALL > 0              // true
      [ 1, 2, 3 ] ALL >= 3             // false
      ["foo", "bar"] ALL != "moo"      // true
      ["foo", "bar"] NONE == "bar"     // false
      ["foo", "bar"] ANY == "foo"      // true

* improved AQL optimizer to remove unnecessary sort operations in more cases

* allow enclosing AQL identifiers in forward ticks in addition to using
  backward ticks

  This allows for convenient writing of AQL queries in JavaScript template strings
  (which are delimited with backticks themselves), e.g.

      var q = `FOR doc IN ´collection´ RETURN doc.´name´`;

* allow to set `print.limitString` to configure the number of characters
  to output before truncating

* make logging configurable per log "topic"

  `--log.level <level>` sets the global log level to <level>, e.g. `info`,
  `debug`, `trace`.

  `--log.level topic=<level>` sets the log level for a specific topic.
  Currently, the following topics exist: `collector`, `compactor`, `mmap`,
  `performance`, `queries`, and `requests`. `performance` and `requests` are
  set to FATAL by default. `queries` is set to info. All others are
  set to the global level by default.

  The new log option `--log.output <definition>` allows directing the global
  or per-topic log output to different outputs. The output definition
  "<definition>" can be one of

    "-" for stdin
    "+" for stderr
    "syslog://<syslog-facility>"
    "syslog://<syslog-facility>/<application-name>"
    "file://<relative-path>"

  The option can be specified multiple times in order to configure the output
  for different log topics. To set up a per-topic output configuration, use
  `--log.output <topic>=<definition>`, e.g.

    queries=file://queries.txt

  logs all queries to the file "queries.txt".

* the option `--log.requests-file` is now deprecated. Instead use

    `--log.level requests=info`
    `--log.output requests=file://requests.txt`

* the option `--log.facility` is now deprecated. Instead use

    `--log.output requests=syslog://facility`

* the option `--log.performance` is now deprecated. Instead use

    `--log.level performance=trace`

* removed option `--log.source-filter`

* removed configure option `--enable-logger`

* change collection directory names to include a random id component at the end

  The new pattern is `collection-<id>-<random>`, where `<id>` is the collection
  id and `<random>` is a random number. Previous versions of ArangoDB used a
  pattern `collection-<id>` without the random number.

  ArangoDB 3.0 understands both the old and name directory name patterns.

* removed mostly unused internal spin-lock implementation

* removed support for pre-Windows 7-style locks. This removes compatibility for
  Windows versions older than Windows 7 (e.g. Windows Vista, Windows XP) and
  Windows 2008R2 (e.g. Windows 2008).

* changed names of sub-threads started by arangod

* added option `--default-number-of-shards` to arangorestore, allowing creating
  collections with a specifiable number of shards from a non-cluster dump

* removed support for CoffeeScript source files

* removed undocumented SleepAndRequeue

* added WorkMonitor to inspect server threads

* when downloading a Foxx service from the web interface the suggested filename
  is now based on the service's mount path instead of simply "app.zip"

* the `@arangodb/request` response object now stores the parsed JSON response
  body in a property `json` instead of `body` when the request was made using the
  `json` option. The `body` instead contains the response body as a string.

* the Foxx API has changed significantly, 2.8 services are still supported
  using a backwards-compatible "legacy mode"


v2.8.12 (XXXX-XX-XX)
--------------------

* issue #2091: decrease connect timeout to 5 seconds on startup

* fixed issue #2072

* slightly better error diagnostics for some replication errors

* fixed issue #1977

* fixed issue in `INTERSECTION` AQL function with duplicate elements
  in the source arrays

* fixed issue #1962

* fixed issue #1959

* export aqlQuery template handler as require('org/arangodb').aql for forwards-compatibility


v2.8.11 (2016-07-13)
--------------------

* fixed array index batch insertion issues for hash indexes that caused problems when
  no elements remained for insertion

* fixed issue #1937


v2.8.10 (2016-07-01)
--------------------

* make sure next local _rev value used for a document is at least as high as the
  _rev value supplied by external sources such as replication

* make adding a collection in both read- and write-mode to a transaction behave as
  expected (write includes read). This prevents the `unregister collection used in
  transaction` error

* fixed sometimes invalid result for `byExample(...).count()` when an index plus
  post-filtering was used

* fixed "collection is a nullptr" issue when starting a traversal from a transaction

* honor the value of startup option `--database.wait-for-sync` (that is used to control
  whether new collections are created with `waitForSync` set to `true` by default) also
  when creating collections via the HTTP API (and thus the ArangoShell). When creating
  a collection via these mechanisms, the option was ignored so far, which was inconsistent.

* fixed issue #1826: arangosh --javascript.execute: internal error (geo index issue)

* fixed issue #1823: Arango crashed hard executing very simple query on windows


v2.8.9 (2016-05-13)
-------------------

* fixed escaping and quoting of extra parameters for executables in Mac OS X App

* added "waiting for" status variable to web interface collection figures view

* fixed undefined behavior in query cache invaldation

* fixed access to /_admin/statistics API in case statistics are disable via option
  `--server.disable-statistics`

* Foxx manager will no longer fail hard when Foxx store is unreachable unless installing
  a service from the Foxx store (e.g. when behind a firewall or GitHub is unreachable).


v2.8.8 (2016-04-19)
-------------------

* fixed issue #1805: Query: internal error (location: arangod/Aql/AqlValue.cpp:182).
  Please report this error to arangodb.com (while executing)

* allow specifying collection name prefixes for `_from` and `_to` in arangoimp:

  To avoid specifying complete document ids (consisting of collection names and document
  keys) for *_from* and *_to* values when importing edges with arangoimp, there are now
  the options *--from-collection-prefix* and *--to-collection-prefix*.

  If specified, these values will be automatically prepended to each value in *_from*
  (or *_to* resp.). This allows specifying only document keys inside *_from* and/or *_to*.

  *Example*

      > arangoimp --from-collection-prefix users --to-collection-prefix products ...

  Importing the following document will then create an edge between *users/1234* and
  *products/4321*:

  ```js
  { "_from" : "1234", "_to" : "4321", "desc" : "users/1234 is connected to products/4321" }
  ```

* requests made with the interactive system API documentation in the web interface
  (Swagger) will now respect the active database instead of always using `_system`


v2.8.7 (2016-04-07)
-------------------

* optimized primary=>secondary failover

* fix to-boolean conversion for documents in AQL

* expose the User-Agent HTTP header from the ArangoShell since Github seems to
  require it now, and we use the ArangoShell for fetching Foxx repositories from Github

* work with http servers that only send

* fixed potential race condition between compactor and collector threads

* fix removal of temporary directories on arangosh exit

* javadoc-style comments in Foxx services are no longer interpreted as
  Foxx comments outside of controller/script/exports files (#1748)

* removed remaining references to class syntax for Foxx Model and Repository
  from the documentation

* added a safe-guard for corrupted master-pointer


v2.8.6 (2016-03-23)
-------------------

* arangosh can now execute JavaScript script files that contain a shebang
  in the first line of the file. This allows executing script files directly.

  Provided there is a script file `/path/to/script.js` with the shebang
  `#!arangosh --javascript.execute`:

      > cat /path/to/script.js
      #!arangosh --javascript.execute
      print("hello from script.js");

  If the script file is made executable

      > chmod a+x /path/to/script.js

  it can be invoked on the shell directly and use arangosh for its execution:

      > /path/to/script.js
      hello from script.js

  This did not work in previous versions of ArangoDB, as the whole script contents
  (including the shebang) were treated as JavaScript code.
  Now shebangs in script files will now be ignored for all files passed to arangosh's
  `--javascript.execute` parameter.

  The alternative way of executing a JavaScript file with arangosh still works:

      > arangosh --javascript.execute /path/to/script.js
      hello from script.js

* added missing reset of traversal state for nested traversals.
  The state of nested traversals (a traversal in an AQL query that was
  located in a repeatedly executed subquery or inside another FOR loop)
  was not reset properly, so that multiple invocations of the same nested
  traversal with different start vertices led to the nested traversal
  always using the start vertex provided on the first invocation.

* fixed issue #1781: ArangoDB startup time increased tremendously

* fixed issue #1783: SIGHUP should rotate the log


v2.8.5 (2016-03-11)
-------------------

* Add OpenSSL handler for TLS V1.2 as sugested by kurtkincaid in #1771

* fixed issue #1765 (The webinterface should display the correct query time)
  and #1770 (Display ACTUAL query time in aardvark's AQL editor)

* Windows: the unhandled exception handler now calls the windows logging
  facilities directly without locks.
  This fixes lockups on crashes from the logging framework.

* improve nullptr handling in logger.

* added new endpoint "srv://" for DNS service records

* `org/arangodb/request` no longer sets the content-type header to the
  string "undefined" when no content-type header should be sent (issue #1776)


v2.8.4 (2016-03-01)
-------------------

* global modules are no longer incorrectly resolved outside the ArangoDB
  JavaScript directory or the Foxx service's root directory (issue #1577)

* improved error messages from Foxx and JavaScript (issues #1564, #1565, #1744)


v2.8.3 (2016-02-22)
-------------------

* fixed AQL filter condition collapsing for deeply-nested cases, potentially
  enabling usage of indexes in some dedicated cases

* added parentheses in AQL explain command output to correctly display precedence
  of logical and arithmetic operators

* Foxx Model event listeners defined on the model are now correctly invoked by
  the Repository methods (issue #1665)

* Deleting a Foxx service in the frontend should now always succeed even if the
  files no longer exist on the file system (issue #1358)

* Routing actions loaded from the database no longer throw exceptions when
  trying to load other modules using "require"

* The `org/arangodb/request` response object now sets a property `json` to the
  parsed JSON response body in addition to overwriting the `body` property when
  the request was made using the `json` option.

* Improved Windows stability

* Fixed a bug in the interactive API documentation that would escape slashes
  in document-handle fields. Document handles are now provided as separate
  fields for collection name and document key.


v2.8.2 (2016-02-09)
-------------------

* the continuous replication applier will now prevent the master's WAL logfiles
  from being removed if they are still needed by the applier on the slave. This
  should help slaves that suffered from masters garbage collection WAL logfiles
  which would have been needed by the slave later.

  The initial synchronization will block removal of still needed WAL logfiles
  on the master for 10 minutes initially, and will extend this period when further
  requests are made to the master. Initial synchronization hands over its handle
  for blocking logfile removal to the continuous replication when started via
  the *setupReplication* function. In this case, continuous replication will
  extend the logfile removal blocking period for the required WAL logfiles when
  the slave makes additional requests.

  All handles that block logfile removal will time out automatically after at
  most 5 minutes should a master not be contacted by the slave anymore (e.g. in
  case the slave's replication is turned off, the slaves loses the connection
  to the master or the slave goes down).

* added all-in-one function *setupReplication* to synchronize data from master
  to slave and start the continuous replication:

      require("@arangodb/replication").setupReplication(configuration);

  The command will return when the initial synchronization is finished and the
  continuous replication has been started, or in case the initial synchronization
  has failed.

  If the initial synchronization is successful, the command will store the given
  configuration on the slave. It also configures the continuous replication to start
  automatically if the slave is restarted, i.e. *autoStart* is set to *true*.

  If the command is run while the slave's replication applier is already running,
  it will first stop the running applier, drop its configuration and do a
  resynchronization of data with the master. It will then use the provided configration,
  overwriting any previously existing replication configuration on the slave.

  The following example demonstrates how to use the command for setting up replication
  for the *_system* database. Note that it should be run on the slave and not the
  master:

      db._useDatabase("_system");
      require("@arangodb/replication").setupReplication({
        endpoint: "tcp://master.domain.org:8529",
        username: "myuser",
        password: "mypasswd",
        verbose: false,
        includeSystem: false,
        incremental: true,
        autoResync: true
      });

* the *sync* and *syncCollection* functions now always start the data synchronization
  as an asynchronous server job. The call to *sync* or *syncCollection* will block
  until synchronization is either complete or has failed with an error. The functions
  will automatically poll the slave periodically for status updates.

  The main benefit is that the connection to the slave does not need to stay open
  permanently and is thus not affected by timeout issues. Additionally the caller does
  not need to query the synchronization status from the slave manually as this is
  now performed automatically by these functions.

* fixed undefined behavior when explaining some types of AQL traversals, fixed
  display of some types of traversals in AQL explain output


v2.8.1 (2016-01-29)
-------------------

* Improved AQL Pattern matching by allowing to specify a different traversal
  direction for one or many of the edge collections.

      FOR v, e, p IN OUTBOUND @start @@ec1, INBOUND @@ec2, @@ec3

  will traverse *ec1* and *ec3* in the OUTBOUND direction and for *ec2* it will use
  the INBOUND direction. These directions can be combined in arbitrary ways, the
  direction defined after *IN [steps]* will we used as default direction and can
  be overriden for specific collections.
  This feature is only available for collection lists, it is not possible to
  combine it with graph names.

* detect more types of transaction deadlocks early

* fixed display of relational operators in traversal explain output

* fixed undefined behavior in AQL function `PARSE_IDENTIFIER`

* added "engines" field to Foxx services generated in the admin interface

* added AQL function `IS_SAME_COLLECTION`:

  *IS_SAME_COLLECTION(collection, document)*: Return true if *document* has the same
  collection id as the collection specified in *collection*. *document* can either be
  a [document handle](../Glossary/README.md#document-handle) string, or a document with
  an *_id* attribute. The function does not validate whether the collection actually
  contains the specified document, but only compares the name of the specified collection
  with the collection name part of the specified document.
  If *document* is neither an object with an *id* attribute nor a *string* value,
  the function will return *null* and raise a warning.

      /* true */
      IS_SAME_COLLECTION('_users', '_users/my-user')
      IS_SAME_COLLECTION('_users', { _id: '_users/my-user' })

      /* false */
      IS_SAME_COLLECTION('_users', 'foobar/baz')
      IS_SAME_COLLECTION('_users', { _id: 'something/else' })


v2.8.0 (2016-01-25)
-------------------

* avoid recursive locking


v2.8.0-beta8 (2016-01-19)
-------------------------

* improved internal datafile statistics for compaction and compaction triggering
  conditions, preventing excessive growth of collection datafiles under some
  workloads. This should also fix issue #1596.

* renamed AQL optimizer rule `remove-collect-into` to `remove-collect-variables`

* fixed primary and edge index lookups prematurely aborting searches when the
  specified id search value contained a different collection than the collection
  the index was created for


v2.8.0-beta7 (2016-01-06)
-------------------------

* added vm.runInThisContext

* added AQL keyword `AGGREGATE` for use in AQL `COLLECT` statement

  Using `AGGREGATE` allows more efficient aggregation (incrementally while building
  the groups) than previous versions of AQL, which built group aggregates afterwards
  from the total of all group values.

  `AGGREGATE` can be used inside a `COLLECT` statement only. If used, it must follow
  the declaration of grouping keys:

      FOR doc IN collection
        COLLECT gender = doc.gender AGGREGATE minAge = MIN(doc.age), maxAge = MAX(doc.age)
        RETURN { gender, minAge, maxAge }

  or, if no grouping keys are used, it can follow the `COLLECT` keyword:

      FOR doc IN collection
        COLLECT AGGREGATE minAge = MIN(doc.age), maxAge = MAX(doc.age)
        RETURN {
  minAge, maxAge
}

  Only specific expressions are allowed on the right-hand side of each `AGGREGATE`
  assignment:

  - on the top level the expression must be a call to one of the supported aggregation
    functions `LENGTH`, `MIN`, `MAX`, `SUM`, `AVERAGE`, `STDDEV_POPULATION`, `STDDEV_SAMPLE`,
    `VARIANCE_POPULATION`, or `VARIANCE_SAMPLE`

  - the expression must not refer to variables introduced in the `COLLECT` itself

* Foxx: mocha test paths with wildcard characters (asterisks) now work on Windows

* reserved AQL keyword `NONE` for future use

* web interface: fixed a graph display bug concerning dashboard view

* web interface: fixed several bugs during the dashboard initialize process

* web interface: included several bugfixes: #1597, #1611, #1623

* AQL query optimizer now converts `LENGTH(collection-name)` to an optimized
  expression that returns the number of documents in a collection

* adjusted the behavior of the expansion (`[*]`) operator in AQL for non-array values

  In ArangoDB 2.8, calling the expansion operator on a non-array value will always
  return an empty array. Previous versions of ArangoDB expanded non-array values by
  calling the `TO_ARRAY()` function for the value, which for example returned an
  array with a single value for boolean, numeric and string input values, and an array
  with the object's values for an object input value. This behavior was inconsistent
  with how the expansion operator works for the array indexes in 2.8, so the behavior
  is now unified:

  - if the left-hand side operand of `[*]` is an array, the array will be returned as
    is when calling `[*]` on it
  - if the left-hand side operand of `[*]` is not an array, an empty array will be
    returned by `[*]`

  AQL queries that rely on the old behavior can be changed by either calling `TO_ARRAY`
  explicitly or by using the `[*]` at the correct position.

  The following example query will change its result in 2.8 compared to 2.7:

      LET values = "foo" RETURN values[*]

  In 2.7 the query has returned the array `[ "foo" ]`, but in 2.8 it will return an
  empty array `[ ]`. To make it return the array `[ "foo" ]` again, an explicit
  `TO_ARRAY` function call is needed in 2.8 (which in this case allows the removal
  of the `[*]` operator altogether). This also works in 2.7:

      LET values = "foo" RETURN TO_ARRAY(values)

  Another example:

      LET values = [ { name: "foo" }, { name: "bar" } ]
      RETURN values[*].name[*]

  The above returned `[ [ "foo" ], [ "bar" ] ] in 2.7. In 2.8 it will return
  `[ [ ], [ ] ]`, because the value of `name` is not an array. To change the results
  to the 2.7 style, the query can be changed to

      LET values = [ { name: "foo" }, { name: "bar" } ]
      RETURN values[* RETURN TO_ARRAY(CURRENT.name)]

  The above also works in 2.7.
  The following types of queries won't change:

      LET values = [ 1, 2, 3 ] RETURN values[*]
      LET values = [ { name: "foo" }, { name: "bar" } ] RETURN values[*].name
      LET values = [ { names: [ "foo", "bar" ] }, { names: [ "baz" ] } ] RETURN values[*].names[*]
      LET values = [ { names: [ "foo", "bar" ] }, { names: [ "baz" ] } ] RETURN values[*].names[**]

* slightly adjusted V8 garbage collection strategy so that collection eventually
  happens in all contexts that hold V8 external references to documents and
  collections.

  also adjusted default value of `--javascript.gc-frequency` from 10 seconds to
  15 seconds, as less internal operations are carried out in JavaScript.

* fixes for AQL optimizer and traversal

* added `--create-collection-type` option to arangoimp

  This allows specifying the type of the collection to be created when
  `--create-collection` is set to `true`.

* Foxx export cache should no longer break if a broken app is loaded in the
  web admin interface.


v2.8.0-beta2 (2015-12-16)
-------------------------

* added AQL query optimizer rule "sort-in-values"

  This rule pre-sorts the right-hand side operand of the `IN` and `NOT IN`
  operators so the operation can use a binary search with logarithmic complexity
  instead of a linear search. The rule is applied when the right-hand side
  operand of an `IN` or `NOT IN` operator in a filter condition is a variable that
  is defined in a different loop/scope than the operator itself. Additionally,
  the filter condition must consist of solely the `IN` or `NOT IN` operation
  in order to avoid any side-effects.

* changed collection status terminology in web interface for collections for
  which an unload request has been issued from `in the process of being unloaded`
  to `will be unloaded`.

* unloading a collection via the web interface will now trigger garbage collection
  in all v8 contexts and force a WAL flush. This increases the chances of perfoming
  the unload faster.

* added the following attributes to the result of `collection.figures()` and the
  corresponding HTTP API at `PUT /_api/collection/<name>/figures`:

  - `documentReferences`: The number of references to documents in datafiles
    that JavaScript code currently holds. This information can be used for
    debugging compaction and unload issues.
  - `waitingFor`: An optional string value that contains information about
    which object type is at the head of the collection's cleanup queue. This
    information can be used for debugging compaction and unload issues.
  - `compactionStatus.time`: The point in time the compaction for the collection
    was last executed. This information can be used for debugging compaction
    issues.
  - `compactionStatus.message`: The action that was performed when the compaction
    was last run for the collection. This information can be used for debugging
    compaction issues.

  Note: `waitingFor` and `compactionStatus` may be empty when called on a coordinator
  in a cluster.

* the compaction will now provide queryable status info that can be used to track
  its progress. The compaction status is displayed in the web interface, too.

* better error reporting for arangodump and arangorestore

* arangodump will now fail by default when trying to dump edges that
  refer to already dropped collections. This can be circumvented by
  specifying the option `--force true` when invoking arangodump

* fixed cluster upgrade procedure

* the AQL functions `NEAR` and `WITHIN` now have stricter validations
  for their input parameters `limit`, `radius` and `distance`. They may now throw
  exceptions when invalid parameters are passed that may have not led
  to exceptions in previous versions.

* deprecation warnings now log stack traces

* Foxx: improved backwards compatibility with 2.5 and 2.6

  - reverted Model and Repository back to non-ES6 "classes" because of
    compatibility issues when using the extend method with a constructor

  - removed deprecation warnings for extend and controller.del

  - restored deprecated method Model.toJSONSchema

  - restored deprecated `type`, `jwt` and `sessionStorageApp` options
    in Controller#activateSessions

* Fixed a deadlock problem in the cluster


v2.8.0-beta1 (2015-12-06)
-------------------------

* added AQL function `IS_DATESTRING(value)`

  Returns true if *value* is a string that can be used in a date function.
  This includes partial dates such as *2015* or *2015-10* and strings containing
  invalid dates such as *2015-02-31*. The function will return false for all
  non-string values, even if some of them may be usable in date functions.


v2.8.0-alpha1 (2015-12-03)
--------------------------

* added AQL keywords `GRAPH`, `OUTBOUND`, `INBOUND` and `ANY` for use in graph
  traversals, reserved AQL keyword `ALL` for future use

  Usage of these keywords as collection names, variable names or attribute names
  in AQL queries will not be possible without quoting. For example, the following
  AQL query will still work as it uses a quoted collection name and a quoted
  attribute name:

      FOR doc IN `OUTBOUND`
        RETURN doc.`any`

* issue #1593: added AQL `POW` function for exponentation

* added cluster execution site info in explain output for AQL queries

* replication improvements:

  - added `autoResync` configuration parameter for continuous replication.

    When set to `true`, a replication slave will automatically trigger a full data
    re-synchronization with the master when the master cannot provide the log data
    the slave had asked for. Note that `autoResync` will only work when the option
    `requireFromPresent` is also set to `true` for the continuous replication, or
    when the continuous syncer is started and detects that no start tick is present.

    Automatic re-synchronization may transfer a lot of data from the master to the
    slave and may be expensive. It is therefore turned off by default.
    When turned off, the slave will never perform an automatic re-synchronization
    with the master.

  - added `idleMinWaitTime` and `idleMaxWaitTime` configuration parameters for
    continuous replication.

    These parameters can be used to control the minimum and maximum wait time the
    slave will (intentionally) idle and not poll for master log changes in case the
    master had sent the full logs already.
    The `idleMaxWaitTime` value will only be used when `adapativePolling` is set
    to `true`. When `adaptivePolling` is disable, only `idleMinWaitTime` will be
    used as a constant time span in which the slave will not poll the master for
    further changes. The default values are 0.5 seconds for `idleMinWaitTime` and
    2.5 seconds for `idleMaxWaitTime`, which correspond to the hard-coded values
    used in previous versions of ArangoDB.

  - added `initialSyncMaxWaitTime` configuration parameter for initial and continuous
    replication

    This option controls the maximum wait time (in seconds) that the initial
    synchronization will wait for a response from the master when fetching initial
    collection data. If no response is received within this time period, the initial
    synchronization will give up and fail. This option is also relevant for
    continuous replication in case *autoResync* is set to *true*, as then the
    continuous replication may trigger a full data re-synchronization in case
    the master cannot the log data the slave had asked for.

  - HTTP requests sent from the slave to the master during initial synchronization
    will now be retried if they fail with connection problems.

  - the initial synchronization now logs its progress so it can be queried using
    the regular replication status check APIs.

  - added `async` attribute for `sync` and `syncCollection` operations called from
    the ArangoShell. Setthing this attribute to `true` will make the synchronization
    job on the server go into the background, so that the shell does not block. The
    status of the started asynchronous synchronization job can be queried from the
    ArangoShell like this:

        /* starts initial synchronization */
        var replication = require("@arangodb/replication");
        var id = replication.sync({
          endpoint: "tcp://master.domain.org:8529",
          username: "myuser",
          password: "mypasswd",
          async: true
       });

       /* now query the id of the returned async job and print the status */
       print(replication.getSyncResult(id));

    The result of `getSyncResult()` will be `false` while the server-side job
    has not completed, and different to `false` if it has completed. When it has
    completed, all job result details will be returned by the call to `getSyncResult()`.


* fixed non-deterministic query results in some cluster queries

* fixed issue #1589

* return HTTP status code 410 (gone) instead of HTTP 408 (request timeout) for
  server-side operations that are canceled / killed. Sending 410 instead of 408
  prevents clients from re-starting the same (canceled) operation. Google Chrome
  for example sends the HTTP request again in case it is responded with an HTTP
  408, and this is exactly the opposite of the desired behavior when an operation
  is canceled / killed by the user.

* web interface: queries in AQL editor now cancelable

* web interface: dashboard - added replication information

* web interface: AQL editor now supports bind parameters

* added startup option `--server.hide-product-header` to make the server not send
  the HTTP response header `"Server: ArangoDB"` in its HTTP responses. By default,
  the option is turned off so the header is still sent as usual.

* added new AQL function `UNSET_RECURSIVE` to recursively unset attritutes from
  objects/documents

* switched command-line editor in ArangoShell and arangod to linenoise-ng

* added automatic deadlock detection for transactions

  In case a deadlock is detected, a multi-collection operation may be rolled back
  automatically and fail with error 29 (`deadlock detected`). Client code for
  operations containing more than one collection should be aware of this potential
  error and handle it accordingly, either by giving up or retrying the transaction.

* Added C++ implementations for the AQL arithmetic operations and the following
  AQL functions:
  - ABS
  - APPEND
  - COLLECTIONS
  - CURRENT_DATABASE
  - DOCUMENT
  - EDGES
  - FIRST
  - FIRST_DOCUMENT
  - FIRST_LIST
  - FLATTEN
  - FLOOR
  - FULLTEXT
  - LAST
  - MEDIAN
  - MERGE_RECURSIVE
  - MINUS
  - NEAR
  - NOT_NULL
  - NTH
  - PARSE_IDENTIFIER
  - PERCENTILE
  - POP
  - POSITION
  - PUSH
  - RAND
  - RANGE
  - REMOVE_NTH
  - REMOVE_VALUE
  - REMOVE_VALUES
  - ROUND
  - SHIFT
  - SQRT
  - STDDEV_POPULATION
  - STDDEV_SAMPLE
  - UNSHIFT
  - VARIANCE_POPULATION
  - VARIANCE_SAMPLE
  - WITHIN
  - ZIP

* improved performance of skipping over many documents in an AQL query when no
  indexes and no filters are used, e.g.

      FOR doc IN collection
        LIMIT 1000000, 10
        RETURN doc

* Added array indexes

  Hash indexes and skiplist indexes can now optionally be defined for array values
  so they index individual array members.

  To define an index for array values, the attribute name is extended with the
  expansion operator `[*]` in the index definition:

      arangosh> db.colName.ensureHashIndex("tags[*]");

  When given the following document

      { tags: [ "AQL", "ArangoDB", "Index" ] }

  the index will now contain the individual values `"AQL"`, `"ArangoDB"` and `"Index"`.

  Now the index can be used for finding all documents having `"ArangoDB"` somewhere in their
  tags array using the following AQL query:

      FOR doc IN colName
        FILTER "ArangoDB" IN doc.tags[*]
        RETURN doc

* rewrote AQL query optimizer rule `use-index-range` and renamed it to `use-indexes`.
  The name change affects rule names in the optimizer's output.

* rewrote AQL execution node `IndexRangeNode` and renamed it to `IndexNode`. The name
  change affects node names in the optimizer's explain output.

* added convenience function `db._explain(query)` for human-readable explanation
  of AQL queries

* module resolution as used by `require` now behaves more like in node.js

* the `org/arangodb/request` module now returns response bodies for error responses
  by default. The old behavior of not returning bodies for error responses can be
  re-enabled by explicitly setting the option `returnBodyOnError` to `false` (#1437)


v2.7.6 (2016-01-30)
-------------------

* detect more types of transaction deadlocks early


v2.7.5 (2016-01-22)
-------------------

* backported added automatic deadlock detection for transactions

  In case a deadlock is detected, a multi-collection operation may be rolled back
  automatically and fail with error 29 (`deadlock detected`). Client code for
  operations containing more than one collection should be aware of this potential
  error and handle it accordingly, either by giving up or retrying the transaction.

* improved internal datafile statistics for compaction and compaction triggering
  conditions, preventing excessive growth of collection datafiles under some
  workloads. This should also fix issue #1596.

* Foxx export cache should no longer break if a broken app is loaded in the
  web admin interface.

* Foxx: removed some incorrect deprecation warnings.

* Foxx: mocha test paths with wildcard characters (asterisks) now work on Windows


v2.7.4 (2015-12-21)
-------------------

* slightly adjusted V8 garbage collection strategy so that collection eventually
  happens in all contexts that hold V8 external references to documents and
  collections.

* added the following attributes to the result of `collection.figures()` and the
  corresponding HTTP API at `PUT /_api/collection/<name>/figures`:

  - `documentReferences`: The number of references to documents in datafiles
    that JavaScript code currently holds. This information can be used for
    debugging compaction and unload issues.
  - `waitingFor`: An optional string value that contains information about
    which object type is at the head of the collection's cleanup queue. This
    information can be used for debugging compaction and unload issues.
  - `compactionStatus.time`: The point in time the compaction for the collection
    was last executed. This information can be used for debugging compaction
    issues.
  - `compactionStatus.message`: The action that was performed when the compaction
    was last run for the collection. This information can be used for debugging
    compaction issues.

  Note: `waitingFor` and `compactionStatus` may be empty when called on a coordinator
  in a cluster.

* the compaction will now provide queryable status info that can be used to track
  its progress. The compaction status is displayed in the web interface, too.


v2.7.3 (2015-12-17)
-------------------

* fixed some replication value conversion issues when replication applier properties
  were set via ArangoShell

* fixed disappearing of documents for collections transferred via `sync` or
  `syncCollection` if the collection was dropped right before synchronization
  and drop and (re-)create collection markers were located in the same WAL file


* fixed an issue where overwriting the system sessions collection would break
  the web interface when authentication is enabled

v2.7.2 (2015-12-01)
-------------------

* replication improvements:

  - added `autoResync` configuration parameter for continuous replication.

    When set to `true`, a replication slave will automatically trigger a full data
    re-synchronization with the master when the master cannot provide the log data
    the slave had asked for. Note that `autoResync` will only work when the option
    `requireFromPresent` is also set to `true` for the continuous replication, or
    when the continuous syncer is started and detects that no start tick is present.

    Automatic re-synchronization may transfer a lot of data from the master to the
    slave and may be expensive. It is therefore turned off by default.
    When turned off, the slave will never perform an automatic re-synchronization
    with the master.

  - added `idleMinWaitTime` and `idleMaxWaitTime` configuration parameters for
    continuous replication.

    These parameters can be used to control the minimum and maximum wait time the
    slave will (intentionally) idle and not poll for master log changes in case the
    master had sent the full logs already.
    The `idleMaxWaitTime` value will only be used when `adapativePolling` is set
    to `true`. When `adaptivePolling` is disable, only `idleMinWaitTime` will be
    used as a constant time span in which the slave will not poll the master for
    further changes. The default values are 0.5 seconds for `idleMinWaitTime` and
    2.5 seconds for `idleMaxWaitTime`, which correspond to the hard-coded values
    used in previous versions of ArangoDB.

  - added `initialSyncMaxWaitTime` configuration parameter for initial and continuous
    replication

    This option controls the maximum wait time (in seconds) that the initial
    synchronization will wait for a response from the master when fetching initial
    collection data. If no response is received within this time period, the initial
    synchronization will give up and fail. This option is also relevant for
    continuous replication in case *autoResync* is set to *true*, as then the
    continuous replication may trigger a full data re-synchronization in case
    the master cannot the log data the slave had asked for.

  - HTTP requests sent from the slave to the master during initial synchronization
    will now be retried if they fail with connection problems.

  - the initial synchronization now logs its progress so it can be queried using
    the regular replication status check APIs.

* fixed non-deterministic query results in some cluster queries

* added missing lock instruction for primary index in compactor size calculation

* fixed issue #1589

* fixed issue #1583

* fixed undefined behavior when accessing the top level of a document with the `[*]`
  operator

* fixed potentially invalid pointer access in shaper when the currently accessed
  document got re-located by the WAL collector at the very same time

* Foxx: optional configuration options no longer log validation errors when assigned
  empty values (#1495)

* Foxx: constructors provided to Repository and Model sub-classes via extend are
  now correctly called (#1592)


v2.7.1 (2015-11-07)
-------------------

* switch to linenoise next generation

* exclude `_apps` collection from replication

  The slave has its own `_apps` collection which it populates on server start.
  When replicating data from the master to the slave, the data from the master may
  clash with the slave's own data in the `_apps` collection. Excluding the `_apps`
  collection from replication avoids this.

* disable replication appliers when starting in modes `--upgrade`, `--no-server`
  and `--check-upgrade`

* more detailed output in arango-dfdb

* fixed "no start tick" issue in replication applier

  This error could occur after restarting a slave server after a shutdown
  when no data was ever transferred from the master to the slave via the
  continuous replication

* fixed problem during SSL client connection abort that led to scheduler thread
  staying at 100% CPU saturation

* fixed potential segfault in AQL `NEIGHBORS` function implementation when C++ function
  variant was used and collection names were passed as strings

* removed duplicate target for some frontend JavaScript files from the Makefile

* make AQL function `MERGE()` work on a single array parameter, too.
  This allows combining the attributes of multiple objects from an array into
  a single object, e.g.

      RETURN MERGE([
        { foo: 'bar' },
        { quux: 'quetzalcoatl', ruled: true },
        { bar: 'baz', foo: 'done' }
      ])

  will now return:

      {
        "foo": "done",
        "quux": "quetzalcoatl",
        "ruled": true,
        "bar": "baz"
      }

* fixed potential deadlock in collection status changing on Windows

* fixed hard-coded `incremental` parameter in shell implementation of
  `syncCollection` function in replication module

* fix for GCC5: added check for '-stdlib' option


v2.7.0 (2015-10-09)
-------------------

* fixed request statistics aggregation
  When arangod was started in supervisor mode, the request statistics always showed
  0 requests, as the statistics aggregation thread did not run then.

* read server configuration files before dropping privileges. this ensures that
  the SSL keyfile specified in the configuration can be read with the server's start
  privileges (i.e. root when using a standard ArangoDB package).

* fixed replication with a 2.6 replication configuration and issues with a 2.6 master

* raised default value of `--server.descriptors-minimum` to 1024

* allow Foxx apps to be installed underneath URL path `/_open/`, so they can be
  (intentionally) accessed without authentication.

* added *allowImplicit* sub-attribute in collections declaration of transactions.
  The *allowImplicit* attributes allows making transactions fail should they
  read-access a collection that was not explicitly declared in the *collections*
  array of the transaction.

* added "special" password ARANGODB_DEFAULT_ROOT_PASSWORD. If you pass
  ARANGODB_DEFAULT_ROOT_PASSWORD as password, it will read the password
  from the environment variable ARANGODB_DEFAULT_ROOT_PASSWORD


v2.7.0-rc2 (2015-09-22)
-----------------------

* fix over-eager datafile compaction

  This should reduce the need to compact directly after loading a collection when a
  collection datafile contained many insertions and updates for the same documents. It
  should also prevent from re-compacting already merged datafiles in case not many
  changes were made. Compaction will also make fewer index lookups than before.

* added `syncCollection()` function in module `org/arangodb/replication`

  This allows synchronizing the data of a single collection from a master to a slave
  server. Synchronization can either restore the whole collection by transferring all
  documents from the master to the slave, or incrementally by only transferring documents
  that differ. This is done by partitioning the collection's entire key space into smaller
  chunks and comparing the data chunk-wise between master and slave. Only chunks that are
  different will be re-transferred.

  The `syncCollection()` function can be used as follows:

      require("org/arangodb/replication").syncCollection(collectionName, options);

  e.g.

      require("org/arangodb/replication").syncCollection("myCollection", {
        endpoint: "tcp://127.0.0.1:8529",  /* master */
        username: "root",                  /* username for master */
        password: "secret",                /* password for master */
        incremental: true                  /* use incremental mode */
      });


* additionally allow the following characters in document keys:

  `(` `)` `+` `,` `=` `;` `$` `!` `*` `'` `%`


v2.7.0-rc1 (2015-09-17)
-----------------------

* removed undocumented server-side-only collection functions:
  * collection.OFFSET()
  * collection.NTH()
  * collection.NTH2()
  * collection.NTH3()

* upgraded Swagger to version 2.0 for the Documentation

  This gives the user better prepared test request structures.
  More conversions will follow so finally client libraries can be auto-generated.

* added extra AQL functions for date and time calculation and manipulation.
  These functions were contributed by GitHub users @CoDEmanX and @friday.
  A big thanks for their work!

  The following extra date functions are available from 2.7 on:

  * `DATE_DAYOFYEAR(date)`: Returns the day of year number of *date*.
    The return values range from 1 to 365, or 366 in a leap year respectively.

  * `DATE_ISOWEEK(date)`: Returns the ISO week date of *date*.
    The return values range from 1 to 53. Monday is considered the first day of the week.
    There are no fractional weeks, thus the last days in December may belong to the first
    week of the next year, and the first days in January may be part of the previous year's
    last week.

  * `DATE_LEAPYEAR(date)`: Returns whether the year of *date* is a leap year.

  * `DATE_QUARTER(date)`: Returns the quarter of the given date (1-based):
    * 1: January, February, March
    * 2: April, May, June
    * 3: July, August, September
    * 4: October, November, December

  - *DATE_DAYS_IN_MONTH(date)*: Returns the number of days in *date*'s month (28..31).

  * `DATE_ADD(date, amount, unit)`: Adds *amount* given in *unit* to *date* and
    returns the calculated date.

    *unit* can be either of the following to specify the time unit to add or
    subtract (case-insensitive):
    - y, year, years
    - m, month, months
    - w, week, weeks
    - d, day, days
    - h, hour, hours
    - i, minute, minutes
    - s, second, seconds
    - f, millisecond, milliseconds

    *amount* is the number of *unit*s to add (positive value) or subtract
    (negative value).

  * `DATE_SUBTRACT(date, amount, unit)`: Subtracts *amount* given in *unit* from
    *date* and returns the calculated date.

    It works the same as `DATE_ADD()`, except that it subtracts. It is equivalent
    to calling `DATE_ADD()` with a negative amount, except that `DATE_SUBTRACT()`
    can also subtract ISO durations. Note that negative ISO durations are not
    supported (i.e. starting with `-P`, like `-P1Y`).

  * `DATE_DIFF(date1, date2, unit, asFloat)`: Calculate the difference
    between two dates in given time *unit*, optionally with decimal places.
    Returns a negative value if *date1* is greater than *date2*.

  * `DATE_COMPARE(date1, date2, unitRangeStart, unitRangeEnd)`: Compare two
    partial dates and return true if they match, false otherwise. The parts to
    compare are defined by a range of time units.

    The full range is: years, months, days, hours, minutes, seconds, milliseconds.
    Pass the unit to start from as *unitRangeStart*, and the unit to end with as
    *unitRangeEnd*. All units in between will be compared. Leave out *unitRangeEnd*
    to only compare *unitRangeStart*.

  * `DATE_FORMAT(date, format)`: Format a date according to the given format string.
    It supports the following placeholders (case-insensitive):
    - %t: timestamp, in milliseconds since midnight 1970-01-01
    - %z: ISO date (0000-00-00T00:00:00.000Z)
    - %w: day of week (0..6)
    - %y: year (0..9999)
    - %yy: year (00..99), abbreviated (last two digits)
    - %yyyy: year (0000..9999), padded to length of 4
    - %yyyyyy: year (-009999 .. +009999), with sign prefix and padded to length of 6
    - %m: month (1..12)
    - %mm: month (01..12), padded to length of 2
    - %d: day (1..31)
    - %dd: day (01..31), padded to length of 2
    - %h: hour (0..23)
    - %hh: hour (00..23), padded to length of 2
    - %i: minute (0..59)
    - %ii: minute (00..59), padded to length of 2
    - %s: second (0..59)
    - %ss: second (00..59), padded to length of 2
    - %f: millisecond (0..999)
    - %fff: millisecond (000..999), padded to length of 3
    - %x: day of year (1..366)
    - %xxx: day of year (001..366), padded to length of 3
    - %k: ISO week date (1..53)
    - %kk: ISO week date (01..53), padded to length of 2
    - %l: leap year (0 or 1)
    - %q: quarter (1..4)
    - %a: days in month (28..31)
    - %mmm: abbreviated English name of month (Jan..Dec)
    - %mmmm: English name of month (January..December)
    - %www: abbreviated English name of weekday (Sun..Sat)
    - %wwww: English name of weekday (Sunday..Saturday)
    - %&: special escape sequence for rare occasions
    - %%: literal %
    - %: ignored

* new WAL logfiles and datafiles are now created non-sparse

  This prevents SIGBUS signals being raised when memory of a sparse datafile is accessed
  and the disk is full and the accessed file part is not actually disk-backed. In
  this case the mapped memory region is not necessarily backed by physical memory, and
  accessing the memory may raise SIGBUS and crash arangod.

* the `internal.download()` function and the module `org/arangodb/request` used some
  internal library function that handled the sending of HTTP requests from inside of
  ArangoDB. This library unconditionally set an HTTP header `Accept-Encoding: gzip`
  in all outgoing HTTP requests.

  This has been fixed in 2.7, so `Accept-Encoding: gzip` is not set automatically anymore.
  Additionally, the header `User-Agent: ArangoDB` is not set automatically either. If
  client applications desire to send these headers, they are free to add it when
  constructing the requests using the `download` function or the request module.

* fixed issue #1436: org/arangodb/request advertises deflate without supporting it

* added template string generator function `aqlQuery` for generating AQL queries

  This can be used to generate safe AQL queries with JavaScript parameter
  variables or expressions easily:

      var name = 'test';
      var attributeName = '_key';
      var query = aqlQuery`FOR u IN users FILTER u.name == ${name} RETURN u.${attributeName}`;
      db._query(query);

* report memory usage for document header data (revision id, pointer to data etc.)
  in `db.collection.figures()`. The memory used for document headers will now
  show up in the already existing attribute `indexes.size`. Due to that, the index
  sizes reported by `figures()` in 2.7 will be higher than those reported by 2.6,
  but the 2.7 values are more accurate.

* IMPORTANT CHANGE: the filenames in dumps created by arangodump now contain
  not only the name of the dumped collection, but also an additional 32-digit hash
  value. This is done to prevent overwriting dump files in case-insensitive file
  systems when there exist multiple collections with the same name (but with
  different cases).

  For example, if a database has two collections: `test` and `Test`, previous
  versions of ArangoDB created the files

  * `test.structure.json` and `test.data.json` for collection `test`
  * `Test.structure.json` and `Test.data.json` for collection `Test`

  This did not work for case-insensitive filesystems, because the files for the
  second collection would have overwritten the files of the first. arangodump in
  2.7 will create the following filenames instead:

  * `test_098f6bcd4621d373cade4e832627b4f6.structure.json` and `test_098f6bcd4621d373cade4e832627b4f6.data.json`
  * `Test_0cbc6611f5540bd0809a388dc95a615b.structure.json` and `Test_0cbc6611f5540bd0809a388dc95a615b.data.json`

  These filenames will be unambiguous even in case-insensitive filesystems.

* IMPORTANT CHANGE: make arangod actually close lingering client connections
  when idle for at least the duration specified via `--server.keep-alive-timeout`.
  In previous versions of ArangoDB, connections were not closed by the server
  when the timeout was reached and the client was still connected. Now the
  connection is properly closed by the server in case of timeout. Client
  applications relying on the old behavior may now need to reconnect to the
  server when their idle connections time out and get closed (note: connections
  being idle for a long time may be closed by the OS or firewalls anyway -
  client applications should be aware of that and try to reconnect).

* IMPORTANT CHANGE: when starting arangod, the server will drop the process
  privileges to the specified values in options `--server.uid` and `--server.gid`
  instantly after parsing the startup options.

  That means when either `--server.uid` or `--server.gid` are set, the privilege
  change will happen earlier. This may prevent binding the server to an endpoint
  with a port number lower than 1024 if the arangodb user has no privileges
  for that. Previous versions of ArangoDB changed the privileges later, so some
  startup actions were still carried out under the invoking user (i.e. likely
  *root* when started via init.d or system scripts) and especially binding to
  low port numbers was still possible there.

  The default privileges for user *arangodb* will not be sufficient for binding
  to port numbers lower than 1024. To have an ArangoDB 2.7 bind to a port number
  lower than 1024, it needs to be started with either a different privileged user,
  or the privileges of the *arangodb* user have to raised manually beforehand.

* added AQL optimizer rule `patch-update-statements`

* Linux startup scripts and systemd configuration for arangod now try to
  adjust the NOFILE (number of open files) limits for the process. The limit
  value is set to 131072 (128k) when ArangoDB is started via start/stop
  commands

* When ArangoDB is started/stopped manually via the start/stop commands, the
  main process will wait for up to 10 seconds after it forks the supervisor
  and arangod child processes. If the startup fails within that period, the
  start/stop script will fail with an exit code other than zero. If the
  startup of the supervisor or arangod is still ongoing after 10 seconds,
  the main program will still return with exit code 0. The limit of 10 seconds
  is arbitrary because the time required for a startup is not known in advance.

* added startup option `--database.throw-collection-not-loaded-error`

  Accessing a not-yet loaded collection will automatically load a collection
  on first access. This flag controls what happens in case an operation
  would need to wait for another thread to finalize loading a collection. If
  set to *true*, then the first operation that accesses an unloaded collection
  will load it. Further threads that try to access the same collection while
  it is still loading immediately fail with an error (1238, *collection not loaded*).
  This is to prevent all server threads from being blocked while waiting on the
  same collection to finish loading. When the first thread has completed loading
  the collection, the collection becomes regularly available, and all operations
  from that point on can be carried out normally, and error 1238 will not be
  thrown anymore for that collection.

  If set to *false*, the first thread that accesses a not-yet loaded collection
  will still load it. Other threads that try to access the collection while
  loading will not fail with error 1238 but instead block until the collection
  is fully loaded. This configuration might lead to all server threads being
  blocked because they are all waiting for the same collection to complete
  loading. Setting the option to *true* will prevent this from happening, but
  requires clients to catch error 1238 and react on it (maybe by scheduling
  a retry for later).

  The default value is *false*.

* added better control-C support in arangosh

  When CTRL-C is pressed in arangosh, it will now print a `^C` first. Pressing
  CTRL-C again will reset the prompt if something was entered before, or quit
  arangosh if no command was entered directly before.

  This affects the arangosh version build with Readline-support only (Linux
  and MacOS).

  The MacOS version of ArangoDB for Homebrew now depends on Readline, too. The
  Homebrew formula has been changed accordingly.
  When self-compiling ArangoDB on MacOS without Homebrew, Readline now is a
  prerequisite.

* increased default value for collection-specific `indexBuckets` value from 1 to 8

  Collections created from 2.7 on will use the new default value of `8` if not
  overridden on collection creation or later using
  `collection.properties({ indexBuckets: ... })`.

  The `indexBuckets` value determines the number of buckets to use for indexes of
  type `primary`, `hash` and `edge`. Having multiple index buckets allows splitting
  an index into smaller components, which can be filled in parallel when a collection
  is loading. Additionally, resizing and reallocation of indexes are faster and
  less intrusive if the index uses multiple buckets, because resize and reallocation
  will affect only data in a single bucket instead of all index values.

  The index buckets will be filled in parallel when loading a collection if the collection
  has an `indexBuckets` value greater than 1 and the collection contains a significant
  amount of documents/edges (the current threshold is 256K documents but this value
  may change in future versions of ArangoDB).

* changed HTTP client to use poll instead of select on Linux and MacOS

  This affects the ArangoShell and user-defined JavaScript code running inside
  arangod that initiates its own HTTP calls.

  Using poll instead of select allows using arbitrary high file descriptors
  (bigger than the compiled in FD_SETSIZE). Server connections are still handled using
  epoll, which has never been affected by FD_SETSIZE.

* implemented AQL `LIKE` function using ICU regexes

* added `RETURN DISTINCT` for AQL queries to return unique results:

      FOR doc IN collection
        RETURN DISTINCT doc.status

  This change also introduces `DISTINCT` as an AQL keyword.

* removed `createNamedQueue()` and `addJob()` functions from org/arangodb/tasks

* use less locks and more atomic variables in the internal dispatcher
  and V8 context handling implementations. This leads to improved throughput in
  some ArangoDB internals and allows for higher HTTP request throughput for
  many operations.

  A short overview of the improvements can be found here:

  https://www.arangodb.com/2015/08/throughput-enhancements/

* added shorthand notation for attribute names in AQL object literals:

      LET name = "Peter"
      LET age = 42
      RETURN { name, age }

  The above is the shorthand equivalent of the generic form

      LET name = "Peter"
      LET age = 42
      RETURN { name : name, age : age }

* removed configure option `--enable-timings`

  This option did not have any effect.

* removed configure option `--enable-figures`

  This option previously controlled whether HTTP request statistics code was
  compiled into ArangoDB or not. The previous default value was `true` so
  statistics code was available in official packages. Setting the option to
  `false` led to compile errors so it is doubtful the default value was
  ever changed. By removing the option some internal statistics code was also
  simplified.

* removed run-time manipulation methods for server endpoints:

  * `db._removeEndpoint()`
  * `db._configureEndpoint()`
  * HTTP POST `/_api/endpoint`
  * HTTP DELETE `/_api/endpoint`

* AQL query result cache

  The query result cache can optionally cache the complete results of all or selected AQL queries.
  It can be operated in the following modes:

  * `off`: the cache is disabled. No query results will be stored
  * `on`: the cache will store the results of all AQL queries unless their `cache`
    attribute flag is set to `false`
  * `demand`: the cache will store the results of AQL queries that have their
    `cache` attribute set to `true`, but will ignore all others

  The mode can be set at server startup using the `--database.query-cache-mode` configuration
  option and later changed at runtime.

  The following HTTP REST APIs have been added for controlling the query cache:

  * HTTP GET `/_api/query-cache/properties`: returns the global query cache configuration
  * HTTP PUT `/_api/query-cache/properties`: modifies the global query cache configuration
  * HTTP DELETE `/_api/query-cache`: invalidates all results in the query cache

  The following JavaScript functions have been added for controlling the query cache:

  * `require("org/arangodb/aql/cache").properties()`: returns the global query cache configuration
  * `require("org/arangodb/aql/cache").properties(properties)`: modifies the global query cache configuration
  * `require("org/arangodb/aql/cache").clear()`: invalidates all results in the query cache

* do not link arangoimp against V8

* AQL function call arguments optimization

  This will lead to arguments in function calls inside AQL queries not being copied but passed
  by reference. This may speed up calls to functions with bigger argument values or queries that
  call functions a lot of times.

* upgraded V8 version to 4.3.61

* removed deprecated AQL `SKIPLIST` function.

  This function was introduced in older versions of ArangoDB with a less powerful query optimizer to
  retrieve data from a skiplist index using a `LIMIT` clause. It was marked as deprecated in ArangoDB
  2.6.

  Since ArangoDB 2.3 the behavior of the `SKIPLIST` function can be emulated using regular AQL
  constructs, e.g.

      FOR doc IN @@collection
        FILTER doc.value >= @value
        SORT doc.value DESC
        LIMIT 1
        RETURN doc

* the `skip()` function for simple queries does not accept negative input any longer.
  This feature was deprecated in 2.6.0.

* fix exception handling

  In some cases JavaScript exceptions would re-throw without information of the original problem.
  Now the original exception is logged for failure analysis.

* based REST API method PUT `/_api/simple/all` on the cursor API and make it use AQL internally.

  The change speeds up this REST API method and will lead to additional query information being
  returned by the REST API. Clients can use this extra information or ignore it.

* Foxx Queue job success/failure handlers arguments have changed from `(jobId, jobData, result, jobFailures)` to `(result, jobData, job)`.

* added Foxx Queue job options `repeatTimes`, `repeatUntil` and `repeatDelay` to automatically re-schedule jobs when they are completed.

* added Foxx manifest configuration type `password` to mask values in the web interface.

* fixed default values in Foxx manifest configurations sometimes not being used as defaults.

* fixed optional parameters in Foxx manifest configurations sometimes not being cleared correctly.

* Foxx dependencies can now be marked as optional using a slightly more verbose syntax in your manifest file.

* converted Foxx constructors to ES6 classes so you can extend them using class syntax.

* updated aqb to 2.0.

* updated chai to 3.0.

* Use more madvise calls to speed up things when memory is tight, in particular
  at load time but also for random accesses later.

* Overhauled web interface

  The web interface now has a new design.

  The API documentation for ArangoDB has been moved from "Tools" to "Links" in the web interface.

  The "Applications" tab in the web interfaces has been renamed to "Services".


v2.6.12 (2015-12-02)
--------------------

* fixed disappearing of documents for collections transferred via `sync` if the
  the collection was dropped right before synchronization and drop and (re-)create
  collection markers were located in the same WAL file

* added missing lock instruction for primary index in compactor size calculation

* fixed issue #1589

* fixed issue #1583

* Foxx: optional configuration options no longer log validation errors when assigned
  empty values (#1495)


v2.6.11 (2015-11-18)
--------------------

* fixed potentially invalid pointer access in shaper when the currently accessed
  document got re-located by the WAL collector at the very same time


v2.6.10 (2015-11-10)
--------------------

* disable replication appliers when starting in modes `--upgrade`, `--no-server`
  and `--check-upgrade`

* more detailed output in arango-dfdb

* fixed potential deadlock in collection status changing on Windows

* issue #1521: Can't dump/restore with user and password


v2.6.9 (2015-09-29)
-------------------

* added "special" password ARANGODB_DEFAULT_ROOT_PASSWORD. If you pass
  ARANGODB_DEFAULT_ROOT_PASSWORD as password, it will read the password
  from the environment variable ARANGODB_DEFAULT_ROOT_PASSWORD

* fixed failing AQL skiplist, sort and limit combination

  When using a Skiplist index on an attribute (say "a") and then using sort
  and skip on this attribute caused the result to be empty e.g.:

    require("internal").db.test.ensureSkiplist("a");
    require("internal").db._query("FOR x IN test SORT x.a LIMIT 10, 10");

  Was always empty no matter how many documents are stored in test.
  This is now fixed.

v2.6.8 (2015-09-09)
-------------------

* ARM only:

  The ArangoDB packages for ARM require the kernel to allow unaligned memory access.
  How the kernel handles unaligned memory access is configurable at runtime by
  checking and adjusting the contents `/proc/cpu/alignment`.

  In order to operate on ARM, ArangoDB requires the bit 1 to be set. This will
  make the kernel trap and adjust unaligned memory accesses. If this bit is not
  set, the kernel may send a SIGBUS signal to ArangoDB and terminate it.

  To set bit 1 in `/proc/cpu/alignment` use the following command as a privileged
  user (e.g. root):

      echo "2" > /proc/cpu/alignment

  Note that this setting affects all user processes and not just ArangoDB. Setting
  the alignment with the above command will also not make the setting permanent,
  so it will be lost after a restart of the system. In order to make the setting
  permanent, it should be executed during system startup or before starting arangod.

  The ArangoDB start/stop scripts do not adjust the alignment setting, but rely on
  the environment to have the correct alignment setting already. The reason for this
  is that the alignment settings also affect all other user processes (which ArangoDB
  is not aware of) and thus may have side-effects outside of ArangoDB. It is therefore
  more reasonable to have the system administrator carry out the change.


v2.6.7 (2015-08-25)
-------------------

* improved AssocMulti index performance when resizing.

  This makes the edge index perform less I/O when under memory pressure.


v2.6.6 (2015-08-23)
-------------------

* added startup option `--server.additional-threads` to create separate queues
  for slow requests.


v2.6.5 (2015-08-17)
-------------------

* added startup option `--database.throw-collection-not-loaded-error`

  Accessing a not-yet loaded collection will automatically load a collection
  on first access. This flag controls what happens in case an operation
  would need to wait for another thread to finalize loading a collection. If
  set to *true*, then the first operation that accesses an unloaded collection
  will load it. Further threads that try to access the same collection while
  it is still loading immediately fail with an error (1238, *collection not loaded*).
  This is to prevent all server threads from being blocked while waiting on the
  same collection to finish loading. When the first thread has completed loading
  the collection, the collection becomes regularly available, and all operations
  from that point on can be carried out normally, and error 1238 will not be
  thrown anymore for that collection.

  If set to *false*, the first thread that accesses a not-yet loaded collection
  will still load it. Other threads that try to access the collection while
  loading will not fail with error 1238 but instead block until the collection
  is fully loaded. This configuration might lead to all server threads being
  blocked because they are all waiting for the same collection to complete
  loading. Setting the option to *true* will prevent this from happening, but
  requires clients to catch error 1238 and react on it (maybe by scheduling
  a retry for later).

  The default value is *false*.

* fixed busy wait loop in scheduler threads that sometimes consumed 100% CPU while
  waiting for events on connections closed unexpectedly by the client side

* handle attribute `indexBuckets` when restoring collections via arangorestore.
  Previously the `indexBuckets` attribute value from the dump was ignored, and the
   server default value for `indexBuckets` was used when restoring a collection.

* fixed "EscapeValue already set error" crash in V8 actions that might have occurred when
  canceling V8-based operations.


v2.6.4 (2015-08-01)
-------------------

* V8: Upgrade to version 4.1.0.27 - this is intended to be the stable V8 version.

* fixed issue #1424: Arango shell should not processing arrows pushing on keyboard


v2.6.3 (2015-07-21)
-------------------

* issue #1409: Document values with null character truncated


v2.6.2 (2015-07-04)
-------------------

* fixed issue #1383: bindVars for HTTP API doesn't work with empty string

* fixed handling of default values in Foxx manifest configurations

* fixed handling of optional parameters in Foxx manifest configurations

* fixed a reference error being thrown in Foxx queues when a function-based job type is used that is not available and no options object is passed to queue.push


v2.6.1 (2015-06-24)
-------------------

* Add missing swagger files to cmake build. fixes #1368

* fixed documentation errors


v2.6.0 (2015-06-20)
-------------------

* using negative values for `SimpleQuery.skip()` is deprecated.
  This functionality will be removed in future versions of ArangoDB.

* The following simple query functions are now deprecated:

  * collection.near
  * collection.within
  * collection.geo
  * collection.fulltext
  * collection.range
  * collection.closedRange

  This also lead to the following REST API methods being deprecated from now on:

  * PUT /_api/simple/near
  * PUT /_api/simple/within
  * PUT /_api/simple/fulltext
  * PUT /_api/simple/range

  It is recommended to replace calls to these functions or APIs with equivalent AQL queries,
  which are more flexible because they can be combined with other operations:

      FOR doc IN NEAR(@@collection, @latitude, @longitude, @limit)
        RETURN doc

      FOR doc IN WITHIN(@@collection, @latitude, @longitude, @radius, @distanceAttributeName)
        RETURN doc

      FOR doc IN FULLTEXT(@@collection, @attributeName, @queryString, @limit)
        RETURN doc

      FOR doc IN @@collection
        FILTER doc.value >= @left && doc.value < @right
        LIMIT @skip, @limit
        RETURN doc`

  The above simple query functions and REST API methods may be removed in future versions
  of ArangoDB.

* deprecated now-obsolete AQL `SKIPLIST` function

  The function was introduced in older versions of ArangoDB with a less powerful query optimizer to
  retrieve data from a skiplist index using a `LIMIT` clause.

  Since 2.3 the same goal can be achieved by using regular AQL constructs, e.g.

      FOR doc IN collection FILTER doc.value >= @value SORT doc.value DESC LIMIT 1 RETURN doc

* fixed issues when switching the database inside tasks and during shutdown of database cursors

  These features were added during 2.6 alpha stage so the fixes affect devel/2.6-alpha builds only

* issue #1360: improved foxx-manager help

* added `--enable-tcmalloc` configure option.

  When this option is set, arangod and the client tools will be linked against tcmalloc, which replaces
  the system allocator. When the option is set, a tcmalloc library must be present on the system under
  one of the names `libtcmalloc`, `libtcmalloc_minimal` or `libtcmalloc_debug`.

  As this is a configure option, it is supported for manual builds on Linux-like systems only. tcmalloc
  support is currently experimental.

* issue #1353: Windows: HTTP API - incorrect path in errorMessage

* issue #1347: added option `--create-database` for arangorestore.

  Setting this option to `true` will now create the target database if it does not exist. When creating
  the target database, the username and passwords passed to arangorestore will be used to create an
  initial user for the new database.

* issue #1345: advanced debug information for User Functions

* issue #1341: Can't use bindvars in UPSERT

* fixed vulnerability in JWT implementation.

* changed default value of option `--database.ignore-datafile-errors` from `true` to `false`

  If the new default value of `false` is used, then arangod will refuse loading collections that contain
  datafiles with CRC mismatches or other errors. A collection with datafile errors will then become
  unavailable. This prevents follow up errors from happening.

  The only way to access such collection is to use the datafile debugger (arango-dfdb) and try to repair
  or truncate the datafile with it.

  If `--database.ignore-datafile-errors` is set to `true`, then collections will become available
  even if parts of their data cannot be loaded. This helps availability, but may cause (partial) data
  loss and follow up errors.

* added server startup option `--server.session-timeout` for controlling the timeout of user sessions
  in the web interface

* add sessions and cookie authentication for ArangoDB's web interface

  ArangoDB's built-in web interface now uses sessions. Session information ids are stored in cookies,
  so clients using the web interface must accept cookies in order to use it

* web interface: display query execution time in AQL editor

* web interface: renamed AQL query *submit* button to *execute*

* web interface: added query explain feature in AQL editor

* web interface: demo page added. only working if demo data is available, hidden otherwise

* web interface: added support for custom app scripts with optional arguments and results

* web interface: mounted apps that need to be configured are now indicated in the app overview

* web interface: added button for running tests to app details

* web interface: added button for configuring app dependencies to app details

* web interface: upgraded API documentation to use Swagger 2

* INCOMPATIBLE CHANGE

  removed startup option `--log.severity`

  The docs for `--log.severity` mentioned lots of severities (e.g. `exception`, `technical`, `functional`, `development`)
  but only a few severities (e.g. `all`, `human`) were actually used, with `human` being the default and `all` enabling the
  additional logging of requests. So the option pretended to control a lot of things which it actually didn't. Additionally,
  the option `--log.requests-file` was around for a long time already, also controlling request logging.

  Because the `--log.severity` option effectively did not control that much, it was removed. A side effect of removing the
  option is that 2.5 installations which used `--log.severity all` will not log requests after the upgrade to 2.6. This can
  be adjusted by setting the `--log.requests-file` option.

* add backtrace to fatal log events

* added optional `limit` parameter for AQL function `FULLTEXT`

* make fulltext index also index text values contained in direct sub-objects of the indexed
  attribute.

  Previous versions of ArangoDB only indexed the attribute value if it was a string. Sub-attributes
  of the index attribute were ignored when fulltext indexing.

  Now, if the index attribute value is an object, the object's values will each be included in the
  fulltext index if they are strings. If the index attribute value is an array, the array's values
  will each be included in the fulltext index if they are strings.

  For example, with a fulltext index present on the `translations` attribute, the following text
  values will now be indexed:

      var c = db._create("example");
      c.ensureFulltextIndex("translations");
      c.insert({ translations: { en: "fox", de: "Fuchs", fr: "renard", ru: "лиса" } });
      c.insert({ translations: "Fox is the English translation of the German word Fuchs" });
      c.insert({ translations: [ "ArangoDB", "document", "database", "Foxx" ] });

      c.fulltext("translations", "лиса").toArray();       // returns only first document
      c.fulltext("translations", "Fox").toArray();        // returns first and second documents
      c.fulltext("translations", "prefix:Fox").toArray(); // returns all three documents

* added batch document removal and lookup commands:

      collection.lookupByKeys(keys)
      collection.removeByKeys(keys)

  These commands can be used to perform multi-document lookup and removal operations efficiently
  from the ArangoShell. The argument to these operations is an array of document keys.

  Also added HTTP APIs for batch document commands:

  * PUT /_api/simple/lookup-by-keys
  * PUT /_api/simple/remove-by-keys

* properly prefix document address URLs with the current database name for calls to the REST
  API method GET `/_api/document?collection=...` (that method will return partial URLs to all
  documents in the collection).

  Previous versions of ArangoDB returned the URLs starting with `/_api/` but without the current
  database name, e.g. `/_api/document/mycollection/mykey`. Starting with 2.6, the response URLs
  will include the database name as well, e.g. `/_db/_system/_api/document/mycollection/mykey`.

* added dedicated collection export HTTP REST API

  ArangoDB now provides a dedicated collection export API, which can take snapshots of entire
  collections more efficiently than the general-purpose cursor API. The export API is useful
  to transfer the contents of an entire collection to a client application. It provides optional
  filtering on specific attributes.

  The export API is available at endpoint `POST /_api/export?collection=...`. The API has the
  same return value structure as the already established cursor API (`POST /_api/cursor`).

  An introduction to the export API is given in this blog post:
  http://jsteemann.github.io/blog/2015/04/04/more-efficient-data-exports/

* subquery optimizations for AQL queries

  This optimization avoids copying intermediate results into subqueries that are not required
  by the subquery.

  A brief description can be found here:
  http://jsteemann.github.io/blog/2015/05/04/subquery-optimizations/

* return value optimization for AQL queries

  This optimization avoids copying the final query result inside the query's main `ReturnNode`.

  A brief description can be found here:
  http://jsteemann.github.io/blog/2015/05/04/return-value-optimization-for-aql/

* speed up AQL queries containing big `IN` lists for index lookups

  `IN` lists used for index lookups had performance issues in previous versions of ArangoDB.
  These issues have been addressed in 2.6 so using bigger `IN` lists for filtering is much
  faster.

  A brief description can be found here:
  http://jsteemann.github.io/blog/2015/05/07/in-list-improvements/

* allow `@` and `.` characters in document keys, too

  This change also leads to document keys being URL-encoded when returned in HTTP `location`
  response headers.

* added alternative implementation for AQL COLLECT

  The alternative method uses a hash table for grouping and does not require its input elements
  to be sorted. It will be taken into account by the optimizer for `COLLECT` statements that do
  not use an `INTO` clause.

  In case a `COLLECT` statement can use the hash table variant, the optimizer will create an extra
  plan for it at the beginning of the planning phase. In this plan, no extra `SORT` node will be
  added in front of the `COLLECT` because the hash table variant of `COLLECT` does not require
  sorted input. Instead, a `SORT` node will be added after it to sort its output. This `SORT` node
  may be optimized away again in later stages. If the sort order of the result is irrelevant to
  the user, adding an extra `SORT null` after a hash `COLLECT` operation will allow the optimizer to
  remove the sorts altogether.

  In addition to the hash table variant of `COLLECT`, the optimizer will modify the original plan
  to use the regular `COLLECT` implementation. As this implementation requires sorted input, the
  optimizer will insert a `SORT` node in front of the `COLLECT`. This `SORT` node may be optimized
  away in later stages.

  The created plans will then be shipped through the regular optimization pipeline. In the end,
  the optimizer will pick the plan with the lowest estimated total cost as usual. The hash table
  variant does not require an up-front sort of the input, and will thus be preferred over the
  regular `COLLECT` if the optimizer estimates many input elements for the `COLLECT` node and
  cannot use an index to sort them.

  The optimizer can be explicitly told to use the regular *sorted* variant of `COLLECT` by
  suffixing a `COLLECT` statement with `OPTIONS { "method" : "sorted" }`. This will override the
  optimizer guesswork and only produce the *sorted* variant of `COLLECT`.

  A blog post on the new `COLLECT` implementation can be found here:
  http://jsteemann.github.io/blog/2015/04/22/collecting-with-a-hash-table/

* refactored HTTP REST API for cursors

  The HTTP REST API for cursors (`/_api/cursor`) has been refactored to improve its performance
  and use less memory.

  A post showing some of the performance improvements can be found here:
  http://jsteemann.github.io/blog/2015/04/01/improvements-for-the-cursor-api/

* simplified return value syntax for data-modification AQL queries

  ArangoDB 2.4 since version allows to return results from data-modification AQL queries. The
  syntax for this was quite limited and verbose:

      FOR i IN 1..10
        INSERT { value: i } IN test
        LET inserted = NEW
        RETURN inserted

  The `LET inserted = NEW RETURN inserted` was required literally to return the inserted
  documents. No calculations could be made using the inserted documents.

  This is now more flexible. After a data-modification clause (e.g. `INSERT`, `UPDATE`, `REPLACE`,
  `REMOVE`, `UPSERT`) there can follow any number of `LET` calculations. These calculations can
  refer to the pseudo-values `OLD` and `NEW` that are created by the data-modification statements.

  This allows returning projections of inserted or updated documents, e.g.:

      FOR i IN 1..10
        INSERT { value: i } IN test
        RETURN { _key: NEW._key, value: i }

  Still not every construct is allowed after a data-modification clause. For example, no functions
  can be called that may access documents.

  More information can be found here:
  http://jsteemann.github.io/blog/2015/03/27/improvements-for-data-modification-queries/

* added AQL `UPSERT` statement

  This adds an `UPSERT` statement to AQL that is a combination of both `INSERT` and `UPDATE` /
  `REPLACE`. The `UPSERT` will search for a matching document using a user-provided example.
  If no document matches the example, the *insert* part of the `UPSERT` statement will be
  executed. If there is a match, the *update* / *replace* part will be carried out:

      UPSERT { page: 'index.html' }                 /* search example */
        INSERT { page: 'index.html', pageViews: 1 } /* insert part */
        UPDATE { pageViews: OLD.pageViews + 1 }     /* update part */
        IN pageViews

  `UPSERT` can be used with an `UPDATE` or `REPLACE` clause. The `UPDATE` clause will perform
  a partial update of the found document, whereas the `REPLACE` clause will replace the found
  document entirely. The `UPDATE` or `REPLACE` parts can refer to the pseudo-value `OLD`, which
  contains all attributes of the found document.

  `UPSERT` statements can optionally return values. In the following query, the return
  attribute `found` will return the found document before the `UPDATE` was applied. If no
  document was found, `found` will contain a value of `null`. The `updated` result attribute will
  contain the inserted / updated document:

      UPSERT { page: 'index.html' }                 /* search example */
        INSERT { page: 'index.html', pageViews: 1 } /* insert part */
        UPDATE { pageViews: OLD.pageViews + 1 }     /* update part */
        IN pageViews
        RETURN { found: OLD, updated: NEW }

  A more detailed description of `UPSERT` can be found here:
  http://jsteemann.github.io/blog/2015/03/27/preview-of-the-upsert-command/

* adjusted default configuration value for `--server.backlog-size` from 10 to 64.

* issue #1231: bug xor feature in AQL: LENGTH(null) == 4

  This changes the behavior of the AQL `LENGTH` function as follows:

  - if the single argument to `LENGTH()` is `null`, then the result will now be `0`. In previous
    versions of ArangoDB, the result of `LENGTH(null)` was `4`.

  - if the single argument to `LENGTH()` is `true`, then the result will now be `1`. In previous
    versions of ArangoDB, the result of `LENGTH(true)` was `4`.

  - if the single argument to `LENGTH()` is `false`, then the result will now be `0`. In previous
    versions of ArangoDB, the result of `LENGTH(false)` was `5`.

  The results of `LENGTH()` with string, numeric, array object argument values do not change.

* issue #1298: Bulk import if data already exists (#1298)

  This change extends the HTTP REST API for bulk imports as follows:

  When documents are imported and the `_key` attribute is specified for them, the import can be
  used for inserting and updating/replacing documents. Previously, the import could be used for
  inserting new documents only, and re-inserting a document with an existing key would have failed
  with a *unique key constraint violated* error.

  The above behavior is still the default. However, the API now allows controlling the behavior
  in case of a unique key constraint error via the optional URL parameter `onDuplicate`.

  This parameter can have one of the following values:

  - `error`: when a unique key constraint error occurs, do not import or update the document but
    report an error. This is the default.

  - `update`: when a unique key constraint error occurs, try to (partially) update the existing
    document with the data specified in the import. This may still fail if the document would
    violate secondary unique indexes. Only the attributes present in the import data will be
    updated and other attributes already present will be preserved. The number of updated documents
    will be reported in the `updated` attribute of the HTTP API result.

  - `replace`: when a unique key constraint error occurs, try to fully replace the existing
    document with the data specified in the import. This may still fail if the document would
    violate secondary unique indexes. The number of replaced documents will be reported in the
    `updated` attribute of the HTTP API result.

  - `ignore`: when a unique key constraint error occurs, ignore this error. There will be no
    insert, update or replace for the particular document. Ignored documents will be reported
    separately in the `ignored` attribute of the HTTP API result.

  The result of the HTTP import API will now contain the attributes `ignored` and `updated`, which
  contain the number of ignored and updated documents respectively. These attributes will contain a
  value of zero unless the `onDuplicate` URL parameter is set to either `update` or `replace`
  (in this case the `updated` attribute may contain non-zero values) or `ignore` (in this case the
  `ignored` attribute may contain a non-zero value).

  To support the feature, arangoimp also has a new command line option `--on-duplicate` which can
  have one of the values `error`, `update`, `replace`, `ignore`. The default value is `error`.

  A few examples for using arangoimp with the `--on-duplicate` option can be found here:
  http://jsteemann.github.io/blog/2015/04/14/updating-documents-with-arangoimp/

* changed behavior of `db._query()` in the ArangoShell:

  if the command's result is printed in the shell, the first 10 results will be printed. Previously
  only a basic description of the underlying query result cursor was printed. Additionally, if the
  cursor result contains more than 10 results, the cursor is assigned to a global variable `more`,
  which can be used to iterate over the cursor result.

  Example:

      arangosh [_system]> db._query("FOR i IN 1..15 RETURN i")
      [object ArangoQueryCursor, count: 15, hasMore: true]

      [
        1,
        2,
        3,
        4,
        5,
        6,
        7,
        8,
        9,
        10
      ]

      type 'more' to show more documents


      arangosh [_system]> more
      [object ArangoQueryCursor, count: 15, hasMore: false]

      [
        11,
        12,
        13,
        14,
        15
      ]

* Disallow batchSize value 0 in HTTP `POST /_api/cursor`:

  The HTTP REST API `POST /_api/cursor` does not accept a `batchSize` parameter value of
  `0` any longer. A batch size of 0 never made much sense, but previous versions of ArangoDB
  did not check for this value. Now creating a cursor using a `batchSize` value 0 will
  result in an HTTP 400 error response

* REST Server: fix memory leaks when failing to add jobs

* 'EDGES' AQL Function

  The AQL function `EDGES` got a new fifth option parameter.
  Right now only one option is available: 'includeVertices'. This is a boolean parameter
  that allows to modify the result of the `EDGES` function.
  Default is 'includeVertices: false' which does not have any effect.
  'includeVertices: true' modifies the result, such that
  {vertex: <vertexDocument>, edge: <edgeDocument>} is returned.

* INCOMPATIBLE CHANGE:

  The result format of the AQL function `NEIGHBORS` has been changed.
  Before it has returned an array of objects containing 'vertex' and 'edge'.
  Now it will only contain the vertex directly.
  Also an additional option 'includeData' has been added.
  This is used to define if only the 'vertex._id' value should be returned (false, default),
  or if the vertex should be looked up in the collection and the complete JSON should be returned
  (true).
  Using only the id values can lead to significantly improved performance if this is the only information
  required.

  In order to get the old result format prior to ArangoDB 2.6, please use the function EDGES instead.
  Edges allows for a new option 'includeVertices' which, set to true, returns exactly the format of NEIGHBORS.
  Example:

      NEIGHBORS(<vertexCollection>, <edgeCollection>, <vertex>, <direction>, <example>)

  This can now be achieved by:

      EDGES(<edgeCollection>, <vertex>, <direction>, <example>, {includeVertices: true})

  If you are nesting several NEIGHBORS steps you can speed up their performance in the following way:

  Old Example:

  FOR va IN NEIGHBORS(Users, relations, 'Users/123', 'outbound') FOR vc IN NEIGHBORS(Products, relations, va.vertex._id, 'outbound') RETURN vc

  This can now be achieved by:

  FOR va IN NEIGHBORS(Users, relations, 'Users/123', 'outbound') FOR vc IN NEIGHBORS(Products, relations, va, 'outbound', null, {includeData: true}) RETURN vc
                                                                                                          ^^^^                  ^^^^^^^^^^^^^^^^^^^
                                                                                                  Use intermediate directly     include Data for final

* INCOMPATIBLE CHANGE:

  The AQL function `GRAPH_NEIGHBORS` now provides an additional option `includeData`.
  This option allows controlling whether the function should return the complete vertices
  or just their IDs. Returning only the IDs instead of the full vertices can lead to
  improved performance .

  If provided, `includeData` is set to `true`, all vertices in the result will be returned
  with all their attributes. The default value of `includeData` is `false`.
  This makes the default function results incompatible with previous versions of ArangoDB.

  To get the old result style in ArangoDB 2.6, please set the options as follows in calls
  to `GRAPH_NEIGHBORS`:

      GRAPH_NEIGHBORS(<graph>, <vertex>, { includeData: true })

* INCOMPATIBLE CHANGE:

  The AQL function `GRAPH_COMMON_NEIGHBORS` now provides an additional option `includeData`.
  This option allows controlling whether the function should return the complete vertices
  or just their IDs. Returning only the IDs instead of the full vertices can lead to
  improved performance .

  If provided, `includeData` is set to `true`, all vertices in the result will be returned
  with all their attributes. The default value of `includeData` is `false`.
  This makes the default function results incompatible with previous versions of ArangoDB.

  To get the old result style in ArangoDB 2.6, please set the options as follows in calls
  to `GRAPH_COMMON_NEIGHBORS`:

      GRAPH_COMMON_NEIGHBORS(<graph>, <vertexExamples1>, <vertexExamples2>, { includeData: true }, { includeData: true })

* INCOMPATIBLE CHANGE:

  The AQL function `GRAPH_SHORTEST_PATH` now provides an additional option `includeData`.
  This option allows controlling whether the function should return the complete vertices
  and edges or just their IDs. Returning only the IDs instead of full vertices and edges
  can lead to improved performance .

  If provided, `includeData` is set to `true`, all vertices and edges in the result will
  be returned with all their attributes. There is also an optional parameter `includePath` of
  type object.
  It has two optional sub-attributes `vertices` and `edges`, both of type boolean.
  Both can be set individually and the result will include all vertices on the path if
  `includePath.vertices == true` and all edges if `includePath.edges == true` respectively.

  The default value of `includeData` is `false`, and paths are now excluded by default.
  This makes the default function results incompatible with previous versions of ArangoDB.

  To get the old result style in ArangoDB 2.6, please set the options as follows in calls
  to `GRAPH_SHORTEST_PATH`:

      GRAPH_SHORTEST_PATH(<graph>, <source>, <target>, { includeData: true, includePath: { edges: true, vertices: true } })

  The attributes `startVertex` and `vertex` that were present in the results of `GRAPH_SHORTEST_PATH`
  in previous versions of ArangoDB will not be produced in 2.6. To calculate these attributes in 2.6,
  please extract the first and last elements from the `vertices` result attribute.

* INCOMPATIBLE CHANGE:

  The AQL function `GRAPH_DISTANCE_TO` will now return only the id the destination vertex
  in the `vertex` attribute, and not the full vertex data with all vertex attributes.

* INCOMPATIBLE CHANGE:

  All graph measurements functions in JavaScript module `general-graph` that calculated a
  single figure previously returned an array containing just the figure. Now these functions
  will return the figure directly and not put it inside an array.

  The affected functions are:

  * `graph._absoluteEccentricity`
  * `graph._eccentricity`
  * `graph._absoluteCloseness`
  * `graph._closeness`
  * `graph._absoluteBetweenness`
  * `graph._betweenness`
  * `graph._radius`
  * `graph._diameter`

* Create the `_graphs` collection in new databases with `waitForSync` attribute set to `false`

  The previous `waitForSync` value was `true`, so default the behavior when creating and dropping
  graphs via the HTTP REST API changes as follows if the new settings are in effect:

  * `POST /_api/graph` by default returns `HTTP 202` instead of `HTTP 201`
  * `DELETE /_api/graph/graph-name` by default returns `HTTP 202` instead of `HTTP 201`

  If the `_graphs` collection still has its `waitForSync` value set to `true`, then the HTTP status
  code will not change.

* Upgraded ICU to version 54; this increases performance in many places.
  based on https://code.google.com/p/chromium/issues/detail?id=428145

* added support for HTTP push aka chunked encoding

* issue #1051: add info whether server is running in service or user mode?

  This will add a "mode" attribute to the result of the result of HTTP GET `/_api/version?details=true`

  "mode" can have the following values:

  - `standalone`: server was started manually (e.g. on command-line)
  - `service`: service is running as Windows service, in daemon mode or under the supervisor

* improve system error messages in Windows port

* increased default value of `--server.request-timeout` from 300 to 1200 seconds for client tools
  (arangosh, arangoimp, arangodump, arangorestore)

* increased default value of `--server.connect-timeout` from 3 to 5 seconds for client tools
  (arangosh, arangoimp, arangodump, arangorestore)

* added startup option `--server.foxx-queues-poll-interval`

  This startup option controls the frequency with which the Foxx queues manager is checking
  the queue (or queues) for jobs to be executed.

  The default value is `1` second. Lowering this value will result in the queue manager waking
  up and checking the queues more frequently, which may increase CPU usage of the server.
  When not using Foxx queues, this value can be raised to save some CPU time.

* added startup option `--server.foxx-queues`

  This startup option controls whether the Foxx queue manager will check queue and job entries.
  Disabling this option can reduce server load but will prevent jobs added to Foxx queues from
  being processed at all.

  The default value is `true`, enabling the Foxx queues feature.

* make Foxx queues really database-specific.

  Foxx queues were and are stored in a database-specific collection `_queues`. However, a global
  cache variable for the queues led to the queue names being treated database-independently, which
  was wrong.

  Since 2.6, Foxx queues names are truly database-specific, so the same queue name can be used in
  two different databases for two different queues. Until then, it is advisable to think of queues
  as already being database-specific, and using the database name as a queue name prefix to be
  avoid name conflicts, e.g.:

      var queueName = "myQueue";
      var Foxx = require("org/arangodb/foxx");
      Foxx.queues.create(db._name() + ":" + queueName);

* added support for Foxx queue job types defined as app scripts.

  The old job types introduced in 2.4 are still supported but are known to cause issues in 2.5
  and later when the server is restarted or the job types are not defined in every thread.

  The new job types avoid this issue by storing an explicit mount path and script name rather
  than an assuming the job type is defined globally. It is strongly recommended to convert your
  job types to the new script-based system.

* renamed Foxx sessions option "sessionStorageApp" to "sessionStorage". The option now also accepts session storages directly.

* Added the following JavaScript methods for file access:
  * fs.copyFile() to copy single files
  * fs.copyRecursive() to copy directory trees
  * fs.chmod() to set the file permissions (non-Windows only)

* Added process.env for accessing the process environment from JavaScript code

* Cluster: kickstarter shutdown routines will more precisely follow the shutdown of its nodes.

* Cluster: don't delete agency connection objects that are currently in use.

* Cluster: improve passing along of HTTP errors

* fixed issue #1247: debian init script problems

* multi-threaded index creation on collection load

  When a collection contains more than one secondary index, they can be built in memory in
  parallel when the collection is loaded. How many threads are used for parallel index creation
  is determined by the new configuration parameter `--database.index-threads`. If this is set
  to 0, indexes are built by the opening thread only and sequentially. This is equivalent to
  the behavior in 2.5 and before.

* speed up building up primary index when loading collections

* added `count` attribute to `parameters.json` files of collections. This attribute indicates
  the number of live documents in the collection on unload. It is read when the collection is
  (re)loaded to determine the initial size for the collection's primary index

* removed remainders of MRuby integration, removed arangoirb

* simplified `controllers` property in Foxx manifests. You can now specify a filename directly
  if you only want to use a single file mounted at the base URL of your Foxx app.

* simplified `exports` property in Foxx manifests. You can now specify a filename directly if
  you only want to export variables from a single file in your Foxx app.

* added support for node.js-style exports in Foxx exports. Your Foxx exports file can now export
  arbitrary values using the `module.exports` property instead of adding properties to the
  `exports` object.

* added `scripts` property to Foxx manifests. You should now specify the `setup` and `teardown`
  files as properties of the `scripts` object in your manifests and can define custom,
  app-specific scripts that can be executed from the web interface or the CLI.

* added `tests` property to Foxx manifests. You can now define test cases using the `mocha`
  framework which can then be executed inside ArangoDB.

* updated `joi` package to 6.0.8.

* added `extendible` package.

* added Foxx model lifecycle events to repositories. See #1257.

* speed up resizing of edge index.

* allow to split an edge index into buckets which are resized individually.
  This is controlled by the `indexBuckets` attribute in the `properties`
  of the collection.

* fix a cluster deadlock bug in larger clusters by marking a thread waiting
  for a lock on a DBserver as blocked


v2.5.7 (2015-08-02)
-------------------

* V8: Upgrade to version 4.1.0.27 - this is intended to be the stable V8 version.


v2.5.6 (2015-07-21)
-------------------

* alter Windows build infrastructure so we can properly store pdb files.

* potentially fixed issue #1313: Wrong metric calculation at dashboard

  Escape whitespace in process name when scanning /proc/pid/stats

  This fixes statistics values read from that file

* Fixed variable naming in AQL `COLLECT INTO` results in case the COLLECT is placed
  in a subquery which itself is followed by other constructs that require variables


v2.5.5 (2015-05-29)
-------------------

* fixed vulnerability in JWT implementation.

* fixed format string for reading /proc/pid/stat

* take into account barriers used in different V8 contexts


v2.5.4 (2015-05-14)
-------------------

* added startup option `--log.performance`: specifying this option at startup will log
  performance-related info messages, mainly timings via the regular logging mechanisms

* cluster fixes

* fix for recursive copy under Windows


v2.5.3 (2015-04-29)
-------------------

* Fix fs.move to work across filesystem borders; Fixes Foxx app installation problems;
  issue #1292.

* Fix Foxx app install when installed on a different drive on Windows

* issue #1322: strange AQL result

* issue #1318: Inconsistent db._create() syntax

* issue #1315: queries to a collection fail with an empty response if the
  collection contains specific JSON data

* issue #1300: Make arangodump not fail if target directory exists but is empty

* allow specifying higher values than SOMAXCONN for `--server.backlog-size`

  Previously, arangod would not start when a `--server.backlog-size` value was
  specified that was higher than the platform's SOMAXCONN header value.

  Now, arangod will use the user-provided value for `--server.backlog-size` and
  pass it to the listen system call even if the value is higher than SOMAXCONN.
  If the user-provided value is higher than SOMAXCONN, arangod will log a warning
  on startup.

* Fixed a cluster deadlock bug. Mark a thread that is in a RemoteBlock as
  blocked to allow for additional dispatcher threads to be started.

* Fix locking in cluster by using another ReadWriteLock class for collections.

* Add a second DispatcherQueue for AQL in the cluster. This fixes a
  cluster-AQL thread explosion bug.


v2.5.2 (2015-04-11)
-------------------

* modules stored in _modules are automatically flushed when changed

* added missing query-id parameter in documentation of HTTP DELETE `/_api/query` endpoint

* added iterator for edge index in AQL queries

  this change may lead to less edges being read when used together with a LIMIT clause

* make graph viewer in web interface issue less expensive queries for determining
  a random vertex from the graph, and for determining vertex attributes

* issue #1285: syntax error, unexpected $undefined near '@_to RETURN obj

  this allows AQL bind parameter names to also start with underscores

* moved /_api/query to C++

* issue #1289: Foxx models created from database documents expose an internal method

* added `Foxx.Repository#exists`

* parallelize initialization of V8 context in multiple threads

* fixed a possible crash when the debug-level was TRACE

* cluster: do not initialize statistics collection on each
  coordinator, this fixes a race condition at startup

* cluster: fix a startup race w.r.t. the _configuration collection

* search for db:// JavaScript modules only after all local files have been
  considered, this speeds up the require command in a cluster considerably

* general cluster speedup in certain areas


v2.5.1 (2015-03-19)
-------------------

* fixed bug that caused undefined behavior when an AQL query was killed inside
  a calculation block

* fixed memleaks in AQL query cleanup in case out-of-memory errors are thrown

* by default, Debian and RedHat packages are built with debug symbols

* added option `--database.ignore-logfile-errors`

  This option controls how collection datafiles with a CRC mismatch are treated.

  If set to `false`, CRC mismatch errors in collection datafiles will lead
  to a collection not being loaded at all. If a collection needs to be loaded
  during WAL recovery, the WAL recovery will also abort (if not forced with
  `--wal.ignore-recovery-errors true`). Setting this flag to `false` protects
  users from unintentionally using a collection with corrupted datafiles, from
  which only a subset of the original data can be recovered.

  If set to `true`, CRC mismatch errors in collection datafiles will lead to
  the datafile being partially loaded. All data up to until the mismatch will
  be loaded. This will enable users to continue with collection datafiles
  that are corrupted, but will result in only a partial load of the data.
  The WAL recovery will still abort when encountering a collection with a
  corrupted datafile, at least if `--wal.ignore-recovery-errors` is not set to
  `true`.

  The default value is *true*, so for collections with corrupted datafiles
  there might be partial data loads once the WAL recovery has finished. If
  the WAL recovery will need to load a collection with a corrupted datafile,
  it will still stop when using the default values.

* INCOMPATIBLE CHANGE:

  make the arangod server refuse to start if during startup it finds a non-readable
  `parameter.json` file for a database or a collection.

  Stopping the startup process in this case requires manual intervention (fixing
  the unreadable files), but prevents follow-up errors due to ignored databases or
  collections from happening.

* datafiles and `parameter.json` files written by arangod are now created with read and write
  privileges for the arangod process user, and with read and write privileges for the arangod
  process group.

  Previously, these files were created with user read and write permissions only.

* INCOMPATIBLE CHANGE:

  abort WAL recovery if one of the collection's datafiles cannot be opened

* INCOMPATIBLE CHANGE:

  never try to raise the privileges after dropping them, this can lead to a race condition while
  running the recovery

  If you require to run ArangoDB on a port lower than 1024, you must run ArangoDB as root.

* fixed inefficiencies in `remove` methods of general-graph module

* added option `--database.slow-query-threshold` for controlling the default AQL slow query
  threshold value on server start

* add system error strings for Windows on many places

* rework service startup so we announce 'RUNNING' only when we're finished starting.

* use the Windows eventlog for FATAL and ERROR - log messages

* fix service handling in NSIS Windows installer, specify human readable name

* add the ICU_DATA environment variable to the fatal error messages

* fixed issue #1265: arangod crashed with SIGSEGV

* fixed issue #1241: Wildcards in examples


v2.5.0 (2015-03-09)
-------------------

* installer fixes for Windows

* fix for downloading Foxx

* fixed issue #1258: http pipelining not working?


v2.5.0-beta4 (2015-03-05)
-------------------------

* fixed issue #1247: debian init script problems


v2.5.0-beta3 (2015-02-27)
-------------------------

* fix Windows install path calculation in arango

* fix Windows logging of long strings

* fix possible undefinedness of const strings in Windows


v2.5.0-beta2 (2015-02-23)
-------------------------

* fixed issue #1256: agency binary not found #1256

* fixed issue #1230: API: document/col-name/_key and cursor return different floats

* front-end: dashboard tries not to (re)load statistics if user has no access

* V8: Upgrade to version 3.31.74.1

* etcd: Upgrade to version 2.0 - This requires go 1.3 to compile at least.

* refuse to startup if ICU wasn't initialized, this will i.e. prevent errors from being printed,
  and libraries from being loaded.

* front-end: unwanted removal of index table header after creating new index

* fixed issue #1248: chrome: applications filtering not working

* fixed issue #1198: queries remain in aql editor (front-end) if you navigate through different tabs

* Simplify usage of Foxx

  Thanks to our user feedback we learned that Foxx is a powerful, yet rather complicated concept.
  With this release we tried to make it less complicated while keeping all its strength.
  That includes a rewrite of the documentation as well as some code changes as listed below:

  * Moved Foxx applications to a different folder.

    The naming convention now is: <app-path>/_db/<dbname>/<mountpoint>/APP
    Before it was: <app-path>/databases/<dbname>/<appname>:<appversion>
    This caused some trouble as apps where cached based on name and version and updates did not apply.
    Hence the path on filesystem and the app's access URL had no relation to one another.
    Now the path on filesystem is identical to the URL (except for slashes and the appended APP)

  * Rewrite of Foxx routing

    The routing of Foxx has been exposed to major internal changes we adjusted because of user feedback.
    This allows us to set the development mode per mountpoint without having to change paths and hold
    apps at separate locations.

  * Foxx Development mode

    The development mode used until 2.4 is gone. It has been replaced by a much more mature version.
    This includes the deprecation of the javascript.dev-app-path parameter, which is useless since 2.5.
    Instead of having two separate app directories for production and development, apps now reside in
    one place, which is used for production as well as for development.
    Apps can still be put into development mode, changing their behavior compared to production mode.
    Development mode apps are still reread from disk at every request, and still they ship more debug
    output.

    This change has also made the startup options `--javascript.frontend-development-mode` and
    `--javascript.dev-app-path` obsolete. The former option will not have any effect when set, and the
    latter option is only read and used during the upgrade to 2.5 and does not have any effects later.

  * Foxx install process

    Installing Foxx apps has been a two step process: import them into ArangoDB and mount them at a
    specific mountpoint. These operations have been joined together. You can install an app at one
    mountpoint, that's it. No fetch, mount, unmount, purge cycle anymore. The commands have been
    simplified to just:

    * install: get your Foxx app up and running
    * uninstall: shut it down and erase it from disk

  * Foxx error output

    Until 2.4 the errors produced by Foxx were not optimal. Often, the error message was just
    `unable to parse manifest` and contained only an internal stack trace.
    In 2.5 we made major improvements there, including a much more fine-grained error output that
    helps you debug your Foxx apps. The error message printed is now much closer to its source and
    should help you track it down.

    Also we added the default handlers for unhandled errors in Foxx apps:

    * You will get a nice internal error page whenever your Foxx app is called but was not installed
      due to any error
    * You will get a proper error message when having an uncaught error appears in any app route

    In production mode the messages above will NOT contain any information about your Foxx internals
    and are safe to be exposed to third party users.
    In development mode the messages above will contain the stacktrace (if available), making it easier for
    your in-house devs to track down errors in the application.

* added `console` object to Foxx apps. All Foxx apps now have a console object implementing
  the familiar Console API in their global scope, which can be used to log diagnostic
  messages to the database.

* added `org/arangodb/request` module, which provides a simple API for making HTTP requests
  to external services.

* added optimizer rule `propagate-constant-attributes`

  This rule will look inside `FILTER` conditions for constant value equality comparisons,
  and insert the constant values in other places in `FILTER`s. For example, the rule will
  insert `42` instead of `i.value` in the second `FILTER` of the following query:

      FOR i IN c1 FOR j IN c2 FILTER i.value == 42 FILTER j.value == i.value RETURN 1

* added `filtered` value to AQL query execution statistics

  This value indicates how many documents were filtered by `FilterNode`s in the AQL query.
  Note that `IndexRangeNode`s can also filter documents by selecting only the required ranges
  from the index. The `filtered` value will not include the work done by `IndexRangeNode`s,
  but only the work performed by `FilterNode`s.

* added support for sparse hash and skiplist indexes

  Hash and skiplist indexes can optionally be made sparse. Sparse indexes exclude documents
  in which at least one of the index attributes is either not set or has a value of `null`.

  As such documents are excluded from sparse indexes, they may contain fewer documents than
  their non-sparse counterparts. This enables faster indexing and can lead to reduced memory
  usage in case the indexed attribute does occur only in some, but not all documents of the
  collection. Sparse indexes will also reduce the number of collisions in non-unique hash
  indexes in case non-existing or optional attributes are indexed.

  In order to create a sparse index, an object with the attribute `sparse` can be added to
  the index creation commands:

      db.collection.ensureHashIndex(attributeName, { sparse: true });
      db.collection.ensureHashIndex(attributeName1, attributeName2, { sparse: true });
      db.collection.ensureUniqueConstraint(attributeName, { sparse: true });
      db.collection.ensureUniqueConstraint(attributeName1, attributeName2, { sparse: true });

      db.collection.ensureSkiplist(attributeName, { sparse: true });
      db.collection.ensureSkiplist(attributeName1, attributeName2, { sparse: true });
      db.collection.ensureUniqueSkiplist(attributeName, { sparse: true });
      db.collection.ensureUniqueSkiplist(attributeName1, attributeName2, { sparse: true });

  Note that in place of the above specialized index creation commands, it is recommended to use
  the more general index creation command `ensureIndex`:

  ```js
  db.collection.ensureIndex({ type: "hash", sparse: true, unique: true, fields: [ attributeName ] });
  db.collection.ensureIndex({ type: "skiplist", sparse: false, unique: false, fields: [ "a", "b" ] });
  ```

  When not explicitly set, the `sparse` attribute defaults to `false` for new indexes.

  This causes a change in behavior when creating a unique hash index without specifying the
  sparse flag: in 2.4, unique hash indexes were implicitly sparse, always excluding `null` values.
  There was no option to control this behavior, and sparsity was neither supported for non-unique
  hash indexes nor skiplists in 2.4. This implicit sparsity of unique hash indexes was considered
  an inconsistency, and therefore the behavior was cleaned up in 2.5. As of 2.5, indexes will
  only be created sparse if sparsity is explicitly requested. Existing unique hash indexes from 2.4
  or before will automatically be migrated so they are still sparse after the upgrade to 2.5.

  Geo indexes are implicitly sparse, meaning documents without the indexed location attribute or
  containing invalid location coordinate values will be excluded from the index automatically. This
  is also a change when compared to pre-2.5 behavior, when documents with missing or invalid
  coordinate values may have caused errors on insertion when the geo index' `unique` flag was set
  and its `ignoreNull` flag was not.

  This was confusing and has been rectified in 2.5. The method `ensureGeoConstaint()` now does the
  same as `ensureGeoIndex()`. Furthermore, the attributes `constraint`, `unique`, `ignoreNull` and
  `sparse` flags are now completely ignored when creating geo indexes.

  The same is true for fulltext indexes. There is no need to specify non-uniqueness or sparsity for
  geo or fulltext indexes. They will always be non-unique and sparse.

  As sparse indexes may exclude some documents, they cannot be used for every type of query.
  Sparse hash indexes cannot be used to find documents for which at least one of the indexed
  attributes has a value of `null`. For example, the following AQL query cannot use a sparse
  index, even if one was created on attribute `attr`:

      FOR doc In collection
        FILTER doc.attr == null
        RETURN doc

  If the lookup value is non-constant, a sparse index may or may not be used, depending on
  the other types of conditions in the query. If the optimizer can safely determine that
  the lookup value cannot be `null`, a sparse index may be used. When uncertain, the optimizer
  will not make use of a sparse index in a query in order to produce correct results.

  For example, the following queries cannot use a sparse index on `attr` because the optimizer
  will not know beforehand whether the comparison values for `doc.attr` will include `null`:

      FOR doc In collection
        FILTER doc.attr == SOME_FUNCTION(...)
        RETURN doc

      FOR other IN otherCollection
        FOR doc In collection
          FILTER doc.attr == other.attr
          RETURN doc

  Sparse skiplist indexes can be used for sorting if the optimizer can safely detect that the
  index range does not include `null` for any of the index attributes.

* inspection of AQL data-modification queries will now detect if the data-modification part
  of the query can run in lockstep with the data retrieval part of the query, or if the data
  retrieval part must be executed before the data modification can start.

  Executing the two in lockstep allows using much smaller buffers for intermediate results
  and starts the actual data-modification operations much earlier than if the two phases
  were executed separately.

* Allow dynamic attribute names in AQL object literals

  This allows using arbitrary expressions to construct attribute names in object
  literals specified in AQL queries. To disambiguate expressions and other unquoted
  attribute names, dynamic attribute names need to be enclosed in brackets (`[` and `]`).
  Example:

      FOR i IN 1..100
        RETURN { [ CONCAT('value-of-', i) ] : i }

* make AQL optimizer rule "use-index-for-sort" remove sort also in case a non-sorted
  index (e.g. a hash index) is used for only equality lookups and all sort attributes
  are covered by the index.

  Example that does not require an extra sort (needs hash index on `value`):

      FOR doc IN collection FILTER doc.value == 1 SORT doc.value RETURN doc

  Another example that does not require an extra sort (with hash index on `value1`, `value2`):

      FOR doc IN collection FILTER doc.value1 == 1 && doc.value2 == 2 SORT doc.value1, doc.value2 RETURN doc

* make AQL optimizer rule "use-index-for-sort" remove sort also in case the sort criteria
  excludes the left-most index attributes, but the left-most index attributes are used
  by the index for equality-only lookups.

  Example that can use the index for sorting (needs skiplist index on `value1`, `value2`):

      FOR doc IN collection FILTER doc.value1 == 1 SORT doc.value2 RETURN doc

* added selectivity estimates for primary index, edge index, and hash index

  The selectivity estimates are returned by the `GET /_api/index` REST API method
  in a sub-attribute `selectivityEstimate` for each index that supports it. This
  attribute will be omitted for indexes that do not provide selectivity estimates.
  If provided, the selectivity estimate will be a numeric value between 0 and 1.

  Selectivity estimates will also be reported in the result of `collection.getIndexes()`
  for all indexes that support this. If no selectivity estimate can be determined for
  an index, the attribute `selectivityEstimate` will be omitted here, too.

  The web interface also shows selectivity estimates for each index that supports this.

  Currently the following index types can provide selectivity estimates:
  - primary index
  - edge index
  - hash index (unique and non-unique)

  No selectivity estimates will be provided when running in cluster mode.

* fixed issue #1226: arangod log issues

* added additional logger if arangod is started in foreground mode on a tty

* added AQL optimizer rule "move-calculations-down"

* use exclusive native SRWLocks on Windows instead of native mutexes

* added AQL functions `MD5`, `SHA1`, and `RANDOM_TOKEN`.

* reduced number of string allocations when parsing certain AQL queries

  parsing numbers (integers or doubles) does not require a string allocation
  per number anymore

* RequestContext#bodyParam now accepts arbitrary joi schemas and rejects invalid (but well-formed) request bodies.

* enforce that AQL user functions are wrapped inside JavaScript function () declarations

  AQL user functions were always expected to be wrapped inside a JavaScript function, but previously
  this was not enforced when registering a user function. Enforcing the AQL user functions to be contained
  inside functions prevents functions from doing some unexpected things that may have led to undefined
  behavior.

* Windows service uninstalling: only remove service if it points to the currently running binary,
  or --force was specified.

* Windows (debug only): print stacktraces on crash and run minidump

* Windows (cygwin): if you run arangosh in a cygwin shell or via ssh we will detect this and use
  the appropriate output functions.

* Windows: improve process management

* fix IPv6 reverse ip lookups - so far we only did IPv4 addresses.

* improve join documentation, add outer join example

* run jslint for unit tests too, to prevent "memory leaks" by global js objects with native code.

* fix error logging for exceptions - we wouldn't log the exception message itself so far.

* improve error reporting in the http client (Windows & *nix)

* improve error reports in cluster

* Standard errors can now contain custom messages.


v2.4.7 (XXXX-XX-XX)
-------------------

* fixed issue #1282: Geo WITHIN_RECTANGLE for nested lat/lng


v2.4.6 (2015-03-18)
-------------------

* added option `--database.ignore-logfile-errors`

  This option controls how collection datafiles with a CRC mismatch are treated.

  If set to `false`, CRC mismatch errors in collection datafiles will lead
  to a collection not being loaded at all. If a collection needs to be loaded
  during WAL recovery, the WAL recovery will also abort (if not forced with
  `--wal.ignore-recovery-errors true`). Setting this flag to `false` protects
  users from unintentionally using a collection with corrupted datafiles, from
  which only a subset of the original data can be recovered.

  If set to `true`, CRC mismatch errors in collection datafiles will lead to
  the datafile being partially loaded. All data up to until the mismatch will
  be loaded. This will enable users to continue with a collection datafiles
  that are corrupted, but will result in only a partial load of the data.
  The WAL recovery will still abort when encountering a collection with a
  corrupted datafile, at least if `--wal.ignore-recovery-errors` is not set to
  `true`.

  The default value is *true*, so for collections with corrupted datafiles
  there might be partial data loads once the WAL recovery has finished. If
  the WAL recovery will need to load a collection with a corrupted datafile,
  it will still stop when using the default values.

* INCOMPATIBLE CHANGE:

  make the arangod server refuse to start if during startup it finds a non-readable
  `parameter.json` file for a database or a collection.

  Stopping the startup process in this case requires manual intervention (fixing
  the unreadable files), but prevents follow-up errors due to ignored databases or
  collections from happening.

* datafiles and `parameter.json` files written by arangod are now created with read and write
  privileges for the arangod process user, and with read and write privileges for the arangod
  process group.

  Previously, these files were created with user read and write permissions only.

* INCOMPATIBLE CHANGE:

  abort WAL recovery if one of the collection's datafiles cannot be opened

* INCOMPATIBLE CHANGE:

  never try to raise the privileges after dropping them, this can lead to a race condition while
  running the recovery

  If you require to run ArangoDB on a port lower than 1024, you must run ArangoDB as root.

* fixed inefficiencies in `remove` methods of general-graph module

* added option `--database.slow-query-threshold` for controlling the default AQL slow query
  threshold value on server start


v2.4.5 (2015-03-16)
-------------------

* added elapsed time to HTTP request logging output (`--log.requests-file`)

* added AQL current and slow query tracking, killing of AQL queries

  This change enables retrieving the list of currently running AQL queries inside the selected database.
  AQL queries with an execution time beyond a certain threshold can be moved to a "slow query" facility
  and retrieved from there. Queries can also be killed by specifying the query id.

  This change adds the following HTTP REST APIs:

  - `GET /_api/query/current`: for retrieving the list of currently running queries
  - `GET /_api/query/slow`: for retrieving the list of slow queries
  - `DELETE /_api/query/slow`: for clearing the list of slow queries
  - `GET /_api/query/properties`: for retrieving the properties for query tracking
  - `PUT /_api/query/properties`: for adjusting the properties for query tracking
  - `DELETE /_api/query/<id>`: for killing an AQL query

  The following JavaScript APIs have been added:

  - require("org/arangodb/aql/queries").current();
  - require("org/arangodb/aql/queries").slow();
  - require("org/arangodb/aql/queries").clearSlow();
  - require("org/arangodb/aql/queries").properties();
  - require("org/arangodb/aql/queries").kill();

* fixed issue #1265: arangod crashed with SIGSEGV

* fixed issue #1241: Wildcards in examples

* fixed comment parsing in Foxx controllers


v2.4.4 (2015-02-24)
-------------------

* fixed the generation template for foxx apps. It now does not create deprecated functions anymore

* add custom visitor functionality for `GRAPH_NEIGHBORS` function, too

* increased default value of traversal option *maxIterations* to 100 times of its previous
  default value


v2.4.3 (2015-02-06)
-------------------

* fix multi-threading with openssl when running under Windows

* fix timeout on socket operations when running under Windows

* Fixed an error in Foxx routing which caused some apps that worked in 2.4.1 to fail with status 500: `undefined is not a function` errors in 2.4.2
  This error was occurring due to seldom internal rerouting introduced by the malformed application handler.


v2.4.2 (2015-01-30)
-------------------

* added custom visitor functionality for AQL traversals

  This allows more complex result processing in traversals triggered by AQL. A few examples
  are shown in [this article](http://jsteemann.github.io/blog/2015/01/28/using-custom-visitors-in-aql-graph-traversals/).

* improved number of results estimated for nodes of type EnumerateListNode and SubqueryNode
  in AQL explain output

* added AQL explain helper to explain arbitrary AQL queries

  The helper function prints the query execution plan and the indexes to be used in the
  query. It can be invoked from the ArangoShell or the web interface as follows:

      require("org/arangodb/aql/explainer").explain(query);

* enable use of indexes for certain AQL conditions with non-equality predicates, in
  case the condition(s) also refer to indexed attributes

  The following queries will now be able to use indexes:

      FILTER a.indexed == ... && a.indexed != ...
      FILTER a.indexed == ... && a.nonIndexed != ...
      FILTER a.indexed == ... && ! (a.indexed == ...)
      FILTER a.indexed == ... && ! (a.nonIndexed == ...)
      FILTER a.indexed == ... && ! (a.indexed != ...)
      FILTER a.indexed == ... && ! (a.nonIndexed != ...)
      FILTER (a.indexed == ... && a.nonIndexed == ...) || (a.indexed == ... && a.nonIndexed == ...)
      FILTER (a.indexed == ... && a.nonIndexed != ...) || (a.indexed == ... && a.nonIndexed != ...)

* Fixed spuriously occurring "collection not found" errors when running queries on local
  collections on a cluster DB server

* Fixed upload of Foxx applications to the server for apps exceeding approx. 1 MB zipped.

* Malformed Foxx applications will now return a more useful error when any route is requested.

  In Production a Foxx app mounted on /app will display an html page on /app/* stating a 503 Service temporarily not available.
  It will not state any information about your Application.
  Before it was a 404 Not Found without any information and not distinguishable from a correct not found on your route.

  In Development Mode the html page also contains information about the error occurred.

* Unhandled errors thrown in Foxx routes are now handled by the Foxx framework itself.

  In Production the route will return a status 500 with a body {error: "Error statement"}.
  In Development the route will return a status 500 with a body {error: "Error statement", stack: "..."}

  Before, it was status 500 with a plain text stack including ArangoDB internal routing information.

* The Applications tab in web interface will now request development apps more often.
  So if you have a fixed a syntax error in your app it should always be visible after reload.


v2.4.1 (2015-01-19)
-------------------

* improved WAL recovery output

* fixed certain OR optimizations in AQL optimizer

* better diagnostics for arangoimp

* fixed invalid result of HTTP REST API method `/_admin/foxx/rescan`

* fixed possible segmentation fault when passing a Buffer object into a V8 function
  as a parameter

* updated AQB module to 1.8.0.


v2.4.0 (2015-01-13)
-------------------

* updated AQB module to 1.7.0.

* fixed V8 integration-related crashes

* make `fs.move(src, dest)` also fail when both `src` and `dest` are
  existing directories. This ensures the same behavior of the move operation
  on different platforms.

* fixed AQL insert operation for multi-shard collections in cluster

* added optional return value for AQL data-modification queries.
  This allows returning the documents inserted, removed or updated with the query, e.g.

      FOR doc IN docs REMOVE doc._key IN docs LET removed = OLD RETURN removed
      FOR doc IN docs INSERT { } IN docs LET inserted = NEW RETURN inserted
      FOR doc IN docs UPDATE doc._key WITH { } IN docs LET previous = OLD RETURN previous
      FOR doc IN docs UPDATE doc._key WITH { } IN docs LET updated = NEW RETURN updated

  The variables `OLD` and `NEW` are automatically available when a `REMOVE`, `INSERT`,
  `UPDATE` or `REPLACE` statement is immediately followed by a `LET` statement.
  Note that the `LET` and `RETURN` statements in data-modification queries are not as
  flexible as the general versions of `LET` and `RETURN`. When returning documents from
  data-modification operations, only a single variable can be assigned using `LET`, and
  the assignment can only be either `OLD` or `NEW`, but not an arbitrary expression. The
  `RETURN` statement also allows using the just-created variable only, and no arbitrary
  expressions.


v2.4.0-beta1 (2014-12-26)
--------------------------

* fixed superstates in FoxxGenerator

* fixed issue #1065: Aardvark: added creation of documents and edges with _key property

* fixed issue #1198: Aardvark: current AQL editor query is now cached

* Upgraded V8 version from 3.16.14 to 3.29.59

  The built-in version of V8 has been upgraded from 3.16.14 to 3.29.59.
  This activates several ES6 (also dubbed *Harmony* or *ES.next*) features in
  ArangoDB, both in the ArangoShell and the ArangoDB server. They can be
  used for scripting and in server-side actions such as Foxx routes, traversals
  etc.

  The following ES6 features are available in ArangoDB 2.4 by default:

  * iterators
  * the `of` operator
  * symbols
  * predefined collections types (Map, Set etc.)
  * typed arrays

  Many other ES6 features are disabled by default, but can be made available by
  starting arangod or arangosh with the appropriate options:

  * arrow functions
  * proxies
  * generators
  * String, Array, and Number enhancements
  * constants
  * enhanced object and numeric literals

  To activate all these ES6 features in arangod or arangosh, start it with
  the following options:

      arangosh --javascript.v8-options="--harmony --harmony_generators"

  More details on the available ES6 features can be found in
  [this blog](https://jsteemann.github.io/blog/2014/12/19/using-es6-features-in-arangodb/).

* Added Foxx generator for building Hypermedia APIs

  A more detailed description is [here](https://www.arangodb.com/2014/12/08/building-hypermedia-apis-foxxgenerator)

* New `Applications` tab in web interface:

  The `applications` tab got a complete redesign.
  It will now only show applications that are currently running on ArangoDB.
  For a selected application, a new detailed view has been created.
  This view provides a better overview of the app:
  * author
  * license
  * version
  * contributors
  * download links
  * API documentation

  To install a new application, a new dialog is now available.
  It provides the features already available in the console application `foxx-manager` plus some more:
  * install an application from Github
  * install an application from a zip file
  * install an application from ArangoDB's application store
  * create a new application from scratch: this feature uses a generator to
    create a Foxx application with pre-defined CRUD methods for a given list
    of collections. The generated Foxx app can either be downloaded as a zip file or
    be installed on the server. Starting with a new Foxx app has never been easier.

* fixed issue #1102: Aardvark: Layout bug in documents overview

  The documents overview was entirely destroyed in some situations on Firefox.
  We replaced the plugin we used there.

* fixed issue #1168: Aardvark: pagination buttons jumping

* fixed issue #1161: Aardvark: Click on Import JSON imports previously uploaded file

* removed configure options `--enable-all-in-one-v8`, `--enable-all-in-one-icu`,
  and `--enable-all-in-one-libev`.

* global internal rename to fix naming incompatibilities with JSON:

  Internal functions with names containing `array` have been renamed to `object`,
  internal functions with names containing `list` have been renamed to `array`.
  The renaming was mainly done in the C++ parts. The documentation has also been
  adjusted so that the correct JSON type names are used in most places.

  The change also led to the addition of a few function aliases in AQL:

  * `TO_LIST` now is an alias of the new `TO_ARRAY`
  * `IS_LIST` now is an alias of the new `IS_ARRAY`
  * `IS_DOCUMENT` now is an alias of the new `IS_OBJECT`

  The changed also renamed the option `mergeArrays` to `mergeObjects` for AQL
  data-modification query options and HTTP document modification API

* AQL: added optimizer rule "remove-filter-covered-by-index"

  This rule removes FilterNodes and CalculationNodes from an execution plan if the
  filter is already covered by a previous IndexRangeNode. Removing the CalculationNode
  and the FilterNode will speed up query execution because the query requires less
  computation.

* AQL: added optimizer rule "remove-sort-rand"

  This rule removes a `SORT RAND()` expression from a query and moves the random
  iteration into the appropriate `EnumerateCollectionNode`. This is more efficient
  than individually enumerating and then sorting randomly.

* AQL: range optimizations for IN and OR

  This change enables usage of indexes for several additional cases. Filters containing
  the `IN` operator can now make use of indexes, and multiple OR- or AND-combined filter
  conditions can now also use indexes if the filters are accessing the same indexed
  attribute.

  Here are a few examples of queries that can now use indexes but couldn't before:

    FOR doc IN collection
      FILTER doc.indexedAttribute == 1 || doc.indexedAttribute > 99
      RETURN doc

    FOR doc IN collection
      FILTER doc.indexedAttribute IN [ 3, 42 ] || doc.indexedAttribute > 99
      RETURN doc

    FOR doc IN collection
      FILTER (doc.indexedAttribute > 2 && doc.indexedAttribute < 10) ||
             (doc.indexedAttribute > 23 && doc.indexedAttribute < 42)
      RETURN doc

* fixed issue #500: AQL parentheses issue

  This change allows passing subqueries as AQL function parameters without using
  duplicate brackets (e.g. `FUNC(query)` instead of `FUNC((query))`

* added optional `COUNT` clause to AQL `COLLECT`

  This allows more efficient group count calculation queries, e.g.

      FOR doc IN collection
        COLLECT age = doc.age WITH COUNT INTO length
        RETURN { age: age, count: length }

  A count-only query is also possible:

      FOR doc IN collection
        COLLECT WITH COUNT INTO length
        RETURN length

* fixed missing makeDirectory when fetching a Foxx application from a zip file

* fixed issue #1134: Change the default endpoint to localhost

  This change will modify the IP address ArangoDB listens on to 127.0.0.1 by default.
  This will make new ArangoDB installations unaccessible from clients other than
  localhost unless changed. This is a security feature.

  To make ArangoDB accessible from any client, change the server's configuration
  (`--server.endpoint`) to either `tcp://0.0.0.0:8529` or the server's publicly
  visible IP address.

* deprecated `Repository#modelPrototype`. Use `Repository#model` instead.

* IMPORTANT CHANGE: by default, system collections are included in replication and all
  replication API return values. This will lead to user accounts and credentials
  data being replicated from master to slave servers. This may overwrite
  slave-specific database users.

  If this is undesired, the `_users` collection can be excluded from replication
  easily by setting the `includeSystem` attribute to `false` in the following commands:

  * replication.sync({ includeSystem: false });
  * replication.applier.properties({ includeSystem: false });

  This will exclude all system collections (including `_aqlfunctions`, `_graphs` etc.)
  from the initial synchronization and the continuous replication.

  If this is also undesired, it is also possible to specify a list of collections to
  exclude from the initial synchronization and the continuous replication using the
  `restrictCollections` attribute, e.g.:

      replication.applier.properties({
        includeSystem: true,
        restrictType: "exclude",
        restrictCollections: [ "_users", "_graphs", "foo" ]
      });

  The HTTP API methods for fetching the replication inventory and for dumping collections
  also support the `includeSystem` control flag via a URL parameter.

* removed DEPRECATED replication methods:
  * `replication.logger.start()`
  * `replication.logger.stop()`
  * `replication.logger.properties()`
  * HTTP PUT `/_api/replication/logger-start`
  * HTTP PUT `/_api/replication/logger-stop`
  * HTTP GET `/_api/replication/logger-config`
  * HTTP PUT `/_api/replication/logger-config`

* fixed issue #1174, which was due to locking problems in distributed
  AQL execution

* improved cluster locking for AQL avoiding deadlocks

* use DistributeNode for modifying queries with REPLACE and UPDATE, if
  possible


v2.3.6 (2015-XX-XX)
-------------------

* fixed AQL subquery optimization that produced wrong result when multiple subqueries
  directly followed each other and and a directly following `LET` statement did refer
  to any but the first subquery.


v2.3.5 (2015-01-16)
-------------------

* fixed intermittent 404 errors in Foxx apps after mounting or unmounting apps

* fixed issue #1200: Expansion operator results in "Cannot call method 'forEach' of null"

* fixed issue #1199: Cannot unlink root node of plan


v2.3.4 (2014-12-23)
-------------------

* fixed cerberus path for MyArangoDB


v2.3.3 (2014-12-17)
-------------------

* fixed error handling in instantiation of distributed AQL queries, this
  also fixes a bug in cluster startup with many servers

* issue #1185: parse non-fractional JSON numbers with exponent (e.g. `4e-261`)

* issue #1159: allow --server.request-timeout and --server.connect-timeout of 0


v2.3.2 (2014-12-09)
-------------------

* fixed issue #1177: Fix bug in the user app's storage

* fixed issue #1173: AQL Editor "Save current query" resets user password

* fixed missing makeDirectory when fetching a Foxx application from a zip file

* put in warning about default changed: fixed issue #1134: Change the default endpoint to localhost

* fixed issue #1163: invalid fullCount value returned from AQL

* fixed range operator precedence

* limit default maximum number of plans created by AQL optimizer to 256 (from 1024)

* make AQL optimizer not generate an extra plan if an index can be used, but modify
  existing plans in place

* fixed AQL cursor ttl (time-to-live) issue

  Any user-specified cursor ttl value was not honored since 2.3.0.

* fixed segfault in AQL query hash index setup with unknown shapes

* fixed memleaks

* added AQL optimizer rule for removing `INTO` from a `COLLECT` statement if not needed

* fixed issue #1131

  This change provides the `KEEP` clause for `COLLECT ... INTO`. The `KEEP` clause
  allows controlling which variables will be kept in the variable created by `INTO`.

* fixed issue #1147, must protect dispatcher ID for etcd

v2.3.1 (2014-11-28)
-------------------

* recreate password if missing during upgrade

* fixed issue #1126

* fixed non-working subquery index optimizations

* do not restrict summary of Foxx applications to 60 characters

* fixed display of "required" path parameters in Foxx application documentation

* added more optimizations of constants values in AQL FILTER conditions

* fixed invalid or-to-in optimization for FILTERs containing comparisons
  with boolean values

* fixed replication of `_graphs` collection

* added AQL list functions `PUSH`, `POP`, `UNSHIFT`, `SHIFT`, `REMOVE_VALUES`,
  `REMOVE_VALUE`, `REMOVE_NTH` and `APPEND`

* added AQL functions `CALL` and `APPLY` to dynamically call other functions

* fixed AQL optimizer cost estimation for LIMIT node

* prevent Foxx queues from permanently writing to the journal even when
  server is idle

* fixed AQL COLLECT statement with INTO clause, which copied more variables
  than v2.2 and thus lead to too much memory consumption.
  This deals with #1107.

* fixed AQL COLLECT statement, this concerned every COLLECT statement,
  only the first group had access to the values of the variables before
  the COLLECT statement. This deals with #1127.

* fixed some AQL internals, where sometimes too many items were
  fetched from upstream in the presence of a LIMIT clause. This should
  generally improve performance.


v2.3.0 (2014-11-18)
-------------------

* fixed syslog flags. `--log.syslog` is deprecated and setting it has no effect,
  `--log.facility` now works as described. Application name has been changed from
  `triagens` to `arangod`. It can be changed using `--log.application`. The syslog
  will only contain the actual log message. The datetime prefix is omitted.

* fixed deflate in SimpleHttpClient

* fixed issue #1104: edgeExamples broken or changed

* fixed issue #1103: Error while importing user queries

* fixed issue #1100: AQL: HAS() fails on doc[attribute_name]

* fixed issue #1098: runtime error when creating graph vertex

* hide system applications in **Applications** tab by default

  Display of system applications can be toggled by using the *system applications*
  toggle in the UI.

* added HTTP REST API for managing tasks (`/_api/tasks`)

* allow passing character lists as optional parameter to AQL functions `TRIM`,
  `LTRIM` and `RTRIM`

  These functions now support trimming using custom character lists. If no character
  lists are specified, all whitespace characters will be removed as previously:

      TRIM("  foobar\t \r\n ")         // "foobar"
      TRIM(";foo;bar;baz, ", "; ")     // "foo;bar;baz"

* added AQL string functions `LTRIM`, `RTRIM`, `FIND_FIRST`, `FIND_LAST`, `SPLIT`,
  `SUBSTITUTE`

* added AQL functions `ZIP`, `VALUES` and `PERCENTILE`

* made AQL functions `CONCAT` and `CONCAT_SEPARATOR` work with list arguments

* dynamically create extra dispatcher threads if required

* fixed issue #1097: schemas in the API docs no longer show required properties as optional


v2.3.0-beta2 (2014-11-08)
-------------------------

* front-end: new icons for uploading and downloading JSON documents into a collection

* front-end: fixed documents pagination css display error

* front-end: fixed flickering of the progress view

* front-end: fixed missing event for documents filter function

* front-end: jsoneditor: added CMD+Return (Mac) CTRL+Return (Linux/Win) shortkey for
  saving a document

* front-end: added information tooltip for uploading json documents.

* front-end: added database management view to the collapsed navigation menu

* front-end: added collection truncation feature

* fixed issue #1086: arangoimp: Odd errors if arguments are not given properly

* performance improvements for AQL queries that use JavaScript-based expressions
  internally

* added AQL geo functions `WITHIN_RECTANGLE` and `IS_IN_POLYGON`

* fixed non-working query results download in AQL editor of web interface

* removed debug print message in AQL editor query export routine

* fixed issue #1075: Aardvark: user name required even if auth is off #1075

  The fix for this prefills the username input field with the current user's
  account name if any and `root` (the default username) otherwise. Additionally,
  the tooltip text has been slightly adjusted.

* fixed issue #1069: Add 'raw' link to swagger ui so that the raw swagger
  json can easily be retrieved

  This adds a link to the Swagger API docs to an application's detail view in
  the **Applications** tab of the web interface. The link produces the Swagger
  JSON directly. If authentication is turned on, the link requires authentication,
  too.

* documentation updates


v2.3.0-beta1 (2014-11-01)
-------------------------

* added dedicated `NOT IN` operator for AQL

  Previously, a `NOT IN` was only achievable by writing a negated `IN` condition:

      FOR i IN ... FILTER ! (i IN [ 23, 42 ]) ...

  This can now alternatively be expressed more intuitively as follows:

      FOR i IN ... FILTER i NOT IN [ 23, 42 ] ...

* added alternative logical operator syntax for AQL

  Previously, the logical operators in AQL could only be written as:
  - `&&`: logical and
  - `||`: logical or
  - `!`: negation

  ArangoDB 2.3 introduces the alternative variants for these operators:
  - `AND`: logical and
  - `OR`: logical or
  - `NOT`: negation

  The new syntax is just an alternative to the old syntax, allowing easier
  migration from SQL. The old syntax is still fully supported and will be.

* improved output of `ArangoStatement.parse()` and POST `/_api/query`

  If an AQL query can be parsed without problems, The return value of
  `ArangoStatement.parse()` now contains an attribute `ast` with the abstract
  syntax tree of the query (before optimizations). Though this is an internal
  representation of the query and is subject to change, it can be used to inspect
  how ArangoDB interprets a given query.

* improved `ArangoStatement.explain()` and POST `/_api/explain`

  The commands for explaining AQL queries have been improved.

* added command-line option `--javascript.v8-contexts` to control the number of
  V8 contexts created in arangod.

  Previously, the number of V8 contexts was equal to the number of server threads
  (as specified by option `--server.threads`).

  However, it may be sensible to create different amounts of threads and V8
  contexts. If the option is not specified, the number of V8 contexts created
  will be equal to the number of server threads. Thus no change in configuration
  is required to keep the old behavior.

  If you are using the default config files or merge them with your local config
  files, please review if the default number of server threads is okay in your
  environment. Additionally you should verify that the number of V8 contexts
  created (as specified in option `--javascript.v8-contexts`) is okay.

* the number of server.threads specified is now the minimum of threads
  started. There are situation in which threads are waiting for results of
  distributed database servers. In this case the number of threads is
  dynamically increased.

* removed index type "bitarray"

  Bitarray indexes were only half-way documented and integrated in previous versions
  of ArangoDB so their benefit was limited. The support for bitarray indexes has
  thus been removed in ArangoDB 2.3. It is not possible to create indexes of type
  "bitarray" with ArangoDB 2.3.

  When a collection is opened that contains a bitarray index definition created
  with a previous version of ArangoDB, ArangoDB will ignore it and log the following
  warning:

      index type 'bitarray' is not supported in this version of ArangoDB and is ignored

  Future versions of ArangoDB may automatically remove such index definitions so the
  warnings will eventually disappear.

* removed internal "_admin/modules/flush" in order to fix requireApp

* added basic support for handling binary data in Foxx

  Requests with binary payload can be processed in Foxx applications by
  using the new method `res.rawBodyBuffer()`. This will return the unparsed request
  body as a Buffer object.

  There is now also the method `req.requestParts()` available in Foxx to retrieve
  the individual components of a multipart HTTP request.

  Buffer objects can now be used when setting the response body of any Foxx action.
  Additionally, `res.send()` has been added as a convenience method for returning
  strings, JSON objects or buffers from a Foxx action:

      res.send("<p>some HTML</p>");
      res.send({ success: true });
      res.send(new Buffer("some binary data"));

  The convenience method `res.sendFile()` can now be used to easily return the
  contents of a file from a Foxx action:

      res.sendFile(applicationContext.foxxFilename("image.png"));

  `fs.write` now accepts not only strings but also Buffer objects as second parameter:

      fs.write(filename, "some data");
      fs.write(filename, new Buffer("some binary data"));

  `fs.readBuffer` can be used to return the contents of a file in a Buffer object.

* improved performance of insertion into non-unique hash indexes significantly in case
  many duplicate keys are used in the index

* issue #1042: set time zone in log output

  the command-line option `--log.use-local-time` was added to print dates and times in
  the server-local timezone instead of UTC

* command-line options that require a boolean value now validate the
  value given on the command-line

  This prevents issues if no value is specified for an option that
  requires a boolean value. For example, the following command-line would
  have caused trouble in 2.2, because `--server.endpoint` would have been
  used as the value for the `--server.disable-authentication` options
  (which requires a boolean value):

      arangod --server.disable-authentication --server.endpoint tcp://127.0.0.1:8529 data

  In 2.3, running this command will fail with an error and requires to
  be modified to:

      arangod --server.disable-authentication true --server.endpoint tcp://127.0.0.1:8529 data

* improved performance of CSV import in arangoimp

* fixed issue #1027: Stack traces are off-by-one

* fixed issue #1026: Modules loaded in different files within the same app
  should refer to the same module

* fixed issue #1025: Traversal not as expected in undirected graph

* added a _relation function in the general-graph module.

  This deprecated _directedRelation and _undirectedRelation.
  ArangoDB does not offer any constraints for undirected edges
  which caused some confusion of users how undirected relations
  have to be handled. Relation now only supports directed relations
  and the user can actively simulate undirected relations.

* changed return value of Foxx.applicationContext#collectionName:

  Previously, the function could return invalid collection names because
  invalid characters were not replaced in the application name prefix, only
  in the collection name passed.

  Now, the function replaces invalid characters also in the application name
  prefix, which might to slightly different results for application names that
  contained any characters outside the ranges [a-z], [A-Z] and [0-9].

* prevent XSS in AQL editor and logs view

* integrated tutorial into ArangoShell and web interface

* added option `--backslash-escape` for arangoimp when running CSV file imports

* front-end: added download feature for (filtered) documents

* front-end: added download feature for the results of a user query

* front-end: added function to move documents to another collection

* front-end: added sort-by attribute to the documents filter

* front-end: added sorting feature to database, graph management and user management view.

* issue #989: front-end: Databases view not refreshing after deleting a database

* issue #991: front-end: Database search broken

* front-end: added infobox which shows more information about a document (_id, _rev, _key) or
  an edge (_id, _rev, _key, _from, _to). The from and to attributes are clickable and redirect
  to their document location.

* front-end: added edit-mode for deleting multiple documents at the same time.

* front-end: added delete button to the detailed document/edge view.

* front-end: added visual feedback for saving documents/edges inside the editor (error/success).

* front-end: added auto-focusing for the first input field in a modal.

* front-end: added validation for user input in a modal.

* front-end: user defined queries are now stored inside the database and are bound to the current
  user, instead of using the local storage functionality of the browsers. The outcome of this is
  that user defined queries are now independently usable from any device. Also queries can now be
  edited through the standard document editor of the front-end through the _users collection.

* front-end: added import and export functionality for user defined queries.

* front-end: added new keywords and functions to the aql-editor theme

* front-end: applied tile-style to the graph view

* front-end: now using the new graph api including multi-collection support

* front-end: foxx apps are now deletable

* front-end: foxx apps are now installable and updateable through github, if github is their
  origin.

* front-end: added foxx app version control. Multiple versions of a single foxx app are now
  installable and easy to manage and are also arranged in groups.

* front-end: the user-set filter of a collection is now stored until the user navigates to
  another collection.

* front-end: fetching and filtering of documents, statistics, and query operations are now
  handled with asynchronous ajax calls.

* front-end: added progress indicator if the front-end is waiting for a server operation.

* front-end: fixed wrong count of documents in the documents view of a collection.

* front-end: fixed unexpected styling of the manage db view and navigation.

* front-end: fixed wrong handling of select fields in a modal view.

* front-end: fixed wrong positioning of some tooltips.

* automatically call `toJSON` function of JavaScript objects (if present)
  when serializing them into database documents. This change allows
  storing JavaScript date objects in the database in a sensible manner.


v2.2.7 (2014-11-19)
-------------------

* fixed issue #998: Incorrect application URL for non-system Foxx apps

* fixed issue #1079: AQL editor: keyword WITH in UPDATE query is not highlighted

* fix memory leak in cluster nodes

* fixed registration of AQL user-defined functions in Web UI (JS shell)

* fixed error display in Web UI for certain errors
  (now error message is printed instead of 'undefined')

* fixed issue #1059: bug in js module console

* fixed issue #1056: "fs": zip functions fail with passwords

* fixed issue #1063: Docs: measuring unit of --wal.logfile-size?

* fixed issue #1062: Docs: typo in 14.2 Example data


v2.2.6 (2014-10-20)
-------------------

* fixed issue #972: Compilation Issue

* fixed issue #743: temporary directories are now unique and one can read
  off the tool that created them, if empty, they are removed atexit

* Highly improved performance of all AQL GRAPH_* functions.

* Orphan collections in general graphs can now be found via GRAPH_VERTICES
  if either "any" or no direction is defined

* Fixed documentation for AQL function GRAPH_NEIGHBORS.
  The option "vertexCollectionRestriction" is meant to filter the target
  vertices only, and should not filter the path.

* Fixed a bug in GRAPH_NEIGHBORS which enforced only empty results
  under certain conditions


v2.2.5 (2014-10-09)
-------------------

* fixed issue #961: allow non-JSON values in undocument request bodies

* fixed issue 1028: libicu is now statically linked

* fixed cached lookups of collections on the server, which may have caused spurious
  problems after collection rename operations


v2.2.4 (2014-10-01)
-------------------

* fixed accessing `_from` and `_to` attributes in `collection.byExample` and
  `collection.firstExample`

  These internal attributes were not handled properly in the mentioned functions, so
  searching for them did not always produce documents

* fixed issue #1030: arangoimp 2.2.3 crashing, not logging on large Windows CSV file

* fixed issue #1025: Traversal not as expected in undirected graph

* fixed issue #1020

  This requires re-introducing the startup option `--database.force-sync-properties`.

  This option can again be used to force fsyncs of collection, index and database properties
  stored as JSON strings on disk in files named `parameter.json`. Syncing these files after
  a write may be necessary if the underlying storage does not sync file contents by itself
  in a "sensible" amount of time after a file has been written and closed.

  The default value is `true` so collection, index and database properties will always be
  synced to disk immediately. This affects creating, renaming and dropping collections as
  well as creating and dropping databases and indexes. Each of these operations will perform
  an additional fsync on the `parameter.json` file if the option is set to `true`.

  It might be sensible to set this option to `false` for workloads that create and drop a
  lot of collections (e.g. test runs).

  Document operations such as creating, updating and dropping documents are not affected
  by this option.

* fixed issue #1016: AQL editor bug

* fixed issue #1014: WITHIN function returns wrong distance

* fixed AQL shortest path calculation in function `GRAPH_SHORTEST_PATH` to return
  complete vertex objects instead of just vertex ids

* allow changing of attributes of documents stored in server-side JavaScript variables

  Previously, the following did not work:

      var doc = db.collection.document(key);
      doc._key = "abc"; // overwriting internal attributes not supported
      doc.value = 123;  // overwriting existing attributes not supported

  Now, modifying documents stored in server-side variables (e.g. `doc` in the above case)
  is supported. Modifying the variables will not update the documents in the database,
  but will modify the JavaScript object (which can be written back to the database using
  `db.collection.update` or `db.collection.replace`)

* fixed issue #997: arangoimp apparently doesn't support files >2gig on Windows

  large file support (requires using `_stat64` instead of `stat`) is now supported on
  Windows


v2.2.3 (2014-09-02)
-------------------

* added `around` for Foxx controller

* added `type` option for HTTP API `GET /_api/document?collection=...`

  This allows controlling the type of results to be returned. By default, paths to
  documents will be returned, e.g.

      [
        `/_api/document/test/mykey1`,
        `/_api/document/test/mykey2`,
        ...
      ]

  To return a list of document ids instead of paths, the `type` URL parameter can be
  set to `id`:

      [
        `test/mykey1`,
        `test/mykey2`,
        ...
      ]

  To return a list of document keys only, the `type` URL parameter can be set to `key`:

      [
        `mykey1`,
        `mykey2`,
        ...
      ]


* properly capitalize HTTP response header field names in case the `x-arango-async`
  HTTP header was used in a request.

* fixed several documentation issues

* speedup for several general-graph functions, AQL functions starting with `GRAPH_`
  and traversals


v2.2.2 (2014-08-08)
-------------------

* allow storing non-reserved attribute names starting with an underscore

  Previous versions of ArangoDB parsed away all attribute names that started with an
  underscore (e.g. `_test', '_foo', `_bar`) on all levels of a document (root level
  and sub-attribute levels). While this behavior was documented, it was unintuitive and
  prevented storing documents inside other documents, e.g.:

      {
        "_key" : "foo",
        "_type" : "mydoc",
        "references" : [
          {
            "_key" : "something",
            "_rev" : "...",
            "value" : 1
          },
          {
            "_key" : "something else",
            "_rev" : "...",
            "value" : 2
          }
        ]
      }

  In the above example, previous versions of ArangoDB removed all attributes and
  sub-attributes that started with underscores, meaning the embedded documents would lose
  some of their attributes. 2.2.2 should preserve such attributes, and will also allow
  storing user-defined attribute names on the top-level even if they start with underscores
  (such as `_type` in the above example).

* fix conversion of JavaScript String, Number and Boolean objects to JSON.

  Objects created in JavaScript using `new Number(...)`, `new String(...)`, or
  `new Boolean(...)` were not converted to JSON correctly.

* fixed a race condition on task registration (i.e. `require("org/arangodb/tasks").register()`)

  this race condition led to undefined behavior when a just-created task with no offset and
  no period was instantly executed and deleted by the task scheduler, before the `register`
  function returned to the caller.

* changed run-tests.sh to execute all suitable tests.

* switch to new version of gyp

* fixed upgrade button


v2.2.1 (2014-07-24)
-------------------

* fixed hanging write-ahead log recovery for certain cases that involved dropping
  databases

* fixed issue with --check-version: when creating a new database the check failed

* issue #947 Foxx applicationContext missing some properties

* fixed issue with --check-version: when creating a new database the check failed

* added startup option `--wal.suppress-shape-information`

  Setting this option to `true` will reduce memory and disk space usage and require
  less CPU time when modifying documents or edges. It should therefore be turned on
  for standalone ArangoDB servers. However, for servers that are used as replication
  masters, setting this option to `true` will effectively disable the usage of the
  write-ahead log for replication, so it should be set to `false` for any replication
  master servers.

  The default value for this option is `false`.

* added optional `ttl` attribute to specify result cursor expiration for HTTP API method
  `POST /_api/cursor`

  The `ttl` attribute can be used to prevent cursor results from timing out too early.

* issue #947: Foxx applicationContext missing some properties

* (reported by Christian Neubauer):

  The problem was that in Google's V8, signed and unsigned chars are not always declared cleanly.
  so we need to force v8 to compile with forced signed chars which is done by the Flag:
    -fsigned-char
  at least it is enough to follow the instructions of compiling arango on rasperry
  and add "CFLAGS='-fsigned-char'" to the make command of V8 and remove the armv7=0

* Fixed a bug with the replication client. In the case of single document
  transactions the collection was not write locked.


v2.2.0 (2014-07-10)
-------------------

* The replication methods `logger.start`, `logger.stop` and `logger.properties` are
  no-ops in ArangoDB 2.2 as there is no separate replication logger anymore. Data changes
  are logged into the write-ahead log in ArangoDB 2.2, and not separately by the
  replication logger. The replication logger object is still there in ArangoDB 2.2 to
  ensure backwards-compatibility, however, logging cannot be started, stopped or
  configured anymore. Using any of these methods will do nothing.

  This also affects the following HTTP API methods:
  - `PUT /_api/replication/logger-start`
  - `PUT /_api/replication/logger-stop`
  - `GET /_api/replication/logger-config`
  - `PUT /_api/replication/logger-config`

  Using any of these methods is discouraged from now on as they will be removed in
  future versions of ArangoDB.

* INCOMPATIBLE CHANGE: replication of transactions has changed. Previously, transactions
  were logged on a master in one big block and shipped to a slave in one block, too.
  Now transactions will be logged and replicated as separate entries, allowing transactions
  to be bigger and also ensure replication progress.

  This change also affects the behavior of the `stop` method of the replication applier.
  If the replication applier is now stopped manually using the `stop` method and later
  restarted using the `start` method, any transactions that were unfinished at the
  point of stopping will be aborted on a slave, even if they later commit on the master.

  In ArangoDB 2.2, stopping the replication applier manually should be avoided unless the
  goal is to stop replication permanently or to do a full resync with the master anyway.
  If the replication applier still must be stopped, it should be made sure that the
  slave has fetched and applied all pending operations from a master, and that no
  extra transactions are started on the master before the `stop` command on the slave
  is executed.

  Replication of transactions in ArangoDB 2.2 might also lock the involved collections on
  the slave while a transaction is either committed or aborted on the master and the
  change has been replicated to the slave. This change in behavior may be important for
  slave servers that are used for read-scaling. In order to avoid long lasting collection
  locks on the slave, transactions should be kept small.

  The `_replication` system collection is not used anymore in ArangoDB 2.2 and its usage is
  discouraged.

* INCOMPATIBLE CHANGE: the figures reported by the `collection.figures` method
  now only reflect documents and data contained in the journals and datafiles of
  collections. Documents or deletions contained only in the write-ahead log will
  not influence collection figures until the write-ahead log garbage collection
  kicks in. The figures for a collection might therefore underreport the total
  resource usage of a collection.

  Additionally, the attributes `lastTick` and `uncollectedLogfileEntries` have been
  added to the result of the `figures` operation and the HTTP API method
  `PUT /_api/collection/figures`

* added `insert` method as an alias for `save`. Documents can now be inserted into
  a collection using either method:

      db.test.save({ foo: "bar" });
      db.test.insert({ foo: "bar" });

* added support for data-modification AQL queries

* added AQL keywords `INSERT`, `UPDATE`, `REPLACE` and `REMOVE` (and `WITH`) to
  support data-modification AQL queries.

  Unquoted usage of these keywords for attribute names in AQL queries will likely
  fail in ArangoDB 2.2. If any such attribute name needs to be used in a query, it
  should be enclosed in backticks to indicate the usage of a literal attribute
  name.

  For example, the following query will fail in ArangoDB 2.2 with a parse error:

      FOR i IN foo RETURN i.remove

  and needs to be rewritten like this:

      FOR i IN foo RETURN i.`remove`

* disallow storing of JavaScript objects that contain JavaScript native objects
  of type `Date`, `Function`, `RegExp` or `External`, e.g.

      db.test.save({ foo: /bar/ });
      db.test.save({ foo: new Date() });

  will now print

      Error: <data> cannot be converted into JSON shape: could not shape document

  Previously, objects of these types were silently converted into an empty object
  (i.e. `{ }`).

  To store such objects in a collection, explicitly convert them into strings
  like this:

      db.test.save({ foo: String(/bar/) });
      db.test.save({ foo: String(new Date()) });

* The replication methods `logger.start`, `logger.stop` and `logger.properties` are
  no-ops in ArangoDB 2.2 as there is no separate replication logger anymore. Data changes
  are logged into the write-ahead log in ArangoDB 2.2, and not separately by the
  replication logger. The replication logger object is still there in ArangoDB 2.2 to
  ensure backwards-compatibility, however, logging cannot be started, stopped or
  configured anymore. Using any of these methods will do nothing.

  This also affects the following HTTP API methods:
  - `PUT /_api/replication/logger-start`
  - `PUT /_api/replication/logger-stop`
  - `GET /_api/replication/logger-config`
  - `PUT /_api/replication/logger-config`

  Using any of these methods is discouraged from now on as they will be removed in
  future versions of ArangoDB.

* INCOMPATIBLE CHANGE: replication of transactions has changed. Previously, transactions
  were logged on a master in one big block and shipped to a slave in one block, too.
  Now transactions will be logged and replicated as separate entries, allowing transactions
  to be bigger and also ensure replication progress.

  This change also affects the behavior of the `stop` method of the replication applier.
  If the replication applier is now stopped manually using the `stop` method and later
  restarted using the `start` method, any transactions that were unfinished at the
  point of stopping will be aborted on a slave, even if they later commit on the master.

  In ArangoDB 2.2, stopping the replication applier manually should be avoided unless the
  goal is to stop replication permanently or to do a full resync with the master anyway.
  If the replication applier still must be stopped, it should be made sure that the
  slave has fetched and applied all pending operations from a master, and that no
  extra transactions are started on the master before the `stop` command on the slave
  is executed.

  Replication of transactions in ArangoDB 2.2 might also lock the involved collections on
  the slave while a transaction is either committed or aborted on the master and the
  change has been replicated to the slave. This change in behavior may be important for
  slave servers that are used for read-scaling. In order to avoid long lasting collection
  locks on the slave, transactions should be kept small.

  The `_replication` system collection is not used anymore in ArangoDB 2.2 and its usage is
  discouraged.

* INCOMPATIBLE CHANGE: the figures reported by the `collection.figures` method
  now only reflect documents and data contained in the journals and datafiles of
  collections. Documents or deletions contained only in the write-ahead log will
  not influence collection figures until the write-ahead log garbage collection
  kicks in. The figures for a collection might therefore underreport the total
  resource usage of a collection.

  Additionally, the attributes `lastTick` and `uncollectedLogfileEntries` have been
  added to the result of the `figures` operation and the HTTP API method
  `PUT /_api/collection/figures`

* added `insert` method as an alias for `save`. Documents can now be inserted into
  a collection using either method:

      db.test.save({ foo: "bar" });
      db.test.insert({ foo: "bar" });

* added support for data-modification AQL queries

* added AQL keywords `INSERT`, `UPDATE`, `REPLACE` and `REMOVE` (and `WITH`) to
  support data-modification AQL queries.

  Unquoted usage of these keywords for attribute names in AQL queries will likely
  fail in ArangoDB 2.2. If any such attribute name needs to be used in a query, it
  should be enclosed in backticks to indicate the usage of a literal attribute
  name.

  For example, the following query will fail in ArangoDB 2.2 with a parse error:

      FOR i IN foo RETURN i.remove

  and needs to be rewritten like this:

      FOR i IN foo RETURN i.`remove`

* disallow storing of JavaScript objects that contain JavaScript native objects
  of type `Date`, `Function`, `RegExp` or `External`, e.g.

      db.test.save({ foo: /bar/ });
      db.test.save({ foo: new Date() });

  will now print

      Error: <data> cannot be converted into JSON shape: could not shape document

  Previously, objects of these types were silently converted into an empty object
  (i.e. `{ }`).

  To store such objects in a collection, explicitly convert them into strings
  like this:

      db.test.save({ foo: String(/bar/) });
      db.test.save({ foo: String(new Date()) });

* honor startup option `--server.disable-statistics` when deciding whether or not
  to start periodic statistics collection jobs

  Previously, the statistics collection jobs were started even if the server was
  started with the `--server.disable-statistics` flag being set to `true`

* removed startup option `--random.no-seed`

  This option had no effect in previous versions of ArangoDB and was thus removed.

* removed startup option `--database.remove-on-drop`

  This option was used for debugging only.

* removed startup option `--database.force-sync-properties`

  This option is now superfluous as collection properties are now stored in the
  write-ahead log.

* introduced write-ahead log

  All write operations in an ArangoDB server instance are automatically logged
  to the server's write-ahead log. The write-ahead log is a set of append-only
  logfiles, and it is used in case of a crash recovery and for replication.
  Data from the write-ahead log will eventually be moved into the journals or
  datafiles of collections, allowing the server to remove older write-ahead log
  logfiles. Figures of collections will be updated when data are moved from the
  write-ahead log into the journals or datafiles of collections.

  Cross-collection transactions in ArangoDB should benefit considerably by this
  change, as less writes than in previous versions are required to ensure the data
  of multiple collections are atomically and durably committed. All data-modifying
  operations inside transactions (insert, update, remove) will write their
  operations into the write-ahead log directly, making transactions with multiple
  operations also require less physical memory than in previous versions of ArangoDB,
  that required all transaction data to fit into RAM.

  The `_trx` system collection is not used anymore in ArangoDB 2.2 and its usage is
  discouraged.

  The data in the write-ahead log can also be used in the replication context.
  The `_replication` collection that was used in previous versions of ArangoDB to
  store all changes on the server is not used anymore in ArangoDB 2.2. Instead,
  slaves can read from a master's write-ahead log to get informed about most
  recent changes. This removes the need to store data-modifying operations in
  both the actual place and the `_replication` collection.

* removed startup option `--server.disable-replication-logger`

  This option is superfluous in ArangoDB 2.2. There is no dedicated replication
  logger in ArangoDB 2.2. There is now always the write-ahead log, and it is also
  used as the server's replication log. Specifying the startup option
  `--server.disable-replication-logger` will do nothing in ArangoDB 2.2, but the
  option should not be used anymore as it might be removed in a future version.

* changed behavior of replication logger

  There is no dedicated replication logger in ArangoDB 2.2 as there is the
  write-ahead log now. The existing APIs for starting and stopping the replication
  logger still exist in ArangoDB 2.2 for downwards-compatibility, but calling
  the start or stop operations are no-ops in ArangoDB 2.2. When querying the
  replication logger status via the API, the server will always report that the
  replication logger is running. Configuring the replication logger is a no-op
  in ArangoDB 2.2, too. Changing the replication logger configuration has no
  effect. Instead, the write-ahead log configuration can be changed.

* removed MRuby integration for arangod

  ArangoDB had an experimental MRuby integration in some of the publish builds.
  This wasn't continuously developed, and so it has been removed in ArangoDB 2.2.

  This change has led to the following startup options being superfluous:

  - `--ruby.gc-interval`
  - `--ruby.action-directory`
  - `--ruby.modules-path`
  - `--ruby.startup-directory`

  Specifying these startup options will do nothing in ArangoDB 2.2, but the
  options should be avoided from now on as they might be removed in future versions.

* reclaim index memory when last document in collection is deleted

  Previously, deleting documents from a collection did not lead to index sizes being
  reduced. Instead, the already allocated index memory was re-used when a collection
  was refilled.

  Now, index memory for primary indexes and hash indexes is reclaimed instantly when
  the last document from a collection is removed.

* inlined and optimized functions in hash indexes

* added AQL TRANSLATE function

  This function can be used to perform lookups from static lists, e.g.

      LET countryNames = { US: "United States", UK: "United Kingdom", FR: "France" }
      RETURN TRANSLATE("FR", countryNames)

* fixed datafile debugger

* fixed check-version for empty directory

* moved try/catch block to the top of routing chain

* added mountedApp function for foxx-manager

* fixed issue #883: arango 2.1 - when starting multi-machine cluster, UI web
  does not change to cluster overview

* fixed dfdb: should not start any other V8 threads

* cleanup of version-check, added module org/arangodb/database-version,
  added --check-version option

* fixed issue #881: [2.1.0] Bombarded (every 10 sec or so) with
  "WARNING format string is corrupt" when in non-system DB Dashboard

* specialized primary index implementation to allow faster hash table
  rebuilding and reduce lookups in datafiles for the actual value of `_key`.

* issue #862: added `--overwrite` option to arangoimp

* removed number of property lookups for documents during AQL queries that
  access documents

* prevent buffering of long print results in arangosh's and arangod's print
  command

  this change will emit buffered intermediate print results and discard the
  output buffer to quickly deliver print results to the user, and to prevent
  constructing very large buffers for large results

* removed sorting of attribute names for use in a collection's shaper

  sorting attribute names was done on document insert to keep attributes
  of a collection in sorted order for faster comparisons. The sort order
  of attributes was only used in one particular and unlikely case, so it
  was removed. Collections with many different attribute names should
  benefit from this change by faster inserts and slightly less memory usage.

* fixed a bug in arangodump which got the collection name in _from and _to
  attributes of edges wrong (all were "_unknown")

* fixed a bug in arangorestore which did not recognize wrong _from and _to
  attributes of edges

* improved error detection and reporting in arangorestore


v2.1.1 (2014-06-06)
-------------------

* fixed dfdb: should not start any other V8 threads

* signature for collection functions was modified

  The basic change was the substitution of the input parameter of the
  function by an generic options object which can contain multiple
  option parameter of the function.
  Following functions were modified
  remove
  removeBySample
  replace
  replaceBySample
  update
  updateBySample

  Old signature is yet supported but it will be removed in future versions

v2.1.0 (2014-05-29)
-------------------

* implemented upgrade procedure for clusters

* fixed communication issue with agency which prevented reconnect
  after an agent failure

* fixed cluster dashboard in the case that one but not all servers
  in the cluster are down

* fixed a bug with coordinators creating local database objects
  in the wrong order (_system needs to be done first)

* improved cluster dashboard


v2.1.0-rc2 (2014-05-25)
-----------------------

* fixed issue #864: Inconsistent behavior of AQL REVERSE(list) function


v2.1.0-rc1 (XXXX-XX-XX)
-----------------------

* added server-side periodic task management functions:

  - require("org/arangodb/tasks").register(): registers a periodic task
  - require("org/arangodb/tasks").unregister(): unregisters and removes a
    periodic task
  - require("org/arangodb/tasks").get(): retrieves a specific tasks or all
    existing tasks

  the previous undocumented function `internal.definePeriodic` is now
  deprecated and will be removed in a future release.

* decrease the size of some seldom used system collections on creation.

  This will make these collections use less disk space and mapped memory.

* added AQL date functions

* added AQL FLATTEN() list function

* added index memory statistics to `db.<collection>.figures()` function

  The `figures` function will now return a sub-document `indexes`, which lists
  the number of indexes in the `count` sub-attribute, and the total memory
  usage of the indexes in bytes in the `size` sub-attribute.

* added AQL CURRENT_DATABASE() function

  This function returns the current database's name.

* added AQL CURRENT_USER() function

  This function returns the current user from an AQL query. The current user is the
  username that was specified in the `Authorization` HTTP header of the request. If
  authentication is turned off or the query was executed outside a request context,
  the function will return `null`.

* fixed issue #796: Searching with newline chars broken?

  fixed slightly different handling of backslash escape characters in a few
  AQL functions. Now handling of escape sequences should be consistent, and
  searching for newline characters should work the same everywhere

* added OpenSSL version check for configure

  It will report all OpenSSL versions < 1.0.1g as being too old.
  `configure` will only complain about an outdated OpenSSL version but not stop.

* require C++ compiler support (requires g++ 4.8, clang++ 3.4 or Visual Studio 13)

* less string copying returning JSONified documents from ArangoDB, e.g. via
  HTTP GET `/_api/document/<collection>/<document>`

* issue #798: Lower case http headers from arango

  This change allows returning capitalized HTTP headers, e.g.
  `Content-Length` instead of `content-length`.
  The HTTP spec says that headers are case-insensitive, but
  in fact several clients rely on a specific case in response
  headers.
  This change will capitalize HTTP headers if the `X-Arango-Version`
  request header is sent by the client and contains a value of at
  least `20100` (for version 2.1). The default value for the
  compatibility can also be set at server start, using the
  `--server.default-api-compatibility` option.

* simplified usage of `db._createStatement()`

  Previously, the function could not be called with a query string parameter as
  follows:

      db._createStatement(queryString);

  Calling it as above resulted in an error because the function expected an
  object as its parameter. From now on, it's possible to call the function with
  just the query string.

* make ArangoDB not send back a `WWW-Authenticate` header to a client in case the
  client sends the `X-Omit-WWW-Authenticate` HTTP header.

  This is done to prevent browsers from showing their built-in HTTP authentication
  dialog for AJAX requests that require authentication.
  ArangoDB will still return an HTTP 401 (Unauthorized) if the request doesn't
  contain valid credentials, but it will omit the `WWW-Authenticate` header,
  allowing clients to bypass the browser's authentication dialog.

* added REST API method HTTP GET `/_api/job/job-id` to query the status of an
  async job without potentially fetching it from the list of done jobs

* fixed non-intuitive behavior in jobs API: previously, querying the status
  of an async job via the API HTTP PUT `/_api/job/job-id` removed a currently
  executing async job from the list of queryable jobs on the server.
  Now, when querying the result of an async job that is still executing,
  the job is kept in the list of queryable jobs so its result can be fetched
  by a subsequent request.

* use a new data structure for the edge index of an edge collection. This
  improves the performance for the creation of the edge index and in
  particular speeds up removal of edges in graphs. Note however that
  this change might change the order in which edges starting at
  or ending in a vertex are returned. However, this order was never
  guaranteed anyway and it is not sensible to guarantee any particular
  order.

* provide a size hint to edge and hash indexes when initially filling them
  this will lead to less re-allocations when populating these indexes

  this may speed up building indexes when opening an existing collection

* don't requeue identical context methods in V8 threads in case a method is
  already registered

* removed arangod command line option `--database.remove-on-compacted`

* export the sort attribute for graph traversals to the HTTP interface

* add support for arangodump/arangorestore for clusters


v2.0.8 (XXXX-XX-XX)
-------------------

* fixed too-busy iteration over skiplists

  Even when a skiplist query was restricted by a limit clause, the skiplist
  index was queried without the limit. this led to slower-than-necessary
  execution times.

* fixed timeout overflows on 32 bit systems

  this bug has led to problems when select was called with a high timeout
  value (2000+ seconds) on 32bit systems that don't have a forgiving select
  implementation. when the call was made on these systems, select failed
  so no data would be read or sent over the connection

  this might have affected some cluster-internal operations.

* fixed ETCD issues on 32 bit systems

  ETCD was non-functional on 32 bit systems at all. The first call to the
  watch API crashed it. This was because atomic operations worked on data
  structures that were not properly aligned on 32 bit systems.

* fixed issue #848: db.someEdgeCollection.inEdge does not return correct
  value when called the 2nd time after a .save to the edge collection


v2.0.7 (2014-05-05)
-------------------

* issue #839: Foxx Manager missing "unfetch"

* fixed a race condition at startup

  this fixes undefined behavior in case the logger was involved directly at
  startup, before the logger initialization code was called. This should have
  occurred only for code that was executed before the invocation of main(),
  e.g. during ctor calls of statically defined objects.


v2.0.6 (2014-04-22)
-------------------

* fixed issue #835: arangosh doesn't show correct database name



v2.0.5 (2014-04-21)
-------------------

* Fixed a caching problem in IE JS Shell

* added cancelation for async jobs

* upgraded to new gyp for V8

* new Windows installer


v2.0.4 (2014-04-14)
-------------------

* fixed cluster authentication front-end issues for Firefox and IE, there are
  still problems with Chrome


v2.0.3 (2014-04-14)
-------------------

* fixed AQL optimizer bug

* fixed front-end issues

* added password change dialog


v2.0.2 (2014-04-06)
-------------------

* during cluster startup, do not log (somewhat expected) connection errors with
  log level error, but with log level info

* fixed dashboard modals

* fixed connection check for cluster planning front end: firefox does
  not support async:false

* document how to persist a cluster plan in order to relaunch an existing
  cluster later


v2.0.1 (2014-03-31)
-------------------

* make ArangoDB not send back a `WWW-Authenticate` header to a client in case the
  client sends the `X-Omit-WWW-Authenticate` HTTP header.

  This is done to prevent browsers from showing their built-in HTTP authentication
  dialog for AJAX requests that require authentication.
  ArangoDB will still return an HTTP 401 (Unauthorized) if the request doesn't
  contain valid credentials, but it will omit the `WWW-Authenticate` header,
  allowing clients to bypass the browser's authentication dialog.

* fixed isses in arango-dfdb:

  the dfdb was not able to unload certain system collections, so these couldn't be
  inspected with the dfdb sometimes. Additionally, it did not truncate corrupt
  markers from datafiles under some circumstances

* added `changePassword` attribute for users

* fixed non-working "save" button in collection edit view of web interface
  clicking the save button did nothing. one had to press enter in one of the input
  fields to send modified form data

* fixed V8 compile error on MacOS X

* prevent `body length: -9223372036854775808` being logged in development mode for
  some Foxx HTTP responses

* fixed several bugs in web interface dashboard

* fixed issue #783: coffee script not working in manifest file

* fixed issue #783: coffee script not working in manifest file

* fixed issue #781: Cant save current query from AQL editor ui

* bumped version in `X-Arango-Version` compatibility header sent by arangosh and other
  client tools from `1.5` to `2.0`.

* fixed startup options for arango-dfdb, added details option for arango-dfdb

* fixed display of missing error messages and codes in arangosh

* when creating a collection via the web interface, the collection type was always
  "document", regardless of the user's choice


v2.0.0 (2014-03-10)
-------------------

* first 2.0 release


v2.0.0-rc2 (2014-03-07)
-----------------------

* fixed cluster authorization


v2.0.0-rc1 (2014-02-28)
-----------------------

* added sharding :-)

* added collection._dbName attribute to query the name of the database from a collection

  more detailed documentation on the sharding and cluster features can be found in the user
  manual, section **Sharding**

* INCOMPATIBLE CHANGE: using complex values in AQL filter conditions with operators other
  than equality (e.g. >=, >, <=, <) will disable usage of skiplist indexes for filter
  evaluation.

  For example, the following queries will be affected by change:

      FOR doc IN docs FILTER doc.value < { foo: "bar" } RETURN doc
      FOR doc IN docs FILTER doc.value >= [ 1, 2, 3 ] RETURN doc

  The following queries will not be affected by the change:

      FOR doc IN docs FILTER doc.value == 1 RETURN doc
      FOR doc IN docs FILTER doc.value == "foo" RETURN doc
      FOR doc IN docs FILTER doc.value == [ 1, 2, 3 ] RETURN doc
      FOR doc IN docs FILTER doc.value == { foo: "bar" } RETURN doc

* INCOMPATIBLE CHANGE: removed undocumented method `collection.saveOrReplace`

  this feature was never advertised nor documented nor tested.

* INCOMPATIBLE CHANGE: removed undocumented REST API method `/_api/simple/BY-EXAMPLE-HASH`

  this feature was never advertised nor documented nor tested.

* added explicit startup parameter `--server.reuse-address`

  This flag can be used to control whether sockets should be acquired with the SO_REUSEADDR
  flag.

  Regardless of this setting, sockets on Windows are always acquired using the
  SO_EXCLUSIVEADDRUSE flag.

* removed undocumented REST API method GET `/_admin/database-name`

* added user validation API at POST `/_api/user/<username>`

* slightly improved users management API in `/_api/user`:

  Previously, when creating a new user via HTTP POST, the username needed to be
  passed in an attribute `username`. When users were returned via this API,
  the usernames were returned in an attribute named `user`. This was slightly
  confusing and was changed in 2.0 as follows:

  - when adding a user via HTTP POST, the username can be specified in an attribute
  `user`. If this attribute is not used, the API will look into the attribute `username`
  as before and use that value.
  - when users are returned via HTTP GET, the usernames are still returned in an
    attribute `user`.

  This change should be fully downwards-compatible with the previous version of the API.

* added AQL SLICE function to extract slices from lists

* made module loader more node compatible

* the startup option `--javascript.package-path` for arangosh is now deprecated and does
  nothing. Using it will not cause an error, but the option is ignored.

* added coffee script support

* Several UI improvements.

* Exchanged icons in the graphviewer toolbar

* always start networking and HTTP listeners when starting the server (even in
  console mode)

* allow vertex and edge filtering with user-defined functions in TRAVERSAL,
  TRAVERSAL_TREE and SHORTEST_PATH AQL functions:

      // using user-defined AQL functions for edge and vertex filtering
      RETURN TRAVERSAL(friends, friendrelations, "friends/john", "outbound", {
        followEdges: "myfunctions::checkedge",
        filterVertices: "myfunctions::checkvertex"
      })

      // using the following custom filter functions
      var aqlfunctions = require("org/arangodb/aql/functions");
      aqlfunctions.register("myfunctions::checkedge", function (config, vertex, edge, path) {
        return (edge.type !== 'dislikes'); // don't follow these edges
      }, false);

      aqlfunctions.register("myfunctions::checkvertex", function (config, vertex, path) {
        if (vertex.isDeleted || ! vertex.isActive) {
          return [ "prune", "exclude" ]; // exclude these and don't follow them
        }
        return [ ]; // include everything else
      }, false);

* fail if invalid `strategy`, `order` or `itemOrder` attribute values
  are passed to the AQL TRAVERSAL function. Omitting these attributes
  is not considered an error, but specifying an invalid value for any
  of these attributes will make an AQL query fail.

* issue #751: Create database through API should return HTTP status code 201

  By default, the server now returns HTTP 201 (created) when creating a new
  database successfully. To keep compatibility with older ArangoDB versions, the
  startup parameter `--server.default-api-compatibility` can be set to a value
  of `10400` to indicate API compatibility with ArangoDB 1.4. The compatibility
  can also be enforced by setting the `X-Arango-Version` HTTP header in a
  client request to this API on a per-request basis.

* allow direct access from the `db` object to collections whose names start
  with an underscore (e.g. db._users).

  Previously, access to such collections via the `db` object was possible from
  arangosh, but not from arangod (and thus Foxx and actions). The only way
  to access such collections from these places was via the `db._collection(<name>)`
  workaround.

* allow `\n` (as well as `\r\n`) as line terminator in batch requests sent to
  `/_api/batch` HTTP API.

* use `--data-binary` instead of `--data` parameter in generated cURL examples

* issue #703: Also show path of logfile for fm.config()

* issue #675: Dropping a collection used in "graph" module breaks the graph

* added "static" Graph.drop() method for graphs API

* fixed issue #695: arangosh server.password error

* use pretty-printing in `--console` mode by default

* simplified ArangoDB startup options

  Some startup options are now superfluous or their usage is simplified. The
  following options have been changed:

  * `--javascript.modules-path`: this option has been removed. The modules paths
    are determined by arangod and arangosh automatically based on the value of
    `--javascript.startup-directory`.

    If the option is set on startup, it is ignored so startup will not abort with
    an error `unrecognized option`.

  * `--javascript.action-directory`: this option has been removed. The actions
    directory is determined by arangod automatically based on the value of
    `--javascript.startup-directory`.

    If the option is set on startup, it is ignored so startup will not abort with
    an error `unrecognized option`.

  * `--javascript.package-path`: this option is still available but it is not
    required anymore to set the standard package paths (e.g. `js/npm`). arangod
    will automatically use this standard package path regardless of whether it
    was specified via the options.

    It is possible to use this option to add additional package paths to the
    standard value.

  Configuration files included with arangod are adjusted accordingly.

* layout of the graphs tab adapted to better fit with the other tabs

* database selection is moved to the bottom right corner of the web interface

* removed priority queue index type

  this feature was never advertised nor documented nor tested.

* display internal attributes in document source view of web interface

* removed separate shape collections

  When upgrading to ArangoDB 2.0, existing collections will be converted to include
  shapes and attribute markers in the datafiles instead of using separate files for
  shapes.

  When a collection is converted, existing shapes from the SHAPES directory will
  be written to a new datafile in the collection directory, and the SHAPES directory
  will be removed afterwards.

  This saves up to 2 MB of memory and disk space for each collection
  (savings are higher, the less different shapes there are in a collection).
  Additionally, one less file descriptor per opened collection will be used.

  When creating a new collection, the amount of sync calls may be reduced. The same
  may be true for documents with yet-unknown shapes. This may help performance
  in these cases.

* added AQL functions `NTH` and `POSITION`

* added signal handler for arangosh to save last command in more cases

* added extra prompt placeholders for arangosh:
  - `%e`: current endpoint
  - `%u`: current user

* added arangosh option `--javascript.gc-interval` to control amount of
  garbage collection performed by arangosh

* fixed issue #651: Allow addEdge() to take vertex ids in the JS library

* removed command-line option `--log.format`

  In previous versions, this option did not have an effect for most log messages, so
  it got removed.

* removed C++ logger implementation

  Logging inside ArangoDB is now done using the LOG_XXX() macros. The LOGGER_XXX()
  macros are gone.

* added collection status "loading"


v1.4.16 (XXXX-XX-XX)
--------------------

* fixed too eager datafile deletion

  this issue could have caused a crash when the compaction had marked datafiles as obsolete
  and they were removed while "old" temporary query results still pointed to the old datafile
  positions

* fixed issue #826: Replication fails when a collection's configuration changes


v1.4.15 (2014-04-19)
--------------------

* bugfix for AQL query optimizer

  the following type of query was too eagerly optimized, leading to errors in code-generation:

      LET a = (FOR i IN [] RETURN i) LET b = (FOR i IN [] RETURN i) RETURN 1

  the problem occurred when both lists in the subqueries were empty. In this case invalid code
  was generated and the query couldn't be executed.


v1.4.14 (2014-04-05)
--------------------

* fixed race conditions during shape / attribute insertion

  A race condition could have led to spurious `cannot find attribute #xx` or
  `cannot find shape #xx` (where xx is a number) warning messages being logged
  by the server. This happened when a new attribute was inserted and at the same
  time was queried by another thread.

  Also fixed a race condition that may have occurred when a thread tried to
  access the shapes / attributes hash tables while they were resized. In this
  cases, the shape / attribute may have been hashed to a wrong slot.

* fixed a memory barrier / cpu synchronization problem with libev, affecting
  Windows with Visual Studio 2013 (probably earlier versions are affected, too)

  The issue is described in detail here:
  http://lists.schmorp.de/pipermail/libev/2014q1/002318.html


v1.4.13 (2014-03-14)
--------------------

* added diagnostic output for Foxx application upload

* allow dump & restore from ArangoDB 1.4 with an ArangoDB 2.0 server

* allow startup options `temp-path` and `default-language` to be specified from the arangod
  configuration file and not only from the command line

* fixed too eager compaction

  The compaction will now wait for several seconds before trying to re-compact the same
  collection. Additionally, some other limits have been introduced for the compaction.


v1.4.12 (2014-03-05)
--------------------

* fixed display bug in web interface which caused the following problems:
  - documents were displayed in web interface as being empty
  - document attributes view displayed many attributes with content "undefined"
  - document source view displayed many attributes with name "TYPEOF" and value "undefined"
  - an alert popping up in the browser with message "Datatables warning..."

* re-introduced old-style read-write locks to supports Windows versions older than
  Windows 2008R2 and Windows 7. This should re-enable support for Windows Vista and
  Windows 2008.


v1.4.11 (2014-02-27)
--------------------

* added SHORTEST_PATH AQL function

  this calculates the shortest paths between two vertices, using the Dijkstra
  algorithm, employing a min-heap

  By default, ArangoDB does not know the distance between any two vertices and
  will use a default distance of 1. A custom distance function can be registered
  as an AQL user function to make the distance calculation use any document
  attributes or custom logic:

      RETURN SHORTEST_PATH(cities, motorways, "cities/CGN", "cities/MUC", "outbound", {
        paths: true,
        distance: "myfunctions::citydistance"
      })

      // using the following custom distance function
      var aqlfunctions = require("org/arangodb/aql/functions");
      aqlfunctions.register("myfunctions::distance", function (config, vertex1, vertex2, edge) {
        return Math.sqrt(Math.pow(vertex1.x - vertex2.x) + Math.pow(vertex1.y - vertex2.y));
      }, false);

* fixed bug in Graph.pathTo function

* fixed small memleak in AQL optimizer

* fixed access to potentially uninitialized variable when collection had a cap constraint


v1.4.10 (2014-02-21)
--------------------

* fixed graph constructor to allow graph with some parameter to be used

* added node.js "events" and "stream"

* updated npm packages

* added loading of .json file

* Fixed http return code in graph api with waitForSync parameter.

* Fixed documentation in graph, simple and index api.

* removed 2 tests due to change in ruby library.

* issue #756: set access-control-expose-headers on CORS response

  the following headers are now whitelisted by ArangoDB in CORS responses:
  - etag
  - content-encoding
  - content-length
  - location
  - server
  - x-arango-errors
  - x-arango-async-id


v1.4.9 (2014-02-07)
-------------------

* return a document's current etag in response header for HTTP HEAD requests on
  documents that return an HTTP 412 (precondition failed) error. This allows
  retrieving the document's current revision easily.

* added AQL function `SKIPLIST` to directly access skiplist indexes from AQL

  This is a shortcut method to use a skiplist index for retrieving specific documents in
  indexed order. The function capability is rather limited, but it may be used
  for several cases to speed up queries. The documents are returned in index order if
  only one condition is used.

      /* return all documents with mycollection.created > 12345678 */
      FOR doc IN SKIPLIST(mycollection, { created: [[ '>', 12345678 ]] })
        RETURN doc

      /* return first document with mycollection.created > 12345678 */
      FOR doc IN SKIPLIST(mycollection, { created: [[ '>', 12345678 ]] }, 0, 1)
        RETURN doc

      /* return all documents with mycollection.created between 12345678 and 123456790 */
      FOR doc IN SKIPLIST(mycollection, { created: [[ '>', 12345678 ], [ '<=', 123456790 ]] })
        RETURN doc

      /* return all documents with mycollection.a equal 1 and .b equal 2 */
      FOR doc IN SKIPLIST(mycollection, { a: [[ '==', 1 ]], b: [[ '==', 2 ]] })
        RETURN doc

  The function requires a skiplist index with the exact same attributes to
  be present on the specified collection. All attributes present in the skiplist
  index must be specified in the conditions specified for the `SKIPLIST` function.
  Attribute declaration order is important, too: attributes must be specified in the
  same order in the condition as they have been declared in the skiplist index.

* added command-line option `--server.disable-authentication-unix-sockets`

  with this option, authentication can be disabled for all requests coming
  in via UNIX domain sockets, enabling clients located on the same host as
  the ArangoDB server to connect without authentication.
  Other connections (e.g. TCP/IP) are not affected by this option.

  The default value for this option is `false`.
  Note: this option is only supported on platforms that support Unix domain
  sockets.

* call global arangod instance destructor on shutdown

* issue #755: TRAVERSAL does not use strategy, order and itemOrder options

  these options were not honored when configuring a traversal via the AQL
  TRAVERSAL function. Now, these options are used if specified.

* allow vertex and edge filtering with user-defined functions in TRAVERSAL,
  TRAVERSAL_TREE and SHORTEST_PATH AQL functions:

      // using user-defined AQL functions for edge and vertex filtering
      RETURN TRAVERSAL(friends, friendrelations, "friends/john", "outbound", {
        followEdges: "myfunctions::checkedge",
        filterVertices: "myfunctions::checkvertex"
      })

      // using the following custom filter functions
      var aqlfunctions = require("org/arangodb/aql/functions");
      aqlfunctions.register("myfunctions::checkedge", function (config, vertex, edge, path) {
        return (edge.type !== 'dislikes'); // don't follow these edges
      }, false);

      aqlfunctions.register("myfunctions::checkvertex", function (config, vertex, path) {
        if (vertex.isDeleted || ! vertex.isActive) {
          return [ "prune", "exclude" ]; // exclude these and don't follow them
        }
        return [ ]; // include everything else
      }, false);

* issue #748: add vertex filtering to AQL's TRAVERSAL[_TREE]() function


v1.4.8 (2014-01-31)
-------------------

* install foxx apps in the web interface

* fixed a segfault in the import API


v1.4.7 (2014-01-23)
-------------------

* issue #744: Add usage example arangoimp from Command line

* issue #738: added __dirname, __filename pseudo-globals. Fixes #733. (@by pluma)

* mount all Foxx applications in system apps directory on startup


v1.4.6 (2014-01-20)
-------------------

* issue #736: AQL function to parse collection and key from document handle

* added fm.rescan() method for Foxx-Manager

* fixed issue #734: foxx cookie and route problem

* added method `fm.configJson` for arangosh

* include `startupPath` in result of API `/_api/foxx/config`


v1.4.5 (2014-01-15)
-------------------

* fixed issue #726: Alternate Windows Install Method

* fixed issue #716: dpkg -P doesn't remove everything

* fixed bugs in description of HTTP API `_api/index`

* fixed issue #732: Rest API GET revision number

* added missing documentation for several methods in HTTP API `/_api/edge/...`

* fixed typos in description of HTTP API `_api/document`

* defer evaluation of AQL subqueries and logical operators (lazy evaluation)

* Updated font in WebFrontend, it now contains a version that renders properly on Windows

* generally allow function return values as call parameters to AQL functions

* fixed potential deadlock in global context method execution

* added override file "arangod.conf.local" (and co)


v1.4.4 (2013-12-24)
-------------------

* uid and gid are now set in the scripts, there is no longer a separate config file for
  arangod when started from a script

* foxx-manager is now an alias for arangosh

* arango-dfdb is now an alias for arangod, moved from bin to sbin

* changed from readline to linenoise for Windows

* added --install-service and --uninstall-service for Windows

* removed --daemon and --supervisor for Windows

* arangosh and arangod now uses the config-file which maps the binary name, i. e. if you
  rename arangosh to foxx-manager it will use the config file foxx-manager.conf

* fixed lock file for Windows

* fixed issue #711, #687: foxx-manager throws internal errors

* added `--server.ssl-protocol` option for client tools
  this allows connecting from arangosh, arangoimp, arangoimp etc. to an ArangoDB
  server that uses a non-default value for `--server.ssl-protocol`. The default
  value for the SSL protocol is 4 (TLSv1). If the server is configured to use a
  different protocol, it was not possible to connect to it with the client tools.

* added more detailed request statistics

  This adds the number of async-executed HTTP requests plus the number of HTTP
  requests per individual HTTP method type.

* added `--force` option for arangorestore
  this option allows continuing a restore operation even if the server reports errors
  in the middle of the restore operation

* better error reporting for arangorestore
  in case the server returned an HTTP error, arangorestore previously reported this
  error as `internal error` without any details only. Now server-side errors are
  reported by arangorestore with the server's error message

* include more system collections in dumps produced by arangodump
  previously some system collections were intentionally excluded from dumps, even if the
  dump was run with `--include-system-collections`. for example, the collections `_aal`,
  `_modules`, `_routing`, and `_users` were excluded. This makes sense in a replication
  context but not always in a dump context.
  When specifying `--include-system-collections`, arangodump will now include the above-
  mentioned collections in the dump, too. Some other system collections are still excluded
  even when the dump is run with `--include-system-collections`, for example `_replication`
  and `_trx`.

* fixed issue #701: ArangoStatement undefined in arangosh

* fixed typos in configuration files


v1.4.3 (2013-11-25)
-------------------

* fixed a segfault in the AQL optimizer, occurring when a constant non-list value was
  used on the right-hand side of an IN operator that had a collection attribute on the
  left-hand side

* issue #662:

  Fixed access violation errors (crashes) in the Windows version, occurring under some
  circumstances when accessing databases with multiple clients in parallel

* fixed issue #681: Problem with ArchLinux PKGBUILD configuration


v1.4.2 (2013-11-20)
-------------------

* fixed issue #669: Tiny documentation update

* ported Windows version to use native Windows API SRWLocks (slim read-write locks)
  and condition variables instead of homemade versions

  MSDN states the following about the compatibility of SRWLocks and Condition Variables:

      Minimum supported client:
      Windows Server 2008 [desktop apps | Windows Store apps]

      Minimum supported server:
      Windows Vista [desktop apps | Windows Store apps]

* fixed issue #662: ArangoDB on Windows hanging

  This fixes a deadlock issue that occurred on Windows when documents were written to
  a collection at the same time when some other thread tried to drop the collection.

* fixed file-based logging in Windows

  the logger complained on startup if the specified log file already existed

* fixed startup of server in daemon mode (`--daemon` startup option)

* fixed a segfault in the AQL optimizer

* issue #671: Method graph.measurement does not exist

* changed Windows condition variable implementation to use Windows native
  condition variables

  This is an attempt to fix spurious Windows hangs as described in issue #662.

* added documentation for JavaScript traversals

* added --code-page command-line option for Windows version of arangosh

* fixed a problem when creating edges via the web interface.

  The problem only occurred if a collection was created with type "document
  collection" via the web interface, and afterwards was dropped and re-created
  with type "edge collection". If the web interface page was not reloaded,
  the old collection type (document) was cached, making the subsequent creation
  of edges into the (seeming-to-be-document) collection fail.

  The fix is to not cache the collection type in the web interface. Users of
  an older version of the web interface can reload the collections page if they
  are affected.

* fixed a caching problem in arangosh: if a collection was created using the web
  interface, and then removed via arangosh, arangosh did not actually drop the
  collection due to caching.

  Because the `drop` operation was not carried out, this caused misleading error
  messages when trying to re-create the collection (e.g. `cannot create collection:
  duplicate name`).

* fixed ALT-introduced characters for arangosh console input on Windows

  The Windows readline port was not able to handle characters that are built
  using CTRL or ALT keys. Regular characters entered using the CTRL or ALT keys
  were silently swallowed and not passed to the terminal input handler.

  This did not seem to cause problems for the US keyboard layout, but was a
  severe issue for keyboard layouts that require the ALT (or ALT-GR) key to
  construct characters. For example, entering the character `{` with a German
  keyboard layout requires pressing ALT-GR + 9.

* fixed issue #665: Hash/skiplist combo madness bit my ass

  this fixes a problem with missing/non-deterministic rollbacks of inserts in
  case of a unique constraint violation into a collection with multiple secondary
  indexes (with at least one of them unique)

* fixed issue #664: ArangoDB installer on Windows requires drive c:

* partly fixed issue #662: ArangoDB on Windows hanging

  This fixes dropping databases on Windows. In previous 1.4 versions on Windows,
  one shape collection file was not unloaded and removed when dropping a database,
  leaving one directory and one shape collection file in the otherwise-dropped
  database directory.

* fixed issue #660: updated documentation on indexes


v1.4.1 (2013-11-08)
-------------------

* performance improvements for skip-list deletes


v1.4.1-rc1 (2013-11-07)
-----------------------

* fixed issue #635: Web-Interface should have a "Databases" Menu for Management

* fixed issue #624: Web-Interface is missing a Database selector

* fixed segfault in bitarray query

* fixed issue #656: Cannot create unique index through web interface

* fixed issue #654: bitarray index makes server down

* fixed issue #653: Slow query

* fixed issue #650: Randomness of any() should be improved

* made AQL `DOCUMENT()` function polymorphic and work with just one parameter.

  This allows using the `DOCUMENT` function like this:

      DOCUMENT('users/john')
      DOCUMENT([ 'users/john', 'users/amy' ])

  in addition to the existing use cases:

      DOCUMENT(users, 'users/john')
      DOCUMENT(users, 'john')
      DOCUMENT(users, [ 'users/john' ])
      DOCUMENT(users, [ 'users/john', 'users/amy' ])
      DOCUMENT(users, [ 'john', 'amy' ])

* simplified usage of ArangoDB batch API

  It is not necessary anymore to send the batch boundary in the HTTP `Content-Type`
  header. Previously, the batch API expected the client to send a Content-Type header
  of`multipart/form-data; boundary=<some boundary value>`. This is still supported in
  ArangoDB 2.0, but clients can now also omit this header. If the header is not
  present in a client request, ArangoDB will ignore the request content type and
  read the MIME boundary from the beginning of the request body.

  This also allows using the batch API with the Swagger "Try it out" feature (which is
  not too good at sending a different or even dynamic content-type request header).

* added API method GET `/_api/database/user`

  This returns the list of databases a specific user can see without changing the
  username/passwd.

* issue #424: Documentation about IDs needs to be upgraded


v1.4.0 (2013-10-29)
-------------------

* fixed issue #648: /batch API is missing from Web Interface API Documentation (Swagger)

* fixed issue #647: Icon tooltips missing

* fixed issue #646: index creation in web interface

* fixed issue #645: Allow jumping from edge to linked vertices

* merged PR for issue #643: Some minor corrections and a link to "Downloads"

* fixed issue #642: Completion of error handling

* fixed issue #639: compiling v1.4 on maverick produces warnings on -Wstrict-null-sentinel

* fixed issue #634: Web interface bug: Escape does not always propagate

* fixed issue #620: added startup option `--server.default-api-compatibility`

  This adds the following changes to the ArangoDB server and clients:
  - the server provides a new startup option `--server.default-api-compatibility`.
    This option can be used to determine the compatibility of (some) server API
    return values. The value for this parameter is a server version number,
    calculated as follows: `10000 * major + 100 * minor` (e.g. `10400` for ArangoDB
    1.3). The default value is `10400` (1.4), the minimum allowed value is `10300`
    (1.3).

    When setting this option to a value lower than the current server version,
    the server might respond with old-style results to "old" clients, increasing
    compatibility with "old" (non-up-to-date) clients.

  - the server will on each incoming request check for an HTTP header
    `x-arango-version`. Clients can optionally set this header to the API
    version number they support. For example, if a client sends the HTTP header
    `x-arango-version: 10300`, the server will pick this up and might send ArangoDB
    1.3-style responses in some situations.

    Setting either the startup parameter or using the HTTP header (or both) allows
    running "old" clients with newer versions of ArangoDB, without having to adjust
    the clients too much.

  - the `location` headers returned by the server for the APIs `/_api/document/...`
    and `/_api/collection/...` will have different values depending on the used API
    version. If the API compatibility is `10300`, the `location` headers returned
    will look like this:

        location: /_api/document/....

    whereas when an API compatibility of `10400` or higher is used, the `location`
    headers will look like this:

        location: /_db/<database name>/_api/document/...

  Please note that even in the presence of this, old API versions still may not
  be supported forever by the server.

* fixed issue #643: Some minor corrections and a link to "Downloads" by @frankmayer

* started issue #642: Completion of error handling

* fixed issue #639: compiling v1.4 on maverick produces warnings on
  -Wstrict-null-sentinel

* fixed issue #621: Standard Config needs to be fixed

* added function to manage indexes (web interface)

* improved server shutdown time by signaling shutdown to applicationserver,
  logging, cleanup and compactor threads

* added foxx-manager `replace` command

* added foxx-manager `installed` command (a more intuitive alias for `list`)

* fixed issue #617: Swagger API is missing '/_api/version'

* fixed issue #615: Swagger API: Some commands have no parameter entry forms

* fixed issue #614: API : Typo in : Request URL /_api/database/current

* fixed issue #609: Graph viz tool - different background color

* fixed issue #608: arangosh config files - eventually missing in the manual

* fixed issue #607: Admin interface: no core documentation

* fixed issue #603: Aardvark Foxx App Manager

* fixed a bug in type-mapping between AQL user functions and the AQL layer

  The bug caused errors like the following when working with collection documents
  in an AQL user function:

      TypeError: Cannot assign to read only property '_id' of #<ShapedJson>

* create less system collections when creating a new database

  This is achieved by deferring collection creation until the collections are actually
  needed by ArangoDB. The following collections are affected by the change:
  - `_fishbowl`
  - `_structures`


v1.4.0-beta2 (2013-10-14)
-------------------------

* fixed compaction on Windows

  The compaction on Windows did not ftruncate the cleaned datafiles to a smaller size.
  This has been fixed so not only the content of the files is cleaned but also files
  are re-created with potentially smaller sizes.

* only the following system collections will be excluded from replication from now on:
  - `_replication`
  - `_trx`
  - `_users`
  - `_aal`
  - `_fishbowl`
  - `_modules`
  - `_routing`

  Especially the following system collections will now be included in replication:
  - `_aqlfunctions`
  - `_graphs`

  In previous versions of ArangoDB, all system collections were excluded from the
  replication.

  The change also caused a change in the replication logger and applier:
  in previous versions of ArangoDB, only a collection's id was logged for an operation.
  This has not caused problems for non-system collections but for system collections
  there ids might differ. In addition to a collection id ArangoDB will now also log the
  name of a collection for each replication event.

  The replication applier will now look for the collection name attribute in logged
  events preferably.

* added database selection to arango-dfdb

* provide foxx-manager, arangodump, and arangorestore in Windows build

* ArangoDB 1.4 will refuse to start if option `--javascript.app-path` is not set.

* added startup option `--server.allow-method-override`

  This option can be set to allow overriding the HTTP request method in a request using
  one of the following custom headers:

  - x-http-method-override
  - x-http-method
  - x-method-override

  This allows bypassing proxies and tools that would otherwise just let certain types of
  requests pass. Enabling this option may impose a security risk, so it should only be
  used in very controlled environments.

  The default value for this option is `false` (no method overriding allowed).

* added "details" URL parameter for bulk import API

  Setting the `details` URL parameter to `true` in a call to POST `/_api/import` will make
  the import return details about non-imported documents in the `details` attribute. If
  `details` is `false` or omitted, no `details` attribute will be present in the response.
  This is the same behavior that previous ArangoDB versions exposed.

* added "complete" option for bulk import API

  Setting the `complete` URL parameter to `true` in a call to POST `/_api/import` will make
  the import completely fail if at least one of documents cannot be imported successfully.

  It defaults to `false`, which will make ArangoDB continue importing the other documents
  from the import even if some documents cannot be imported. This is the same behavior that
  previous ArangoDB versions exposed.

* added missing swagger documentation for `/_api/log`

* calling `/_api/logs` (or `/_admin/logs`) is only permitted from the `_system` database now.

  Calling this API method for/from other database will result in an HTTP 400.

' ported fix from https://github.com/novus/nvd3/commit/0894152def263b8dee60192f75f66700cea532cc

  This prevents JavaScript errors from occurring in Chrome when in the admin interface,
  section "Dashboard".

* show current database name in web interface (bottom right corner)

* added missing documentation for /_api/import in swagger API docs

* allow specification of database name for replication sync command replication applier

  This allows syncing from a master database with a different name than the slave database.

* issue #601: Show DB in prompt

  arangosh now displays the database name as part of the prompt by default.

  Can change the prompt by using the `--prompt` option, e.g.

      > arangosh --prompt "my db is named \"%d\"> "


v1.4.0-beta1 (2013-10-01)
-------------------------

* make the Foxx manager use per-database app directories

  Each database now has its own subdirectory for Foxx applications. Each database
  can thus use different Foxx applications if required. A Foxx app for a specific
  database resides in `<app-path>/databases/<database-name>/<app-name>`.

  System apps are shared between all databases. They reside in `<app-path>/system/<app-name>`.

* only trigger an engine reset in development mode for URLs starting with `/dev/`

  This prevents ArangoDB from reloading all Foxx applications when it is not
  actually necessary.

* changed error code from 10 (bad parameter) to 1232 (invalid key generator) for
  errors that are due to an invalid key generator specification when creating a new
  collection

* automatic detection of content-type / mime-type for Foxx assets based on filenames,
  added possibility to override auto detection

* added endpoint management API at `/_api/endpoint`

* changed HTTP return code of PUT `/_api/cursor` from 400 to 404 in case a
  non-existing cursor is referred to

* issue #360: added support for asynchronous requests

  Incoming HTTP requests with the headers `x-arango-async: true` or
  `x-arango-async: store` will be answered by the server instantly with a generic
  HTTP 202 (Accepted) response.

  The actual requests will be queued and processed by the server asynchronously,
  allowing the client to continue sending other requests without waiting for the
  server to process the actually requested operation.

  The exact point in time when a queued request is executed is undefined. If an
  error occurs during execution of an asynchronous request, the client will not
  be notified by the server.

  The maximum size of the asynchronous task queue can be controlled using the new
  option `--scheduler.maximal-queue-size`. If the queue contains this many number of
  tasks and a new asynchronous request comes in, the server will reject it with an
  HTTP 500 (internal server error) response.

  Results of incoming requests marked with header `x-arango-async: true` will be
  discarded by the server immediately. Clients have no way of accessing the result
  of such asynchronously executed request. This is just _fire and forget_.

  To later retrieve the result of an asynchronously executed request, clients can
  mark a request with the header `x-arango-async: keep`. This makes the server
  store the result of the request in memory until explicitly fetched by a client
  via the `/_api/job` API. The `/_api/job` API also provides methods for basic
  inspection of which pending or already finished requests there are on the server,
  plus ways for garbage collecting unneeded results.

* Added new option `--scheduler.maximal-queue-size`.

* issue #590: Manifest Lint

* added data dump and restore tools, arangodump and arangorestore.

  arangodump can be used to create a logical dump of an ArangoDB database, or
  just dedicated collections. It can be used to dump both a collection's structure
  (properties and indexes) and data (documents).

  arangorestore can be used to restore data from a dump created with arangodump.
  arangorestore currently does not re-create any indexes, and doesn't yet handle
  referenced documents in edges properly when doing just partial restores.
  This will be fixed until 1.4 stable.

* introduced `--server.database` option for arangosh, arangoimp, and arangob.

  The option allows these client tools to use a certain database for their actions.
  In arangosh, the current database can be switched at any time using the command

      db._useDatabase(<name>);

  When no database is specified, all client tools will assume they should use the
  default database `_system`. This is done for downwards-compatibility reasons.

* added basic multi database support (alpha)

  New databases can be created using the REST API POST `/_api/database` and the
  shell command `db._createDatabase(<name>)`.

  The default database in ArangoDB is called `_system`. This database is always
  present and cannot be deleted by the user. When an older version of ArangoDB is
  upgraded to 1.4, the previously only database will automatically become the
  `_system` database.

  New databases can be created with the above commands, and can be deleted with the
  REST API DELETE `/_api/database/<name>` or the shell command `db._dropDatabase(<name>);`.

  Deleting databases is still unstable in ArangoDB 1.4 alpha and might crash the
  server. This will be fixed until 1.4 stable.

  To access a specific database via the HTTP REST API, the `/_db/<name>/` prefix
  can be used in all URLs. ArangoDB will check if an incoming request starts with
  this prefix, and will automatically pick the database name from it. If the prefix
  is not there, ArangoDB will assume the request is made for the default database
  (`_system`). This is done for downwards-compatibility reasons.

  That means, the following URL pathnames are logically identical:

      /_api/document/mycollection/1234
      /_db/_system/document/mycollection/1234

  To access a different database (e.g. `test`), the URL pathname would look like this:

      /_db/test/document/mycollection/1234

  New databases can also be created and existing databases can only be dropped from
  within the default database (`_system`). It is not possible to drop the `_system`
  database itself.

  Cross-database operations are unintended and unsupported. The intention of the
  multi-database feature is to have the possibility to have a few databases managed
  by ArangoDB in parallel, but to only access one database at a time from a connection
  or a request.

  When accessing the web interface via the URL pathname `/_admin/html/` or `/_admin/aardvark`,
  the web interface for the default database (`_system`) will be displayed.
  To access the web interface for a different database, the database name can be
  put into the URLs as a prefix, e.g. `/_db/test/_admin/html` or
  `/_db/test/_admin/aardvark`.

  All internal request handlers and also all user-defined request handlers and actions
  (including Foxx) will only get to see the unprefixed URL pathnames (i.e. excluding
  any database name prefix). This is to ensure downwards-compatibility.

  To access the name of the requested database from any action (including Foxx), use
  use `req.database`.

  For example, when calling the URL `/myapp/myaction`, the content of `req.database`
  will be `_system` (the default database because no database got specified) and the
  content of `req.url` will be `/myapp/myaction`.

  When calling the URL `/_db/test/myapp/myaction`, the content of `req.database` will be
  `test`, and the content of `req.url` will still be `/myapp/myaction`.

* Foxx now excludes files starting with . (dot) when bundling assets

  This mitigates problems with editor swap files etc.

* made the web interface a Foxx application

  This change caused the files for the web interface to be moved from `html/admin` to
  `js/apps/aardvark` in the file system.

  The base URL for the admin interface changed from `_admin/html/index.html` to
  `_admin/aardvark/index.html`.

  The "old" redirection to `_admin/html/index.html` will now produce a 404 error.

  When starting ArangoDB with the `--upgrade` option, this will automatically be remedied
  by putting in a redirection from `/` to `/_admin/aardvark/index.html`, and from
  `/_admin/html/index.html` to `/_admin/aardvark/index.html`.

  This also obsoletes the following configuration (command-line) options:
  - `--server.admin-directory`
  - `--server.disable-admin-interface`

  when using these now obsolete options when the server is started, no error is produced
  for downwards-compatibility.

* changed User-Agent value sent by arangoimp, arangosh, and arangod from "VOC-Agent" to
  "ArangoDB"

* changed journal file creation behavior as follows:

  Previously, a journal file for a collection was always created when a collection was
  created. When a journal filled up and became full, the current journal was made a
  datafile, and a new (empty) journal was created automatically. There weren't many
  intended situations when a collection did not have at least one journal.

  This is changed now as follows:
  - when a collection is created, no journal file will be created automatically
  - when there is a write into a collection without a journal, the journal will be
    created lazily
  - when there is a write into a collection with a full journal, a new journal will
    be created automatically

  From the end user perspective, nothing should have changed, except that there is now
  less disk usage for empty collections. Disk usage of infrequently updated collections
  might also be reduced significantly by running the `rotate()` method of a collection,
  and not writing into a collection subsequently.

* added method `collection.rotate()`

  This allows premature rotation of a collection's current journal file into a (read-only)
  datafile. The purpose of using `rotate()` is to prematurely allow compaction (which is
  performed on datafiles only) on data, even if the journal was not filled up completely.

  Using `rotate()` may make sense in the following scenario:

      c = db._create("test");
      for (i = 0; i < 1000; ++i) {
        c.save(...); // insert lots of data here
      }

      ...
      c.truncate(); // collection is now empty
      // only data in datafiles will be compacted by following compaction runs
      // all data in the current journal would not be compacted

      // calling rotate will make the current journal a datafile, and thus make it
      // eligible for compaction
      c.rotate();

  Using `rotate()` may also be useful when data in a collection is known to not change
  in the immediate future. After having completed all write operations on a collection,
  performing a `rotate()` will reduce the size of the current journal to the actually
  required size (remember that journals are pre-allocated with a specific size) before
  making the journal a datafile. Thus `rotate()` may cause disk space savings, even if
  the datafiles does not qualify for compaction after rotation.

  Note: rotating the journal is asynchronous, so that the actual rotation may be executed
  after `rotate()` returns to the caller.

* changed compaction to merge small datafiles together (up to 3 datafiles are merged in
  a compaction run)

  In the regular case, this should leave less small datafiles stay around on disk and allow
  using less file descriptors in total.

* added AQL MINUS function

* added AQL UNION_DISTINCT function (more efficient than combination of `UNIQUE(UNION())`)

* updated mruby to 2013-08-22

* issue #587: Add db._create() in help for startup arangosh

* issue #586: Share a link on installation instructions in the User Manual

* issue #585: Bison 2.4 missing on Mac for custom build

* issue #584: Web interface images broken in devel

* issue #583: Small documentation update

* issue #581: Parameter binding for attributes

* issue #580: Small improvements (by @guidoreina)

* issue #577: Missing documentation for collection figures in implementor manual

* issue #576: Get disk usage for collections and graphs

  This extends the result of the REST API for /_api/collection/figures with
  the attributes `compactors.count`, `compactors.fileSize`, `shapefiles.count`,
  and `shapefiles.fileSize`.

* issue #575: installing devel version on mac (low prio)

* issue #574: Documentation (POST /_admin/routing/reload)

* issue #558: HTTP cursors, allow count to ignore LIMIT


v1.4.0-alpha1 (2013-08-02)
--------------------------

* added replication. check online manual for details.

* added server startup options `--server.disable-replication-logger` and
  `--server.disable-replication-applier`

* removed action deployment tool, this now handled with Foxx and its manager or
  by kaerus node utility

* fixed a server crash when using byExample / firstExample inside a transaction
  and the collection contained a usable hash/skiplist index for the example

* defineHttp now only expects a single context

* added collection detail dialog (web interface)

  Shows collection properties, figures (datafiles, journals, attributes, etc.)
  and indexes.

* added documents filter (web interface)

  Allows searching for documents based on attribute values. One or many filter
  conditions can be defined, using comparison operators such as '==', '<=', etc.

* improved AQL editor (web interface)

  Editor supports keyboard shortcuts (Submit, Undo, Redo, Select).
  Editor allows saving and reusing of user-defined queries.
  Added example queries to AQL editor.
  Added comment button.

* added document import (web interface)

  Allows upload of JSON-data from files. Files must have an extension of .json.

* added dashboard (web interface)

  Shows the status of replication and multiple system charts, e.g.
  Virtual Memory Size, Request Time, HTTP Connections etc.

* added API method `/_api/graph` to query all graphs with all properties.

* added example queries in web interface AQL editor

* added arango.reconnect(<host>) method for arangosh to dynamically switch server or
  user name

* added AQL range operator `..`

  The `..` operator can be used to easily iterate over a sequence of numeric
  values. It will produce a list of values in the defined range, with both bounding
  values included.

  Example:

      2010..2013

  will produce the following result:

      [ 2010, 2011, 2012, 2013 ]

* added AQL RANGE function

* added collection.first(count) and collection.last(count) document access functions

  These functions allow accessing the first or last n documents in a collection. The order
  is determined by document insertion/update time.

* added AQL INTERSECTION function

* INCOMPATIBLE CHANGE: changed AQL user function namespace resolution operator from `:` to `::`

  AQL user-defined functions were introduced in ArangoDB 1.3, and the namespace resolution
  operator for them was the single colon (`:`). A function call looked like this:

      RETURN mygroup:myfunc()

  The single colon caused an ambiguity in the AQL grammar, making it indistinguishable from
  named attributes or the ternary operator in some cases, e.g.

      { mygroup:myfunc ? mygroup:myfunc }

  The change of the namespace resolution operator from `:` to `::` fixes this ambiguity.

  Existing user functions in the database will be automatically fixed when starting ArangoDB
  1.4 with the `--upgrade` option. However, queries using user-defined functions need to be
  adjusted on the client side to use the new operator.

* allow multiple AQL LET declarations separated by comma, e.g.
  LET a = 1, b = 2, c = 3

* more useful AQL error messages

  The error position (line/column) is more clearly indicated for parse errors.
  Additionally, if a query references a collection that cannot be found, the error
  message will give a hint on the collection name

* changed return value for AQL `DOCUMENT` function in case document is not found

  Previously, when the AQL `DOCUMENT` function was called with the id of a document and
  the document could not be found, it returned `undefined`. This value is not part of the
  JSON type system and this has caused some problems.
  Starting with ArangoDB 1.4, the `DOCUMENT` function will return `null` if the document
  looked for cannot be found.

  In case the function is called with a list of documents, it will continue to return all
  found documents, and will not return `null` for non-found documents. This has not changed.

* added single line comments for AQL

  Single line comments can be started with a double forward slash: `//`.
  They end at the end of the line, or the end of the query string, whichever is first.

* fixed documentation issues #567, #568, #571.

* added collection.checksum(<withData>) method to calculate CRC checksums for
  collections

  This can be used to
  - check if data in a collection has changed
  - compare the contents of two collections on different ArangoDB instances

* issue #565: add description line to aal.listAvailable()

* fixed several out-of-memory situations when double freeing or invalid memory
  accesses could happen

* less msyncing during the creation of collections

  This is achieved by not syncing the initial (standard) markers in shapes collections.
  After all standard markers are written, the shapes collection will get synced.

* renamed command-line option `--log.filter` to `--log.source-filter` to avoid
  misunderstandings

* introduced new command-line option `--log.content-filter` to optionally restrict
  logging to just specific log messages (containing the filter string, case-sensitive).

  For example, to filter on just log entries which contain `ArangoDB`, use:

      --log.content-filter "ArangoDB"

* added optional command-line option `--log.requests-file` to log incoming HTTP
  requests to a file.

  When used, all HTTP requests will be logged to the specified file, containing the
  client IP address, HTTP method, requests URL, HTTP response code, and size of the
  response body.

* added a signal handler for SIGUSR1 signal:

  when ArangoDB receives this signal, it will respond all further incoming requests
  with an HTTP 503 (Service Unavailable) error. This will be the case until another
  SIGUSR1 signal is caught. This will make ArangoDB start serving requests regularly
  again. Note: this is not implemented on Windows.

* limited maximum request URI length to 16384 bytes:

  Incoming requests with longer request URIs will be responded to with an HTTP
  414 (Request-URI Too Long) error.

* require version 1.0 or 1.1 in HTTP version signature of requests sent by clients:

  Clients sending requests with a non-HTTP 1.0 or non-HTTP 1.1 version number will
  be served with an HTTP 505 (HTTP Version Not Supported) error.

* updated manual on indexes:

  using system attributes such as `_id`, `_key`, `_from`, `_to`, `_rev` in indexes is
  disallowed and will be rejected by the server. This was the case since ArangoDB 1.3,
  but was not properly documented.

* issue #563: can aal become a default object?

  aal is now a prefab object in arangosh

* prevent certain system collections from being renamed, dropped, or even unloaded.

  Which restrictions there are for which system collections may vary from release to
  release, but users should in general not try to modify system collections directly
  anyway.

  Note: there are no such restrictions for user-created collections.

* issue #559: added Foxx documentation to user manual

* added server startup option `--server.authenticate-system-only`. This option can be
  used to restrict the need for HTTP authentication to internal functionality and APIs,
  such as `/_api/*` and `/_admin/*`.
  Setting this option to `true` will thus force authentication for the ArangoDB APIs
  and the web interface, but allow unauthenticated requests for other URLs (including
  user defined actions and Foxx applications).
  The default value of this option is `false`, meaning that if authentication is turned
  on, authentication is still required for *all* incoming requests. Only by setting the
  option to `true` this restriction is lifted and authentication becomes required for
  URLs starting with `/_` only.

  Please note that authentication still needs to be enabled regularly by setting the
  `--server.disable-authentication` parameter to `false`. Otherwise no authentication
  will be required for any URLs as before.

* protect collections against unloading when there are still document barriers around.

* extended cap constraints to optionally limit the active data size in a collection to
  a specific number of bytes.

  The arguments for creating a cap constraint are now:
  `collection.ensureCapConstraint(<count>, <byteSize>);`

  It is supported to specify just a count as in ArangoDB 1.3 and before, to specify
  just a fileSize, or both. The first met constraint will trigger the automated
  document removal.

* added `db._exists(doc)` and `collection.exists(doc)` for easy document existence checks

* added API `/_api/current-database` to retrieve information about the database the
  client is currently connected to (note: the API `/_api/current-database` has been
  removed in the meantime. The functionality is accessible via `/_api/database/current`
  now).

* ensure a proper order of tick values in datafiles/journals/compactors.
  any new files written will have the _tick values of their markers in order. for
  older files, there are edge cases at the beginning and end of the datafiles when
  _tick values are not properly in order.

* prevent caching of static pages in PathHandler.
  whenever a static page is requested that is served by the general PathHandler, the
  server will respond to HTTP GET requests with a "Cache-Control: max-age=86400" header.

* added "doCompact" attribute when creating collections and to collection.properties().
  The attribute controls whether collection datafiles are compacted.

* changed the HTTP return code from 400 to 404 for some cases when there is a referral
  to a non-existing collection or document.

* introduced error code 1909 `too many iterations` that is thrown when graph traversals
  hit the `maxIterations` threshold.

* optionally limit traversals to a certain number of iterations
  the limitation can be achieved via the traversal API by setting the `maxIterations`
  attribute, and also via the AQL `TRAVERSAL` and `TRAVERSAL_TREE` functions by setting
  the same attribute. If traversals are not limited by the end user, a server-defined
  limit for `maxIterations` may be used to prevent server-side traversals from running
  endlessly.

* added graph traversal API at `/_api/traversal`

* added "API" link in web interface, pointing to REST API generated with Swagger

* moved "About" link in web interface into "links" menu

* allow incremental access to the documents in a collection from out of AQL
  this allows reading documents from a collection chunks when a full collection scan
  is required. memory usage might be must lower in this case and queries might finish
  earlier if there is an additional LIMIT statement

* changed AQL COLLECT to use a stable sort, so any previous SORT order is preserved

* issue #547: Javascript error in the web interface

* issue #550: Make AQL graph functions support key in addition to id

* issue #526: Unable to escape when an errorneous command is entered into the js shell

* issue #523: Graph and vertex methods for the javascript api

* issue #517: Foxx: Route parameters with capital letters fail

* issue #512: Binded Parameters for LIMIT


v1.3.3 (2013-08-01)
-------------------

* issue #570: updateFishbowl() fails once

* updated and fixed generated examples

* issue #559: added Foxx documentation to user manual

* added missing error reporting for errors that happened during import of edges


v1.3.2 (2013-06-21)
-------------------

* fixed memleak in internal.download()

* made the shape-collection journal size adaptive:
  if too big shapes come in, a shape journal will be created with a big-enough size
  automatically. the maximum size of a shape journal is still restricted, but to a
  very big value that should never be reached in practice.

* fixed a segfault that occurred when inserting documents with a shape size bigger
  than the default shape journal size (2MB)

* fixed a locking issue in collection.truncate()

* fixed value overflow in accumulated filesizes reported by collection.figures()

* issue #545: AQL FILTER unnecessary (?) loop

* issue #549: wrong return code with --daemon


v1.3.1 (2013-05-24)
-------------------

* removed currently unused _ids collection

* fixed usage of --temp-path in aranogd and arangosh

* issue #540: suppress return of temporary internal variables in AQL

* issue #530: ReferenceError: ArangoError is not a constructor

* issue #535: Problem with AQL user functions javascript API

* set --javascript.app-path for test execution to prevent startup error

* issue #532: Graph _edgesCache returns invalid data?

* issue #531: Arangod errors

* issue #529: Really weird transaction issue

* fixed usage of --temp-path in aranogd and arangosh


v1.3.0 (2013-05-10)
-------------------

* fixed problem on restart ("datafile-xxx is not sealed") when server was killed
  during a compaction run

* fixed leak when using cursors with very small batchSize

* issue #508: `unregistergroup` function not mentioned in http interface docs

* issue #507: GET /_api/aqlfunction returns code inside parentheses

* fixed issue #489: Bug in aal.install

* fixed issue 505: statistics not populated on MacOS


v1.3.0-rc1 (2013-04-24)
-----------------------

* updated documentation for 1.3.0

* added node modules and npm packages

* changed compaction to only compact datafiles with more at least 10% of dead
  documents (byte size-wise)

* issue #498: fixed reload of authentication info when using
  `require("org/arangodb/users").reload()`

* issue #495: Passing an empty array to create a document results in a
  "phantom" document

* added more precision for requests statistics figures

* added "sum" attribute for individual statistics results in statistics API
  at /_admin/statistics

* made "limit" an optional parameter in AQL function NEAR().
  limit can now be either omitted completely, or set to 0. If so, an internal
  default value (currently 100) will be applied for the limit.

* issue #481

* added "attributes.count" to output of `collection.figures()`
  this also affects the REST API /_api/collection/<name>/figures

* added IndexedPropertyGetter for ShapedJson objects

* added API for user-defined AQL functions

* issue #475: A better error message for deleting a non-existent graph

* issue #474: Web interface problems with the JS Shell

* added missing documentation for AQL UNION function

* added transaction support.
  This provides ACID transactions for ArangoDB. Transactions can be invoked
  using the `db._executeTransaction()` function, or the `/_api/transaction`
  REST API.

* switched to semantic versioning (at least for alpha & alpha naming)

* added saveOrReplace() for server-side JS

v1.3.alpha1 (2013-04-05)
------------------------

* cleanup of Module, Package, ArangoApp and modules "internal", "fs", "console"

* use Error instead of string in throw to allow stack-trace

* issue #454: error while creation of Collection

* make `collection.count()` not recalculate the number of documents on the fly, but
  use some internal document counters.

* issue #457: invalid string value in web interface

* make datafile id (datafile->_fid) identical to the numeric part of the filename.
  E.g. the datafile `journal-123456.db` will now have a datafile marker with the same
  fid (i.e. `123456`) instead of a different value. This change will only affect
  datafiles that are created with 1.3 and not any older files.
  The intention behind this change is to make datafile debugging easier.

* consistently discard document attributes with reserved names (system attributes)
  but without any known meaning, for example `_test`, `_foo`, ...

  Previously, these attributes were saved with the document regularly in some cases,
  but were discarded in other cases.
  Now these attributes are discarded consistently. "Real" system attributes such as
  `_key`, `_from`, `_to` are not affected and will work as before.

  Additionally, attributes with an empty name (``) are discarded when documents are
  saved.

  Though using reserved or empty attribute names in documents was not really and
  consistently supported in previous versions of ArangoDB, this change might cause
  an incompatibility for clients that rely on this feature.

* added server startup flag `--database.force-sync-properties` to force syncing of
  collection properties on collection creation, deletion and on property update.
  The default value is true to mimic the behavior of previous versions of ArangoDB.
  If set to false, collection properties are written to disk but no call to sync()
  is made.

* added detailed output of server version and components for REST APIs
  `/_admin/version` and `/_api/version`. To retrieve this extended information,
  call the REST APIs with URL parameter `details=true`.

* issue #443: For git-based builds include commit hash in version

* adjust startup log output to be more compact, less verbose

* set the required minimum number of file descriptors to 256.
  On server start, this number is enforced on systems that have rlimit. If the limit
  cannot be enforced, starting the server will fail.
  Note: 256 is considered to be the absolute minimum value. Depending on the use case
  for ArangoDB, a much higher number of file descriptors should be used.

  To avoid checking & potentially changing the number of maximum open files, use the
  startup option `--server.descriptors-minimum 0`

* fixed shapedjson to json conversion for special numeric values (NaN, +inf, -inf).
  Before, "NaN", "inf", or "-inf" were written into the JSONified output, but these
  values are not allowed in JSON. Now, "null" is written to the JSONified output as
  required.

* added AQL functions VARIANCE_POPULATION(), VARIANCE_SAMPLE(), STDDEV_POPULATION(),
  STDDEV_SAMPLE(), AVERAGE(), MEDIAN() to calculate statistical values for lists

* added AQL SQRT() function

* added AQL TRIM(), LEFT() and RIGHT() string functions

* fixed issue #436: GET /_api/document on edge

* make AQL REVERSE() and LENGTH() functions work on strings, too

* disabled DOT generation in `make doxygen`. this speeds up docs generation

* renamed startup option `--dispatcher.report-intervall` to `--dispatcher.report-interval`

* renamed startup option `--scheduler.report-intervall` to `--scheduler.report-interval`

* slightly changed output of REST API method /_admin/log.
  Previously, the log messages returned also contained the date and log level, now
  they will only contain the log message, and no date and log level information.
  This information can be re-created by API users from the `timestamp` and `level`
  attributes of the result.

* removed configure option `--enable-zone-debug`
  memory zone debugging is now automatically turned on when compiling with ArangoDB
  `--enable-maintainer-mode`

* removed configure option `--enable-arangob`
  arangob is now always included in the build


v1.2.3 (XXXX-XX-XX)
-------------------

* added optional parameter `edgexamples` for AQL function EDGES() and NEIGHBORS()

* added AQL function NEIGHBORS()

* added freebsd support

* fixed firstExample() query with `_id` and `_key` attributes

* issue triAGENS/ArangoDB-PHP#55: AQL optimizer may have mis-optimized duplicate
  filter statements with limit


v1.2.2 (2013-03-26)
-------------------

* fixed save of objects with common sub-objects

* issue #459: fulltext internal memory allocation didn't scale well
  This fix improves loading times for collections with fulltext indexes that have
  lots of equal words indexed.

* issue #212: auto-increment support

  The feature can be used by creating a collection with the extra `keyOptions`
  attribute as follows:

      db._create("mycollection", { keyOptions: { type: "autoincrement", offset: 1, increment: 10, allowUserKeys: true } });

  The `type` attribute will make sure the keys will be auto-generated if no
  `_key` attribute is specified for a document.

  The `allowUserKeys` attribute determines whether users might still supply own
  `_key` values with documents or if this is considered an error.

  The `increment` value determines the actual increment value, whereas the `offset`
  value can be used to seed to value sequence with a specific starting value.
  This will be useful later in a multi-master setup, when multiple servers can use
  different auto-increment seed values and thus generate non-conflicting auto-increment values.

  The default values currently are:

  - `allowUserKeys`: `true`
  - `offset`: `0`
  - `increment`: `1`

  The only other available key generator type currently is `traditional`.
  The `traditional` key generator will auto-generate keys in a fashion as ArangoDB
  always did (some increasing integer value, with a more or less unpredictable
  increment value).

  Note that for the `traditional` key generator there is only the option to disallow
  user-supplied keys and give the server the sole responsibility for key generation.
  This can be achieved by setting the `allowUserKeys` property to `false`.

  This change also introduces the following errors that API implementors may want to check
  the return values for:

  - 1222: `document key unexpected`: will be raised when a document is created with
    a `_key` attribute, but the underlying collection was set up with the `keyOptions`
    attribute `allowUserKeys: false`.

  - 1225: `out of keys`: will be raised when the auto-increment key generator runs
    out of keys. This may happen when the next key to be generated is 2^64 or higher.
    In practice, this will only happen if the values for `increment` or `offset` are
    not set appropriately, or if users are allowed to supply own keys, those keys
    are near the 2^64 threshold, and later the auto-increment feature kicks in and
    generates keys that cross that threshold.

    In practice it should not occur with proper configuration and proper usage of the
    collections.

  This change may also affect the following REST APIs:
  - POST `/_api/collection`: the server does now accept the optional `keyOptions`
    attribute in the second parameter
  - GET `/_api/collection/properties`: will return the `keyOptions` attribute as part
    of the collection's properties. The previous optional attribute `createOptions`
    is now gone.

* fixed `ArangoStatement.explain()` method with bind variables

* fixed misleading "cursor not found" error message in arangosh that occurred when
  `count()` was called for client-side cursors

* fixed handling of empty attribute names, which may have crashed the server under
  certain circumstances before

* fixed usage of invalid pointer in error message output when index description could
  not be opened


v1.2.1 (2013-03-14)
-------------------

* issue #444: please darken light color in arangosh

* issue #442: pls update post install info on osx

* fixed conversion of special double values (NaN, -inf, +inf) when converting from
  shapedjson to JSON

* fixed compaction of markers (location of _key was not updated correctly in memory,
  leading to _keys pointing to undefined memory after datafile rotation)

* fixed edge index key pointers to use document master pointer plus offset instead
  of direct _key address

* fixed case when server could not create any more journal or compactor files.
  Previously a wrong status code may have been returned, and not being able to create
  a new compactor file may have led to an infinite loop with error message
  "could not create compactor".

* fixed value truncation for numeric filename parts when renaming datafiles/journals


v1.2.0 (2013-03-01)
-------------------

* by default statistics are now switch off; in order to enable comment out
  the "disable-statistics = yes" line in "arangod.conf"

* fixed issue #435: csv parser skips data at buffer border

* added server startup option `--server.disable-statistics` to turn off statistics
  gathering without recompilation of ArangoDB.
  This partly addresses issue #432.

* fixed dropping of indexes without collection name, e.g.
  `db.xxx.dropIndex("123456");`
  Dropping an index like this failed with an assertion error.

* fixed issue #426: arangoimp should be able to import edges into edge collections

* fixed issue #425: In case of conflict ArangoDB returns HTTP 400 Bad request
  (with 1207 Error) instead of HTTP 409 Conflict

* fixed too greedy token consumption in AQL for negative values:
  e.g. in the statement `RETURN { a: 1 -2 }` the minus token was consumed as part
  of the value `-2`, and not interpreted as the binary arithmetic operator


v1.2.beta3 (2013-02-22)
-----------------------

* issue #427: ArangoDB Importer Manual has no navigation links (previous|home|next)

* issue #319: Documentation missing for Emergency console and incomplete for datafile debugger.

* issue #370: add documentation for reloadRouting and flushServerModules

* issue #393: added REST API for user management at /_api/user

* issue #393, #128: added simple cryptographic functions for user actions in module "crypto":
  * require("org/arangodb/crypto").md5()
  * require("org/arangodb/crypto").sha256()
  * require("org/arangodb/crypto").rand()

* added replaceByExample() Javascript and REST API method

* added updateByExample() Javascript and REST API method

* added optional "limit" parameter for removeByExample() Javascript and REST API method

* fixed issue #413

* updated bundled V8 version from 3.9.4 to 3.16.14.1
  Note: the Windows version used a more recent version (3.14.0.1) and was not updated.

* fixed issue #404: keep original request url in request object


v1.2.beta2 (2013-02-15)
-----------------------

* fixed issue #405: 1.2 compile warnings

* fixed issue #333: [debian] Group "arangodb" is not used when starting vie init.d script

* added optional parameter 'excludeSystem' to GET /_api/collection
  This parameter can be used to disable returning system collections in the list
  of all collections.

* added AQL functions KEEP() and UNSET()

* fixed issue #348: "HTTP Interface for Administration and Monitoring"
  documentation errors.

* fix stringification of specific positive int64 values. Stringification of int64
  values with the upper 32 bits cleared and the 33rd bit set were broken.

* issue #395:  Collection properties() function should return 'isSystem' for
  Javascript and REST API

* make server stop after upgrade procedure when invoked with `--upgrade option`.
  When started with the `--upgrade` option, the server will perfom
  the upgrade, and then exit with a status code indicating the result of the
  upgrade (0 = success, 1 = failure). To start the server regularly in either
  daemon or console mode, the `--upgrade` option must not be specified.
  This change was introduced to allow init.d scripts check the result of
  the upgrade procedure, even in case an upgrade was successful.
  this was introduced as part of issue #391.

* added AQL function EDGES()

* added more crash-protection when reading corrupted collections at startup

* added documentation for AQL function CONTAINS()

* added AQL function LIKE()

* replaced redundant error return code 1520 (Unable to open collection) with error code
  1203 (Collection not found). These error codes have the same meanings, but one of
  them was returned from AQL queries only, the other got thrown by other parts of
  ArangoDB. Now, error 1203 (Collection not found) is used in AQL too in case a
  non-existing collection is used.

v1.2.beta1 (2013-02-01)
-----------------------

* fixed issue #382: [Documentation error] Maschine... should be Machine...

* unified history file locations for arangod, arangosh, and arangoirb.
  - The readline history for arangod (emergency console) is now stored in file
    $HOME/.arangod. It was stored in $HOME/.arango before.
  - The readline history for arangosh is still stored in $HOME/.arangosh.
  - The readline history for arangoirb is now stored in $HOME/.arangoirb. It was
    stored in $HOME/.arango-mrb before.

* fixed issue #381: _users user should have a unique constraint

* allow negative list indexes in AQL to access elements from the end of a list,
  e.g. ```RETURN values[-1]``` will return the last element of the `values` list.

* collection ids, index ids, cursor ids, and document revision ids created and
  returned by ArangoDB are now returned as strings with numeric content inside.
  This is done to prevent some value overrun/truncation in any part of the
  complete client/server workflow.
  In ArangoDB 1.1 and before, these values were previously returned as
  (potentially very big) integer values. This may cause problems (clipping, overrun,
  precision loss) for clients that do not support big integers natively and store
  such values in IEEE754 doubles internally. This type loses precision after about
  52 bits and is thus not safe to hold an id.
  Javascript and 32 bit-PHP are examples for clients that may cause such problems.
  Therefore, ids are now returned by ArangoDB as strings, with the string
  content being the integer value as before.

  Example for documents ("_rev" attribute):
  - Document returned by ArangoDB 1.1: { "_rev": 1234, ... }
  - Document returned by ArangoDB 1.2: { "_rev": "1234", ... }

  Example for collections ("id" attribute / "_id" property):
  - Collection returned by ArangoDB 1.1: { "id": 9327643, "name": "test", ... }
  - Collection returned by ArangoDB 1.2: { "id": "9327643", "name": "test", ... }

  Example for cursors ("id" attribute):
  - Collection returned by ArangoDB 1.1: { "id": 11734292, "hasMore": true, ... }
  - Collection returned by ArangoDB 1.2: { "id": "11734292", "hasMore": true, ... }

* global variables are not automatically available anymore when starting the
  arangod Javascript emergency console (i.e. ```arangod --console```).

  Especially, the variables `db`, `edges`, and `internal` are not available
  anymore. `db` and `internal` can be made available in 1.2 by
  ```var db = require("org/arangodb").db;``` and
  ```var internal = require("internal");```, respectively.
  The reason for this change is to get rid of global variables in the server
  because this will allow more specific inclusion of functionality.

  For convenience, the global variable `db` is still available by default in
  arangosh. The global variable `edges`, which since ArangoDB 1.1 was kind of
  a redundant wrapper of `db`, has been removed in 1.2 completely.
  Please use `db` instead, and if creating an edge collection, use the explicit
  ```db._createEdgeCollection()``` command.

* issue #374: prevent endless redirects when calling admin interface with
  unexpected URLs

* issue #373: TRAVERSAL() `trackPaths` option does not work. Instead `paths` does work

* issue #358: added support for CORS

* honor optional waitForSync property for document removal, replace, update, and
  save operations in arangosh. The waitForSync parameter for these operations
  was previously honored by the REST API and on the server-side, but not when
  the waitForSync parameter was specified for a document operation in arangosh.

* calls to db.collection.figures() and /_api/collection/<collection>/figures now
  additionally return the number of shapes used in the collection in the
  extra attribute "shapes.count"

* added AQL TRAVERSAL_TREE() function to return a hierarchical result from a traversal

* added AQL TRAVERSAL() function to return the results from a traversal

* added AQL function ATTRIBUTES() to return the attribute names of a document

* removed internal server-side AQL functions from global scope.

  Now the AQL internal functions can only be accessed via the exports of the
  ahuacatl module, which can be included via ```require("org/arangodb/ahuacatl")```.
  It shouldn't be necessary for clients to access this module at all, but
  internal code may use this module.

  The previously global AQL-related server-side functions were moved to the
  internal namespace. This produced the following function name changes on
  the server:

     old name              new name
     ------------------------------------------------------
     AHUACATL_RUN       => require("internal").AQL_QUERY
     AHUACATL_EXPLAIN   => require("internal").AQL_EXPLAIN
     AHUACATL_PARSE     => require("internal").AQL_PARSE

  Again, clients shouldn't have used these functions at all as there is the
  ArangoStatement object to execute AQL queries.

* fixed issue #366: Edges index returns strange description

* added AQL function MATCHES() to check a document against a list of examples

* added documentation and tests for db.collection.removeByExample

* added --progress option for arangoimp. This will show the percentage of the input
  file that has been processed by arangoimp while the import is still running. It can
  be used as a rough indicator of progress for the entire import.

* make the server log documents that cannot be imported via /_api/import into the
  logfile using the warning log level. This may help finding illegal documents in big
  import runs.

* check on server startup whether the database directory and all collection directories
  are writable. if not, the server startup will be aborted. this prevents serious
  problems with collections being non-writable and this being detected at some pointer
  after the server has been started

* allow the following AQL constructs: FUNC(...)[...], FUNC(...).attribute

* fixed issue #361: Bug in Admin Interface. Header disappears when clicking new collection

* Added in-memory only collections

  Added collection creation parameter "isVolatile":
  if set to true, the collection is created as an in-memory only collection,
  meaning that all document data of that collection will reside in memory only,
  and will not be stored permanently to disk.
  This means that all collection data will be lost when the collection is unloaded
  or the server is shut down.
  As this collection type does not have datafile disk overhead for the regular
  document operations, it may be faster than normal disk-backed collections. The
  actual performance gains strongly depend on the underlying OS, filesystem, and
  settings though.
  This collection type should be used for caches only and not for any sensible data
  that cannot be re-created otherwise.
  Some platforms, namely Windows, currently do not support this collection type.
  When creating an in-memory collection on such platform, an error message will be
  returned by ArangoDB telling the user the platform does not support it.

  Note: in-memory collections are an experimental feature. The feature might
  change drastically or even be removed altogether in a future version of ArangoDB.

* fixed issue #353: Please include "pretty print" in Emergency Console

* fixed issue #352: "pretty print" console.log
  This was achieved by adding the dump() function for the "internal" object

* reduced insertion time for edges index
  Inserting into the edges index now avoids costly comparisons in case of a hash
  collision, reducing the prefilling/loading timer for bigger edge collections

* added fulltext queries to AQL via FULLTEXT() function. This allows search
  fulltext indexes from an AQL query to find matching documents

* added fulltext index type. This index type allows indexing words and prefixes of
  words from a specific document attribute. The index can be queries using a
  SimpleQueryFull object, the HTTP REST API at /_api/simple/fulltext, or via AQL

* added collection.revision() method to determine whether a collection has changed.
  The revision method returns a revision string that can be used by client programs
  for equality/inequality comparisons. The value returned by the revision method
  should be treated by clients as an opaque string and clients should not try to
  figure out the sense of the revision id. This is still useful enough to check
  whether data in a collection has changed.

* issue #346: adaptively determine NUMBER_HEADERS_PER_BLOCK

* issue #338: arangosh cursor positioning problems

* issue #326: use limit optimization with filters

* issue #325: use index to avoid sorting

* issue #324: add limit optimization to AQL

* removed arango-password script and added Javascript functionality to add/delete
  users instead. The functionality is contained in module `users` and can be invoked
  as follows from arangosh and arangod:
  * require("users").save("name", "passwd");
  * require("users").replace("name", "newPasswd");
  * require("users").remove("name");
  * require("users").reload();
  These functions are intentionally not offered via the web interface.
  This also addresses issue #313

* changed print output in arangosh and the web interface for JSON objects.
  Previously, printing a JSON object in arangosh resulted in the attribute values
  being printed as proper JSON, but attribute names were printed unquoted and
  unescaped. This was fine for the purpose of arangosh, but lead to invalid
  JSON being produced. Now, arangosh will produce valid JSON that can be used
  to send it back to ArangoDB or use it with arangoimp etc.

* fixed issue #300: allow importing documents via the REST /_api/import API
  from a JSON list, too.
  So far, the API only supported importing from a format that had one JSON object
  on each line. This is sometimes inconvenient, e.g. when the result of an AQL
  query or any other list is to be imported. This list is a JSON list and does not
  necessary have a document per line if pretty-printed.
  arangoimp now supports the JSON list format, too. However, the format requires
  arangoimp and the server to read the entire dataset at once. If the dataset is
  too big (bigger than --max-upload-size) then the import will be rejected. Even if
  increased, the entire list must fit in memory on both the client and the server,
  and this may be more resource-intensive than importing individual lines in chunks.

* removed unused parameter --reuse-ids for arangoimp. This parameter did not have
  any effect in 1.2, was never publicly announced and did evil (TM) things.

* fixed issue #297 (partly): added whitespace between command line and
  command result in arangosh, added shell colors for better usability

* fixed issue #296: system collections not usable from AQL

* fixed issue #295: deadlock on shutdown

* fixed issue #293: AQL queries should exploit edges index

* fixed issue #292: use index when filtering on _key in AQL

* allow user-definable document keys
  users can now define their own document keys by using the _key attribute
  when creating new documents or edges. Once specified, the value of _key is
  immutable.
  The restrictions for user-defined key values are:
  * the key must be at most 254 bytes long
  * it must consist of the letters a-z (lower or upper case), the digits 0-9,
    the underscore (_) or dash (-) characters only
  * any other characters, especially multi-byte sequences, whitespace or
    punctuation characters cannot be used inside key values

  Specifying a document key is optional when creating new documents. If no
  document key is specified, ArangoDB will create a document key itself.
  There are no guarantees about the format and pattern of auto-generated document
  keys other than the above restrictions.
  Clients should therefore treat auto-generated document keys as opaque values.
  Keys can be used to look up and reference documents, e.g.:
  * saving a document: `db.users.save({ "_key": "fred", ... })`
  * looking up a document: `db.users.document("fred")`
  * referencing other documents: `edges.relations.save("users/fred", "users/john", ...)`

  This change is downwards-compatible to ArangoDB 1.1 because in ArangoDB 1.1
  users were not able to define their own keys. If the user does not supply a _key
  attribute when creating a document, ArangoDB 1.2 will still generate a key of
  its own as ArangoDB 1.1 did. However, all documents returned by ArangoDB 1.2 will
  include a _key attribute and clients should be able to handle that (e.g. by
  ignoring it if not needed). Documents returned will still include the _id attribute
  as in ArangoDB 1.1.

* require collection names everywhere where a collection id was allowed in
  ArangoDB 1.1 & 1.0
  This change requires clients to use a collection name in place of a collection id
  at all places the client deals with collections.
  Examples:
  * creating edges: the _from and _to attributes must now contain collection names instead
    of collection ids: `edges.relations.save("test/my-key1", "test/my-key2", ...)`
  * retrieving edges: the returned _from and _to attributes now will contain collection
    names instead of ids, too: _from: `test/fred` instead of `1234/3455`
  * looking up documents: db.users.document("fred") or db._document("users/fred")

  Collection names must be used in REST API calls instead of collection ids, too.
  This change is thus not completely downwards-compatible to ArangoDB 1.1. ArangoDB 1.1
  required users to use collection ids in many places instead of collection names.
  This was unintuitive and caused overhead in cases when just the collection name was
  known on client-side but not its id. This overhead can now be avoided so clients can
  work with the collection names directly. There is no need to work with collection ids
  on the client side anymore.
  This change will likely require adjustments to API calls issued by clients, and also
  requires a change in how clients handle the _id value of returned documents. Previously,
  the _id value of returned documents contained the collection id, a slash separator and
  the document number. Since 1.2, _id will contain the collection name, a slash separator
  and the document key. The same applies to the _from and _to attribute values of edges
  that are returned by ArangoDB.

  Also removed (now unnecessary) location header in responses of the collections REST API.
  The location header was previously returned because it was necessary for clients.
  When clients created a collection, they specified the collection name. The collection
  id was generated on the server, but the client needed to use the server-generated
  collection id for further API calls, e.g. when creating edges etc. Therefore, the
  full collection URL, also containing the collection id, was returned by the server in
  responses to the collection API, in the HTTP location header.
  Returning the location header has become unnecessary in ArangoDB 1.2 because users
  can access collections by name and do not need to care about collection ids.


v1.1.3 (2013-XX-XX)
-------------------

* fix case when an error message was looked up for an error code but no error
  message was found. In this case a NULL ptr was returned and not checked everywhere.
  The place this error popped up was when inserting into a non-unique hash index
  failed with a specific, invalid error code.

* fixed issue #381:  db._collection("_users").getIndexes();

* fixed issue #379: arango-password fatal issue javscript.startup-directory

* fixed issue #372: Command-Line Options for the Authentication and Authorization


v1.1.2 (2013-01-20)
-------------------

* upgraded to mruby 2013-01-20 583983385b81c21f82704b116eab52d606a609f4

* fixed issue #357: Some spelling and grammar errors

* fixed issue #355: fix quotes in pdf manual

* fixed issue #351: Strange arangosh error message for long running query

* fixed randomly hanging connections in arangosh on MacOS

* added "any" query method: this returns a random document from a collection. It
  is also available via REST HTTP at /_api/simple/any.

* added deployment tool

* added getPeerVertex

* small fix for logging of long messages: the last character of log messages longer
  than 256 bytes was not logged.

* fixed truncation of human-readable log messages for web interface: the trailing \0
  byte was not appended for messages longer than 256 bytes

* fixed issue #341: ArangoDB crashes when stressed with Batch jobs
  Contrary to the issue title, this did not have anything to do with batch jobs but
  with too high memory usage. The memory usage of ArangoDB is now reduced for cases
   when there are lots of small collections with few documents each

* started with issue #317: Feature Request (from Google Groups): DATE handling

* backported issue #300: Extend arangoImp to Allow importing resultset-like
  (list of documents) formatted files

* fixed issue #337: "WaitForSync" on new collection does not work on Win/X64

* fixed issue #336: Collections REST API docs

* fixed issue #335: mmap errors due to wrong memory address calculation

* fixed issue #332: arangoimp --use-ids parameter seems to have no impact

* added option '--server.disable-authentication' for arangosh as well. No more passwd
  prompts if not needed

* fixed issue #330: session logging for arangosh

* fixed issue #329: Allow passing script file(s) as parameters for arangosh to run

* fixed issue #328: 1.1 compile warnings

* fixed issue #327: Javascript parse errors in front end


v1.1.1 (2012-12-18)
-------------------

* fixed issue #339: DELETE /_api/cursor/cursor-identifier return incollect errorNum

  The fix for this has led to a signature change of the function actions.resultNotFound().
  The meaning of parameter #3 for This function has changed from the error message string
  to the error code. The error message string is now parameter #4.
  Any client code that uses this function in custom actions must be adjusted.

* fixed issue #321: Problem upgrading arangodb 1.0.4 to 1.1.0 with Homebrew (OSX 10.8.2)

* fixed issue #230: add navigation and search for online documentation

* fixed issue #315: Strange result in PATH

* fixed issue #323: Wrong function returned in error message of AQL CHAR_LENGTH()

* fixed some log errors on startup / shutdown due to pid file handling and changing
  of directories


v1.1.0 (2012-12-05)
-------------------

* WARNING:
  arangod now performs a database version check at startup. It will look for a file
  named "VERSION" in its database directory. If the file is not present, arangod will
  perform an automatic upgrade of the database directory. This should be the normal
  case when upgrading from ArangoDB 1.0 to ArangoDB 1.1.

  If the VERSION file is present but is from an older version of ArangoDB, arangod
  will refuse to start and ask the user to run a manual upgrade first. A manual upgrade
  can be performed by starting arangod with the option `--upgrade`.

  This upgrade procedure shall ensure that users have full control over when they
  perform any updates/upgrades of their data, and can plan backups accordingly. The
  procedure also guarantees that the server is not run without any required system
  collections or with in incompatible data state.

* added AQL function DOCUMENT() to retrieve a document by its _id value

* fixed issue #311: fixed segfault on unload

* fixed issue #309: renamed stub "import" button from web interface

* fixed issue #307: added WaitForSync column in collections list in in web interface

* fixed issue #306: naming in web interface

* fixed issue #304: do not clear AQL query text input when switching tabs in
  web interface

* fixed issue #303: added documentation about usage of var keyword in web interface

* fixed issue #301: PATCH does not work in web interface

# fixed issue #269: fix make distclean & clean

* fixed issue #296: system collections not usable from AQL

* fixed issue #295: deadlock on shutdown

* added collection type label to web interface

* fixed issue #290: the web interface now disallows creating non-edges in edge collections
  when creating collections via the web interface, the collection type must also be
  specified (default is document collection)

* fixed issue #289: tab-completion does not insert any spaces

* fixed issue #282: fix escaping in web interface

* made AQL function NOT_NULL take any number of arguments. Will now return its
  first argument that is not null, or null if all arguments are null. This is downwards
  compatible.

* changed misleading AQL function name NOT_LIST() to FIRST_LIST() and slightly changed
  the behavior. The function will now return its first argument that is a list, or null
  if none of the arguments are lists.
  This is mostly downwards-compatible. The only change to the previous implementation in
  1.1-beta will happen if two arguments were passed and the 1st and 2nd arguments were
  both no lists. In previous 1.1, the 2nd argument was returned as is, but now null
  will be returned.

* add AQL function FIRST_DOCUMENT(), with same behavior as FIRST_LIST(), but working
  with documents instead of lists.

* added UPGRADING help text

* fixed issue #284: fixed Javascript errors when adding edges/vertices without own
  attributes

* fixed issue #283: AQL LENGTH() now works on documents, too

* fixed issue #281: documentation for skip lists shows wrong example

* fixed AQL optimizer bug, related to OR-combined conditions that filtered on the
  same attribute but with different conditions

* fixed issue #277: allow usage of collection names when creating edges
  the fix of this issue also implies validation of collection names / ids passed to
  the REST edge create method. edges with invalid collection ids or names in the
  "from" or "to" values will be rejected and not saved


v1.1.beta2 (2012-11-13)
-----------------------

* fixed arangoirb compilation

* fixed doxygen


v1.1.beta1 (2012-10-24)
-----------------------

* fixed AQL optimizer bug

* WARNING:
  - the user has changed from "arango" to "arangodb", the start script has changed from
    "arangod" to "arangodb", the database directory has changed from "/var/arangodb" to
    "/var/lib/arangodb" to be compliant with various Linux policies

  - In 1.1, we have introduced types for collections: regular documents go into document
    collections, and edges go into edge collections. The prefixing (db.xxx vs. edges.xxx)
    works slightly different in 1.1: edges.xxx can still be used to access collections,
    however, it will not determine the type of existing collections anymore. To create an
    edge collection 1.1, you can use db._createEdgeCollection() or edges._create().
    And there's of course also db._createDocumentCollection().
    db._create() is also still there and will create a document collection by default,
    whereas edges._create() will create an edge collection.

  - the admin web interface that was previously available via the simple URL suffix /
    is now available via a dedicated URL suffix only: /_admin/html
    The reason for this is that routing and URLs are now subject to changes by the end user,
    and only URLs parts prefixed with underscores (e.g. /_admin or /_api) are reserved
    for ArangoDB's internal usage.

* the server now handles requests with invalid Content-Length header values as follows:
  - if Content-Length is negative, the server will respond instantly with HTTP 411
    (length required)

  - if Content-Length is positive but shorter than the supplied body, the server will
    respond with HTTP 400 (bad request)

  - if Content-Length is positive but longer than the supplied body, the server will
    wait for the client to send the missing bytes. The server allows 90 seconds for this
    and will close the connection if the client does not send the remaining data

  - if Content-Length is bigger than the maximum allowed size (512 MB), the server will
    fail with HTTP 413 (request entity too large).

  - if the length of the HTTP headers is greater than the maximum allowed size (1 MB),
    the server will fail with HTTP 431 (request header fields too large)

* issue #265: allow optional base64 encoding/decoding of action response data

* issue #252: create _modules collection using arango-upgrade (note: arango-upgrade was
  finally replaced by the `--upgrade` option for arangod)

* issue #251: allow passing arbitrary options to V8 engine using new command line option:
  --javascript.v8-options. Using this option, the Harmony features or other settings in
  v8 can be enabled if the end user requires them

* issue #248: allow AQL optimizer to pull out completely uncorrelated subqueries to the
  top level, resulting in less repeated evaluation of the subquery

* upgraded to Doxygen 1.8.0

* issue #247: added AQL function MERGE_RECURSIVE

* issue #246: added clear() function in arangosh

* issue #245: Documentation: Central place for naming rules/limits inside ArangoDB

* reduced size of hash index elements by 50 %, allowing more index elements to fit in
  memory

* issue #235: GUI Shell throws Error:ReferenceError: db is not defined

* issue #229: methods marked as "under construction"

* issue #228: remove unfinished APIs (/_admin/config/*)

* having the OpenSSL library installed is now a prerequisite to compiling ArangoDB
  Also removed the --enable-ssl configure option because ssl is always required.

* added AQL functions TO_LIST, NOT_LIST

* issue #224: add optional Content-Id for batch requests

* issue #221: more documentation on AQL explain functionality. Also added
  ArangoStatement.explain() client method

* added db._createStatement() method on server as well (was previously available
  on the client only)

* issue #219: continue in case of "document not found" error in PATHS() function

* issue #213: make waitForSync overridable on specific actions

* changed AQL optimizer to use indexes in more cases. Previously, indexes might
  not have been used when in a reference expression the inner collection was
  specified last. Example: FOR u1 IN users FOR u2 IN users FILTER u1._id == u2._id
  Previously, this only checked whether an index could be used for u2._id (not
  possible). It was not checked whether an index on u1._id could be used (possible).
  Now, for expressions that have references/attribute names on both sides of the
  above as above, indexes are checked for both sides.

* issue #204: extend the CSV import by TSV and by user configurable
  separator character(s)

* issue #180: added support for batch operations

* added startup option --server.backlog-size
  this allows setting the value of the backlog for the listen() system call.
  the default value is 10, the maximum value is platform-dependent

* introduced new configure option "--enable-maintainer-mode" for
  ArangoDB maintainers. this option replaces the previous compile switches
  --with-boost-test, --enable-bison, --enable-flex and --enable-errors-dependency
  the individual configure options have been removed. --enable-maintainer-mode
  turns them all on.

* removed potentially unused configure option --enable-memfail

* fixed issue #197: HTML web interface calls /_admin/user-manager/session

* fixed issue #195: VERSION file in database directory

* fixed issue #193: REST API HEAD request returns a message body on 404

* fixed issue #188: intermittent issues with 1.0.0
  (server-side cursors not cleaned up in all cases, pthreads deadlock issue)

* issue #189: key store should use ISO datetime format bug

* issue #187: run arango-upgrade on server start (note: arango-upgrade was finally
  replaced by the `--upgrade` option for arangod)n

* fixed issue #183: strange unittest error

* fixed issue #182: manual pages

* fixed issue #181: use getaddrinfo

* moved default database directory to "/var/lib/arangodb" in accordance with
  http://www.pathname.com/fhs/pub/fhs-2.3.html

* fixed issue #179: strange text in import manual

* fixed issue #178: test for aragoimp is missing

* fixed issue #177: a misleading error message was returned if unknown variables
  were used in certain positions in an AQL query.

* fixed issue #176: explain how to use AQL from the arangosh

* issue #175: re-added hidden (and deprecated) option --server.http-port. This
  option is only there to be downwards-compatible to Arango 1.0.

* fixed issue #174: missing Documentation for `within`

* fixed issue #170: add db.<coll_name>.all().toArray() to arangosh help screen

* fixed issue #169: missing argument in Simple Queries

* added program arango-upgrade. This program must be run after installing ArangoDB
  and after upgrading from a previous version of ArangoDB. The arango-upgrade script
  will ensure all system collections are created and present in the correct state.
  It will also perform any necessary data updates.
  Note: arango-upgrade was finally replaced by the `--upgrade` option for arangod.

* issue #153: edge collection should be a flag for a collection
  collections now have a type so that the distinction between document and edge
  collections can now be done at runtime using a collection's type value.
  A collection's type can be queried in Javascript using the <collection>.type() method.

  When new collections are created using db._create(), they will be document
  collections by default. When edge._create() is called, an edge collection will be created.
  To explicitly create a collection of a specific/different type, use the methods
  _createDocumentCollection() or _createEdgeCollection(), which are available for
  both the db and the edges object.
  The Javascript objects ArangoEdges and ArangoEdgesCollection have been removed
  completely.
  All internal and test code has been adjusted for this, and client code
  that uses edges.* should also still work because edges is still there and creates
  edge collections when _create() is called.

  INCOMPATIBLE CHANGE: Client code might still need to be changed in the following aspect:
  Previously, collections did not have a type so documents and edges could be inserted
  in the same collection. This is now disallowed. Edges can only be inserted into
  edge collections now. As there were no collection types in 1.0, ArangoDB will perform
  an automatic upgrade when migrating from 1.0 to 1.1.
  The automatic upgrade will check every collection and determine its type as follows:
  - if among the first 50 documents in the collection there are documents with
    attributes "_from" and "_to", the collection is typed as an edge collection
  - if among the first 50 documents in the collection there are no documents with
    attributes "_from" and "_to", the collection is made as a document collection

* issue #150: call V8 garbage collection on server periodically

* issue #110: added support for partial updates

  The REST API for documents now offers an HTTP PATCH method to partially update
  documents. Overwriting/replacing documents is still available via the HTTP PUT method
  as before. The Javascript API in the shell also offers a new update() method in extension to
  the previously existing replace() method.


v1.0.4 (2012-11-12)
-------------------

* issue #275: strange error message in arangosh 1.0.3 at startup


v1.0.3 (2012-11-08)
-------------------

* fixed AQL optimizer bug

* issue #273: fixed segfault in arangosh on HTTP 40x

* issue #265: allow optional base64 encoding/decoding of action response data

* issue #252: _modules collection not created automatically


v1.0.2 (2012-10-22)
-------------------

* repository CentOS-X.Y moved to CentOS-X, same for Debian

* bugfix for rollback from edges

* bugfix for hash indexes

* bugfix for StringBuffer::erase_front

* added autoload for modules

* added AQL function TO_LIST


v1.0.1 (2012-09-30)
-------------------

* draft for issue #165: front-end application howto

* updated mruby to cf8fdea4a6598aa470e698e8cbc9b9b492319d

* fix for issue #190: install doesn't create log directory

* fix for issue #194: potential race condition between creating and dropping collections

* fix for issue #193: REST API HEAD request returns a message body on 404

* fix for issue #188: intermittent issues with 1.0.0

* fix for issue #163: server cannot create collection because of abandoned files

* fix for issue #150: call V8 garbage collection on server periodically


v1.0.0 (2012-08-17)
-------------------

* fix for issue #157: check for readline and ncurses headers, not only libraries


v1.0.beta4 (2012-08-15)
-----------------------

* fix for issue #152: fix memleak for barriers


v1.0.beta3 (2012-08-10)
-----------------------

* fix for issue #151: Memleak, collection data not removed

* fix for issue #149: Inconsistent port for admin interface

* fix for issue #163: server cannot create collection because of abandoned files

* fix for issue #157: check for readline and ncurses headers, not only libraries

* fix for issue #108: db.<collection>.truncate() inefficient

* fix for issue #109: added startup note about cached collection names and how to
  refresh them

* fix for issue #156: fixed memleaks in /_api/import

* fix for issue #59: added tests for /_api/import

* modified return value for calls to /_api/import: now, the attribute "empty" is
  returned as well, stating the number of empty lines in the input. Also changed the
  return value of the error code attribute ("errorNum") from 1100 ("corrupted datafile")
  to 400 ("bad request") in case invalid/unexpected JSON data was sent to the server.
  This error code is more appropriate as no datafile is broken but just input data is
  incorrect.

* fix for issue #152: Memleak for barriers

* fix for issue #151: Memleak, collection data not removed

* value of --database.maximal-journal-size parameter is now validated on startup. If
  value is smaller than the minimum value (currently 1048576), an error is thrown and
  the server will not start. Before this change, the global value of maximal journal
  size was not validated at server start, but only on collection level

* increased sleep value in statistics creation loop from 10 to 500 microseconds. This
  reduces accuracy of statistics values somewhere after the decimal points but saves
  CPU time.

* avoid additional sync() calls when writing partial shape data (attribute name data)
  to disk. sync() will still be called when the shape marker (will be written after
  the attributes) is written to disk

* issue #147: added flag --database.force-sync-shapes to force synching of shape data
  to disk. The default value is true so it is the same behavior as in version 1.0.
  if set to false, shape data is synched to disk if waitForSync for the collection is
  set to true, otherwise, shape data is not synched.

* fix for issue #145: strange issue on Travis: added epsilon for numeric comparison in
  geo index

* fix for issue #136: adjusted message during indexing

* issue #131: added timeout for HTTP keep-alive connections. The default value is 300
  seconds. There is a startup parameter server.keep-alive-timeout to configure the value.
  Setting it to 0 will disable keep-alive entirely on the server.

* fix for issue #137: AQL optimizer should use indexes for ref accesses with
  2 named attributes


v1.0.beta2 (2012-08-03)
-----------------------

* fix for issue #134: improvements for centos RPM

* fixed problem with disable-admin-interface in config file


v1.0.beta1 (2012-07-29)
-----------------------

* fixed issue #118: We need a collection "debugger"

* fixed issue #126: Access-Shaper must be cached

* INCOMPATIBLE CHANGE: renamed parameters "connect-timeout" and "request-timeout"
  for arangosh and arangoimp to "--server.connect-timeout" and "--server.request-timeout"

* INCOMPATIBLE CHANGE: authorization is now required on the server side
  Clients sending requests without HTTP authorization will be rejected with HTTP 401
  To allow backwards compatibility, the server can be started with the option
  "--server.disable-authentication"

* added options "--server.username" and "--server.password" for arangosh and arangoimp
  These parameters must be used to specify the user and password to be used when
  connecting to the server. If no password is given on the command line, arangosh/
  arangoimp will interactively prompt for a password.
  If no user name is specified on the command line, the default user "root" will be
  used.

* added startup option "--server.ssl-cipher-list" to determine which ciphers to
  use in SSL context. also added SSL_OP_CIPHER_SERVER_PREFERENCE to SSL default
  options so ciphers are tried in server and not in client order

* changed default SSL protocol to TLSv1 instead of SSLv2

* changed log-level of SSL-related messages

* added SSL connections if server is compiled with OpenSSL support. Use --help-ssl

* INCOMPATIBLE CHANGE: removed startup option "--server.admin-port".
  The new endpoints feature (see --server.endpoint) allows opening multiple endpoints
  anyway, and the distinction between admin and "other" endpoints can be emulated
  later using privileges.

* INCOMPATIBLE CHANGE: removed startup options "--port", "--server.port", and
  "--server.http-port" for arangod.
  These options have been replaced by the new "--server.endpoint" parameter

* INCOMPATIBLE CHANGE: removed startup option "--server" for arangosh and arangoimp.
  These options have been replaced by the new "--server.endpoint" parameter

* Added "--server.endpoint" option to arangod, arangosh, and arangoimp.
  For arangod, this option allows specifying the bind endpoints for the server
  The server can be bound to one or multiple endpoints at once. For arangosh
  and arangoimp, the option specifies the server endpoint to connect to.
  The following endpoint syntax is currently supported:
  - tcp://host:port or http@tcp://host:port (HTTP over IPv4)
  - tcp://[host]:port or http@tcp://[host]:port (HTTP over IPv6)
  - ssl://host:port or http@tcp://host:port (HTTP over SSL-encrypted IPv4)
  - ssl://[host]:port or http@tcp://[host]:port (HTTP over SSL-encrypted IPv6)
  - unix:///path/to/socket or http@unix:///path/to/socket (HTTP over UNIX socket)

  If no port is specified, the default port of 8529 will be used.

* INCOMPATIBLE CHANGE: removed startup options "--server.require-keep-alive" and
  "--server.secure-require-keep-alive".
  The server will now behave as follows which should be more conforming to the
  HTTP standard:
  * if a client sends a "Connection: close" header, the server will close the
    connection
  * if a client sends a "Connection: keep-alive" header, the server will not
    close the connection
  * if a client does not send any "Connection" header, the server will assume
    "keep-alive" if the request was an HTTP/1.1 request, and "close" if the
    request was an HTTP/1.0 request

* (minimal) internal optimizations for HTTP request parsing and response header
  handling

* fixed Unicode unescaping bugs for \f and surrogate pairs in BasicsC/strings.c

* changed implementation of TRI_BlockCrc32 algorithm to use 8 bytes at a time

* fixed issue #122: arangod doesn't start if <log.file> cannot be created

* fixed issue #121: wrong collection size reported

* fixed issue #98: Unable to change journalSize

* fixed issue #88: fds not closed

* fixed escaping of document data in HTML admin front end

* added HTTP basic authentication, this is always turned on

* added server startup option --server.disable-admin-interface to turn off the
  HTML admin interface

* honor server startup option --database.maximal-journal-size when creating new
  collections without specific journalsize setting. Previously, these
  collections were always created with journal file sizes of 32 MB and the
  --database.maximal-journal-size setting was ignored

* added server startup option --database.wait-for-sync to control the default
  behavior

* renamed "--unit-tests" to "--javascript.unit-tests"


v1.0.alpha3 (2012-06-30)
------------------------

* fixed issue #116: createCollection=create option doesn't work

* fixed issue #115: Compilation issue under OSX 10.7 Lion & 10.8 Mountain Lion
  (homebrew)

* fixed issue #114: image not found

* fixed issue #111: crash during "make unittests"

* fixed issue #104: client.js -> ARANGO_QUIET is not defined


v1.0.alpha2 (2012-06-24)
------------------------

* fixed issue #112: do not accept document with duplicate attribute names

* fixed issue #103: Should we cleanup the directory structure

* fixed issue #100: "count" attribute exists in cursor response with "count:
  false"

* fixed issue #84 explain command

* added new MRuby version (2012-06-02)

* added --log.filter

* cleanup of command line options:
** --startup.directory => --javascript.startup-directory
** --quite => --quiet
** --gc.interval => --javascript.gc-interval
** --startup.modules-path => --javascript.modules-path
** --action.system-directory => --javascript.action-directory
** --javascript.action-threads => removed (is now the same pool as --server.threads)

* various bug-fixes

* support for import

* added option SKIP_RANGES=1 for make unittests

* fixed several range-related assertion failures in the AQL query optimizer

* fixed AQL query optimizations for some edge cases (e.g. nested subqueries with
  invalid constant filter expressions)


v1.0.alpha1 (2012-05-28)
------------------------

Alpha Release of ArangoDB 1.0<|MERGE_RESOLUTION|>--- conflicted
+++ resolved
@@ -1,15 +1,12 @@
 devel
 -----
 
-<<<<<<< HEAD
-
 * fixed an isse with restoring of system collections and user rights.
   It was not possible to restore users into an authenticated server.
-=======
+
 * ui: fixed a bug when moving multiple documents was not possible
 
 * ui: added bind parameters to slow query history view
->>>>>>> ae9e7164
 
 * fixed docs for issue #2968
 
