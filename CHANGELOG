--- conflicted
+++ resolved
@@ -1,9 +1,8 @@
 devel
 -----
 
-<<<<<<< HEAD
 * ui: now supports single js file upload for foxx services in addition to zip files
-=======
+
 * ui: allows now to edit default access level for collections in database
   _system for all users except the root user.
 
@@ -42,7 +41,6 @@
 
 v3.2.beta4 (2017-07-04)
 -----------------------
->>>>>>> 37e10231
 
 * ui: fixed document view _from and _to linking issue for special characters
 
