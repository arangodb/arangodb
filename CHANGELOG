v3.3.7 (2018-04-11)
-------------------

<<<<<<< HEAD
* added startup option `--database.required-directory-state`
  
  using this option it is possible to require the database directory to be
  in a specific state on startup. the options for this value are:
 
  - non-existing: database directory must not exist
  - existing: database directory must exist
  - empty: database directory must exist but be empty
  - populated: database directory must exist and contain specific files already
  - any: any state allowed
=======
* added hidden option `--query.registry-ttl` to control the lifetime of cluster AQL
  query parts

* fixed internal issue #2237: AQL queries on collections with replicationFactor:
  "satellite" crashed arangod in single server mode

* fixed restore of satellite collections: replicationFactor was set to 1 during
  restore

* fixed dump and restore of smart graphs:
  a) The dump will not include the hidden shadow collections anymore, they were dumped
     accidentially and only contain duplicated data.
  b) Restore will now ignore hidden shadow collections as all data is contained
     in the smart-edge collection. You can manually include these collections from an
     old dump (3.3.5 or earlier) by using `--force`.
  c) Restore of a smart-graph will now create smart collections properly instead
     of getting into `TIMEOUT_IN_CLUSTER_OPERATION`

* fixed issue in AQL query optimizer rule "restrict-to-single-shard", which
  may have sent documents to a wrong shard in AQL INSERT queries that specified
  the value for `_key` using an expression (and not a constant value)
  Important: if you were affected by this bug in v3.3.5 it is required that you
  recreate your dataset in v3.3.6 (i.e. dumping and restoring) instead of doing
  a simple binary upgrade

* added /_admin/status HTTP API for debugging purposes
>>>>>>> e7f969c1

* added ArangoShell helper function for packaging all information about an
  AQL query so it can be run and analyzed elsewhere:

  query = "FOR doc IN mycollection FILTER doc.value > 42 RETURN doc";
  require("@arangodb/aql/explainer").debugDump("/tmp/query-debug-info", query);

  Entitled users can send the generated file to the ArangoDB support to facilitate 
  reproduction and debugging.

* added hidden option `--server.ask-jwt-secret`. This is an internal option
  for debugging and should not be exposed to end-users.

* fix for internal issue #2215. supervision will now wait for agent to
  fully prepare before adding 10 second grace period after leadership change

* fixed internal issue #2215's FailedLeader timeout bug


v3.3.5 (2018-03-28)
-------------------

* fixed issue #4934: Wrong used GeoIndex depending on FILTER order

* make build id appear in startup log message alongside with other version info

* make AQL data modification operations that are sent to all shards and that are
  supposed to return values (i.e. `RETURN OLD` or `RETURN NEW`) not return fake
  empty result rows if the document to be updated/replaced/removed was not present
  on the target shard

* added AQL optimizer rule `restrict-to-single-shard`

  This rule will kick in if a collection operation (index lookup or data
  modification operation) will only affect a single shard, and the operation can be
  restricted to the single shard and is not applied for all shards. This optimization
  can be applied for queries that access a collection only once in the query, and that
  do not use traversals, shortest path queries and that do not access collection data
  dynamically using the `DOCUMENT`, `FULLTEXT`, `NEAR` or `WITHIN` AQL functions.
  Additionally, the optimizer will only pull off this optimization if can safely 
  determine the values of all the collection's shard keys from the query, and when the
  shard keys are covered by a single index (this is always true if the shard key is
  the default `_key`)

* display missing attributes of GatherNodes in AQL explain output

* make AQL optimizer rule `undistribute-remove-after-enum-coll` fire in a few
  more cases in which it is possible

* slightly improve index selection for the RocksDB engine when there are multiple
  competing indexes with the same attribute prefixes, but different amount of
  attributes covered. In this case, the more specialized index will be preferred
  now

* fix issue #4924: removeFollower now prefers to remove the last follower(s)

* added "collect-in-cluster" optimizer rule to have COLLECT WITH COUNT queries
  without grouping being executed on the DB servers and the coordinator only summing
  up the counts from the individual shards

* fixed issue #4900: Nested FOR query uses index but ignores other filters 
 
* properly exit v8::Context in one place where it was missing before

* added hidden option `--cluster.index-create-timeout` for controlling the
  default value of the index creation timeout in cluster
  under normal circumstances, this option does not need to be adjusted

* increase default timeout for index creation in cluster to 3600s

* fixed issue #4843: Query-Result has more Docs than the Collection itself  

* fixed the behavior of ClusterInfo when waiting for current to catch
  up with plan in create collection.

* fixed issue #4827: COLLECT on edge _to field doesn't group distinct values as expected (MMFiles)


v3.3.4 (2018-03-01)
-------------------

* fix AQL `fullCount` result value in some cluster cases when it was off a bit

* fix issue #4651: Simple query taking forever until a request timeout error

* fix issue #4657: fixed incomplete content type header

* Vastly improved the Foxx Store UI

* fix issue #4677: AQL WITH with bind parameters results in "access after data-modification"
  for two independent UPSERTs

* remove unused startup option `--ldap.permissions-attribute-name`

* fix issue #4457: create /var/tmp/arangod with correct user in supervisor mode

* remove long disfunctional admin/long_echo handler

* fixed Foxx API:

  * PUT /_api/foxx/service: Respect force flag
  * PATCH /_api/foxx/service: Check whether a service under given mount exists

* internal issue #1726: supervision failed to remove multiple servers
  from health monitoring at once.

* more information from inception, why agent is activated

* fixed a bug where supervision tried to deal with shards of virtual collections

* Behaviour of permissions for databases and collections changed:
  The new fallback rule for databases for which an access level is not explicitly specified:
  Choose the higher access level of:
    * A wildcard database grant
    * A database grant on the `_system` database
  The new fallback rule for collections for which an access level is not explicitly specified:
  Choose the higher access level of:
    * Any wildcard access grant in the same database, or on "*/*"
    * The access level for the current database
    * The access level for the `_system` database

* fix internal issue 1770: collection creation using distributeShardsLike yields
  errors and did not distribute shards correctly in the following cases:
  1. If numberOfShards * replicationFactor % nrDBServers != 0
     (shards * replication is not divisible by DBServers).
  2. If there was failover / move shard case on the leading collection
     and creating the follower collection afterwards.

* fix timeout issues in replication client expiration

* added missing edge filter to neighbors-only traversals
  in case a filter condition was moved into the traverser and the traversal was
  executed in breadth-first mode and was returning each visited vertex exactly
  once, and there was a filter on the edges of the path and the resulting vertices
  and edges were not used later, the edge filter was not applied

* fixed issue #4160: Run arangod with "--database.auto-upgrade" option always crash silently without error log

* fix internal issue #1848: AQL optimizer was trying to resolve attribute accesses
  to attributes of constant object values at query compile time, but only did so far
  the very first attribute in each object

  this fixes https://stackoverflow.com/questions/48648737/beginner-bug-in-for-loops-from-objects

* fix inconvenience: If we want to start server with a non-existing
  --javascript.app-path it will now be created (if possible)

* fixed: REST API `POST _api/foxx` now returns HTTP code 201 on success, as documented.
         returned 200 before.

* fixed: REST API `PATCH _api/foxx/dependencies` now updates the existing dependencies
         instead of replacing them.

* fixed: Foxx upload of single javascript file. You now can upload via http-url pointing
         to a javascript file.

* fixed issue #4395: If your foxx app includes an `APP` folder it got
         accidently removed by selfhealing this is not the case anymore.

* fixed internal issue #1969 - command apt-get purge/remove arangodb3e was failing


v3.3.3 (2018-01-26)
-------------------

* fix issue #4272: VERSION file keeps disappearing

* fix internal issue #81: quotation marks disappeared when switching table/json
  editor in the query editor ui

* added option `--rocksdb.throttle` to control whether write-throttling is enabled
  Write-throttling is turned on by default, to reduce chances of compactions getting
  too far behind and blocking incoming writes.

* fixed issue #4308: Crash when getter for error.name throws an error (on Windows)

* UI: fixed a query editor caching and parsing issue

* Fixed internal issue #1683: fixes an UI issue where a collection name gets wrongly cached
  within the documents overview of a collection.

* Fixed an issue with the index estimates in RocksDB in the case a transaction is aborted.
  Former the index estimates were modified if the transaction commited or not.
  Now they will only be modified if the transaction commited successfully.

* UI: optimized login view for very small screen sizes

* UI: optimized error messages for invalid query bind parameter

* Truncate in RocksDB will now do intermediate commits every 10.000 documents
  if truncate fails or the server crashes during this operation all deletes
  that have been commited so far are persisted.

* make the default value of `--rocksdb.block-cache-shard-bits` use the RocksDB
  default value. This will mostly mean the default number block cache shard
  bits is lower than before, allowing each shard to store more data and cause
  less evictions from block cache

* UI: optimized login view for very small screen sizes

* issue #4222: Permission error preventing AQL query import / export on webui

* UI: optimized error messages for invalid query bind parameter

* UI: upgraded swagger ui to version 3.9.0

* issue #3504: added option `--force-same-database` for arangorestore

  with this option set to true, it is possible to make any arangorestore attempt
  fail if the specified target database does not match the database name
  specified in the source dump's "dump.json" file. it can thus be used to
  prevent restoring data into the "wrong" database

  The option is set to `false` by default to ensure backwards-compatibility

* make the default value of `--rocksdb.block-cache-shard-bits` use the RocksDB
  default value. This will mostly mean the default number block cache shard
  bits is lower than before, allowing each shard to store more data and cause
  less evictions from block cache

* fixed issue #4255: AQL SORT consuming too much memory

* fixed incorrect persistence of RAFT vote and term


v3.3.2 (2018-01-04)
-------------------

* fixed issue #4199: Internal failure: JavaScript exception in file 'arangosh.js'
  at 98,7: ArangoError 4: Expecting type String

* fixed issue in agency supervision with a good server being left in
  failedServers

* distinguish isReady and allInSync in clusterInventory

* fixed issue #4197: AQL statement not working in 3.3.1 when upgraded from 3.2.10

* do not reuse collection ids when restoring collections from a dump, but assign
  new collection ids, this should prevent collection id conflicts

* fix issue #4393: broken handling of unix domain sockets in
  JS_Download

v3.3.1 (2017-12-28)
-------------------

* UI: displayed wrong wfs property for a collection when using RocksDB as
  storage engine

* added `--ignore-missing` option to arangoimp
  this option allows importing lines with less fields than specified in the CSV
  header line

* changed misleading error message from "no leader" to "not a leader"

* optimize usage of AQL FULLTEXT index function to a FOR loop with index
  usage in some cases
  When the optimization is applied, this especially speeds up fulltext index
  queries in the cluster

* UI: improved the behavior during collection creation in a cluster environment

* Agency lockup fixes for very small machines.

* Agency performance improvement by finer grained locking.

* Use steady_clock in agency whereever possible.

* Agency prevent Supervision thread crash.

* Fix agency integer overflow in timeout calculation.


v3.3.0 (2012-12-14)
-------------------

* release version

* added a missing try/catch block in the supervision thread


v3.3.rc8 (2017-12-12)
---------------------

* UI: fixed broken foxx configuration keys. Some valid configuration values
  could not be edited via the ui.

* UI: Shard distribution view now has an accordion view instead of displaying
  all shards of all collections at once.

* UI: pressing the return key inside a select2 box no longer triggers the modals

* UI: coordinators and db servers are now in sorted order (ascending)


v3.3.rc7 (2017-12-07)
---------------------

* fixed issue #3741: fix terminal color output in Windows

* UI: fixed issue #3822: disabled name input field for system collections

* fixed issue #3640: limit in subquery

* fixed issue #3745: Invalid result when using OLD object with array attribute in UPSERT statement

* UI: edge collections were wrongly added to from and to vertices select box during graph creation

* UI: added not found views for documents and collections

* UI: using default user database api during database creation now

* UI: the graph viewer backend now picks one random start vertex of the
  first 1000 documents instead of calling any(). The implementation of
  "any" is known to scale bad on huge collections with RocksDB.

* UI: fixed disappearing of the navigation label in some case special case

* UI: the graph viewer now displays updated label values correctly.
  Additionally the included node/edge editor now closes automatically
	after a successful node/edge update.

* fixed issue #3917: traversals with high maximal depth take extremely long
  in planning phase.


v3.3.rc4 (2017-11-28)
---------------------

* minor bug-fixes


v3.3.rc3 (2017-11-24)
---------------------

* bug-fixes


v3.3.rc2 (2017-11-22)
---------------------

* UI: document/edge editor now remembering their modes (e.g. code or tree)

* UI: optimized error messages for invalid graph definitions. Also fixed a
  graph renderer cleanup error.

* UI: added a delay within the graph viewer while changing the colors of the
  graph. Necessary due different browser behaviour.

* added options `--encryption.keyfile` and `--encryption.key-generator` to arangodump
  and arangorestore

* UI: the graph viewer now displays updated label values correctly.
  Additionally the included node/edge editor now closes automatically
	after a successful node/edge update.

* removed `--recycle-ids` option for arangorestore

  using that option could have led to problems on the restore, with potential
  id conflicts between the originating server (the source dump server) and the
  target server (the restore server)


v3.3.rc1 (2017-11-17)
---------------------

* add readonly mode REST API

* allow compilation of ArangoDB source code with g++ 7

* upgrade minimum required g++ compiler version to g++ 5.4
  That means ArangoDB source code will not compile with g++ 4.x or g++ < 5.4 anymore.

* AQL: during a traversal if a vertex is not found. It will not print an ERROR to the log and continue
  with a NULL value, but will register a warning at the query and continue with a NULL value.
  The situation is not desired as an ERROR as ArangoDB can store edges pointing to non-existing
  vertex which is perfectly valid, but it may be a n issue on the data model, so users
  can directly see it on the query now and do not "by accident" have to check the LOG output.


v3.3.beta1 (2017-11-07)
-----------------------

* introduce `enforceReplicationFactor`: An optional parameter controlling
  if the server should bail out during collection creation if there are not
  enough DBServers available for the desired `replicationFactor`.

* fixed issue #3516: Show execution time in arangosh

  this change adds more dynamic prompt components for arangosh
  The following components are now available for dynamic prompts,
  settable via the `--console.prompt` option in arangosh:

  - '%t': current time as timestamp
  - '%a': elpased time since ArangoShell start in seconds
  - '%p': duration of last command in seconds
  - '%d': name of current database
  - '%e': current endpoint
  - '%E': current endpoint without protocol
  - '%u': current user

  The time a command takes can be displayed easily by starting arangosh with `--console.prompt "%p> "`.

* make the ArangoShell refill its collection cache when a yet-unknown collection
  is first accessed. This fixes the following problem:

      arangosh1> db._collections();  // shell1 lists all collections
      arangosh2> db._create("test"); // shell2 now creates a new collection 'test'
      arangosh1> db.test.insert({}); // shell1 is not aware of the collection created
                                     // in shell2, so the insert will fail

* incremental transfer of initial collection data now can handle partial
  responses for a chunk, allowing the leader/master to send smaller chunks
  (in terms of HTTP response size) and limit memory usage

* initial creation of shards for cluster collections is now faster with
  replicationFactor values bigger than 1. this is achieved by an optimization
  for the case when the collection on the leader is still empty

* potential fix for issue #3517: several "filesystem full" errors in logs
  while there's a lot of disk space

* added C++ implementations for AQL function `SUBSTRING()`, `LEFT()`, `RIGHT()` and `TRIM()`


v3.3.milestone2 (2017-10-19)
----------------------------

* added new replication module

* make AQL `DISTINCT` not change the order of the results it is applied on

* show C++ function name of call site in ArangoDB log output

  This requires option `--log.line-number` to be set to *true*

* fixed issue #3408: Hard crash in query for pagination

* UI: fixed unresponsive events in cluster shards view

* UI: added word wrapping to query editor

* fixed issue #3395: AQL: cannot instantiate CollectBlock with undetermined
  aggregation method

* minimum number of V8 contexts in console mode must be 2, not 1. this is
  required to ensure the console gets one dedicated V8 context and all other
  operations have at least one extra context. This requirement was not enforced
  anymore.

* UI: fixed wrong user attribute name validation, issue #3228

* make AQL return a proper error message in case of a unique key constraint
  violation. previously it only returned the generic "unique constraint violated"
  error message but omitted the details about which index caused the problem.

  This addresses https://stackoverflow.com/questions/46427126/arangodb-3-2-unique-constraint-violation-id-or-key

* fix potential overflow in CRC marker check when a corrupted CRC marker
  is found at the very beginning of an MMFiles datafile


v3.3.milestone1 (2017-10-11)
----------------------------

* added option `--server.local-authentication`

* UI: added user roles

* added config option `--log.color` to toggle colorful logging to terminal

* added config option `--log.thread-name` to additionally log thread names

* usernames must not start with `:role:`, added new options:
    --server.authentication-timeout
    --ldap.roles-attribute-name
    --ldap.roles-transformation
    --ldap.roles-search
    --ldap.superuser-role
    --ldap.roles-include
    --ldap.roles-exclude

* performance improvements for full collection scans and a few other operations
  in MMFiles engine

* added `--rocksdb.encryption-key-generator` for enterprise

* removed `--compat28` parameter from arangodump and replication API

  older ArangoDB versions will no longer be supported by these tools.

* increase the recommended value for `/proc/sys/vm/max_map_count` to a value
  eight times as high as the previous recommended value. Increasing the
  values helps to prevent an ArangoDB server from running out of memory mappings.

  The raised minimum recommended value may lead to ArangoDB showing some startup
  warnings as follows:

      WARNING {memory} maximum number of memory mappings per process is 65530, which seems too low. it is recommended to set it to at least 512000
      WARNING {memory} execute 'sudo sysctl -w "vm.max_map_count=512000"'


v3.2.7 (2017-11-13)
-------------------

* Cluster customers, which have upgraded from 3.1 to 3.2 need to upgrade
  to 3.2.7. The cluster supervision is otherwise not operational.

* Fixed issue #3597: AQL with path filters returns unexpected results
  In some cases breadth first search in combination with vertex filters
  yields wrong result, the filter was not applied correctly.

* enable JEMalloc background thread for purging and returning unused memory
  back to the operating system (Linux only)

* fixed some undefined behavior in some internal value caches for AQL GatherNodes
  and SortNodes, which could have led to sorted results being effectively not
  correctly sorted.

* make the replication applier for the RocksDB engine start automatically after a
  restart of the server if the applier was configured with its `autoStart` property
  set to `true`. previously the replication appliers were only automatically restarted
  at server start for the MMFiles engine.

* fixed arangodump batch size adaptivity in cluster mode and upped default batch size
  for arangodump

  these changes speed up arangodump in cluster context

* smart graphs now return a proper inventory in response to replication inventory
  requests

* fixed issue #3618: Inconsistent behavior of OR statement with object bind parameters

* only users with read/write rights on the "_system" database can now execute
  "_admin/shutdown" as well as modify properties of the write-ahead log (WAL)

* increase default maximum number of V8 contexts to at least 16 if not explicitly
  configured otherwise.
  the procedure for determining the actual maximum value of V8 contexts is unchanged
  apart from the value `16` and works as follows:
  - if explicitly set, the value of the configuration option `--javascript.v8-contexts`
    is used as the maximum number of V8 contexts
  - when the option is not set, the maximum number of V8 contexts is determined
    by the configuration option `--server.threads` if that option is set. if
    `--server.threads` is not set, then the maximum number of V8 contexts is the
    server's reported hardware concurrency (number of processors visible
    to the arangod process). if that would result in a maximum value of less than 16
    in any of these two cases, then the maximum value will be increased to 16.

* fixed issue #3447: ArangoError 1202: AQL: NotFound: (while executing) when
  updating collection

* potential fix for issue #3581: Unexpected "rocksdb unique constraint
  violated" with unique hash index

* fixed geo index optimizer rule for geo indexes with a single (array of coordinates)
  attribute.

* improved the speed of the shards overview in cluster (API endpoint /_api/cluster/shardDistribution API)
  It is now guaranteed to return after ~2 seconds even if the entire cluster is unresponsive.

* fix agency precondition check for complex objects
  this fixes issues with several CAS operations in the agency

* several fixes for agency restart and shutdown

* the cluster-internal representation of planned collection objects is now more
  lightweight than before, using less memory and not allocating any cache for indexes
  etc.

* fixed issue #3403: How to kill long running AQL queries with the browser console's
  AQL (display issue)

* fixed issue #3549: server reading ENGINE config file fails on common standard
  newline character

* UI: fixed error notifications for collection modifications

* several improvements for the truncate operation on collections:

  * the timeout for the truncate operation was increased in cluster mode in
    order to prevent too frequent "could not truncate collection" errors

  * after a truncate operation, collections in MMFiles still used disk space.
    to reclaim disk space used by truncated collection, the truncate actions
    in the web interface and from the ArangoShell now issue an extra WAL flush
    command (in cluster mode, this command is also propagated to all servers).
    the WAL flush allows all servers to write out any pending operations into the
    datafiles of the truncated collection. afterwards, a final journal rotate
    command is sent, which enables the compaction to entirely remove all datafiles
    and journals for the truncated collection, so that all disk space can be
    reclaimed

  * for MMFiles a special method will be called after a truncate operation so that
    all indexes of the collection can free most of their memory. previously some
    indexes (hash and skiplist indexes) partially kept already allocated memory
    in order to avoid future memory allocations

  * after a truncate operation in the RocksDB engine, an additional compaction
    will be triggered for the truncated collection. this compaction removes all
    deletions from the key space so that follow-up scans over the collection's key
    range do not have to filter out lots of already-removed values

  These changes make truncate operations potentially more time-consuming than before,
  but allow for memory/disk space savings afterwards.

* enable JEMalloc background threads for purging and returning unused memory
  back to the operating system (Linux only)

  JEMalloc will create its background threads on demand. The number of background
  threads is capped by the number of CPUs or active arenas. The background threads run
  periodically and purge unused memory pages, allowing memory to be returned to the
  operating system.

  This change will make the arangod process create several additional threads.
  It is accompanied by an increased `TasksMax` value in the systemd service configuration
  file for the arangodb3 service.

* upgraded bundled V8 engine to bugfix version v5.7.492.77

  this upgrade fixes a memory leak in upstream V8 described in
  https://bugs.chromium.org/p/v8/issues/detail?id=5945 that will result in memory
  chunks only getting uncommitted but not unmapped


v3.2.6 (2017-10-26)
-------------------

* UI: fixed event cleanup in cluster shards view

* UI: reduced cluster dashboard api calls

* fixed a permission problem that prevented collection contents to be displayed
  in the web interface

* removed posix_fadvise call from RocksDB's PosixSequentialFile::Read(). This is
  consistent with Facebook PR 2573 (#3505)

  this fix should improve the performance of the replication with the RocksDB
  storage engine

* allow changing of collection replication factor for existing collections

* UI: replicationFactor of a collection is now changeable in a cluster
  environment

* several fixes for the cluster agency

* fixed undefined behavior in the RocksDB-based geo index

* fixed Foxxmaster failover

* purging or removing the Debian/Ubuntu arangodb3 packages now properly stops
  the arangod instance before actuallying purging or removing


v3.2.5 (2017-10-16)
-------------------

* general-graph module and _api/gharial now accept cluster options
  for collection creation. It is now possible to set replicationFactor and
  numberOfShards for all collections created via this graph object.
  So adding a new collection will not result in a singleShard and
  no replication anymore.

* fixed issue #3408: Hard crash in query for pagination

* minimum number of V8 contexts in console mode must be 2, not 1. this is
  required to ensure the console gets one dedicated V8 context and all other
  operations have at least one extra context. This requirement was not enforced
  anymore.

* fixed issue #3395: AQL: cannot instantiate CollectBlock with undetermined
  aggregation method

* UI: fixed wrong user attribute name validation, issue #3228

* fix potential overflow in CRC marker check when a corrupted CRC marker
  is found at the very beginning of an MMFiles datafile

* UI: fixed unresponsive events in cluster shards view

* Add statistics about the V8 context counts and number of available/active/busy
  threads we expose through the server statistics interface.


v3.2.4 (2017-09-26)
-------------------

* UI: no default index selected during index creation

* UI: added replicationFactor option during SmartGraph creation

* make the MMFiles compactor perform less writes during normal compaction
  operation

  This partially fixes issue #3144

* make the MMFiles compactor configurable

  The following options have been added:

* `--compaction.db-sleep-time`: sleep interval between two compaction runs
    (in s)
  * `--compaction.min-interval"`: minimum sleep time between two compaction
     runs (in s)
  * `--compaction.min-small-data-file-size`: minimal filesize threshold
    original datafiles have to be below for a compaction
  * `--compaction.dead-documents-threshold`: minimum unused count of documents
    in a datafile
  * `--compaction.dead-size-threshold`: how many bytes of the source data file
    are allowed to be unused at most
  * `--compaction.dead-size-percent-threshold`: how many percent of the source
    datafile should be unused at least
  * `--compaction.max-files`: Maximum number of files to merge to one file
  * `--compaction.max-result-file-size`: how large may the compaction result
    file become (in bytes)
  * `--compaction.max-file-size-factor`: how large the resulting file may
    be in comparison to the collection's `--database.maximal-journal-size' setting`

* fix downwards-incompatibility in /_api/explain REST handler

* fix Windows implementation for fs.getTempPath() to also create a
  sub-directory as we do on linux

* fixed a multi-threading issue in cluster-internal communication

* performance improvements for traversals and edge lookups

* removed internal memory zone handling code. the memory zones were a leftover
  from the early ArangoDB days and did not provide any value in the current
  implementation.

* (Enterprise only) added `skipInaccessibleCollections` option for AQL queries:
  if set, AQL queries (especially graph traversals) will treat collections to
  which a user has no access rights to as if these collections were empty.

* adjusted scheduler thread handling to start and stop less threads in
  normal operations

* leader-follower replication catchup code has been rewritten in C++

* early stage AQL optimization now also uses the C++ implementations of
  AQL functions if present. Previously it always referred to the JavaScript
  implementations and ignored the C++ implementations. This change gives
  more flexibility to the AQL optimizer.

* ArangoDB tty log output is now colored for log messages with levels
  FATAL, ERR and WARN.

* changed the return values of AQL functions `REGEX_TEST` and `REGEX_REPLACE`
  to `null` when the input regex is invalid. Previous versions of ArangoDB
  partly returned `false` for invalid regexes and partly `null`.

* added `--log.role` option for arangod

  When set to `true`, this option will make the ArangoDB logger print a single
  character with the server's role into each logged message. The roles are:

  - U: undefined/unclear (used at startup)
  - S: single server
  - C: coordinator
  - P: primary
  - A: agent

  The default value for this option is `false`, so no roles will be logged.


v3.2.3 (2017-09-07)
-------------------

* fixed issue #3106: orphan collections could not be registered in general-graph module

* fixed wrong selection of the database inside the internal cluster js api

* added startup option `--server.check-max-memory-mappings` to make arangod check
  the number of memory mappings currently used by the process and compare it with
  the maximum number of allowed mappings as determined by /proc/sys/vm/max_map_count

  The default value is `true`, so the checks will be performed. When the current
  number of mappings exceeds 90% of the maximum number of mappings, the creation
  of further V8 contexts will be deferred.

  Note that this option is effective on Linux systems only.

* arangoimp now has a `--remove-attribute` option

* added V8 context lifetime control options
  `--javascript.v8-contexts-max-invocations` and `--javascript.v8-contexts-max-age`

  These options allow specifying after how many invocations a used V8 context is
  disposed, or after what time a V8 context is disposed automatically after its
  creation. If either of the two thresholds is reached, an idl V8 context will be
  disposed.

  The default value of `--javascript.v8-contexts-max-invocations` is 0, meaning that
  the maximum number of invocations per context is unlimited. The default value
  for `--javascript.v8-contexts-max-age` is 60 seconds.

* fixed wrong UI cluster health information

* fixed issue #3070: Add index in _jobs collection

* fixed issue #3125: HTTP Foxx API JSON parsing

* fixed issue #3120: Foxx queue: job isn't running when server.authentication = true

* fixed supervision failure detection and handling, which happened with simultaneous
  agency leadership change


v3.2.2 (2017-08-23)
-------------------

* make "Rebalance shards" button work in selected database only, and not make
  it rebalance the shards of all databases

* fixed issue #2847: adjust the response of the DELETE `/_api/users/database/*` calls

* fixed issue #3075: Error when upgrading arangoDB on linux ubuntu 16.04

* fixed a buffer overrun in linenoise console input library for long input strings

* increase size of the linenoise input buffer to 8 KB

* abort compilation if the detected GCC or CLANG isn't in the range of compilers
  we support

* fixed spurious cluster hangups by always sending AQL-query related requests
  to the correct servers, even after failover or when a follower drops

  The problem with the previous shard-based approach was that responsibilities
  for shards may change from one server to another at runtime, after the query
  was already instanciated. The coordinator and other parts of the query then
  sent further requests for the query to the servers now responsible for the
  shards.
  However, an AQL query must send all further requests to the same servers on
  which the query was originally instanciated, even in case of failover.
  Otherwise this would potentially send requests to servers that do not know
  about the query, and would also send query shutdown requests to the wrong
  servers, leading to abandoned queries piling up and using resources until
  they automatically time out.

* fixed issue with RocksDB engine acquiring the collection count values too
  early, leading to the collection count values potentially being slightly off
  even in exclusive transactions (for which the exclusive access should provide
  an always-correct count value)

* fixed some issues in leader-follower catch-up code, specifically for the
  RocksDB engine

* make V8 log fatal errors to syslog before it terminates the process.
  This change is effective on Linux only.

* fixed issue with MMFiles engine creating superfluous collection journals
  on shutdown

* fixed issue #3067: Upgrade from 3.2 to 3.2.1 reset autoincrement keys

* fixed issue #3044: ArangoDB server shutdown unexpectedly

* fixed issue #3039: Incorrect filter interpretation

* fixed issue #3037: Foxx, internal server error when I try to add a new service

* improved MMFiles fulltext index document removal performance
  and fulltext index query performance for bigger result sets

* ui: fixed a display bug within the slow and running queries view

* ui: fixed a bug when success event triggers twice in a modal

* ui: fixed the appearance of the documents filter

* ui: graph vertex collections not restricted to 10 anymore

* fixed issue #2835: UI detection of JWT token in case of server restart or upgrade

* upgrade jemalloc version to 5.0.1

  This fixes problems with the memory allocator returing "out of memory" when
  calling munmap to free memory in order to return it to the OS.

  It seems that calling munmap on Linux can increase the number of mappings, at least
  when a region is partially unmapped. This can lead to the process exceeding its
  maximum number of mappings, and munmap and future calls to mmap returning errors.

  jemalloc version 5.0.1 does not have the `--enable-munmap` configure option anymore,
  so the problem is avoided. To return memory to the OS eventually, jemalloc 5's
  background purge threads are used on Linux.

* fixed issue #2978: log something more obvious when you log a Buffer

* fixed issue #2982: AQL parse error?

* fixed issue #3125: HTTP Foxx API Json parsing

v3.2.1 (2017-08-09)
-------------------

* added C++ implementations for AQL functions `LEFT()`, `RIGHT()` and `TRIM()`

* fixed docs for issue #2968: Collection _key autoincrement value increases on error

* fixed issue #3011: Optimizer rule reduce-extraction-to-projection breaks queries

* Now allowing to restore users in a sharded environment as well
  It is still not possible to restore collections that are sharded
  differently than by _key.

* fixed an issue with restoring of system collections and user rights.
  It was not possible to restore users into an authenticated server.

* fixed issue #2977: Documentation for db._createDatabase is wrong

* ui: added bind parameters to slow query history view

* fixed issue #1751: Slow Query API should provide bind parameters, webui should display them

* ui: fixed a bug when moving multiple documents was not possible

* fixed docs for issue #2968: Collection _key autoincrement value increases on error

* AQL CHAR_LENGTH(null) returns now 0. Since AQL TO_STRING(null) is '' (string of length 0)

* ui: now supports single js file upload for Foxx services in addition to zip files

* fixed a multi-threading issue in the agency when callElection was called
  while the Supervision was calling updateSnapshot

* added startup option `--query.tracking-with-bindvars`

  This option controls whether the list of currently running queries
  and the list of slow queries should contain the bind variables used
  in the queries or not.

  The option can be changed at runtime using the commands

      // enables tracking of bind variables
      // set to false to turn tracking of bind variables off
      var value = true;
      require("@arangodb/aql/queries").properties({
        trackBindVars: value
      });

* index selectivity estimates are now available in the cluster as well

* fixed issue #2943: loadIndexesIntoMemory not returning the same structure
  as the rest of the collection APIs

* fixed issue #2949: ArangoError 1208: illegal name

* fixed issue #2874: Collection properties do not return `isVolatile`
  attribute

* potential fix for issue #2939: Segmentation fault when starting
  coordinator node

* fixed issue #2810: out of memory error when running UPDATE/REPLACE
  on medium-size collection

* fix potential deadlock errors in collector thread

* disallow the usage of volatile collections in the RocksDB engine
  by throwing an error when a collection is created with attribute
  `isVolatile` set to `true`.
  Volatile collections are unsupported by the RocksDB engine, so
  creating them should not succeed and silently create a non-volatile
  collection

* prevent V8 from issuing SIGILL instructions when it runs out of memory

  Now arangod will attempt to log a FATAL error into its logfile in case V8
  runs out of memory. In case V8 runs out of memory, it will still terminate the
  entire process. But at least there should be something in the ArangoDB logs
  indicating what the problem was. Apart from that, the arangod process should
  now be exited with SIGABRT rather than SIGILL as it shouldn't return into the
  V8 code that aborted the process with `__builtin_trap`.

  this potentially fixes issue #2920: DBServer crashing automatically post upgrade to 3.2

* Foxx queues and tasks now ensure that the scripts in them run with the same
  permissions as the Foxx code who started the task / queue

* fixed issue #2928: Offset problems

* fixed issue #2876: wrong skiplist index usage in edge collection

* fixed issue #2868: cname missing from logger-follow results in rocksdb

* fixed issue #2889: Traversal query using incorrect collection id

* fixed issue #2884: AQL traversal uniqueness constraints "propagating" to other traversals? Weird results

* arangoexport: added `--query` option for passing an AQL query to export the result

* fixed issue #2879: No result when querying for the last record of a query

* ui: allows now to edit default access level for collections in database
  _system for all users except the root user.

* The _users collection is no longer accessible outside the arngod process, _queues is always read-only

* added new option "--rocksdb.max-background-jobs"

* removed options "--rocksdb.max-background-compactions", "--rocksdb.base-background-compactions" and "--rocksdb.max-background-flushes"

* option "--rocksdb.compaction-read-ahead-size" now defaults to 2MB

* change Windows build so that RocksDB doesn't enforce AVX optimizations by default
  This fixes startup crashes on servers that do not have AVX CPU extensions

* speed up RocksDB secondary index creation and dropping

* removed RocksDB note in Geo index docs


v3.2.0 (2017-07-20)
-------------------

* fixed UI issues

* fixed multi-threading issues in Pregel

* fixed Foxx resilience

* added command-line option `--javascript.allow-admin-execute`

  This option can be used to control whether user-defined JavaScript code
  is allowed to be executed on server by sending via HTTP to the API endpoint
  `/_admin/execute`  with an authenticated user account.
  The default value is `false`, which disables the execution of user-defined
  code. This is also the recommended setting for production. In test environments,
  it may be convenient to turn the option on in order to send arbitrary setup
  or teardown commands for execution on the server.


v3.2.beta6 (2017-07-18)
-----------------------

* various bugfixes


v3.2.beta5 (2017-07-16)
-----------------------

* numerous bugfixes


v3.2.beta4 (2017-07-04)
-----------------------

* ui: fixed document view _from and _to linking issue for special characters

* added function `db._parse(query)` for parsing an AQL query and returning information about it

* fixed one medium priority and two low priority security user interface
  issues found by owasp zap.

* ui: added index deduplicate options

* ui: fixed renaming of collections for the rocksdb storage engine

* documentation and js fixes for secondaries

* RocksDB storage format was changed, users of the previous beta/alpha versions
  must delete the database directory and re-import their data

* enabled permissions on database and collection level

* added and changed some user related REST APIs
    * added `PUT /_api/user/{user}/database/{database}/{collection}` to change collection permission
    * added `GET /_api/user/{user}/database/{database}/{collection}`
    * added optional `full` parameter to the `GET /_api/user/{user}/database/` REST call

* added user functions in the arangoshell `@arangodb/users` module
    * added `grantCollection` and `revokeCollection` functions
    * added `permission(user, database, collection)` to retrieve collection specific rights

* added "deduplicate" attribute for array indexes, which controls whether inserting
  duplicate index values from the same document into a unique array index will lead to
  an error or not:

      // with deduplicate = true, which is the default value:
      db._create("test");
      db.test.ensureIndex({ type: "hash", fields: ["tags[*]"], deduplicate: true });
      db.test.insert({ tags: ["a", "b"] });
      db.test.insert({ tags: ["c", "d", "c"] }); // will work, because deduplicate = true
      db.test.insert({ tags: ["a"] }); // will fail

      // with deduplicate = false
      db._create("test");
      db.test.ensureIndex({ type: "hash", fields: ["tags[*]"], deduplicate: false });
      db.test.insert({ tags: ["a", "b"] });
      db.test.insert({ tags: ["c", "d", "c"] }); // will not work, because deduplicate = false
      db.test.insert({ tags: ["a"] }); // will fail

  The "deduplicate" attribute is now also accepted by the index creation HTTP
  API endpoint POST /_api/index and is returned by GET /_api/index.

* added optimizer rule "remove-filters-covered-by-traversal"

* Debian/Ubuntu installer: make messages about future package upgrades more clear

* fix a hangup in VST

  The problem happened when the two first chunks of a VST message arrived
  together on a connection that was newly switched to VST.

* fix deletion of outdated WAL files in RocksDB engine

* make use of selectivity estimates in hash, skiplist and persistent indexes
  in RocksDB engine

* changed VM overcommit recommendation for user-friendliness

* fix a shutdown bug in the cluster: a destroyed query could still be active

* do not terminate the entire server process if a temp file cannot be created
  (Windows only)

* fix log output in the front-end, it stopped in case of too many messages


v3.2.beta3 (2017-06-27)
-----------------------

* numerous bugfixes


v3.2.beta2 (2017-06-20)
-----------------------

* potentially fixed issue #2559: Duplicate _key generated on insertion

* fix invalid results (too many) when a skipping LIMIT was used for a
  traversal. `LIMIT x` or `LIMIT 0, x` were not affected, but `LIMIT s, x`
  may have returned too many results

* fix races in SSL communication code

* fix invalid locking in JWT authentication cache, which could have
  crashed the server

* fix invalid first group results for sorted AQL COLLECT when LIMIT
  was used

* fix potential race, which could make arangod hang on startup

* removed `exception` field from transaction error result; users should throw
  explicit `Error` instances to return custom exceptions (addresses issue #2561)

* fixed issue #2613: Reduce log level when Foxx manager tries to self heal missing database

* add a read only mode for users and collection level authorization

* removed `exception` field from transaction error result; users should throw
  explicit `Error` instances to return custom exceptions (addresses issue #2561)

* fixed issue #2677: Foxx disabling development mode creates non-deterministic service bundle

* fixed issue #2684: Legacy service UI not working


v3.2.beta1 (2017-06-12)
-----------------------

* provide more context for index errors (addresses issue #342)

* arangod now validates several OS/environment settings on startup and warns if
  the settings are non-ideal. Most of the checks are executed on Linux systems only.

* fixed issue #2515: The replace-or-with-in optimization rule might prevent use of indexes

* added `REGEX_REPLACE` AQL function

* the RocksDB storage format was changed, users of the previous alpha versions
  must delete the database directory and re-import their data

* added server startup option `--query.fail-on-warning`

  setting this option to `true` will abort any AQL query with an exception if
  it causes a warning at runtime. The value can be overridden per query by
  setting the `failOnWarning` attribute in a query's options.

* added --rocksdb.num-uncompressed-levels to adjust number of non-compressed levels

* added checks for memory managment and warn (i. e. if hugepages are enabled)

* set default SSL cipher suite string to "HIGH:!EXPORT:!aNULL@STRENGTH"

* fixed issue #2469: Authentication = true does not protect foxx-routes

* fixed issue #2459: compile success but can not run with rocksdb

* `--server.maximal-queue-size` is now an absolute maximum. If the queue is
  full, then 503 is returned. Setting it to 0 means "no limit".

* (Enterprise only) added authentication against an LDAP server

* fixed issue #2083: Foxx services aren't distributed to all coordinators

* fixed issue #2384: new coordinators don't pick up existing Foxx services

* fixed issue #2408: Foxx service validation causes unintended side-effects

* extended HTTP API with routes for managing Foxx services

* added distinction between hasUser and authorized within Foxx
  (cluster internal requests are authorized requests but don't have a user)

* arangoimp now has a `--threads` option to enable parallel imports of data

* PR #2514: Foxx services that can't be fixed by self-healing now serve a 503 error

* added `time` function to `@arangodb` module


v3.2.alpha4 (2017-04-25)
------------------------

* fixed issue #2450: Bad optimization plan on simple query

* fixed issue #2448: ArangoDB Web UI takes no action when Delete button is clicked

* fixed issue #2442: Frontend shows already deleted databases during login

* added 'x-content-type-options: nosniff' to avoid MSIE bug

* set default value for `--ssl.protocol` from TLSv1 to TLSv1.2.

* AQL breaking change in cluster:
  The SHORTEST_PATH statement using edge-collection names instead
  of a graph name now requires to explicitly name the vertex-collection names
  within the AQL query in the cluster. It can be done by adding `WITH <name>`
  at the beginning of the query.

  Example:
  ```
  FOR v,e IN OUTBOUND SHORTEST_PATH @start TO @target edges [...]
  ```

  Now has to be:

  ```
  WITH vertices
  FOR v,e IN OUTBOUND SHORTEST_PATH @start TO @target edges [...]
  ```

  This change is due to avoid dead-lock sitations in clustered case.
  An error stating the above is included.

* add implicit use of geo indexes when using SORT/FILTER in AQL, without
  the need to use the special-purpose geo AQL functions `NEAR` or `WITHIN`.

  the special purpose `NEAR` AQL function can now be substituted with the
  following AQL (provided there is a geo index present on the `doc.latitude`
  and `doc.longitude` attributes):

      FOR doc in geoSort
        SORT DISTANCE(doc.latitude, doc.longitude, 0, 0)
        LIMIT 5
        RETURN doc

  `WITHIN` can be substituted with the following AQL:

      FOR doc in geoFilter
        FILTER DISTANCE(doc.latitude, doc.longitude, 0, 0) < 2000
        RETURN doc

  Compared to using the special purpose AQL functions this approach has the
  advantage that it is more composable, and will also honor any `LIMIT` values
  used in the AQL query.

* potential fix for shutdown hangs on OSX

* added KB, MB, GB prefix for integer parameters, % for integer parameters
  with a base value

* added JEMALLOC 4.5.0

* added `--vm.resident-limit` and `--vm.path` for file-backed memory mapping
  after reaching a configurable maximum RAM size

* try recommended limit for file descriptors in case of unlimited
  hard limit

* issue #2413: improve logging in case of lock timeout and deadlocks

* added log topic attribute to /_admin/log api

* removed internal build option `USE_DEV_TIMERS`

  Enabling this option activated some proprietary timers for only selected
  events in arangod. Instead better use `perf` to gather timings.


v3.2.alpha3 (2017-03-22)
------------------------

* increase default collection lock timeout from 30 to 900 seconds

* added function `db._engine()` for retrieval of storage engine information at
  server runtime

  There is also an HTTP REST handler at GET /_api/engine that returns engine
  information.

* require at least cmake 3.2 for building ArangoDB

* make arangod start with less V8 JavaScript contexts

  This speeds up the server start (a little bit) and makes it use less memory.
  Whenever a V8 context is needed by a Foxx action or some other operation and
  there is no usable V8 context, a new one will be created dynamically now.

  Up to `--javascript.v8-contexts` V8 contexts will be created, so this option
  will change its meaning. Previously as many V8 contexts as specified by this
  option were created at server start, and the number of V8 contexts did not
  change at runtime. Now up to this number of V8 contexts will be in use at the
  same time, but the actual number of V8 contexts is dynamic.

  The garbage collector thread will automatically delete unused V8 contexts after
  a while. The number of spare contexts will go down to as few as configured in
  the new option `--javascript.v8-contexts-minimum`. Actually that many V8 contexts
  are also created at server start.

  The first few requests in new V8 contexts will take longer than in contexts
  that have been there already. Performance may therefore suffer a bit for the
  initial requests sent to ArangoDB or when there are only few but performance-
  critical situations in which new V8 contexts will be created. If this is a
  concern, it can easily be fixed by setting `--javascipt.v8-contexts-minimum`
  and `--javascript.v8-contexts` to a relatively high value, which will guarantee
  that many number of V8 contexts to be created at startup and kept around even
  when unused.

  Waiting for an unused V8 context will now also abort if no V8 context can be
  acquired/created after 120 seconds.

* improved diagnostic messages written to logfiles by supervisor process

* fixed issue #2367

* added "bindVars" to attributes of currently running and slow queries

* added "jsonl" as input file type for arangoimp

* upgraded version of bundled zlib library from 1.2.8 to 1.2.11

* added input file type `auto` for arangoimp so it can automatically detect the
  type of the input file from the filename extension

* fixed variables parsing in GraphQL

* added `--translate` option for arangoimp to translate attribute names from
  the input files to attriubte names expected by ArangoDB

  The `--translate` option can be specified multiple times (once per translation
  to be executed). The following example renames the "id" column from the input
  file to "_key", and the "from" column to "_from", and the "to" column to "_to":

      arangoimp --type csv --file data.csv --translate "id=_key" --translate "from=_from" --translate "to=_to"

  `--translate` works for CSV and TSV inputs only.

* changed default value for `--server.max-packet-size` from 128 MB to 256 MB

* fixed issue #2350

* fixed issue #2349

* fixed issue #2346

* fixed issue #2342

* change default string truncation length from 80 characters to 256 characters for
  `print`/`printShell` functions in ArangoShell and arangod. This will emit longer
  prefixes of string values before truncating them with `...`, which is helpful
  for debugging.

* always validate incoming JSON HTTP requests for duplicate attribute names

  Incoming JSON data with duplicate attribute names will now be rejected as
  invalid. Previous versions of ArangoDB only validated the uniqueness of
  attribute names inside incoming JSON for some API endpoints, but not
  consistently for all APIs.

* don't let read-only transactions block the WAL collector

* allow passing own `graphql-sync` module instance to Foxx GraphQL router

* arangoexport can now export to csv format

* arangoimp: fixed issue #2214

* Foxx: automatically add CORS response headers

* added "OPTIONS" to CORS `access-control-allow-methods` header

* Foxx: Fix arangoUser sometimes not being set correctly

* fixed issue #1974


v3.2.alpha2 (2017-02-20)
------------------------

* ui: fixed issue #2065

* ui: fixed a dashboard related memory issue

* Internal javascript rest actions will now hide their stack traces to the client
  unless maintainer mode is activated. Instead they will always log to the logfile

* Removed undocumented internal HTTP API:
  * PUT _api/edges

  The documented GET _api/edges and the undocumented POST _api/edges remains unmodified.

* updated V8 version to 5.7.0.0

* change undocumented behaviour in case of invalid revision ids in
  If-Match and If-None-Match headers from 400 (BAD) to 412 (PRECONDITION
  FAILED).

* change undocumented behaviour in case of invalid revision ids in
  JavaScript document operations from 1239 ("illegal document revision")
  to 1200 ("conflict").

* added data export tool, arangoexport.

  arangoexport can be used to export collections to json, jsonl or xml
  and export a graph or collections to xgmml.

* fixed a race condition when closing a connection

* raised default hard limit on threads for very small to 64

* fixed negative counting of http connection in UI


v3.2.alpha1 (2017-02-05)
------------------------

* added figure `httpRequests` to AQL query statistics

* removed revisions cache intermediate layer implementation

* obsoleted startup options `--database.revision-cache-chunk-size` and
  `--database.revision-cache-target-size`

* fix potential port number over-/underruns

* added startup option `--log.shorten-filenames` for controlling whether filenames
  in log messages should be shortened to just the filename with the absolute path

* removed IndexThreadFeature, made `--database.index-threads` option obsolete

* changed index filling to make it more parallel, dispatch tasks to boost::asio

* more detailed stacktraces in Foxx apps

* generated Foxx services now use swagger tags


v3.1.24 (XXXX-XX-XX)
--------------------

* fixed one more LIMIT issue in traversals


v3.1.23 (2017-06-19)
--------------------

* potentially fixed issue #2559: Duplicate _key generated on insertion

* fix races in SSL communication code

* fix invalid results (too many) when a skipping LIMIT was used for a
  traversal. `LIMIT x` or `LIMIT 0, x` were not affected, but `LIMIT s, x`
  may have returned too many results

* fix invalid first group results for sorted AQL COLLECT when LIMIT
  was used

* fix invalid locking in JWT authentication cache, which could have
  crashed the server

* fix undefined behavior in traverser when traversals were used inside
  a FOR loop


v3.1.22 (2017-06-07)
--------------------

* fixed issue #2505: Problem with export + report of a bug

* documented changed behavior of WITH

* fixed ui glitch in aardvark

* avoid agency compaction bug

* fixed issue #2283: disabled proxy communication internally


v3.1.21 (2017-05-22)
--------------------

* fixed issue #2488:  AQL operator IN error when data use base64 chars

* more randomness in seeding RNG

v3.1.20 (2016-05-16)
--------------------

* fixed incorrect sorting for distributeShardsLike

* improve reliability of AgencyComm communication with Agency

* fixed shard numbering bug, where ids were erouneously incremented by 1

* remove an unnecessary precondition in createCollectionCoordinator

* funny fail rotation fix

* fix in SimpleHttpClient for correct advancement of readBufferOffset

* forward SIG_HUP in supervisor process to the server process to fix logrotaion
  You need to stop the remaining arangod server process manually for the upgrade to work.


v3.1.19 (2017-04-28)
--------------------

* Fixed a StackOverflow issue in Traversal and ShortestPath. Occured if many (>1000) input
  values in a row do not return any result. Fixes issue: #2445

* fixed issue #2448

* fixed issue #2442

* added 'x-content-type-options: nosniff' to avoid MSIE bug

* fixed issue #2441

* fixed issue #2440

* Fixed a StackOverflow issue in Traversal and ShortestPath. Occured if many (>1000) input
  values in a row do not return any result. Fixes issue: #2445

* fix occasional hanging shutdowns on OS X


v3.1.18 (2017-04-18)
--------------------

* fixed error in continuous synchronization of collections

* fixed spurious hangs on server shutdown

* better error messages during restore collection

* completely overhaul supervision. More detailed tests

* Fixed a dead-lock situation in cluster traversers, it could happen in
  rare cases if the computation on one DBServer could be completed much earlier
  than the other server. It could also be restricted to SmartGraphs only.

* (Enterprise only) Fixed a bug in SmartGraph DepthFirstSearch. In some
  more complicated queries, the maxDepth limit of 1 was not considered strictly
  enough, causing the traverser to do unlimited depth searches.

* fixed issue #2415

* fixed issue #2422

* fixed issue #1974


v3.1.17 (2017-04-04)
--------------------

* (Enterprise only) fixed a bug where replicationFactor was not correctly
  forwarded in SmartGraph creation.

* fixed issue #2404

* fixed issue #2397

* ui - fixed smart graph option not appearing

* fixed issue #2389

* fixed issue #2400


v3.1.16 (2017-03-27)
--------------------

* fixed issue #2392

* try to raise file descriptors to at least 8192, warn otherwise

* ui - aql editor improvements + updated ace editor version (memory leak)

* fixed lost HTTP requests

* ui - fixed some event issues

* avoid name resolution when given connection string is a valid ip address

* helps with issue #1842, bug in COLLECT statement in connection with LIMIT.

* fix locking bug in cluster traversals

* increase lock timeout defaults

* increase various cluster timeouts

* limit default target size for revision cache to 1GB, which is better for
  tight RAM situations (used to be 40% of (totalRAM - 1GB), use
  --database.revision-cache-target-size <VALUEINBYTES> to get back the
  old behaviour

* fixed a bug with restarted servers indicating status as "STARTUP"
  rather that "SERVING" in Nodes UI.


v3.1.15 (2017-03-20)
--------------------

* add logrotate configuration as requested in #2355

* fixed issue #2376

* ui - changed document api due a chrome bug

* ui - fixed a submenu bug

* added endpoint /_api/cluster/endpoints in cluster case to get all
  coordinator endpoints

* fix documentation of /_api/endpoint, declaring this API obsolete.

* Foxx response objects now have a `type` method for manipulating the content-type header

* Foxx tests now support `xunit` and `tap` reporters


v3.1.14 (2017-03-13)
--------------------

* ui - added feature request (multiple start nodes within graph viewer) #2317

* added missing locks to authentication cache methods

* ui - added feature request (multiple start nodes within graph viewer) #2317

* ui - fixed wrong merge of statistics information from different coordinators

* ui - fixed issue #2316

* ui - fixed wrong protocol usage within encrypted environment

* fixed compile error on Mac Yosemite

* minor UI fixes


v3.1.13 (2017-03-06)
--------------------

* fixed variables parsing in GraphQL

* fixed issue #2214

* fixed issue #2342

* changed thread handling to queue only user requests on coordinator

* use exponential backoff when waiting for collection locks

* repair short name server lookup in cluster in the case of a removed
  server


v3.1.12 (2017-02-28)
--------------------

* disable shell color escape sequences on Windows

* fixed issue #2326

* fixed issue #2320

* fixed issue #2315

* fixed a race condition when closing a connection

* raised default hard limit on threads for very small to 64

* fixed negative counting of http connection in UI

* fixed a race when renaming collections

* fixed a race when dropping databases


v3.1.11 (2017-02-17)
--------------------

* fixed a race between connection closing and sending out last chunks of data to clients
  when the "Connection: close" HTTP header was set in requests

* ui: optimized smart graph creation usability

* ui: fixed #2308

* fixed a race in async task cancellation via `require("@arangodb/tasks").unregisterTask()`

* fixed spuriously hanging threads in cluster AQL that could sit idle for a few minutes

* fixed potential numeric overflow for big index ids in index deletion API

* fixed sort issue in cluster, occurring when one of the local sort buffers of a
  GatherNode was empty

* reduce number of HTTP requests made for certain kinds of join queries in cluster,
  leading to speedup of some join queries

* supervision deals with demised coordinators correctly again

* implement a timeout in TraverserEngineRegistry

* agent communication reduced in large batches of append entries RPCs

* inception no longer estimates RAFT timings

* compaction in agents has been moved to a separate thread

* replicated logs hold local timestamps

* supervision jobs failed leader and failed follower revisited for
  function in precarious stability situations

* fixed bug in random number generator for 64bit int


v3.1.10 (2017-02-02)
--------------------

* updated versions of bundled node modules:
  - joi: from 8.4.2 to 9.2.0
  - joi-to-json-schema: from 2.2.0 to 2.3.0
  - sinon: from 1.17.4 to 1.17.6
  - lodash: from 4.13.1 to 4.16.6

* added shortcut for AQL ternary operator
  instead of `condition ? true-part : false-part` it is now possible to also use a
  shortcut variant `condition ? : false-part`, e.g.

      FOR doc IN docs RETURN doc.value ?: 'not present'

  instead of

      FOR doc IN docs RETURN doc.value ? doc.value : 'not present'

* fixed wrong sorting order in cluster, if an index was used to sort with many
  shards.

* added --replication-factor, --number-of-shards and --wait-for-sync to arangobench

* turn on UTF-8 string validation for VelocyPack values received via VST connections

* fixed issue #2257

* upgraded Boost version to 1.62.0

* added optional detail flag for db.<collection>.count()
  setting the flag to `true` will make the count operation returned the per-shard
  counts for the collection:

      db._create("test", { numberOfShards: 10 });
      for (i = 0; i < 1000; ++i) {
        db.test.insert({value: i});
      }
      db.test.count(true);

      {
        "s100058" : 99,
        "s100057" : 103,
        "s100056" : 100,
        "s100050" : 94,
        "s100055" : 90,
        "s100054" : 122,
        "s100051" : 109,
        "s100059" : 99,
        "s100053" : 95,
        "s100052" : 89
      }

* added optional memory limit for AQL queries:

      db._query("FOR i IN 1..100000 SORT i RETURN i", {}, { options: { memoryLimit: 100000 } });

  This option limits the default maximum amount of memory (in bytes) that a single
  AQL query can use.
  When a single AQL query reaches the specified limit value, the query will be
  aborted with a *resource limit exceeded* exception. In a cluster, the memory
  accounting is done per shard, so the limit value is effectively a memory limit per
  query per shard.

  The global limit value can be overriden per query by setting the *memoryLimit*
  option value for individual queries when running an AQL query.

* added server startup option `--query.memory-limit`

* added convenience function to create vertex-centric indexes.

  Usage: `db.collection.ensureVertexCentricIndex("label", {type: "hash", direction: "outbound"})`
  That will create an index that can be used on OUTBOUND with filtering on the
  edge attribute `label`.

* change default log output for tools to stdout (instead of stderr)

* added option -D to define a configuration file environment key=value

* changed encoding behavior for URLs encoded in the C++ code of ArangoDB:
  previously the special characters `-`, `_`, `~` and `.` were returned as-is
  after URL-encoding, now `.` will be encoded to be `%2e`.
  This also changes the behavior of how incoming URIs are processed: previously
  occurrences of `..` in incoming request URIs were collapsed (e.g. `a/../b/` was
  collapsed to a plain `b/`). Now `..` in incoming request URIs are not collapsed.

* Foxx request URL suffix is no longer unescaped

* @arangodb/request option json now defaults to `true` if the response body is not empty and encoding is not explicitly set to `null` (binary).
  The option can still be set to `false` to avoid unnecessary attempts at parsing the response as JSON.

* Foxx configuration values for unknown options will be discarded when saving the configuration in production mode using the web interface

* module.context.dependencies is now immutable

* process.stdout.isTTY now returns `true` in arangosh and when running arangod with the `--console` flag

* add support for Swagger tags in Foxx


v3.1.9 (XXXX-XX-XX)
-------------------

* macos CLI package: store databases and apps in the users home directory

* ui: fixed re-login issue within a non system db, when tab was closed

* fixed a race in the VelocyStream Commtask implementation

* fixed issue #2256


v3.1.8 (2017-01-09)
-------------------

* add Windows silent installer

* add handling of debug symbols during Linux & windows release builds.

* fixed issue #2181

* fixed issue #2248: reduce V8 max old space size from 3 GB to 1 GB on 32 bit systems

* upgraded Boost version to 1.62.0

* fixed issue #2238

* fixed issue #2234

* agents announce new endpoints in inception phase to leader

* agency leadership accepts updatet endpoints to given uuid

* unified endpoints replace localhost with 127.0.0.1

* fix several problems within an authenticated cluster


v3.1.7 (2016-12-29)
-------------------

* fixed one too many elections in RAFT

* new agency comm backported from devel


v3.1.6 (2016-12-20)
-------------------

* fixed issue #2227

* fixed issue #2220

* agency constituent/agent bug fixes in race conditions picking up
  leadership

* supervision does not need waking up anymore as it is running
  regardless

* agents challenge their leadership more rigorously


v3.1.5 (2016-12-16)
-------------------

* lowered default value of `--database.revision-cache-target-size` from 75% of
  RAM to less than 40% of RAM

* fixed issue #2218

* fixed issue #2217

* Foxx router.get/post/etc handler argument can no longer accidentally omitted

* fixed issue #2223


v3.1.4 (2016-12-08)
-------------------

* fixed issue #2211

* fixed issue #2204

* at cluster start, coordinators wait until at least one DBserver is there,
  and either at least two DBservers are there or 15s have passed, before they
  initiate the bootstrap of system collections.

* more robust agency startup from devel

* supervision's AddFollower adds many followers at once

* supervision has new FailedFollower job

* agency's Node has new method getArray

* agency RAFT timing estimates more conservative in waitForSync
  scenario

* agency RAFT timing estimates capped at maximum 2.0/10.0 for low/high


v3.1.3 (2016-12-02)
-------------------

* fix a traversal bug when using skiplist indexes:
  if we have a skiplist of ["a", "unused", "_from"] and a traversal like:
  FOR v,e,p IN OUTBOUND @start @@edges
    FILTER p.edges[0].a == 'foo'
    RETURN v
  And the above index applied on "a" is considered better than EdgeIndex, than
  the executor got into undefined behaviour.

* fix endless loop when trying to create a collection with replicationFactor: -1


v3.1.2 (2016-11-24)
-------------------

* added support for descriptions field in Foxx dependencies

* (Enterprise only) fixed a bug in the statistic report for SmartGraph traversals.
Now they state correctly how many documents were fetched from the index and how many
have been filtered.

* Prevent uniform shard distribution when replicationFactor == numServers

v3.1.1 (2016-11-15)
-------------------

* fixed issue #2176

* fixed issue #2168

* display index usage of traversals in AQL explainer output (previously missing)

* fixed issue #2163

* preserve last-used HLC value across server starts

* allow more control over handling of pre-3.1 _rev values

  this changes the server startup option `--database.check-30-revisions` from a boolean (true/false)
  parameter to a string parameter with the following possible values:

  - "fail":
    will validate _rev values of 3.0 collections on collection loading and throw an exception when invalid _rev values are found.
    in this case collections with invalid _rev values are marked as corrupted and cannot be used in the ArangoDB 3.1 instance.
    the fix procedure for such collections is to export the collections from 3.0 database with arangodump and restore them in 3.1 with arangorestore.
    collections that do not contain invalid _rev values are marked as ok and will not be re-checked on following loads.
    collections that contain invalid _rev values will be re-checked on following loads.

  - "true":
    will validate _rev values of 3.0 collections on collection loading and print a warning when invalid _rev values are found.
    in this case collections with invalid _rev values can be used in the ArangoDB 3.1 instance.
    however, subsequent operations on documents with invalid _rev values may silently fail or fail with explicit errors.
    the fix procedure for such collections is to export the collections from 3.0 database with arangodump and restore them in 3.1 with arangorestore.
    collections that do not contain invalid _rev values are marked as ok and will not be re-checked on following loads.
    collections that contain invalid _rev values will be re-checked on following loads.

  - "false":
    will not validate _rev values on collection loading and not print warnings.
    no hint is given when invalid _rev values are found.
    subsequent operations on documents with invalid _rev values may silently fail or fail with explicit errors.
    this setting does not affect whether collections are re-checked later.
    collections will be re-checked on following loads if `--database.check-30-revisions` is later set to either `true` or `fail`.

  The change also suppresses warnings that were printed when collections were restored using arangorestore, and the restore
  data contained invalid _rev values. Now these warnings are suppressed, and new HLC _rev values are generated for these documents
  as before.

* added missing functions to AQL syntax highlighter in web interface

* fixed display of `ANY` direction in traversal explainer output (direction `ANY` was shown as either
  `INBOUND` or `OUTBOUND`)

* changed behavior of toJSON() function when serializing an object before saving it in the database

  if an object provides a toJSON() function, this function is still called for serializing it.
  the change is that the result of toJSON() is not stringified anymore, but saved as is. previous
  versions of ArangoDB called toJSON() and after that additionally stringified its result.

  This change will affect the saving of JS Buffer objects, which will now be saved as arrays of
  bytes instead of a comma-separated string of the Buffer's byte contents.

* allow creating unique indexes on more attributes than present in shardKeys

  The following combinations of shardKeys and indexKeys are allowed/not allowed:

  shardKeys     indexKeys
      a             a        ok
      a             b    not ok
      a           a b        ok
    a b             a    not ok
    a b             b    not ok
    a b           a b        ok
    a b         a b c        ok
  a b c           a b    not ok
  a b c         a b c        ok

* fixed wrong version in web interface login screen (EE only)

* make web interface not display an exclamation mark next to ArangoDB version number 3.1

* fixed search for arbitrary document attributes in web interface in case multiple
  search values were used on different attribute names. in this case, the search always
  produced an empty result

* disallow updating `_from` and `_to` values of edges in Smart Graphs. Updating these
  attributes would lead to potential redistribution of edges to other shards, which must be
  avoided.

* fixed issue #2148

* updated graphql-sync dependency to 0.6.2

* fixed issue #2156

* fixed CRC4 assembly linkage


v3.1.0 (2016-10-29)
-------------------

* AQL breaking change in cluster:

  from ArangoDB 3.1 onwards `WITH` is required for traversals in a
  clustered environment in order to avoid deadlocks.

  Note that for queries that access only a single collection or that have all
  collection names specified somewhere else in the query string, there is no
  need to use *WITH*. *WITH* is only useful when the AQL query parser cannot
  automatically figure out which collections are going to be used by the query.
  *WITH* is only useful for queries that dynamically access collections, e.g.
  via traversals, shortest path operations or the *DOCUMENT()* function.

  more info can be found [here](https://github.com/arangodb/arangodb/blob/devel/Documentation/Books/AQL/Operations/With.md)

* added AQL function `DISTANCE` to calculate the distance between two arbitrary
  coordinates (haversine formula)

* fixed issue #2110

* added Auto-aptation of RAFT timings as calculations only


v3.1.rc2 (2016-10-10)
---------------------

* second release candidate


v3.1.rc1 (2016-09-30)
---------------------

* first release candidate


v3.1.alpha2 (2016-09-01)
------------------------

* added module.context.createDocumentationRouter to replace module.context.apiDocumentation

* bug in RAFT implementation of reads. dethroned leader still answered requests in isolation

* ui: added new graph viewer

* ui: aql-editor added tabular & graph display

* ui: aql-editor improved usability

* ui: aql-editor: query profiling support

* fixed issue #2109

* fixed issue #2111

* fixed issue #2075

* added AQL function `DISTANCE` to calculate the distance between two arbitrary
  coordinates (haversine formula)

* rewrote scheduler and dispatcher based on boost::asio

  parameters changed:
    `--scheduler.threads` and `--server.threads` are now merged into a single one: `--server.threads`

    hidden `--server.extra-threads` has been removed

    hidden `--server.aql-threads` has been removed

    hidden `--server.backend` has been removed

    hidden `--server.show-backends` has been removed

    hidden `--server.thread-affinity` has been removed

* fixed issue #2086

* fixed issue #2079

* fixed issue #2071

  make the AQL query optimizer inject filter condition expressions referred to
  by variables during filter condition aggregation.
  For example, in the following query

      FOR doc IN collection
        LET cond1 = (doc.value == 1)
        LET cond2 = (doc.value == 2)
        FILTER cond1 || cond2
        RETURN { doc, cond1, cond2 }

  the optimizer will now inject the conditions for `cond1` and `cond2` into the filter
  condition `cond1 || cond2`, expanding it to `(doc.value == 1) || (doc.value == 2)`
  and making these conditions available for index searching.

  Note that the optimizer previously already injected some conditions into other
  conditions, but only if the variable that defined the condition was not used
  elsewhere. For example, the filter condition in the query

      FOR doc IN collection
        LET cond = (doc.value == 1)
        FILTER cond
        RETURN { doc }

  already got optimized before because `cond` was only used once in the query and
  the optimizer decided to inject it into the place where it was used.

  This only worked for variables that were referred to once in the query.
  When a variable was used multiple times, the condition was not injected as
  in the following query:

      FOR doc IN collection
        LET cond = (doc.value == 1)
        FILTER cond
        RETURN { doc, cond }

  The fix for #2070 now will enable this optimization so that the query can
  use an index on `doc.value` if available.

* changed behavior of AQL array comparison operators for empty arrays:
  * `ALL` and `ANY` now always return `false` when the left-hand operand is an
    empty array. The behavior for non-empty arrays does not change:
    * `[] ALL == 1` will return `false`
    * `[1] ALL == 1` will return `true`
    * `[1, 2] ALL == 1` will return `false`
    * `[2, 2] ALL == 1` will return `false`
    * `[] ANY == 1` will return `false`
    * `[1] ANY == 1` will return `true`
    * `[1, 2] ANY == 1` will return `true`
    * `[2, 2] ANY == 1` will return `false`
  * `NONE` now always returns `true` when the left-hand operand is an empty array.
    The behavior for non-empty arrays does not change:
    * `[] NONE == 1` will return `true`
    * `[1] NONE == 1` will return `false`
    * `[1, 2] NONE == 1` will return `false`
    * `[2, 2] NONE == 1` will return `true`

* added experimental AQL functions `JSON_STRINGIFY` and `JSON_PARSE`

* added experimental support for incoming gzip-compressed requests

* added HTTP REST APIs for online loglevel adjustments:

  - GET `/_admin/log/level` returns the current loglevel settings
  - PUT `/_admin/log/level` modifies the current loglevel settings

* PATCH /_api/gharial/{graph-name}/vertex/{collection-name}/{vertex-key}
  - changed default value for keepNull to true

* PATCH /_api/gharial/{graph-name}/edge/{collection-name}/{edge-key}
  - changed default value for keepNull to true

* renamed `maximalSize` attribute in parameter.json files to `journalSize`

  The `maximalSize` attribute will still be picked up from collections that
  have not been adjusted. Responses from the replication API will now also use
  `journalSize` instead of `maximalSize`.

* added `--cluster.system-replication-factor` in order to adjust the
  replication factor for new system collections

* fixed issue #2012

* added a memory expection in case V8 memory gets too low

* added Optimizer Rule for other indexes in Traversals
  this allows AQL traversals to use other indexes than the edge index.
  So traversals with filters on edges can now make use of more specific
  indexes, e.g.

      FOR v, e, p IN 2 OUTBOUND @start @@edge FILTER p.edges[0].foo == "bar"

  will prefer a Hash Index on [_from, foo] above the EdgeIndex.

* fixed epoch computation in hybrid logical clock

* fixed thread affinity

* replaced require("internal").db by require("@arangodb").db

* added option `--skip-lines` for arangoimp
  this allows skipping the first few lines from the import file in case the
  CSV or TSV import are used

* fixed periodic jobs: there should be only one instance running - even if it
  runs longer than the period

* improved performance of primary index and edge index lookups

* optimizations for AQL `[*]` operator in case no filter, no projection and
  no offset/limit are used

* added AQL function `OUTERSECTION` to return the symmetric difference of its
  input arguments

* Foxx manifests of installed services are now saved to disk with indentation

* Foxx tests and scripts in development mode should now always respect updated
  files instead of loading stale modules

* When disabling Foxx development mode the setup script is now re-run

* Foxx now provides an easy way to directly serve GraphQL requests using the
  `@arangodb/foxx/graphql` module and the bundled `graphql-sync` dependency

* Foxx OAuth2 module now correctly passes the `access_token` to the OAuth2 server

* added iconv-lite and timezone modules

* web interface now allows installing GitHub and zip services in legacy mode

* added module.context.createDocumentationRouter to replace module.context.apiDocumentation

* bug in RAFT implementation of reads. dethroned leader still answered
  requests in isolation

* all lambdas in ClusterInfo might have been left with dangling references.

* Agency bug fix for handling of empty json objects as values.

* Foxx tests no longer support the Mocha QUnit interface as this resulted in weird
  inconsistencies in the BDD and TDD interfaces. This fixes the TDD interface
  as well as out-of-sequence problems when using the BDD before/after functions.

* updated bundled JavaScript modules to latest versions; joi has been updated from 8.4 to 9.2
  (see [joi 9.0.0 release notes](https://github.com/hapijs/joi/issues/920) for information on
  breaking changes and new features)

* fixed issue #2139

* updated graphql-sync dependency to 0.6.2

* fixed issue #2156


v3.0.13 (XXXX-XX-XX)
--------------------

* fixed issue #2315

* fixed issue #2210


v3.0.12 (2016-11-23)
--------------------

* fixed issue #2176

* fixed issue #2168

* fixed issues #2149, #2159

* fixed error reporting for issue #2158

* fixed assembly linkage bug in CRC4 module

* added support for descriptions field in Foxx dependencies


v3.0.11 (2016-11-08)
--------------------

* fixed issue #2140: supervisor dies instead of respawning child

* fixed issue #2131: use shard key value entered by user in web interface

* fixed issue #2129: cannot kill a long-run query

* fixed issue #2110

* fixed issue #2081

* fixed issue #2038

* changes to Foxx service configuration or dependencies should now be
  stored correctly when options are cleared or omitted

* Foxx tests no longer support the Mocha QUnit interface as this resulted in weird
  inconsistencies in the BDD and TDD interfaces. This fixes the TDD interface
  as well as out-of-sequence problems when using the BDD before/after functions.

* fixed issue #2148


v3.0.10 (2016-09-26)
--------------------

* fixed issue #2072

* fixed issue #2070

* fixed slow cluster starup issues. supervision will demonstrate more
  patience with db servers


v3.0.9 (2016-09-21)
-------------------

* fixed issue #2064

* fixed issue #2060

* speed up `collection.any()` and skiplist index creation

* fixed multiple issues where ClusterInfo bug hung agency in limbo
  timeouting on multiple collection and database callbacks


v3.0.8 (2016-09-14)
-------------------

* fixed issue #2052

* fixed issue #2005

* fixed issue #2039

* fixed multiple issues where ClusterInfo bug hung agency in limbo
  timeouting on multiple collection and database callbacks


v3.0.7 (2016-09-05)
-------------------

* new supervision job handles db server failure during collection creation.


v3.0.6 (2016-09-02)
-------------------

* fixed issue #2026

* slightly better error diagnostics for AQL query compilation and replication

* fixed issue #2018

* fixed issue #2015

* fixed issue #2012

* fixed wrong default value for arangoimp's `--on-duplicate` value

* fix execution of AQL traversal expressions when there are multiple
  conditions that refer to variables set outside the traversal

* properly return HTTP 503 in JS actions when backend is gone

* supervision creates new key in agency for failed servers

* new shards will not be allocated on failed or cleaned servers


v3.0.5 (2016-08-18)
-------------------

* execute AQL ternary operator via C++ if possible

* fixed issue #1977

* fixed extraction of _id attribute in AQL traversal conditions

* fix SSL agency endpoint

* Minimum RAFT timeout was one order of magnitude to short.

* Optimized RAFT RPCs from leader to followers for efficiency.

* Optimized RAFT RPC handling on followers with respect to compaction.

* Fixed bug in handling of duplicates and overlapping logs

* Fixed bug in supervision take over after leadership change.

v3.0.4 (2016-08-01)
-------------------

* added missing lock for periodic jobs access

* fix multiple foxx related cluster issues

* fix handling of empty AQL query strings

* fixed issue in `INTERSECTION` AQL function with duplicate elements
  in the source arrays

* fixed issue #1970

* fixed issue #1968

* fixed issue #1967

* fixed issue #1962

* fixed issue #1959

* replaced require("internal").db by require("@arangodb").db

* fixed issue #1954

* fixed issue #1953

* fixed issue #1950

* fixed issue #1949

* fixed issue #1943

* fixed segfault in V8, by backporting https://bugs.chromium.org/p/v8/issues/detail?id=5033

* Foxx OAuth2 module now correctly passes the `access_token` to the OAuth2 server

* fixed credentialed CORS requests properly respecting --http.trusted-origin

* fixed a crash in V8Periodic task (forgotten lock)

* fixed two bugs in synchronous replication (syncCollectionFinalize)


v3.0.3 (2016-07-17)
-------------------

* fixed issue #1942

* fixed issue #1941

* fixed array index batch insertion issues for hash indexes that caused problems when
  no elements remained for insertion

* fixed AQL MERGE() function with External objects originating from traversals

* fixed some logfile recovery errors with error message "document not found"

* fixed issue #1937

* fixed issue #1936

* improved performance of arangorestore in clusters with synchronous
  replication

* Foxx tests and scripts in development mode should now always respect updated
  files instead of loading stale modules

* When disabling Foxx development mode the setup script is now re-run

* Foxx manifests of installed services are now saved to disk with indentation


v3.0.2 (2016-07-09)
-------------------

* fixed assertion failure in case multiple remove operations were used in the same query

* fixed upsert behavior in case upsert was used in a loop with the same document example

* fixed issue #1930

* don't expose local file paths in Foxx error messages.

* fixed issue #1929

* make arangodump dump the attribute `isSystem` when dumping the structure
  of a collection, additionally make arangorestore not fail when the attribute
  is missing

* fixed "Could not extract custom attribute" issue when using COLLECT with
  MIN/MAX functions in some contexts

* honor presence of persistent index for sorting

* make AQL query optimizer not skip "use-indexes-rule", even if enough
  plans have been created already

* make AQL optimizer not skip "use-indexes-rule", even if enough execution plans
  have been created already

* fix double precision value loss in VelocyPack JSON parser

* added missing SSL support for arangorestore

* improved cluster import performance

* fix Foxx thumbnails on DC/OS

* fix Foxx configuration not being saved

* fix Foxx app access from within the frontend on DC/OS

* add option --default-replication-factor to arangorestore and simplify
  the control over the number of shards when restoring

* fix a bug in the VPack -> V8 conversion if special attributes _key,
  _id, _rev, _from and _to had non-string values, which is allowed
  below the top level

* fix malloc_usable_size for darwin


v3.0.1 (2016-06-30)
-------------------

* fixed periodic jobs: there should be only one instance running - even if it
  runs longer than the period

* increase max. number of collections in AQL queries from 32 to 256

* fixed issue #1916: header "authorization" is required" when opening
  services page

* fixed issue #1915: Explain: member out of range

* fixed issue #1914: fix unterminated buffer

* don't remove lockfile if we are the same (now stale) pid
  fixes docker setups (our pid will always be 1)

* do not use revision id comparisons in compaction for determining whether a
  revision is obsolete, but marker memory addresses
  this ensures revision ids don't matter when compacting documents

* escape Unicode characters in JSON HTTP responses
  this converts UTF-8 characters in HTTP responses of arangod into `\uXXXX`
  escape sequences. This makes the HTTP responses fit into the 7 bit ASCII
  character range, which speeds up HTTP response parsing for some clients,
  namely node.js/v8

* add write before read collections when starting a user transaction
  this allows specifying the same collection in both read and write mode without
  unintended side effects

* fixed buffer overrun that occurred when building very large result sets

* index lookup optimizations for primary index and edge index

* fixed "collection is a nullptr" issue when starting a traversal from a transaction

* enable /_api/import on coordinator servers


v3.0.0 (2016-06-22)
-------------------

* minor GUI fixxes

* fix for replication and nonces


v3.0.0-rc3 (2016-06-19)
-----------------------

* renamed various Foxx errors to no longer refer to Foxx services as apps

* adjusted various error messages in Foxx to be more informative

* specifying "files" in a Foxx manifest to be mounted at the service root
  no longer results in 404s when trying to access non-file routes

* undeclared path parameters in Foxx no longer break the service

* trusted reverse proxy support is now handled more consistently

* ArangoDB request compatibility and user are now exposed in Foxx

* all bundled NPM modules have been upgraded to their latest versions


v3.0.0-rc2 (2016-06-12)
-----------------------

* added option `--server.max-packet-size` for client tools

* renamed option `--server.ssl-protocol` to `--ssl.protocol` in client tools
  (was already done for arangod, but overlooked for client tools)

* fix handling of `--ssl.protocol` value 5 (TLS v1.2) in client tools, which
  claimed to support it but didn't

* config file can use '@include' to include a different config file as base


v3.0.0-rc1 (2016-06-10)
-----------------------

* the user management has changed: it now has users that are independent of
  databases. A user can have one or more database assigned to the user.

* forward ported V8 Comparator bugfix for inline heuristics from
  https://github.com/v8/v8/commit/5ff7901e24c2c6029114567de5a08ed0f1494c81

* changed to-string conversion for AQL objects and arrays, used by the AQL
  function `TO_STRING()` and implicit to-string casts in AQL

  - arrays are now converted into their JSON-stringify equivalents, e.g.

    - `[ ]` is now converted to `[]`
    - `[ 1, 2, 3 ]` is now converted to `[1,2,3]`
    - `[ "test", 1, 2 ] is now converted to `["test",1,2]`

    Previous versions of ArangoDB converted arrays with no members into the
    empty string, and non-empty arrays into a comma-separated list of member
    values, without the surrounding angular brackets. Additionally, string
    array members were not enclosed in quotes in the result string:

    - `[ ]` was converted to ``
    - `[ 1, 2, 3 ]` was converted to `1,2,3`
    - `[ "test", 1, 2 ] was converted to `test,1,2`

  - objects are now converted to their JSON-stringify equivalents, e.g.

    - `{ }` is converted to `{}`
    - `{ a: 1, b: 2 }` is converted to `{"a":1,"b":2}`
    - `{ "test" : "foobar" }` is converted to `{"test":"foobar"}`

    Previous versions of ArangoDB always converted objects into the string
    `[object Object]`

  This change affects also the AQL functions `CONCAT()` and `CONCAT_SEPARATOR()`
  which treated array values differently in previous versions. Previous versions
  of ArangoDB automatically flattened array values on the first level of the array,
  e.g. `CONCAT([1, 2, 3, [ 4, 5, 6 ]])` produced `1,2,3,4,5,6`. Now this will produce
  `[1,2,3,[4,5,6]]`. To flatten array members on the top level, you can now use
  the more explicit `CONCAT(FLATTEN([1, 2, 3, [4, 5, 6]], 1))`.

* added C++ implementations for AQL functions `SLICE()`, `CONTAINS()` and
  `RANDOM_TOKEN()`

* as a consequence of the upgrade to V8 version 5, the implementation of the
  JavaScript `Buffer` object had to be changed. JavaScript `Buffer` objects in
  ArangoDB now always store their data on the heap. There is no shared pool
  for small Buffer values, and no pointing into existing Buffer data when
  extracting slices. This change may increase the cost of creating Buffers with
  short contents or when peeking into existing Buffers, but was required for
  safer memory management and to prevent leaks.

* the `db` object's function `_listDatabases()` was renamed to just `_databases()`
  in order to make it more consistent with the existing `_collections()` function.
  Additionally the `db` object's `_listEndpoints()` function was renamed to just
  `_endpoints()`.

* changed default value of `--server.authentication` from `false` to `true` in
  configuration files etc/relative/arangod.conf and etc/arangodb/arangod.conf.in.
  This means the server will be started with authentication enabled by default,
  requiring all client connections to provide authentication data when connecting
  to ArangoDB. Authentication can still be turned off via setting the value of
  `--server.authentication` to `false` in ArangoDB's configuration files or by
  specifying the option on the command-line.

* Changed result format for querying all collections via the API GET `/_api/collection`.

  Previous versions of ArangoDB returned an object with an attribute named `collections`
  and an attribute named `names`. Both contained all available collections, but
  `collections` contained the collections as an array, and `names` contained the
  collections again, contained in an object in which the attribute names were the
  collection names, e.g.

  ```
  {
    "collections": [
      {"id":"5874437","name":"test","isSystem":false,"status":3,"type":2},
      {"id":"17343237","name":"something","isSystem":false,"status":3,"type":2},
      ...
    ],
    "names": {
      "test": {"id":"5874437","name":"test","isSystem":false,"status":3,"type":2},
      "something": {"id":"17343237","name":"something","isSystem":false,"status":3,"type":2},
      ...
    }
  }
  ```
  This result structure was redundant, and therefore has been simplified to just

  ```
  {
    "result": [
      {"id":"5874437","name":"test","isSystem":false,"status":3,"type":2},
      {"id":"17343237","name":"something","isSystem":false,"status":3,"type":2},
      ...
    ]
  }
  ```

  in ArangoDB 3.0.

* added AQL functions `TYPENAME()` and `HASH()`

* renamed arangob tool to arangobench

* added AQL string comparison operator `LIKE`

  The operator can be used to compare strings like this:

      value LIKE search

  The operator is currently implemented by calling the already existing AQL
  function `LIKE`.

  This change also makes `LIKE` an AQL keyword. Using `LIKE` in either case as
  an attribute or collection name in AQL thus requires quoting.

* make AQL optimizer rule "remove-unnecessary-calculations" fire in more cases

  The rule will now remove calculations that are used exactly once in other
  expressions (e.g. `LET a = doc RETURN a.value`) and calculations,
  or calculations that are just references (e.g. `LET a = b`).

* renamed AQL optimizer rule "merge-traversal-filter" to "optimize-traversals"
  Additionally, the optimizer rule will remove unused edge and path result variables
  from the traversal in case they are specified in the `FOR` section of the traversal,
  but not referenced later in the query. This saves constructing edges and paths
  results.

* added AQL optimizer rule "inline-subqueries"

  This rule can pull out certain subqueries that are used as an operand to a `FOR`
  loop one level higher, eliminating the subquery completely. For example, the query

      FOR i IN (FOR j IN [1,2,3] RETURN j) RETURN i

  will be transformed by the rule to:

      FOR i IN [1,2,3] RETURN i

  The query

      FOR name IN (FOR doc IN _users FILTER doc.status == 1 RETURN doc.name) LIMIT 2 RETURN name

  will be transformed into

      FOR tmp IN _users FILTER tmp.status == 1 LIMIT 2 RETURN tmp.name

  The rule will only fire when the subquery is used as an operand to a `FOR` loop, and
  if the subquery does not contain a `COLLECT` with an `INTO` variable.

* added new endpoint "srv://" for DNS service records

* The result order of the AQL functions VALUES and ATTRIBUTES has never been
  guaranteed and it only had the "correct" ordering by accident when iterating
  over objects that were not loaded from the database. This accidental behavior
  is now changed by introduction of VelocyPack. No ordering is guaranteed unless
  you specify the sort parameter.

* removed configure option `--enable-logger`

* added AQL array comparison operators

  All AQL comparison operators now also exist in an array variant. In the
  array variant, the operator is preceded with one of the keywords *ALL*, *ANY*
  or *NONE*. Using one of these keywords changes the operator behavior to
  execute the comparison operation for all, any, or none of its left hand
  argument values. It is therefore expected that the left hand argument
  of an array operator is an array.

  Examples:

      [ 1, 2, 3 ] ALL IN [ 2, 3, 4 ]   // false
      [ 1, 2, 3 ] ALL IN [ 1, 2, 3 ]   // true
      [ 1, 2, 3 ] NONE IN [ 3 ]        // false
      [ 1, 2, 3 ] NONE IN [ 23, 42 ]   // true
      [ 1, 2, 3 ] ANY IN [ 4, 5, 6 ]   // false
      [ 1, 2, 3 ] ANY IN [ 1, 42 ]     // true
      [ 1, 2, 3 ] ANY == 2             // true
      [ 1, 2, 3 ] ANY == 4             // false
      [ 1, 2, 3 ] ANY > 0              // true
      [ 1, 2, 3 ] ANY <= 1             // true
      [ 1, 2, 3 ] NONE < 99            // false
      [ 1, 2, 3 ] NONE > 10            // true
      [ 1, 2, 3 ] ALL > 2              // false
      [ 1, 2, 3 ] ALL > 0              // true
      [ 1, 2, 3 ] ALL >= 3             // false
      ["foo", "bar"] ALL != "moo"      // true
      ["foo", "bar"] NONE == "bar"     // false
      ["foo", "bar"] ANY == "foo"      // true

* improved AQL optimizer to remove unnecessary sort operations in more cases

* allow enclosing AQL identifiers in forward ticks in addition to using
  backward ticks

  This allows for convenient writing of AQL queries in JavaScript template strings
  (which are delimited with backticks themselves), e.g.

      var q = `FOR doc IN ´collection´ RETURN doc.´name´`;

* allow to set `print.limitString` to configure the number of characters
  to output before truncating

* make logging configurable per log "topic"

  `--log.level <level>` sets the global log level to <level>, e.g. `info`,
  `debug`, `trace`.

  `--log.level topic=<level>` sets the log level for a specific topic.
  Currently, the following topics exist: `collector`, `compactor`, `mmap`,
  `performance`, `queries`, and `requests`. `performance` and `requests` are
  set to FATAL by default. `queries` is set to info. All others are
  set to the global level by default.

  The new log option `--log.output <definition>` allows directing the global
  or per-topic log output to different outputs. The output definition
  "<definition>" can be one of

    "-" for stdin
    "+" for stderr
    "syslog://<syslog-facility>"
    "syslog://<syslog-facility>/<application-name>"
    "file://<relative-path>"

  The option can be specified multiple times in order to configure the output
  for different log topics. To set up a per-topic output configuration, use
  `--log.output <topic>=<definition>`, e.g.

    queries=file://queries.txt

  logs all queries to the file "queries.txt".

* the option `--log.requests-file` is now deprecated. Instead use

    `--log.level requests=info`
    `--log.output requests=file://requests.txt`

* the option `--log.facility` is now deprecated. Instead use

    `--log.output requests=syslog://facility`

* the option `--log.performance` is now deprecated. Instead use

    `--log.level performance=trace`

* removed option `--log.source-filter`

* removed configure option `--enable-logger`

* change collection directory names to include a random id component at the end

  The new pattern is `collection-<id>-<random>`, where `<id>` is the collection
  id and `<random>` is a random number. Previous versions of ArangoDB used a
  pattern `collection-<id>` without the random number.

  ArangoDB 3.0 understands both the old and name directory name patterns.

* removed mostly unused internal spin-lock implementation

* removed support for pre-Windows 7-style locks. This removes compatibility for
  Windows versions older than Windows 7 (e.g. Windows Vista, Windows XP) and
  Windows 2008R2 (e.g. Windows 2008).

* changed names of sub-threads started by arangod

* added option `--default-number-of-shards` to arangorestore, allowing creating
  collections with a specifiable number of shards from a non-cluster dump

* removed support for CoffeeScript source files

* removed undocumented SleepAndRequeue

* added WorkMonitor to inspect server threads

* when downloading a Foxx service from the web interface the suggested filename
  is now based on the service's mount path instead of simply "app.zip"

* the `@arangodb/request` response object now stores the parsed JSON response
  body in a property `json` instead of `body` when the request was made using the
  `json` option. The `body` instead contains the response body as a string.

* the Foxx API has changed significantly, 2.8 services are still supported
  using a backwards-compatible "legacy mode"


v2.8.12 (XXXX-XX-XX)
--------------------

* issue #2091: decrease connect timeout to 5 seconds on startup

* fixed issue #2072

* slightly better error diagnostics for some replication errors

* fixed issue #1977

* fixed issue in `INTERSECTION` AQL function with duplicate elements
  in the source arrays

* fixed issue #1962

* fixed issue #1959

* export aqlQuery template handler as require('org/arangodb').aql for forwards-compatibility


v2.8.11 (2016-07-13)
--------------------

* fixed array index batch insertion issues for hash indexes that caused problems when
  no elements remained for insertion

* fixed issue #1937


v2.8.10 (2016-07-01)
--------------------

* make sure next local _rev value used for a document is at least as high as the
  _rev value supplied by external sources such as replication

* make adding a collection in both read- and write-mode to a transaction behave as
  expected (write includes read). This prevents the `unregister collection used in
  transaction` error

* fixed sometimes invalid result for `byExample(...).count()` when an index plus
  post-filtering was used

* fixed "collection is a nullptr" issue when starting a traversal from a transaction

* honor the value of startup option `--database.wait-for-sync` (that is used to control
  whether new collections are created with `waitForSync` set to `true` by default) also
  when creating collections via the HTTP API (and thus the ArangoShell). When creating
  a collection via these mechanisms, the option was ignored so far, which was inconsistent.

* fixed issue #1826: arangosh --javascript.execute: internal error (geo index issue)

* fixed issue #1823: Arango crashed hard executing very simple query on windows


v2.8.9 (2016-05-13)
-------------------

* fixed escaping and quoting of extra parameters for executables in Mac OS X App

* added "waiting for" status variable to web interface collection figures view

* fixed undefined behavior in query cache invaldation

* fixed access to /_admin/statistics API in case statistics are disable via option
  `--server.disable-statistics`

* Foxx manager will no longer fail hard when Foxx store is unreachable unless installing
  a service from the Foxx store (e.g. when behind a firewall or GitHub is unreachable).


v2.8.8 (2016-04-19)
-------------------

* fixed issue #1805: Query: internal error (location: arangod/Aql/AqlValue.cpp:182).
  Please report this error to arangodb.com (while executing)

* allow specifying collection name prefixes for `_from` and `_to` in arangoimp:

  To avoid specifying complete document ids (consisting of collection names and document
  keys) for *_from* and *_to* values when importing edges with arangoimp, there are now
  the options *--from-collection-prefix* and *--to-collection-prefix*.

  If specified, these values will be automatically prepended to each value in *_from*
  (or *_to* resp.). This allows specifying only document keys inside *_from* and/or *_to*.

  *Example*

      > arangoimp --from-collection-prefix users --to-collection-prefix products ...

  Importing the following document will then create an edge between *users/1234* and
  *products/4321*:

  ```js
  { "_from" : "1234", "_to" : "4321", "desc" : "users/1234 is connected to products/4321" }
  ```

* requests made with the interactive system API documentation in the web interface
  (Swagger) will now respect the active database instead of always using `_system`


v2.8.7 (2016-04-07)
-------------------

* optimized primary=>secondary failover

* fix to-boolean conversion for documents in AQL

* expose the User-Agent HTTP header from the ArangoShell since Github seems to
  require it now, and we use the ArangoShell for fetching Foxx repositories from Github

* work with http servers that only send

* fixed potential race condition between compactor and collector threads

* fix removal of temporary directories on arangosh exit

* javadoc-style comments in Foxx services are no longer interpreted as
  Foxx comments outside of controller/script/exports files (#1748)

* removed remaining references to class syntax for Foxx Model and Repository
  from the documentation

* added a safe-guard for corrupted master-pointer


v2.8.6 (2016-03-23)
-------------------

* arangosh can now execute JavaScript script files that contain a shebang
  in the first line of the file. This allows executing script files directly.

  Provided there is a script file `/path/to/script.js` with the shebang
  `#!arangosh --javascript.execute`:

      > cat /path/to/script.js
      #!arangosh --javascript.execute
      print("hello from script.js");

  If the script file is made executable

      > chmod a+x /path/to/script.js

  it can be invoked on the shell directly and use arangosh for its execution:

      > /path/to/script.js
      hello from script.js

  This did not work in previous versions of ArangoDB, as the whole script contents
  (including the shebang) were treated as JavaScript code.
  Now shebangs in script files will now be ignored for all files passed to arangosh's
  `--javascript.execute` parameter.

  The alternative way of executing a JavaScript file with arangosh still works:

      > arangosh --javascript.execute /path/to/script.js
      hello from script.js

* added missing reset of traversal state for nested traversals.
  The state of nested traversals (a traversal in an AQL query that was
  located in a repeatedly executed subquery or inside another FOR loop)
  was not reset properly, so that multiple invocations of the same nested
  traversal with different start vertices led to the nested traversal
  always using the start vertex provided on the first invocation.

* fixed issue #1781: ArangoDB startup time increased tremendously

* fixed issue #1783: SIGHUP should rotate the log


v2.8.5 (2016-03-11)
-------------------

* Add OpenSSL handler for TLS V1.2 as sugested by kurtkincaid in #1771

* fixed issue #1765 (The webinterface should display the correct query time)
  and #1770 (Display ACTUAL query time in aardvark's AQL editor)

* Windows: the unhandled exception handler now calls the windows logging
  facilities directly without locks.
  This fixes lockups on crashes from the logging framework.

* improve nullptr handling in logger.

* added new endpoint "srv://" for DNS service records

* `org/arangodb/request` no longer sets the content-type header to the
  string "undefined" when no content-type header should be sent (issue #1776)


v2.8.4 (2016-03-01)
-------------------

* global modules are no longer incorrectly resolved outside the ArangoDB
  JavaScript directory or the Foxx service's root directory (issue #1577)

* improved error messages from Foxx and JavaScript (issues #1564, #1565, #1744)


v2.8.3 (2016-02-22)
-------------------

* fixed AQL filter condition collapsing for deeply-nested cases, potentially
  enabling usage of indexes in some dedicated cases

* added parentheses in AQL explain command output to correctly display precedence
  of logical and arithmetic operators

* Foxx Model event listeners defined on the model are now correctly invoked by
  the Repository methods (issue #1665)

* Deleting a Foxx service in the frontend should now always succeed even if the
  files no longer exist on the file system (issue #1358)

* Routing actions loaded from the database no longer throw exceptions when
  trying to load other modules using "require"

* The `org/arangodb/request` response object now sets a property `json` to the
  parsed JSON response body in addition to overwriting the `body` property when
  the request was made using the `json` option.

* Improved Windows stability

* Fixed a bug in the interactive API documentation that would escape slashes
  in document-handle fields. Document handles are now provided as separate
  fields for collection name and document key.


v2.8.2 (2016-02-09)
-------------------

* the continuous replication applier will now prevent the master's WAL logfiles
  from being removed if they are still needed by the applier on the slave. This
  should help slaves that suffered from masters garbage collection WAL logfiles
  which would have been needed by the slave later.

  The initial synchronization will block removal of still needed WAL logfiles
  on the master for 10 minutes initially, and will extend this period when further
  requests are made to the master. Initial synchronization hands over its handle
  for blocking logfile removal to the continuous replication when started via
  the *setupReplication* function. In this case, continuous replication will
  extend the logfile removal blocking period for the required WAL logfiles when
  the slave makes additional requests.

  All handles that block logfile removal will time out automatically after at
  most 5 minutes should a master not be contacted by the slave anymore (e.g. in
  case the slave's replication is turned off, the slaves loses the connection
  to the master or the slave goes down).

* added all-in-one function *setupReplication* to synchronize data from master
  to slave and start the continuous replication:

      require("@arangodb/replication").setupReplication(configuration);

  The command will return when the initial synchronization is finished and the
  continuous replication has been started, or in case the initial synchronization
  has failed.

  If the initial synchronization is successful, the command will store the given
  configuration on the slave. It also configures the continuous replication to start
  automatically if the slave is restarted, i.e. *autoStart* is set to *true*.

  If the command is run while the slave's replication applier is already running,
  it will first stop the running applier, drop its configuration and do a
  resynchronization of data with the master. It will then use the provided configration,
  overwriting any previously existing replication configuration on the slave.

  The following example demonstrates how to use the command for setting up replication
  for the *_system* database. Note that it should be run on the slave and not the
  master:

      db._useDatabase("_system");
      require("@arangodb/replication").setupReplication({
        endpoint: "tcp://master.domain.org:8529",
        username: "myuser",
        password: "mypasswd",
        verbose: false,
        includeSystem: false,
        incremental: true,
        autoResync: true
      });

* the *sync* and *syncCollection* functions now always start the data synchronization
  as an asynchronous server job. The call to *sync* or *syncCollection* will block
  until synchronization is either complete or has failed with an error. The functions
  will automatically poll the slave periodically for status updates.

  The main benefit is that the connection to the slave does not need to stay open
  permanently and is thus not affected by timeout issues. Additionally the caller does
  not need to query the synchronization status from the slave manually as this is
  now performed automatically by these functions.

* fixed undefined behavior when explaining some types of AQL traversals, fixed
  display of some types of traversals in AQL explain output


v2.8.1 (2016-01-29)
-------------------

* Improved AQL Pattern matching by allowing to specify a different traversal
  direction for one or many of the edge collections.

      FOR v, e, p IN OUTBOUND @start @@ec1, INBOUND @@ec2, @@ec3

  will traverse *ec1* and *ec3* in the OUTBOUND direction and for *ec2* it will use
  the INBOUND direction. These directions can be combined in arbitrary ways, the
  direction defined after *IN [steps]* will we used as default direction and can
  be overriden for specific collections.
  This feature is only available for collection lists, it is not possible to
  combine it with graph names.

* detect more types of transaction deadlocks early

* fixed display of relational operators in traversal explain output

* fixed undefined behavior in AQL function `PARSE_IDENTIFIER`

* added "engines" field to Foxx services generated in the admin interface

* added AQL function `IS_SAME_COLLECTION`:

  *IS_SAME_COLLECTION(collection, document)*: Return true if *document* has the same
  collection id as the collection specified in *collection*. *document* can either be
  a [document handle](../Glossary/README.md#document-handle) string, or a document with
  an *_id* attribute. The function does not validate whether the collection actually
  contains the specified document, but only compares the name of the specified collection
  with the collection name part of the specified document.
  If *document* is neither an object with an *id* attribute nor a *string* value,
  the function will return *null* and raise a warning.

      /* true */
      IS_SAME_COLLECTION('_users', '_users/my-user')
      IS_SAME_COLLECTION('_users', { _id: '_users/my-user' })

      /* false */
      IS_SAME_COLLECTION('_users', 'foobar/baz')
      IS_SAME_COLLECTION('_users', { _id: 'something/else' })


v2.8.0 (2016-01-25)
-------------------

* avoid recursive locking


v2.8.0-beta8 (2016-01-19)
-------------------------

* improved internal datafile statistics for compaction and compaction triggering
  conditions, preventing excessive growth of collection datafiles under some
  workloads. This should also fix issue #1596.

* renamed AQL optimizer rule `remove-collect-into` to `remove-collect-variables`

* fixed primary and edge index lookups prematurely aborting searches when the
  specified id search value contained a different collection than the collection
  the index was created for


v2.8.0-beta7 (2016-01-06)
-------------------------

* added vm.runInThisContext

* added AQL keyword `AGGREGATE` for use in AQL `COLLECT` statement

  Using `AGGREGATE` allows more efficient aggregation (incrementally while building
  the groups) than previous versions of AQL, which built group aggregates afterwards
  from the total of all group values.

  `AGGREGATE` can be used inside a `COLLECT` statement only. If used, it must follow
  the declaration of grouping keys:

      FOR doc IN collection
        COLLECT gender = doc.gender AGGREGATE minAge = MIN(doc.age), maxAge = MAX(doc.age)
        RETURN { gender, minAge, maxAge }

  or, if no grouping keys are used, it can follow the `COLLECT` keyword:

      FOR doc IN collection
        COLLECT AGGREGATE minAge = MIN(doc.age), maxAge = MAX(doc.age)
        RETURN {
  minAge, maxAge
}

  Only specific expressions are allowed on the right-hand side of each `AGGREGATE`
  assignment:

  - on the top level the expression must be a call to one of the supported aggregation
    functions `LENGTH`, `MIN`, `MAX`, `SUM`, `AVERAGE`, `STDDEV_POPULATION`, `STDDEV_SAMPLE`,
    `VARIANCE_POPULATION`, or `VARIANCE_SAMPLE`

  - the expression must not refer to variables introduced in the `COLLECT` itself

* Foxx: mocha test paths with wildcard characters (asterisks) now work on Windows

* reserved AQL keyword `NONE` for future use

* web interface: fixed a graph display bug concerning dashboard view

* web interface: fixed several bugs during the dashboard initialize process

* web interface: included several bugfixes: #1597, #1611, #1623

* AQL query optimizer now converts `LENGTH(collection-name)` to an optimized
  expression that returns the number of documents in a collection

* adjusted the behavior of the expansion (`[*]`) operator in AQL for non-array values

  In ArangoDB 2.8, calling the expansion operator on a non-array value will always
  return an empty array. Previous versions of ArangoDB expanded non-array values by
  calling the `TO_ARRAY()` function for the value, which for example returned an
  array with a single value for boolean, numeric and string input values, and an array
  with the object's values for an object input value. This behavior was inconsistent
  with how the expansion operator works for the array indexes in 2.8, so the behavior
  is now unified:

  - if the left-hand side operand of `[*]` is an array, the array will be returned as
    is when calling `[*]` on it
  - if the left-hand side operand of `[*]` is not an array, an empty array will be
    returned by `[*]`

  AQL queries that rely on the old behavior can be changed by either calling `TO_ARRAY`
  explicitly or by using the `[*]` at the correct position.

  The following example query will change its result in 2.8 compared to 2.7:

      LET values = "foo" RETURN values[*]

  In 2.7 the query has returned the array `[ "foo" ]`, but in 2.8 it will return an
  empty array `[ ]`. To make it return the array `[ "foo" ]` again, an explicit
  `TO_ARRAY` function call is needed in 2.8 (which in this case allows the removal
  of the `[*]` operator altogether). This also works in 2.7:

      LET values = "foo" RETURN TO_ARRAY(values)

  Another example:

      LET values = [ { name: "foo" }, { name: "bar" } ]
      RETURN values[*].name[*]

  The above returned `[ [ "foo" ], [ "bar" ] ] in 2.7. In 2.8 it will return
  `[ [ ], [ ] ]`, because the value of `name` is not an array. To change the results
  to the 2.7 style, the query can be changed to

      LET values = [ { name: "foo" }, { name: "bar" } ]
      RETURN values[* RETURN TO_ARRAY(CURRENT.name)]

  The above also works in 2.7.
  The following types of queries won't change:

      LET values = [ 1, 2, 3 ] RETURN values[*]
      LET values = [ { name: "foo" }, { name: "bar" } ] RETURN values[*].name
      LET values = [ { names: [ "foo", "bar" ] }, { names: [ "baz" ] } ] RETURN values[*].names[*]
      LET values = [ { names: [ "foo", "bar" ] }, { names: [ "baz" ] } ] RETURN values[*].names[**]

* slightly adjusted V8 garbage collection strategy so that collection eventually
  happens in all contexts that hold V8 external references to documents and
  collections.

  also adjusted default value of `--javascript.gc-frequency` from 10 seconds to
  15 seconds, as less internal operations are carried out in JavaScript.

* fixes for AQL optimizer and traversal

* added `--create-collection-type` option to arangoimp

  This allows specifying the type of the collection to be created when
  `--create-collection` is set to `true`.

* Foxx export cache should no longer break if a broken app is loaded in the
  web admin interface.


v2.8.0-beta2 (2015-12-16)
-------------------------

* added AQL query optimizer rule "sort-in-values"

  This rule pre-sorts the right-hand side operand of the `IN` and `NOT IN`
  operators so the operation can use a binary search with logarithmic complexity
  instead of a linear search. The rule is applied when the right-hand side
  operand of an `IN` or `NOT IN` operator in a filter condition is a variable that
  is defined in a different loop/scope than the operator itself. Additionally,
  the filter condition must consist of solely the `IN` or `NOT IN` operation
  in order to avoid any side-effects.

* changed collection status terminology in web interface for collections for
  which an unload request has been issued from `in the process of being unloaded`
  to `will be unloaded`.

* unloading a collection via the web interface will now trigger garbage collection
  in all v8 contexts and force a WAL flush. This increases the chances of perfoming
  the unload faster.

* added the following attributes to the result of `collection.figures()` and the
  corresponding HTTP API at `PUT /_api/collection/<name>/figures`:

  - `documentReferences`: The number of references to documents in datafiles
    that JavaScript code currently holds. This information can be used for
    debugging compaction and unload issues.
  - `waitingFor`: An optional string value that contains information about
    which object type is at the head of the collection's cleanup queue. This
    information can be used for debugging compaction and unload issues.
  - `compactionStatus.time`: The point in time the compaction for the collection
    was last executed. This information can be used for debugging compaction
    issues.
  - `compactionStatus.message`: The action that was performed when the compaction
    was last run for the collection. This information can be used for debugging
    compaction issues.

  Note: `waitingFor` and `compactionStatus` may be empty when called on a coordinator
  in a cluster.

* the compaction will now provide queryable status info that can be used to track
  its progress. The compaction status is displayed in the web interface, too.

* better error reporting for arangodump and arangorestore

* arangodump will now fail by default when trying to dump edges that
  refer to already dropped collections. This can be circumvented by
  specifying the option `--force true` when invoking arangodump

* fixed cluster upgrade procedure

* the AQL functions `NEAR` and `WITHIN` now have stricter validations
  for their input parameters `limit`, `radius` and `distance`. They may now throw
  exceptions when invalid parameters are passed that may have not led
  to exceptions in previous versions.

* deprecation warnings now log stack traces

* Foxx: improved backwards compatibility with 2.5 and 2.6

  - reverted Model and Repository back to non-ES6 "classes" because of
    compatibility issues when using the extend method with a constructor

  - removed deprecation warnings for extend and controller.del

  - restored deprecated method Model.toJSONSchema

  - restored deprecated `type`, `jwt` and `sessionStorageApp` options
    in Controller#activateSessions

* Fixed a deadlock problem in the cluster


v2.8.0-beta1 (2015-12-06)
-------------------------

* added AQL function `IS_DATESTRING(value)`

  Returns true if *value* is a string that can be used in a date function.
  This includes partial dates such as *2015* or *2015-10* and strings containing
  invalid dates such as *2015-02-31*. The function will return false for all
  non-string values, even if some of them may be usable in date functions.


v2.8.0-alpha1 (2015-12-03)
--------------------------

* added AQL keywords `GRAPH`, `OUTBOUND`, `INBOUND` and `ANY` for use in graph
  traversals, reserved AQL keyword `ALL` for future use

  Usage of these keywords as collection names, variable names or attribute names
  in AQL queries will not be possible without quoting. For example, the following
  AQL query will still work as it uses a quoted collection name and a quoted
  attribute name:

      FOR doc IN `OUTBOUND`
        RETURN doc.`any`

* issue #1593: added AQL `POW` function for exponentation

* added cluster execution site info in explain output for AQL queries

* replication improvements:

  - added `autoResync` configuration parameter for continuous replication.

    When set to `true`, a replication slave will automatically trigger a full data
    re-synchronization with the master when the master cannot provide the log data
    the slave had asked for. Note that `autoResync` will only work when the option
    `requireFromPresent` is also set to `true` for the continuous replication, or
    when the continuous syncer is started and detects that no start tick is present.

    Automatic re-synchronization may transfer a lot of data from the master to the
    slave and may be expensive. It is therefore turned off by default.
    When turned off, the slave will never perform an automatic re-synchronization
    with the master.

  - added `idleMinWaitTime` and `idleMaxWaitTime` configuration parameters for
    continuous replication.

    These parameters can be used to control the minimum and maximum wait time the
    slave will (intentionally) idle and not poll for master log changes in case the
    master had sent the full logs already.
    The `idleMaxWaitTime` value will only be used when `adapativePolling` is set
    to `true`. When `adaptivePolling` is disable, only `idleMinWaitTime` will be
    used as a constant time span in which the slave will not poll the master for
    further changes. The default values are 0.5 seconds for `idleMinWaitTime` and
    2.5 seconds for `idleMaxWaitTime`, which correspond to the hard-coded values
    used in previous versions of ArangoDB.

  - added `initialSyncMaxWaitTime` configuration parameter for initial and continuous
    replication

    This option controls the maximum wait time (in seconds) that the initial
    synchronization will wait for a response from the master when fetching initial
    collection data. If no response is received within this time period, the initial
    synchronization will give up and fail. This option is also relevant for
    continuous replication in case *autoResync* is set to *true*, as then the
    continuous replication may trigger a full data re-synchronization in case
    the master cannot the log data the slave had asked for.

  - HTTP requests sent from the slave to the master during initial synchronization
    will now be retried if they fail with connection problems.

  - the initial synchronization now logs its progress so it can be queried using
    the regular replication status check APIs.

  - added `async` attribute for `sync` and `syncCollection` operations called from
    the ArangoShell. Setthing this attribute to `true` will make the synchronization
    job on the server go into the background, so that the shell does not block. The
    status of the started asynchronous synchronization job can be queried from the
    ArangoShell like this:

        /* starts initial synchronization */
        var replication = require("@arangodb/replication");
        var id = replication.sync({
          endpoint: "tcp://master.domain.org:8529",
          username: "myuser",
          password: "mypasswd",
          async: true
       });

       /* now query the id of the returned async job and print the status */
       print(replication.getSyncResult(id));

    The result of `getSyncResult()` will be `false` while the server-side job
    has not completed, and different to `false` if it has completed. When it has
    completed, all job result details will be returned by the call to `getSyncResult()`.


* fixed non-deterministic query results in some cluster queries

* fixed issue #1589

* return HTTP status code 410 (gone) instead of HTTP 408 (request timeout) for
  server-side operations that are canceled / killed. Sending 410 instead of 408
  prevents clients from re-starting the same (canceled) operation. Google Chrome
  for example sends the HTTP request again in case it is responded with an HTTP
  408, and this is exactly the opposite of the desired behavior when an operation
  is canceled / killed by the user.

* web interface: queries in AQL editor now cancelable

* web interface: dashboard - added replication information

* web interface: AQL editor now supports bind parameters

* added startup option `--server.hide-product-header` to make the server not send
  the HTTP response header `"Server: ArangoDB"` in its HTTP responses. By default,
  the option is turned off so the header is still sent as usual.

* added new AQL function `UNSET_RECURSIVE` to recursively unset attritutes from
  objects/documents

* switched command-line editor in ArangoShell and arangod to linenoise-ng

* added automatic deadlock detection for transactions

  In case a deadlock is detected, a multi-collection operation may be rolled back
  automatically and fail with error 29 (`deadlock detected`). Client code for
  operations containing more than one collection should be aware of this potential
  error and handle it accordingly, either by giving up or retrying the transaction.

* Added C++ implementations for the AQL arithmetic operations and the following
  AQL functions:
  - ABS
  - APPEND
  - COLLECTIONS
  - CURRENT_DATABASE
  - DOCUMENT
  - EDGES
  - FIRST
  - FIRST_DOCUMENT
  - FIRST_LIST
  - FLATTEN
  - FLOOR
  - FULLTEXT
  - LAST
  - MEDIAN
  - MERGE_RECURSIVE
  - MINUS
  - NEAR
  - NOT_NULL
  - NTH
  - PARSE_IDENTIFIER
  - PERCENTILE
  - POP
  - POSITION
  - PUSH
  - RAND
  - RANGE
  - REMOVE_NTH
  - REMOVE_VALUE
  - REMOVE_VALUES
  - ROUND
  - SHIFT
  - SQRT
  - STDDEV_POPULATION
  - STDDEV_SAMPLE
  - UNSHIFT
  - VARIANCE_POPULATION
  - VARIANCE_SAMPLE
  - WITHIN
  - ZIP

* improved performance of skipping over many documents in an AQL query when no
  indexes and no filters are used, e.g.

      FOR doc IN collection
        LIMIT 1000000, 10
        RETURN doc

* Added array indexes

  Hash indexes and skiplist indexes can now optionally be defined for array values
  so they index individual array members.

  To define an index for array values, the attribute name is extended with the
  expansion operator `[*]` in the index definition:

      arangosh> db.colName.ensureHashIndex("tags[*]");

  When given the following document

      { tags: [ "AQL", "ArangoDB", "Index" ] }

  the index will now contain the individual values `"AQL"`, `"ArangoDB"` and `"Index"`.

  Now the index can be used for finding all documents having `"ArangoDB"` somewhere in their
  tags array using the following AQL query:

      FOR doc IN colName
        FILTER "ArangoDB" IN doc.tags[*]
        RETURN doc

* rewrote AQL query optimizer rule `use-index-range` and renamed it to `use-indexes`.
  The name change affects rule names in the optimizer's output.

* rewrote AQL execution node `IndexRangeNode` and renamed it to `IndexNode`. The name
  change affects node names in the optimizer's explain output.

* added convenience function `db._explain(query)` for human-readable explanation
  of AQL queries

* module resolution as used by `require` now behaves more like in node.js

* the `org/arangodb/request` module now returns response bodies for error responses
  by default. The old behavior of not returning bodies for error responses can be
  re-enabled by explicitly setting the option `returnBodyOnError` to `false` (#1437)


v2.7.6 (2016-01-30)
-------------------

* detect more types of transaction deadlocks early


v2.7.5 (2016-01-22)
-------------------

* backported added automatic deadlock detection for transactions

  In case a deadlock is detected, a multi-collection operation may be rolled back
  automatically and fail with error 29 (`deadlock detected`). Client code for
  operations containing more than one collection should be aware of this potential
  error and handle it accordingly, either by giving up or retrying the transaction.

* improved internal datafile statistics for compaction and compaction triggering
  conditions, preventing excessive growth of collection datafiles under some
  workloads. This should also fix issue #1596.

* Foxx export cache should no longer break if a broken app is loaded in the
  web admin interface.

* Foxx: removed some incorrect deprecation warnings.

* Foxx: mocha test paths with wildcard characters (asterisks) now work on Windows


v2.7.4 (2015-12-21)
-------------------

* slightly adjusted V8 garbage collection strategy so that collection eventually
  happens in all contexts that hold V8 external references to documents and
  collections.

* added the following attributes to the result of `collection.figures()` and the
  corresponding HTTP API at `PUT /_api/collection/<name>/figures`:

  - `documentReferences`: The number of references to documents in datafiles
    that JavaScript code currently holds. This information can be used for
    debugging compaction and unload issues.
  - `waitingFor`: An optional string value that contains information about
    which object type is at the head of the collection's cleanup queue. This
    information can be used for debugging compaction and unload issues.
  - `compactionStatus.time`: The point in time the compaction for the collection
    was last executed. This information can be used for debugging compaction
    issues.
  - `compactionStatus.message`: The action that was performed when the compaction
    was last run for the collection. This information can be used for debugging
    compaction issues.

  Note: `waitingFor` and `compactionStatus` may be empty when called on a coordinator
  in a cluster.

* the compaction will now provide queryable status info that can be used to track
  its progress. The compaction status is displayed in the web interface, too.


v2.7.3 (2015-12-17)
-------------------

* fixed some replication value conversion issues when replication applier properties
  were set via ArangoShell

* fixed disappearing of documents for collections transferred via `sync` or
  `syncCollection` if the collection was dropped right before synchronization
  and drop and (re-)create collection markers were located in the same WAL file


* fixed an issue where overwriting the system sessions collection would break
  the web interface when authentication is enabled

v2.7.2 (2015-12-01)
-------------------

* replication improvements:

  - added `autoResync` configuration parameter for continuous replication.

    When set to `true`, a replication slave will automatically trigger a full data
    re-synchronization with the master when the master cannot provide the log data
    the slave had asked for. Note that `autoResync` will only work when the option
    `requireFromPresent` is also set to `true` for the continuous replication, or
    when the continuous syncer is started and detects that no start tick is present.

    Automatic re-synchronization may transfer a lot of data from the master to the
    slave and may be expensive. It is therefore turned off by default.
    When turned off, the slave will never perform an automatic re-synchronization
    with the master.

  - added `idleMinWaitTime` and `idleMaxWaitTime` configuration parameters for
    continuous replication.

    These parameters can be used to control the minimum and maximum wait time the
    slave will (intentionally) idle and not poll for master log changes in case the
    master had sent the full logs already.
    The `idleMaxWaitTime` value will only be used when `adapativePolling` is set
    to `true`. When `adaptivePolling` is disable, only `idleMinWaitTime` will be
    used as a constant time span in which the slave will not poll the master for
    further changes. The default values are 0.5 seconds for `idleMinWaitTime` and
    2.5 seconds for `idleMaxWaitTime`, which correspond to the hard-coded values
    used in previous versions of ArangoDB.

  - added `initialSyncMaxWaitTime` configuration parameter for initial and continuous
    replication

    This option controls the maximum wait time (in seconds) that the initial
    synchronization will wait for a response from the master when fetching initial
    collection data. If no response is received within this time period, the initial
    synchronization will give up and fail. This option is also relevant for
    continuous replication in case *autoResync* is set to *true*, as then the
    continuous replication may trigger a full data re-synchronization in case
    the master cannot the log data the slave had asked for.

  - HTTP requests sent from the slave to the master during initial synchronization
    will now be retried if they fail with connection problems.

  - the initial synchronization now logs its progress so it can be queried using
    the regular replication status check APIs.

* fixed non-deterministic query results in some cluster queries

* added missing lock instruction for primary index in compactor size calculation

* fixed issue #1589

* fixed issue #1583

* fixed undefined behavior when accessing the top level of a document with the `[*]`
  operator

* fixed potentially invalid pointer access in shaper when the currently accessed
  document got re-located by the WAL collector at the very same time

* Foxx: optional configuration options no longer log validation errors when assigned
  empty values (#1495)

* Foxx: constructors provided to Repository and Model sub-classes via extend are
  now correctly called (#1592)


v2.7.1 (2015-11-07)
-------------------

* switch to linenoise next generation

* exclude `_apps` collection from replication

  The slave has its own `_apps` collection which it populates on server start.
  When replicating data from the master to the slave, the data from the master may
  clash with the slave's own data in the `_apps` collection. Excluding the `_apps`
  collection from replication avoids this.

* disable replication appliers when starting in modes `--upgrade`, `--no-server`
  and `--check-upgrade`

* more detailed output in arango-dfdb

* fixed "no start tick" issue in replication applier

  This error could occur after restarting a slave server after a shutdown
  when no data was ever transferred from the master to the slave via the
  continuous replication

* fixed problem during SSL client connection abort that led to scheduler thread
  staying at 100% CPU saturation

* fixed potential segfault in AQL `NEIGHBORS` function implementation when C++ function
  variant was used and collection names were passed as strings

* removed duplicate target for some frontend JavaScript files from the Makefile

* make AQL function `MERGE()` work on a single array parameter, too.
  This allows combining the attributes of multiple objects from an array into
  a single object, e.g.

      RETURN MERGE([
        { foo: 'bar' },
        { quux: 'quetzalcoatl', ruled: true },
        { bar: 'baz', foo: 'done' }
      ])

  will now return:

      {
        "foo": "done",
        "quux": "quetzalcoatl",
        "ruled": true,
        "bar": "baz"
      }

* fixed potential deadlock in collection status changing on Windows

* fixed hard-coded `incremental` parameter in shell implementation of
  `syncCollection` function in replication module

* fix for GCC5: added check for '-stdlib' option


v2.7.0 (2015-10-09)
-------------------

* fixed request statistics aggregation
  When arangod was started in supervisor mode, the request statistics always showed
  0 requests, as the statistics aggregation thread did not run then.

* read server configuration files before dropping privileges. this ensures that
  the SSL keyfile specified in the configuration can be read with the server's start
  privileges (i.e. root when using a standard ArangoDB package).

* fixed replication with a 2.6 replication configuration and issues with a 2.6 master

* raised default value of `--server.descriptors-minimum` to 1024

* allow Foxx apps to be installed underneath URL path `/_open/`, so they can be
  (intentionally) accessed without authentication.

* added *allowImplicit* sub-attribute in collections declaration of transactions.
  The *allowImplicit* attributes allows making transactions fail should they
  read-access a collection that was not explicitly declared in the *collections*
  array of the transaction.

* added "special" password ARANGODB_DEFAULT_ROOT_PASSWORD. If you pass
  ARANGODB_DEFAULT_ROOT_PASSWORD as password, it will read the password
  from the environment variable ARANGODB_DEFAULT_ROOT_PASSWORD


v2.7.0-rc2 (2015-09-22)
-----------------------

* fix over-eager datafile compaction

  This should reduce the need to compact directly after loading a collection when a
  collection datafile contained many insertions and updates for the same documents. It
  should also prevent from re-compacting already merged datafiles in case not many
  changes were made. Compaction will also make fewer index lookups than before.

* added `syncCollection()` function in module `org/arangodb/replication`

  This allows synchronizing the data of a single collection from a master to a slave
  server. Synchronization can either restore the whole collection by transferring all
  documents from the master to the slave, or incrementally by only transferring documents
  that differ. This is done by partitioning the collection's entire key space into smaller
  chunks and comparing the data chunk-wise between master and slave. Only chunks that are
  different will be re-transferred.

  The `syncCollection()` function can be used as follows:

      require("org/arangodb/replication").syncCollection(collectionName, options);

  e.g.

      require("org/arangodb/replication").syncCollection("myCollection", {
        endpoint: "tcp://127.0.0.1:8529",  /* master */
        username: "root",                  /* username for master */
        password: "secret",                /* password for master */
        incremental: true                  /* use incremental mode */
      });


* additionally allow the following characters in document keys:

  `(` `)` `+` `,` `=` `;` `$` `!` `*` `'` `%`


v2.7.0-rc1 (2015-09-17)
-----------------------

* removed undocumented server-side-only collection functions:
  * collection.OFFSET()
  * collection.NTH()
  * collection.NTH2()
  * collection.NTH3()

* upgraded Swagger to version 2.0 for the Documentation

  This gives the user better prepared test request structures.
  More conversions will follow so finally client libraries can be auto-generated.

* added extra AQL functions for date and time calculation and manipulation.
  These functions were contributed by GitHub users @CoDEmanX and @friday.
  A big thanks for their work!

  The following extra date functions are available from 2.7 on:

  * `DATE_DAYOFYEAR(date)`: Returns the day of year number of *date*.
    The return values range from 1 to 365, or 366 in a leap year respectively.

  * `DATE_ISOWEEK(date)`: Returns the ISO week date of *date*.
    The return values range from 1 to 53. Monday is considered the first day of the week.
    There are no fractional weeks, thus the last days in December may belong to the first
    week of the next year, and the first days in January may be part of the previous year's
    last week.

  * `DATE_LEAPYEAR(date)`: Returns whether the year of *date* is a leap year.

  * `DATE_QUARTER(date)`: Returns the quarter of the given date (1-based):
    * 1: January, February, March
    * 2: April, May, June
    * 3: July, August, September
    * 4: October, November, December

  - *DATE_DAYS_IN_MONTH(date)*: Returns the number of days in *date*'s month (28..31).

  * `DATE_ADD(date, amount, unit)`: Adds *amount* given in *unit* to *date* and
    returns the calculated date.

    *unit* can be either of the following to specify the time unit to add or
    subtract (case-insensitive):
    - y, year, years
    - m, month, months
    - w, week, weeks
    - d, day, days
    - h, hour, hours
    - i, minute, minutes
    - s, second, seconds
    - f, millisecond, milliseconds

    *amount* is the number of *unit*s to add (positive value) or subtract
    (negative value).

  * `DATE_SUBTRACT(date, amount, unit)`: Subtracts *amount* given in *unit* from
    *date* and returns the calculated date.

    It works the same as `DATE_ADD()`, except that it subtracts. It is equivalent
    to calling `DATE_ADD()` with a negative amount, except that `DATE_SUBTRACT()`
    can also subtract ISO durations. Note that negative ISO durations are not
    supported (i.e. starting with `-P`, like `-P1Y`).

  * `DATE_DIFF(date1, date2, unit, asFloat)`: Calculate the difference
    between two dates in given time *unit*, optionally with decimal places.
    Returns a negative value if *date1* is greater than *date2*.

  * `DATE_COMPARE(date1, date2, unitRangeStart, unitRangeEnd)`: Compare two
    partial dates and return true if they match, false otherwise. The parts to
    compare are defined by a range of time units.

    The full range is: years, months, days, hours, minutes, seconds, milliseconds.
    Pass the unit to start from as *unitRangeStart*, and the unit to end with as
    *unitRangeEnd*. All units in between will be compared. Leave out *unitRangeEnd*
    to only compare *unitRangeStart*.

  * `DATE_FORMAT(date, format)`: Format a date according to the given format string.
    It supports the following placeholders (case-insensitive):
    - %t: timestamp, in milliseconds since midnight 1970-01-01
    - %z: ISO date (0000-00-00T00:00:00.000Z)
    - %w: day of week (0..6)
    - %y: year (0..9999)
    - %yy: year (00..99), abbreviated (last two digits)
    - %yyyy: year (0000..9999), padded to length of 4
    - %yyyyyy: year (-009999 .. +009999), with sign prefix and padded to length of 6
    - %m: month (1..12)
    - %mm: month (01..12), padded to length of 2
    - %d: day (1..31)
    - %dd: day (01..31), padded to length of 2
    - %h: hour (0..23)
    - %hh: hour (00..23), padded to length of 2
    - %i: minute (0..59)
    - %ii: minute (00..59), padded to length of 2
    - %s: second (0..59)
    - %ss: second (00..59), padded to length of 2
    - %f: millisecond (0..999)
    - %fff: millisecond (000..999), padded to length of 3
    - %x: day of year (1..366)
    - %xxx: day of year (001..366), padded to length of 3
    - %k: ISO week date (1..53)
    - %kk: ISO week date (01..53), padded to length of 2
    - %l: leap year (0 or 1)
    - %q: quarter (1..4)
    - %a: days in month (28..31)
    - %mmm: abbreviated English name of month (Jan..Dec)
    - %mmmm: English name of month (January..December)
    - %www: abbreviated English name of weekday (Sun..Sat)
    - %wwww: English name of weekday (Sunday..Saturday)
    - %&: special escape sequence for rare occasions
    - %%: literal %
    - %: ignored

* new WAL logfiles and datafiles are now created non-sparse

  This prevents SIGBUS signals being raised when memory of a sparse datafile is accessed
  and the disk is full and the accessed file part is not actually disk-backed. In
  this case the mapped memory region is not necessarily backed by physical memory, and
  accessing the memory may raise SIGBUS and crash arangod.

* the `internal.download()` function and the module `org/arangodb/request` used some
  internal library function that handled the sending of HTTP requests from inside of
  ArangoDB. This library unconditionally set an HTTP header `Accept-Encoding: gzip`
  in all outgoing HTTP requests.

  This has been fixed in 2.7, so `Accept-Encoding: gzip` is not set automatically anymore.
  Additionally, the header `User-Agent: ArangoDB` is not set automatically either. If
  client applications desire to send these headers, they are free to add it when
  constructing the requests using the `download` function or the request module.

* fixed issue #1436: org/arangodb/request advertises deflate without supporting it

* added template string generator function `aqlQuery` for generating AQL queries

  This can be used to generate safe AQL queries with JavaScript parameter
  variables or expressions easily:

      var name = 'test';
      var attributeName = '_key';
      var query = aqlQuery`FOR u IN users FILTER u.name == ${name} RETURN u.${attributeName}`;
      db._query(query);

* report memory usage for document header data (revision id, pointer to data etc.)
  in `db.collection.figures()`. The memory used for document headers will now
  show up in the already existing attribute `indexes.size`. Due to that, the index
  sizes reported by `figures()` in 2.7 will be higher than those reported by 2.6,
  but the 2.7 values are more accurate.

* IMPORTANT CHANGE: the filenames in dumps created by arangodump now contain
  not only the name of the dumped collection, but also an additional 32-digit hash
  value. This is done to prevent overwriting dump files in case-insensitive file
  systems when there exist multiple collections with the same name (but with
  different cases).

  For example, if a database has two collections: `test` and `Test`, previous
  versions of ArangoDB created the files

  * `test.structure.json` and `test.data.json` for collection `test`
  * `Test.structure.json` and `Test.data.json` for collection `Test`

  This did not work for case-insensitive filesystems, because the files for the
  second collection would have overwritten the files of the first. arangodump in
  2.7 will create the following filenames instead:

  * `test_098f6bcd4621d373cade4e832627b4f6.structure.json` and `test_098f6bcd4621d373cade4e832627b4f6.data.json`
  * `Test_0cbc6611f5540bd0809a388dc95a615b.structure.json` and `Test_0cbc6611f5540bd0809a388dc95a615b.data.json`

  These filenames will be unambiguous even in case-insensitive filesystems.

* IMPORTANT CHANGE: make arangod actually close lingering client connections
  when idle for at least the duration specified via `--server.keep-alive-timeout`.
  In previous versions of ArangoDB, connections were not closed by the server
  when the timeout was reached and the client was still connected. Now the
  connection is properly closed by the server in case of timeout. Client
  applications relying on the old behavior may now need to reconnect to the
  server when their idle connections time out and get closed (note: connections
  being idle for a long time may be closed by the OS or firewalls anyway -
  client applications should be aware of that and try to reconnect).

* IMPORTANT CHANGE: when starting arangod, the server will drop the process
  privileges to the specified values in options `--server.uid` and `--server.gid`
  instantly after parsing the startup options.

  That means when either `--server.uid` or `--server.gid` are set, the privilege
  change will happen earlier. This may prevent binding the server to an endpoint
  with a port number lower than 1024 if the arangodb user has no privileges
  for that. Previous versions of ArangoDB changed the privileges later, so some
  startup actions were still carried out under the invoking user (i.e. likely
  *root* when started via init.d or system scripts) and especially binding to
  low port numbers was still possible there.

  The default privileges for user *arangodb* will not be sufficient for binding
  to port numbers lower than 1024. To have an ArangoDB 2.7 bind to a port number
  lower than 1024, it needs to be started with either a different privileged user,
  or the privileges of the *arangodb* user have to raised manually beforehand.

* added AQL optimizer rule `patch-update-statements`

* Linux startup scripts and systemd configuration for arangod now try to
  adjust the NOFILE (number of open files) limits for the process. The limit
  value is set to 131072 (128k) when ArangoDB is started via start/stop
  commands

* When ArangoDB is started/stopped manually via the start/stop commands, the
  main process will wait for up to 10 seconds after it forks the supervisor
  and arangod child processes. If the startup fails within that period, the
  start/stop script will fail with an exit code other than zero. If the
  startup of the supervisor or arangod is still ongoing after 10 seconds,
  the main program will still return with exit code 0. The limit of 10 seconds
  is arbitrary because the time required for a startup is not known in advance.

* added startup option `--database.throw-collection-not-loaded-error`

  Accessing a not-yet loaded collection will automatically load a collection
  on first access. This flag controls what happens in case an operation
  would need to wait for another thread to finalize loading a collection. If
  set to *true*, then the first operation that accesses an unloaded collection
  will load it. Further threads that try to access the same collection while
  it is still loading immediately fail with an error (1238, *collection not loaded*).
  This is to prevent all server threads from being blocked while waiting on the
  same collection to finish loading. When the first thread has completed loading
  the collection, the collection becomes regularly available, and all operations
  from that point on can be carried out normally, and error 1238 will not be
  thrown anymore for that collection.

  If set to *false*, the first thread that accesses a not-yet loaded collection
  will still load it. Other threads that try to access the collection while
  loading will not fail with error 1238 but instead block until the collection
  is fully loaded. This configuration might lead to all server threads being
  blocked because they are all waiting for the same collection to complete
  loading. Setting the option to *true* will prevent this from happening, but
  requires clients to catch error 1238 and react on it (maybe by scheduling
  a retry for later).

  The default value is *false*.

* added better control-C support in arangosh

  When CTRL-C is pressed in arangosh, it will now print a `^C` first. Pressing
  CTRL-C again will reset the prompt if something was entered before, or quit
  arangosh if no command was entered directly before.

  This affects the arangosh version build with Readline-support only (Linux
  and MacOS).

  The MacOS version of ArangoDB for Homebrew now depends on Readline, too. The
  Homebrew formula has been changed accordingly.
  When self-compiling ArangoDB on MacOS without Homebrew, Readline now is a
  prerequisite.

* increased default value for collection-specific `indexBuckets` value from 1 to 8

  Collections created from 2.7 on will use the new default value of `8` if not
  overridden on collection creation or later using
  `collection.properties({ indexBuckets: ... })`.

  The `indexBuckets` value determines the number of buckets to use for indexes of
  type `primary`, `hash` and `edge`. Having multiple index buckets allows splitting
  an index into smaller components, which can be filled in parallel when a collection
  is loading. Additionally, resizing and reallocation of indexes are faster and
  less intrusive if the index uses multiple buckets, because resize and reallocation
  will affect only data in a single bucket instead of all index values.

  The index buckets will be filled in parallel when loading a collection if the collection
  has an `indexBuckets` value greater than 1 and the collection contains a significant
  amount of documents/edges (the current threshold is 256K documents but this value
  may change in future versions of ArangoDB).

* changed HTTP client to use poll instead of select on Linux and MacOS

  This affects the ArangoShell and user-defined JavaScript code running inside
  arangod that initiates its own HTTP calls.

  Using poll instead of select allows using arbitrary high file descriptors
  (bigger than the compiled in FD_SETSIZE). Server connections are still handled using
  epoll, which has never been affected by FD_SETSIZE.

* implemented AQL `LIKE` function using ICU regexes

* added `RETURN DISTINCT` for AQL queries to return unique results:

      FOR doc IN collection
        RETURN DISTINCT doc.status

  This change also introduces `DISTINCT` as an AQL keyword.

* removed `createNamedQueue()` and `addJob()` functions from org/arangodb/tasks

* use less locks and more atomic variables in the internal dispatcher
  and V8 context handling implementations. This leads to improved throughput in
  some ArangoDB internals and allows for higher HTTP request throughput for
  many operations.

  A short overview of the improvements can be found here:

  https://www.arangodb.com/2015/08/throughput-enhancements/

* added shorthand notation for attribute names in AQL object literals:

      LET name = "Peter"
      LET age = 42
      RETURN { name, age }

  The above is the shorthand equivalent of the generic form

      LET name = "Peter"
      LET age = 42
      RETURN { name : name, age : age }

* removed configure option `--enable-timings`

  This option did not have any effect.

* removed configure option `--enable-figures`

  This option previously controlled whether HTTP request statistics code was
  compiled into ArangoDB or not. The previous default value was `true` so
  statistics code was available in official packages. Setting the option to
  `false` led to compile errors so it is doubtful the default value was
  ever changed. By removing the option some internal statistics code was also
  simplified.

* removed run-time manipulation methods for server endpoints:

  * `db._removeEndpoint()`
  * `db._configureEndpoint()`
  * HTTP POST `/_api/endpoint`
  * HTTP DELETE `/_api/endpoint`

* AQL query result cache

  The query result cache can optionally cache the complete results of all or selected AQL queries.
  It can be operated in the following modes:

  * `off`: the cache is disabled. No query results will be stored
  * `on`: the cache will store the results of all AQL queries unless their `cache`
    attribute flag is set to `false`
  * `demand`: the cache will store the results of AQL queries that have their
    `cache` attribute set to `true`, but will ignore all others

  The mode can be set at server startup using the `--database.query-cache-mode` configuration
  option and later changed at runtime.

  The following HTTP REST APIs have been added for controlling the query cache:

  * HTTP GET `/_api/query-cache/properties`: returns the global query cache configuration
  * HTTP PUT `/_api/query-cache/properties`: modifies the global query cache configuration
  * HTTP DELETE `/_api/query-cache`: invalidates all results in the query cache

  The following JavaScript functions have been added for controlling the query cache:

  * `require("org/arangodb/aql/cache").properties()`: returns the global query cache configuration
  * `require("org/arangodb/aql/cache").properties(properties)`: modifies the global query cache configuration
  * `require("org/arangodb/aql/cache").clear()`: invalidates all results in the query cache

* do not link arangoimp against V8

* AQL function call arguments optimization

  This will lead to arguments in function calls inside AQL queries not being copied but passed
  by reference. This may speed up calls to functions with bigger argument values or queries that
  call functions a lot of times.

* upgraded V8 version to 4.3.61

* removed deprecated AQL `SKIPLIST` function.

  This function was introduced in older versions of ArangoDB with a less powerful query optimizer to
  retrieve data from a skiplist index using a `LIMIT` clause. It was marked as deprecated in ArangoDB
  2.6.

  Since ArangoDB 2.3 the behavior of the `SKIPLIST` function can be emulated using regular AQL
  constructs, e.g.

      FOR doc IN @@collection
        FILTER doc.value >= @value
        SORT doc.value DESC
        LIMIT 1
        RETURN doc

* the `skip()` function for simple queries does not accept negative input any longer.
  This feature was deprecated in 2.6.0.

* fix exception handling

  In some cases JavaScript exceptions would re-throw without information of the original problem.
  Now the original exception is logged for failure analysis.

* based REST API method PUT `/_api/simple/all` on the cursor API and make it use AQL internally.

  The change speeds up this REST API method and will lead to additional query information being
  returned by the REST API. Clients can use this extra information or ignore it.

* Foxx Queue job success/failure handlers arguments have changed from `(jobId, jobData, result, jobFailures)` to `(result, jobData, job)`.

* added Foxx Queue job options `repeatTimes`, `repeatUntil` and `repeatDelay` to automatically re-schedule jobs when they are completed.

* added Foxx manifest configuration type `password` to mask values in the web interface.

* fixed default values in Foxx manifest configurations sometimes not being used as defaults.

* fixed optional parameters in Foxx manifest configurations sometimes not being cleared correctly.

* Foxx dependencies can now be marked as optional using a slightly more verbose syntax in your manifest file.

* converted Foxx constructors to ES6 classes so you can extend them using class syntax.

* updated aqb to 2.0.

* updated chai to 3.0.

* Use more madvise calls to speed up things when memory is tight, in particular
  at load time but also for random accesses later.

* Overhauled web interface

  The web interface now has a new design.

  The API documentation for ArangoDB has been moved from "Tools" to "Links" in the web interface.

  The "Applications" tab in the web interfaces has been renamed to "Services".


v2.6.12 (2015-12-02)
--------------------

* fixed disappearing of documents for collections transferred via `sync` if the
  the collection was dropped right before synchronization and drop and (re-)create
  collection markers were located in the same WAL file

* added missing lock instruction for primary index in compactor size calculation

* fixed issue #1589

* fixed issue #1583

* Foxx: optional configuration options no longer log validation errors when assigned
  empty values (#1495)


v2.6.11 (2015-11-18)
--------------------

* fixed potentially invalid pointer access in shaper when the currently accessed
  document got re-located by the WAL collector at the very same time


v2.6.10 (2015-11-10)
--------------------

* disable replication appliers when starting in modes `--upgrade`, `--no-server`
  and `--check-upgrade`

* more detailed output in arango-dfdb

* fixed potential deadlock in collection status changing on Windows

* issue #1521: Can't dump/restore with user and password


v2.6.9 (2015-09-29)
-------------------

* added "special" password ARANGODB_DEFAULT_ROOT_PASSWORD. If you pass
  ARANGODB_DEFAULT_ROOT_PASSWORD as password, it will read the password
  from the environment variable ARANGODB_DEFAULT_ROOT_PASSWORD

* fixed failing AQL skiplist, sort and limit combination

  When using a Skiplist index on an attribute (say "a") and then using sort
  and skip on this attribute caused the result to be empty e.g.:

    require("internal").db.test.ensureSkiplist("a");
    require("internal").db._query("FOR x IN test SORT x.a LIMIT 10, 10");

  Was always empty no matter how many documents are stored in test.
  This is now fixed.

v2.6.8 (2015-09-09)
-------------------

* ARM only:

  The ArangoDB packages for ARM require the kernel to allow unaligned memory access.
  How the kernel handles unaligned memory access is configurable at runtime by
  checking and adjusting the contents `/proc/cpu/alignment`.

  In order to operate on ARM, ArangoDB requires the bit 1 to be set. This will
  make the kernel trap and adjust unaligned memory accesses. If this bit is not
  set, the kernel may send a SIGBUS signal to ArangoDB and terminate it.

  To set bit 1 in `/proc/cpu/alignment` use the following command as a privileged
  user (e.g. root):

      echo "2" > /proc/cpu/alignment

  Note that this setting affects all user processes and not just ArangoDB. Setting
  the alignment with the above command will also not make the setting permanent,
  so it will be lost after a restart of the system. In order to make the setting
  permanent, it should be executed during system startup or before starting arangod.

  The ArangoDB start/stop scripts do not adjust the alignment setting, but rely on
  the environment to have the correct alignment setting already. The reason for this
  is that the alignment settings also affect all other user processes (which ArangoDB
  is not aware of) and thus may have side-effects outside of ArangoDB. It is therefore
  more reasonable to have the system administrator carry out the change.


v2.6.7 (2015-08-25)
-------------------

* improved AssocMulti index performance when resizing.

  This makes the edge index perform less I/O when under memory pressure.


v2.6.6 (2015-08-23)
-------------------

* added startup option `--server.additional-threads` to create separate queues
  for slow requests.


v2.6.5 (2015-08-17)
-------------------

* added startup option `--database.throw-collection-not-loaded-error`

  Accessing a not-yet loaded collection will automatically load a collection
  on first access. This flag controls what happens in case an operation
  would need to wait for another thread to finalize loading a collection. If
  set to *true*, then the first operation that accesses an unloaded collection
  will load it. Further threads that try to access the same collection while
  it is still loading immediately fail with an error (1238, *collection not loaded*).
  This is to prevent all server threads from being blocked while waiting on the
  same collection to finish loading. When the first thread has completed loading
  the collection, the collection becomes regularly available, and all operations
  from that point on can be carried out normally, and error 1238 will not be
  thrown anymore for that collection.

  If set to *false*, the first thread that accesses a not-yet loaded collection
  will still load it. Other threads that try to access the collection while
  loading will not fail with error 1238 but instead block until the collection
  is fully loaded. This configuration might lead to all server threads being
  blocked because they are all waiting for the same collection to complete
  loading. Setting the option to *true* will prevent this from happening, but
  requires clients to catch error 1238 and react on it (maybe by scheduling
  a retry for later).

  The default value is *false*.

* fixed busy wait loop in scheduler threads that sometimes consumed 100% CPU while
  waiting for events on connections closed unexpectedly by the client side

* handle attribute `indexBuckets` when restoring collections via arangorestore.
  Previously the `indexBuckets` attribute value from the dump was ignored, and the
   server default value for `indexBuckets` was used when restoring a collection.

* fixed "EscapeValue already set error" crash in V8 actions that might have occurred when
  canceling V8-based operations.


v2.6.4 (2015-08-01)
-------------------

* V8: Upgrade to version 4.1.0.27 - this is intended to be the stable V8 version.

* fixed issue #1424: Arango shell should not processing arrows pushing on keyboard


v2.6.3 (2015-07-21)
-------------------

* issue #1409: Document values with null character truncated


v2.6.2 (2015-07-04)
-------------------

* fixed issue #1383: bindVars for HTTP API doesn't work with empty string

* fixed handling of default values in Foxx manifest configurations

* fixed handling of optional parameters in Foxx manifest configurations

* fixed a reference error being thrown in Foxx queues when a function-based job type is used that is not available and no options object is passed to queue.push


v2.6.1 (2015-06-24)
-------------------

* Add missing swagger files to cmake build. fixes #1368

* fixed documentation errors


v2.6.0 (2015-06-20)
-------------------

* using negative values for `SimpleQuery.skip()` is deprecated.
  This functionality will be removed in future versions of ArangoDB.

* The following simple query functions are now deprecated:

  * collection.near
  * collection.within
  * collection.geo
  * collection.fulltext
  * collection.range
  * collection.closedRange

  This also lead to the following REST API methods being deprecated from now on:

  * PUT /_api/simple/near
  * PUT /_api/simple/within
  * PUT /_api/simple/fulltext
  * PUT /_api/simple/range

  It is recommended to replace calls to these functions or APIs with equivalent AQL queries,
  which are more flexible because they can be combined with other operations:

      FOR doc IN NEAR(@@collection, @latitude, @longitude, @limit)
        RETURN doc

      FOR doc IN WITHIN(@@collection, @latitude, @longitude, @radius, @distanceAttributeName)
        RETURN doc

      FOR doc IN FULLTEXT(@@collection, @attributeName, @queryString, @limit)
        RETURN doc

      FOR doc IN @@collection
        FILTER doc.value >= @left && doc.value < @right
        LIMIT @skip, @limit
        RETURN doc`

  The above simple query functions and REST API methods may be removed in future versions
  of ArangoDB.

* deprecated now-obsolete AQL `SKIPLIST` function

  The function was introduced in older versions of ArangoDB with a less powerful query optimizer to
  retrieve data from a skiplist index using a `LIMIT` clause.

  Since 2.3 the same goal can be achieved by using regular AQL constructs, e.g.

      FOR doc IN collection FILTER doc.value >= @value SORT doc.value DESC LIMIT 1 RETURN doc

* fixed issues when switching the database inside tasks and during shutdown of database cursors

  These features were added during 2.6 alpha stage so the fixes affect devel/2.6-alpha builds only

* issue #1360: improved foxx-manager help

* added `--enable-tcmalloc` configure option.

  When this option is set, arangod and the client tools will be linked against tcmalloc, which replaces
  the system allocator. When the option is set, a tcmalloc library must be present on the system under
  one of the names `libtcmalloc`, `libtcmalloc_minimal` or `libtcmalloc_debug`.

  As this is a configure option, it is supported for manual builds on Linux-like systems only. tcmalloc
  support is currently experimental.

* issue #1353: Windows: HTTP API - incorrect path in errorMessage

* issue #1347: added option `--create-database` for arangorestore.

  Setting this option to `true` will now create the target database if it does not exist. When creating
  the target database, the username and passwords passed to arangorestore will be used to create an
  initial user for the new database.

* issue #1345: advanced debug information for User Functions

* issue #1341: Can't use bindvars in UPSERT

* fixed vulnerability in JWT implementation.

* changed default value of option `--database.ignore-datafile-errors` from `true` to `false`

  If the new default value of `false` is used, then arangod will refuse loading collections that contain
  datafiles with CRC mismatches or other errors. A collection with datafile errors will then become
  unavailable. This prevents follow up errors from happening.

  The only way to access such collection is to use the datafile debugger (arango-dfdb) and try to repair
  or truncate the datafile with it.

  If `--database.ignore-datafile-errors` is set to `true`, then collections will become available
  even if parts of their data cannot be loaded. This helps availability, but may cause (partial) data
  loss and follow up errors.

* added server startup option `--server.session-timeout` for controlling the timeout of user sessions
  in the web interface

* add sessions and cookie authentication for ArangoDB's web interface

  ArangoDB's built-in web interface now uses sessions. Session information ids are stored in cookies,
  so clients using the web interface must accept cookies in order to use it

* web interface: display query execution time in AQL editor

* web interface: renamed AQL query *submit* button to *execute*

* web interface: added query explain feature in AQL editor

* web interface: demo page added. only working if demo data is available, hidden otherwise

* web interface: added support for custom app scripts with optional arguments and results

* web interface: mounted apps that need to be configured are now indicated in the app overview

* web interface: added button for running tests to app details

* web interface: added button for configuring app dependencies to app details

* web interface: upgraded API documentation to use Swagger 2

* INCOMPATIBLE CHANGE

  removed startup option `--log.severity`

  The docs for `--log.severity` mentioned lots of severities (e.g. `exception`, `technical`, `functional`, `development`)
  but only a few severities (e.g. `all`, `human`) were actually used, with `human` being the default and `all` enabling the
  additional logging of requests. So the option pretended to control a lot of things which it actually didn't. Additionally,
  the option `--log.requests-file` was around for a long time already, also controlling request logging.

  Because the `--log.severity` option effectively did not control that much, it was removed. A side effect of removing the
  option is that 2.5 installations which used `--log.severity all` will not log requests after the upgrade to 2.6. This can
  be adjusted by setting the `--log.requests-file` option.

* add backtrace to fatal log events

* added optional `limit` parameter for AQL function `FULLTEXT`

* make fulltext index also index text values contained in direct sub-objects of the indexed
  attribute.

  Previous versions of ArangoDB only indexed the attribute value if it was a string. Sub-attributes
  of the index attribute were ignored when fulltext indexing.

  Now, if the index attribute value is an object, the object's values will each be included in the
  fulltext index if they are strings. If the index attribute value is an array, the array's values
  will each be included in the fulltext index if they are strings.

  For example, with a fulltext index present on the `translations` attribute, the following text
  values will now be indexed:

      var c = db._create("example");
      c.ensureFulltextIndex("translations");
      c.insert({ translations: { en: "fox", de: "Fuchs", fr: "renard", ru: "лиса" } });
      c.insert({ translations: "Fox is the English translation of the German word Fuchs" });
      c.insert({ translations: [ "ArangoDB", "document", "database", "Foxx" ] });

      c.fulltext("translations", "лиса").toArray();       // returns only first document
      c.fulltext("translations", "Fox").toArray();        // returns first and second documents
      c.fulltext("translations", "prefix:Fox").toArray(); // returns all three documents

* added batch document removal and lookup commands:

      collection.lookupByKeys(keys)
      collection.removeByKeys(keys)

  These commands can be used to perform multi-document lookup and removal operations efficiently
  from the ArangoShell. The argument to these operations is an array of document keys.

  Also added HTTP APIs for batch document commands:

  * PUT /_api/simple/lookup-by-keys
  * PUT /_api/simple/remove-by-keys

* properly prefix document address URLs with the current database name for calls to the REST
  API method GET `/_api/document?collection=...` (that method will return partial URLs to all
  documents in the collection).

  Previous versions of ArangoDB returned the URLs starting with `/_api/` but without the current
  database name, e.g. `/_api/document/mycollection/mykey`. Starting with 2.6, the response URLs
  will include the database name as well, e.g. `/_db/_system/_api/document/mycollection/mykey`.

* added dedicated collection export HTTP REST API

  ArangoDB now provides a dedicated collection export API, which can take snapshots of entire
  collections more efficiently than the general-purpose cursor API. The export API is useful
  to transfer the contents of an entire collection to a client application. It provides optional
  filtering on specific attributes.

  The export API is available at endpoint `POST /_api/export?collection=...`. The API has the
  same return value structure as the already established cursor API (`POST /_api/cursor`).

  An introduction to the export API is given in this blog post:
  http://jsteemann.github.io/blog/2015/04/04/more-efficient-data-exports/

* subquery optimizations for AQL queries

  This optimization avoids copying intermediate results into subqueries that are not required
  by the subquery.

  A brief description can be found here:
  http://jsteemann.github.io/blog/2015/05/04/subquery-optimizations/

* return value optimization for AQL queries

  This optimization avoids copying the final query result inside the query's main `ReturnNode`.

  A brief description can be found here:
  http://jsteemann.github.io/blog/2015/05/04/return-value-optimization-for-aql/

* speed up AQL queries containing big `IN` lists for index lookups

  `IN` lists used for index lookups had performance issues in previous versions of ArangoDB.
  These issues have been addressed in 2.6 so using bigger `IN` lists for filtering is much
  faster.

  A brief description can be found here:
  http://jsteemann.github.io/blog/2015/05/07/in-list-improvements/

* allow `@` and `.` characters in document keys, too

  This change also leads to document keys being URL-encoded when returned in HTTP `location`
  response headers.

* added alternative implementation for AQL COLLECT

  The alternative method uses a hash table for grouping and does not require its input elements
  to be sorted. It will be taken into account by the optimizer for `COLLECT` statements that do
  not use an `INTO` clause.

  In case a `COLLECT` statement can use the hash table variant, the optimizer will create an extra
  plan for it at the beginning of the planning phase. In this plan, no extra `SORT` node will be
  added in front of the `COLLECT` because the hash table variant of `COLLECT` does not require
  sorted input. Instead, a `SORT` node will be added after it to sort its output. This `SORT` node
  may be optimized away again in later stages. If the sort order of the result is irrelevant to
  the user, adding an extra `SORT null` after a hash `COLLECT` operation will allow the optimizer to
  remove the sorts altogether.

  In addition to the hash table variant of `COLLECT`, the optimizer will modify the original plan
  to use the regular `COLLECT` implementation. As this implementation requires sorted input, the
  optimizer will insert a `SORT` node in front of the `COLLECT`. This `SORT` node may be optimized
  away in later stages.

  The created plans will then be shipped through the regular optimization pipeline. In the end,
  the optimizer will pick the plan with the lowest estimated total cost as usual. The hash table
  variant does not require an up-front sort of the input, and will thus be preferred over the
  regular `COLLECT` if the optimizer estimates many input elements for the `COLLECT` node and
  cannot use an index to sort them.

  The optimizer can be explicitly told to use the regular *sorted* variant of `COLLECT` by
  suffixing a `COLLECT` statement with `OPTIONS { "method" : "sorted" }`. This will override the
  optimizer guesswork and only produce the *sorted* variant of `COLLECT`.

  A blog post on the new `COLLECT` implementation can be found here:
  http://jsteemann.github.io/blog/2015/04/22/collecting-with-a-hash-table/

* refactored HTTP REST API for cursors

  The HTTP REST API for cursors (`/_api/cursor`) has been refactored to improve its performance
  and use less memory.

  A post showing some of the performance improvements can be found here:
  http://jsteemann.github.io/blog/2015/04/01/improvements-for-the-cursor-api/

* simplified return value syntax for data-modification AQL queries

  ArangoDB 2.4 since version allows to return results from data-modification AQL queries. The
  syntax for this was quite limited and verbose:

      FOR i IN 1..10
        INSERT { value: i } IN test
        LET inserted = NEW
        RETURN inserted

  The `LET inserted = NEW RETURN inserted` was required literally to return the inserted
  documents. No calculations could be made using the inserted documents.

  This is now more flexible. After a data-modification clause (e.g. `INSERT`, `UPDATE`, `REPLACE`,
  `REMOVE`, `UPSERT`) there can follow any number of `LET` calculations. These calculations can
  refer to the pseudo-values `OLD` and `NEW` that are created by the data-modification statements.

  This allows returning projections of inserted or updated documents, e.g.:

      FOR i IN 1..10
        INSERT { value: i } IN test
        RETURN { _key: NEW._key, value: i }

  Still not every construct is allowed after a data-modification clause. For example, no functions
  can be called that may access documents.

  More information can be found here:
  http://jsteemann.github.io/blog/2015/03/27/improvements-for-data-modification-queries/

* added AQL `UPSERT` statement

  This adds an `UPSERT` statement to AQL that is a combination of both `INSERT` and `UPDATE` /
  `REPLACE`. The `UPSERT` will search for a matching document using a user-provided example.
  If no document matches the example, the *insert* part of the `UPSERT` statement will be
  executed. If there is a match, the *update* / *replace* part will be carried out:

      UPSERT { page: 'index.html' }                 /* search example */
        INSERT { page: 'index.html', pageViews: 1 } /* insert part */
        UPDATE { pageViews: OLD.pageViews + 1 }     /* update part */
        IN pageViews

  `UPSERT` can be used with an `UPDATE` or `REPLACE` clause. The `UPDATE` clause will perform
  a partial update of the found document, whereas the `REPLACE` clause will replace the found
  document entirely. The `UPDATE` or `REPLACE` parts can refer to the pseudo-value `OLD`, which
  contains all attributes of the found document.

  `UPSERT` statements can optionally return values. In the following query, the return
  attribute `found` will return the found document before the `UPDATE` was applied. If no
  document was found, `found` will contain a value of `null`. The `updated` result attribute will
  contain the inserted / updated document:

      UPSERT { page: 'index.html' }                 /* search example */
        INSERT { page: 'index.html', pageViews: 1 } /* insert part */
        UPDATE { pageViews: OLD.pageViews + 1 }     /* update part */
        IN pageViews
        RETURN { found: OLD, updated: NEW }

  A more detailed description of `UPSERT` can be found here:
  http://jsteemann.github.io/blog/2015/03/27/preview-of-the-upsert-command/

* adjusted default configuration value for `--server.backlog-size` from 10 to 64.

* issue #1231: bug xor feature in AQL: LENGTH(null) == 4

  This changes the behavior of the AQL `LENGTH` function as follows:

  - if the single argument to `LENGTH()` is `null`, then the result will now be `0`. In previous
    versions of ArangoDB, the result of `LENGTH(null)` was `4`.

  - if the single argument to `LENGTH()` is `true`, then the result will now be `1`. In previous
    versions of ArangoDB, the result of `LENGTH(true)` was `4`.

  - if the single argument to `LENGTH()` is `false`, then the result will now be `0`. In previous
    versions of ArangoDB, the result of `LENGTH(false)` was `5`.

  The results of `LENGTH()` with string, numeric, array object argument values do not change.

* issue #1298: Bulk import if data already exists (#1298)

  This change extends the HTTP REST API for bulk imports as follows:

  When documents are imported and the `_key` attribute is specified for them, the import can be
  used for inserting and updating/replacing documents. Previously, the import could be used for
  inserting new documents only, and re-inserting a document with an existing key would have failed
  with a *unique key constraint violated* error.

  The above behavior is still the default. However, the API now allows controlling the behavior
  in case of a unique key constraint error via the optional URL parameter `onDuplicate`.

  This parameter can have one of the following values:

  - `error`: when a unique key constraint error occurs, do not import or update the document but
    report an error. This is the default.

  - `update`: when a unique key constraint error occurs, try to (partially) update the existing
    document with the data specified in the import. This may still fail if the document would
    violate secondary unique indexes. Only the attributes present in the import data will be
    updated and other attributes already present will be preserved. The number of updated documents
    will be reported in the `updated` attribute of the HTTP API result.

  - `replace`: when a unique key constraint error occurs, try to fully replace the existing
    document with the data specified in the import. This may still fail if the document would
    violate secondary unique indexes. The number of replaced documents will be reported in the
    `updated` attribute of the HTTP API result.

  - `ignore`: when a unique key constraint error occurs, ignore this error. There will be no
    insert, update or replace for the particular document. Ignored documents will be reported
    separately in the `ignored` attribute of the HTTP API result.

  The result of the HTTP import API will now contain the attributes `ignored` and `updated`, which
  contain the number of ignored and updated documents respectively. These attributes will contain a
  value of zero unless the `onDuplicate` URL parameter is set to either `update` or `replace`
  (in this case the `updated` attribute may contain non-zero values) or `ignore` (in this case the
  `ignored` attribute may contain a non-zero value).

  To support the feature, arangoimp also has a new command line option `--on-duplicate` which can
  have one of the values `error`, `update`, `replace`, `ignore`. The default value is `error`.

  A few examples for using arangoimp with the `--on-duplicate` option can be found here:
  http://jsteemann.github.io/blog/2015/04/14/updating-documents-with-arangoimp/

* changed behavior of `db._query()` in the ArangoShell:

  if the command's result is printed in the shell, the first 10 results will be printed. Previously
  only a basic description of the underlying query result cursor was printed. Additionally, if the
  cursor result contains more than 10 results, the cursor is assigned to a global variable `more`,
  which can be used to iterate over the cursor result.

  Example:

      arangosh [_system]> db._query("FOR i IN 1..15 RETURN i")
      [object ArangoQueryCursor, count: 15, hasMore: true]

      [
        1,
        2,
        3,
        4,
        5,
        6,
        7,
        8,
        9,
        10
      ]

      type 'more' to show more documents


      arangosh [_system]> more
      [object ArangoQueryCursor, count: 15, hasMore: false]

      [
        11,
        12,
        13,
        14,
        15
      ]

* Disallow batchSize value 0 in HTTP `POST /_api/cursor`:

  The HTTP REST API `POST /_api/cursor` does not accept a `batchSize` parameter value of
  `0` any longer. A batch size of 0 never made much sense, but previous versions of ArangoDB
  did not check for this value. Now creating a cursor using a `batchSize` value 0 will
  result in an HTTP 400 error response

* REST Server: fix memory leaks when failing to add jobs

* 'EDGES' AQL Function

  The AQL function `EDGES` got a new fifth option parameter.
  Right now only one option is available: 'includeVertices'. This is a boolean parameter
  that allows to modify the result of the `EDGES` function.
  Default is 'includeVertices: false' which does not have any effect.
  'includeVertices: true' modifies the result, such that
  {vertex: <vertexDocument>, edge: <edgeDocument>} is returned.

* INCOMPATIBLE CHANGE:

  The result format of the AQL function `NEIGHBORS` has been changed.
  Before it has returned an array of objects containing 'vertex' and 'edge'.
  Now it will only contain the vertex directly.
  Also an additional option 'includeData' has been added.
  This is used to define if only the 'vertex._id' value should be returned (false, default),
  or if the vertex should be looked up in the collection and the complete JSON should be returned
  (true).
  Using only the id values can lead to significantly improved performance if this is the only information
  required.

  In order to get the old result format prior to ArangoDB 2.6, please use the function EDGES instead.
  Edges allows for a new option 'includeVertices' which, set to true, returns exactly the format of NEIGHBORS.
  Example:

      NEIGHBORS(<vertexCollection>, <edgeCollection>, <vertex>, <direction>, <example>)

  This can now be achieved by:

      EDGES(<edgeCollection>, <vertex>, <direction>, <example>, {includeVertices: true})

  If you are nesting several NEIGHBORS steps you can speed up their performance in the following way:

  Old Example:

  FOR va IN NEIGHBORS(Users, relations, 'Users/123', 'outbound') FOR vc IN NEIGHBORS(Products, relations, va.vertex._id, 'outbound') RETURN vc

  This can now be achieved by:

  FOR va IN NEIGHBORS(Users, relations, 'Users/123', 'outbound') FOR vc IN NEIGHBORS(Products, relations, va, 'outbound', null, {includeData: true}) RETURN vc
                                                                                                          ^^^^                  ^^^^^^^^^^^^^^^^^^^
                                                                                                  Use intermediate directly     include Data for final

* INCOMPATIBLE CHANGE:

  The AQL function `GRAPH_NEIGHBORS` now provides an additional option `includeData`.
  This option allows controlling whether the function should return the complete vertices
  or just their IDs. Returning only the IDs instead of the full vertices can lead to
  improved performance .

  If provided, `includeData` is set to `true`, all vertices in the result will be returned
  with all their attributes. The default value of `includeData` is `false`.
  This makes the default function results incompatible with previous versions of ArangoDB.

  To get the old result style in ArangoDB 2.6, please set the options as follows in calls
  to `GRAPH_NEIGHBORS`:

      GRAPH_NEIGHBORS(<graph>, <vertex>, { includeData: true })

* INCOMPATIBLE CHANGE:

  The AQL function `GRAPH_COMMON_NEIGHBORS` now provides an additional option `includeData`.
  This option allows controlling whether the function should return the complete vertices
  or just their IDs. Returning only the IDs instead of the full vertices can lead to
  improved performance .

  If provided, `includeData` is set to `true`, all vertices in the result will be returned
  with all their attributes. The default value of `includeData` is `false`.
  This makes the default function results incompatible with previous versions of ArangoDB.

  To get the old result style in ArangoDB 2.6, please set the options as follows in calls
  to `GRAPH_COMMON_NEIGHBORS`:

      GRAPH_COMMON_NEIGHBORS(<graph>, <vertexExamples1>, <vertexExamples2>, { includeData: true }, { includeData: true })

* INCOMPATIBLE CHANGE:

  The AQL function `GRAPH_SHORTEST_PATH` now provides an additional option `includeData`.
  This option allows controlling whether the function should return the complete vertices
  and edges or just their IDs. Returning only the IDs instead of full vertices and edges
  can lead to improved performance .

  If provided, `includeData` is set to `true`, all vertices and edges in the result will
  be returned with all their attributes. There is also an optional parameter `includePath` of
  type object.
  It has two optional sub-attributes `vertices` and `edges`, both of type boolean.
  Both can be set individually and the result will include all vertices on the path if
  `includePath.vertices == true` and all edges if `includePath.edges == true` respectively.

  The default value of `includeData` is `false`, and paths are now excluded by default.
  This makes the default function results incompatible with previous versions of ArangoDB.

  To get the old result style in ArangoDB 2.6, please set the options as follows in calls
  to `GRAPH_SHORTEST_PATH`:

      GRAPH_SHORTEST_PATH(<graph>, <source>, <target>, { includeData: true, includePath: { edges: true, vertices: true } })

  The attributes `startVertex` and `vertex` that were present in the results of `GRAPH_SHORTEST_PATH`
  in previous versions of ArangoDB will not be produced in 2.6. To calculate these attributes in 2.6,
  please extract the first and last elements from the `vertices` result attribute.

* INCOMPATIBLE CHANGE:

  The AQL function `GRAPH_DISTANCE_TO` will now return only the id the destination vertex
  in the `vertex` attribute, and not the full vertex data with all vertex attributes.

* INCOMPATIBLE CHANGE:

  All graph measurements functions in JavaScript module `general-graph` that calculated a
  single figure previously returned an array containing just the figure. Now these functions
  will return the figure directly and not put it inside an array.

  The affected functions are:

  * `graph._absoluteEccentricity`
  * `graph._eccentricity`
  * `graph._absoluteCloseness`
  * `graph._closeness`
  * `graph._absoluteBetweenness`
  * `graph._betweenness`
  * `graph._radius`
  * `graph._diameter`

* Create the `_graphs` collection in new databases with `waitForSync` attribute set to `false`

  The previous `waitForSync` value was `true`, so default the behavior when creating and dropping
  graphs via the HTTP REST API changes as follows if the new settings are in effect:

  * `POST /_api/graph` by default returns `HTTP 202` instead of `HTTP 201`
  * `DELETE /_api/graph/graph-name` by default returns `HTTP 202` instead of `HTTP 201`

  If the `_graphs` collection still has its `waitForSync` value set to `true`, then the HTTP status
  code will not change.

* Upgraded ICU to version 54; this increases performance in many places.
  based on https://code.google.com/p/chromium/issues/detail?id=428145

* added support for HTTP push aka chunked encoding

* issue #1051: add info whether server is running in service or user mode?

  This will add a "mode" attribute to the result of the result of HTTP GET `/_api/version?details=true`

  "mode" can have the following values:

  - `standalone`: server was started manually (e.g. on command-line)
  - `service`: service is running as Windows service, in daemon mode or under the supervisor

* improve system error messages in Windows port

* increased default value of `--server.request-timeout` from 300 to 1200 seconds for client tools
  (arangosh, arangoimp, arangodump, arangorestore)

* increased default value of `--server.connect-timeout` from 3 to 5 seconds for client tools
  (arangosh, arangoimp, arangodump, arangorestore)

* added startup option `--server.foxx-queues-poll-interval`

  This startup option controls the frequency with which the Foxx queues manager is checking
  the queue (or queues) for jobs to be executed.

  The default value is `1` second. Lowering this value will result in the queue manager waking
  up and checking the queues more frequently, which may increase CPU usage of the server.
  When not using Foxx queues, this value can be raised to save some CPU time.

* added startup option `--server.foxx-queues`

  This startup option controls whether the Foxx queue manager will check queue and job entries.
  Disabling this option can reduce server load but will prevent jobs added to Foxx queues from
  being processed at all.

  The default value is `true`, enabling the Foxx queues feature.

* make Foxx queues really database-specific.

  Foxx queues were and are stored in a database-specific collection `_queues`. However, a global
  cache variable for the queues led to the queue names being treated database-independently, which
  was wrong.

  Since 2.6, Foxx queues names are truly database-specific, so the same queue name can be used in
  two different databases for two different queues. Until then, it is advisable to think of queues
  as already being database-specific, and using the database name as a queue name prefix to be
  avoid name conflicts, e.g.:

      var queueName = "myQueue";
      var Foxx = require("org/arangodb/foxx");
      Foxx.queues.create(db._name() + ":" + queueName);

* added support for Foxx queue job types defined as app scripts.

  The old job types introduced in 2.4 are still supported but are known to cause issues in 2.5
  and later when the server is restarted or the job types are not defined in every thread.

  The new job types avoid this issue by storing an explicit mount path and script name rather
  than an assuming the job type is defined globally. It is strongly recommended to convert your
  job types to the new script-based system.

* renamed Foxx sessions option "sessionStorageApp" to "sessionStorage". The option now also accepts session storages directly.

* Added the following JavaScript methods for file access:
  * fs.copyFile() to copy single files
  * fs.copyRecursive() to copy directory trees
  * fs.chmod() to set the file permissions (non-Windows only)

* Added process.env for accessing the process environment from JavaScript code

* Cluster: kickstarter shutdown routines will more precisely follow the shutdown of its nodes.

* Cluster: don't delete agency connection objects that are currently in use.

* Cluster: improve passing along of HTTP errors

* fixed issue #1247: debian init script problems

* multi-threaded index creation on collection load

  When a collection contains more than one secondary index, they can be built in memory in
  parallel when the collection is loaded. How many threads are used for parallel index creation
  is determined by the new configuration parameter `--database.index-threads`. If this is set
  to 0, indexes are built by the opening thread only and sequentially. This is equivalent to
  the behavior in 2.5 and before.

* speed up building up primary index when loading collections

* added `count` attribute to `parameters.json` files of collections. This attribute indicates
  the number of live documents in the collection on unload. It is read when the collection is
  (re)loaded to determine the initial size for the collection's primary index

* removed remainders of MRuby integration, removed arangoirb

* simplified `controllers` property in Foxx manifests. You can now specify a filename directly
  if you only want to use a single file mounted at the base URL of your Foxx app.

* simplified `exports` property in Foxx manifests. You can now specify a filename directly if
  you only want to export variables from a single file in your Foxx app.

* added support for node.js-style exports in Foxx exports. Your Foxx exports file can now export
  arbitrary values using the `module.exports` property instead of adding properties to the
  `exports` object.

* added `scripts` property to Foxx manifests. You should now specify the `setup` and `teardown`
  files as properties of the `scripts` object in your manifests and can define custom,
  app-specific scripts that can be executed from the web interface or the CLI.

* added `tests` property to Foxx manifests. You can now define test cases using the `mocha`
  framework which can then be executed inside ArangoDB.

* updated `joi` package to 6.0.8.

* added `extendible` package.

* added Foxx model lifecycle events to repositories. See #1257.

* speed up resizing of edge index.

* allow to split an edge index into buckets which are resized individually.
  This is controlled by the `indexBuckets` attribute in the `properties`
  of the collection.

* fix a cluster deadlock bug in larger clusters by marking a thread waiting
  for a lock on a DBserver as blocked


v2.5.7 (2015-08-02)
-------------------

* V8: Upgrade to version 4.1.0.27 - this is intended to be the stable V8 version.


v2.5.6 (2015-07-21)
-------------------

* alter Windows build infrastructure so we can properly store pdb files.

* potentially fixed issue #1313: Wrong metric calculation at dashboard

  Escape whitespace in process name when scanning /proc/pid/stats

  This fixes statistics values read from that file

* Fixed variable naming in AQL `COLLECT INTO` results in case the COLLECT is placed
  in a subquery which itself is followed by other constructs that require variables


v2.5.5 (2015-05-29)
-------------------

* fixed vulnerability in JWT implementation.

* fixed format string for reading /proc/pid/stat

* take into account barriers used in different V8 contexts


v2.5.4 (2015-05-14)
-------------------

* added startup option `--log.performance`: specifying this option at startup will log
  performance-related info messages, mainly timings via the regular logging mechanisms

* cluster fixes

* fix for recursive copy under Windows


v2.5.3 (2015-04-29)
-------------------

* Fix fs.move to work across filesystem borders; Fixes Foxx app installation problems;
  issue #1292.

* Fix Foxx app install when installed on a different drive on Windows

* issue #1322: strange AQL result

* issue #1318: Inconsistent db._create() syntax

* issue #1315: queries to a collection fail with an empty response if the
  collection contains specific JSON data

* issue #1300: Make arangodump not fail if target directory exists but is empty

* allow specifying higher values than SOMAXCONN for `--server.backlog-size`

  Previously, arangod would not start when a `--server.backlog-size` value was
  specified that was higher than the platform's SOMAXCONN header value.

  Now, arangod will use the user-provided value for `--server.backlog-size` and
  pass it to the listen system call even if the value is higher than SOMAXCONN.
  If the user-provided value is higher than SOMAXCONN, arangod will log a warning
  on startup.

* Fixed a cluster deadlock bug. Mark a thread that is in a RemoteBlock as
  blocked to allow for additional dispatcher threads to be started.

* Fix locking in cluster by using another ReadWriteLock class for collections.

* Add a second DispatcherQueue for AQL in the cluster. This fixes a
  cluster-AQL thread explosion bug.


v2.5.2 (2015-04-11)
-------------------

* modules stored in _modules are automatically flushed when changed

* added missing query-id parameter in documentation of HTTP DELETE `/_api/query` endpoint

* added iterator for edge index in AQL queries

  this change may lead to less edges being read when used together with a LIMIT clause

* make graph viewer in web interface issue less expensive queries for determining
  a random vertex from the graph, and for determining vertex attributes

* issue #1285: syntax error, unexpected $undefined near '@_to RETURN obj

  this allows AQL bind parameter names to also start with underscores

* moved /_api/query to C++

* issue #1289: Foxx models created from database documents expose an internal method

* added `Foxx.Repository#exists`

* parallelize initialization of V8 context in multiple threads

* fixed a possible crash when the debug-level was TRACE

* cluster: do not initialize statistics collection on each
  coordinator, this fixes a race condition at startup

* cluster: fix a startup race w.r.t. the _configuration collection

* search for db:// JavaScript modules only after all local files have been
  considered, this speeds up the require command in a cluster considerably

* general cluster speedup in certain areas


v2.5.1 (2015-03-19)
-------------------

* fixed bug that caused undefined behavior when an AQL query was killed inside
  a calculation block

* fixed memleaks in AQL query cleanup in case out-of-memory errors are thrown

* by default, Debian and RedHat packages are built with debug symbols

* added option `--database.ignore-logfile-errors`

  This option controls how collection datafiles with a CRC mismatch are treated.

  If set to `false`, CRC mismatch errors in collection datafiles will lead
  to a collection not being loaded at all. If a collection needs to be loaded
  during WAL recovery, the WAL recovery will also abort (if not forced with
  `--wal.ignore-recovery-errors true`). Setting this flag to `false` protects
  users from unintentionally using a collection with corrupted datafiles, from
  which only a subset of the original data can be recovered.

  If set to `true`, CRC mismatch errors in collection datafiles will lead to
  the datafile being partially loaded. All data up to until the mismatch will
  be loaded. This will enable users to continue with collection datafiles
  that are corrupted, but will result in only a partial load of the data.
  The WAL recovery will still abort when encountering a collection with a
  corrupted datafile, at least if `--wal.ignore-recovery-errors` is not set to
  `true`.

  The default value is *true*, so for collections with corrupted datafiles
  there might be partial data loads once the WAL recovery has finished. If
  the WAL recovery will need to load a collection with a corrupted datafile,
  it will still stop when using the default values.

* INCOMPATIBLE CHANGE:

  make the arangod server refuse to start if during startup it finds a non-readable
  `parameter.json` file for a database or a collection.

  Stopping the startup process in this case requires manual intervention (fixing
  the unreadable files), but prevents follow-up errors due to ignored databases or
  collections from happening.

* datafiles and `parameter.json` files written by arangod are now created with read and write
  privileges for the arangod process user, and with read and write privileges for the arangod
  process group.

  Previously, these files were created with user read and write permissions only.

* INCOMPATIBLE CHANGE:

  abort WAL recovery if one of the collection's datafiles cannot be opened

* INCOMPATIBLE CHANGE:

  never try to raise the privileges after dropping them, this can lead to a race condition while
  running the recovery

  If you require to run ArangoDB on a port lower than 1024, you must run ArangoDB as root.

* fixed inefficiencies in `remove` methods of general-graph module

* added option `--database.slow-query-threshold` for controlling the default AQL slow query
  threshold value on server start

* add system error strings for Windows on many places

* rework service startup so we announce 'RUNNING' only when we're finished starting.

* use the Windows eventlog for FATAL and ERROR - log messages

* fix service handling in NSIS Windows installer, specify human readable name

* add the ICU_DATA environment variable to the fatal error messages

* fixed issue #1265: arangod crashed with SIGSEGV

* fixed issue #1241: Wildcards in examples


v2.5.0 (2015-03-09)
-------------------

* installer fixes for Windows

* fix for downloading Foxx

* fixed issue #1258: http pipelining not working?


v2.5.0-beta4 (2015-03-05)
-------------------------

* fixed issue #1247: debian init script problems


v2.5.0-beta3 (2015-02-27)
-------------------------

* fix Windows install path calculation in arango

* fix Windows logging of long strings

* fix possible undefinedness of const strings in Windows


v2.5.0-beta2 (2015-02-23)
-------------------------

* fixed issue #1256: agency binary not found #1256

* fixed issue #1230: API: document/col-name/_key and cursor return different floats

* front-end: dashboard tries not to (re)load statistics if user has no access

* V8: Upgrade to version 3.31.74.1

* etcd: Upgrade to version 2.0 - This requires go 1.3 to compile at least.

* refuse to startup if ICU wasn't initialized, this will i.e. prevent errors from being printed,
  and libraries from being loaded.

* front-end: unwanted removal of index table header after creating new index

* fixed issue #1248: chrome: applications filtering not working

* fixed issue #1198: queries remain in aql editor (front-end) if you navigate through different tabs

* Simplify usage of Foxx

  Thanks to our user feedback we learned that Foxx is a powerful, yet rather complicated concept.
  With this release we tried to make it less complicated while keeping all its strength.
  That includes a rewrite of the documentation as well as some code changes as listed below:

  * Moved Foxx applications to a different folder.

    The naming convention now is: <app-path>/_db/<dbname>/<mountpoint>/APP
    Before it was: <app-path>/databases/<dbname>/<appname>:<appversion>
    This caused some trouble as apps where cached based on name and version and updates did not apply.
    Hence the path on filesystem and the app's access URL had no relation to one another.
    Now the path on filesystem is identical to the URL (except for slashes and the appended APP)

  * Rewrite of Foxx routing

    The routing of Foxx has been exposed to major internal changes we adjusted because of user feedback.
    This allows us to set the development mode per mountpoint without having to change paths and hold
    apps at separate locations.

  * Foxx Development mode

    The development mode used until 2.4 is gone. It has been replaced by a much more mature version.
    This includes the deprecation of the javascript.dev-app-path parameter, which is useless since 2.5.
    Instead of having two separate app directories for production and development, apps now reside in
    one place, which is used for production as well as for development.
    Apps can still be put into development mode, changing their behavior compared to production mode.
    Development mode apps are still reread from disk at every request, and still they ship more debug
    output.

    This change has also made the startup options `--javascript.frontend-development-mode` and
    `--javascript.dev-app-path` obsolete. The former option will not have any effect when set, and the
    latter option is only read and used during the upgrade to 2.5 and does not have any effects later.

  * Foxx install process

    Installing Foxx apps has been a two step process: import them into ArangoDB and mount them at a
    specific mountpoint. These operations have been joined together. You can install an app at one
    mountpoint, that's it. No fetch, mount, unmount, purge cycle anymore. The commands have been
    simplified to just:

    * install: get your Foxx app up and running
    * uninstall: shut it down and erase it from disk

  * Foxx error output

    Until 2.4 the errors produced by Foxx were not optimal. Often, the error message was just
    `unable to parse manifest` and contained only an internal stack trace.
    In 2.5 we made major improvements there, including a much more fine-grained error output that
    helps you debug your Foxx apps. The error message printed is now much closer to its source and
    should help you track it down.

    Also we added the default handlers for unhandled errors in Foxx apps:

    * You will get a nice internal error page whenever your Foxx app is called but was not installed
      due to any error
    * You will get a proper error message when having an uncaught error appears in any app route

    In production mode the messages above will NOT contain any information about your Foxx internals
    and are safe to be exposed to third party users.
    In development mode the messages above will contain the stacktrace (if available), making it easier for
    your in-house devs to track down errors in the application.

* added `console` object to Foxx apps. All Foxx apps now have a console object implementing
  the familiar Console API in their global scope, which can be used to log diagnostic
  messages to the database.

* added `org/arangodb/request` module, which provides a simple API for making HTTP requests
  to external services.

* added optimizer rule `propagate-constant-attributes`

  This rule will look inside `FILTER` conditions for constant value equality comparisons,
  and insert the constant values in other places in `FILTER`s. For example, the rule will
  insert `42` instead of `i.value` in the second `FILTER` of the following query:

      FOR i IN c1 FOR j IN c2 FILTER i.value == 42 FILTER j.value == i.value RETURN 1

* added `filtered` value to AQL query execution statistics

  This value indicates how many documents were filtered by `FilterNode`s in the AQL query.
  Note that `IndexRangeNode`s can also filter documents by selecting only the required ranges
  from the index. The `filtered` value will not include the work done by `IndexRangeNode`s,
  but only the work performed by `FilterNode`s.

* added support for sparse hash and skiplist indexes

  Hash and skiplist indexes can optionally be made sparse. Sparse indexes exclude documents
  in which at least one of the index attributes is either not set or has a value of `null`.

  As such documents are excluded from sparse indexes, they may contain fewer documents than
  their non-sparse counterparts. This enables faster indexing and can lead to reduced memory
  usage in case the indexed attribute does occur only in some, but not all documents of the
  collection. Sparse indexes will also reduce the number of collisions in non-unique hash
  indexes in case non-existing or optional attributes are indexed.

  In order to create a sparse index, an object with the attribute `sparse` can be added to
  the index creation commands:

      db.collection.ensureHashIndex(attributeName, { sparse: true });
      db.collection.ensureHashIndex(attributeName1, attributeName2, { sparse: true });
      db.collection.ensureUniqueConstraint(attributeName, { sparse: true });
      db.collection.ensureUniqueConstraint(attributeName1, attributeName2, { sparse: true });

      db.collection.ensureSkiplist(attributeName, { sparse: true });
      db.collection.ensureSkiplist(attributeName1, attributeName2, { sparse: true });
      db.collection.ensureUniqueSkiplist(attributeName, { sparse: true });
      db.collection.ensureUniqueSkiplist(attributeName1, attributeName2, { sparse: true });

  Note that in place of the above specialized index creation commands, it is recommended to use
  the more general index creation command `ensureIndex`:

  ```js
  db.collection.ensureIndex({ type: "hash", sparse: true, unique: true, fields: [ attributeName ] });
  db.collection.ensureIndex({ type: "skiplist", sparse: false, unique: false, fields: [ "a", "b" ] });
  ```

  When not explicitly set, the `sparse` attribute defaults to `false` for new indexes.

  This causes a change in behavior when creating a unique hash index without specifying the
  sparse flag: in 2.4, unique hash indexes were implicitly sparse, always excluding `null` values.
  There was no option to control this behavior, and sparsity was neither supported for non-unique
  hash indexes nor skiplists in 2.4. This implicit sparsity of unique hash indexes was considered
  an inconsistency, and therefore the behavior was cleaned up in 2.5. As of 2.5, indexes will
  only be created sparse if sparsity is explicitly requested. Existing unique hash indexes from 2.4
  or before will automatically be migrated so they are still sparse after the upgrade to 2.5.

  Geo indexes are implicitly sparse, meaning documents without the indexed location attribute or
  containing invalid location coordinate values will be excluded from the index automatically. This
  is also a change when compared to pre-2.5 behavior, when documents with missing or invalid
  coordinate values may have caused errors on insertion when the geo index' `unique` flag was set
  and its `ignoreNull` flag was not.

  This was confusing and has been rectified in 2.5. The method `ensureGeoConstaint()` now does the
  same as `ensureGeoIndex()`. Furthermore, the attributes `constraint`, `unique`, `ignoreNull` and
  `sparse` flags are now completely ignored when creating geo indexes.

  The same is true for fulltext indexes. There is no need to specify non-uniqueness or sparsity for
  geo or fulltext indexes. They will always be non-unique and sparse.

  As sparse indexes may exclude some documents, they cannot be used for every type of query.
  Sparse hash indexes cannot be used to find documents for which at least one of the indexed
  attributes has a value of `null`. For example, the following AQL query cannot use a sparse
  index, even if one was created on attribute `attr`:

      FOR doc In collection
        FILTER doc.attr == null
        RETURN doc

  If the lookup value is non-constant, a sparse index may or may not be used, depending on
  the other types of conditions in the query. If the optimizer can safely determine that
  the lookup value cannot be `null`, a sparse index may be used. When uncertain, the optimizer
  will not make use of a sparse index in a query in order to produce correct results.

  For example, the following queries cannot use a sparse index on `attr` because the optimizer
  will not know beforehand whether the comparison values for `doc.attr` will include `null`:

      FOR doc In collection
        FILTER doc.attr == SOME_FUNCTION(...)
        RETURN doc

      FOR other IN otherCollection
        FOR doc In collection
          FILTER doc.attr == other.attr
          RETURN doc

  Sparse skiplist indexes can be used for sorting if the optimizer can safely detect that the
  index range does not include `null` for any of the index attributes.

* inspection of AQL data-modification queries will now detect if the data-modification part
  of the query can run in lockstep with the data retrieval part of the query, or if the data
  retrieval part must be executed before the data modification can start.

  Executing the two in lockstep allows using much smaller buffers for intermediate results
  and starts the actual data-modification operations much earlier than if the two phases
  were executed separately.

* Allow dynamic attribute names in AQL object literals

  This allows using arbitrary expressions to construct attribute names in object
  literals specified in AQL queries. To disambiguate expressions and other unquoted
  attribute names, dynamic attribute names need to be enclosed in brackets (`[` and `]`).
  Example:

      FOR i IN 1..100
        RETURN { [ CONCAT('value-of-', i) ] : i }

* make AQL optimizer rule "use-index-for-sort" remove sort also in case a non-sorted
  index (e.g. a hash index) is used for only equality lookups and all sort attributes
  are covered by the index.

  Example that does not require an extra sort (needs hash index on `value`):

      FOR doc IN collection FILTER doc.value == 1 SORT doc.value RETURN doc

  Another example that does not require an extra sort (with hash index on `value1`, `value2`):

      FOR doc IN collection FILTER doc.value1 == 1 && doc.value2 == 2 SORT doc.value1, doc.value2 RETURN doc

* make AQL optimizer rule "use-index-for-sort" remove sort also in case the sort criteria
  excludes the left-most index attributes, but the left-most index attributes are used
  by the index for equality-only lookups.

  Example that can use the index for sorting (needs skiplist index on `value1`, `value2`):

      FOR doc IN collection FILTER doc.value1 == 1 SORT doc.value2 RETURN doc

* added selectivity estimates for primary index, edge index, and hash index

  The selectivity estimates are returned by the `GET /_api/index` REST API method
  in a sub-attribute `selectivityEstimate` for each index that supports it. This
  attribute will be omitted for indexes that do not provide selectivity estimates.
  If provided, the selectivity estimate will be a numeric value between 0 and 1.

  Selectivity estimates will also be reported in the result of `collection.getIndexes()`
  for all indexes that support this. If no selectivity estimate can be determined for
  an index, the attribute `selectivityEstimate` will be omitted here, too.

  The web interface also shows selectivity estimates for each index that supports this.

  Currently the following index types can provide selectivity estimates:
  - primary index
  - edge index
  - hash index (unique and non-unique)

  No selectivity estimates will be provided when running in cluster mode.

* fixed issue #1226: arangod log issues

* added additional logger if arangod is started in foreground mode on a tty

* added AQL optimizer rule "move-calculations-down"

* use exclusive native SRWLocks on Windows instead of native mutexes

* added AQL functions `MD5`, `SHA1`, and `RANDOM_TOKEN`.

* reduced number of string allocations when parsing certain AQL queries

  parsing numbers (integers or doubles) does not require a string allocation
  per number anymore

* RequestContext#bodyParam now accepts arbitrary joi schemas and rejects invalid (but well-formed) request bodies.

* enforce that AQL user functions are wrapped inside JavaScript function () declarations

  AQL user functions were always expected to be wrapped inside a JavaScript function, but previously
  this was not enforced when registering a user function. Enforcing the AQL user functions to be contained
  inside functions prevents functions from doing some unexpected things that may have led to undefined
  behavior.

* Windows service uninstalling: only remove service if it points to the currently running binary,
  or --force was specified.

* Windows (debug only): print stacktraces on crash and run minidump

* Windows (cygwin): if you run arangosh in a cygwin shell or via ssh we will detect this and use
  the appropriate output functions.

* Windows: improve process management

* fix IPv6 reverse ip lookups - so far we only did IPv4 addresses.

* improve join documentation, add outer join example

* run jslint for unit tests too, to prevent "memory leaks" by global js objects with native code.

* fix error logging for exceptions - we wouldn't log the exception message itself so far.

* improve error reporting in the http client (Windows & *nix)

* improve error reports in cluster

* Standard errors can now contain custom messages.


v2.4.7 (XXXX-XX-XX)
-------------------

* fixed issue #1282: Geo WITHIN_RECTANGLE for nested lat/lng


v2.4.6 (2015-03-18)
-------------------

* added option `--database.ignore-logfile-errors`

  This option controls how collection datafiles with a CRC mismatch are treated.

  If set to `false`, CRC mismatch errors in collection datafiles will lead
  to a collection not being loaded at all. If a collection needs to be loaded
  during WAL recovery, the WAL recovery will also abort (if not forced with
  `--wal.ignore-recovery-errors true`). Setting this flag to `false` protects
  users from unintentionally using a collection with corrupted datafiles, from
  which only a subset of the original data can be recovered.

  If set to `true`, CRC mismatch errors in collection datafiles will lead to
  the datafile being partially loaded. All data up to until the mismatch will
  be loaded. This will enable users to continue with a collection datafiles
  that are corrupted, but will result in only a partial load of the data.
  The WAL recovery will still abort when encountering a collection with a
  corrupted datafile, at least if `--wal.ignore-recovery-errors` is not set to
  `true`.

  The default value is *true*, so for collections with corrupted datafiles
  there might be partial data loads once the WAL recovery has finished. If
  the WAL recovery will need to load a collection with a corrupted datafile,
  it will still stop when using the default values.

* INCOMPATIBLE CHANGE:

  make the arangod server refuse to start if during startup it finds a non-readable
  `parameter.json` file for a database or a collection.

  Stopping the startup process in this case requires manual intervention (fixing
  the unreadable files), but prevents follow-up errors due to ignored databases or
  collections from happening.

* datafiles and `parameter.json` files written by arangod are now created with read and write
  privileges for the arangod process user, and with read and write privileges for the arangod
  process group.

  Previously, these files were created with user read and write permissions only.

* INCOMPATIBLE CHANGE:

  abort WAL recovery if one of the collection's datafiles cannot be opened

* INCOMPATIBLE CHANGE:

  never try to raise the privileges after dropping them, this can lead to a race condition while
  running the recovery

  If you require to run ArangoDB on a port lower than 1024, you must run ArangoDB as root.

* fixed inefficiencies in `remove` methods of general-graph module

* added option `--database.slow-query-threshold` for controlling the default AQL slow query
  threshold value on server start


v2.4.5 (2015-03-16)
-------------------

* added elapsed time to HTTP request logging output (`--log.requests-file`)

* added AQL current and slow query tracking, killing of AQL queries

  This change enables retrieving the list of currently running AQL queries inside the selected database.
  AQL queries with an execution time beyond a certain threshold can be moved to a "slow query" facility
  and retrieved from there. Queries can also be killed by specifying the query id.

  This change adds the following HTTP REST APIs:

  - `GET /_api/query/current`: for retrieving the list of currently running queries
  - `GET /_api/query/slow`: for retrieving the list of slow queries
  - `DELETE /_api/query/slow`: for clearing the list of slow queries
  - `GET /_api/query/properties`: for retrieving the properties for query tracking
  - `PUT /_api/query/properties`: for adjusting the properties for query tracking
  - `DELETE /_api/query/<id>`: for killing an AQL query

  The following JavaScript APIs have been added:

  - require("org/arangodb/aql/queries").current();
  - require("org/arangodb/aql/queries").slow();
  - require("org/arangodb/aql/queries").clearSlow();
  - require("org/arangodb/aql/queries").properties();
  - require("org/arangodb/aql/queries").kill();

* fixed issue #1265: arangod crashed with SIGSEGV

* fixed issue #1241: Wildcards in examples

* fixed comment parsing in Foxx controllers


v2.4.4 (2015-02-24)
-------------------

* fixed the generation template for foxx apps. It now does not create deprecated functions anymore

* add custom visitor functionality for `GRAPH_NEIGHBORS` function, too

* increased default value of traversal option *maxIterations* to 100 times of its previous
  default value


v2.4.3 (2015-02-06)
-------------------

* fix multi-threading with openssl when running under Windows

* fix timeout on socket operations when running under Windows

* Fixed an error in Foxx routing which caused some apps that worked in 2.4.1 to fail with status 500: `undefined is not a function` errors in 2.4.2
  This error was occurring due to seldom internal rerouting introduced by the malformed application handler.


v2.4.2 (2015-01-30)
-------------------

* added custom visitor functionality for AQL traversals

  This allows more complex result processing in traversals triggered by AQL. A few examples
  are shown in [this article](http://jsteemann.github.io/blog/2015/01/28/using-custom-visitors-in-aql-graph-traversals/).

* improved number of results estimated for nodes of type EnumerateListNode and SubqueryNode
  in AQL explain output

* added AQL explain helper to explain arbitrary AQL queries

  The helper function prints the query execution plan and the indexes to be used in the
  query. It can be invoked from the ArangoShell or the web interface as follows:

      require("org/arangodb/aql/explainer").explain(query);

* enable use of indexes for certain AQL conditions with non-equality predicates, in
  case the condition(s) also refer to indexed attributes

  The following queries will now be able to use indexes:

      FILTER a.indexed == ... && a.indexed != ...
      FILTER a.indexed == ... && a.nonIndexed != ...
      FILTER a.indexed == ... && ! (a.indexed == ...)
      FILTER a.indexed == ... && ! (a.nonIndexed == ...)
      FILTER a.indexed == ... && ! (a.indexed != ...)
      FILTER a.indexed == ... && ! (a.nonIndexed != ...)
      FILTER (a.indexed == ... && a.nonIndexed == ...) || (a.indexed == ... && a.nonIndexed == ...)
      FILTER (a.indexed == ... && a.nonIndexed != ...) || (a.indexed == ... && a.nonIndexed != ...)

* Fixed spuriously occurring "collection not found" errors when running queries on local
  collections on a cluster DB server

* Fixed upload of Foxx applications to the server for apps exceeding approx. 1 MB zipped.

* Malformed Foxx applications will now return a more useful error when any route is requested.

  In Production a Foxx app mounted on /app will display an html page on /app/* stating a 503 Service temporarily not available.
  It will not state any information about your Application.
  Before it was a 404 Not Found without any information and not distinguishable from a correct not found on your route.

  In Development Mode the html page also contains information about the error occurred.

* Unhandled errors thrown in Foxx routes are now handled by the Foxx framework itself.

  In Production the route will return a status 500 with a body {error: "Error statement"}.
  In Development the route will return a status 500 with a body {error: "Error statement", stack: "..."}

  Before, it was status 500 with a plain text stack including ArangoDB internal routing information.

* The Applications tab in web interface will now request development apps more often.
  So if you have a fixed a syntax error in your app it should always be visible after reload.


v2.4.1 (2015-01-19)
-------------------

* improved WAL recovery output

* fixed certain OR optimizations in AQL optimizer

* better diagnostics for arangoimp

* fixed invalid result of HTTP REST API method `/_admin/foxx/rescan`

* fixed possible segmentation fault when passing a Buffer object into a V8 function
  as a parameter

* updated AQB module to 1.8.0.


v2.4.0 (2015-01-13)
-------------------

* updated AQB module to 1.7.0.

* fixed V8 integration-related crashes

* make `fs.move(src, dest)` also fail when both `src` and `dest` are
  existing directories. This ensures the same behavior of the move operation
  on different platforms.

* fixed AQL insert operation for multi-shard collections in cluster

* added optional return value for AQL data-modification queries.
  This allows returning the documents inserted, removed or updated with the query, e.g.

      FOR doc IN docs REMOVE doc._key IN docs LET removed = OLD RETURN removed
      FOR doc IN docs INSERT { } IN docs LET inserted = NEW RETURN inserted
      FOR doc IN docs UPDATE doc._key WITH { } IN docs LET previous = OLD RETURN previous
      FOR doc IN docs UPDATE doc._key WITH { } IN docs LET updated = NEW RETURN updated

  The variables `OLD` and `NEW` are automatically available when a `REMOVE`, `INSERT`,
  `UPDATE` or `REPLACE` statement is immediately followed by a `LET` statement.
  Note that the `LET` and `RETURN` statements in data-modification queries are not as
  flexible as the general versions of `LET` and `RETURN`. When returning documents from
  data-modification operations, only a single variable can be assigned using `LET`, and
  the assignment can only be either `OLD` or `NEW`, but not an arbitrary expression. The
  `RETURN` statement also allows using the just-created variable only, and no arbitrary
  expressions.


v2.4.0-beta1 (2014-12-26)
--------------------------

* fixed superstates in FoxxGenerator

* fixed issue #1065: Aardvark: added creation of documents and edges with _key property

* fixed issue #1198: Aardvark: current AQL editor query is now cached

* Upgraded V8 version from 3.16.14 to 3.29.59

  The built-in version of V8 has been upgraded from 3.16.14 to 3.29.59.
  This activates several ES6 (also dubbed *Harmony* or *ES.next*) features in
  ArangoDB, both in the ArangoShell and the ArangoDB server. They can be
  used for scripting and in server-side actions such as Foxx routes, traversals
  etc.

  The following ES6 features are available in ArangoDB 2.4 by default:

  * iterators
  * the `of` operator
  * symbols
  * predefined collections types (Map, Set etc.)
  * typed arrays

  Many other ES6 features are disabled by default, but can be made available by
  starting arangod or arangosh with the appropriate options:

  * arrow functions
  * proxies
  * generators
  * String, Array, and Number enhancements
  * constants
  * enhanced object and numeric literals

  To activate all these ES6 features in arangod or arangosh, start it with
  the following options:

      arangosh --javascript.v8-options="--harmony --harmony_generators"

  More details on the available ES6 features can be found in
  [this blog](https://jsteemann.github.io/blog/2014/12/19/using-es6-features-in-arangodb/).

* Added Foxx generator for building Hypermedia APIs

  A more detailed description is [here](https://www.arangodb.com/2014/12/08/building-hypermedia-apis-foxxgenerator)

* New `Applications` tab in web interface:

  The `applications` tab got a complete redesign.
  It will now only show applications that are currently running on ArangoDB.
  For a selected application, a new detailed view has been created.
  This view provides a better overview of the app:
  * author
  * license
  * version
  * contributors
  * download links
  * API documentation

  To install a new application, a new dialog is now available.
  It provides the features already available in the console application `foxx-manager` plus some more:
  * install an application from Github
  * install an application from a zip file
  * install an application from ArangoDB's application store
  * create a new application from scratch: this feature uses a generator to
    create a Foxx application with pre-defined CRUD methods for a given list
    of collections. The generated Foxx app can either be downloaded as a zip file or
    be installed on the server. Starting with a new Foxx app has never been easier.

* fixed issue #1102: Aardvark: Layout bug in documents overview

  The documents overview was entirely destroyed in some situations on Firefox.
  We replaced the plugin we used there.

* fixed issue #1168: Aardvark: pagination buttons jumping

* fixed issue #1161: Aardvark: Click on Import JSON imports previously uploaded file

* removed configure options `--enable-all-in-one-v8`, `--enable-all-in-one-icu`,
  and `--enable-all-in-one-libev`.

* global internal rename to fix naming incompatibilities with JSON:

  Internal functions with names containing `array` have been renamed to `object`,
  internal functions with names containing `list` have been renamed to `array`.
  The renaming was mainly done in the C++ parts. The documentation has also been
  adjusted so that the correct JSON type names are used in most places.

  The change also led to the addition of a few function aliases in AQL:

  * `TO_LIST` now is an alias of the new `TO_ARRAY`
  * `IS_LIST` now is an alias of the new `IS_ARRAY`
  * `IS_DOCUMENT` now is an alias of the new `IS_OBJECT`

  The changed also renamed the option `mergeArrays` to `mergeObjects` for AQL
  data-modification query options and HTTP document modification API

* AQL: added optimizer rule "remove-filter-covered-by-index"

  This rule removes FilterNodes and CalculationNodes from an execution plan if the
  filter is already covered by a previous IndexRangeNode. Removing the CalculationNode
  and the FilterNode will speed up query execution because the query requires less
  computation.

* AQL: added optimizer rule "remove-sort-rand"

  This rule removes a `SORT RAND()` expression from a query and moves the random
  iteration into the appropriate `EnumerateCollectionNode`. This is more efficient
  than individually enumerating and then sorting randomly.

* AQL: range optimizations for IN and OR

  This change enables usage of indexes for several additional cases. Filters containing
  the `IN` operator can now make use of indexes, and multiple OR- or AND-combined filter
  conditions can now also use indexes if the filters are accessing the same indexed
  attribute.

  Here are a few examples of queries that can now use indexes but couldn't before:

    FOR doc IN collection
      FILTER doc.indexedAttribute == 1 || doc.indexedAttribute > 99
      RETURN doc

    FOR doc IN collection
      FILTER doc.indexedAttribute IN [ 3, 42 ] || doc.indexedAttribute > 99
      RETURN doc

    FOR doc IN collection
      FILTER (doc.indexedAttribute > 2 && doc.indexedAttribute < 10) ||
             (doc.indexedAttribute > 23 && doc.indexedAttribute < 42)
      RETURN doc

* fixed issue #500: AQL parentheses issue

  This change allows passing subqueries as AQL function parameters without using
  duplicate brackets (e.g. `FUNC(query)` instead of `FUNC((query))`

* added optional `COUNT` clause to AQL `COLLECT`

  This allows more efficient group count calculation queries, e.g.

      FOR doc IN collection
        COLLECT age = doc.age WITH COUNT INTO length
        RETURN { age: age, count: length }

  A count-only query is also possible:

      FOR doc IN collection
        COLLECT WITH COUNT INTO length
        RETURN length

* fixed missing makeDirectory when fetching a Foxx application from a zip file

* fixed issue #1134: Change the default endpoint to localhost

  This change will modify the IP address ArangoDB listens on to 127.0.0.1 by default.
  This will make new ArangoDB installations unaccessible from clients other than
  localhost unless changed. This is a security feature.

  To make ArangoDB accessible from any client, change the server's configuration
  (`--server.endpoint`) to either `tcp://0.0.0.0:8529` or the server's publicly
  visible IP address.

* deprecated `Repository#modelPrototype`. Use `Repository#model` instead.

* IMPORTANT CHANGE: by default, system collections are included in replication and all
  replication API return values. This will lead to user accounts and credentials
  data being replicated from master to slave servers. This may overwrite
  slave-specific database users.

  If this is undesired, the `_users` collection can be excluded from replication
  easily by setting the `includeSystem` attribute to `false` in the following commands:

  * replication.sync({ includeSystem: false });
  * replication.applier.properties({ includeSystem: false });

  This will exclude all system collections (including `_aqlfunctions`, `_graphs` etc.)
  from the initial synchronization and the continuous replication.

  If this is also undesired, it is also possible to specify a list of collections to
  exclude from the initial synchronization and the continuous replication using the
  `restrictCollections` attribute, e.g.:

      replication.applier.properties({
        includeSystem: true,
        restrictType: "exclude",
        restrictCollections: [ "_users", "_graphs", "foo" ]
      });

  The HTTP API methods for fetching the replication inventory and for dumping collections
  also support the `includeSystem` control flag via a URL parameter.

* removed DEPRECATED replication methods:
  * `replication.logger.start()`
  * `replication.logger.stop()`
  * `replication.logger.properties()`
  * HTTP PUT `/_api/replication/logger-start`
  * HTTP PUT `/_api/replication/logger-stop`
  * HTTP GET `/_api/replication/logger-config`
  * HTTP PUT `/_api/replication/logger-config`

* fixed issue #1174, which was due to locking problems in distributed
  AQL execution

* improved cluster locking for AQL avoiding deadlocks

* use DistributeNode for modifying queries with REPLACE and UPDATE, if
  possible


v2.3.6 (2015-XX-XX)
-------------------

* fixed AQL subquery optimization that produced wrong result when multiple subqueries
  directly followed each other and and a directly following `LET` statement did refer
  to any but the first subquery.


v2.3.5 (2015-01-16)
-------------------

* fixed intermittent 404 errors in Foxx apps after mounting or unmounting apps

* fixed issue #1200: Expansion operator results in "Cannot call method 'forEach' of null"

* fixed issue #1199: Cannot unlink root node of plan


v2.3.4 (2014-12-23)
-------------------

* fixed cerberus path for MyArangoDB


v2.3.3 (2014-12-17)
-------------------

* fixed error handling in instantiation of distributed AQL queries, this
  also fixes a bug in cluster startup with many servers

* issue #1185: parse non-fractional JSON numbers with exponent (e.g. `4e-261`)

* issue #1159: allow --server.request-timeout and --server.connect-timeout of 0


v2.3.2 (2014-12-09)
-------------------

* fixed issue #1177: Fix bug in the user app's storage

* fixed issue #1173: AQL Editor "Save current query" resets user password

* fixed missing makeDirectory when fetching a Foxx application from a zip file

* put in warning about default changed: fixed issue #1134: Change the default endpoint to localhost

* fixed issue #1163: invalid fullCount value returned from AQL

* fixed range operator precedence

* limit default maximum number of plans created by AQL optimizer to 256 (from 1024)

* make AQL optimizer not generate an extra plan if an index can be used, but modify
  existing plans in place

* fixed AQL cursor ttl (time-to-live) issue

  Any user-specified cursor ttl value was not honored since 2.3.0.

* fixed segfault in AQL query hash index setup with unknown shapes

* fixed memleaks

* added AQL optimizer rule for removing `INTO` from a `COLLECT` statement if not needed

* fixed issue #1131

  This change provides the `KEEP` clause for `COLLECT ... INTO`. The `KEEP` clause
  allows controlling which variables will be kept in the variable created by `INTO`.

* fixed issue #1147, must protect dispatcher ID for etcd

v2.3.1 (2014-11-28)
-------------------

* recreate password if missing during upgrade

* fixed issue #1126

* fixed non-working subquery index optimizations

* do not restrict summary of Foxx applications to 60 characters

* fixed display of "required" path parameters in Foxx application documentation

* added more optimizations of constants values in AQL FILTER conditions

* fixed invalid or-to-in optimization for FILTERs containing comparisons
  with boolean values

* fixed replication of `_graphs` collection

* added AQL list functions `PUSH`, `POP`, `UNSHIFT`, `SHIFT`, `REMOVE_VALUES`,
  `REMOVE_VALUE`, `REMOVE_NTH` and `APPEND`

* added AQL functions `CALL` and `APPLY` to dynamically call other functions

* fixed AQL optimizer cost estimation for LIMIT node

* prevent Foxx queues from permanently writing to the journal even when
  server is idle

* fixed AQL COLLECT statement with INTO clause, which copied more variables
  than v2.2 and thus lead to too much memory consumption.
  This deals with #1107.

* fixed AQL COLLECT statement, this concerned every COLLECT statement,
  only the first group had access to the values of the variables before
  the COLLECT statement. This deals with #1127.

* fixed some AQL internals, where sometimes too many items were
  fetched from upstream in the presence of a LIMIT clause. This should
  generally improve performance.


v2.3.0 (2014-11-18)
-------------------

* fixed syslog flags. `--log.syslog` is deprecated and setting it has no effect,
  `--log.facility` now works as described. Application name has been changed from
  `triagens` to `arangod`. It can be changed using `--log.application`. The syslog
  will only contain the actual log message. The datetime prefix is omitted.

* fixed deflate in SimpleHttpClient

* fixed issue #1104: edgeExamples broken or changed

* fixed issue #1103: Error while importing user queries

* fixed issue #1100: AQL: HAS() fails on doc[attribute_name]

* fixed issue #1098: runtime error when creating graph vertex

* hide system applications in **Applications** tab by default

  Display of system applications can be toggled by using the *system applications*
  toggle in the UI.

* added HTTP REST API for managing tasks (`/_api/tasks`)

* allow passing character lists as optional parameter to AQL functions `TRIM`,
  `LTRIM` and `RTRIM`

  These functions now support trimming using custom character lists. If no character
  lists are specified, all whitespace characters will be removed as previously:

      TRIM("  foobar\t \r\n ")         // "foobar"
      TRIM(";foo;bar;baz, ", "; ")     // "foo;bar;baz"

* added AQL string functions `LTRIM`, `RTRIM`, `FIND_FIRST`, `FIND_LAST`, `SPLIT`,
  `SUBSTITUTE`

* added AQL functions `ZIP`, `VALUES` and `PERCENTILE`

* made AQL functions `CONCAT` and `CONCAT_SEPARATOR` work with list arguments

* dynamically create extra dispatcher threads if required

* fixed issue #1097: schemas in the API docs no longer show required properties as optional


v2.3.0-beta2 (2014-11-08)
-------------------------

* front-end: new icons for uploading and downloading JSON documents into a collection

* front-end: fixed documents pagination css display error

* front-end: fixed flickering of the progress view

* front-end: fixed missing event for documents filter function

* front-end: jsoneditor: added CMD+Return (Mac) CTRL+Return (Linux/Win) shortkey for
  saving a document

* front-end: added information tooltip for uploading json documents.

* front-end: added database management view to the collapsed navigation menu

* front-end: added collection truncation feature

* fixed issue #1086: arangoimp: Odd errors if arguments are not given properly

* performance improvements for AQL queries that use JavaScript-based expressions
  internally

* added AQL geo functions `WITHIN_RECTANGLE` and `IS_IN_POLYGON`

* fixed non-working query results download in AQL editor of web interface

* removed debug print message in AQL editor query export routine

* fixed issue #1075: Aardvark: user name required even if auth is off #1075

  The fix for this prefills the username input field with the current user's
  account name if any and `root` (the default username) otherwise. Additionally,
  the tooltip text has been slightly adjusted.

* fixed issue #1069: Add 'raw' link to swagger ui so that the raw swagger
  json can easily be retrieved

  This adds a link to the Swagger API docs to an application's detail view in
  the **Applications** tab of the web interface. The link produces the Swagger
  JSON directly. If authentication is turned on, the link requires authentication,
  too.

* documentation updates


v2.3.0-beta1 (2014-11-01)
-------------------------

* added dedicated `NOT IN` operator for AQL

  Previously, a `NOT IN` was only achievable by writing a negated `IN` condition:

      FOR i IN ... FILTER ! (i IN [ 23, 42 ]) ...

  This can now alternatively be expressed more intuitively as follows:

      FOR i IN ... FILTER i NOT IN [ 23, 42 ] ...

* added alternative logical operator syntax for AQL

  Previously, the logical operators in AQL could only be written as:
  - `&&`: logical and
  - `||`: logical or
  - `!`: negation

  ArangoDB 2.3 introduces the alternative variants for these operators:
  - `AND`: logical and
  - `OR`: logical or
  - `NOT`: negation

  The new syntax is just an alternative to the old syntax, allowing easier
  migration from SQL. The old syntax is still fully supported and will be.

* improved output of `ArangoStatement.parse()` and POST `/_api/query`

  If an AQL query can be parsed without problems, The return value of
  `ArangoStatement.parse()` now contains an attribute `ast` with the abstract
  syntax tree of the query (before optimizations). Though this is an internal
  representation of the query and is subject to change, it can be used to inspect
  how ArangoDB interprets a given query.

* improved `ArangoStatement.explain()` and POST `/_api/explain`

  The commands for explaining AQL queries have been improved.

* added command-line option `--javascript.v8-contexts` to control the number of
  V8 contexts created in arangod.

  Previously, the number of V8 contexts was equal to the number of server threads
  (as specified by option `--server.threads`).

  However, it may be sensible to create different amounts of threads and V8
  contexts. If the option is not specified, the number of V8 contexts created
  will be equal to the number of server threads. Thus no change in configuration
  is required to keep the old behavior.

  If you are using the default config files or merge them with your local config
  files, please review if the default number of server threads is okay in your
  environment. Additionally you should verify that the number of V8 contexts
  created (as specified in option `--javascript.v8-contexts`) is okay.

* the number of server.threads specified is now the minimum of threads
  started. There are situation in which threads are waiting for results of
  distributed database servers. In this case the number of threads is
  dynamically increased.

* removed index type "bitarray"

  Bitarray indexes were only half-way documented and integrated in previous versions
  of ArangoDB so their benefit was limited. The support for bitarray indexes has
  thus been removed in ArangoDB 2.3. It is not possible to create indexes of type
  "bitarray" with ArangoDB 2.3.

  When a collection is opened that contains a bitarray index definition created
  with a previous version of ArangoDB, ArangoDB will ignore it and log the following
  warning:

      index type 'bitarray' is not supported in this version of ArangoDB and is ignored

  Future versions of ArangoDB may automatically remove such index definitions so the
  warnings will eventually disappear.

* removed internal "_admin/modules/flush" in order to fix requireApp

* added basic support for handling binary data in Foxx

  Requests with binary payload can be processed in Foxx applications by
  using the new method `res.rawBodyBuffer()`. This will return the unparsed request
  body as a Buffer object.

  There is now also the method `req.requestParts()` available in Foxx to retrieve
  the individual components of a multipart HTTP request.

  Buffer objects can now be used when setting the response body of any Foxx action.
  Additionally, `res.send()` has been added as a convenience method for returning
  strings, JSON objects or buffers from a Foxx action:

      res.send("<p>some HTML</p>");
      res.send({ success: true });
      res.send(new Buffer("some binary data"));

  The convenience method `res.sendFile()` can now be used to easily return the
  contents of a file from a Foxx action:

      res.sendFile(applicationContext.foxxFilename("image.png"));

  `fs.write` now accepts not only strings but also Buffer objects as second parameter:

      fs.write(filename, "some data");
      fs.write(filename, new Buffer("some binary data"));

  `fs.readBuffer` can be used to return the contents of a file in a Buffer object.

* improved performance of insertion into non-unique hash indexes significantly in case
  many duplicate keys are used in the index

* issue #1042: set time zone in log output

  the command-line option `--log.use-local-time` was added to print dates and times in
  the server-local timezone instead of UTC

* command-line options that require a boolean value now validate the
  value given on the command-line

  This prevents issues if no value is specified for an option that
  requires a boolean value. For example, the following command-line would
  have caused trouble in 2.2, because `--server.endpoint` would have been
  used as the value for the `--server.disable-authentication` options
  (which requires a boolean value):

      arangod --server.disable-authentication --server.endpoint tcp://127.0.0.1:8529 data

  In 2.3, running this command will fail with an error and requires to
  be modified to:

      arangod --server.disable-authentication true --server.endpoint tcp://127.0.0.1:8529 data

* improved performance of CSV import in arangoimp

* fixed issue #1027: Stack traces are off-by-one

* fixed issue #1026: Modules loaded in different files within the same app
  should refer to the same module

* fixed issue #1025: Traversal not as expected in undirected graph

* added a _relation function in the general-graph module.

  This deprecated _directedRelation and _undirectedRelation.
  ArangoDB does not offer any constraints for undirected edges
  which caused some confusion of users how undirected relations
  have to be handled. Relation now only supports directed relations
  and the user can actively simulate undirected relations.

* changed return value of Foxx.applicationContext#collectionName:

  Previously, the function could return invalid collection names because
  invalid characters were not replaced in the application name prefix, only
  in the collection name passed.

  Now, the function replaces invalid characters also in the application name
  prefix, which might to slightly different results for application names that
  contained any characters outside the ranges [a-z], [A-Z] and [0-9].

* prevent XSS in AQL editor and logs view

* integrated tutorial into ArangoShell and web interface

* added option `--backslash-escape` for arangoimp when running CSV file imports

* front-end: added download feature for (filtered) documents

* front-end: added download feature for the results of a user query

* front-end: added function to move documents to another collection

* front-end: added sort-by attribute to the documents filter

* front-end: added sorting feature to database, graph management and user management view.

* issue #989: front-end: Databases view not refreshing after deleting a database

* issue #991: front-end: Database search broken

* front-end: added infobox which shows more information about a document (_id, _rev, _key) or
  an edge (_id, _rev, _key, _from, _to). The from and to attributes are clickable and redirect
  to their document location.

* front-end: added edit-mode for deleting multiple documents at the same time.

* front-end: added delete button to the detailed document/edge view.

* front-end: added visual feedback for saving documents/edges inside the editor (error/success).

* front-end: added auto-focusing for the first input field in a modal.

* front-end: added validation for user input in a modal.

* front-end: user defined queries are now stored inside the database and are bound to the current
  user, instead of using the local storage functionality of the browsers. The outcome of this is
  that user defined queries are now independently usable from any device. Also queries can now be
  edited through the standard document editor of the front-end through the _users collection.

* front-end: added import and export functionality for user defined queries.

* front-end: added new keywords and functions to the aql-editor theme

* front-end: applied tile-style to the graph view

* front-end: now using the new graph api including multi-collection support

* front-end: foxx apps are now deletable

* front-end: foxx apps are now installable and updateable through github, if github is their
  origin.

* front-end: added foxx app version control. Multiple versions of a single foxx app are now
  installable and easy to manage and are also arranged in groups.

* front-end: the user-set filter of a collection is now stored until the user navigates to
  another collection.

* front-end: fetching and filtering of documents, statistics, and query operations are now
  handled with asynchronous ajax calls.

* front-end: added progress indicator if the front-end is waiting for a server operation.

* front-end: fixed wrong count of documents in the documents view of a collection.

* front-end: fixed unexpected styling of the manage db view and navigation.

* front-end: fixed wrong handling of select fields in a modal view.

* front-end: fixed wrong positioning of some tooltips.

* automatically call `toJSON` function of JavaScript objects (if present)
  when serializing them into database documents. This change allows
  storing JavaScript date objects in the database in a sensible manner.


v2.2.7 (2014-11-19)
-------------------

* fixed issue #998: Incorrect application URL for non-system Foxx apps

* fixed issue #1079: AQL editor: keyword WITH in UPDATE query is not highlighted

* fix memory leak in cluster nodes

* fixed registration of AQL user-defined functions in Web UI (JS shell)

* fixed error display in Web UI for certain errors
  (now error message is printed instead of 'undefined')

* fixed issue #1059: bug in js module console

* fixed issue #1056: "fs": zip functions fail with passwords

* fixed issue #1063: Docs: measuring unit of --wal.logfile-size?

* fixed issue #1062: Docs: typo in 14.2 Example data


v2.2.6 (2014-10-20)
-------------------

* fixed issue #972: Compilation Issue

* fixed issue #743: temporary directories are now unique and one can read
  off the tool that created them, if empty, they are removed atexit

* Highly improved performance of all AQL GRAPH_* functions.

* Orphan collections in general graphs can now be found via GRAPH_VERTICES
  if either "any" or no direction is defined

* Fixed documentation for AQL function GRAPH_NEIGHBORS.
  The option "vertexCollectionRestriction" is meant to filter the target
  vertices only, and should not filter the path.

* Fixed a bug in GRAPH_NEIGHBORS which enforced only empty results
  under certain conditions


v2.2.5 (2014-10-09)
-------------------

* fixed issue #961: allow non-JSON values in undocument request bodies

* fixed issue 1028: libicu is now statically linked

* fixed cached lookups of collections on the server, which may have caused spurious
  problems after collection rename operations


v2.2.4 (2014-10-01)
-------------------

* fixed accessing `_from` and `_to` attributes in `collection.byExample` and
  `collection.firstExample`

  These internal attributes were not handled properly in the mentioned functions, so
  searching for them did not always produce documents

* fixed issue #1030: arangoimp 2.2.3 crashing, not logging on large Windows CSV file

* fixed issue #1025: Traversal not as expected in undirected graph

* fixed issue #1020

  This requires re-introducing the startup option `--database.force-sync-properties`.

  This option can again be used to force fsyncs of collection, index and database properties
  stored as JSON strings on disk in files named `parameter.json`. Syncing these files after
  a write may be necessary if the underlying storage does not sync file contents by itself
  in a "sensible" amount of time after a file has been written and closed.

  The default value is `true` so collection, index and database properties will always be
  synced to disk immediately. This affects creating, renaming and dropping collections as
  well as creating and dropping databases and indexes. Each of these operations will perform
  an additional fsync on the `parameter.json` file if the option is set to `true`.

  It might be sensible to set this option to `false` for workloads that create and drop a
  lot of collections (e.g. test runs).

  Document operations such as creating, updating and dropping documents are not affected
  by this option.

* fixed issue #1016: AQL editor bug

* fixed issue #1014: WITHIN function returns wrong distance

* fixed AQL shortest path calculation in function `GRAPH_SHORTEST_PATH` to return
  complete vertex objects instead of just vertex ids

* allow changing of attributes of documents stored in server-side JavaScript variables

  Previously, the following did not work:

      var doc = db.collection.document(key);
      doc._key = "abc"; // overwriting internal attributes not supported
      doc.value = 123;  // overwriting existing attributes not supported

  Now, modifying documents stored in server-side variables (e.g. `doc` in the above case)
  is supported. Modifying the variables will not update the documents in the database,
  but will modify the JavaScript object (which can be written back to the database using
  `db.collection.update` or `db.collection.replace`)

* fixed issue #997: arangoimp apparently doesn't support files >2gig on Windows

  large file support (requires using `_stat64` instead of `stat`) is now supported on
  Windows


v2.2.3 (2014-09-02)
-------------------

* added `around` for Foxx controller

* added `type` option for HTTP API `GET /_api/document?collection=...`

  This allows controlling the type of results to be returned. By default, paths to
  documents will be returned, e.g.

      [
        `/_api/document/test/mykey1`,
        `/_api/document/test/mykey2`,
        ...
      ]

  To return a list of document ids instead of paths, the `type` URL parameter can be
  set to `id`:

      [
        `test/mykey1`,
        `test/mykey2`,
        ...
      ]

  To return a list of document keys only, the `type` URL parameter can be set to `key`:

      [
        `mykey1`,
        `mykey2`,
        ...
      ]


* properly capitalize HTTP response header field names in case the `x-arango-async`
  HTTP header was used in a request.

* fixed several documentation issues

* speedup for several general-graph functions, AQL functions starting with `GRAPH_`
  and traversals


v2.2.2 (2014-08-08)
-------------------

* allow storing non-reserved attribute names starting with an underscore

  Previous versions of ArangoDB parsed away all attribute names that started with an
  underscore (e.g. `_test', '_foo', `_bar`) on all levels of a document (root level
  and sub-attribute levels). While this behavior was documented, it was unintuitive and
  prevented storing documents inside other documents, e.g.:

      {
        "_key" : "foo",
        "_type" : "mydoc",
        "references" : [
          {
            "_key" : "something",
            "_rev" : "...",
            "value" : 1
          },
          {
            "_key" : "something else",
            "_rev" : "...",
            "value" : 2
          }
        ]
      }

  In the above example, previous versions of ArangoDB removed all attributes and
  sub-attributes that started with underscores, meaning the embedded documents would lose
  some of their attributes. 2.2.2 should preserve such attributes, and will also allow
  storing user-defined attribute names on the top-level even if they start with underscores
  (such as `_type` in the above example).

* fix conversion of JavaScript String, Number and Boolean objects to JSON.

  Objects created in JavaScript using `new Number(...)`, `new String(...)`, or
  `new Boolean(...)` were not converted to JSON correctly.

* fixed a race condition on task registration (i.e. `require("org/arangodb/tasks").register()`)

  this race condition led to undefined behavior when a just-created task with no offset and
  no period was instantly executed and deleted by the task scheduler, before the `register`
  function returned to the caller.

* changed run-tests.sh to execute all suitable tests.

* switch to new version of gyp

* fixed upgrade button


v2.2.1 (2014-07-24)
-------------------

* fixed hanging write-ahead log recovery for certain cases that involved dropping
  databases

* fixed issue with --check-version: when creating a new database the check failed

* issue #947 Foxx applicationContext missing some properties

* fixed issue with --check-version: when creating a new database the check failed

* added startup option `--wal.suppress-shape-information`

  Setting this option to `true` will reduce memory and disk space usage and require
  less CPU time when modifying documents or edges. It should therefore be turned on
  for standalone ArangoDB servers. However, for servers that are used as replication
  masters, setting this option to `true` will effectively disable the usage of the
  write-ahead log for replication, so it should be set to `false` for any replication
  master servers.

  The default value for this option is `false`.

* added optional `ttl` attribute to specify result cursor expiration for HTTP API method
  `POST /_api/cursor`

  The `ttl` attribute can be used to prevent cursor results from timing out too early.

* issue #947: Foxx applicationContext missing some properties

* (reported by Christian Neubauer):

  The problem was that in Google's V8, signed and unsigned chars are not always declared cleanly.
  so we need to force v8 to compile with forced signed chars which is done by the Flag:
    -fsigned-char
  at least it is enough to follow the instructions of compiling arango on rasperry
  and add "CFLAGS='-fsigned-char'" to the make command of V8 and remove the armv7=0

* Fixed a bug with the replication client. In the case of single document
  transactions the collection was not write locked.


v2.2.0 (2014-07-10)
-------------------

* The replication methods `logger.start`, `logger.stop` and `logger.properties` are
  no-ops in ArangoDB 2.2 as there is no separate replication logger anymore. Data changes
  are logged into the write-ahead log in ArangoDB 2.2, and not separately by the
  replication logger. The replication logger object is still there in ArangoDB 2.2 to
  ensure backwards-compatibility, however, logging cannot be started, stopped or
  configured anymore. Using any of these methods will do nothing.

  This also affects the following HTTP API methods:
  - `PUT /_api/replication/logger-start`
  - `PUT /_api/replication/logger-stop`
  - `GET /_api/replication/logger-config`
  - `PUT /_api/replication/logger-config`

  Using any of these methods is discouraged from now on as they will be removed in
  future versions of ArangoDB.

* INCOMPATIBLE CHANGE: replication of transactions has changed. Previously, transactions
  were logged on a master in one big block and shipped to a slave in one block, too.
  Now transactions will be logged and replicated as separate entries, allowing transactions
  to be bigger and also ensure replication progress.

  This change also affects the behavior of the `stop` method of the replication applier.
  If the replication applier is now stopped manually using the `stop` method and later
  restarted using the `start` method, any transactions that were unfinished at the
  point of stopping will be aborted on a slave, even if they later commit on the master.

  In ArangoDB 2.2, stopping the replication applier manually should be avoided unless the
  goal is to stop replication permanently or to do a full resync with the master anyway.
  If the replication applier still must be stopped, it should be made sure that the
  slave has fetched and applied all pending operations from a master, and that no
  extra transactions are started on the master before the `stop` command on the slave
  is executed.

  Replication of transactions in ArangoDB 2.2 might also lock the involved collections on
  the slave while a transaction is either committed or aborted on the master and the
  change has been replicated to the slave. This change in behavior may be important for
  slave servers that are used for read-scaling. In order to avoid long lasting collection
  locks on the slave, transactions should be kept small.

  The `_replication` system collection is not used anymore in ArangoDB 2.2 and its usage is
  discouraged.

* INCOMPATIBLE CHANGE: the figures reported by the `collection.figures` method
  now only reflect documents and data contained in the journals and datafiles of
  collections. Documents or deletions contained only in the write-ahead log will
  not influence collection figures until the write-ahead log garbage collection
  kicks in. The figures for a collection might therefore underreport the total
  resource usage of a collection.

  Additionally, the attributes `lastTick` and `uncollectedLogfileEntries` have been
  added to the result of the `figures` operation and the HTTP API method
  `PUT /_api/collection/figures`

* added `insert` method as an alias for `save`. Documents can now be inserted into
  a collection using either method:

      db.test.save({ foo: "bar" });
      db.test.insert({ foo: "bar" });

* added support for data-modification AQL queries

* added AQL keywords `INSERT`, `UPDATE`, `REPLACE` and `REMOVE` (and `WITH`) to
  support data-modification AQL queries.

  Unquoted usage of these keywords for attribute names in AQL queries will likely
  fail in ArangoDB 2.2. If any such attribute name needs to be used in a query, it
  should be enclosed in backticks to indicate the usage of a literal attribute
  name.

  For example, the following query will fail in ArangoDB 2.2 with a parse error:

      FOR i IN foo RETURN i.remove

  and needs to be rewritten like this:

      FOR i IN foo RETURN i.`remove`

* disallow storing of JavaScript objects that contain JavaScript native objects
  of type `Date`, `Function`, `RegExp` or `External`, e.g.

      db.test.save({ foo: /bar/ });
      db.test.save({ foo: new Date() });

  will now print

      Error: <data> cannot be converted into JSON shape: could not shape document

  Previously, objects of these types were silently converted into an empty object
  (i.e. `{ }`).

  To store such objects in a collection, explicitly convert them into strings
  like this:

      db.test.save({ foo: String(/bar/) });
      db.test.save({ foo: String(new Date()) });

* The replication methods `logger.start`, `logger.stop` and `logger.properties` are
  no-ops in ArangoDB 2.2 as there is no separate replication logger anymore. Data changes
  are logged into the write-ahead log in ArangoDB 2.2, and not separately by the
  replication logger. The replication logger object is still there in ArangoDB 2.2 to
  ensure backwards-compatibility, however, logging cannot be started, stopped or
  configured anymore. Using any of these methods will do nothing.

  This also affects the following HTTP API methods:
  - `PUT /_api/replication/logger-start`
  - `PUT /_api/replication/logger-stop`
  - `GET /_api/replication/logger-config`
  - `PUT /_api/replication/logger-config`

  Using any of these methods is discouraged from now on as they will be removed in
  future versions of ArangoDB.

* INCOMPATIBLE CHANGE: replication of transactions has changed. Previously, transactions
  were logged on a master in one big block and shipped to a slave in one block, too.
  Now transactions will be logged and replicated as separate entries, allowing transactions
  to be bigger and also ensure replication progress.

  This change also affects the behavior of the `stop` method of the replication applier.
  If the replication applier is now stopped manually using the `stop` method and later
  restarted using the `start` method, any transactions that were unfinished at the
  point of stopping will be aborted on a slave, even if they later commit on the master.

  In ArangoDB 2.2, stopping the replication applier manually should be avoided unless the
  goal is to stop replication permanently or to do a full resync with the master anyway.
  If the replication applier still must be stopped, it should be made sure that the
  slave has fetched and applied all pending operations from a master, and that no
  extra transactions are started on the master before the `stop` command on the slave
  is executed.

  Replication of transactions in ArangoDB 2.2 might also lock the involved collections on
  the slave while a transaction is either committed or aborted on the master and the
  change has been replicated to the slave. This change in behavior may be important for
  slave servers that are used for read-scaling. In order to avoid long lasting collection
  locks on the slave, transactions should be kept small.

  The `_replication` system collection is not used anymore in ArangoDB 2.2 and its usage is
  discouraged.

* INCOMPATIBLE CHANGE: the figures reported by the `collection.figures` method
  now only reflect documents and data contained in the journals and datafiles of
  collections. Documents or deletions contained only in the write-ahead log will
  not influence collection figures until the write-ahead log garbage collection
  kicks in. The figures for a collection might therefore underreport the total
  resource usage of a collection.

  Additionally, the attributes `lastTick` and `uncollectedLogfileEntries` have been
  added to the result of the `figures` operation and the HTTP API method
  `PUT /_api/collection/figures`

* added `insert` method as an alias for `save`. Documents can now be inserted into
  a collection using either method:

      db.test.save({ foo: "bar" });
      db.test.insert({ foo: "bar" });

* added support for data-modification AQL queries

* added AQL keywords `INSERT`, `UPDATE`, `REPLACE` and `REMOVE` (and `WITH`) to
  support data-modification AQL queries.

  Unquoted usage of these keywords for attribute names in AQL queries will likely
  fail in ArangoDB 2.2. If any such attribute name needs to be used in a query, it
  should be enclosed in backticks to indicate the usage of a literal attribute
  name.

  For example, the following query will fail in ArangoDB 2.2 with a parse error:

      FOR i IN foo RETURN i.remove

  and needs to be rewritten like this:

      FOR i IN foo RETURN i.`remove`

* disallow storing of JavaScript objects that contain JavaScript native objects
  of type `Date`, `Function`, `RegExp` or `External`, e.g.

      db.test.save({ foo: /bar/ });
      db.test.save({ foo: new Date() });

  will now print

      Error: <data> cannot be converted into JSON shape: could not shape document

  Previously, objects of these types were silently converted into an empty object
  (i.e. `{ }`).

  To store such objects in a collection, explicitly convert them into strings
  like this:

      db.test.save({ foo: String(/bar/) });
      db.test.save({ foo: String(new Date()) });

* honor startup option `--server.disable-statistics` when deciding whether or not
  to start periodic statistics collection jobs

  Previously, the statistics collection jobs were started even if the server was
  started with the `--server.disable-statistics` flag being set to `true`

* removed startup option `--random.no-seed`

  This option had no effect in previous versions of ArangoDB and was thus removed.

* removed startup option `--database.remove-on-drop`

  This option was used for debugging only.

* removed startup option `--database.force-sync-properties`

  This option is now superfluous as collection properties are now stored in the
  write-ahead log.

* introduced write-ahead log

  All write operations in an ArangoDB server instance are automatically logged
  to the server's write-ahead log. The write-ahead log is a set of append-only
  logfiles, and it is used in case of a crash recovery and for replication.
  Data from the write-ahead log will eventually be moved into the journals or
  datafiles of collections, allowing the server to remove older write-ahead log
  logfiles. Figures of collections will be updated when data are moved from the
  write-ahead log into the journals or datafiles of collections.

  Cross-collection transactions in ArangoDB should benefit considerably by this
  change, as less writes than in previous versions are required to ensure the data
  of multiple collections are atomically and durably committed. All data-modifying
  operations inside transactions (insert, update, remove) will write their
  operations into the write-ahead log directly, making transactions with multiple
  operations also require less physical memory than in previous versions of ArangoDB,
  that required all transaction data to fit into RAM.

  The `_trx` system collection is not used anymore in ArangoDB 2.2 and its usage is
  discouraged.

  The data in the write-ahead log can also be used in the replication context.
  The `_replication` collection that was used in previous versions of ArangoDB to
  store all changes on the server is not used anymore in ArangoDB 2.2. Instead,
  slaves can read from a master's write-ahead log to get informed about most
  recent changes. This removes the need to store data-modifying operations in
  both the actual place and the `_replication` collection.

* removed startup option `--server.disable-replication-logger`

  This option is superfluous in ArangoDB 2.2. There is no dedicated replication
  logger in ArangoDB 2.2. There is now always the write-ahead log, and it is also
  used as the server's replication log. Specifying the startup option
  `--server.disable-replication-logger` will do nothing in ArangoDB 2.2, but the
  option should not be used anymore as it might be removed in a future version.

* changed behavior of replication logger

  There is no dedicated replication logger in ArangoDB 2.2 as there is the
  write-ahead log now. The existing APIs for starting and stopping the replication
  logger still exist in ArangoDB 2.2 for downwards-compatibility, but calling
  the start or stop operations are no-ops in ArangoDB 2.2. When querying the
  replication logger status via the API, the server will always report that the
  replication logger is running. Configuring the replication logger is a no-op
  in ArangoDB 2.2, too. Changing the replication logger configuration has no
  effect. Instead, the write-ahead log configuration can be changed.

* removed MRuby integration for arangod

  ArangoDB had an experimental MRuby integration in some of the publish builds.
  This wasn't continuously developed, and so it has been removed in ArangoDB 2.2.

  This change has led to the following startup options being superfluous:

  - `--ruby.gc-interval`
  - `--ruby.action-directory`
  - `--ruby.modules-path`
  - `--ruby.startup-directory`

  Specifying these startup options will do nothing in ArangoDB 2.2, but the
  options should be avoided from now on as they might be removed in future versions.

* reclaim index memory when last document in collection is deleted

  Previously, deleting documents from a collection did not lead to index sizes being
  reduced. Instead, the already allocated index memory was re-used when a collection
  was refilled.

  Now, index memory for primary indexes and hash indexes is reclaimed instantly when
  the last document from a collection is removed.

* inlined and optimized functions in hash indexes

* added AQL TRANSLATE function

  This function can be used to perform lookups from static lists, e.g.

      LET countryNames = { US: "United States", UK: "United Kingdom", FR: "France" }
      RETURN TRANSLATE("FR", countryNames)

* fixed datafile debugger

* fixed check-version for empty directory

* moved try/catch block to the top of routing chain

* added mountedApp function for foxx-manager

* fixed issue #883: arango 2.1 - when starting multi-machine cluster, UI web
  does not change to cluster overview

* fixed dfdb: should not start any other V8 threads

* cleanup of version-check, added module org/arangodb/database-version,
  added --check-version option

* fixed issue #881: [2.1.0] Bombarded (every 10 sec or so) with
  "WARNING format string is corrupt" when in non-system DB Dashboard

* specialized primary index implementation to allow faster hash table
  rebuilding and reduce lookups in datafiles for the actual value of `_key`.

* issue #862: added `--overwrite` option to arangoimp

* removed number of property lookups for documents during AQL queries that
  access documents

* prevent buffering of long print results in arangosh's and arangod's print
  command

  this change will emit buffered intermediate print results and discard the
  output buffer to quickly deliver print results to the user, and to prevent
  constructing very large buffers for large results

* removed sorting of attribute names for use in a collection's shaper

  sorting attribute names was done on document insert to keep attributes
  of a collection in sorted order for faster comparisons. The sort order
  of attributes was only used in one particular and unlikely case, so it
  was removed. Collections with many different attribute names should
  benefit from this change by faster inserts and slightly less memory usage.

* fixed a bug in arangodump which got the collection name in _from and _to
  attributes of edges wrong (all were "_unknown")

* fixed a bug in arangorestore which did not recognize wrong _from and _to
  attributes of edges

* improved error detection and reporting in arangorestore


v2.1.1 (2014-06-06)
-------------------

* fixed dfdb: should not start any other V8 threads

* signature for collection functions was modified

  The basic change was the substitution of the input parameter of the
  function by an generic options object which can contain multiple
  option parameter of the function.
  Following functions were modified
  remove
  removeBySample
  replace
  replaceBySample
  update
  updateBySample

  Old signature is yet supported but it will be removed in future versions

v2.1.0 (2014-05-29)
-------------------

* implemented upgrade procedure for clusters

* fixed communication issue with agency which prevented reconnect
  after an agent failure

* fixed cluster dashboard in the case that one but not all servers
  in the cluster are down

* fixed a bug with coordinators creating local database objects
  in the wrong order (_system needs to be done first)

* improved cluster dashboard


v2.1.0-rc2 (2014-05-25)
-----------------------

* fixed issue #864: Inconsistent behavior of AQL REVERSE(list) function


v2.1.0-rc1 (XXXX-XX-XX)
-----------------------

* added server-side periodic task management functions:

  - require("org/arangodb/tasks").register(): registers a periodic task
  - require("org/arangodb/tasks").unregister(): unregisters and removes a
    periodic task
  - require("org/arangodb/tasks").get(): retrieves a specific tasks or all
    existing tasks

  the previous undocumented function `internal.definePeriodic` is now
  deprecated and will be removed in a future release.

* decrease the size of some seldom used system collections on creation.

  This will make these collections use less disk space and mapped memory.

* added AQL date functions

* added AQL FLATTEN() list function

* added index memory statistics to `db.<collection>.figures()` function

  The `figures` function will now return a sub-document `indexes`, which lists
  the number of indexes in the `count` sub-attribute, and the total memory
  usage of the indexes in bytes in the `size` sub-attribute.

* added AQL CURRENT_DATABASE() function

  This function returns the current database's name.

* added AQL CURRENT_USER() function

  This function returns the current user from an AQL query. The current user is the
  username that was specified in the `Authorization` HTTP header of the request. If
  authentication is turned off or the query was executed outside a request context,
  the function will return `null`.

* fixed issue #796: Searching with newline chars broken?

  fixed slightly different handling of backslash escape characters in a few
  AQL functions. Now handling of escape sequences should be consistent, and
  searching for newline characters should work the same everywhere

* added OpenSSL version check for configure

  It will report all OpenSSL versions < 1.0.1g as being too old.
  `configure` will only complain about an outdated OpenSSL version but not stop.

* require C++ compiler support (requires g++ 4.8, clang++ 3.4 or Visual Studio 13)

* less string copying returning JSONified documents from ArangoDB, e.g. via
  HTTP GET `/_api/document/<collection>/<document>`

* issue #798: Lower case http headers from arango

  This change allows returning capitalized HTTP headers, e.g.
  `Content-Length` instead of `content-length`.
  The HTTP spec says that headers are case-insensitive, but
  in fact several clients rely on a specific case in response
  headers.
  This change will capitalize HTTP headers if the `X-Arango-Version`
  request header is sent by the client and contains a value of at
  least `20100` (for version 2.1). The default value for the
  compatibility can also be set at server start, using the
  `--server.default-api-compatibility` option.

* simplified usage of `db._createStatement()`

  Previously, the function could not be called with a query string parameter as
  follows:

      db._createStatement(queryString);

  Calling it as above resulted in an error because the function expected an
  object as its parameter. From now on, it's possible to call the function with
  just the query string.

* make ArangoDB not send back a `WWW-Authenticate` header to a client in case the
  client sends the `X-Omit-WWW-Authenticate` HTTP header.

  This is done to prevent browsers from showing their built-in HTTP authentication
  dialog for AJAX requests that require authentication.
  ArangoDB will still return an HTTP 401 (Unauthorized) if the request doesn't
  contain valid credentials, but it will omit the `WWW-Authenticate` header,
  allowing clients to bypass the browser's authentication dialog.

* added REST API method HTTP GET `/_api/job/job-id` to query the status of an
  async job without potentially fetching it from the list of done jobs

* fixed non-intuitive behavior in jobs API: previously, querying the status
  of an async job via the API HTTP PUT `/_api/job/job-id` removed a currently
  executing async job from the list of queryable jobs on the server.
  Now, when querying the result of an async job that is still executing,
  the job is kept in the list of queryable jobs so its result can be fetched
  by a subsequent request.

* use a new data structure for the edge index of an edge collection. This
  improves the performance for the creation of the edge index and in
  particular speeds up removal of edges in graphs. Note however that
  this change might change the order in which edges starting at
  or ending in a vertex are returned. However, this order was never
  guaranteed anyway and it is not sensible to guarantee any particular
  order.

* provide a size hint to edge and hash indexes when initially filling them
  this will lead to less re-allocations when populating these indexes

  this may speed up building indexes when opening an existing collection

* don't requeue identical context methods in V8 threads in case a method is
  already registered

* removed arangod command line option `--database.remove-on-compacted`

* export the sort attribute for graph traversals to the HTTP interface

* add support for arangodump/arangorestore for clusters


v2.0.8 (XXXX-XX-XX)
-------------------

* fixed too-busy iteration over skiplists

  Even when a skiplist query was restricted by a limit clause, the skiplist
  index was queried without the limit. this led to slower-than-necessary
  execution times.

* fixed timeout overflows on 32 bit systems

  this bug has led to problems when select was called with a high timeout
  value (2000+ seconds) on 32bit systems that don't have a forgiving select
  implementation. when the call was made on these systems, select failed
  so no data would be read or sent over the connection

  this might have affected some cluster-internal operations.

* fixed ETCD issues on 32 bit systems

  ETCD was non-functional on 32 bit systems at all. The first call to the
  watch API crashed it. This was because atomic operations worked on data
  structures that were not properly aligned on 32 bit systems.

* fixed issue #848: db.someEdgeCollection.inEdge does not return correct
  value when called the 2nd time after a .save to the edge collection


v2.0.7 (2014-05-05)
-------------------

* issue #839: Foxx Manager missing "unfetch"

* fixed a race condition at startup

  this fixes undefined behavior in case the logger was involved directly at
  startup, before the logger initialization code was called. This should have
  occurred only for code that was executed before the invocation of main(),
  e.g. during ctor calls of statically defined objects.


v2.0.6 (2014-04-22)
-------------------

* fixed issue #835: arangosh doesn't show correct database name



v2.0.5 (2014-04-21)
-------------------

* Fixed a caching problem in IE JS Shell

* added cancelation for async jobs

* upgraded to new gyp for V8

* new Windows installer


v2.0.4 (2014-04-14)
-------------------

* fixed cluster authentication front-end issues for Firefox and IE, there are
  still problems with Chrome


v2.0.3 (2014-04-14)
-------------------

* fixed AQL optimizer bug

* fixed front-end issues

* added password change dialog


v2.0.2 (2014-04-06)
-------------------

* during cluster startup, do not log (somewhat expected) connection errors with
  log level error, but with log level info

* fixed dashboard modals

* fixed connection check for cluster planning front end: firefox does
  not support async:false

* document how to persist a cluster plan in order to relaunch an existing
  cluster later


v2.0.1 (2014-03-31)
-------------------

* make ArangoDB not send back a `WWW-Authenticate` header to a client in case the
  client sends the `X-Omit-WWW-Authenticate` HTTP header.

  This is done to prevent browsers from showing their built-in HTTP authentication
  dialog for AJAX requests that require authentication.
  ArangoDB will still return an HTTP 401 (Unauthorized) if the request doesn't
  contain valid credentials, but it will omit the `WWW-Authenticate` header,
  allowing clients to bypass the browser's authentication dialog.

* fixed isses in arango-dfdb:

  the dfdb was not able to unload certain system collections, so these couldn't be
  inspected with the dfdb sometimes. Additionally, it did not truncate corrupt
  markers from datafiles under some circumstances

* added `changePassword` attribute for users

* fixed non-working "save" button in collection edit view of web interface
  clicking the save button did nothing. one had to press enter in one of the input
  fields to send modified form data

* fixed V8 compile error on MacOS X

* prevent `body length: -9223372036854775808` being logged in development mode for
  some Foxx HTTP responses

* fixed several bugs in web interface dashboard

* fixed issue #783: coffee script not working in manifest file

* fixed issue #783: coffee script not working in manifest file

* fixed issue #781: Cant save current query from AQL editor ui

* bumped version in `X-Arango-Version` compatibility header sent by arangosh and other
  client tools from `1.5` to `2.0`.

* fixed startup options for arango-dfdb, added details option for arango-dfdb

* fixed display of missing error messages and codes in arangosh

* when creating a collection via the web interface, the collection type was always
  "document", regardless of the user's choice


v2.0.0 (2014-03-10)
-------------------

* first 2.0 release


v2.0.0-rc2 (2014-03-07)
-----------------------

* fixed cluster authorization


v2.0.0-rc1 (2014-02-28)
-----------------------

* added sharding :-)

* added collection._dbName attribute to query the name of the database from a collection

  more detailed documentation on the sharding and cluster features can be found in the user
  manual, section **Sharding**

* INCOMPATIBLE CHANGE: using complex values in AQL filter conditions with operators other
  than equality (e.g. >=, >, <=, <) will disable usage of skiplist indexes for filter
  evaluation.

  For example, the following queries will be affected by change:

      FOR doc IN docs FILTER doc.value < { foo: "bar" } RETURN doc
      FOR doc IN docs FILTER doc.value >= [ 1, 2, 3 ] RETURN doc

  The following queries will not be affected by the change:

      FOR doc IN docs FILTER doc.value == 1 RETURN doc
      FOR doc IN docs FILTER doc.value == "foo" RETURN doc
      FOR doc IN docs FILTER doc.value == [ 1, 2, 3 ] RETURN doc
      FOR doc IN docs FILTER doc.value == { foo: "bar" } RETURN doc

* INCOMPATIBLE CHANGE: removed undocumented method `collection.saveOrReplace`

  this feature was never advertised nor documented nor tested.

* INCOMPATIBLE CHANGE: removed undocumented REST API method `/_api/simple/BY-EXAMPLE-HASH`

  this feature was never advertised nor documented nor tested.

* added explicit startup parameter `--server.reuse-address`

  This flag can be used to control whether sockets should be acquired with the SO_REUSEADDR
  flag.

  Regardless of this setting, sockets on Windows are always acquired using the
  SO_EXCLUSIVEADDRUSE flag.

* removed undocumented REST API method GET `/_admin/database-name`

* added user validation API at POST `/_api/user/<username>`

* slightly improved users management API in `/_api/user`:

  Previously, when creating a new user via HTTP POST, the username needed to be
  passed in an attribute `username`. When users were returned via this API,
  the usernames were returned in an attribute named `user`. This was slightly
  confusing and was changed in 2.0 as follows:

  - when adding a user via HTTP POST, the username can be specified in an attribute
  `user`. If this attribute is not used, the API will look into the attribute `username`
  as before and use that value.
  - when users are returned via HTTP GET, the usernames are still returned in an
    attribute `user`.

  This change should be fully downwards-compatible with the previous version of the API.

* added AQL SLICE function to extract slices from lists

* made module loader more node compatible

* the startup option `--javascript.package-path` for arangosh is now deprecated and does
  nothing. Using it will not cause an error, but the option is ignored.

* added coffee script support

* Several UI improvements.

* Exchanged icons in the graphviewer toolbar

* always start networking and HTTP listeners when starting the server (even in
  console mode)

* allow vertex and edge filtering with user-defined functions in TRAVERSAL,
  TRAVERSAL_TREE and SHORTEST_PATH AQL functions:

      // using user-defined AQL functions for edge and vertex filtering
      RETURN TRAVERSAL(friends, friendrelations, "friends/john", "outbound", {
        followEdges: "myfunctions::checkedge",
        filterVertices: "myfunctions::checkvertex"
      })

      // using the following custom filter functions
      var aqlfunctions = require("org/arangodb/aql/functions");
      aqlfunctions.register("myfunctions::checkedge", function (config, vertex, edge, path) {
        return (edge.type !== 'dislikes'); // don't follow these edges
      }, false);

      aqlfunctions.register("myfunctions::checkvertex", function (config, vertex, path) {
        if (vertex.isDeleted || ! vertex.isActive) {
          return [ "prune", "exclude" ]; // exclude these and don't follow them
        }
        return [ ]; // include everything else
      }, false);

* fail if invalid `strategy`, `order` or `itemOrder` attribute values
  are passed to the AQL TRAVERSAL function. Omitting these attributes
  is not considered an error, but specifying an invalid value for any
  of these attributes will make an AQL query fail.

* issue #751: Create database through API should return HTTP status code 201

  By default, the server now returns HTTP 201 (created) when creating a new
  database successfully. To keep compatibility with older ArangoDB versions, the
  startup parameter `--server.default-api-compatibility` can be set to a value
  of `10400` to indicate API compatibility with ArangoDB 1.4. The compatibility
  can also be enforced by setting the `X-Arango-Version` HTTP header in a
  client request to this API on a per-request basis.

* allow direct access from the `db` object to collections whose names start
  with an underscore (e.g. db._users).

  Previously, access to such collections via the `db` object was possible from
  arangosh, but not from arangod (and thus Foxx and actions). The only way
  to access such collections from these places was via the `db._collection(<name>)`
  workaround.

* allow `\n` (as well as `\r\n`) as line terminator in batch requests sent to
  `/_api/batch` HTTP API.

* use `--data-binary` instead of `--data` parameter in generated cURL examples

* issue #703: Also show path of logfile for fm.config()

* issue #675: Dropping a collection used in "graph" module breaks the graph

* added "static" Graph.drop() method for graphs API

* fixed issue #695: arangosh server.password error

* use pretty-printing in `--console` mode by default

* simplified ArangoDB startup options

  Some startup options are now superfluous or their usage is simplified. The
  following options have been changed:

  * `--javascript.modules-path`: this option has been removed. The modules paths
    are determined by arangod and arangosh automatically based on the value of
    `--javascript.startup-directory`.

    If the option is set on startup, it is ignored so startup will not abort with
    an error `unrecognized option`.

  * `--javascript.action-directory`: this option has been removed. The actions
    directory is determined by arangod automatically based on the value of
    `--javascript.startup-directory`.

    If the option is set on startup, it is ignored so startup will not abort with
    an error `unrecognized option`.

  * `--javascript.package-path`: this option is still available but it is not
    required anymore to set the standard package paths (e.g. `js/npm`). arangod
    will automatically use this standard package path regardless of whether it
    was specified via the options.

    It is possible to use this option to add additional package paths to the
    standard value.

  Configuration files included with arangod are adjusted accordingly.

* layout of the graphs tab adapted to better fit with the other tabs

* database selection is moved to the bottom right corner of the web interface

* removed priority queue index type

  this feature was never advertised nor documented nor tested.

* display internal attributes in document source view of web interface

* removed separate shape collections

  When upgrading to ArangoDB 2.0, existing collections will be converted to include
  shapes and attribute markers in the datafiles instead of using separate files for
  shapes.

  When a collection is converted, existing shapes from the SHAPES directory will
  be written to a new datafile in the collection directory, and the SHAPES directory
  will be removed afterwards.

  This saves up to 2 MB of memory and disk space for each collection
  (savings are higher, the less different shapes there are in a collection).
  Additionally, one less file descriptor per opened collection will be used.

  When creating a new collection, the amount of sync calls may be reduced. The same
  may be true for documents with yet-unknown shapes. This may help performance
  in these cases.

* added AQL functions `NTH` and `POSITION`

* added signal handler for arangosh to save last command in more cases

* added extra prompt placeholders for arangosh:
  - `%e`: current endpoint
  - `%u`: current user

* added arangosh option `--javascript.gc-interval` to control amount of
  garbage collection performed by arangosh

* fixed issue #651: Allow addEdge() to take vertex ids in the JS library

* removed command-line option `--log.format`

  In previous versions, this option did not have an effect for most log messages, so
  it got removed.

* removed C++ logger implementation

  Logging inside ArangoDB is now done using the LOG_XXX() macros. The LOGGER_XXX()
  macros are gone.

* added collection status "loading"


v1.4.16 (XXXX-XX-XX)
--------------------

* fixed too eager datafile deletion

  this issue could have caused a crash when the compaction had marked datafiles as obsolete
  and they were removed while "old" temporary query results still pointed to the old datafile
  positions

* fixed issue #826: Replication fails when a collection's configuration changes


v1.4.15 (2014-04-19)
--------------------

* bugfix for AQL query optimizer

  the following type of query was too eagerly optimized, leading to errors in code-generation:

      LET a = (FOR i IN [] RETURN i) LET b = (FOR i IN [] RETURN i) RETURN 1

  the problem occurred when both lists in the subqueries were empty. In this case invalid code
  was generated and the query couldn't be executed.


v1.4.14 (2014-04-05)
--------------------

* fixed race conditions during shape / attribute insertion

  A race condition could have led to spurious `cannot find attribute #xx` or
  `cannot find shape #xx` (where xx is a number) warning messages being logged
  by the server. This happened when a new attribute was inserted and at the same
  time was queried by another thread.

  Also fixed a race condition that may have occurred when a thread tried to
  access the shapes / attributes hash tables while they were resized. In this
  cases, the shape / attribute may have been hashed to a wrong slot.

* fixed a memory barrier / cpu synchronization problem with libev, affecting
  Windows with Visual Studio 2013 (probably earlier versions are affected, too)

  The issue is described in detail here:
  http://lists.schmorp.de/pipermail/libev/2014q1/002318.html


v1.4.13 (2014-03-14)
--------------------

* added diagnostic output for Foxx application upload

* allow dump & restore from ArangoDB 1.4 with an ArangoDB 2.0 server

* allow startup options `temp-path` and `default-language` to be specified from the arangod
  configuration file and not only from the command line

* fixed too eager compaction

  The compaction will now wait for several seconds before trying to re-compact the same
  collection. Additionally, some other limits have been introduced for the compaction.


v1.4.12 (2014-03-05)
--------------------

* fixed display bug in web interface which caused the following problems:
  - documents were displayed in web interface as being empty
  - document attributes view displayed many attributes with content "undefined"
  - document source view displayed many attributes with name "TYPEOF" and value "undefined"
  - an alert popping up in the browser with message "Datatables warning..."

* re-introduced old-style read-write locks to supports Windows versions older than
  Windows 2008R2 and Windows 7. This should re-enable support for Windows Vista and
  Windows 2008.


v1.4.11 (2014-02-27)
--------------------

* added SHORTEST_PATH AQL function

  this calculates the shortest paths between two vertices, using the Dijkstra
  algorithm, employing a min-heap

  By default, ArangoDB does not know the distance between any two vertices and
  will use a default distance of 1. A custom distance function can be registered
  as an AQL user function to make the distance calculation use any document
  attributes or custom logic:

      RETURN SHORTEST_PATH(cities, motorways, "cities/CGN", "cities/MUC", "outbound", {
        paths: true,
        distance: "myfunctions::citydistance"
      })

      // using the following custom distance function
      var aqlfunctions = require("org/arangodb/aql/functions");
      aqlfunctions.register("myfunctions::distance", function (config, vertex1, vertex2, edge) {
        return Math.sqrt(Math.pow(vertex1.x - vertex2.x) + Math.pow(vertex1.y - vertex2.y));
      }, false);

* fixed bug in Graph.pathTo function

* fixed small memleak in AQL optimizer

* fixed access to potentially uninitialized variable when collection had a cap constraint


v1.4.10 (2014-02-21)
--------------------

* fixed graph constructor to allow graph with some parameter to be used

* added node.js "events" and "stream"

* updated npm packages

* added loading of .json file

* Fixed http return code in graph api with waitForSync parameter.

* Fixed documentation in graph, simple and index api.

* removed 2 tests due to change in ruby library.

* issue #756: set access-control-expose-headers on CORS response

  the following headers are now whitelisted by ArangoDB in CORS responses:
  - etag
  - content-encoding
  - content-length
  - location
  - server
  - x-arango-errors
  - x-arango-async-id


v1.4.9 (2014-02-07)
-------------------

* return a document's current etag in response header for HTTP HEAD requests on
  documents that return an HTTP 412 (precondition failed) error. This allows
  retrieving the document's current revision easily.

* added AQL function `SKIPLIST` to directly access skiplist indexes from AQL

  This is a shortcut method to use a skiplist index for retrieving specific documents in
  indexed order. The function capability is rather limited, but it may be used
  for several cases to speed up queries. The documents are returned in index order if
  only one condition is used.

      /* return all documents with mycollection.created > 12345678 */
      FOR doc IN SKIPLIST(mycollection, { created: [[ '>', 12345678 ]] })
        RETURN doc

      /* return first document with mycollection.created > 12345678 */
      FOR doc IN SKIPLIST(mycollection, { created: [[ '>', 12345678 ]] }, 0, 1)
        RETURN doc

      /* return all documents with mycollection.created between 12345678 and 123456790 */
      FOR doc IN SKIPLIST(mycollection, { created: [[ '>', 12345678 ], [ '<=', 123456790 ]] })
        RETURN doc

      /* return all documents with mycollection.a equal 1 and .b equal 2 */
      FOR doc IN SKIPLIST(mycollection, { a: [[ '==', 1 ]], b: [[ '==', 2 ]] })
        RETURN doc

  The function requires a skiplist index with the exact same attributes to
  be present on the specified collection. All attributes present in the skiplist
  index must be specified in the conditions specified for the `SKIPLIST` function.
  Attribute declaration order is important, too: attributes must be specified in the
  same order in the condition as they have been declared in the skiplist index.

* added command-line option `--server.disable-authentication-unix-sockets`

  with this option, authentication can be disabled for all requests coming
  in via UNIX domain sockets, enabling clients located on the same host as
  the ArangoDB server to connect without authentication.
  Other connections (e.g. TCP/IP) are not affected by this option.

  The default value for this option is `false`.
  Note: this option is only supported on platforms that support Unix domain
  sockets.

* call global arangod instance destructor on shutdown

* issue #755: TRAVERSAL does not use strategy, order and itemOrder options

  these options were not honored when configuring a traversal via the AQL
  TRAVERSAL function. Now, these options are used if specified.

* allow vertex and edge filtering with user-defined functions in TRAVERSAL,
  TRAVERSAL_TREE and SHORTEST_PATH AQL functions:

      // using user-defined AQL functions for edge and vertex filtering
      RETURN TRAVERSAL(friends, friendrelations, "friends/john", "outbound", {
        followEdges: "myfunctions::checkedge",
        filterVertices: "myfunctions::checkvertex"
      })

      // using the following custom filter functions
      var aqlfunctions = require("org/arangodb/aql/functions");
      aqlfunctions.register("myfunctions::checkedge", function (config, vertex, edge, path) {
        return (edge.type !== 'dislikes'); // don't follow these edges
      }, false);

      aqlfunctions.register("myfunctions::checkvertex", function (config, vertex, path) {
        if (vertex.isDeleted || ! vertex.isActive) {
          return [ "prune", "exclude" ]; // exclude these and don't follow them
        }
        return [ ]; // include everything else
      }, false);

* issue #748: add vertex filtering to AQL's TRAVERSAL[_TREE]() function


v1.4.8 (2014-01-31)
-------------------

* install foxx apps in the web interface

* fixed a segfault in the import API


v1.4.7 (2014-01-23)
-------------------

* issue #744: Add usage example arangoimp from Command line

* issue #738: added __dirname, __filename pseudo-globals. Fixes #733. (@by pluma)

* mount all Foxx applications in system apps directory on startup


v1.4.6 (2014-01-20)
-------------------

* issue #736: AQL function to parse collection and key from document handle

* added fm.rescan() method for Foxx-Manager

* fixed issue #734: foxx cookie and route problem

* added method `fm.configJson` for arangosh

* include `startupPath` in result of API `/_api/foxx/config`


v1.4.5 (2014-01-15)
-------------------

* fixed issue #726: Alternate Windows Install Method

* fixed issue #716: dpkg -P doesn't remove everything

* fixed bugs in description of HTTP API `_api/index`

* fixed issue #732: Rest API GET revision number

* added missing documentation for several methods in HTTP API `/_api/edge/...`

* fixed typos in description of HTTP API `_api/document`

* defer evaluation of AQL subqueries and logical operators (lazy evaluation)

* Updated font in WebFrontend, it now contains a version that renders properly on Windows

* generally allow function return values as call parameters to AQL functions

* fixed potential deadlock in global context method execution

* added override file "arangod.conf.local" (and co)


v1.4.4 (2013-12-24)
-------------------

* uid and gid are now set in the scripts, there is no longer a separate config file for
  arangod when started from a script

* foxx-manager is now an alias for arangosh

* arango-dfdb is now an alias for arangod, moved from bin to sbin

* changed from readline to linenoise for Windows

* added --install-service and --uninstall-service for Windows

* removed --daemon and --supervisor for Windows

* arangosh and arangod now uses the config-file which maps the binary name, i. e. if you
  rename arangosh to foxx-manager it will use the config file foxx-manager.conf

* fixed lock file for Windows

* fixed issue #711, #687: foxx-manager throws internal errors

* added `--server.ssl-protocol` option for client tools
  this allows connecting from arangosh, arangoimp, arangoimp etc. to an ArangoDB
  server that uses a non-default value for `--server.ssl-protocol`. The default
  value for the SSL protocol is 4 (TLSv1). If the server is configured to use a
  different protocol, it was not possible to connect to it with the client tools.

* added more detailed request statistics

  This adds the number of async-executed HTTP requests plus the number of HTTP
  requests per individual HTTP method type.

* added `--force` option for arangorestore
  this option allows continuing a restore operation even if the server reports errors
  in the middle of the restore operation

* better error reporting for arangorestore
  in case the server returned an HTTP error, arangorestore previously reported this
  error as `internal error` without any details only. Now server-side errors are
  reported by arangorestore with the server's error message

* include more system collections in dumps produced by arangodump
  previously some system collections were intentionally excluded from dumps, even if the
  dump was run with `--include-system-collections`. for example, the collections `_aal`,
  `_modules`, `_routing`, and `_users` were excluded. This makes sense in a replication
  context but not always in a dump context.
  When specifying `--include-system-collections`, arangodump will now include the above-
  mentioned collections in the dump, too. Some other system collections are still excluded
  even when the dump is run with `--include-system-collections`, for example `_replication`
  and `_trx`.

* fixed issue #701: ArangoStatement undefined in arangosh

* fixed typos in configuration files


v1.4.3 (2013-11-25)
-------------------

* fixed a segfault in the AQL optimizer, occurring when a constant non-list value was
  used on the right-hand side of an IN operator that had a collection attribute on the
  left-hand side

* issue #662:

  Fixed access violation errors (crashes) in the Windows version, occurring under some
  circumstances when accessing databases with multiple clients in parallel

* fixed issue #681: Problem with ArchLinux PKGBUILD configuration


v1.4.2 (2013-11-20)
-------------------

* fixed issue #669: Tiny documentation update

* ported Windows version to use native Windows API SRWLocks (slim read-write locks)
  and condition variables instead of homemade versions

  MSDN states the following about the compatibility of SRWLocks and Condition Variables:

      Minimum supported client:
      Windows Server 2008 [desktop apps | Windows Store apps]

      Minimum supported server:
      Windows Vista [desktop apps | Windows Store apps]

* fixed issue #662: ArangoDB on Windows hanging

  This fixes a deadlock issue that occurred on Windows when documents were written to
  a collection at the same time when some other thread tried to drop the collection.

* fixed file-based logging in Windows

  the logger complained on startup if the specified log file already existed

* fixed startup of server in daemon mode (`--daemon` startup option)

* fixed a segfault in the AQL optimizer

* issue #671: Method graph.measurement does not exist

* changed Windows condition variable implementation to use Windows native
  condition variables

  This is an attempt to fix spurious Windows hangs as described in issue #662.

* added documentation for JavaScript traversals

* added --code-page command-line option for Windows version of arangosh

* fixed a problem when creating edges via the web interface.

  The problem only occurred if a collection was created with type "document
  collection" via the web interface, and afterwards was dropped and re-created
  with type "edge collection". If the web interface page was not reloaded,
  the old collection type (document) was cached, making the subsequent creation
  of edges into the (seeming-to-be-document) collection fail.

  The fix is to not cache the collection type in the web interface. Users of
  an older version of the web interface can reload the collections page if they
  are affected.

* fixed a caching problem in arangosh: if a collection was created using the web
  interface, and then removed via arangosh, arangosh did not actually drop the
  collection due to caching.

  Because the `drop` operation was not carried out, this caused misleading error
  messages when trying to re-create the collection (e.g. `cannot create collection:
  duplicate name`).

* fixed ALT-introduced characters for arangosh console input on Windows

  The Windows readline port was not able to handle characters that are built
  using CTRL or ALT keys. Regular characters entered using the CTRL or ALT keys
  were silently swallowed and not passed to the terminal input handler.

  This did not seem to cause problems for the US keyboard layout, but was a
  severe issue for keyboard layouts that require the ALT (or ALT-GR) key to
  construct characters. For example, entering the character `{` with a German
  keyboard layout requires pressing ALT-GR + 9.

* fixed issue #665: Hash/skiplist combo madness bit my ass

  this fixes a problem with missing/non-deterministic rollbacks of inserts in
  case of a unique constraint violation into a collection with multiple secondary
  indexes (with at least one of them unique)

* fixed issue #664: ArangoDB installer on Windows requires drive c:

* partly fixed issue #662: ArangoDB on Windows hanging

  This fixes dropping databases on Windows. In previous 1.4 versions on Windows,
  one shape collection file was not unloaded and removed when dropping a database,
  leaving one directory and one shape collection file in the otherwise-dropped
  database directory.

* fixed issue #660: updated documentation on indexes


v1.4.1 (2013-11-08)
-------------------

* performance improvements for skip-list deletes


v1.4.1-rc1 (2013-11-07)
-----------------------

* fixed issue #635: Web-Interface should have a "Databases" Menu for Management

* fixed issue #624: Web-Interface is missing a Database selector

* fixed segfault in bitarray query

* fixed issue #656: Cannot create unique index through web interface

* fixed issue #654: bitarray index makes server down

* fixed issue #653: Slow query

* fixed issue #650: Randomness of any() should be improved

* made AQL `DOCUMENT()` function polymorphic and work with just one parameter.

  This allows using the `DOCUMENT` function like this:

      DOCUMENT('users/john')
      DOCUMENT([ 'users/john', 'users/amy' ])

  in addition to the existing use cases:

      DOCUMENT(users, 'users/john')
      DOCUMENT(users, 'john')
      DOCUMENT(users, [ 'users/john' ])
      DOCUMENT(users, [ 'users/john', 'users/amy' ])
      DOCUMENT(users, [ 'john', 'amy' ])

* simplified usage of ArangoDB batch API

  It is not necessary anymore to send the batch boundary in the HTTP `Content-Type`
  header. Previously, the batch API expected the client to send a Content-Type header
  of`multipart/form-data; boundary=<some boundary value>`. This is still supported in
  ArangoDB 2.0, but clients can now also omit this header. If the header is not
  present in a client request, ArangoDB will ignore the request content type and
  read the MIME boundary from the beginning of the request body.

  This also allows using the batch API with the Swagger "Try it out" feature (which is
  not too good at sending a different or even dynamic content-type request header).

* added API method GET `/_api/database/user`

  This returns the list of databases a specific user can see without changing the
  username/passwd.

* issue #424: Documentation about IDs needs to be upgraded


v1.4.0 (2013-10-29)
-------------------

* fixed issue #648: /batch API is missing from Web Interface API Documentation (Swagger)

* fixed issue #647: Icon tooltips missing

* fixed issue #646: index creation in web interface

* fixed issue #645: Allow jumping from edge to linked vertices

* merged PR for issue #643: Some minor corrections and a link to "Downloads"

* fixed issue #642: Completion of error handling

* fixed issue #639: compiling v1.4 on maverick produces warnings on -Wstrict-null-sentinel

* fixed issue #634: Web interface bug: Escape does not always propagate

* fixed issue #620: added startup option `--server.default-api-compatibility`

  This adds the following changes to the ArangoDB server and clients:
  - the server provides a new startup option `--server.default-api-compatibility`.
    This option can be used to determine the compatibility of (some) server API
    return values. The value for this parameter is a server version number,
    calculated as follows: `10000 * major + 100 * minor` (e.g. `10400` for ArangoDB
    1.3). The default value is `10400` (1.4), the minimum allowed value is `10300`
    (1.3).

    When setting this option to a value lower than the current server version,
    the server might respond with old-style results to "old" clients, increasing
    compatibility with "old" (non-up-to-date) clients.

  - the server will on each incoming request check for an HTTP header
    `x-arango-version`. Clients can optionally set this header to the API
    version number they support. For example, if a client sends the HTTP header
    `x-arango-version: 10300`, the server will pick this up and might send ArangoDB
    1.3-style responses in some situations.

    Setting either the startup parameter or using the HTTP header (or both) allows
    running "old" clients with newer versions of ArangoDB, without having to adjust
    the clients too much.

  - the `location` headers returned by the server for the APIs `/_api/document/...`
    and `/_api/collection/...` will have different values depending on the used API
    version. If the API compatibility is `10300`, the `location` headers returned
    will look like this:

        location: /_api/document/....

    whereas when an API compatibility of `10400` or higher is used, the `location`
    headers will look like this:

        location: /_db/<database name>/_api/document/...

  Please note that even in the presence of this, old API versions still may not
  be supported forever by the server.

* fixed issue #643: Some minor corrections and a link to "Downloads" by @frankmayer

* started issue #642: Completion of error handling

* fixed issue #639: compiling v1.4 on maverick produces warnings on
  -Wstrict-null-sentinel

* fixed issue #621: Standard Config needs to be fixed

* added function to manage indexes (web interface)

* improved server shutdown time by signaling shutdown to applicationserver,
  logging, cleanup and compactor threads

* added foxx-manager `replace` command

* added foxx-manager `installed` command (a more intuitive alias for `list`)

* fixed issue #617: Swagger API is missing '/_api/version'

* fixed issue #615: Swagger API: Some commands have no parameter entry forms

* fixed issue #614: API : Typo in : Request URL /_api/database/current

* fixed issue #609: Graph viz tool - different background color

* fixed issue #608: arangosh config files - eventually missing in the manual

* fixed issue #607: Admin interface: no core documentation

* fixed issue #603: Aardvark Foxx App Manager

* fixed a bug in type-mapping between AQL user functions and the AQL layer

  The bug caused errors like the following when working with collection documents
  in an AQL user function:

      TypeError: Cannot assign to read only property '_id' of #<ShapedJson>

* create less system collections when creating a new database

  This is achieved by deferring collection creation until the collections are actually
  needed by ArangoDB. The following collections are affected by the change:
  - `_fishbowl`
  - `_structures`


v1.4.0-beta2 (2013-10-14)
-------------------------

* fixed compaction on Windows

  The compaction on Windows did not ftruncate the cleaned datafiles to a smaller size.
  This has been fixed so not only the content of the files is cleaned but also files
  are re-created with potentially smaller sizes.

* only the following system collections will be excluded from replication from now on:
  - `_replication`
  - `_trx`
  - `_users`
  - `_aal`
  - `_fishbowl`
  - `_modules`
  - `_routing`

  Especially the following system collections will now be included in replication:
  - `_aqlfunctions`
  - `_graphs`

  In previous versions of ArangoDB, all system collections were excluded from the
  replication.

  The change also caused a change in the replication logger and applier:
  in previous versions of ArangoDB, only a collection's id was logged for an operation.
  This has not caused problems for non-system collections but for system collections
  there ids might differ. In addition to a collection id ArangoDB will now also log the
  name of a collection for each replication event.

  The replication applier will now look for the collection name attribute in logged
  events preferably.

* added database selection to arango-dfdb

* provide foxx-manager, arangodump, and arangorestore in Windows build

* ArangoDB 1.4 will refuse to start if option `--javascript.app-path` is not set.

* added startup option `--server.allow-method-override`

  This option can be set to allow overriding the HTTP request method in a request using
  one of the following custom headers:

  - x-http-method-override
  - x-http-method
  - x-method-override

  This allows bypassing proxies and tools that would otherwise just let certain types of
  requests pass. Enabling this option may impose a security risk, so it should only be
  used in very controlled environments.

  The default value for this option is `false` (no method overriding allowed).

* added "details" URL parameter for bulk import API

  Setting the `details` URL parameter to `true` in a call to POST `/_api/import` will make
  the import return details about non-imported documents in the `details` attribute. If
  `details` is `false` or omitted, no `details` attribute will be present in the response.
  This is the same behavior that previous ArangoDB versions exposed.

* added "complete" option for bulk import API

  Setting the `complete` URL parameter to `true` in a call to POST `/_api/import` will make
  the import completely fail if at least one of documents cannot be imported successfully.

  It defaults to `false`, which will make ArangoDB continue importing the other documents
  from the import even if some documents cannot be imported. This is the same behavior that
  previous ArangoDB versions exposed.

* added missing swagger documentation for `/_api/log`

* calling `/_api/logs` (or `/_admin/logs`) is only permitted from the `_system` database now.

  Calling this API method for/from other database will result in an HTTP 400.

' ported fix from https://github.com/novus/nvd3/commit/0894152def263b8dee60192f75f66700cea532cc

  This prevents JavaScript errors from occurring in Chrome when in the admin interface,
  section "Dashboard".

* show current database name in web interface (bottom right corner)

* added missing documentation for /_api/import in swagger API docs

* allow specification of database name for replication sync command replication applier

  This allows syncing from a master database with a different name than the slave database.

* issue #601: Show DB in prompt

  arangosh now displays the database name as part of the prompt by default.

  Can change the prompt by using the `--prompt` option, e.g.

      > arangosh --prompt "my db is named \"%d\"> "


v1.4.0-beta1 (2013-10-01)
-------------------------

* make the Foxx manager use per-database app directories

  Each database now has its own subdirectory for Foxx applications. Each database
  can thus use different Foxx applications if required. A Foxx app for a specific
  database resides in `<app-path>/databases/<database-name>/<app-name>`.

  System apps are shared between all databases. They reside in `<app-path>/system/<app-name>`.

* only trigger an engine reset in development mode for URLs starting with `/dev/`

  This prevents ArangoDB from reloading all Foxx applications when it is not
  actually necessary.

* changed error code from 10 (bad parameter) to 1232 (invalid key generator) for
  errors that are due to an invalid key generator specification when creating a new
  collection

* automatic detection of content-type / mime-type for Foxx assets based on filenames,
  added possibility to override auto detection

* added endpoint management API at `/_api/endpoint`

* changed HTTP return code of PUT `/_api/cursor` from 400 to 404 in case a
  non-existing cursor is referred to

* issue #360: added support for asynchronous requests

  Incoming HTTP requests with the headers `x-arango-async: true` or
  `x-arango-async: store` will be answered by the server instantly with a generic
  HTTP 202 (Accepted) response.

  The actual requests will be queued and processed by the server asynchronously,
  allowing the client to continue sending other requests without waiting for the
  server to process the actually requested operation.

  The exact point in time when a queued request is executed is undefined. If an
  error occurs during execution of an asynchronous request, the client will not
  be notified by the server.

  The maximum size of the asynchronous task queue can be controlled using the new
  option `--scheduler.maximal-queue-size`. If the queue contains this many number of
  tasks and a new asynchronous request comes in, the server will reject it with an
  HTTP 500 (internal server error) response.

  Results of incoming requests marked with header `x-arango-async: true` will be
  discarded by the server immediately. Clients have no way of accessing the result
  of such asynchronously executed request. This is just _fire and forget_.

  To later retrieve the result of an asynchronously executed request, clients can
  mark a request with the header `x-arango-async: keep`. This makes the server
  store the result of the request in memory until explicitly fetched by a client
  via the `/_api/job` API. The `/_api/job` API also provides methods for basic
  inspection of which pending or already finished requests there are on the server,
  plus ways for garbage collecting unneeded results.

* Added new option `--scheduler.maximal-queue-size`.

* issue #590: Manifest Lint

* added data dump and restore tools, arangodump and arangorestore.

  arangodump can be used to create a logical dump of an ArangoDB database, or
  just dedicated collections. It can be used to dump both a collection's structure
  (properties and indexes) and data (documents).

  arangorestore can be used to restore data from a dump created with arangodump.
  arangorestore currently does not re-create any indexes, and doesn't yet handle
  referenced documents in edges properly when doing just partial restores.
  This will be fixed until 1.4 stable.

* introduced `--server.database` option for arangosh, arangoimp, and arangob.

  The option allows these client tools to use a certain database for their actions.
  In arangosh, the current database can be switched at any time using the command

      db._useDatabase(<name>);

  When no database is specified, all client tools will assume they should use the
  default database `_system`. This is done for downwards-compatibility reasons.

* added basic multi database support (alpha)

  New databases can be created using the REST API POST `/_api/database` and the
  shell command `db._createDatabase(<name>)`.

  The default database in ArangoDB is called `_system`. This database is always
  present and cannot be deleted by the user. When an older version of ArangoDB is
  upgraded to 1.4, the previously only database will automatically become the
  `_system` database.

  New databases can be created with the above commands, and can be deleted with the
  REST API DELETE `/_api/database/<name>` or the shell command `db._dropDatabase(<name>);`.

  Deleting databases is still unstable in ArangoDB 1.4 alpha and might crash the
  server. This will be fixed until 1.4 stable.

  To access a specific database via the HTTP REST API, the `/_db/<name>/` prefix
  can be used in all URLs. ArangoDB will check if an incoming request starts with
  this prefix, and will automatically pick the database name from it. If the prefix
  is not there, ArangoDB will assume the request is made for the default database
  (`_system`). This is done for downwards-compatibility reasons.

  That means, the following URL pathnames are logically identical:

      /_api/document/mycollection/1234
      /_db/_system/document/mycollection/1234

  To access a different database (e.g. `test`), the URL pathname would look like this:

      /_db/test/document/mycollection/1234

  New databases can also be created and existing databases can only be dropped from
  within the default database (`_system`). It is not possible to drop the `_system`
  database itself.

  Cross-database operations are unintended and unsupported. The intention of the
  multi-database feature is to have the possibility to have a few databases managed
  by ArangoDB in parallel, but to only access one database at a time from a connection
  or a request.

  When accessing the web interface via the URL pathname `/_admin/html/` or `/_admin/aardvark`,
  the web interface for the default database (`_system`) will be displayed.
  To access the web interface for a different database, the database name can be
  put into the URLs as a prefix, e.g. `/_db/test/_admin/html` or
  `/_db/test/_admin/aardvark`.

  All internal request handlers and also all user-defined request handlers and actions
  (including Foxx) will only get to see the unprefixed URL pathnames (i.e. excluding
  any database name prefix). This is to ensure downwards-compatibility.

  To access the name of the requested database from any action (including Foxx), use
  use `req.database`.

  For example, when calling the URL `/myapp/myaction`, the content of `req.database`
  will be `_system` (the default database because no database got specified) and the
  content of `req.url` will be `/myapp/myaction`.

  When calling the URL `/_db/test/myapp/myaction`, the content of `req.database` will be
  `test`, and the content of `req.url` will still be `/myapp/myaction`.

* Foxx now excludes files starting with . (dot) when bundling assets

  This mitigates problems with editor swap files etc.

* made the web interface a Foxx application

  This change caused the files for the web interface to be moved from `html/admin` to
  `js/apps/aardvark` in the file system.

  The base URL for the admin interface changed from `_admin/html/index.html` to
  `_admin/aardvark/index.html`.

  The "old" redirection to `_admin/html/index.html` will now produce a 404 error.

  When starting ArangoDB with the `--upgrade` option, this will automatically be remedied
  by putting in a redirection from `/` to `/_admin/aardvark/index.html`, and from
  `/_admin/html/index.html` to `/_admin/aardvark/index.html`.

  This also obsoletes the following configuration (command-line) options:
  - `--server.admin-directory`
  - `--server.disable-admin-interface`

  when using these now obsolete options when the server is started, no error is produced
  for downwards-compatibility.

* changed User-Agent value sent by arangoimp, arangosh, and arangod from "VOC-Agent" to
  "ArangoDB"

* changed journal file creation behavior as follows:

  Previously, a journal file for a collection was always created when a collection was
  created. When a journal filled up and became full, the current journal was made a
  datafile, and a new (empty) journal was created automatically. There weren't many
  intended situations when a collection did not have at least one journal.

  This is changed now as follows:
  - when a collection is created, no journal file will be created automatically
  - when there is a write into a collection without a journal, the journal will be
    created lazily
  - when there is a write into a collection with a full journal, a new journal will
    be created automatically

  From the end user perspective, nothing should have changed, except that there is now
  less disk usage for empty collections. Disk usage of infrequently updated collections
  might also be reduced significantly by running the `rotate()` method of a collection,
  and not writing into a collection subsequently.

* added method `collection.rotate()`

  This allows premature rotation of a collection's current journal file into a (read-only)
  datafile. The purpose of using `rotate()` is to prematurely allow compaction (which is
  performed on datafiles only) on data, even if the journal was not filled up completely.

  Using `rotate()` may make sense in the following scenario:

      c = db._create("test");
      for (i = 0; i < 1000; ++i) {
        c.save(...); // insert lots of data here
      }

      ...
      c.truncate(); // collection is now empty
      // only data in datafiles will be compacted by following compaction runs
      // all data in the current journal would not be compacted

      // calling rotate will make the current journal a datafile, and thus make it
      // eligible for compaction
      c.rotate();

  Using `rotate()` may also be useful when data in a collection is known to not change
  in the immediate future. After having completed all write operations on a collection,
  performing a `rotate()` will reduce the size of the current journal to the actually
  required size (remember that journals are pre-allocated with a specific size) before
  making the journal a datafile. Thus `rotate()` may cause disk space savings, even if
  the datafiles does not qualify for compaction after rotation.

  Note: rotating the journal is asynchronous, so that the actual rotation may be executed
  after `rotate()` returns to the caller.

* changed compaction to merge small datafiles together (up to 3 datafiles are merged in
  a compaction run)

  In the regular case, this should leave less small datafiles stay around on disk and allow
  using less file descriptors in total.

* added AQL MINUS function

* added AQL UNION_DISTINCT function (more efficient than combination of `UNIQUE(UNION())`)

* updated mruby to 2013-08-22

* issue #587: Add db._create() in help for startup arangosh

* issue #586: Share a link on installation instructions in the User Manual

* issue #585: Bison 2.4 missing on Mac for custom build

* issue #584: Web interface images broken in devel

* issue #583: Small documentation update

* issue #581: Parameter binding for attributes

* issue #580: Small improvements (by @guidoreina)

* issue #577: Missing documentation for collection figures in implementor manual

* issue #576: Get disk usage for collections and graphs

  This extends the result of the REST API for /_api/collection/figures with
  the attributes `compactors.count`, `compactors.fileSize`, `shapefiles.count`,
  and `shapefiles.fileSize`.

* issue #575: installing devel version on mac (low prio)

* issue #574: Documentation (POST /_admin/routing/reload)

* issue #558: HTTP cursors, allow count to ignore LIMIT


v1.4.0-alpha1 (2013-08-02)
--------------------------

* added replication. check online manual for details.

* added server startup options `--server.disable-replication-logger` and
  `--server.disable-replication-applier`

* removed action deployment tool, this now handled with Foxx and its manager or
  by kaerus node utility

* fixed a server crash when using byExample / firstExample inside a transaction
  and the collection contained a usable hash/skiplist index for the example

* defineHttp now only expects a single context

* added collection detail dialog (web interface)

  Shows collection properties, figures (datafiles, journals, attributes, etc.)
  and indexes.

* added documents filter (web interface)

  Allows searching for documents based on attribute values. One or many filter
  conditions can be defined, using comparison operators such as '==', '<=', etc.

* improved AQL editor (web interface)

  Editor supports keyboard shortcuts (Submit, Undo, Redo, Select).
  Editor allows saving and reusing of user-defined queries.
  Added example queries to AQL editor.
  Added comment button.

* added document import (web interface)

  Allows upload of JSON-data from files. Files must have an extension of .json.

* added dashboard (web interface)

  Shows the status of replication and multiple system charts, e.g.
  Virtual Memory Size, Request Time, HTTP Connections etc.

* added API method `/_api/graph` to query all graphs with all properties.

* added example queries in web interface AQL editor

* added arango.reconnect(<host>) method for arangosh to dynamically switch server or
  user name

* added AQL range operator `..`

  The `..` operator can be used to easily iterate over a sequence of numeric
  values. It will produce a list of values in the defined range, with both bounding
  values included.

  Example:

      2010..2013

  will produce the following result:

      [ 2010, 2011, 2012, 2013 ]

* added AQL RANGE function

* added collection.first(count) and collection.last(count) document access functions

  These functions allow accessing the first or last n documents in a collection. The order
  is determined by document insertion/update time.

* added AQL INTERSECTION function

* INCOMPATIBLE CHANGE: changed AQL user function namespace resolution operator from `:` to `::`

  AQL user-defined functions were introduced in ArangoDB 1.3, and the namespace resolution
  operator for them was the single colon (`:`). A function call looked like this:

      RETURN mygroup:myfunc()

  The single colon caused an ambiguity in the AQL grammar, making it indistinguishable from
  named attributes or the ternary operator in some cases, e.g.

      { mygroup:myfunc ? mygroup:myfunc }

  The change of the namespace resolution operator from `:` to `::` fixes this ambiguity.

  Existing user functions in the database will be automatically fixed when starting ArangoDB
  1.4 with the `--upgrade` option. However, queries using user-defined functions need to be
  adjusted on the client side to use the new operator.

* allow multiple AQL LET declarations separated by comma, e.g.
  LET a = 1, b = 2, c = 3

* more useful AQL error messages

  The error position (line/column) is more clearly indicated for parse errors.
  Additionally, if a query references a collection that cannot be found, the error
  message will give a hint on the collection name

* changed return value for AQL `DOCUMENT` function in case document is not found

  Previously, when the AQL `DOCUMENT` function was called with the id of a document and
  the document could not be found, it returned `undefined`. This value is not part of the
  JSON type system and this has caused some problems.
  Starting with ArangoDB 1.4, the `DOCUMENT` function will return `null` if the document
  looked for cannot be found.

  In case the function is called with a list of documents, it will continue to return all
  found documents, and will not return `null` for non-found documents. This has not changed.

* added single line comments for AQL

  Single line comments can be started with a double forward slash: `//`.
  They end at the end of the line, or the end of the query string, whichever is first.

* fixed documentation issues #567, #568, #571.

* added collection.checksum(<withData>) method to calculate CRC checksums for
  collections

  This can be used to
  - check if data in a collection has changed
  - compare the contents of two collections on different ArangoDB instances

* issue #565: add description line to aal.listAvailable()

* fixed several out-of-memory situations when double freeing or invalid memory
  accesses could happen

* less msyncing during the creation of collections

  This is achieved by not syncing the initial (standard) markers in shapes collections.
  After all standard markers are written, the shapes collection will get synced.

* renamed command-line option `--log.filter` to `--log.source-filter` to avoid
  misunderstandings

* introduced new command-line option `--log.content-filter` to optionally restrict
  logging to just specific log messages (containing the filter string, case-sensitive).

  For example, to filter on just log entries which contain `ArangoDB`, use:

      --log.content-filter "ArangoDB"

* added optional command-line option `--log.requests-file` to log incoming HTTP
  requests to a file.

  When used, all HTTP requests will be logged to the specified file, containing the
  client IP address, HTTP method, requests URL, HTTP response code, and size of the
  response body.

* added a signal handler for SIGUSR1 signal:

  when ArangoDB receives this signal, it will respond all further incoming requests
  with an HTTP 503 (Service Unavailable) error. This will be the case until another
  SIGUSR1 signal is caught. This will make ArangoDB start serving requests regularly
  again. Note: this is not implemented on Windows.

* limited maximum request URI length to 16384 bytes:

  Incoming requests with longer request URIs will be responded to with an HTTP
  414 (Request-URI Too Long) error.

* require version 1.0 or 1.1 in HTTP version signature of requests sent by clients:

  Clients sending requests with a non-HTTP 1.0 or non-HTTP 1.1 version number will
  be served with an HTTP 505 (HTTP Version Not Supported) error.

* updated manual on indexes:

  using system attributes such as `_id`, `_key`, `_from`, `_to`, `_rev` in indexes is
  disallowed and will be rejected by the server. This was the case since ArangoDB 1.3,
  but was not properly documented.

* issue #563: can aal become a default object?

  aal is now a prefab object in arangosh

* prevent certain system collections from being renamed, dropped, or even unloaded.

  Which restrictions there are for which system collections may vary from release to
  release, but users should in general not try to modify system collections directly
  anyway.

  Note: there are no such restrictions for user-created collections.

* issue #559: added Foxx documentation to user manual

* added server startup option `--server.authenticate-system-only`. This option can be
  used to restrict the need for HTTP authentication to internal functionality and APIs,
  such as `/_api/*` and `/_admin/*`.
  Setting this option to `true` will thus force authentication for the ArangoDB APIs
  and the web interface, but allow unauthenticated requests for other URLs (including
  user defined actions and Foxx applications).
  The default value of this option is `false`, meaning that if authentication is turned
  on, authentication is still required for *all* incoming requests. Only by setting the
  option to `true` this restriction is lifted and authentication becomes required for
  URLs starting with `/_` only.

  Please note that authentication still needs to be enabled regularly by setting the
  `--server.disable-authentication` parameter to `false`. Otherwise no authentication
  will be required for any URLs as before.

* protect collections against unloading when there are still document barriers around.

* extended cap constraints to optionally limit the active data size in a collection to
  a specific number of bytes.

  The arguments for creating a cap constraint are now:
  `collection.ensureCapConstraint(<count>, <byteSize>);`

  It is supported to specify just a count as in ArangoDB 1.3 and before, to specify
  just a fileSize, or both. The first met constraint will trigger the automated
  document removal.

* added `db._exists(doc)` and `collection.exists(doc)` for easy document existence checks

* added API `/_api/current-database` to retrieve information about the database the
  client is currently connected to (note: the API `/_api/current-database` has been
  removed in the meantime. The functionality is accessible via `/_api/database/current`
  now).

* ensure a proper order of tick values in datafiles/journals/compactors.
  any new files written will have the _tick values of their markers in order. for
  older files, there are edge cases at the beginning and end of the datafiles when
  _tick values are not properly in order.

* prevent caching of static pages in PathHandler.
  whenever a static page is requested that is served by the general PathHandler, the
  server will respond to HTTP GET requests with a "Cache-Control: max-age=86400" header.

* added "doCompact" attribute when creating collections and to collection.properties().
  The attribute controls whether collection datafiles are compacted.

* changed the HTTP return code from 400 to 404 for some cases when there is a referral
  to a non-existing collection or document.

* introduced error code 1909 `too many iterations` that is thrown when graph traversals
  hit the `maxIterations` threshold.

* optionally limit traversals to a certain number of iterations
  the limitation can be achieved via the traversal API by setting the `maxIterations`
  attribute, and also via the AQL `TRAVERSAL` and `TRAVERSAL_TREE` functions by setting
  the same attribute. If traversals are not limited by the end user, a server-defined
  limit for `maxIterations` may be used to prevent server-side traversals from running
  endlessly.

* added graph traversal API at `/_api/traversal`

* added "API" link in web interface, pointing to REST API generated with Swagger

* moved "About" link in web interface into "links" menu

* allow incremental access to the documents in a collection from out of AQL
  this allows reading documents from a collection chunks when a full collection scan
  is required. memory usage might be must lower in this case and queries might finish
  earlier if there is an additional LIMIT statement

* changed AQL COLLECT to use a stable sort, so any previous SORT order is preserved

* issue #547: Javascript error in the web interface

* issue #550: Make AQL graph functions support key in addition to id

* issue #526: Unable to escape when an errorneous command is entered into the js shell

* issue #523: Graph and vertex methods for the javascript api

* issue #517: Foxx: Route parameters with capital letters fail

* issue #512: Binded Parameters for LIMIT


v1.3.3 (2013-08-01)
-------------------

* issue #570: updateFishbowl() fails once

* updated and fixed generated examples

* issue #559: added Foxx documentation to user manual

* added missing error reporting for errors that happened during import of edges


v1.3.2 (2013-06-21)
-------------------

* fixed memleak in internal.download()

* made the shape-collection journal size adaptive:
  if too big shapes come in, a shape journal will be created with a big-enough size
  automatically. the maximum size of a shape journal is still restricted, but to a
  very big value that should never be reached in practice.

* fixed a segfault that occurred when inserting documents with a shape size bigger
  than the default shape journal size (2MB)

* fixed a locking issue in collection.truncate()

* fixed value overflow in accumulated filesizes reported by collection.figures()

* issue #545: AQL FILTER unnecessary (?) loop

* issue #549: wrong return code with --daemon


v1.3.1 (2013-05-24)
-------------------

* removed currently unused _ids collection

* fixed usage of --temp-path in aranogd and arangosh

* issue #540: suppress return of temporary internal variables in AQL

* issue #530: ReferenceError: ArangoError is not a constructor

* issue #535: Problem with AQL user functions javascript API

* set --javascript.app-path for test execution to prevent startup error

* issue #532: Graph _edgesCache returns invalid data?

* issue #531: Arangod errors

* issue #529: Really weird transaction issue

* fixed usage of --temp-path in aranogd and arangosh


v1.3.0 (2013-05-10)
-------------------

* fixed problem on restart ("datafile-xxx is not sealed") when server was killed
  during a compaction run

* fixed leak when using cursors with very small batchSize

* issue #508: `unregistergroup` function not mentioned in http interface docs

* issue #507: GET /_api/aqlfunction returns code inside parentheses

* fixed issue #489: Bug in aal.install

* fixed issue 505: statistics not populated on MacOS


v1.3.0-rc1 (2013-04-24)
-----------------------

* updated documentation for 1.3.0

* added node modules and npm packages

* changed compaction to only compact datafiles with more at least 10% of dead
  documents (byte size-wise)

* issue #498: fixed reload of authentication info when using
  `require("org/arangodb/users").reload()`

* issue #495: Passing an empty array to create a document results in a
  "phantom" document

* added more precision for requests statistics figures

* added "sum" attribute for individual statistics results in statistics API
  at /_admin/statistics

* made "limit" an optional parameter in AQL function NEAR().
  limit can now be either omitted completely, or set to 0. If so, an internal
  default value (currently 100) will be applied for the limit.

* issue #481

* added "attributes.count" to output of `collection.figures()`
  this also affects the REST API /_api/collection/<name>/figures

* added IndexedPropertyGetter for ShapedJson objects

* added API for user-defined AQL functions

* issue #475: A better error message for deleting a non-existent graph

* issue #474: Web interface problems with the JS Shell

* added missing documentation for AQL UNION function

* added transaction support.
  This provides ACID transactions for ArangoDB. Transactions can be invoked
  using the `db._executeTransaction()` function, or the `/_api/transaction`
  REST API.

* switched to semantic versioning (at least for alpha & alpha naming)

* added saveOrReplace() for server-side JS

v1.3.alpha1 (2013-04-05)
------------------------

* cleanup of Module, Package, ArangoApp and modules "internal", "fs", "console"

* use Error instead of string in throw to allow stack-trace

* issue #454: error while creation of Collection

* make `collection.count()` not recalculate the number of documents on the fly, but
  use some internal document counters.

* issue #457: invalid string value in web interface

* make datafile id (datafile->_fid) identical to the numeric part of the filename.
  E.g. the datafile `journal-123456.db` will now have a datafile marker with the same
  fid (i.e. `123456`) instead of a different value. This change will only affect
  datafiles that are created with 1.3 and not any older files.
  The intention behind this change is to make datafile debugging easier.

* consistently discard document attributes with reserved names (system attributes)
  but without any known meaning, for example `_test`, `_foo`, ...

  Previously, these attributes were saved with the document regularly in some cases,
  but were discarded in other cases.
  Now these attributes are discarded consistently. "Real" system attributes such as
  `_key`, `_from`, `_to` are not affected and will work as before.

  Additionally, attributes with an empty name (``) are discarded when documents are
  saved.

  Though using reserved or empty attribute names in documents was not really and
  consistently supported in previous versions of ArangoDB, this change might cause
  an incompatibility for clients that rely on this feature.

* added server startup flag `--database.force-sync-properties` to force syncing of
  collection properties on collection creation, deletion and on property update.
  The default value is true to mimic the behavior of previous versions of ArangoDB.
  If set to false, collection properties are written to disk but no call to sync()
  is made.

* added detailed output of server version and components for REST APIs
  `/_admin/version` and `/_api/version`. To retrieve this extended information,
  call the REST APIs with URL parameter `details=true`.

* issue #443: For git-based builds include commit hash in version

* adjust startup log output to be more compact, less verbose

* set the required minimum number of file descriptors to 256.
  On server start, this number is enforced on systems that have rlimit. If the limit
  cannot be enforced, starting the server will fail.
  Note: 256 is considered to be the absolute minimum value. Depending on the use case
  for ArangoDB, a much higher number of file descriptors should be used.

  To avoid checking & potentially changing the number of maximum open files, use the
  startup option `--server.descriptors-minimum 0`

* fixed shapedjson to json conversion for special numeric values (NaN, +inf, -inf).
  Before, "NaN", "inf", or "-inf" were written into the JSONified output, but these
  values are not allowed in JSON. Now, "null" is written to the JSONified output as
  required.

* added AQL functions VARIANCE_POPULATION(), VARIANCE_SAMPLE(), STDDEV_POPULATION(),
  STDDEV_SAMPLE(), AVERAGE(), MEDIAN() to calculate statistical values for lists

* added AQL SQRT() function

* added AQL TRIM(), LEFT() and RIGHT() string functions

* fixed issue #436: GET /_api/document on edge

* make AQL REVERSE() and LENGTH() functions work on strings, too

* disabled DOT generation in `make doxygen`. this speeds up docs generation

* renamed startup option `--dispatcher.report-intervall` to `--dispatcher.report-interval`

* renamed startup option `--scheduler.report-intervall` to `--scheduler.report-interval`

* slightly changed output of REST API method /_admin/log.
  Previously, the log messages returned also contained the date and log level, now
  they will only contain the log message, and no date and log level information.
  This information can be re-created by API users from the `timestamp` and `level`
  attributes of the result.

* removed configure option `--enable-zone-debug`
  memory zone debugging is now automatically turned on when compiling with ArangoDB
  `--enable-maintainer-mode`

* removed configure option `--enable-arangob`
  arangob is now always included in the build


v1.2.3 (XXXX-XX-XX)
-------------------

* added optional parameter `edgexamples` for AQL function EDGES() and NEIGHBORS()

* added AQL function NEIGHBORS()

* added freebsd support

* fixed firstExample() query with `_id` and `_key` attributes

* issue triAGENS/ArangoDB-PHP#55: AQL optimizer may have mis-optimized duplicate
  filter statements with limit


v1.2.2 (2013-03-26)
-------------------

* fixed save of objects with common sub-objects

* issue #459: fulltext internal memory allocation didn't scale well
  This fix improves loading times for collections with fulltext indexes that have
  lots of equal words indexed.

* issue #212: auto-increment support

  The feature can be used by creating a collection with the extra `keyOptions`
  attribute as follows:

      db._create("mycollection", { keyOptions: { type: "autoincrement", offset: 1, increment: 10, allowUserKeys: true } });

  The `type` attribute will make sure the keys will be auto-generated if no
  `_key` attribute is specified for a document.

  The `allowUserKeys` attribute determines whether users might still supply own
  `_key` values with documents or if this is considered an error.

  The `increment` value determines the actual increment value, whereas the `offset`
  value can be used to seed to value sequence with a specific starting value.
  This will be useful later in a multi-master setup, when multiple servers can use
  different auto-increment seed values and thus generate non-conflicting auto-increment values.

  The default values currently are:

  - `allowUserKeys`: `true`
  - `offset`: `0`
  - `increment`: `1`

  The only other available key generator type currently is `traditional`.
  The `traditional` key generator will auto-generate keys in a fashion as ArangoDB
  always did (some increasing integer value, with a more or less unpredictable
  increment value).

  Note that for the `traditional` key generator there is only the option to disallow
  user-supplied keys and give the server the sole responsibility for key generation.
  This can be achieved by setting the `allowUserKeys` property to `false`.

  This change also introduces the following errors that API implementors may want to check
  the return values for:

  - 1222: `document key unexpected`: will be raised when a document is created with
    a `_key` attribute, but the underlying collection was set up with the `keyOptions`
    attribute `allowUserKeys: false`.

  - 1225: `out of keys`: will be raised when the auto-increment key generator runs
    out of keys. This may happen when the next key to be generated is 2^64 or higher.
    In practice, this will only happen if the values for `increment` or `offset` are
    not set appropriately, or if users are allowed to supply own keys, those keys
    are near the 2^64 threshold, and later the auto-increment feature kicks in and
    generates keys that cross that threshold.

    In practice it should not occur with proper configuration and proper usage of the
    collections.

  This change may also affect the following REST APIs:
  - POST `/_api/collection`: the server does now accept the optional `keyOptions`
    attribute in the second parameter
  - GET `/_api/collection/properties`: will return the `keyOptions` attribute as part
    of the collection's properties. The previous optional attribute `createOptions`
    is now gone.

* fixed `ArangoStatement.explain()` method with bind variables

* fixed misleading "cursor not found" error message in arangosh that occurred when
  `count()` was called for client-side cursors

* fixed handling of empty attribute names, which may have crashed the server under
  certain circumstances before

* fixed usage of invalid pointer in error message output when index description could
  not be opened


v1.2.1 (2013-03-14)
-------------------

* issue #444: please darken light color in arangosh

* issue #442: pls update post install info on osx

* fixed conversion of special double values (NaN, -inf, +inf) when converting from
  shapedjson to JSON

* fixed compaction of markers (location of _key was not updated correctly in memory,
  leading to _keys pointing to undefined memory after datafile rotation)

* fixed edge index key pointers to use document master pointer plus offset instead
  of direct _key address

* fixed case when server could not create any more journal or compactor files.
  Previously a wrong status code may have been returned, and not being able to create
  a new compactor file may have led to an infinite loop with error message
  "could not create compactor".

* fixed value truncation for numeric filename parts when renaming datafiles/journals


v1.2.0 (2013-03-01)
-------------------

* by default statistics are now switch off; in order to enable comment out
  the "disable-statistics = yes" line in "arangod.conf"

* fixed issue #435: csv parser skips data at buffer border

* added server startup option `--server.disable-statistics` to turn off statistics
  gathering without recompilation of ArangoDB.
  This partly addresses issue #432.

* fixed dropping of indexes without collection name, e.g.
  `db.xxx.dropIndex("123456");`
  Dropping an index like this failed with an assertion error.

* fixed issue #426: arangoimp should be able to import edges into edge collections

* fixed issue #425: In case of conflict ArangoDB returns HTTP 400 Bad request
  (with 1207 Error) instead of HTTP 409 Conflict

* fixed too greedy token consumption in AQL for negative values:
  e.g. in the statement `RETURN { a: 1 -2 }` the minus token was consumed as part
  of the value `-2`, and not interpreted as the binary arithmetic operator


v1.2.beta3 (2013-02-22)
-----------------------

* issue #427: ArangoDB Importer Manual has no navigation links (previous|home|next)

* issue #319: Documentation missing for Emergency console and incomplete for datafile debugger.

* issue #370: add documentation for reloadRouting and flushServerModules

* issue #393: added REST API for user management at /_api/user

* issue #393, #128: added simple cryptographic functions for user actions in module "crypto":
  * require("org/arangodb/crypto").md5()
  * require("org/arangodb/crypto").sha256()
  * require("org/arangodb/crypto").rand()

* added replaceByExample() Javascript and REST API method

* added updateByExample() Javascript and REST API method

* added optional "limit" parameter for removeByExample() Javascript and REST API method

* fixed issue #413

* updated bundled V8 version from 3.9.4 to 3.16.14.1
  Note: the Windows version used a more recent version (3.14.0.1) and was not updated.

* fixed issue #404: keep original request url in request object


v1.2.beta2 (2013-02-15)
-----------------------

* fixed issue #405: 1.2 compile warnings

* fixed issue #333: [debian] Group "arangodb" is not used when starting vie init.d script

* added optional parameter 'excludeSystem' to GET /_api/collection
  This parameter can be used to disable returning system collections in the list
  of all collections.

* added AQL functions KEEP() and UNSET()

* fixed issue #348: "HTTP Interface for Administration and Monitoring"
  documentation errors.

* fix stringification of specific positive int64 values. Stringification of int64
  values with the upper 32 bits cleared and the 33rd bit set were broken.

* issue #395:  Collection properties() function should return 'isSystem' for
  Javascript and REST API

* make server stop after upgrade procedure when invoked with `--upgrade option`.
  When started with the `--upgrade` option, the server will perfom
  the upgrade, and then exit with a status code indicating the result of the
  upgrade (0 = success, 1 = failure). To start the server regularly in either
  daemon or console mode, the `--upgrade` option must not be specified.
  This change was introduced to allow init.d scripts check the result of
  the upgrade procedure, even in case an upgrade was successful.
  this was introduced as part of issue #391.

* added AQL function EDGES()

* added more crash-protection when reading corrupted collections at startup

* added documentation for AQL function CONTAINS()

* added AQL function LIKE()

* replaced redundant error return code 1520 (Unable to open collection) with error code
  1203 (Collection not found). These error codes have the same meanings, but one of
  them was returned from AQL queries only, the other got thrown by other parts of
  ArangoDB. Now, error 1203 (Collection not found) is used in AQL too in case a
  non-existing collection is used.

v1.2.beta1 (2013-02-01)
-----------------------

* fixed issue #382: [Documentation error] Maschine... should be Machine...

* unified history file locations for arangod, arangosh, and arangoirb.
  - The readline history for arangod (emergency console) is now stored in file
    $HOME/.arangod. It was stored in $HOME/.arango before.
  - The readline history for arangosh is still stored in $HOME/.arangosh.
  - The readline history for arangoirb is now stored in $HOME/.arangoirb. It was
    stored in $HOME/.arango-mrb before.

* fixed issue #381: _users user should have a unique constraint

* allow negative list indexes in AQL to access elements from the end of a list,
  e.g. ```RETURN values[-1]``` will return the last element of the `values` list.

* collection ids, index ids, cursor ids, and document revision ids created and
  returned by ArangoDB are now returned as strings with numeric content inside.
  This is done to prevent some value overrun/truncation in any part of the
  complete client/server workflow.
  In ArangoDB 1.1 and before, these values were previously returned as
  (potentially very big) integer values. This may cause problems (clipping, overrun,
  precision loss) for clients that do not support big integers natively and store
  such values in IEEE754 doubles internally. This type loses precision after about
  52 bits and is thus not safe to hold an id.
  Javascript and 32 bit-PHP are examples for clients that may cause such problems.
  Therefore, ids are now returned by ArangoDB as strings, with the string
  content being the integer value as before.

  Example for documents ("_rev" attribute):
  - Document returned by ArangoDB 1.1: { "_rev": 1234, ... }
  - Document returned by ArangoDB 1.2: { "_rev": "1234", ... }

  Example for collections ("id" attribute / "_id" property):
  - Collection returned by ArangoDB 1.1: { "id": 9327643, "name": "test", ... }
  - Collection returned by ArangoDB 1.2: { "id": "9327643", "name": "test", ... }

  Example for cursors ("id" attribute):
  - Collection returned by ArangoDB 1.1: { "id": 11734292, "hasMore": true, ... }
  - Collection returned by ArangoDB 1.2: { "id": "11734292", "hasMore": true, ... }

* global variables are not automatically available anymore when starting the
  arangod Javascript emergency console (i.e. ```arangod --console```).

  Especially, the variables `db`, `edges`, and `internal` are not available
  anymore. `db` and `internal` can be made available in 1.2 by
  ```var db = require("org/arangodb").db;``` and
  ```var internal = require("internal");```, respectively.
  The reason for this change is to get rid of global variables in the server
  because this will allow more specific inclusion of functionality.

  For convenience, the global variable `db` is still available by default in
  arangosh. The global variable `edges`, which since ArangoDB 1.1 was kind of
  a redundant wrapper of `db`, has been removed in 1.2 completely.
  Please use `db` instead, and if creating an edge collection, use the explicit
  ```db._createEdgeCollection()``` command.

* issue #374: prevent endless redirects when calling admin interface with
  unexpected URLs

* issue #373: TRAVERSAL() `trackPaths` option does not work. Instead `paths` does work

* issue #358: added support for CORS

* honor optional waitForSync property for document removal, replace, update, and
  save operations in arangosh. The waitForSync parameter for these operations
  was previously honored by the REST API and on the server-side, but not when
  the waitForSync parameter was specified for a document operation in arangosh.

* calls to db.collection.figures() and /_api/collection/<collection>/figures now
  additionally return the number of shapes used in the collection in the
  extra attribute "shapes.count"

* added AQL TRAVERSAL_TREE() function to return a hierarchical result from a traversal

* added AQL TRAVERSAL() function to return the results from a traversal

* added AQL function ATTRIBUTES() to return the attribute names of a document

* removed internal server-side AQL functions from global scope.

  Now the AQL internal functions can only be accessed via the exports of the
  ahuacatl module, which can be included via ```require("org/arangodb/ahuacatl")```.
  It shouldn't be necessary for clients to access this module at all, but
  internal code may use this module.

  The previously global AQL-related server-side functions were moved to the
  internal namespace. This produced the following function name changes on
  the server:

     old name              new name
     ------------------------------------------------------
     AHUACATL_RUN       => require("internal").AQL_QUERY
     AHUACATL_EXPLAIN   => require("internal").AQL_EXPLAIN
     AHUACATL_PARSE     => require("internal").AQL_PARSE

  Again, clients shouldn't have used these functions at all as there is the
  ArangoStatement object to execute AQL queries.

* fixed issue #366: Edges index returns strange description

* added AQL function MATCHES() to check a document against a list of examples

* added documentation and tests for db.collection.removeByExample

* added --progress option for arangoimp. This will show the percentage of the input
  file that has been processed by arangoimp while the import is still running. It can
  be used as a rough indicator of progress for the entire import.

* make the server log documents that cannot be imported via /_api/import into the
  logfile using the warning log level. This may help finding illegal documents in big
  import runs.

* check on server startup whether the database directory and all collection directories
  are writable. if not, the server startup will be aborted. this prevents serious
  problems with collections being non-writable and this being detected at some pointer
  after the server has been started

* allow the following AQL constructs: FUNC(...)[...], FUNC(...).attribute

* fixed issue #361: Bug in Admin Interface. Header disappears when clicking new collection

* Added in-memory only collections

  Added collection creation parameter "isVolatile":
  if set to true, the collection is created as an in-memory only collection,
  meaning that all document data of that collection will reside in memory only,
  and will not be stored permanently to disk.
  This means that all collection data will be lost when the collection is unloaded
  or the server is shut down.
  As this collection type does not have datafile disk overhead for the regular
  document operations, it may be faster than normal disk-backed collections. The
  actual performance gains strongly depend on the underlying OS, filesystem, and
  settings though.
  This collection type should be used for caches only and not for any sensible data
  that cannot be re-created otherwise.
  Some platforms, namely Windows, currently do not support this collection type.
  When creating an in-memory collection on such platform, an error message will be
  returned by ArangoDB telling the user the platform does not support it.

  Note: in-memory collections are an experimental feature. The feature might
  change drastically or even be removed altogether in a future version of ArangoDB.

* fixed issue #353: Please include "pretty print" in Emergency Console

* fixed issue #352: "pretty print" console.log
  This was achieved by adding the dump() function for the "internal" object

* reduced insertion time for edges index
  Inserting into the edges index now avoids costly comparisons in case of a hash
  collision, reducing the prefilling/loading timer for bigger edge collections

* added fulltext queries to AQL via FULLTEXT() function. This allows search
  fulltext indexes from an AQL query to find matching documents

* added fulltext index type. This index type allows indexing words and prefixes of
  words from a specific document attribute. The index can be queries using a
  SimpleQueryFull object, the HTTP REST API at /_api/simple/fulltext, or via AQL

* added collection.revision() method to determine whether a collection has changed.
  The revision method returns a revision string that can be used by client programs
  for equality/inequality comparisons. The value returned by the revision method
  should be treated by clients as an opaque string and clients should not try to
  figure out the sense of the revision id. This is still useful enough to check
  whether data in a collection has changed.

* issue #346: adaptively determine NUMBER_HEADERS_PER_BLOCK

* issue #338: arangosh cursor positioning problems

* issue #326: use limit optimization with filters

* issue #325: use index to avoid sorting

* issue #324: add limit optimization to AQL

* removed arango-password script and added Javascript functionality to add/delete
  users instead. The functionality is contained in module `users` and can be invoked
  as follows from arangosh and arangod:
  * require("users").save("name", "passwd");
  * require("users").replace("name", "newPasswd");
  * require("users").remove("name");
  * require("users").reload();
  These functions are intentionally not offered via the web interface.
  This also addresses issue #313

* changed print output in arangosh and the web interface for JSON objects.
  Previously, printing a JSON object in arangosh resulted in the attribute values
  being printed as proper JSON, but attribute names were printed unquoted and
  unescaped. This was fine for the purpose of arangosh, but lead to invalid
  JSON being produced. Now, arangosh will produce valid JSON that can be used
  to send it back to ArangoDB or use it with arangoimp etc.

* fixed issue #300: allow importing documents via the REST /_api/import API
  from a JSON list, too.
  So far, the API only supported importing from a format that had one JSON object
  on each line. This is sometimes inconvenient, e.g. when the result of an AQL
  query or any other list is to be imported. This list is a JSON list and does not
  necessary have a document per line if pretty-printed.
  arangoimp now supports the JSON list format, too. However, the format requires
  arangoimp and the server to read the entire dataset at once. If the dataset is
  too big (bigger than --max-upload-size) then the import will be rejected. Even if
  increased, the entire list must fit in memory on both the client and the server,
  and this may be more resource-intensive than importing individual lines in chunks.

* removed unused parameter --reuse-ids for arangoimp. This parameter did not have
  any effect in 1.2, was never publicly announced and did evil (TM) things.

* fixed issue #297 (partly): added whitespace between command line and
  command result in arangosh, added shell colors for better usability

* fixed issue #296: system collections not usable from AQL

* fixed issue #295: deadlock on shutdown

* fixed issue #293: AQL queries should exploit edges index

* fixed issue #292: use index when filtering on _key in AQL

* allow user-definable document keys
  users can now define their own document keys by using the _key attribute
  when creating new documents or edges. Once specified, the value of _key is
  immutable.
  The restrictions for user-defined key values are:
  * the key must be at most 254 bytes long
  * it must consist of the letters a-z (lower or upper case), the digits 0-9,
    the underscore (_) or dash (-) characters only
  * any other characters, especially multi-byte sequences, whitespace or
    punctuation characters cannot be used inside key values

  Specifying a document key is optional when creating new documents. If no
  document key is specified, ArangoDB will create a document key itself.
  There are no guarantees about the format and pattern of auto-generated document
  keys other than the above restrictions.
  Clients should therefore treat auto-generated document keys as opaque values.
  Keys can be used to look up and reference documents, e.g.:
  * saving a document: `db.users.save({ "_key": "fred", ... })`
  * looking up a document: `db.users.document("fred")`
  * referencing other documents: `edges.relations.save("users/fred", "users/john", ...)`

  This change is downwards-compatible to ArangoDB 1.1 because in ArangoDB 1.1
  users were not able to define their own keys. If the user does not supply a _key
  attribute when creating a document, ArangoDB 1.2 will still generate a key of
  its own as ArangoDB 1.1 did. However, all documents returned by ArangoDB 1.2 will
  include a _key attribute and clients should be able to handle that (e.g. by
  ignoring it if not needed). Documents returned will still include the _id attribute
  as in ArangoDB 1.1.

* require collection names everywhere where a collection id was allowed in
  ArangoDB 1.1 & 1.0
  This change requires clients to use a collection name in place of a collection id
  at all places the client deals with collections.
  Examples:
  * creating edges: the _from and _to attributes must now contain collection names instead
    of collection ids: `edges.relations.save("test/my-key1", "test/my-key2", ...)`
  * retrieving edges: the returned _from and _to attributes now will contain collection
    names instead of ids, too: _from: `test/fred` instead of `1234/3455`
  * looking up documents: db.users.document("fred") or db._document("users/fred")

  Collection names must be used in REST API calls instead of collection ids, too.
  This change is thus not completely downwards-compatible to ArangoDB 1.1. ArangoDB 1.1
  required users to use collection ids in many places instead of collection names.
  This was unintuitive and caused overhead in cases when just the collection name was
  known on client-side but not its id. This overhead can now be avoided so clients can
  work with the collection names directly. There is no need to work with collection ids
  on the client side anymore.
  This change will likely require adjustments to API calls issued by clients, and also
  requires a change in how clients handle the _id value of returned documents. Previously,
  the _id value of returned documents contained the collection id, a slash separator and
  the document number. Since 1.2, _id will contain the collection name, a slash separator
  and the document key. The same applies to the _from and _to attribute values of edges
  that are returned by ArangoDB.

  Also removed (now unnecessary) location header in responses of the collections REST API.
  The location header was previously returned because it was necessary for clients.
  When clients created a collection, they specified the collection name. The collection
  id was generated on the server, but the client needed to use the server-generated
  collection id for further API calls, e.g. when creating edges etc. Therefore, the
  full collection URL, also containing the collection id, was returned by the server in
  responses to the collection API, in the HTTP location header.
  Returning the location header has become unnecessary in ArangoDB 1.2 because users
  can access collections by name and do not need to care about collection ids.


v1.1.3 (2013-XX-XX)
-------------------

* fix case when an error message was looked up for an error code but no error
  message was found. In this case a NULL ptr was returned and not checked everywhere.
  The place this error popped up was when inserting into a non-unique hash index
  failed with a specific, invalid error code.

* fixed issue #381:  db._collection("_users").getIndexes();

* fixed issue #379: arango-password fatal issue javscript.startup-directory

* fixed issue #372: Command-Line Options for the Authentication and Authorization


v1.1.2 (2013-01-20)
-------------------

* upgraded to mruby 2013-01-20 583983385b81c21f82704b116eab52d606a609f4

* fixed issue #357: Some spelling and grammar errors

* fixed issue #355: fix quotes in pdf manual

* fixed issue #351: Strange arangosh error message for long running query

* fixed randomly hanging connections in arangosh on MacOS

* added "any" query method: this returns a random document from a collection. It
  is also available via REST HTTP at /_api/simple/any.

* added deployment tool

* added getPeerVertex

* small fix for logging of long messages: the last character of log messages longer
  than 256 bytes was not logged.

* fixed truncation of human-readable log messages for web interface: the trailing \0
  byte was not appended for messages longer than 256 bytes

* fixed issue #341: ArangoDB crashes when stressed with Batch jobs
  Contrary to the issue title, this did not have anything to do with batch jobs but
  with too high memory usage. The memory usage of ArangoDB is now reduced for cases
   when there are lots of small collections with few documents each

* started with issue #317: Feature Request (from Google Groups): DATE handling

* backported issue #300: Extend arangoImp to Allow importing resultset-like
  (list of documents) formatted files

* fixed issue #337: "WaitForSync" on new collection does not work on Win/X64

* fixed issue #336: Collections REST API docs

* fixed issue #335: mmap errors due to wrong memory address calculation

* fixed issue #332: arangoimp --use-ids parameter seems to have no impact

* added option '--server.disable-authentication' for arangosh as well. No more passwd
  prompts if not needed

* fixed issue #330: session logging for arangosh

* fixed issue #329: Allow passing script file(s) as parameters for arangosh to run

* fixed issue #328: 1.1 compile warnings

* fixed issue #327: Javascript parse errors in front end


v1.1.1 (2012-12-18)
-------------------

* fixed issue #339: DELETE /_api/cursor/cursor-identifier return incollect errorNum

  The fix for this has led to a signature change of the function actions.resultNotFound().
  The meaning of parameter #3 for This function has changed from the error message string
  to the error code. The error message string is now parameter #4.
  Any client code that uses this function in custom actions must be adjusted.

* fixed issue #321: Problem upgrading arangodb 1.0.4 to 1.1.0 with Homebrew (OSX 10.8.2)

* fixed issue #230: add navigation and search for online documentation

* fixed issue #315: Strange result in PATH

* fixed issue #323: Wrong function returned in error message of AQL CHAR_LENGTH()

* fixed some log errors on startup / shutdown due to pid file handling and changing
  of directories


v1.1.0 (2012-12-05)
-------------------

* WARNING:
  arangod now performs a database version check at startup. It will look for a file
  named "VERSION" in its database directory. If the file is not present, arangod will
  perform an automatic upgrade of the database directory. This should be the normal
  case when upgrading from ArangoDB 1.0 to ArangoDB 1.1.

  If the VERSION file is present but is from an older version of ArangoDB, arangod
  will refuse to start and ask the user to run a manual upgrade first. A manual upgrade
  can be performed by starting arangod with the option `--upgrade`.

  This upgrade procedure shall ensure that users have full control over when they
  perform any updates/upgrades of their data, and can plan backups accordingly. The
  procedure also guarantees that the server is not run without any required system
  collections or with in incompatible data state.

* added AQL function DOCUMENT() to retrieve a document by its _id value

* fixed issue #311: fixed segfault on unload

* fixed issue #309: renamed stub "import" button from web interface

* fixed issue #307: added WaitForSync column in collections list in in web interface

* fixed issue #306: naming in web interface

* fixed issue #304: do not clear AQL query text input when switching tabs in
  web interface

* fixed issue #303: added documentation about usage of var keyword in web interface

* fixed issue #301: PATCH does not work in web interface

# fixed issue #269: fix make distclean & clean

* fixed issue #296: system collections not usable from AQL

* fixed issue #295: deadlock on shutdown

* added collection type label to web interface

* fixed issue #290: the web interface now disallows creating non-edges in edge collections
  when creating collections via the web interface, the collection type must also be
  specified (default is document collection)

* fixed issue #289: tab-completion does not insert any spaces

* fixed issue #282: fix escaping in web interface

* made AQL function NOT_NULL take any number of arguments. Will now return its
  first argument that is not null, or null if all arguments are null. This is downwards
  compatible.

* changed misleading AQL function name NOT_LIST() to FIRST_LIST() and slightly changed
  the behavior. The function will now return its first argument that is a list, or null
  if none of the arguments are lists.
  This is mostly downwards-compatible. The only change to the previous implementation in
  1.1-beta will happen if two arguments were passed and the 1st and 2nd arguments were
  both no lists. In previous 1.1, the 2nd argument was returned as is, but now null
  will be returned.

* add AQL function FIRST_DOCUMENT(), with same behavior as FIRST_LIST(), but working
  with documents instead of lists.

* added UPGRADING help text

* fixed issue #284: fixed Javascript errors when adding edges/vertices without own
  attributes

* fixed issue #283: AQL LENGTH() now works on documents, too

* fixed issue #281: documentation for skip lists shows wrong example

* fixed AQL optimizer bug, related to OR-combined conditions that filtered on the
  same attribute but with different conditions

* fixed issue #277: allow usage of collection names when creating edges
  the fix of this issue also implies validation of collection names / ids passed to
  the REST edge create method. edges with invalid collection ids or names in the
  "from" or "to" values will be rejected and not saved


v1.1.beta2 (2012-11-13)
-----------------------

* fixed arangoirb compilation

* fixed doxygen


v1.1.beta1 (2012-10-24)
-----------------------

* fixed AQL optimizer bug

* WARNING:
  - the user has changed from "arango" to "arangodb", the start script has changed from
    "arangod" to "arangodb", the database directory has changed from "/var/arangodb" to
    "/var/lib/arangodb" to be compliant with various Linux policies

  - In 1.1, we have introduced types for collections: regular documents go into document
    collections, and edges go into edge collections. The prefixing (db.xxx vs. edges.xxx)
    works slightly different in 1.1: edges.xxx can still be used to access collections,
    however, it will not determine the type of existing collections anymore. To create an
    edge collection 1.1, you can use db._createEdgeCollection() or edges._create().
    And there's of course also db._createDocumentCollection().
    db._create() is also still there and will create a document collection by default,
    whereas edges._create() will create an edge collection.

  - the admin web interface that was previously available via the simple URL suffix /
    is now available via a dedicated URL suffix only: /_admin/html
    The reason for this is that routing and URLs are now subject to changes by the end user,
    and only URLs parts prefixed with underscores (e.g. /_admin or /_api) are reserved
    for ArangoDB's internal usage.

* the server now handles requests with invalid Content-Length header values as follows:
  - if Content-Length is negative, the server will respond instantly with HTTP 411
    (length required)

  - if Content-Length is positive but shorter than the supplied body, the server will
    respond with HTTP 400 (bad request)

  - if Content-Length is positive but longer than the supplied body, the server will
    wait for the client to send the missing bytes. The server allows 90 seconds for this
    and will close the connection if the client does not send the remaining data

  - if Content-Length is bigger than the maximum allowed size (512 MB), the server will
    fail with HTTP 413 (request entity too large).

  - if the length of the HTTP headers is greater than the maximum allowed size (1 MB),
    the server will fail with HTTP 431 (request header fields too large)

* issue #265: allow optional base64 encoding/decoding of action response data

* issue #252: create _modules collection using arango-upgrade (note: arango-upgrade was
  finally replaced by the `--upgrade` option for arangod)

* issue #251: allow passing arbitrary options to V8 engine using new command line option:
  --javascript.v8-options. Using this option, the Harmony features or other settings in
  v8 can be enabled if the end user requires them

* issue #248: allow AQL optimizer to pull out completely uncorrelated subqueries to the
  top level, resulting in less repeated evaluation of the subquery

* upgraded to Doxygen 1.8.0

* issue #247: added AQL function MERGE_RECURSIVE

* issue #246: added clear() function in arangosh

* issue #245: Documentation: Central place for naming rules/limits inside ArangoDB

* reduced size of hash index elements by 50 %, allowing more index elements to fit in
  memory

* issue #235: GUI Shell throws Error:ReferenceError: db is not defined

* issue #229: methods marked as "under construction"

* issue #228: remove unfinished APIs (/_admin/config/*)

* having the OpenSSL library installed is now a prerequisite to compiling ArangoDB
  Also removed the --enable-ssl configure option because ssl is always required.

* added AQL functions TO_LIST, NOT_LIST

* issue #224: add optional Content-Id for batch requests

* issue #221: more documentation on AQL explain functionality. Also added
  ArangoStatement.explain() client method

* added db._createStatement() method on server as well (was previously available
  on the client only)

* issue #219: continue in case of "document not found" error in PATHS() function

* issue #213: make waitForSync overridable on specific actions

* changed AQL optimizer to use indexes in more cases. Previously, indexes might
  not have been used when in a reference expression the inner collection was
  specified last. Example: FOR u1 IN users FOR u2 IN users FILTER u1._id == u2._id
  Previously, this only checked whether an index could be used for u2._id (not
  possible). It was not checked whether an index on u1._id could be used (possible).
  Now, for expressions that have references/attribute names on both sides of the
  above as above, indexes are checked for both sides.

* issue #204: extend the CSV import by TSV and by user configurable
  separator character(s)

* issue #180: added support for batch operations

* added startup option --server.backlog-size
  this allows setting the value of the backlog for the listen() system call.
  the default value is 10, the maximum value is platform-dependent

* introduced new configure option "--enable-maintainer-mode" for
  ArangoDB maintainers. this option replaces the previous compile switches
  --with-boost-test, --enable-bison, --enable-flex and --enable-errors-dependency
  the individual configure options have been removed. --enable-maintainer-mode
  turns them all on.

* removed potentially unused configure option --enable-memfail

* fixed issue #197: HTML web interface calls /_admin/user-manager/session

* fixed issue #195: VERSION file in database directory

* fixed issue #193: REST API HEAD request returns a message body on 404

* fixed issue #188: intermittent issues with 1.0.0
  (server-side cursors not cleaned up in all cases, pthreads deadlock issue)

* issue #189: key store should use ISO datetime format bug

* issue #187: run arango-upgrade on server start (note: arango-upgrade was finally
  replaced by the `--upgrade` option for arangod)n

* fixed issue #183: strange unittest error

* fixed issue #182: manual pages

* fixed issue #181: use getaddrinfo

* moved default database directory to "/var/lib/arangodb" in accordance with
  http://www.pathname.com/fhs/pub/fhs-2.3.html

* fixed issue #179: strange text in import manual

* fixed issue #178: test for aragoimp is missing

* fixed issue #177: a misleading error message was returned if unknown variables
  were used in certain positions in an AQL query.

* fixed issue #176: explain how to use AQL from the arangosh

* issue #175: re-added hidden (and deprecated) option --server.http-port. This
  option is only there to be downwards-compatible to Arango 1.0.

* fixed issue #174: missing Documentation for `within`

* fixed issue #170: add db.<coll_name>.all().toArray() to arangosh help screen

* fixed issue #169: missing argument in Simple Queries

* added program arango-upgrade. This program must be run after installing ArangoDB
  and after upgrading from a previous version of ArangoDB. The arango-upgrade script
  will ensure all system collections are created and present in the correct state.
  It will also perform any necessary data updates.
  Note: arango-upgrade was finally replaced by the `--upgrade` option for arangod.

* issue #153: edge collection should be a flag for a collection
  collections now have a type so that the distinction between document and edge
  collections can now be done at runtime using a collection's type value.
  A collection's type can be queried in Javascript using the <collection>.type() method.

  When new collections are created using db._create(), they will be document
  collections by default. When edge._create() is called, an edge collection will be created.
  To explicitly create a collection of a specific/different type, use the methods
  _createDocumentCollection() or _createEdgeCollection(), which are available for
  both the db and the edges object.
  The Javascript objects ArangoEdges and ArangoEdgesCollection have been removed
  completely.
  All internal and test code has been adjusted for this, and client code
  that uses edges.* should also still work because edges is still there and creates
  edge collections when _create() is called.

  INCOMPATIBLE CHANGE: Client code might still need to be changed in the following aspect:
  Previously, collections did not have a type so documents and edges could be inserted
  in the same collection. This is now disallowed. Edges can only be inserted into
  edge collections now. As there were no collection types in 1.0, ArangoDB will perform
  an automatic upgrade when migrating from 1.0 to 1.1.
  The automatic upgrade will check every collection and determine its type as follows:
  - if among the first 50 documents in the collection there are documents with
    attributes "_from" and "_to", the collection is typed as an edge collection
  - if among the first 50 documents in the collection there are no documents with
    attributes "_from" and "_to", the collection is made as a document collection

* issue #150: call V8 garbage collection on server periodically

* issue #110: added support for partial updates

  The REST API for documents now offers an HTTP PATCH method to partially update
  documents. Overwriting/replacing documents is still available via the HTTP PUT method
  as before. The Javascript API in the shell also offers a new update() method in extension to
  the previously existing replace() method.


v1.0.4 (2012-11-12)
-------------------

* issue #275: strange error message in arangosh 1.0.3 at startup


v1.0.3 (2012-11-08)
-------------------

* fixed AQL optimizer bug

* issue #273: fixed segfault in arangosh on HTTP 40x

* issue #265: allow optional base64 encoding/decoding of action response data

* issue #252: _modules collection not created automatically


v1.0.2 (2012-10-22)
-------------------

* repository CentOS-X.Y moved to CentOS-X, same for Debian

* bugfix for rollback from edges

* bugfix for hash indexes

* bugfix for StringBuffer::erase_front

* added autoload for modules

* added AQL function TO_LIST


v1.0.1 (2012-09-30)
-------------------

* draft for issue #165: front-end application howto

* updated mruby to cf8fdea4a6598aa470e698e8cbc9b9b492319d

* fix for issue #190: install doesn't create log directory

* fix for issue #194: potential race condition between creating and dropping collections

* fix for issue #193: REST API HEAD request returns a message body on 404

* fix for issue #188: intermittent issues with 1.0.0

* fix for issue #163: server cannot create collection because of abandoned files

* fix for issue #150: call V8 garbage collection on server periodically


v1.0.0 (2012-08-17)
-------------------

* fix for issue #157: check for readline and ncurses headers, not only libraries


v1.0.beta4 (2012-08-15)
-----------------------

* fix for issue #152: fix memleak for barriers


v1.0.beta3 (2012-08-10)
-----------------------

* fix for issue #151: Memleak, collection data not removed

* fix for issue #149: Inconsistent port for admin interface

* fix for issue #163: server cannot create collection because of abandoned files

* fix for issue #157: check for readline and ncurses headers, not only libraries

* fix for issue #108: db.<collection>.truncate() inefficient

* fix for issue #109: added startup note about cached collection names and how to
  refresh them

* fix for issue #156: fixed memleaks in /_api/import

* fix for issue #59: added tests for /_api/import

* modified return value for calls to /_api/import: now, the attribute "empty" is
  returned as well, stating the number of empty lines in the input. Also changed the
  return value of the error code attribute ("errorNum") from 1100 ("corrupted datafile")
  to 400 ("bad request") in case invalid/unexpected JSON data was sent to the server.
  This error code is more appropriate as no datafile is broken but just input data is
  incorrect.

* fix for issue #152: Memleak for barriers

* fix for issue #151: Memleak, collection data not removed

* value of --database.maximal-journal-size parameter is now validated on startup. If
  value is smaller than the minimum value (currently 1048576), an error is thrown and
  the server will not start. Before this change, the global value of maximal journal
  size was not validated at server start, but only on collection level

* increased sleep value in statistics creation loop from 10 to 500 microseconds. This
  reduces accuracy of statistics values somewhere after the decimal points but saves
  CPU time.

* avoid additional sync() calls when writing partial shape data (attribute name data)
  to disk. sync() will still be called when the shape marker (will be written after
  the attributes) is written to disk

* issue #147: added flag --database.force-sync-shapes to force synching of shape data
  to disk. The default value is true so it is the same behavior as in version 1.0.
  if set to false, shape data is synched to disk if waitForSync for the collection is
  set to true, otherwise, shape data is not synched.

* fix for issue #145: strange issue on Travis: added epsilon for numeric comparison in
  geo index

* fix for issue #136: adjusted message during indexing

* issue #131: added timeout for HTTP keep-alive connections. The default value is 300
  seconds. There is a startup parameter server.keep-alive-timeout to configure the value.
  Setting it to 0 will disable keep-alive entirely on the server.

* fix for issue #137: AQL optimizer should use indexes for ref accesses with
  2 named attributes


v1.0.beta2 (2012-08-03)
-----------------------

* fix for issue #134: improvements for centos RPM

* fixed problem with disable-admin-interface in config file


v1.0.beta1 (2012-07-29)
-----------------------

* fixed issue #118: We need a collection "debugger"

* fixed issue #126: Access-Shaper must be cached

* INCOMPATIBLE CHANGE: renamed parameters "connect-timeout" and "request-timeout"
  for arangosh and arangoimp to "--server.connect-timeout" and "--server.request-timeout"

* INCOMPATIBLE CHANGE: authorization is now required on the server side
  Clients sending requests without HTTP authorization will be rejected with HTTP 401
  To allow backwards compatibility, the server can be started with the option
  "--server.disable-authentication"

* added options "--server.username" and "--server.password" for arangosh and arangoimp
  These parameters must be used to specify the user and password to be used when
  connecting to the server. If no password is given on the command line, arangosh/
  arangoimp will interactively prompt for a password.
  If no user name is specified on the command line, the default user "root" will be
  used.

* added startup option "--server.ssl-cipher-list" to determine which ciphers to
  use in SSL context. also added SSL_OP_CIPHER_SERVER_PREFERENCE to SSL default
  options so ciphers are tried in server and not in client order

* changed default SSL protocol to TLSv1 instead of SSLv2

* changed log-level of SSL-related messages

* added SSL connections if server is compiled with OpenSSL support. Use --help-ssl

* INCOMPATIBLE CHANGE: removed startup option "--server.admin-port".
  The new endpoints feature (see --server.endpoint) allows opening multiple endpoints
  anyway, and the distinction between admin and "other" endpoints can be emulated
  later using privileges.

* INCOMPATIBLE CHANGE: removed startup options "--port", "--server.port", and
  "--server.http-port" for arangod.
  These options have been replaced by the new "--server.endpoint" parameter

* INCOMPATIBLE CHANGE: removed startup option "--server" for arangosh and arangoimp.
  These options have been replaced by the new "--server.endpoint" parameter

* Added "--server.endpoint" option to arangod, arangosh, and arangoimp.
  For arangod, this option allows specifying the bind endpoints for the server
  The server can be bound to one or multiple endpoints at once. For arangosh
  and arangoimp, the option specifies the server endpoint to connect to.
  The following endpoint syntax is currently supported:
  - tcp://host:port or http@tcp://host:port (HTTP over IPv4)
  - tcp://[host]:port or http@tcp://[host]:port (HTTP over IPv6)
  - ssl://host:port or http@tcp://host:port (HTTP over SSL-encrypted IPv4)
  - ssl://[host]:port or http@tcp://[host]:port (HTTP over SSL-encrypted IPv6)
  - unix:///path/to/socket or http@unix:///path/to/socket (HTTP over UNIX socket)

  If no port is specified, the default port of 8529 will be used.

* INCOMPATIBLE CHANGE: removed startup options "--server.require-keep-alive" and
  "--server.secure-require-keep-alive".
  The server will now behave as follows which should be more conforming to the
  HTTP standard:
  * if a client sends a "Connection: close" header, the server will close the
    connection
  * if a client sends a "Connection: keep-alive" header, the server will not
    close the connection
  * if a client does not send any "Connection" header, the server will assume
    "keep-alive" if the request was an HTTP/1.1 request, and "close" if the
    request was an HTTP/1.0 request

* (minimal) internal optimizations for HTTP request parsing and response header
  handling

* fixed Unicode unescaping bugs for \f and surrogate pairs in BasicsC/strings.c

* changed implementation of TRI_BlockCrc32 algorithm to use 8 bytes at a time

* fixed issue #122: arangod doesn't start if <log.file> cannot be created

* fixed issue #121: wrong collection size reported

* fixed issue #98: Unable to change journalSize

* fixed issue #88: fds not closed

* fixed escaping of document data in HTML admin front end

* added HTTP basic authentication, this is always turned on

* added server startup option --server.disable-admin-interface to turn off the
  HTML admin interface

* honor server startup option --database.maximal-journal-size when creating new
  collections without specific journalsize setting. Previously, these
  collections were always created with journal file sizes of 32 MB and the
  --database.maximal-journal-size setting was ignored

* added server startup option --database.wait-for-sync to control the default
  behavior

* renamed "--unit-tests" to "--javascript.unit-tests"


v1.0.alpha3 (2012-06-30)
------------------------

* fixed issue #116: createCollection=create option doesn't work

* fixed issue #115: Compilation issue under OSX 10.7 Lion & 10.8 Mountain Lion
  (homebrew)

* fixed issue #114: image not found

* fixed issue #111: crash during "make unittests"

* fixed issue #104: client.js -> ARANGO_QUIET is not defined


v1.0.alpha2 (2012-06-24)
------------------------

* fixed issue #112: do not accept document with duplicate attribute names

* fixed issue #103: Should we cleanup the directory structure

* fixed issue #100: "count" attribute exists in cursor response with "count:
  false"

* fixed issue #84 explain command

* added new MRuby version (2012-06-02)

* added --log.filter

* cleanup of command line options:
** --startup.directory => --javascript.startup-directory
** --quite => --quiet
** --gc.interval => --javascript.gc-interval
** --startup.modules-path => --javascript.modules-path
** --action.system-directory => --javascript.action-directory
** --javascript.action-threads => removed (is now the same pool as --server.threads)

* various bug-fixes

* support for import

* added option SKIP_RANGES=1 for make unittests

* fixed several range-related assertion failures in the AQL query optimizer

* fixed AQL query optimizations for some edge cases (e.g. nested subqueries with
  invalid constant filter expressions)


v1.0.alpha1 (2012-05-28)
------------------------

Alpha Release of ArangoDB 1.0<|MERGE_RESOLUTION|>--- conflicted
+++ resolved
@@ -1,7 +1,6 @@
-v3.3.7 (2018-04-11)
--------------------
-
-<<<<<<< HEAD
+v3.3.8 (XXXX-XX-XX)
+-------------------
+
 * added startup option `--database.required-directory-state`
   
   using this option it is possible to require the database directory to be
@@ -12,7 +11,11 @@
   - empty: database directory must exist but be empty
   - populated: database directory must exist and contain specific files already
   - any: any state allowed
-=======
+
+
+v3.3.7 (2018-04-11)
+-------------------
+
 * added hidden option `--query.registry-ttl` to control the lifetime of cluster AQL
   query parts
 
@@ -39,7 +42,6 @@
   a simple binary upgrade
 
 * added /_admin/status HTTP API for debugging purposes
->>>>>>> e7f969c1
 
 * added ArangoShell helper function for packaging all information about an
   AQL query so it can be run and analyzed elsewhere:
