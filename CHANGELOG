--- conflicted
+++ resolved
@@ -1,12 +1,9 @@
 v3.3.5 (XXXX-XX-XX)
 -------------------
 
-<<<<<<< HEAD
 * fixed the bahaviour of clusterinfo when waiting for current to catch
   up with plan in create collection.
-=======
 * fixed issue #4827: COLLECT on edge _to field doesn't group distinct values as expected (MMFiles)
->>>>>>> 021794e4
 
 
 v3.3.4 (2018-03-01)
