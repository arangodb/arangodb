--- conflicted
+++ resolved
@@ -1,26 +1,19 @@
 devel
 -----
 
-<<<<<<< HEAD
 * fix invalid results (too many) when a skipping LIMIT was used for a
   traversal. `LIMIT x` or `LIMIT 0, x` were not affected, but `LIMIT s, x`
   may have returned too many results
-=======
+
 * fix races in SSL communication code
 
 * fix invalid locking in JWT authentication cache, which could have
   crashed the server
->>>>>>> b32db87b
 
 * fix invalid first group results for sorted AQL COLLECT when LIMIT
   was used
 
-<<<<<<< HEAD
-* fix invalid locking in JWT authentication cache, which could have
-  crashed the server
-=======
 * fix potential race, which could make arangod hang on startup
->>>>>>> b32db87b
 
 * removed `exception` field from transaction error result; users should throw
   explicit `Error` instances to return custom exceptions (addresses issue #2561)
