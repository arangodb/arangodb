devel
-----

<<<<<<< HEAD
* fixed issue #6128: ArangoDb Cluster: Task moved from DBS to Coordinator
=======
* fixed some web ui action events related to Running Queries view and Slow
  Queries History view

* fixed internal issue #2566: corrected web UI alignment of the nodes table

* fixed issue #5736: Foxx HTTP API responds with 500 error when request body
  is too short
>>>>>>> d6a3b66e

* fixed issue #6106: Arithmetic operator type casting documentation incorrect

* The arangosh now supports the velocystream transport protocol via the schemas 
  "vst+tcp://", "vst+ssl://", "vst+unix://" schemes. 

* The server will no longer lowercase the input in --server.endpoint. This means
  Unix domain socket paths will now  be treated as specified, previously they were lowercased

* fixed logging of requests. A wrong log level was used

* fixed issue #5943: misplaced database ui icon and wrong cursor type were used

* fixed issue #5354: updated the web UI JSON editor, improved usability

* fixed issue #5648: fixed error message when saving unsupported document types

* fixed internal issue #2812: Cluster fails to create many indexes in parallel

* Added C++ implementation, load balancer support, and user restriction to Pregel API.

  If an execution is accessed on a different coordinator than where it was
  created, the request(s) will be forwarded to the correct coordinator. If an
  execution is accessed by a different user than the one who created it, the
  request will be denied.

* the AQL editor in the web UI now supports detailed AQL query profiling

* fixed issue #5884: Subquery nodes are no longer created on DBServers

* intermediate commits in the RocksDB engine are now only enabled in standalone AQL queries 

  (not within a JS transaction), standalone truncate as well as for the "import" API

* the AQL editor in the web UI now supports GeoJSON types and is able to render them.

* fixed issue #5035: fixed a vulnerability issue within the web ui's index view

* PR #5552: add "--latency true" option to arangoimport.  Lists microsecond latency

* added `"pbkdf2"` method to `@arangodb/foxx/auth` module

* the `@arangodb/foxx/auth` module now uses a different method to generate salts,
  so salts are no longer guaranteed to be alphanumeric

* fixed internal issue #2567: the Web UI was showing the possibility to move a shard
  from a follower to the current leader

* Renamed RocksDB engine-specific statistics figure `rocksdb.block-cache-used`
  to `rocksdb.block-cache-usage` in output of `db._engineStats()`

  The new figure name is in line with the statistics that the RocksDB library
  provides in its new versions.

* Added RocksDB engine-specific statistics figures `rocksdb.block-cache-capacity`,
  `rocksdb.block-cache-pinned-usage` as well as level-specific figures
  `rocksdb.num-files-at-level` and `rocksdb.compression-ratio-at-level` in
  output of `db._engineStats()`

* Added RocksDB-engine configuration option `--rocksdb.block-align-data-blocks`

  If set to true, data blocks are aligned on lesser of page size and block size,
  which may waste some memory but may reduce the number of cross-page I/Os operations.

* Usage RocksDB format version 3 for new block-based tables

* Bugfix: The AQL syntax variants `UPDATE/REPLACE k WITH d` now correctly take
  _rev from k instead of d (when ignoreRevs is false) and ignore d._rev.

* Added C++ implementation, load balancer support, and user restriction to tasks API

  If a task is accessed on a different coordinator than where it was created,
  the request(s) will be forwarded to the correct coordinator. If a
  task is accessed by a different user than the one who created it, the request
  will be denied.

* Added load balancer support and user-restriction to async jobs API.

  If an async job is accessed on a different coordinator than where it was
  created, the request(s) will be forwarded to the correct coordinator. If a
  job is accessed by a different user than the one who created it, the request
  will be denied.

* switch default storage engine from MMFiles to RocksDB

  In ArangoDB 3.4, the default storage engine for new installations is the RocksDB
  engine. This differs to previous versions (3.2 and 3.3), in which the default
  storage engine was the MMFiles engine.

  The MMFiles engine can still be explicitly selected as the storage engine for
  all new installations. It's only that the "auto" setting for selecting the storage
  engine will now use the RocksDB engine instead of MMFiles engine.

  In the following scenarios, the effectively selected storage engine for new
  installations will be RocksDB:

  * `--server.storage-engine rocksdb`
  * `--server.storage-engine auto`
  * `--server.storage-engine` option not specified

  The MMFiles storage engine will be selected for new installations only when
  explicitly selected:

  * `--server.storage-engine mmfiles`

  On upgrade, any existing ArangoDB installation will keep its previously selected
  storage engine. The change of the default storage engine is thus only relevant
  for new ArangoDB installations and/or existing cluster setups for which new server
  nodes get added later. All server nodes in a cluster setup should use the same
  storage engine to work reliably. Using different storage engines in a cluster is
  unsupported.

* added collection.indexes() as an alias for collection.getIndexes()

* disable V8 engine and JavaScript APIs for agency nodes

* renamed MMFiles engine compactor thread from "Compactor" to "MMFilesCompactor".

  This change will be visible only on systems which allow assigning names to
  threads.

* added configuration option `--rocksdb.sync-interval`

  This option specifies interval (in milliseconds) that ArangoDB will use to
  automatically synchronize data in RocksDB's write-ahead log (WAL) files to
  disk. Automatic syncs will only be performed for not-yet synchronized data,
  and only for operations that have been executed without the *waitForSync*
  attribute.

  Automatic synchronization is performed by a background thread. The default
  sync interval is 100 milliseconds.

  Note: this option is not supported on Windows platforms. Setting the sync
  interval to a value greater 0 will produce a startup warning.

* added AQL functions `TO_BASE64`, `TO_HEX`, `ENCODE_URI_COMPONENT` and `SOUNDEX`

* PR #5857: RocksDB engine would frequently request a new DelayToken.  This caused
  excessive write delay on the next Put() call.  Alternate approach taken.

* changed the thread handling in the scheduler. `--server.maximal-threads` will be
  the maximum number of threads for the scheduler.

* The option `--server.threads` is now obsolete.

* use sparse indexes in more cases now, when it is clear that the index attribute
  value cannot be null

* introduce SingleRemoteOperationNode via "optimize-cluster-single-document-operations"
  optimizer rule, which triggers single document operations directly from the coordinator
  instead of using a full-featured AQL setup. This saves cluster roundtrips.

  Queries directly referencing the document key benefit from this:

      UPDATE {_key: '1'} WITH {foo: 'bar'} IN collection RETURN OLD

* Added load balancer support and user-restriction to cursor API.

  If a cursor is accessed on a different coordinator than where it was created,
  the requests will be forwarded to the correct coordinator. If a cursor is
  accessed by a different user than the one who created it, the request will
  be denied.

* if authentication is turned on requests to databases by users with insufficient rights
 will be answered with the HTTP forbidden (401) response.

* upgraded bundled RocksDB library version to 5.15

* added key generators `uuid` and `padded`

  The `uuid` key generator generates universally unique 128 bit keys, which are
  stored in hexadecimal human-readable format.
  The `padded` key generator generates keys of a fixed length (16 bytes) in
  ascending lexicographical sort order.

* The REST API of `/_admin/status` added: "operationMode" filed with same meaning as
  the "mode" field and field "readOnly" that has the inverted meaning of the field
  "writeOpsEnabled". The old field names will be deprecated in upcoming versions.

* added `COUNT_DISTINCT` AQL function

* make AQL optimizer rule `collect-in-cluster` optimize aggregation functions
  `AVERAGE`, `VARIANCE`, `STDDEV`, `UNIQUE`, `SORTED_UNIQUE` and `COUNT_DISTINCT`
  in a cluster by pushing parts of the aggregation onto the DB servers and only
  doing the total aggregation on the coordinator

* replace JavaScript functions FULLTEXT, NEAR, WITHIN and WITHIN_RECTANGLE with
  regular AQL subqueries via a new optimizer rule "replace-function-with-index".

* the existing "fulltext-index-optimizer" optimizer rule has been removed because its
  duty is now handled by the "replace-function-with-index" rule.

* added option "--latency true" option to arangoimport. Lists microsecond latency
  statistics on 10 second intervals.

* fixed internal issue #2256: ui, document id not showing up when deleting a document

* fixed internal issue #2163: wrong labels within foxx validation of service
  input parameters

* fixed internal issue #2160: fixed misplaced tooltips in indices view

* Added exclusive option for rocksdb collections. Modifying AQL queries can
  now set the exclusive option as well as it can be set on JavaScript transactions.

* added optimizer rule "optimize-subqueries", which makes qualifying subqueries
  return less data

  The rule fires in the following situations:
  * in case only a few results are used from a non-modifying subquery, the rule
    will add a LIMIT statement into the subquery. For example

        LET docs = (
          FOR doc IN collection
            FILTER ...
            RETURN doc
        )
        RETURN docs[0]

    will be turned into

        LET docs = (
          FOR doc IN collection
            FILTER ...
            LIMIT 1
            RETURN doc
        )
        RETURN docs[0]

    Another optimization performed by this rule is to modify the result value
    of subqueries in case only the number of results is checked later. For example

        RETURN LENGTH(
          FOR doc IN collection
            FILTER ...
            RETURN doc
        )

    will be turned into

        RETURN LENGTH(
          FOR doc IN collection
            FILTER ...
            RETURN true
        )

  This saves copying the document data from the subquery to the outer scope and may
  enable follow-up optimizations.

* fixed Foxx queues bug when queues are created in a request handler with an
  ArangoDB authentication header

* abort startup when using SSLv2 for a server endpoint, or when connecting with
  a client tool via an SSLv2 connection.

  SSLv2 has been disabled in the OpenSSL library by default in recent versions
  because of security vulnerabilities inherent in this protocol.

  As it is not safe at all to use this protocol, the support for it has also
  been stopped in ArangoDB. End users that use SSLv2 for connecting to ArangoDB
  should change the protocol from SSLv2 to TLSv12 if possible, by adjusting
  the value of the `--ssl.protocol` startup option.

* added `overwrite` option to document insert operations to allow for easier syncing.

  This implements almost the much inquired UPSERT. In reality it is a REPSERT
  (replace/insert) because only replacement and not modification of documents
  is possible. The option does not work in cluster collections with custom
  sharding.

* added startup option `--log.escape`

  This option toggles the escaping of log output.

  If set to `true` (which is the default value), then the logging will work
  as before, and the following characters in the log output are escaped:

  * the carriage return character (hex 0d)
  * the newline character (hex 0a)
  * the tabstop character (hex 09)
  * any other characters with an ordinal value less than hex 20

  If the option is set to `false`, no characters are escaped. Characters with
  an ordinal value less than hex 20 will not be printed in this mode but will
  be replaced with a space character (hex 20).

  A side effect of turning off the escaping is that it will reduce the CPU
  overhead for the logging. However, this will only be noticable when logging
  is set to a very verbose level (e.g. debug or trace).

* increased the default values for the startup options `--javascript.gc-interval`
  from every 1000 to every 2000 requests, and for `--javascript.gc-frequency` from
  30 to 60 seconds

  This will make the V8 garbage collection run less often by default than in previous
  versions, reducing CPU load a bit and leaving more contexts available on average.

* added `/_admin/repair/distributeShardsLike` that repairs collections with
  distributeShardsLike where the shards aren't actually distributed like in the
  prototype collection, as could happen due to internal issue #1770

* Fixed issue #4271: Change the behavior of the `fullCount` option for AQL query
  cursors so that it will only take into account `LIMIT` statements on the top level
  of the query.

  `LIMIT` statements in subqueries will not have any effect on the `fullCount` results
  any more.

* We added a new geo-spatial index implementation. On the RocksDB storage engine all
  installations will need to be upgraded with `--database.auto-upgrade true`. New geo
  indexes will now only report with the type `geo` instead of `geo1` or `geo2`.
  The index types `geo1` and `geo2` are now deprecated.
  Additionally we removed the deprecated flags `constraint` and `ignoreNull` from geo
  index definitions, these fields were initially deprecated in ArangoDB 2.5

* Add revision id to RocksDB values in primary indexes to speed up replication (~10x).

* PR #5238: Create a default pacing algorithm for arangoimport to avoid TimeoutErrors
  on VMs with limited disk throughput

* Starting a cluster with coordinators and DB servers using different storage engines
  is unsupported. Doing it anyway will now produce a warning on startup

* fixed issue #4919: C++ implementation of LIKE function now matches the old and correct
  behaviour of the javascript implementation.

* added `--json` option to arangovpack, allowing to treat its input as plain JSON data
  make arangovpack work without any configuration file

* added experimental arangodb startup option `--javascript.enabled` to enable/disable the
  initialization of the V8 JavaScript engine. Only expected to work on single-servers and
  agency deployments

* pull request #5201: eliminate race scenario where handlePlanChange could run infinite times
  after an execution exceeded 7.4 second time span

* UI: fixed an unreasonable event bug within the modal view engine

* pull request #5114: detect shutdown more quickly on heartbeat thread of coordinator and
  DB servers

* fixed issue #3811: gharial api is now checking existence of `_from` and `_to` vertices
  during edge creation

* There is a new method `_profileQuery` on the database object to execute a query and
  print an explain with annotated runtime information.

* Query cursors can now be created with option `profile`, with a value of 0, 1 or 2.
  This will cause queries to include more statistics in their results and will allow tracing
  of queries.

* fixed internal issue #2147: fixed database filter in UI

* fixed internal issue #2149: number of documents in the UI is not adjusted after moving them

* fixed internal issue #2150: UI - loading a saved query does not update the list of bind
  parameters

* removed option `--cluster.my-local-info` in favor of persisted server UUIDs

  The option `--cluster.my-local-info` was deprecated since ArangoDB 3.3.

* added new collection property `cacheEnabled` which enables in-memory caching for
  documents and primary index entries. Available only when using RocksDB

* arangodump now supports `--threads` option to dump collections in parallel

* arangorestore now supports `--threads` option to restore collections in parallel

* Improvement: The AQL query planner in cluster is now a bit more clever and
  can prepare AQL queries with less network overhead.

  This should speed up simple queries in cluster mode, on complex queries it
  will most likely not show any performance effect.
  It will especially show effects on collections with a very high amount of Shards.

* removed remainders of dysfunctional `/_admin/cluster-test` and `/_admin/clusterCheckPort`
  API endpoints and removed them from documentation

* added new query option `stream` to enable streaming query execution via the
  `POST /_api/cursor` rest interface.

* fixed issue #4698: databases within the UI are now displayed in a sorted order.

* Behavior of permissions for databases and collections changed:
  The new fallback rule for databases for which an access level is not explicitly specified:
  Choose the higher access level of:
    * A wildcard database grant
    * A database grant on the `_system` database
  The new fallback rule for collections for which an access level is not explicitly specified:
  Choose the higher access level of:
    * Any wildcard access grant in the same database, or on "*/*"
    * The access level for the current database
    * The access level for the `_system` database

* fixed issue #4583: add AQL ASSERT and AQL WARN

* renamed startup option `--replication.automatic-failover` to
  `--replication.active-failover`
  using the old option name will still work in ArangoDB 3.4, but the old option
  will be removed afterwards

* index selectivity estimates for RocksDB engine are now eventually consistent

  This change addresses a previous issue where some index updates could be
  "lost" from the view of the internal selectivity estimate, leading to
  inaccurate estimates. The issue is solved now, but there can be up to a second
  or so delay before updates are reflected in the estimates.

* support `returnOld` and `returnNew` attributes for in the following HTTP REST
  APIs:

  * /_api/gharial/<graph>/vertex/<collection>
  * /_api/gharial/<graph>/edge/<collection>

  The exception from this is that the HTTP DELETE verb for these APIs does not
  support `returnOld` because that would make the existing API incompatible

* fixed internal issue #478: remove unused and undocumented REST API endpoints
  _admin/statistics/short and _admin/statistics/long

  These APIs were available in ArangoDB's REST API, but have not been called by
  ArangoDB itself nor have they been part of the documented API. They have been
  superseded by other REST APIs and were partially dysfunctional. Therefore
  these two endpoints have been removed entirely.

* fixed issue #1532: reload users on restore

* fixed internal issue #1475: when restoring a cluster dump to a single server
  ignore indexes of type primary and edge since we mustn't create them here.

* fixed internal issue #1439: improve performance of any-iterator for RocksDB

* issue #1190: added option `--create-database` for arangoimport

* UI: updated dygraph js library to version 2.1.0

* renamed arangoimp to arangoimport for consistency
  Release packages will still install arangoimp as a symlink so user scripts
  invoking arangoimp do not need to be changed

* UI: Shard distribution view now has an accordion view instead of displaying
  all shards of all collections at once.

* fixed issue #4393: broken handling of unix domain sockets in JS_Download

* added AQL function `IS_KEY`
  this function checks if the value passed to it can be used as a document key,
  i.e. as the value of the `_key` attribute

* added AQL functions `SORTED` and `SORTED_UNIQUE`

  `SORTED` will return a sorted version of the input array using AQL's internal
  comparison order
  `SORTED_UNIQUE` will do the same, but additionally removes duplicates.

* added C++ implementation for AQL functions `DATE_NOW`, `DATE_ISO8601`,
  `DATE_TIMESTAMP`, `IS_DATESTRING`, `DATE_DAYOFWEEK`, `DATE_YEAR`,
  `DATE_MONTH`, `DATE_DAY`, `DATE_HOUR`, `DATE_MINUTE`, `DATE_SECOND`,
  `DATE_MILLISECOND`, `DATE_DAYOFYEAR`, `DATE_ISOWEEK`, `DATE_LEAPYEAR`,
  `DATE_QUARTER`, `DATE_DAYS_IN_MONTH`, `DATE_ADD`, `DATE_SUBTRACT`,
  `DATE_DIFF`, `DATE_COMPARE`, `TRANSLATE` and `SHA512`

* fixed a bug where clusterinfo missed changes to plan after agency
  callback is registred for create collection

* Foxx manifest.json files can now contain a $schema key with the value
  of "http://json.schemastore.org/foxx-manifest" to improve tooling support.

* fixed agency restart from compaction without data

* fixed agency's log compaction for internal issue #2249

* only load Plan and Current from agency when actually needed


v3.3.13 (XXXX-XX-XX)
--------------------

* fixed issue #5827: Batch request handling incompatible with .NET's default
  ContentType format


v3.3.12 (2018-07-12)
--------------------

* issue #5854: RocksDB engine would frequently request a new DelayToken.  This caused
  excessive write delay on the next Put() call.  Alternate approach taken.

* fixed graph creation under some circumstances failing with 'edge collection
  already used in edge def' despite the edge definitions being identical

* fixed issue #5727: Edge document with user provided key is inserted as many
  times as the number of shards, violating the primary index

* fixed internal issue #2658: AQL modification queries did not allow `_rev`
  checking. There is now a new option `ignoreRevs` which can be set to `false`
  in order to force AQL modification queries to match revision ids before
  doing any modifications

* fixed issue #5679: Replication applier restrictions will crash synchronisation
  after initial sync

* fixed potential issue in RETURN DISTINCT CollectBlock implementation
  that led to the block producing an empty result

* changed communication tasks to use boost strands instead of locks,
  this fixes a race condition with parallel VST communication over
  SSL

* fixed agency restart from compaction without data

* fixed for agent coming back to agency with changed endpoint and
  total data loss

* more patient agency tests to allow for ASAN tests to successfully finish


v3.3.11 (2018-06-26)
--------------------

* upgraded arangosync version to 0.5.3

* upgraded arangodb starter version to 0.12.0

* fixed internal issue #2559: "unexpected document key" error when custom
  shard keys are used and the "allowUserKeys" key generator option is set
  to false

* fixed AQL DOCUMENT lookup function for documents for sharded collections with
  more than a single shard and using a custom shard key (i.e. some shard
  key attribute other than `_key`).
  The previous implementation of DOCUMENT restricted to lookup to a single
  shard in all cases, though this restriction was invalid. That lead to
  `DOCUMENT` not finding documents in cases the wrong shard was contacted. The
  fixed implementation in 3.3.11 will reach out to all shards to find the
  document, meaning it will produce the correct result, but will cause more
  cluster-internal traffic. This increase in traffic may be high if the number
  of shards is also high, because each invocation of `DOCUMENT` will have to
  contact all shards.
  There will be no performance difference for non-sharded collections or
  collections that are sharded by `_key` or that only have a single shard.

* reimplemented replication view in web UI

* fixed internal issue #2256: ui, document id not showing up when deleting a document

* fixed internal issue #2163: wrong labels within foxx validation of service
  input parameters

* fixed internal issue #2160: fixed misplaced tooltips in indices view

* added new arangoinspect client tool, to help users and customers easily collect
  information of any ArangoDB server setup, and facilitate troubleshooting for the
  ArangoDB Support Team


v3.3.10 (2018-06-04)
--------------------

* make optimizer rule "remove-filter-covered-by-index" not stop after removing
  a sub-condition from a FILTER statement, but pass the optimized FILTER
  statement again into the optimizer rule for further optimizations.
  This allows optimizing away some more FILTER conditions than before.

* allow accessing /_admin/status URL on followers too in active failover setup

* fix cluster COLLECT optimization for attributes that were in "sorted" variant of
  COLLECT and that were provided by a sorted index on the collected attribute

* apply fulltext index optimization rule for multiple fulltext searches in
  the same query

  this fixes https://stackoverflow.com/questions/50496274/two-fulltext-searches-on-arangodb-cluster-v8-is-involved

* validate `_from` and `_to` values of edges on updates consistently

* fixed issue #5400: Unexpected AQL Result

* fixed issue #5429: Frequent 'updated local foxx repository' messages

* fixed issue #5252: Empty result if FULLTEXT() is used together with LIMIT offset

* fixed issue #5035: fixed a vulnerability issue within the web ui's index view

* inception was ignoring leader's configuration


v3.3.9 (2018-05-17)
-------------------

* added `/_admin/repair/distributeShardsLike` that repairs collections with
  distributeShardsLike where the shards aren't actually distributed like in the
  prototype collection, as could happen due to internal issue #1770

* fixed Foxx queues bug when queues are created in a request handler with an
  ArangoDB authentication header

* upgraded arangosync version to 0.5.1

* upgraded arangodb starter version to 0.11.3

* fix cluster upgrading issue introduced in 3.3.8

  the issue made arangod crash when starting a DB server with option
  `--database.auto-upgrade true`

* fix C++ implementation of AQL ZIP function to return each distinct attribute
  name only once. The previous implementation added non-unique attribute names
  multiple times, which led to follow-up issues.
  Now if an attribute name occurs multiple times in the input list of attribute
  names, it will only be incorporated once into the result object, with the
  value that corresponds to the first occurrence.
  This fix also changes the V8 implementation of the ZIP function, which now
  will always return the first value for non-unique attribute names and not the
  last occurring value.

* self heal during a Foxx service install, upgrade or replace no longer breaks
  the respective operation

* make /_api/index, /_api/database and /_api/user REST handlers use the scheduler's
  internal queue, so they do not run in an I/O handling thread

* fixed issue #4919: C++ implementation of LIKE function now matches the old and
  correct behavior of the JavaScript implementation.

* added REST API endpoint /_admin/server/availability for monitoring purposes

* UI: fixed an unreasonable event bug within the modal view engine

* fixed issue #3811: gharial api is now checking existence of _from and _to vertices
  during edge creation

* fixed internal issue #2149: number of documents in the UI is not adjusted after
  moving them

* fixed internal issue #2150: UI - loading a saved query does not update the list
  of bind parameters

* fixed internal issue #2147 - fixed database filter in UI

* fixed issue #4934: Wrong used GeoIndex depending on FILTER order

* added `query` and `aql.literal` helpers to `@arangodb` module.

* remove post-sort from GatherNode in cluster AQL queries that do use indexes
  for filtering but that do not require a sorted result

  This optimization can speed up gathering data from multiple shards, because
  it allows to remove a merge sort of the individual shards' results.

* extend the already existing "reduce-extraction-to-projection" AQL optimizer
  rule for RocksDB to provide projections of up to 5 document attributes. The
  previous implementation only supported a projection for a single document
  attribute. The new implementation will extract up to 5 document attributes from
  a document while scanning a collection via an EnumerateCollectionNode.
  Additionally the new version of the optimizer rule can also produce projections
  when scanning an index via an IndexNode.
  The optimization is benefial especially for huge documents because it will copy
  out only the projected attributes from the document instead of copying the entire
  document data from the storage engine.

  When applied, the explainer will show the projected attributes in a `projections`
  remark for an EnumerateCollectionNode or IndexNode. The optimization is limited
  to the RocksDB storage engine.

* added index-only optimization for AQL queries that can satisfy the retrieval of
  all required document attributes directly from an index.

  This optimization will be triggered for the RocksDB engine if an index is used
  that covers all required attributes of the document used later on in the query.
  If applied, it will save retrieving the actual document data (which would require
  an extra lookup in RocksDB), but will instead build the document data solely
  from the index values found. It will only be applied when using up to 5 attributes
  from the document, and only if the rest of the document data is not used later
  on in the query.

  The optimization is currently available for the RocksDB engine for the index types
  primary, edge, hash, skiplist and persistent.

  If the optimization is applied, it will show up as "index only" in an AQL
  query's execution plan for an IndexNode.

* added scan-only optimization for AQL queries that iterate over collections or
  indexes and that do not need to return the actual document values.

  Not fetching the document values from the storage engine will provide a
  considerable speedup when using the RocksDB engine, but may also help a bit
  in case of the MMFiles engine. The optimization will only be applied when
  full-scanning or index-scanning a collection without refering to any of its
  documents later on, and, for an IndexNode, if all filter conditions for the
  documents of the collection are covered by the index.

  If the optimization is applied, it will show up as "scan only" in an AQL
  query's execution plan for an EnumerateCollectionNode or an IndexNode.

* extend existing "collect-in-cluster" optimizer rule to run grouping, counting
  and deduplication on the DB servers in several cases, so that the coordinator
  will only need to sum up the potentially smaller results from the individual shards.

  The following types of COLLECT queries are covered now:
  - RETURN DISTINCT expr
  - COLLECT WITH COUNT INTO ...
  - COLLECT var1 = expr1, ..., varn = exprn (WITH COUNT INTO ...), without INTO or KEEP
  - COLLECT var1 = expr1, ..., varn = exprn AGGREGATE ..., without INTO or KEEP, for
    aggregate functions COUNT/LENGTH, SUM, MIN and MAX.

* honor specified COLLECT method in AQL COLLECT options

  for example, when the user explicitly asks for the COLLECT method
  to be `sorted`, the optimizer will now not produce an alternative
  version of the plan using the hash method.

  additionally, if the user explcitly asks for the COLLECT method to
  be `hash`, the optimizer will now change the existing plan to use
  the hash method if possible instead of just creating an alternative
  plan.

  `COLLECT ... OPTIONS { method: 'sorted' }` => always use sorted method
  `COLLECT ... OPTIONS { method: 'hash' }`   => use hash if this is technically possible
  `COLLECT ...` (no options)                 => create a plan using sorted, and another plan using hash method

* added bulk document lookups for MMFiles engine, which will improve the performance
  of document lookups from an inside an index in case the index lookup produces many
  documents


v3.3.8 (2018-04-24)
-------------------

* included version of ArangoDB Starter (`arangodb` binary) updated to v0.10.11,
  see [Starter changelog](https://github.com/arangodb-helper/arangodb/blob/master/CHANGELOG.md)

* added arangod startup option `--dump-options` to print all configuration parameters
  as a JSON object

* fixed: (Enterprise only) If you restore a SmartGraph where the collections
  are still existing and are supposed to be dropped on restore we ended up in
  duplicate name error. This is now gone and the SmartGraph is correctly restored.

* fix lookups by `_id` in smart graph edge collections

* improve startup resilience in case there are datafile errors (MMFiles)

  also allow repairing broken VERSION files automatically on startup by
  specifying the option `--database.ignore-datafile-errors true`

* fix issue #4582: UI query editor now supports usage of empty string as bind parameter value

* fixed internal issue #2148: Number of documents found by filter is misleading in web UI

* added startup option `--database.required-directory-state`

  using this option it is possible to require the database directory to be
  in a specific state on startup. the options for this value are:

  - non-existing: database directory must not exist
  - existing: database directory must exist
  - empty: database directory must exist but be empty
  - populated: database directory must exist and contain specific files already
  - any: any state allowed

* field "$schema" in Foxx manifest.json files no longer produce warnings

* added `@arangodb/locals` module to expose the Foxx service context as an
  alternative to using `module.context` directly.

* `db._executeTransaction` now accepts collection objects as collections.

* supervision can be put into maintenance mode


v3.3.7 (2018-04-11)
-------------------

* added hidden option `--query.registry-ttl` to control the lifetime of cluster AQL
  query parts

* fixed internal issue #2237: AQL queries on collections with replicationFactor:
  "satellite" crashed arangod in single server mode

* fixed restore of satellite collections: replicationFactor was set to 1 during
  restore

* fixed dump and restore of smart graphs:
  a) The dump will not include the hidden shadow collections anymore, they were dumped
     accidentially and only contain duplicated data.
  b) Restore will now ignore hidden shadow collections as all data is contained
     in the smart-edge collection. You can manually include these collections from an
     old dump (3.3.5 or earlier) by using `--force`.
  c) Restore of a smart-graph will now create smart collections properly instead
     of getting into `TIMEOUT_IN_CLUSTER_OPERATION`

* fixed issue in AQL query optimizer rule "restrict-to-single-shard", which
  may have sent documents to a wrong shard in AQL INSERT queries that specified
  the value for `_key` using an expression (and not a constant value)
  Important: if you were affected by this bug in v3.3.5 it is required that you
  recreate your dataset in v3.3.6 (i.e. dumping and restoring) instead of doing
  a simple binary upgrade

* added /_admin/status HTTP API for debugging purposes

* added ArangoShell helper function for packaging all information about an
  AQL query so it can be run and analyzed elsewhere:

  query = "FOR doc IN mycollection FILTER doc.value > 42 RETURN doc";
  require("@arangodb/aql/explainer").debugDump("/tmp/query-debug-info", query);

  Entitled users can send the generated file to the ArangoDB support to facilitate
  reproduction and debugging.

* added hidden option `--server.ask-jwt-secret`. This is an internal option
  for debugging and should not be exposed to end-users.

* fix for internal issue #2215. supervision will now wait for agent to
  fully prepare before adding 10 second grace period after leadership change

* fixed internal issue #2215's FailedLeader timeout bug

v3.3.5 (2018-03-28)
-------------------

* fixed issue #4934: Wrong used GeoIndex depending on FILTER order

* make build id appear in startup log message alongside with other version info

* make AQL data modification operations that are sent to all shards and that are
  supposed to return values (i.e. `RETURN OLD` or `RETURN NEW`) not return fake
  empty result rows if the document to be updated/replaced/removed was not present
  on the target shard

* added AQL optimizer rule `restrict-to-single-shard`

  This rule will kick in if a collection operation (index lookup or data
  modification operation) will only affect a single shard, and the operation can be
  restricted to the single shard and is not applied for all shards. This optimization
  can be applied for queries that access a collection only once in the query, and that
  do not use traversals, shortest path queries and that do not access collection data
  dynamically using the `DOCUMENT`, `FULLTEXT`, `NEAR` or `WITHIN` AQL functions.
  Additionally, the optimizer will only pull off this optimization if can safely
  determine the values of all the collection's shard keys from the query, and when the
  shard keys are covered by a single index (this is always true if the shard key is
  the default `_key`)

* display missing attributes of GatherNodes in AQL explain output

* make AQL optimizer rule `undistribute-remove-after-enum-coll` fire in a few
  more cases in which it is possible

* slightly improve index selection for the RocksDB engine when there are multiple
  competing indexes with the same attribute prefixes, but different amount of
  attributes covered. In this case, the more specialized index will be preferred
  now

* fix issue #4924: removeFollower now prefers to remove the last follower(s)

* added "collect-in-cluster" optimizer rule to have COLLECT WITH COUNT queries
  without grouping being executed on the DB servers and the coordinator only summing
  up the counts from the individual shards

* fixed issue #4900: Nested FOR query uses index but ignores other filters

* properly exit v8::Context in one place where it was missing before

* added hidden option `--cluster.index-create-timeout` for controlling the
  default value of the index creation timeout in cluster
  under normal circumstances, this option does not need to be adjusted

* increase default timeout for index creation in cluster to 3600s

* fixed issue #4843: Query-Result has more Docs than the Collection itself

* fixed the behavior of ClusterInfo when waiting for current to catch
  up with plan in create collection.

* fixed issue #4827: COLLECT on edge _to field doesn't group distinct values as expected (MMFiles)


v3.3.4 (2018-03-01)
-------------------

* fix AQL `fullCount` result value in some cluster cases when it was off a bit

* fix issue #4651: Simple query taking forever until a request timeout error

* fix issue #4657: fixed incomplete content type header

* Vastly improved the Foxx Store UI

* fix issue #4677: AQL WITH with bind parameters results in "access after data-modification"
  for two independent UPSERTs

* remove unused startup option `--ldap.permissions-attribute-name`

* fix issue #4457: create /var/tmp/arangod with correct user in supervisor mode

* remove long disfunctional admin/long_echo handler

* fixed Foxx API:

  * PUT /_api/foxx/service: Respect force flag
  * PATCH /_api/foxx/service: Check whether a service under given mount exists

* internal issue #1726: supervision failed to remove multiple servers
  from health monitoring at once.

* more information from inception, why agent is activated

* fixed a bug where supervision tried to deal with shards of virtual collections

* fix internal issue #1770: collection creation using distributeShardsLike yields
  errors and did not distribute shards correctly in the following cases:
  1. If numberOfShards * replicationFactor % nrDBServers != 0
     (shards * replication is not divisible by DBServers).
  2. If there was failover / move shard case on the leading collection
     and creating the follower collection afterwards.

* fix timeout issues in replication client expiration

* added missing edge filter to neighbors-only traversals
  in case a filter condition was moved into the traverser and the traversal was
  executed in breadth-first mode and was returning each visited vertex exactly
  once, and there was a filter on the edges of the path and the resulting vertices
  and edges were not used later, the edge filter was not applied

* fixed issue #4160: Run arangod with "--database.auto-upgrade" option always crash silently without error log

* fix internal issue #1848: AQL optimizer was trying to resolve attribute accesses
  to attributes of constant object values at query compile time, but only did so far
  the very first attribute in each object

  this fixes https://stackoverflow.com/questions/48648737/beginner-bug-in-for-loops-from-objects

* fix inconvenience: If we want to start server with a non-existing
  --javascript.app-path it will now be created (if possible)

* fixed: REST API `POST _api/foxx` now returns HTTP code 201 on success, as documented.
         returned 200 before.

* fixed: REST API `PATCH _api/foxx/dependencies` now updates the existing dependencies
         instead of replacing them.

* fixed: Foxx upload of single javascript file. You now can upload via http-url pointing
         to a javascript file.

* fixed issue #4395: If your foxx app includes an `APP` folder it got
         accidently removed by selfhealing this is not the case anymore.

* fixed internal issue #1969 - command apt-get purge/remove arangodb3e was failing


v3.3.3 (2018-01-16)
-------------------

* fix issue #4272: VERSION file keeps disappearing

* fix internal issue #81: quotation marks disappeared when switching table/json
  editor in the query editor ui

* added option `--rocksdb.throttle` to control whether write-throttling is enabled
  Write-throttling is turned on by default, to reduce chances of compactions getting
  too far behind and blocking incoming writes.

* fixed issue #4308: Crash when getter for error.name throws an error (on Windows)

* UI: fixed a query editor caching and parsing issue

* Fixed internal issue #1683: fixes an UI issue where a collection name gets wrongly cached
  within the documents overview of a collection.

* Fixed an issue with the index estimates in RocksDB in the case a transaction is aborted.
  Former the index estimates were modified if the transaction commited or not.
  Now they will only be modified if the transaction commited successfully.

* UI: optimized login view for very small screen sizes

* Truncate in RocksDB will now do intermediate commits every 10.000 documents
  if truncate fails or the server crashes during this operation all deletes
  that have been commited so far are persisted.

* make the default value of `--rocksdb.block-cache-shard-bits` use the RocksDB
  default value. This will mostly mean the default number block cache shard
  bits is lower than before, allowing each shard to store more data and cause
  less evictions from block cache

* issue #4222: Permission error preventing AQL query import / export on webui

* UI: optimized error messages for invalid query bind parameter

* UI: upgraded swagger ui to version 3.9.0

* issue #3504: added option `--force-same-database` for arangorestore

  with this option set to true, it is possible to make any arangorestore attempt
  fail if the specified target database does not match the database name
  specified in the source dump's "dump.json" file. it can thus be used to
  prevent restoring data into the "wrong" database

  The option is set to `false` by default to ensure backwards-compatibility

* make the default value of `--rocksdb.block-cache-shard-bits` use the RocksDB
  default value. This will mostly mean the default number block cache shard
  bits is lower than before, allowing each shard to store more data and cause
  less evictions from block cache

* fixed issue #4255: AQL SORT consuming too much memory

* fixed incorrect persistence of RAFT vote and term


v3.3.2 (2018-01-04)
-------------------

* fixed issue #4199: Internal failure: JavaScript exception in file 'arangosh.js'
  at 98,7: ArangoError 4: Expecting type String

* fixed issue in agency supervision with a good server being left in
  failedServers

* distinguish isReady and allInSync in clusterInventory

* fixed issue #4197: AQL statement not working in 3.3.1 when upgraded from 3.2.10

* do not reuse collection ids when restoring collections from a dump, but assign new collection ids, this should prevent collection id conflicts


v3.3.1 (2017-12-28)
-------------------

* UI: displayed wrong wfs property for a collection when using RocksDB as
  storage engine

* added `--ignore-missing` option to arangoimp
  this option allows importing lines with less fields than specified in the CSV
  header line

* changed misleading error message from "no leader" to "not a leader"

* optimize usage of AQL FULLTEXT index function to a FOR loop with index
  usage in some cases
  When the optimization is applied, this especially speeds up fulltext index
  queries in the cluster

* UI: improved the behavior during collection creation in a cluster environment

* Agency lockup fixes for very small machines.

* Agency performance improvement by finer grained locking.

* Use steady_clock in agency whereever possible.

* Agency prevent Supervision thread crash.

* Fix agency integer overflow in timeout calculation.


v3.3.0 (2012-12-14)
-------------------

* release version

* added a missing try/catch block in the supervision thread


v3.3.rc8 (2017-12-12)
---------------------

* UI: fixed broken Foxx configuration keys. Some valid configuration values
  could not be edited via the ui.

* UI: pressing the return key inside a select2 box no longer triggers the modal's
  success function

* UI: coordinators and db servers are now in sorted order (ascending)


v3.3.rc7 (2017-12-07)
---------------------

* fixed issue #3741: fix terminal color output in Windows

* UI: fixed issue #3822: disabled name input field for system collections

* fixed issue #3640: limit in subquery

* fixed issue #3745: Invalid result when using OLD object with array attribute in UPSERT statement

* UI: edge collections were wrongly added to from and to vertices select box during graph creation

* UI: added not found views for documents and collections

* UI: using default user database api during database creation now

* UI: the graph viewer backend now picks one random start vertex of the
  first 1000 documents instead of calling any(). The implementation of
  "any" is known to scale bad on huge collections with RocksDB.

* UI: fixed disappearing of the navigation label in some case special case

* UI: the graph viewer now displays updated label values correctly.
  Additionally the included node/edge editor now closes automatically
  after a successful node/edge update.

* fixed issue #3917: traversals with high maximal depth take extremely long
  in planning phase.


v3.3.rc4 (2017-11-28)
---------------------

* minor bug-fixes


v3.3.rc3 (2017-11-24)
---------------------

* bug-fixes


v3.3.rc2 (2017-11-22)
---------------------

* UI: document/edge editor now remembering their modes (e.g. code or tree)

* UI: optimized error messages for invalid graph definitions. Also fixed a
  graph renderer cleanup error.

* UI: added a delay within the graph viewer while changing the colors of the
  graph. Necessary due different browser behaviour.

* added options `--encryption.keyfile` and `--encryption.key-generator` to arangodump
  and arangorestore

* UI: the graph viewer now displays updated label values correctly.
  Additionally the included node/edge editor now closes automatically
  after a successful node/edge update.

* removed `--recycle-ids` option for arangorestore

  using that option could have led to problems on the restore, with potential
  id conflicts between the originating server (the source dump server) and the
  target server (the restore server)


v3.3.rc1 (2017-11-17)
---------------------

* add readonly mode REST API

* allow compilation of ArangoDB source code with g++ 7

* upgrade minimum required g++ compiler version to g++ 5.4
  That means ArangoDB source code will not compile with g++ 4.x or g++ < 5.4 anymore.

* AQL: during a traversal if a vertex is not found. It will not print an ERROR to the log and continue
  with a NULL value, but will register a warning at the query and continue with a NULL value.
  The situation is not desired as an ERROR as ArangoDB can store edges pointing to non-existing
  vertex which is perfectly valid, but it may be a n issue on the data model, so users
  can directly see it on the query now and do not "by accident" have to check the LOG output.

* introduce `enforceReplicationFactor` attribute for creating collections:
  this optional parameter controls if the coordinator should bail out during collection
  creation if there are not enough DBServers available for the desired `replicationFactor`.

* fixed issue #3516: Show execution time in arangosh

  this change adds more dynamic prompt components for arangosh
  The following components are now available for dynamic prompts,
  settable via the `--console.prompt` option in arangosh:

  - '%t': current time as timestamp
  - '%a': elpased time since ArangoShell start in seconds
  - '%p': duration of last command in seconds
  - '%d': name of current database
  - '%e': current endpoint
  - '%E': current endpoint without protocol
  - '%u': current user

  The time a command takes can be displayed easily by starting arangosh with `--console.prompt "%p> "`.

* make the ArangoShell refill its collection cache when a yet-unknown collection
  is first accessed. This fixes the following problem:

      arangosh1> db._collections();  // shell1 lists all collections
      arangosh2> db._create("test"); // shell2 now creates a new collection 'test'
      arangosh1> db.test.insert({}); // shell1 is not aware of the collection created
                                     // in shell2, so the insert will fail

* make AQL `DISTINCT` not change the order of the results it is applied on

* incremental transfer of initial collection data now can handle partial
  responses for a chunk, allowing the leader/master to send smaller chunks
  (in terms of HTTP response size) and limit memory usage

  this optimization is only active if client applications send the "offset" parameter
  in their requests to PUT `/_api/replication/keys/<id>?type=docs`

* initial creation of shards for cluster collections is now faster with
  `replicationFactor` values bigger than 1. this is achieved by an optimization
  for the case when the collection on the leader is still empty

* potential fix for issue #3517: several "filesystem full" errors in logs
  while there's a lot of disk space

* added C++ implementations for AQL function `SUBSTRING()`, `LEFT()`, `RIGHT()` and `TRIM()`

* show C++ function name of call site in ArangoDB log output

  this requires option `--log.line-number` to be set to *true*

* UI: added word wrapping to query editor

* UI: fixed wrong user attribute name validation, issue #3228

* make AQL return a proper error message in case of a unique key constraint
  violation. previously it only returned the generic "unique constraint violated"
  error message but omitted the details about which index caused the problem.

  This addresses https://stackoverflow.com/questions/46427126/arangodb-3-2-unique-constraint-violation-id-or-key

* added option `--server.local-authentication`

* UI: added user roles

* added config option `--log.color` to toggle colorful logging to terminal

* added config option `--log.thread-name` to additionally log thread names

* usernames must not start with `:role:`, added new options:
    --server.authentication-timeout
    --ldap.roles-attribute-name
    --ldap.roles-transformation
    --ldap.roles-search
    --ldap.superuser-role
    --ldap.roles-include
    --ldap.roles-exclude

* performance improvements for full collection scans and a few other operations
  in MMFiles engine

* added `--rocksdb.encryption-key-generator` for enterprise

* removed `--compat28` parameter from arangodump and replication API

  older ArangoDB versions will no longer be supported by these tools.

* increase the recommended value for `/proc/sys/vm/max_map_count` to a value
  eight times as high as the previous recommended value. Increasing the
  values helps to prevent an ArangoDB server from running out of memory mappings.

  The raised minimum recommended value may lead to ArangoDB showing some startup
  warnings as follows:

      WARNING {memory} maximum number of memory mappings per process is 65530, which seems too low. it is recommended to set it to at least 512000
      WARNING {memory} execute 'sudo sysctl -w "vm.max_map_count=512000"'

* Foxx now warns about malformed configuration/dependency names and aliases in the manifest.


v3.2.16 (2018-07-12)
--------------------

* make edge cache initialization and invalidation more portable by avoiding memset
  on non-POD types

* fixed internal issue #2256: ui, document id not showing up when deleting a document

* fixed issue #5400: Unexpected AQL Result

* Fixed issue #5035: fixed a vulnerability issue within the web ui's index view

* issue one HTTP call less per cluster AQL query

* self heal during a Foxx service install, upgrade or replace no longer breaks
  the respective operation

* inception was ignoring leader's configuration

* more patient agency tests to allow for ASAN tests to successfully finish

* fixed for agent coming back to agency with changed endpoint and
  total data loss

* fixed agency restart from compaction without data


v3.2.15 (2018-05-13)
--------------------

* upgraded arangodb starter version to 0.11.2

* make /_api/index and /_api/database REST handlers use the scheduler's internal
  queue, so they do not run in an I/O handling thread

* fixed issue #3811: gharial api is now checking existence of _from and _to vertices
  during edge creation


v3.2.14 (2018-04-20)
--------------------

* field "$schema" in Foxx manifest.json files no longer produce warnings

* added `@arangodb/locals` module to expose the Foxx service context as an
  alternative to using `module.context` directly.

* the internal implementation of REST API `/_api/simple/by-example` now uses
  C++ instead of JavaScript

* supervision can be switched to maintenance mode f.e. for rolling upgrades


v3.2.13 (2018-04-13)
--------------------

* improve startup resilience in case there are datafile errors (MMFiles)

  also allow repairing broken VERSION files automatically on startup by
  specifying the option `--database.ignore-datafile-errors true`

* fix issue #4582: UI query editor now supports usage of empty string as bind parameter value

* fix issue #4924: removeFollower now prefers to remove the last follower(s)

* fixed issue #4934: Wrong used GeoIndex depending on FILTER order

* fixed the behavior of clusterinfo when waiting for current to catch
  up with plan in create collection.

* fix for internal issue #2215. supervision will now wait for agent to
  fully prepare before adding 10 second grace period after leadership change

* fixed interal issue #2215 FailedLeader timeout bug


v3.2.12 (2018-02-27)
--------------------

* remove long disfunctional admin/long_echo handler

* fixed Foxx API:

  * PUT /_api/foxx/service: Respect force flag
  * PATCH /_api/foxx/service: Check whether a service under given mount exists

* fix issue #4457: create /var/tmp/arangod with correct user in supervisor mode

* fix internal issue #1848

  AQL optimizer was trying to resolve attribute accesses
  to attributes of constant object values at query compile time, but only did so far
  the very first attribute in each object

  this fixes https://stackoverflow.com/questions/48648737/beginner-bug-in-for-loops-from-objects

* fix inconvenience: If we want to start server with a non-existing
  --javascript.app-path it will now be created (if possible)

* fixed: REST API `POST _api/foxx` now returns HTTP code 201 on success, as documented.
         returned 200 before.

* fixed: REST API `PATCH _api/foxx/dependencies` now updates the existing dependencies
         instead of replacing them.

* fixed: Foxx upload of single javascript file. You now can upload via http-url pointing
         to a javascript file.

* fixed issue #4395: If your foxx app includes an `APP` folder it got accidently removed by selfhealing
         this is not the case anymore.

* fix internal issue 1770: collection creation using distributeShardsLike yields
  errors and did not distribute shards correctly in the following cases:
  1. If numberOfShards * replicationFactor % nrDBServers != 0
     (shards * replication is not divisible by DBServers).
  2. If there was failover / move shard case on the leading collection
     and creating the follower collection afterwards.

* fix timeout issues in replication client expiration

+ fix some inconsistencies in replication for RocksDB engine that could have led
  to some operations not being shipped from master to slave servers

* fix issue #4272: VERSION file keeps disappearing

* fix internal issue #81: quotation marks disappeared when switching table/json
  editor in the query editor ui

* make the default value of `--rocksdb.block-cache-shard-bits` use the RocksDB
  default value. This will mostly mean the default number block cache shard
  bits is lower than before, allowing each shard to store more data and cause
  less evictions from block cache

* fix issue #4393: broken handling of unix domain sockets in
  JS_Download

* fix internal bug #1726: supervision failed to remove multiple
  removed servers from health UI

* fixed internal issue #1969 - command apt-get purge/remove arangodb3e was failing

* fixed a bug where supervision tried to deal with shards of virtual collections


v3.2.11 (2018-01-17)
--------------------

* Fixed an issue with the index estimates in RocksDB in the case a transaction is aborted.
  Former the index estimates were modified if the transaction commited or not.
  Now they will only be modified if the transaction commited successfully.

* Truncate in RocksDB will now do intermediate commits every 10.000 documents
  if truncate fails or the server crashes during this operation all deletes
  that have been commited so far are persisted.

* fixed issue #4308: Crash when getter for error.name throws an error (on Windows)

* UI: fixed a query editor caching and parsing issue for arrays and objects

* Fixed internal issue #1684: Web UI: saving arrays/objects as bind parameters faulty

* Fixed internal issue #1683: fixes an UI issue where a collection name gets wrongly cached
  within the documents overview of a collection.

* issue #4222: Permission error preventing AQL query import / export on webui

* UI: optimized login view for very small screen sizes

* UI: Shard distribution view now has an accordion view instead of displaying
  all shards of all collections at once.

* UI: optimized error messages for invalid query bind parameter

* fixed missing transaction events in RocksDB asynchronous replication

* fixed issue #4255: AQL SORT consuming too much memory

* fixed issue #4199: Internal failure: JavaScript exception in file 'arangosh.js'
  at 98,7: ArangoError 4: Expecting type String

* fixed issue #3818: Foxx configuration keys cannot contain spaces (will not save)

* UI: displayed wrong "waitForSync" property for a collection when
  using RocksDB as storage engine

* prevent binding to the same combination of IP and port on Windows

* fixed incorrect persistence of RAFT vote and term


v3.2.10 (2017-12-22)
--------------------

* replication: more robust initial sync

* fixed a bug in the RocksDB engine that would prevent recalculated
  collection counts to be actually stored

* fixed issue #4095: Inconsistent query execution plan

* fixed issue #4056: Executing empty query causes crash

* fixed issue #4045: Out of memory in `arangorestore` when no access
  rights to dump files

* fixed issue #3031: New Graph: Edge definitions with edges in
  fromCollections and toCollections

* fixed issue #2668: UI: when following wrong link from edge to vertex in
  nonexisting collection misleading error is printed

* UI: improved the behavior during collection creation in a cluster environment

* UI: the graph viewer backend now picks one random start vertex of the
  first 1000 documents instead of calling any(). The implementation of
  any is known to scale bad on huge collections with rocksdb.

* fixed snapshots becoming potentially invalid after intermediate commits in
  the RocksDB engine

* backport agency inquire API changes

* fixed issue #3822: Field validation error in ArangoDB UI - Minor

* UI: fixed disappearing of the navigation label in some cases

* UI: fixed broken foxx configuration keys. Some valid configuration values
  could not be edited via the ui.

* fixed issue #3640: limit in subquery

* UI: edge collections were wrongly added to from and to vertices select
  box during graph creation

* fixed issue #3741: fix terminal color output in Windows

* fixed issue #3917: traversals with high maximal depth take extremely long
  in planning phase.

* fix equality comparison for MMFiles documents in AQL functions UNIQUE
  and UNION_DISTINCT


v3.2.9 (2017-12-04)
-------------------

* under certain conditions, replication could stop. Now fixed by adding an
  equality check for requireFromPresent tick value

* fixed locking for replication context info in RocksDB engine
  this fixes undefined behavior when parallel requests are made to the
  same replication context

* UI: added not found views for documents and collections

* fixed issue #3858: Foxx queues stuck in 'progress' status

* allow compilation of ArangoDB source code with g++ 7

* fixed issue #3224: Issue in the Foxx microservices examples

* fixed a deadlock in user privilege/permission change routine

* fixed a deadlock on server shutdown

* fixed some collection locking issues in MMFiles engine

* properly report commit errors in AQL write queries to the caller for the
  RocksDB engine

* UI: optimized error messages for invalid graph definitions. Also fixed a
  graph renderer cleanrenderer cleanup error.

* UI: document/edge editor now remembering their modes (e.g. code or tree)

* UI: added a delay within the graph viewer while changing the colors of the
  graph. Necessary due different browser behaviour.

* fix removal of failed cluster nodes via web interface

* back port of ClusterComm::wait fix in devel
  among other things this fixes too eager dropping of other followers in case
  one of the followers does not respond in time

* transact interface in agency should not be inquired as of now

* inquiry tests and blocking of inquiry on AgencyGeneralTransaction

v3.2.8 (2017-11-18)
-------------------

* fixed a race condition occuring when upgrading via linux package manager

* fixed authentication issue during replication


v3.2.7 (2017-11-13)
-------------------

* Cluster customers, which have upgraded from 3.1 to 3.2 need to upgrade
  to 3.2.7. The cluster supervision is otherwise not operational.

* Fixed issue #3597: AQL with path filters returns unexpected results
  In some cases breadth first search in combination with vertex filters
  yields wrong result, the filter was not applied correctly.

* fixed some undefined behavior in some internal value caches for AQL GatherNodes
  and SortNodes, which could have led to sorted results being effectively not
  correctly sorted.

* make the replication applier for the RocksDB engine start automatically after a
  restart of the server if the applier was configured with its `autoStart` property
  set to `true`. previously the replication appliers were only automatically restarted
  at server start for the MMFiles engine.

* fixed arangodump batch size adaptivity in cluster mode and upped default batch size
  for arangodump

  these changes speed up arangodump in cluster context

* smart graphs now return a proper inventory in response to replication inventory
  requests

* fixed issue #3618: Inconsistent behavior of OR statement with object bind parameters

* only users with read/write rights on the "_system" database can now execute
  "_admin/shutdown" as well as modify properties of the write-ahead log (WAL)

* increase default maximum number of V8 contexts to at least 16 if not explicitly
  configured otherwise.
  the procedure for determining the actual maximum value of V8 contexts is unchanged
  apart from the value `16` and works as follows:
  - if explicitly set, the value of the configuration option `--javascript.v8-contexts`
    is used as the maximum number of V8 contexts
  - when the option is not set, the maximum number of V8 contexts is determined
    by the configuration option `--server.threads` if that option is set. if
    `--server.threads` is not set, then the maximum number of V8 contexts is the
    server's reported hardware concurrency (number of processors visible
    to the arangod process). if that would result in a maximum value of less than 16
    in any of these two cases, then the maximum value will be increased to 16.

* fixed issue #3447: ArangoError 1202: AQL: NotFound: (while executing) when
  updating collection

* potential fix for issue #3581: Unexpected "rocksdb unique constraint
  violated" with unique hash index

* fixed geo index optimizer rule for geo indexes with a single (array of coordinates)
  attribute.

* improved the speed of the shards overview in cluster (API endpoint /_api/cluster/shardDistribution API)
  It is now guaranteed to return after ~2 seconds even if the entire cluster is unresponsive.

* fix agency precondition check for complex objects
  this fixes issues with several CAS operations in the agency

* several fixes for agency restart and shutdown

* the cluster-internal representation of planned collection objects is now more
  lightweight than before, using less memory and not allocating any cache for indexes
  etc.

* fixed issue #3403: How to kill long running AQL queries with the browser console's
  AQL (display issue)

* fixed issue #3549: server reading ENGINE config file fails on common standard
  newline character

* UI: fixed error notifications for collection modifications

* several improvements for the truncate operation on collections:

  * the timeout for the truncate operation was increased in cluster mode in
    order to prevent too frequent "could not truncate collection" errors

  * after a truncate operation, collections in MMFiles still used disk space.
    to reclaim disk space used by truncated collection, the truncate actions
    in the web interface and from the ArangoShell now issue an extra WAL flush
    command (in cluster mode, this command is also propagated to all servers).
    the WAL flush allows all servers to write out any pending operations into the
    datafiles of the truncated collection. afterwards, a final journal rotate
    command is sent, which enables the compaction to entirely remove all datafiles
    and journals for the truncated collection, so that all disk space can be
    reclaimed

  * for MMFiles a special method will be called after a truncate operation so that
    all indexes of the collection can free most of their memory. previously some
    indexes (hash and skiplist indexes) partially kept already allocated memory
    in order to avoid future memory allocations

  * after a truncate operation in the RocksDB engine, an additional compaction
    will be triggered for the truncated collection. this compaction removes all
    deletions from the key space so that follow-up scans over the collection's key
    range do not have to filter out lots of already-removed values

  These changes make truncate operations potentially more time-consuming than before,
  but allow for memory/disk space savings afterwards.

* enable JEMalloc background threads for purging and returning unused memory
  back to the operating system (Linux only)

  JEMalloc will create its background threads on demand. The number of background
  threads is capped by the number of CPUs or active arenas. The background threads run
  periodically and purge unused memory pages, allowing memory to be returned to the
  operating system.

  This change will make the arangod process create several additional threads.
  It is accompanied by an increased `TasksMax` value in the systemd service configuration
  file for the arangodb3 service.

* upgraded bundled V8 engine to bugfix version v5.7.492.77

  this upgrade fixes a memory leak in upstream V8 described in
  https://bugs.chromium.org/p/v8/issues/detail?id=5945 that will result in memory
  chunks only getting uncommitted but not unmapped


v3.2.6 (2017-10-26)
-------------------

* UI: fixed event cleanup in cluster shards view

* UI: reduced cluster dashboard api calls

* fixed a permission problem that prevented collection contents to be displayed
  in the web interface

* removed posix_fadvise call from RocksDB's PosixSequentialFile::Read(). This is
  consistent with Facebook PR 2573 (#3505)

  this fix should improve the performance of the replication with the RocksDB
  storage engine

* allow changing of collection replication factor for existing collections

* UI: replicationFactor of a collection is now changeable in a cluster
  environment

* several fixes for the cluster agency

* fixed undefined behavior in the RocksDB-based geo index

* fixed Foxxmaster failover

* purging or removing the Debian/Ubuntu arangodb3 packages now properly stops
  the arangod instance before actuallying purging or removing


v3.2.5 (2017-10-16)
-------------------

* general-graph module and _api/gharial now accept cluster options
  for collection creation. It is now possible to set replicationFactor and
  numberOfShards for all collections created via this graph object.
  So adding a new collection will not result in a singleShard and
  no replication anymore.

* fixed issue #3408: Hard crash in query for pagination

* minimum number of V8 contexts in console mode must be 2, not 1. this is
  required to ensure the console gets one dedicated V8 context and all other
  operations have at least one extra context. This requirement was not enforced
  anymore.

* fixed issue #3395: AQL: cannot instantiate CollectBlock with undetermined
  aggregation method

* UI: fixed wrong user attribute name validation, issue #3228

* fix potential overflow in CRC marker check when a corrupted CRC marker
  is found at the very beginning of an MMFiles datafile

* UI: fixed unresponsive events in cluster shards view

* Add statistics about the V8 context counts and number of available/active/busy
  threads we expose through the server statistics interface.


v3.2.4 (2017-09-26)
-------------------

* UI: no default index selected during index creation

* UI: added replicationFactor option during SmartGraph creation

* make the MMFiles compactor perform less writes during normal compaction
  operation

  This partially fixes issue #3144

* make the MMFiles compactor configurable

  The following options have been added:

* `--compaction.db-sleep-time`: sleep interval between two compaction runs
    (in s)
  * `--compaction.min-interval"`: minimum sleep time between two compaction
     runs (in s)
  * `--compaction.min-small-data-file-size`: minimal filesize threshold
    original datafiles have to be below for a compaction
  * `--compaction.dead-documents-threshold`: minimum unused count of documents
    in a datafile
  * `--compaction.dead-size-threshold`: how many bytes of the source data file
    are allowed to be unused at most
  * `--compaction.dead-size-percent-threshold`: how many percent of the source
    datafile should be unused at least
  * `--compaction.max-files`: Maximum number of files to merge to one file
  * `--compaction.max-result-file-size`: how large may the compaction result
    file become (in bytes)
  * `--compaction.max-file-size-factor`: how large the resulting file may
    be in comparison to the collection's `--database.maximal-journal-size' setting`

* fix downwards-incompatibility in /_api/explain REST handler

* fix Windows implementation for fs.getTempPath() to also create a
  sub-directory as we do on linux

* fixed a multi-threading issue in cluster-internal communication

* performance improvements for traversals and edge lookups

* removed internal memory zone handling code. the memory zones were a leftover
  from the early ArangoDB days and did not provide any value in the current
  implementation.

* (Enterprise only) added `skipInaccessibleCollections` option for AQL queries:
  if set, AQL queries (especially graph traversals) will treat collections to
  which a user has no access rights to as if these collections were empty.

* adjusted scheduler thread handling to start and stop less threads in
  normal operations

* leader-follower replication catchup code has been rewritten in C++

* early stage AQL optimization now also uses the C++ implementations of
  AQL functions if present. Previously it always referred to the JavaScript
  implementations and ignored the C++ implementations. This change gives
  more flexibility to the AQL optimizer.

* ArangoDB tty log output is now colored for log messages with levels
  FATAL, ERR and WARN.

* changed the return values of AQL functions `REGEX_TEST` and `REGEX_REPLACE`
  to `null` when the input regex is invalid. Previous versions of ArangoDB
  partly returned `false` for invalid regexes and partly `null`.

* added `--log.role` option for arangod

  When set to `true`, this option will make the ArangoDB logger print a single
  character with the server's role into each logged message. The roles are:

  - U: undefined/unclear (used at startup)
  - S: single server
  - C: coordinator
  - P: primary
  - A: agent

  The default value for this option is `false`, so no roles will be logged.


v3.2.3 (2017-09-07)
-------------------

* fixed issue #3106: orphan collections could not be registered in general-graph module

* fixed wrong selection of the database inside the internal cluster js api

* added startup option `--server.check-max-memory-mappings` to make arangod check
  the number of memory mappings currently used by the process and compare it with
  the maximum number of allowed mappings as determined by /proc/sys/vm/max_map_count

  The default value is `true`, so the checks will be performed. When the current
  number of mappings exceeds 90% of the maximum number of mappings, the creation
  of further V8 contexts will be deferred.

  Note that this option is effective on Linux systems only.

* arangoimp now has a `--remove-attribute` option

* added V8 context lifetime control options
  `--javascript.v8-contexts-max-invocations` and `--javascript.v8-contexts-max-age`

  These options allow specifying after how many invocations a used V8 context is
  disposed, or after what time a V8 context is disposed automatically after its
  creation. If either of the two thresholds is reached, an idl V8 context will be
  disposed.

  The default value of `--javascript.v8-contexts-max-invocations` is 0, meaning that
  the maximum number of invocations per context is unlimited. The default value
  for `--javascript.v8-contexts-max-age` is 60 seconds.

* fixed wrong UI cluster health information

* fixed issue #3070: Add index in _jobs collection

* fixed issue #3125: HTTP Foxx API JSON parsing

* fixed issue #3120: Foxx queue: job isn't running when server.authentication = true

* fixed supervision failure detection and handling, which happened with simultaneous
  agency leadership change


v3.2.2 (2017-08-23)
-------------------

* make "Rebalance shards" button work in selected database only, and not make
  it rebalance the shards of all databases

* fixed issue #2847: adjust the response of the DELETE `/_api/users/database/*` calls

* fixed issue #3075: Error when upgrading arangoDB on linux ubuntu 16.04

* fixed a buffer overrun in linenoise console input library for long input strings

* increase size of the linenoise input buffer to 8 KB

* abort compilation if the detected GCC or CLANG isn't in the range of compilers
  we support

* fixed spurious cluster hangups by always sending AQL-query related requests
  to the correct servers, even after failover or when a follower drops

  The problem with the previous shard-based approach was that responsibilities
  for shards may change from one server to another at runtime, after the query
  was already instanciated. The coordinator and other parts of the query then
  sent further requests for the query to the servers now responsible for the
  shards.
  However, an AQL query must send all further requests to the same servers on
  which the query was originally instanciated, even in case of failover.
  Otherwise this would potentially send requests to servers that do not know
  about the query, and would also send query shutdown requests to the wrong
  servers, leading to abandoned queries piling up and using resources until
  they automatically time out.

* fixed issue with RocksDB engine acquiring the collection count values too
  early, leading to the collection count values potentially being slightly off
  even in exclusive transactions (for which the exclusive access should provide
  an always-correct count value)

* fixed some issues in leader-follower catch-up code, specifically for the
  RocksDB engine

* make V8 log fatal errors to syslog before it terminates the process.
  This change is effective on Linux only.

* fixed issue with MMFiles engine creating superfluous collection journals
  on shutdown

* fixed issue #3067: Upgrade from 3.2 to 3.2.1 reset autoincrement keys

* fixed issue #3044: ArangoDB server shutdown unexpectedly

* fixed issue #3039: Incorrect filter interpretation

* fixed issue #3037: Foxx, internal server error when I try to add a new service

* improved MMFiles fulltext index document removal performance
  and fulltext index query performance for bigger result sets

* ui: fixed a display bug within the slow and running queries view

* ui: fixed a bug when success event triggers twice in a modal

* ui: fixed the appearance of the documents filter

* ui: graph vertex collections not restricted to 10 anymore

* fixed issue #2835: UI detection of JWT token in case of server restart or upgrade

* upgrade jemalloc version to 5.0.1

  This fixes problems with the memory allocator returing "out of memory" when
  calling munmap to free memory in order to return it to the OS.

  It seems that calling munmap on Linux can increase the number of mappings, at least
  when a region is partially unmapped. This can lead to the process exceeding its
  maximum number of mappings, and munmap and future calls to mmap returning errors.

  jemalloc version 5.0.1 does not have the `--enable-munmap` configure option anymore,
  so the problem is avoided. To return memory to the OS eventually, jemalloc 5's
  background purge threads are used on Linux.

* fixed issue #2978: log something more obvious when you log a Buffer

* fixed issue #2982: AQL parse error?

* fixed issue #3125: HTTP Foxx API Json parsing

v3.2.1 (2017-08-09)
-------------------

* added C++ implementations for AQL functions `LEFT()`, `RIGHT()` and `TRIM()`

* fixed docs for issue #2968: Collection _key autoincrement value increases on error

* fixed issue #3011: Optimizer rule reduce-extraction-to-projection breaks queries

* Now allowing to restore users in a sharded environment as well
  It is still not possible to restore collections that are sharded
  differently than by _key.

* fixed an issue with restoring of system collections and user rights.
  It was not possible to restore users into an authenticated server.

* fixed issue #2977: Documentation for db._createDatabase is wrong

* ui: added bind parameters to slow query history view

* fixed issue #1751: Slow Query API should provide bind parameters, webui should display them

* ui: fixed a bug when moving multiple documents was not possible

* fixed docs for issue #2968: Collection _key autoincrement value increases on error

* AQL CHAR_LENGTH(null) returns now 0. Since AQL TO_STRING(null) is '' (string of length 0)

* ui: now supports single js file upload for Foxx services in addition to zip files

* fixed a multi-threading issue in the agency when callElection was called
  while the Supervision was calling updateSnapshot

* added startup option `--query.tracking-with-bindvars`

  This option controls whether the list of currently running queries
  and the list of slow queries should contain the bind variables used
  in the queries or not.

  The option can be changed at runtime using the commands

      // enables tracking of bind variables
      // set to false to turn tracking of bind variables off
      var value = true;
      require("@arangodb/aql/queries").properties({
        trackBindVars: value
      });

* index selectivity estimates are now available in the cluster as well

* fixed issue #2943: loadIndexesIntoMemory not returning the same structure
  as the rest of the collection APIs

* fixed issue #2949: ArangoError 1208: illegal name

* fixed issue #2874: Collection properties do not return `isVolatile`
  attribute

* potential fix for issue #2939: Segmentation fault when starting
  coordinator node

* fixed issue #2810: out of memory error when running UPDATE/REPLACE
  on medium-size collection

* fix potential deadlock errors in collector thread

* disallow the usage of volatile collections in the RocksDB engine
  by throwing an error when a collection is created with attribute
  `isVolatile` set to `true`.
  Volatile collections are unsupported by the RocksDB engine, so
  creating them should not succeed and silently create a non-volatile
  collection

* prevent V8 from issuing SIGILL instructions when it runs out of memory

  Now arangod will attempt to log a FATAL error into its logfile in case V8
  runs out of memory. In case V8 runs out of memory, it will still terminate the
  entire process. But at least there should be something in the ArangoDB logs
  indicating what the problem was. Apart from that, the arangod process should
  now be exited with SIGABRT rather than SIGILL as it shouldn't return into the
  V8 code that aborted the process with `__builtin_trap`.

  this potentially fixes issue #2920: DBServer crashing automatically post upgrade to 3.2

* Foxx queues and tasks now ensure that the scripts in them run with the same
  permissions as the Foxx code who started the task / queue

* fixed issue #2928: Offset problems

* fixed issue #2876: wrong skiplist index usage in edge collection

* fixed issue #2868: cname missing from logger-follow results in rocksdb

* fixed issue #2889: Traversal query using incorrect collection id

* fixed issue #2884: AQL traversal uniqueness constraints "propagating" to other traversals? Weird results

* arangoexport: added `--query` option for passing an AQL query to export the result

* fixed issue #2879: No result when querying for the last record of a query

* ui: allows now to edit default access level for collections in database
  _system for all users except the root user.

* The _users collection is no longer accessible outside the arngod process, _queues is always read-only

* added new option "--rocksdb.max-background-jobs"

* removed options "--rocksdb.max-background-compactions", "--rocksdb.base-background-compactions" and "--rocksdb.max-background-flushes"

* option "--rocksdb.compaction-read-ahead-size" now defaults to 2MB

* change Windows build so that RocksDB doesn't enforce AVX optimizations by default
  This fixes startup crashes on servers that do not have AVX CPU extensions

* speed up RocksDB secondary index creation and dropping

* removed RocksDB note in Geo index docs


v3.2.0 (2017-07-20)
-------------------

* fixed UI issues

* fixed multi-threading issues in Pregel

* fixed Foxx resilience

* added command-line option `--javascript.allow-admin-execute`

  This option can be used to control whether user-defined JavaScript code
  is allowed to be executed on server by sending via HTTP to the API endpoint
  `/_admin/execute`  with an authenticated user account.
  The default value is `false`, which disables the execution of user-defined
  code. This is also the recommended setting for production. In test environments,
  it may be convenient to turn the option on in order to send arbitrary setup
  or teardown commands for execution on the server.


v3.2.beta6 (2017-07-18)
-----------------------

* various bugfixes


v3.2.beta5 (2017-07-16)
-----------------------

* numerous bugfixes


v3.2.beta4 (2017-07-04)
-----------------------

* ui: fixed document view _from and _to linking issue for special characters

* added function `db._parse(query)` for parsing an AQL query and returning information about it

* fixed one medium priority and two low priority security user interface
  issues found by owasp zap.

* ui: added index deduplicate options

* ui: fixed renaming of collections for the rocksdb storage engine

* documentation and js fixes for secondaries

* RocksDB storage format was changed, users of the previous beta/alpha versions
  must delete the database directory and re-import their data

* enabled permissions on database and collection level

* added and changed some user related REST APIs
    * added `PUT /_api/user/{user}/database/{database}/{collection}` to change collection permission
    * added `GET /_api/user/{user}/database/{database}/{collection}`
    * added optional `full` parameter to the `GET /_api/user/{user}/database/` REST call

* added user functions in the arangoshell `@arangodb/users` module
    * added `grantCollection` and `revokeCollection` functions
    * added `permission(user, database, collection)` to retrieve collection specific rights

* added "deduplicate" attribute for array indexes, which controls whether inserting
  duplicate index values from the same document into a unique array index will lead to
  an error or not:

      // with deduplicate = true, which is the default value:
      db._create("test");
      db.test.ensureIndex({ type: "hash", fields: ["tags[*]"], deduplicate: true });
      db.test.insert({ tags: ["a", "b"] });
      db.test.insert({ tags: ["c", "d", "c"] }); // will work, because deduplicate = true
      db.test.insert({ tags: ["a"] }); // will fail

      // with deduplicate = false
      db._create("test");
      db.test.ensureIndex({ type: "hash", fields: ["tags[*]"], deduplicate: false });
      db.test.insert({ tags: ["a", "b"] });
      db.test.insert({ tags: ["c", "d", "c"] }); // will not work, because deduplicate = false
      db.test.insert({ tags: ["a"] }); // will fail

  The "deduplicate" attribute is now also accepted by the index creation HTTP
  API endpoint POST /_api/index and is returned by GET /_api/index.

* added optimizer rule "remove-filters-covered-by-traversal"

* Debian/Ubuntu installer: make messages about future package upgrades more clear

* fix a hangup in VST

  The problem happened when the two first chunks of a VST message arrived
  together on a connection that was newly switched to VST.

* fix deletion of outdated WAL files in RocksDB engine

* make use of selectivity estimates in hash, skiplist and persistent indexes
  in RocksDB engine

* changed VM overcommit recommendation for user-friendliness

* fix a shutdown bug in the cluster: a destroyed query could still be active

* do not terminate the entire server process if a temp file cannot be created
  (Windows only)

* fix log output in the front-end, it stopped in case of too many messages


v3.2.beta3 (2017-06-27)
-----------------------

* numerous bugfixes


v3.2.beta2 (2017-06-20)
-----------------------

* potentially fixed issue #2559: Duplicate _key generated on insertion

* fix invalid results (too many) when a skipping LIMIT was used for a
  traversal. `LIMIT x` or `LIMIT 0, x` were not affected, but `LIMIT s, x`
  may have returned too many results

* fix races in SSL communication code

* fix invalid locking in JWT authentication cache, which could have
  crashed the server

* fix invalid first group results for sorted AQL COLLECT when LIMIT
  was used

* fix potential race, which could make arangod hang on startup

* removed `exception` field from transaction error result; users should throw
  explicit `Error` instances to return custom exceptions (addresses issue #2561)

* fixed issue #2613: Reduce log level when Foxx manager tries to self heal missing database

* add a read only mode for users and collection level authorization

* removed `exception` field from transaction error result; users should throw
  explicit `Error` instances to return custom exceptions (addresses issue #2561)

* fixed issue #2677: Foxx disabling development mode creates non-deterministic service bundle

* fixed issue #2684: Legacy service UI not working


v3.2.beta1 (2017-06-12)
-----------------------

* provide more context for index errors (addresses issue #342)

* arangod now validates several OS/environment settings on startup and warns if
  the settings are non-ideal. Most of the checks are executed on Linux systems only.

* fixed issue #2515: The replace-or-with-in optimization rule might prevent use of indexes

* added `REGEX_REPLACE` AQL function

* the RocksDB storage format was changed, users of the previous alpha versions
  must delete the database directory and re-import their data

* added server startup option `--query.fail-on-warning`

  setting this option to `true` will abort any AQL query with an exception if
  it causes a warning at runtime. The value can be overridden per query by
  setting the `failOnWarning` attribute in a query's options.

* added --rocksdb.num-uncompressed-levels to adjust number of non-compressed levels

* added checks for memory managment and warn (i. e. if hugepages are enabled)

* set default SSL cipher suite string to "HIGH:!EXPORT:!aNULL@STRENGTH"

* fixed issue #2469: Authentication = true does not protect foxx-routes

* fixed issue #2459: compile success but can not run with rocksdb

* `--server.maximal-queue-size` is now an absolute maximum. If the queue is
  full, then 503 is returned. Setting it to 0 means "no limit".

* (Enterprise only) added authentication against an LDAP server

* fixed issue #2083: Foxx services aren't distributed to all coordinators

* fixed issue #2384: new coordinators don't pick up existing Foxx services

* fixed issue #2408: Foxx service validation causes unintended side-effects

* extended HTTP API with routes for managing Foxx services

* added distinction between hasUser and authorized within Foxx
  (cluster internal requests are authorized requests but don't have a user)

* arangoimp now has a `--threads` option to enable parallel imports of data

* PR #2514: Foxx services that can't be fixed by self-healing now serve a 503 error

* added `time` function to `@arangodb` module


v3.2.alpha4 (2017-04-25)
------------------------

* fixed issue #2450: Bad optimization plan on simple query

* fixed issue #2448: ArangoDB Web UI takes no action when Delete button is clicked

* fixed issue #2442: Frontend shows already deleted databases during login

* added 'x-content-type-options: nosniff' to avoid MSIE bug

* set default value for `--ssl.protocol` from TLSv1 to TLSv1.2.

* AQL breaking change in cluster:
  The SHORTEST_PATH statement using edge-collection names instead
  of a graph name now requires to explicitly name the vertex-collection names
  within the AQL query in the cluster. It can be done by adding `WITH <name>`
  at the beginning of the query.

  Example:
  ```
  FOR v,e IN OUTBOUND SHORTEST_PATH @start TO @target edges [...]
  ```

  Now has to be:

  ```
  WITH vertices
  FOR v,e IN OUTBOUND SHORTEST_PATH @start TO @target edges [...]
  ```

  This change is due to avoid dead-lock sitations in clustered case.
  An error stating the above is included.

* add implicit use of geo indexes when using SORT/FILTER in AQL, without
  the need to use the special-purpose geo AQL functions `NEAR` or `WITHIN`.

  the special purpose `NEAR` AQL function can now be substituted with the
  following AQL (provided there is a geo index present on the `doc.latitude`
  and `doc.longitude` attributes):

      FOR doc in geoSort
        SORT DISTANCE(doc.latitude, doc.longitude, 0, 0)
        LIMIT 5
        RETURN doc

  `WITHIN` can be substituted with the following AQL:

      FOR doc in geoFilter
        FILTER DISTANCE(doc.latitude, doc.longitude, 0, 0) < 2000
        RETURN doc

  Compared to using the special purpose AQL functions this approach has the
  advantage that it is more composable, and will also honor any `LIMIT` values
  used in the AQL query.

* potential fix for shutdown hangs on OSX

* added KB, MB, GB prefix for integer parameters, % for integer parameters
  with a base value

* added JEMALLOC 4.5.0

* added `--vm.resident-limit` and `--vm.path` for file-backed memory mapping
  after reaching a configurable maximum RAM size

* try recommended limit for file descriptors in case of unlimited
  hard limit

* issue #2413: improve logging in case of lock timeout and deadlocks

* added log topic attribute to /_admin/log api

* removed internal build option `USE_DEV_TIMERS`

  Enabling this option activated some proprietary timers for only selected
  events in arangod. Instead better use `perf` to gather timings.


v3.2.alpha3 (2017-03-22)
------------------------

* increase default collection lock timeout from 30 to 900 seconds

* added function `db._engine()` for retrieval of storage engine information at
  server runtime

  There is also an HTTP REST handler at GET /_api/engine that returns engine
  information.

* require at least cmake 3.2 for building ArangoDB

* make arangod start with less V8 JavaScript contexts

  This speeds up the server start (a little bit) and makes it use less memory.
  Whenever a V8 context is needed by a Foxx action or some other operation and
  there is no usable V8 context, a new one will be created dynamically now.

  Up to `--javascript.v8-contexts` V8 contexts will be created, so this option
  will change its meaning. Previously as many V8 contexts as specified by this
  option were created at server start, and the number of V8 contexts did not
  change at runtime. Now up to this number of V8 contexts will be in use at the
  same time, but the actual number of V8 contexts is dynamic.

  The garbage collector thread will automatically delete unused V8 contexts after
  a while. The number of spare contexts will go down to as few as configured in
  the new option `--javascript.v8-contexts-minimum`. Actually that many V8 contexts
  are also created at server start.

  The first few requests in new V8 contexts will take longer than in contexts
  that have been there already. Performance may therefore suffer a bit for the
  initial requests sent to ArangoDB or when there are only few but performance-
  critical situations in which new V8 contexts will be created. If this is a
  concern, it can easily be fixed by setting `--javascipt.v8-contexts-minimum`
  and `--javascript.v8-contexts` to a relatively high value, which will guarantee
  that many number of V8 contexts to be created at startup and kept around even
  when unused.

  Waiting for an unused V8 context will now also abort if no V8 context can be
  acquired/created after 120 seconds.

* improved diagnostic messages written to logfiles by supervisor process

* fixed issue #2367

* added "bindVars" to attributes of currently running and slow queries

* added "jsonl" as input file type for arangoimp

* upgraded version of bundled zlib library from 1.2.8 to 1.2.11

* added input file type `auto` for arangoimp so it can automatically detect the
  type of the input file from the filename extension

* fixed variables parsing in GraphQL

* added `--translate` option for arangoimp to translate attribute names from
  the input files to attriubte names expected by ArangoDB

  The `--translate` option can be specified multiple times (once per translation
  to be executed). The following example renames the "id" column from the input
  file to "_key", and the "from" column to "_from", and the "to" column to "_to":

      arangoimp --type csv --file data.csv --translate "id=_key" --translate "from=_from" --translate "to=_to"

  `--translate` works for CSV and TSV inputs only.

* changed default value for `--server.max-packet-size` from 128 MB to 256 MB

* fixed issue #2350

* fixed issue #2349

* fixed issue #2346

* fixed issue #2342

* change default string truncation length from 80 characters to 256 characters for
  `print`/`printShell` functions in ArangoShell and arangod. This will emit longer
  prefixes of string values before truncating them with `...`, which is helpful
  for debugging.

* always validate incoming JSON HTTP requests for duplicate attribute names

  Incoming JSON data with duplicate attribute names will now be rejected as
  invalid. Previous versions of ArangoDB only validated the uniqueness of
  attribute names inside incoming JSON for some API endpoints, but not
  consistently for all APIs.

* don't let read-only transactions block the WAL collector

* allow passing own `graphql-sync` module instance to Foxx GraphQL router

* arangoexport can now export to csv format

* arangoimp: fixed issue #2214

* Foxx: automatically add CORS response headers

* added "OPTIONS" to CORS `access-control-allow-methods` header

* Foxx: Fix arangoUser sometimes not being set correctly

* fixed issue #1974


v3.2.alpha2 (2017-02-20)
------------------------

* ui: fixed issue #2065

* ui: fixed a dashboard related memory issue

* Internal javascript rest actions will now hide their stack traces to the client
  unless maintainer mode is activated. Instead they will always log to the logfile

* Removed undocumented internal HTTP API:
  * PUT _api/edges

  The documented GET _api/edges and the undocumented POST _api/edges remains unmodified.

* updated V8 version to 5.7.0.0

* change undocumented behaviour in case of invalid revision ids in
  If-Match and If-None-Match headers from 400 (BAD) to 412 (PRECONDITION
  FAILED).

* change undocumented behaviour in case of invalid revision ids in
  JavaScript document operations from 1239 ("illegal document revision")
  to 1200 ("conflict").

* added data export tool, arangoexport.

  arangoexport can be used to export collections to json, jsonl or xml
  and export a graph or collections to xgmml.

* fixed a race condition when closing a connection

* raised default hard limit on threads for very small to 64

* fixed negative counting of http connection in UI


v3.2.alpha1 (2017-02-05)
------------------------

* added figure `httpRequests` to AQL query statistics

* removed revisions cache intermediate layer implementation

* obsoleted startup options `--database.revision-cache-chunk-size` and
  `--database.revision-cache-target-size`

* fix potential port number over-/underruns

* added startup option `--log.shorten-filenames` for controlling whether filenames
  in log messages should be shortened to just the filename with the absolute path

* removed IndexThreadFeature, made `--database.index-threads` option obsolete

* changed index filling to make it more parallel, dispatch tasks to boost::asio

* more detailed stacktraces in Foxx apps

* generated Foxx services now use swagger tags


v3.1.24 (XXXX-XX-XX)
--------------------

* fixed one more LIMIT issue in traversals


v3.1.23 (2017-06-19)
--------------------

* potentially fixed issue #2559: Duplicate _key generated on insertion

* fix races in SSL communication code

* fix invalid results (too many) when a skipping LIMIT was used for a
  traversal. `LIMIT x` or `LIMIT 0, x` were not affected, but `LIMIT s, x`
  may have returned too many results

* fix invalid first group results for sorted AQL COLLECT when LIMIT
  was used

* fix invalid locking in JWT authentication cache, which could have
  crashed the server

* fix undefined behavior in traverser when traversals were used inside
  a FOR loop


v3.1.22 (2017-06-07)
--------------------

* fixed issue #2505: Problem with export + report of a bug

* documented changed behavior of WITH

* fixed ui glitch in aardvark

* avoid agency compaction bug

* fixed issue #2283: disabled proxy communication internally


v3.1.21 (2017-05-22)
--------------------

* fixed issue #2488:  AQL operator IN error when data use base64 chars

* more randomness in seeding RNG

v3.1.20 (2016-05-16)
--------------------

* fixed incorrect sorting for distributeShardsLike

* improve reliability of AgencyComm communication with Agency

* fixed shard numbering bug, where ids were erouneously incremented by 1

* remove an unnecessary precondition in createCollectionCoordinator

* funny fail rotation fix

* fix in SimpleHttpClient for correct advancement of readBufferOffset

* forward SIG_HUP in supervisor process to the server process to fix logrotaion
  You need to stop the remaining arangod server process manually for the upgrade to work.


v3.1.19 (2017-04-28)
--------------------

* Fixed a StackOverflow issue in Traversal and ShortestPath. Occured if many (>1000) input
  values in a row do not return any result. Fixes issue: #2445

* fixed issue #2448

* fixed issue #2442

* added 'x-content-type-options: nosniff' to avoid MSIE bug

* fixed issue #2441

* fixed issue #2440

* Fixed a StackOverflow issue in Traversal and ShortestPath. Occured if many (>1000) input
  values in a row do not return any result. Fixes issue: #2445

* fix occasional hanging shutdowns on OS X


v3.1.18 (2017-04-18)
--------------------

* fixed error in continuous synchronization of collections

* fixed spurious hangs on server shutdown

* better error messages during restore collection

* completely overhaul supervision. More detailed tests

* Fixed a dead-lock situation in cluster traversers, it could happen in
  rare cases if the computation on one DBServer could be completed much earlier
  than the other server. It could also be restricted to SmartGraphs only.

* (Enterprise only) Fixed a bug in SmartGraph DepthFirstSearch. In some
  more complicated queries, the maxDepth limit of 1 was not considered strictly
  enough, causing the traverser to do unlimited depth searches.

* fixed issue #2415

* fixed issue #2422

* fixed issue #1974


v3.1.17 (2017-04-04)
--------------------

* (Enterprise only) fixed a bug where replicationFactor was not correctly
  forwarded in SmartGraph creation.

* fixed issue #2404

* fixed issue #2397

* ui - fixed smart graph option not appearing

* fixed issue #2389

* fixed issue #2400


v3.1.16 (2017-03-27)
--------------------

* fixed issue #2392

* try to raise file descriptors to at least 8192, warn otherwise

* ui - aql editor improvements + updated ace editor version (memory leak)

* fixed lost HTTP requests

* ui - fixed some event issues

* avoid name resolution when given connection string is a valid ip address

* helps with issue #1842, bug in COLLECT statement in connection with LIMIT.

* fix locking bug in cluster traversals

* increase lock timeout defaults

* increase various cluster timeouts

* limit default target size for revision cache to 1GB, which is better for
  tight RAM situations (used to be 40% of (totalRAM - 1GB), use
  --database.revision-cache-target-size <VALUEINBYTES> to get back the
  old behaviour

* fixed a bug with restarted servers indicating status as "STARTUP"
  rather that "SERVING" in Nodes UI.


v3.1.15 (2017-03-20)
--------------------

* add logrotate configuration as requested in #2355

* fixed issue #2376

* ui - changed document api due a chrome bug

* ui - fixed a submenu bug

* added endpoint /_api/cluster/endpoints in cluster case to get all
  coordinator endpoints

* fix documentation of /_api/endpoint, declaring this API obsolete.

* Foxx response objects now have a `type` method for manipulating the content-type header

* Foxx tests now support `xunit` and `tap` reporters


v3.1.14 (2017-03-13)
--------------------

* ui - added feature request (multiple start nodes within graph viewer) #2317

* added missing locks to authentication cache methods

* ui - added feature request (multiple start nodes within graph viewer) #2317

* ui - fixed wrong merge of statistics information from different coordinators

* ui - fixed issue #2316

* ui - fixed wrong protocol usage within encrypted environment

* fixed compile error on Mac Yosemite

* minor UI fixes


v3.1.13 (2017-03-06)
--------------------

* fixed variables parsing in GraphQL

* fixed issue #2214

* fixed issue #2342

* changed thread handling to queue only user requests on coordinator

* use exponential backoff when waiting for collection locks

* repair short name server lookup in cluster in the case of a removed
  server


v3.1.12 (2017-02-28)
--------------------

* disable shell color escape sequences on Windows

* fixed issue #2326

* fixed issue #2320

* fixed issue #2315

* fixed a race condition when closing a connection

* raised default hard limit on threads for very small to 64

* fixed negative counting of http connection in UI

* fixed a race when renaming collections

* fixed a race when dropping databases


v3.1.11 (2017-02-17)
--------------------

* fixed a race between connection closing and sending out last chunks of data to clients
  when the "Connection: close" HTTP header was set in requests

* ui: optimized smart graph creation usability

* ui: fixed #2308

* fixed a race in async task cancellation via `require("@arangodb/tasks").unregisterTask()`

* fixed spuriously hanging threads in cluster AQL that could sit idle for a few minutes

* fixed potential numeric overflow for big index ids in index deletion API

* fixed sort issue in cluster, occurring when one of the local sort buffers of a
  GatherNode was empty

* reduce number of HTTP requests made for certain kinds of join queries in cluster,
  leading to speedup of some join queries

* supervision deals with demised coordinators correctly again

* implement a timeout in TraverserEngineRegistry

* agent communication reduced in large batches of append entries RPCs

* inception no longer estimates RAFT timings

* compaction in agents has been moved to a separate thread

* replicated logs hold local timestamps

* supervision jobs failed leader and failed follower revisited for
  function in precarious stability situations

* fixed bug in random number generator for 64bit int


v3.1.10 (2017-02-02)
--------------------

* updated versions of bundled node modules:
  - joi: from 8.4.2 to 9.2.0
  - joi-to-json-schema: from 2.2.0 to 2.3.0
  - sinon: from 1.17.4 to 1.17.6
  - lodash: from 4.13.1 to 4.16.6

* added shortcut for AQL ternary operator
  instead of `condition ? true-part : false-part` it is now possible to also use a
  shortcut variant `condition ? : false-part`, e.g.

      FOR doc IN docs RETURN doc.value ?: 'not present'

  instead of

      FOR doc IN docs RETURN doc.value ? doc.value : 'not present'

* fixed wrong sorting order in cluster, if an index was used to sort with many
  shards.

* added --replication-factor, --number-of-shards and --wait-for-sync to arangobench

* turn on UTF-8 string validation for VelocyPack values received via VST connections

* fixed issue #2257

* upgraded Boost version to 1.62.0

* added optional detail flag for db.<collection>.count()
  setting the flag to `true` will make the count operation returned the per-shard
  counts for the collection:

      db._create("test", { numberOfShards: 10 });
      for (i = 0; i < 1000; ++i) {
        db.test.insert({value: i});
      }
      db.test.count(true);

      {
        "s100058" : 99,
        "s100057" : 103,
        "s100056" : 100,
        "s100050" : 94,
        "s100055" : 90,
        "s100054" : 122,
        "s100051" : 109,
        "s100059" : 99,
        "s100053" : 95,
        "s100052" : 89
      }

* added optional memory limit for AQL queries:

      db._query("FOR i IN 1..100000 SORT i RETURN i", {}, { options: { memoryLimit: 100000 } });

  This option limits the default maximum amount of memory (in bytes) that a single
  AQL query can use.
  When a single AQL query reaches the specified limit value, the query will be
  aborted with a *resource limit exceeded* exception. In a cluster, the memory
  accounting is done per shard, so the limit value is effectively a memory limit per
  query per shard.

  The global limit value can be overriden per query by setting the *memoryLimit*
  option value for individual queries when running an AQL query.

* added server startup option `--query.memory-limit`

* added convenience function to create vertex-centric indexes.

  Usage: `db.collection.ensureVertexCentricIndex("label", {type: "hash", direction: "outbound"})`
  That will create an index that can be used on OUTBOUND with filtering on the
  edge attribute `label`.

* change default log output for tools to stdout (instead of stderr)

* added option -D to define a configuration file environment key=value

* changed encoding behavior for URLs encoded in the C++ code of ArangoDB:
  previously the special characters `-`, `_`, `~` and `.` were returned as-is
  after URL-encoding, now `.` will be encoded to be `%2e`.
  This also changes the behavior of how incoming URIs are processed: previously
  occurrences of `..` in incoming request URIs were collapsed (e.g. `a/../b/` was
  collapsed to a plain `b/`). Now `..` in incoming request URIs are not collapsed.

* Foxx request URL suffix is no longer unescaped

* @arangodb/request option json now defaults to `true` if the response body is not empty and encoding is not explicitly set to `null` (binary).
  The option can still be set to `false` to avoid unnecessary attempts at parsing the response as JSON.

* Foxx configuration values for unknown options will be discarded when saving the configuration in production mode using the web interface

* module.context.dependencies is now immutable

* process.stdout.isTTY now returns `true` in arangosh and when running arangod with the `--console` flag

* add support for Swagger tags in Foxx


v3.1.9 (XXXX-XX-XX)
-------------------

* macos CLI package: store databases and apps in the users home directory

* ui: fixed re-login issue within a non system db, when tab was closed

* fixed a race in the VelocyStream Commtask implementation

* fixed issue #2256


v3.1.8 (2017-01-09)
-------------------

* add Windows silent installer

* add handling of debug symbols during Linux & windows release builds.

* fixed issue #2181

* fixed issue #2248: reduce V8 max old space size from 3 GB to 1 GB on 32 bit systems

* upgraded Boost version to 1.62.0

* fixed issue #2238

* fixed issue #2234

* agents announce new endpoints in inception phase to leader

* agency leadership accepts updatet endpoints to given uuid

* unified endpoints replace localhost with 127.0.0.1

* fix several problems within an authenticated cluster


v3.1.7 (2016-12-29)
-------------------

* fixed one too many elections in RAFT

* new agency comm backported from devel


v3.1.6 (2016-12-20)
-------------------

* fixed issue #2227

* fixed issue #2220

* agency constituent/agent bug fixes in race conditions picking up
  leadership

* supervision does not need waking up anymore as it is running
  regardless

* agents challenge their leadership more rigorously


v3.1.5 (2016-12-16)
-------------------

* lowered default value of `--database.revision-cache-target-size` from 75% of
  RAM to less than 40% of RAM

* fixed issue #2218

* fixed issue #2217

* Foxx router.get/post/etc handler argument can no longer accidentally omitted

* fixed issue #2223


v3.1.4 (2016-12-08)
-------------------

* fixed issue #2211

* fixed issue #2204

* at cluster start, coordinators wait until at least one DBserver is there,
  and either at least two DBservers are there or 15s have passed, before they
  initiate the bootstrap of system collections.

* more robust agency startup from devel

* supervision's AddFollower adds many followers at once

* supervision has new FailedFollower job

* agency's Node has new method getArray

* agency RAFT timing estimates more conservative in waitForSync
  scenario

* agency RAFT timing estimates capped at maximum 2.0/10.0 for low/high


v3.1.3 (2016-12-02)
-------------------

* fix a traversal bug when using skiplist indexes:
  if we have a skiplist of ["a", "unused", "_from"] and a traversal like:
  FOR v,e,p IN OUTBOUND @start @@edges
    FILTER p.edges[0].a == 'foo'
    RETURN v
  And the above index applied on "a" is considered better than EdgeIndex, than
  the executor got into undefined behaviour.

* fix endless loop when trying to create a collection with replicationFactor: -1


v3.1.2 (2016-11-24)
-------------------

* added support for descriptions field in Foxx dependencies

* (Enterprise only) fixed a bug in the statistic report for SmartGraph traversals.
Now they state correctly how many documents were fetched from the index and how many
have been filtered.

* Prevent uniform shard distribution when replicationFactor == numServers

v3.1.1 (2016-11-15)
-------------------

* fixed issue #2176

* fixed issue #2168

* display index usage of traversals in AQL explainer output (previously missing)

* fixed issue #2163

* preserve last-used HLC value across server starts

* allow more control over handling of pre-3.1 _rev values

  this changes the server startup option `--database.check-30-revisions` from a boolean (true/false)
  parameter to a string parameter with the following possible values:

  - "fail":
    will validate _rev values of 3.0 collections on collection loading and throw an exception when invalid _rev values are found.
    in this case collections with invalid _rev values are marked as corrupted and cannot be used in the ArangoDB 3.1 instance.
    the fix procedure for such collections is to export the collections from 3.0 database with arangodump and restore them in 3.1 with arangorestore.
    collections that do not contain invalid _rev values are marked as ok and will not be re-checked on following loads.
    collections that contain invalid _rev values will be re-checked on following loads.

  - "true":
    will validate _rev values of 3.0 collections on collection loading and print a warning when invalid _rev values are found.
    in this case collections with invalid _rev values can be used in the ArangoDB 3.1 instance.
    however, subsequent operations on documents with invalid _rev values may silently fail or fail with explicit errors.
    the fix procedure for such collections is to export the collections from 3.0 database with arangodump and restore them in 3.1 with arangorestore.
    collections that do not contain invalid _rev values are marked as ok and will not be re-checked on following loads.
    collections that contain invalid _rev values will be re-checked on following loads.

  - "false":
    will not validate _rev values on collection loading and not print warnings.
    no hint is given when invalid _rev values are found.
    subsequent operations on documents with invalid _rev values may silently fail or fail with explicit errors.
    this setting does not affect whether collections are re-checked later.
    collections will be re-checked on following loads if `--database.check-30-revisions` is later set to either `true` or `fail`.

  The change also suppresses warnings that were printed when collections were restored using arangorestore, and the restore
  data contained invalid _rev values. Now these warnings are suppressed, and new HLC _rev values are generated for these documents
  as before.

* added missing functions to AQL syntax highlighter in web interface

* fixed display of `ANY` direction in traversal explainer output (direction `ANY` was shown as either
  `INBOUND` or `OUTBOUND`)

* changed behavior of toJSON() function when serializing an object before saving it in the database

  if an object provides a toJSON() function, this function is still called for serializing it.
  the change is that the result of toJSON() is not stringified anymore, but saved as is. previous
  versions of ArangoDB called toJSON() and after that additionally stringified its result.

  This change will affect the saving of JS Buffer objects, which will now be saved as arrays of
  bytes instead of a comma-separated string of the Buffer's byte contents.

* allow creating unique indexes on more attributes than present in shardKeys

  The following combinations of shardKeys and indexKeys are allowed/not allowed:

  shardKeys     indexKeys
      a             a        ok
      a             b    not ok
      a           a b        ok
    a b             a    not ok
    a b             b    not ok
    a b           a b        ok
    a b         a b c        ok
  a b c           a b    not ok
  a b c         a b c        ok

* fixed wrong version in web interface login screen (EE only)

* make web interface not display an exclamation mark next to ArangoDB version number 3.1

* fixed search for arbitrary document attributes in web interface in case multiple
  search values were used on different attribute names. in this case, the search always
  produced an empty result

* disallow updating `_from` and `_to` values of edges in Smart Graphs. Updating these
  attributes would lead to potential redistribution of edges to other shards, which must be
  avoided.

* fixed issue #2148

* updated graphql-sync dependency to 0.6.2

* fixed issue #2156

* fixed CRC4 assembly linkage


v3.1.0 (2016-10-29)
-------------------

* AQL breaking change in cluster:

  from ArangoDB 3.1 onwards `WITH` is required for traversals in a
  clustered environment in order to avoid deadlocks.

  Note that for queries that access only a single collection or that have all
  collection names specified somewhere else in the query string, there is no
  need to use *WITH*. *WITH* is only useful when the AQL query parser cannot
  automatically figure out which collections are going to be used by the query.
  *WITH* is only useful for queries that dynamically access collections, e.g.
  via traversals, shortest path operations or the *DOCUMENT()* function.

  more info can be found [here](https://github.com/arangodb/arangodb/blob/devel/Documentation/Books/AQL/Operations/With.md)

* added AQL function `DISTANCE` to calculate the distance between two arbitrary
  coordinates (haversine formula)

* fixed issue #2110

* added Auto-aptation of RAFT timings as calculations only


v3.1.rc2 (2016-10-10)
---------------------

* second release candidate


v3.1.rc1 (2016-09-30)
---------------------

* first release candidate


v3.1.alpha2 (2016-09-01)
------------------------

* added module.context.createDocumentationRouter to replace module.context.apiDocumentation

* bug in RAFT implementation of reads. dethroned leader still answered requests in isolation

* ui: added new graph viewer

* ui: aql-editor added tabular & graph display

* ui: aql-editor improved usability

* ui: aql-editor: query profiling support

* fixed issue #2109

* fixed issue #2111

* fixed issue #2075

* added AQL function `DISTANCE` to calculate the distance between two arbitrary
  coordinates (haversine formula)

* rewrote scheduler and dispatcher based on boost::asio

  parameters changed:
    `--scheduler.threads` and `--server.threads` are now merged into a single one: `--server.threads`

    hidden `--server.extra-threads` has been removed

    hidden `--server.aql-threads` has been removed

    hidden `--server.backend` has been removed

    hidden `--server.show-backends` has been removed

    hidden `--server.thread-affinity` has been removed

* fixed issue #2086

* fixed issue #2079

* fixed issue #2071

  make the AQL query optimizer inject filter condition expressions referred to
  by variables during filter condition aggregation.
  For example, in the following query

      FOR doc IN collection
        LET cond1 = (doc.value == 1)
        LET cond2 = (doc.value == 2)
        FILTER cond1 || cond2
        RETURN { doc, cond1, cond2 }

  the optimizer will now inject the conditions for `cond1` and `cond2` into the filter
  condition `cond1 || cond2`, expanding it to `(doc.value == 1) || (doc.value == 2)`
  and making these conditions available for index searching.

  Note that the optimizer previously already injected some conditions into other
  conditions, but only if the variable that defined the condition was not used
  elsewhere. For example, the filter condition in the query

      FOR doc IN collection
        LET cond = (doc.value == 1)
        FILTER cond
        RETURN { doc }

  already got optimized before because `cond` was only used once in the query and
  the optimizer decided to inject it into the place where it was used.

  This only worked for variables that were referred to once in the query.
  When a variable was used multiple times, the condition was not injected as
  in the following query:

      FOR doc IN collection
        LET cond = (doc.value == 1)
        FILTER cond
        RETURN { doc, cond }

  The fix for #2070 now will enable this optimization so that the query can
  use an index on `doc.value` if available.

* changed behavior of AQL array comparison operators for empty arrays:
  * `ALL` and `ANY` now always return `false` when the left-hand operand is an
    empty array. The behavior for non-empty arrays does not change:
    * `[] ALL == 1` will return `false`
    * `[1] ALL == 1` will return `true`
    * `[1, 2] ALL == 1` will return `false`
    * `[2, 2] ALL == 1` will return `false`
    * `[] ANY == 1` will return `false`
    * `[1] ANY == 1` will return `true`
    * `[1, 2] ANY == 1` will return `true`
    * `[2, 2] ANY == 1` will return `false`
  * `NONE` now always returns `true` when the left-hand operand is an empty array.
    The behavior for non-empty arrays does not change:
    * `[] NONE == 1` will return `true`
    * `[1] NONE == 1` will return `false`
    * `[1, 2] NONE == 1` will return `false`
    * `[2, 2] NONE == 1` will return `true`

* added experimental AQL functions `JSON_STRINGIFY` and `JSON_PARSE`

* added experimental support for incoming gzip-compressed requests

* added HTTP REST APIs for online log level adjustments:

  - GET `/_admin/log/level` returns the current log level settings
  - PUT `/_admin/log/level` modifies the current log level settings

* PATCH /_api/gharial/{graph-name}/vertex/{collection-name}/{vertex-key}
  - changed default value for keepNull to true

* PATCH /_api/gharial/{graph-name}/edge/{collection-name}/{edge-key}
  - changed default value for keepNull to true

* renamed `maximalSize` attribute in parameter.json files to `journalSize`

  The `maximalSize` attribute will still be picked up from collections that
  have not been adjusted. Responses from the replication API will now also use
  `journalSize` instead of `maximalSize`.

* added `--cluster.system-replication-factor` in order to adjust the
  replication factor for new system collections

* fixed issue #2012

* added a memory expection in case V8 memory gets too low

* added Optimizer Rule for other indexes in Traversals
  this allows AQL traversals to use other indexes than the edge index.
  So traversals with filters on edges can now make use of more specific
  indexes, e.g.

      FOR v, e, p IN 2 OUTBOUND @start @@edge FILTER p.edges[0].foo == "bar"

  will prefer a Hash Index on [_from, foo] above the EdgeIndex.

* fixed epoch computation in hybrid logical clock

* fixed thread affinity

* replaced require("internal").db by require("@arangodb").db

* added option `--skip-lines` for arangoimp
  this allows skipping the first few lines from the import file in case the
  CSV or TSV import are used

* fixed periodic jobs: there should be only one instance running - even if it
  runs longer than the period

* improved performance of primary index and edge index lookups

* optimizations for AQL `[*]` operator in case no filter, no projection and
  no offset/limit are used

* added AQL function `OUTERSECTION` to return the symmetric difference of its
  input arguments

* Foxx manifests of installed services are now saved to disk with indentation

* Foxx tests and scripts in development mode should now always respect updated
  files instead of loading stale modules

* When disabling Foxx development mode the setup script is now re-run

* Foxx now provides an easy way to directly serve GraphQL requests using the
  `@arangodb/foxx/graphql` module and the bundled `graphql-sync` dependency

* Foxx OAuth2 module now correctly passes the `access_token` to the OAuth2 server

* added iconv-lite and timezone modules

* web interface now allows installing GitHub and zip services in legacy mode

* added module.context.createDocumentationRouter to replace module.context.apiDocumentation

* bug in RAFT implementation of reads. dethroned leader still answered
  requests in isolation

* all lambdas in ClusterInfo might have been left with dangling references.

* Agency bug fix for handling of empty json objects as values.

* Foxx tests no longer support the Mocha QUnit interface as this resulted in weird
  inconsistencies in the BDD and TDD interfaces. This fixes the TDD interface
  as well as out-of-sequence problems when using the BDD before/after functions.

* updated bundled JavaScript modules to latest versions; joi has been updated from 8.4 to 9.2
  (see [joi 9.0.0 release notes](https://github.com/hapijs/joi/issues/920) for information on
  breaking changes and new features)

* fixed issue #2139

* updated graphql-sync dependency to 0.6.2

* fixed issue #2156


v3.0.13 (XXXX-XX-XX)
--------------------

* fixed issue #2315

* fixed issue #2210


v3.0.12 (2016-11-23)
--------------------

* fixed issue #2176

* fixed issue #2168

* fixed issues #2149, #2159

* fixed error reporting for issue #2158

* fixed assembly linkage bug in CRC4 module

* added support for descriptions field in Foxx dependencies


v3.0.11 (2016-11-08)
--------------------

* fixed issue #2140: supervisor dies instead of respawning child

* fixed issue #2131: use shard key value entered by user in web interface

* fixed issue #2129: cannot kill a long-run query

* fixed issue #2110

* fixed issue #2081

* fixed issue #2038

* changes to Foxx service configuration or dependencies should now be
  stored correctly when options are cleared or omitted

* Foxx tests no longer support the Mocha QUnit interface as this resulted in weird
  inconsistencies in the BDD and TDD interfaces. This fixes the TDD interface
  as well as out-of-sequence problems when using the BDD before/after functions.

* fixed issue #2148


v3.0.10 (2016-09-26)
--------------------

* fixed issue #2072

* fixed issue #2070

* fixed slow cluster starup issues. supervision will demonstrate more
  patience with db servers


v3.0.9 (2016-09-21)
-------------------

* fixed issue #2064

* fixed issue #2060

* speed up `collection.any()` and skiplist index creation

* fixed multiple issues where ClusterInfo bug hung agency in limbo
  timeouting on multiple collection and database callbacks


v3.0.8 (2016-09-14)
-------------------

* fixed issue #2052

* fixed issue #2005

* fixed issue #2039

* fixed multiple issues where ClusterInfo bug hung agency in limbo
  timeouting on multiple collection and database callbacks


v3.0.7 (2016-09-05)
-------------------

* new supervision job handles db server failure during collection creation.


v3.0.6 (2016-09-02)
-------------------

* fixed issue #2026

* slightly better error diagnostics for AQL query compilation and replication

* fixed issue #2018

* fixed issue #2015

* fixed issue #2012

* fixed wrong default value for arangoimp's `--on-duplicate` value

* fix execution of AQL traversal expressions when there are multiple
  conditions that refer to variables set outside the traversal

* properly return HTTP 503 in JS actions when backend is gone

* supervision creates new key in agency for failed servers

* new shards will not be allocated on failed or cleaned servers


v3.0.5 (2016-08-18)
-------------------

* execute AQL ternary operator via C++ if possible

* fixed issue #1977

* fixed extraction of _id attribute in AQL traversal conditions

* fix SSL agency endpoint

* Minimum RAFT timeout was one order of magnitude to short.

* Optimized RAFT RPCs from leader to followers for efficiency.

* Optimized RAFT RPC handling on followers with respect to compaction.

* Fixed bug in handling of duplicates and overlapping logs

* Fixed bug in supervision take over after leadership change.

v3.0.4 (2016-08-01)
-------------------

* added missing lock for periodic jobs access

* fix multiple Foxx related cluster issues

* fix handling of empty AQL query strings

* fixed issue in `INTERSECTION` AQL function with duplicate elements
  in the source arrays

* fixed issue #1970

* fixed issue #1968

* fixed issue #1967

* fixed issue #1962

* fixed issue #1959

* replaced require("internal").db by require("@arangodb").db

* fixed issue #1954

* fixed issue #1953

* fixed issue #1950

* fixed issue #1949

* fixed issue #1943

* fixed segfault in V8, by backporting https://bugs.chromium.org/p/v8/issues/detail?id=5033

* Foxx OAuth2 module now correctly passes the `access_token` to the OAuth2 server

* fixed credentialed CORS requests properly respecting --http.trusted-origin

* fixed a crash in V8Periodic task (forgotten lock)

* fixed two bugs in synchronous replication (syncCollectionFinalize)


v3.0.3 (2016-07-17)
-------------------

* fixed issue #1942

* fixed issue #1941

* fixed array index batch insertion issues for hash indexes that caused problems when
  no elements remained for insertion

* fixed AQL MERGE() function with External objects originating from traversals

* fixed some logfile recovery errors with error message "document not found"

* fixed issue #1937

* fixed issue #1936

* improved performance of arangorestore in clusters with synchronous
  replication

* Foxx tests and scripts in development mode should now always respect updated
  files instead of loading stale modules

* When disabling Foxx development mode the setup script is now re-run

* Foxx manifests of installed services are now saved to disk with indentation


v3.0.2 (2016-07-09)
-------------------

* fixed assertion failure in case multiple remove operations were used in the same query

* fixed upsert behavior in case upsert was used in a loop with the same document example

* fixed issue #1930

* don't expose local file paths in Foxx error messages.

* fixed issue #1929

* make arangodump dump the attribute `isSystem` when dumping the structure
  of a collection, additionally make arangorestore not fail when the attribute
  is missing

* fixed "Could not extract custom attribute" issue when using COLLECT with
  MIN/MAX functions in some contexts

* honor presence of persistent index for sorting

* make AQL query optimizer not skip "use-indexes-rule", even if enough
  plans have been created already

* make AQL optimizer not skip "use-indexes-rule", even if enough execution plans
  have been created already

* fix double precision value loss in VelocyPack JSON parser

* added missing SSL support for arangorestore

* improved cluster import performance

* fix Foxx thumbnails on DC/OS

* fix Foxx configuration not being saved

* fix Foxx app access from within the frontend on DC/OS

* add option --default-replication-factor to arangorestore and simplify
  the control over the number of shards when restoring

* fix a bug in the VPack -> V8 conversion if special attributes _key,
  _id, _rev, _from and _to had non-string values, which is allowed
  below the top level

* fix malloc_usable_size for darwin


v3.0.1 (2016-06-30)
-------------------

* fixed periodic jobs: there should be only one instance running - even if it
  runs longer than the period

* increase max. number of collections in AQL queries from 32 to 256

* fixed issue #1916: header "authorization" is required" when opening
  services page

* fixed issue #1915: Explain: member out of range

* fixed issue #1914: fix unterminated buffer

* don't remove lockfile if we are the same (now stale) pid
  fixes docker setups (our pid will always be 1)

* do not use revision id comparisons in compaction for determining whether a
  revision is obsolete, but marker memory addresses
  this ensures revision ids don't matter when compacting documents

* escape Unicode characters in JSON HTTP responses
  this converts UTF-8 characters in HTTP responses of arangod into `\uXXXX`
  escape sequences. This makes the HTTP responses fit into the 7 bit ASCII
  character range, which speeds up HTTP response parsing for some clients,
  namely node.js/v8

* add write before read collections when starting a user transaction
  this allows specifying the same collection in both read and write mode without
  unintended side effects

* fixed buffer overrun that occurred when building very large result sets

* index lookup optimizations for primary index and edge index

* fixed "collection is a nullptr" issue when starting a traversal from a transaction

* enable /_api/import on coordinator servers


v3.0.0 (2016-06-22)
-------------------

* minor GUI fixxes

* fix for replication and nonces


v3.0.0-rc3 (2016-06-19)
-----------------------

* renamed various Foxx errors to no longer refer to Foxx services as apps

* adjusted various error messages in Foxx to be more informative

* specifying "files" in a Foxx manifest to be mounted at the service root
  no longer results in 404s when trying to access non-file routes

* undeclared path parameters in Foxx no longer break the service

* trusted reverse proxy support is now handled more consistently

* ArangoDB request compatibility and user are now exposed in Foxx

* all bundled NPM modules have been upgraded to their latest versions


v3.0.0-rc2 (2016-06-12)
-----------------------

* added option `--server.max-packet-size` for client tools

* renamed option `--server.ssl-protocol` to `--ssl.protocol` in client tools
  (was already done for arangod, but overlooked for client tools)

* fix handling of `--ssl.protocol` value 5 (TLS v1.2) in client tools, which
  claimed to support it but didn't

* config file can use '@include' to include a different config file as base


v3.0.0-rc1 (2016-06-10)
-----------------------

* the user management has changed: it now has users that are independent of
  databases. A user can have one or more database assigned to the user.

* forward ported V8 Comparator bugfix for inline heuristics from
  https://github.com/v8/v8/commit/5ff7901e24c2c6029114567de5a08ed0f1494c81

* changed to-string conversion for AQL objects and arrays, used by the AQL
  function `TO_STRING()` and implicit to-string casts in AQL

  - arrays are now converted into their JSON-stringify equivalents, e.g.

    - `[ ]` is now converted to `[]`
    - `[ 1, 2, 3 ]` is now converted to `[1,2,3]`
    - `[ "test", 1, 2 ] is now converted to `["test",1,2]`

    Previous versions of ArangoDB converted arrays with no members into the
    empty string, and non-empty arrays into a comma-separated list of member
    values, without the surrounding angular brackets. Additionally, string
    array members were not enclosed in quotes in the result string:

    - `[ ]` was converted to ``
    - `[ 1, 2, 3 ]` was converted to `1,2,3`
    - `[ "test", 1, 2 ] was converted to `test,1,2`

  - objects are now converted to their JSON-stringify equivalents, e.g.

    - `{ }` is converted to `{}`
    - `{ a: 1, b: 2 }` is converted to `{"a":1,"b":2}`
    - `{ "test" : "foobar" }` is converted to `{"test":"foobar"}`

    Previous versions of ArangoDB always converted objects into the string
    `[object Object]`

  This change affects also the AQL functions `CONCAT()` and `CONCAT_SEPARATOR()`
  which treated array values differently in previous versions. Previous versions
  of ArangoDB automatically flattened array values on the first level of the array,
  e.g. `CONCAT([1, 2, 3, [ 4, 5, 6 ]])` produced `1,2,3,4,5,6`. Now this will produce
  `[1,2,3,[4,5,6]]`. To flatten array members on the top level, you can now use
  the more explicit `CONCAT(FLATTEN([1, 2, 3, [4, 5, 6]], 1))`.

* added C++ implementations for AQL functions `SLICE()`, `CONTAINS()` and
  `RANDOM_TOKEN()`

* as a consequence of the upgrade to V8 version 5, the implementation of the
  JavaScript `Buffer` object had to be changed. JavaScript `Buffer` objects in
  ArangoDB now always store their data on the heap. There is no shared pool
  for small Buffer values, and no pointing into existing Buffer data when
  extracting slices. This change may increase the cost of creating Buffers with
  short contents or when peeking into existing Buffers, but was required for
  safer memory management and to prevent leaks.

* the `db` object's function `_listDatabases()` was renamed to just `_databases()`
  in order to make it more consistent with the existing `_collections()` function.
  Additionally the `db` object's `_listEndpoints()` function was renamed to just
  `_endpoints()`.

* changed default value of `--server.authentication` from `false` to `true` in
  configuration files etc/relative/arangod.conf and etc/arangodb/arangod.conf.in.
  This means the server will be started with authentication enabled by default,
  requiring all client connections to provide authentication data when connecting
  to ArangoDB. Authentication can still be turned off via setting the value of
  `--server.authentication` to `false` in ArangoDB's configuration files or by
  specifying the option on the command-line.

* Changed result format for querying all collections via the API GET `/_api/collection`.

  Previous versions of ArangoDB returned an object with an attribute named `collections`
  and an attribute named `names`. Both contained all available collections, but
  `collections` contained the collections as an array, and `names` contained the
  collections again, contained in an object in which the attribute names were the
  collection names, e.g.

  ```
  {
    "collections": [
      {"id":"5874437","name":"test","isSystem":false,"status":3,"type":2},
      {"id":"17343237","name":"something","isSystem":false,"status":3,"type":2},
      ...
    ],
    "names": {
      "test": {"id":"5874437","name":"test","isSystem":false,"status":3,"type":2},
      "something": {"id":"17343237","name":"something","isSystem":false,"status":3,"type":2},
      ...
    }
  }
  ```
  This result structure was redundant, and therefore has been simplified to just

  ```
  {
    "result": [
      {"id":"5874437","name":"test","isSystem":false,"status":3,"type":2},
      {"id":"17343237","name":"something","isSystem":false,"status":3,"type":2},
      ...
    ]
  }
  ```

  in ArangoDB 3.0.

* added AQL functions `TYPENAME()` and `HASH()`

* renamed arangob tool to arangobench

* added AQL string comparison operator `LIKE`

  The operator can be used to compare strings like this:

      value LIKE search

  The operator is currently implemented by calling the already existing AQL
  function `LIKE`.

  This change also makes `LIKE` an AQL keyword. Using `LIKE` in either case as
  an attribute or collection name in AQL thus requires quoting.

* make AQL optimizer rule "remove-unnecessary-calculations" fire in more cases

  The rule will now remove calculations that are used exactly once in other
  expressions (e.g. `LET a = doc RETURN a.value`) and calculations,
  or calculations that are just references (e.g. `LET a = b`).

* renamed AQL optimizer rule "merge-traversal-filter" to "optimize-traversals"
  Additionally, the optimizer rule will remove unused edge and path result variables
  from the traversal in case they are specified in the `FOR` section of the traversal,
  but not referenced later in the query. This saves constructing edges and paths
  results.

* added AQL optimizer rule "inline-subqueries"

  This rule can pull out certain subqueries that are used as an operand to a `FOR`
  loop one level higher, eliminating the subquery completely. For example, the query

      FOR i IN (FOR j IN [1,2,3] RETURN j) RETURN i

  will be transformed by the rule to:

      FOR i IN [1,2,3] RETURN i

  The query

      FOR name IN (FOR doc IN _users FILTER doc.status == 1 RETURN doc.name) LIMIT 2 RETURN name

  will be transformed into

      FOR tmp IN _users FILTER tmp.status == 1 LIMIT 2 RETURN tmp.name

  The rule will only fire when the subquery is used as an operand to a `FOR` loop, and
  if the subquery does not contain a `COLLECT` with an `INTO` variable.

* added new endpoint "srv://" for DNS service records

* The result order of the AQL functions VALUES and ATTRIBUTES has never been
  guaranteed and it only had the "correct" ordering by accident when iterating
  over objects that were not loaded from the database. This accidental behavior
  is now changed by introduction of VelocyPack. No ordering is guaranteed unless
  you specify the sort parameter.

* removed configure option `--enable-logger`

* added AQL array comparison operators

  All AQL comparison operators now also exist in an array variant. In the
  array variant, the operator is preceded with one of the keywords *ALL*, *ANY*
  or *NONE*. Using one of these keywords changes the operator behavior to
  execute the comparison operation for all, any, or none of its left hand
  argument values. It is therefore expected that the left hand argument
  of an array operator is an array.

  Examples:

      [ 1, 2, 3 ] ALL IN [ 2, 3, 4 ]   // false
      [ 1, 2, 3 ] ALL IN [ 1, 2, 3 ]   // true
      [ 1, 2, 3 ] NONE IN [ 3 ]        // false
      [ 1, 2, 3 ] NONE IN [ 23, 42 ]   // true
      [ 1, 2, 3 ] ANY IN [ 4, 5, 6 ]   // false
      [ 1, 2, 3 ] ANY IN [ 1, 42 ]     // true
      [ 1, 2, 3 ] ANY == 2             // true
      [ 1, 2, 3 ] ANY == 4             // false
      [ 1, 2, 3 ] ANY > 0              // true
      [ 1, 2, 3 ] ANY <= 1             // true
      [ 1, 2, 3 ] NONE < 99            // false
      [ 1, 2, 3 ] NONE > 10            // true
      [ 1, 2, 3 ] ALL > 2              // false
      [ 1, 2, 3 ] ALL > 0              // true
      [ 1, 2, 3 ] ALL >= 3             // false
      ["foo", "bar"] ALL != "moo"      // true
      ["foo", "bar"] NONE == "bar"     // false
      ["foo", "bar"] ANY == "foo"      // true

* improved AQL optimizer to remove unnecessary sort operations in more cases

* allow enclosing AQL identifiers in forward ticks in addition to using
  backward ticks

  This allows for convenient writing of AQL queries in JavaScript template strings
  (which are delimited with backticks themselves), e.g.

      var q = `FOR doc IN ´collection´ RETURN doc.´name´`;

* allow to set `print.limitString` to configure the number of characters
  to output before truncating

* make logging configurable per log "topic"

  `--log.level <level>` sets the global log level to <level>, e.g. `info`,
  `debug`, `trace`.

  `--log.level topic=<level>` sets the log level for a specific topic.
  Currently, the following topics exist: `collector`, `compactor`, `mmap`,
  `performance`, `queries`, and `requests`. `performance` and `requests` are
  set to FATAL by default. `queries` is set to info. All others are
  set to the global level by default.

  The new log option `--log.output <definition>` allows directing the global
  or per-topic log output to different outputs. The output definition
  "<definition>" can be one of

    "-" for stdin
    "+" for stderr
    "syslog://<syslog-facility>"
    "syslog://<syslog-facility>/<application-name>"
    "file://<relative-path>"

  The option can be specified multiple times in order to configure the output
  for different log topics. To set up a per-topic output configuration, use
  `--log.output <topic>=<definition>`, e.g.

    queries=file://queries.txt

  logs all queries to the file "queries.txt".

* the option `--log.requests-file` is now deprecated. Instead use

    `--log.level requests=info`
    `--log.output requests=file://requests.txt`

* the option `--log.facility` is now deprecated. Instead use

    `--log.output requests=syslog://facility`

* the option `--log.performance` is now deprecated. Instead use

    `--log.level performance=trace`

* removed option `--log.source-filter`

* removed configure option `--enable-logger`

* change collection directory names to include a random id component at the end

  The new pattern is `collection-<id>-<random>`, where `<id>` is the collection
  id and `<random>` is a random number. Previous versions of ArangoDB used a
  pattern `collection-<id>` without the random number.

  ArangoDB 3.0 understands both the old and name directory name patterns.

* removed mostly unused internal spin-lock implementation

* removed support for pre-Windows 7-style locks. This removes compatibility for
  Windows versions older than Windows 7 (e.g. Windows Vista, Windows XP) and
  Windows 2008R2 (e.g. Windows 2008).

* changed names of sub-threads started by arangod

* added option `--default-number-of-shards` to arangorestore, allowing creating
  collections with a specifiable number of shards from a non-cluster dump

* removed support for CoffeeScript source files

* removed undocumented SleepAndRequeue

* added WorkMonitor to inspect server threads

* when downloading a Foxx service from the web interface the suggested filename
  is now based on the service's mount path instead of simply "app.zip"

* the `@arangodb/request` response object now stores the parsed JSON response
  body in a property `json` instead of `body` when the request was made using the
  `json` option. The `body` instead contains the response body as a string.

* the Foxx API has changed significantly, 2.8 services are still supported
  using a backwards-compatible "legacy mode"


v2.8.12 (XXXX-XX-XX)
--------------------

* issue #2091: decrease connect timeout to 5 seconds on startup

* fixed issue #2072

* slightly better error diagnostics for some replication errors

* fixed issue #1977

* fixed issue in `INTERSECTION` AQL function with duplicate elements
  in the source arrays

* fixed issue #1962

* fixed issue #1959

* export aqlQuery template handler as require('org/arangodb').aql for forwards-compatibility


v2.8.11 (2016-07-13)
--------------------

* fixed array index batch insertion issues for hash indexes that caused problems when
  no elements remained for insertion

* fixed issue #1937


v2.8.10 (2016-07-01)
--------------------

* make sure next local _rev value used for a document is at least as high as the
  _rev value supplied by external sources such as replication

* make adding a collection in both read- and write-mode to a transaction behave as
  expected (write includes read). This prevents the `unregister collection used in
  transaction` error

* fixed sometimes invalid result for `byExample(...).count()` when an index plus
  post-filtering was used

* fixed "collection is a nullptr" issue when starting a traversal from a transaction

* honor the value of startup option `--database.wait-for-sync` (that is used to control
  whether new collections are created with `waitForSync` set to `true` by default) also
  when creating collections via the HTTP API (and thus the ArangoShell). When creating
  a collection via these mechanisms, the option was ignored so far, which was inconsistent.

* fixed issue #1826: arangosh --javascript.execute: internal error (geo index issue)

* fixed issue #1823: Arango crashed hard executing very simple query on windows


v2.8.9 (2016-05-13)
-------------------

* fixed escaping and quoting of extra parameters for executables in Mac OS X App

* added "waiting for" status variable to web interface collection figures view

* fixed undefined behavior in query cache invaldation

* fixed access to /_admin/statistics API in case statistics are disable via option
  `--server.disable-statistics`

* Foxx manager will no longer fail hard when Foxx store is unreachable unless installing
  a service from the Foxx store (e.g. when behind a firewall or GitHub is unreachable).


v2.8.8 (2016-04-19)
-------------------

* fixed issue #1805: Query: internal error (location: arangod/Aql/AqlValue.cpp:182).
  Please report this error to arangodb.com (while executing)

* allow specifying collection name prefixes for `_from` and `_to` in arangoimp:

  To avoid specifying complete document ids (consisting of collection names and document
  keys) for *_from* and *_to* values when importing edges with arangoimp, there are now
  the options *--from-collection-prefix* and *--to-collection-prefix*.

  If specified, these values will be automatically prepended to each value in *_from*
  (or *_to* resp.). This allows specifying only document keys inside *_from* and/or *_to*.

  *Example*

      > arangoimp --from-collection-prefix users --to-collection-prefix products ...

  Importing the following document will then create an edge between *users/1234* and
  *products/4321*:

  ```js
  { "_from" : "1234", "_to" : "4321", "desc" : "users/1234 is connected to products/4321" }
  ```

* requests made with the interactive system API documentation in the web interface
  (Swagger) will now respect the active database instead of always using `_system`


v2.8.7 (2016-04-07)
-------------------

* optimized primary=>secondary failover

* fix to-boolean conversion for documents in AQL

* expose the User-Agent HTTP header from the ArangoShell since Github seems to
  require it now, and we use the ArangoShell for fetching Foxx repositories from Github

* work with http servers that only send

* fixed potential race condition between compactor and collector threads

* fix removal of temporary directories on arangosh exit

* javadoc-style comments in Foxx services are no longer interpreted as
  Foxx comments outside of controller/script/exports files (#1748)

* removed remaining references to class syntax for Foxx Model and Repository
  from the documentation

* added a safe-guard for corrupted master-pointer


v2.8.6 (2016-03-23)
-------------------

* arangosh can now execute JavaScript script files that contain a shebang
  in the first line of the file. This allows executing script files directly.

  Provided there is a script file `/path/to/script.js` with the shebang
  `#!arangosh --javascript.execute`:

      > cat /path/to/script.js
      #!arangosh --javascript.execute
      print("hello from script.js");

  If the script file is made executable

      > chmod a+x /path/to/script.js

  it can be invoked on the shell directly and use arangosh for its execution:

      > /path/to/script.js
      hello from script.js

  This did not work in previous versions of ArangoDB, as the whole script contents
  (including the shebang) were treated as JavaScript code.
  Now shebangs in script files will now be ignored for all files passed to arangosh's
  `--javascript.execute` parameter.

  The alternative way of executing a JavaScript file with arangosh still works:

      > arangosh --javascript.execute /path/to/script.js
      hello from script.js

* added missing reset of traversal state for nested traversals.
  The state of nested traversals (a traversal in an AQL query that was
  located in a repeatedly executed subquery or inside another FOR loop)
  was not reset properly, so that multiple invocations of the same nested
  traversal with different start vertices led to the nested traversal
  always using the start vertex provided on the first invocation.

* fixed issue #1781: ArangoDB startup time increased tremendously

* fixed issue #1783: SIGHUP should rotate the log


v2.8.5 (2016-03-11)
-------------------

* Add OpenSSL handler for TLS V1.2 as sugested by kurtkincaid in #1771

* fixed issue #1765 (The webinterface should display the correct query time)
  and #1770 (Display ACTUAL query time in aardvark's AQL editor)

* Windows: the unhandled exception handler now calls the windows logging
  facilities directly without locks.
  This fixes lockups on crashes from the logging framework.

* improve nullptr handling in logger.

* added new endpoint "srv://" for DNS service records

* `org/arangodb/request` no longer sets the content-type header to the
  string "undefined" when no content-type header should be sent (issue #1776)


v2.8.4 (2016-03-01)
-------------------

* global modules are no longer incorrectly resolved outside the ArangoDB
  JavaScript directory or the Foxx service's root directory (issue #1577)

* improved error messages from Foxx and JavaScript (issues #1564, #1565, #1744)


v2.8.3 (2016-02-22)
-------------------

* fixed AQL filter condition collapsing for deeply-nested cases, potentially
  enabling usage of indexes in some dedicated cases

* added parentheses in AQL explain command output to correctly display precedence
  of logical and arithmetic operators

* Foxx Model event listeners defined on the model are now correctly invoked by
  the Repository methods (issue #1665)

* Deleting a Foxx service in the frontend should now always succeed even if the
  files no longer exist on the file system (issue #1358)

* Routing actions loaded from the database no longer throw exceptions when
  trying to load other modules using "require"

* The `org/arangodb/request` response object now sets a property `json` to the
  parsed JSON response body in addition to overwriting the `body` property when
  the request was made using the `json` option.

* Improved Windows stability

* Fixed a bug in the interactive API documentation that would escape slashes
  in document-handle fields. Document handles are now provided as separate
  fields for collection name and document key.


v2.8.2 (2016-02-09)
-------------------

* the continuous replication applier will now prevent the master's WAL logfiles
  from being removed if they are still needed by the applier on the slave. This
  should help slaves that suffered from masters garbage collection WAL logfiles
  which would have been needed by the slave later.

  The initial synchronization will block removal of still needed WAL logfiles
  on the master for 10 minutes initially, and will extend this period when further
  requests are made to the master. Initial synchronization hands over its handle
  for blocking logfile removal to the continuous replication when started via
  the *setupReplication* function. In this case, continuous replication will
  extend the logfile removal blocking period for the required WAL logfiles when
  the slave makes additional requests.

  All handles that block logfile removal will time out automatically after at
  most 5 minutes should a master not be contacted by the slave anymore (e.g. in
  case the slave's replication is turned off, the slaves loses the connection
  to the master or the slave goes down).

* added all-in-one function *setupReplication* to synchronize data from master
  to slave and start the continuous replication:

      require("@arangodb/replication").setupReplication(configuration);

  The command will return when the initial synchronization is finished and the
  continuous replication has been started, or in case the initial synchronization
  has failed.

  If the initial synchronization is successful, the command will store the given
  configuration on the slave. It also configures the continuous replication to start
  automatically if the slave is restarted, i.e. *autoStart* is set to *true*.

  If the command is run while the slave's replication applier is already running,
  it will first stop the running applier, drop its configuration and do a
  resynchronization of data with the master. It will then use the provided configration,
  overwriting any previously existing replication configuration on the slave.

  The following example demonstrates how to use the command for setting up replication
  for the *_system* database. Note that it should be run on the slave and not the
  master:

      db._useDatabase("_system");
      require("@arangodb/replication").setupReplication({
        endpoint: "tcp://master.domain.org:8529",
        username: "myuser",
        password: "mypasswd",
        verbose: false,
        includeSystem: false,
        incremental: true,
        autoResync: true
      });

* the *sync* and *syncCollection* functions now always start the data synchronization
  as an asynchronous server job. The call to *sync* or *syncCollection* will block
  until synchronization is either complete or has failed with an error. The functions
  will automatically poll the slave periodically for status updates.

  The main benefit is that the connection to the slave does not need to stay open
  permanently and is thus not affected by timeout issues. Additionally the caller does
  not need to query the synchronization status from the slave manually as this is
  now performed automatically by these functions.

* fixed undefined behavior when explaining some types of AQL traversals, fixed
  display of some types of traversals in AQL explain output


v2.8.1 (2016-01-29)
-------------------

* Improved AQL Pattern matching by allowing to specify a different traversal
  direction for one or many of the edge collections.

      FOR v, e, p IN OUTBOUND @start @@ec1, INBOUND @@ec2, @@ec3

  will traverse *ec1* and *ec3* in the OUTBOUND direction and for *ec2* it will use
  the INBOUND direction. These directions can be combined in arbitrary ways, the
  direction defined after *IN [steps]* will we used as default direction and can
  be overriden for specific collections.
  This feature is only available for collection lists, it is not possible to
  combine it with graph names.

* detect more types of transaction deadlocks early

* fixed display of relational operators in traversal explain output

* fixed undefined behavior in AQL function `PARSE_IDENTIFIER`

* added "engines" field to Foxx services generated in the admin interface

* added AQL function `IS_SAME_COLLECTION`:

  *IS_SAME_COLLECTION(collection, document)*: Return true if *document* has the same
  collection id as the collection specified in *collection*. *document* can either be
  a [document handle](../Glossary/README.md#document-handle) string, or a document with
  an *_id* attribute. The function does not validate whether the collection actually
  contains the specified document, but only compares the name of the specified collection
  with the collection name part of the specified document.
  If *document* is neither an object with an *id* attribute nor a *string* value,
  the function will return *null* and raise a warning.

      /* true */
      IS_SAME_COLLECTION('_users', '_users/my-user')
      IS_SAME_COLLECTION('_users', { _id: '_users/my-user' })

      /* false */
      IS_SAME_COLLECTION('_users', 'foobar/baz')
      IS_SAME_COLLECTION('_users', { _id: 'something/else' })


v2.8.0 (2016-01-25)
-------------------

* avoid recursive locking


v2.8.0-beta8 (2016-01-19)
-------------------------

* improved internal datafile statistics for compaction and compaction triggering
  conditions, preventing excessive growth of collection datafiles under some
  workloads. This should also fix issue #1596.

* renamed AQL optimizer rule `remove-collect-into` to `remove-collect-variables`

* fixed primary and edge index lookups prematurely aborting searches when the
  specified id search value contained a different collection than the collection
  the index was created for


v2.8.0-beta7 (2016-01-06)
-------------------------

* added vm.runInThisContext

* added AQL keyword `AGGREGATE` for use in AQL `COLLECT` statement

  Using `AGGREGATE` allows more efficient aggregation (incrementally while building
  the groups) than previous versions of AQL, which built group aggregates afterwards
  from the total of all group values.

  `AGGREGATE` can be used inside a `COLLECT` statement only. If used, it must follow
  the declaration of grouping keys:

      FOR doc IN collection
        COLLECT gender = doc.gender AGGREGATE minAge = MIN(doc.age), maxAge = MAX(doc.age)
        RETURN { gender, minAge, maxAge }

  or, if no grouping keys are used, it can follow the `COLLECT` keyword:

      FOR doc IN collection
        COLLECT AGGREGATE minAge = MIN(doc.age), maxAge = MAX(doc.age)
        RETURN {
  minAge, maxAge
}

  Only specific expressions are allowed on the right-hand side of each `AGGREGATE`
  assignment:

  - on the top level the expression must be a call to one of the supported aggregation
    functions `LENGTH`, `MIN`, `MAX`, `SUM`, `AVERAGE`, `STDDEV_POPULATION`, `STDDEV_SAMPLE`,
    `VARIANCE_POPULATION`, or `VARIANCE_SAMPLE`

  - the expression must not refer to variables introduced in the `COLLECT` itself

* Foxx: mocha test paths with wildcard characters (asterisks) now work on Windows

* reserved AQL keyword `NONE` for future use

* web interface: fixed a graph display bug concerning dashboard view

* web interface: fixed several bugs during the dashboard initialize process

* web interface: included several bugfixes: #1597, #1611, #1623

* AQL query optimizer now converts `LENGTH(collection-name)` to an optimized
  expression that returns the number of documents in a collection

* adjusted the behavior of the expansion (`[*]`) operator in AQL for non-array values

  In ArangoDB 2.8, calling the expansion operator on a non-array value will always
  return an empty array. Previous versions of ArangoDB expanded non-array values by
  calling the `TO_ARRAY()` function for the value, which for example returned an
  array with a single value for boolean, numeric and string input values, and an array
  with the object's values for an object input value. This behavior was inconsistent
  with how the expansion operator works for the array indexes in 2.8, so the behavior
  is now unified:

  - if the left-hand side operand of `[*]` is an array, the array will be returned as
    is when calling `[*]` on it
  - if the left-hand side operand of `[*]` is not an array, an empty array will be
    returned by `[*]`

  AQL queries that rely on the old behavior can be changed by either calling `TO_ARRAY`
  explicitly or by using the `[*]` at the correct position.

  The following example query will change its result in 2.8 compared to 2.7:

      LET values = "foo" RETURN values[*]

  In 2.7 the query has returned the array `[ "foo" ]`, but in 2.8 it will return an
  empty array `[ ]`. To make it return the array `[ "foo" ]` again, an explicit
  `TO_ARRAY` function call is needed in 2.8 (which in this case allows the removal
  of the `[*]` operator altogether). This also works in 2.7:

      LET values = "foo" RETURN TO_ARRAY(values)

  Another example:

      LET values = [ { name: "foo" }, { name: "bar" } ]
      RETURN values[*].name[*]

  The above returned `[ [ "foo" ], [ "bar" ] ] in 2.7. In 2.8 it will return
  `[ [ ], [ ] ]`, because the value of `name` is not an array. To change the results
  to the 2.7 style, the query can be changed to

      LET values = [ { name: "foo" }, { name: "bar" } ]
      RETURN values[* RETURN TO_ARRAY(CURRENT.name)]

  The above also works in 2.7.
  The following types of queries won't change:

      LET values = [ 1, 2, 3 ] RETURN values[*]
      LET values = [ { name: "foo" }, { name: "bar" } ] RETURN values[*].name
      LET values = [ { names: [ "foo", "bar" ] }, { names: [ "baz" ] } ] RETURN values[*].names[*]
      LET values = [ { names: [ "foo", "bar" ] }, { names: [ "baz" ] } ] RETURN values[*].names[**]

* slightly adjusted V8 garbage collection strategy so that collection eventually
  happens in all contexts that hold V8 external references to documents and
  collections.

  also adjusted default value of `--javascript.gc-frequency` from 10 seconds to
  15 seconds, as less internal operations are carried out in JavaScript.

* fixes for AQL optimizer and traversal

* added `--create-collection-type` option to arangoimp

  This allows specifying the type of the collection to be created when
  `--create-collection` is set to `true`.

* Foxx export cache should no longer break if a broken app is loaded in the
  web admin interface.


v2.8.0-beta2 (2015-12-16)
-------------------------

* added AQL query optimizer rule "sort-in-values"

  This rule pre-sorts the right-hand side operand of the `IN` and `NOT IN`
  operators so the operation can use a binary search with logarithmic complexity
  instead of a linear search. The rule is applied when the right-hand side
  operand of an `IN` or `NOT IN` operator in a filter condition is a variable that
  is defined in a different loop/scope than the operator itself. Additionally,
  the filter condition must consist of solely the `IN` or `NOT IN` operation
  in order to avoid any side-effects.

* changed collection status terminology in web interface for collections for
  which an unload request has been issued from `in the process of being unloaded`
  to `will be unloaded`.

* unloading a collection via the web interface will now trigger garbage collection
  in all v8 contexts and force a WAL flush. This increases the chances of perfoming
  the unload faster.

* added the following attributes to the result of `collection.figures()` and the
  corresponding HTTP API at `PUT /_api/collection/<name>/figures`:

  - `documentReferences`: The number of references to documents in datafiles
    that JavaScript code currently holds. This information can be used for
    debugging compaction and unload issues.
  - `waitingFor`: An optional string value that contains information about
    which object type is at the head of the collection's cleanup queue. This
    information can be used for debugging compaction and unload issues.
  - `compactionStatus.time`: The point in time the compaction for the collection
    was last executed. This information can be used for debugging compaction
    issues.
  - `compactionStatus.message`: The action that was performed when the compaction
    was last run for the collection. This information can be used for debugging
    compaction issues.

  Note: `waitingFor` and `compactionStatus` may be empty when called on a coordinator
  in a cluster.

* the compaction will now provide queryable status info that can be used to track
  its progress. The compaction status is displayed in the web interface, too.

* better error reporting for arangodump and arangorestore

* arangodump will now fail by default when trying to dump edges that
  refer to already dropped collections. This can be circumvented by
  specifying the option `--force true` when invoking arangodump

* fixed cluster upgrade procedure

* the AQL functions `NEAR` and `WITHIN` now have stricter validations
  for their input parameters `limit`, `radius` and `distance`. They may now throw
  exceptions when invalid parameters are passed that may have not led
  to exceptions in previous versions.

* deprecation warnings now log stack traces

* Foxx: improved backwards compatibility with 2.5 and 2.6

  - reverted Model and Repository back to non-ES6 "classes" because of
    compatibility issues when using the extend method with a constructor

  - removed deprecation warnings for extend and controller.del

  - restored deprecated method Model.toJSONSchema

  - restored deprecated `type`, `jwt` and `sessionStorageApp` options
    in Controller#activateSessions

* Fixed a deadlock problem in the cluster


v2.8.0-beta1 (2015-12-06)
-------------------------

* added AQL function `IS_DATESTRING(value)`

  Returns true if *value* is a string that can be used in a date function.
  This includes partial dates such as *2015* or *2015-10* and strings containing
  invalid dates such as *2015-02-31*. The function will return false for all
  non-string values, even if some of them may be usable in date functions.


v2.8.0-alpha1 (2015-12-03)
--------------------------

* added AQL keywords `GRAPH`, `OUTBOUND`, `INBOUND` and `ANY` for use in graph
  traversals, reserved AQL keyword `ALL` for future use

  Usage of these keywords as collection names, variable names or attribute names
  in AQL queries will not be possible without quoting. For example, the following
  AQL query will still work as it uses a quoted collection name and a quoted
  attribute name:

      FOR doc IN `OUTBOUND`
        RETURN doc.`any`

* issue #1593: added AQL `POW` function for exponentation

* added cluster execution site info in explain output for AQL queries

* replication improvements:

  - added `autoResync` configuration parameter for continuous replication.

    When set to `true`, a replication slave will automatically trigger a full data
    re-synchronization with the master when the master cannot provide the log data
    the slave had asked for. Note that `autoResync` will only work when the option
    `requireFromPresent` is also set to `true` for the continuous replication, or
    when the continuous syncer is started and detects that no start tick is present.

    Automatic re-synchronization may transfer a lot of data from the master to the
    slave and may be expensive. It is therefore turned off by default.
    When turned off, the slave will never perform an automatic re-synchronization
    with the master.

  - added `idleMinWaitTime` and `idleMaxWaitTime` configuration parameters for
    continuous replication.

    These parameters can be used to control the minimum and maximum wait time the
    slave will (intentionally) idle and not poll for master log changes in case the
    master had sent the full logs already.
    The `idleMaxWaitTime` value will only be used when `adapativePolling` is set
    to `true`. When `adaptivePolling` is disable, only `idleMinWaitTime` will be
    used as a constant time span in which the slave will not poll the master for
    further changes. The default values are 0.5 seconds for `idleMinWaitTime` and
    2.5 seconds for `idleMaxWaitTime`, which correspond to the hard-coded values
    used in previous versions of ArangoDB.

  - added `initialSyncMaxWaitTime` configuration parameter for initial and continuous
    replication

    This option controls the maximum wait time (in seconds) that the initial
    synchronization will wait for a response from the master when fetching initial
    collection data. If no response is received within this time period, the initial
    synchronization will give up and fail. This option is also relevant for
    continuous replication in case *autoResync* is set to *true*, as then the
    continuous replication may trigger a full data re-synchronization in case
    the master cannot the log data the slave had asked for.

  - HTTP requests sent from the slave to the master during initial synchronization
    will now be retried if they fail with connection problems.

  - the initial synchronization now logs its progress so it can be queried using
    the regular replication status check APIs.

  - added `async` attribute for `sync` and `syncCollection` operations called from
    the ArangoShell. Setthing this attribute to `true` will make the synchronization
    job on the server go into the background, so that the shell does not block. The
    status of the started asynchronous synchronization job can be queried from the
    ArangoShell like this:

        /* starts initial synchronization */
        var replication = require("@arangodb/replication");
        var id = replication.sync({
          endpoint: "tcp://master.domain.org:8529",
          username: "myuser",
          password: "mypasswd",
          async: true
       });

       /* now query the id of the returned async job and print the status */
       print(replication.getSyncResult(id));

    The result of `getSyncResult()` will be `false` while the server-side job
    has not completed, and different to `false` if it has completed. When it has
    completed, all job result details will be returned by the call to `getSyncResult()`.


* fixed non-deterministic query results in some cluster queries

* fixed issue #1589

* return HTTP status code 410 (gone) instead of HTTP 408 (request timeout) for
  server-side operations that are canceled / killed. Sending 410 instead of 408
  prevents clients from re-starting the same (canceled) operation. Google Chrome
  for example sends the HTTP request again in case it is responded with an HTTP
  408, and this is exactly the opposite of the desired behavior when an operation
  is canceled / killed by the user.

* web interface: queries in AQL editor now cancelable

* web interface: dashboard - added replication information

* web interface: AQL editor now supports bind parameters

* added startup option `--server.hide-product-header` to make the server not send
  the HTTP response header `"Server: ArangoDB"` in its HTTP responses. By default,
  the option is turned off so the header is still sent as usual.

* added new AQL function `UNSET_RECURSIVE` to recursively unset attritutes from
  objects/documents

* switched command-line editor in ArangoShell and arangod to linenoise-ng

* added automatic deadlock detection for transactions

  In case a deadlock is detected, a multi-collection operation may be rolled back
  automatically and fail with error 29 (`deadlock detected`). Client code for
  operations containing more than one collection should be aware of this potential
  error and handle it accordingly, either by giving up or retrying the transaction.

* Added C++ implementations for the AQL arithmetic operations and the following
  AQL functions:
  - ABS
  - APPEND
  - COLLECTIONS
  - CURRENT_DATABASE
  - DOCUMENT
  - EDGES
  - FIRST
  - FIRST_DOCUMENT
  - FIRST_LIST
  - FLATTEN
  - FLOOR
  - FULLTEXT
  - LAST
  - MEDIAN
  - MERGE_RECURSIVE
  - MINUS
  - NEAR
  - NOT_NULL
  - NTH
  - PARSE_IDENTIFIER
  - PERCENTILE
  - POP
  - POSITION
  - PUSH
  - RAND
  - RANGE
  - REMOVE_NTH
  - REMOVE_VALUE
  - REMOVE_VALUES
  - ROUND
  - SHIFT
  - SQRT
  - STDDEV_POPULATION
  - STDDEV_SAMPLE
  - UNSHIFT
  - VARIANCE_POPULATION
  - VARIANCE_SAMPLE
  - WITHIN
  - ZIP

* improved performance of skipping over many documents in an AQL query when no
  indexes and no filters are used, e.g.

      FOR doc IN collection
        LIMIT 1000000, 10
        RETURN doc

* Added array indexes

  Hash indexes and skiplist indexes can now optionally be defined for array values
  so they index individual array members.

  To define an index for array values, the attribute name is extended with the
  expansion operator `[*]` in the index definition:

      arangosh> db.colName.ensureHashIndex("tags[*]");

  When given the following document

      { tags: [ "AQL", "ArangoDB", "Index" ] }

  the index will now contain the individual values `"AQL"`, `"ArangoDB"` and `"Index"`.

  Now the index can be used for finding all documents having `"ArangoDB"` somewhere in their
  tags array using the following AQL query:

      FOR doc IN colName
        FILTER "ArangoDB" IN doc.tags[*]
        RETURN doc

* rewrote AQL query optimizer rule `use-index-range` and renamed it to `use-indexes`.
  The name change affects rule names in the optimizer's output.

* rewrote AQL execution node `IndexRangeNode` and renamed it to `IndexNode`. The name
  change affects node names in the optimizer's explain output.

* added convenience function `db._explain(query)` for human-readable explanation
  of AQL queries

* module resolution as used by `require` now behaves more like in node.js

* the `org/arangodb/request` module now returns response bodies for error responses
  by default. The old behavior of not returning bodies for error responses can be
  re-enabled by explicitly setting the option `returnBodyOnError` to `false` (#1437)


v2.7.6 (2016-01-30)
-------------------

* detect more types of transaction deadlocks early


v2.7.5 (2016-01-22)
-------------------

* backported added automatic deadlock detection for transactions

  In case a deadlock is detected, a multi-collection operation may be rolled back
  automatically and fail with error 29 (`deadlock detected`). Client code for
  operations containing more than one collection should be aware of this potential
  error and handle it accordingly, either by giving up or retrying the transaction.

* improved internal datafile statistics for compaction and compaction triggering
  conditions, preventing excessive growth of collection datafiles under some
  workloads. This should also fix issue #1596.

* Foxx export cache should no longer break if a broken app is loaded in the
  web admin interface.

* Foxx: removed some incorrect deprecation warnings.

* Foxx: mocha test paths with wildcard characters (asterisks) now work on Windows


v2.7.4 (2015-12-21)
-------------------

* slightly adjusted V8 garbage collection strategy so that collection eventually
  happens in all contexts that hold V8 external references to documents and
  collections.

* added the following attributes to the result of `collection.figures()` and the
  corresponding HTTP API at `PUT /_api/collection/<name>/figures`:

  - `documentReferences`: The number of references to documents in datafiles
    that JavaScript code currently holds. This information can be used for
    debugging compaction and unload issues.
  - `waitingFor`: An optional string value that contains information about
    which object type is at the head of the collection's cleanup queue. This
    information can be used for debugging compaction and unload issues.
  - `compactionStatus.time`: The point in time the compaction for the collection
    was last executed. This information can be used for debugging compaction
    issues.
  - `compactionStatus.message`: The action that was performed when the compaction
    was last run for the collection. This information can be used for debugging
    compaction issues.

  Note: `waitingFor` and `compactionStatus` may be empty when called on a coordinator
  in a cluster.

* the compaction will now provide queryable status info that can be used to track
  its progress. The compaction status is displayed in the web interface, too.


v2.7.3 (2015-12-17)
-------------------

* fixed some replication value conversion issues when replication applier properties
  were set via ArangoShell

* fixed disappearing of documents for collections transferred via `sync` or
  `syncCollection` if the collection was dropped right before synchronization
  and drop and (re-)create collection markers were located in the same WAL file

* fixed an issue where overwriting the system sessions collection would break
  the web interface when authentication is enabled


v2.7.2 (2015-12-01)
-------------------

* replication improvements:

  - added `autoResync` configuration parameter for continuous replication.

    When set to `true`, a replication slave will automatically trigger a full data
    re-synchronization with the master when the master cannot provide the log data
    the slave had asked for. Note that `autoResync` will only work when the option
    `requireFromPresent` is also set to `true` for the continuous replication, or
    when the continuous syncer is started and detects that no start tick is present.

    Automatic re-synchronization may transfer a lot of data from the master to the
    slave and may be expensive. It is therefore turned off by default.
    When turned off, the slave will never perform an automatic re-synchronization
    with the master.

  - added `idleMinWaitTime` and `idleMaxWaitTime` configuration parameters for
    continuous replication.

    These parameters can be used to control the minimum and maximum wait time the
    slave will (intentionally) idle and not poll for master log changes in case the
    master had sent the full logs already.
    The `idleMaxWaitTime` value will only be used when `adapativePolling` is set
    to `true`. When `adaptivePolling` is disable, only `idleMinWaitTime` will be
    used as a constant time span in which the slave will not poll the master for
    further changes. The default values are 0.5 seconds for `idleMinWaitTime` and
    2.5 seconds for `idleMaxWaitTime`, which correspond to the hard-coded values
    used in previous versions of ArangoDB.

  - added `initialSyncMaxWaitTime` configuration parameter for initial and continuous
    replication

    This option controls the maximum wait time (in seconds) that the initial
    synchronization will wait for a response from the master when fetching initial
    collection data. If no response is received within this time period, the initial
    synchronization will give up and fail. This option is also relevant for
    continuous replication in case *autoResync* is set to *true*, as then the
    continuous replication may trigger a full data re-synchronization in case
    the master cannot the log data the slave had asked for.

  - HTTP requests sent from the slave to the master during initial synchronization
    will now be retried if they fail with connection problems.

  - the initial synchronization now logs its progress so it can be queried using
    the regular replication status check APIs.

* fixed non-deterministic query results in some cluster queries

* added missing lock instruction for primary index in compactor size calculation

* fixed issue #1589

* fixed issue #1583

* fixed undefined behavior when accessing the top level of a document with the `[*]`
  operator

* fixed potentially invalid pointer access in shaper when the currently accessed
  document got re-located by the WAL collector at the very same time

* Foxx: optional configuration options no longer log validation errors when assigned
  empty values (#1495)

* Foxx: constructors provided to Repository and Model sub-classes via extend are
  now correctly called (#1592)


v2.7.1 (2015-11-07)
-------------------

* switch to linenoise next generation

* exclude `_apps` collection from replication

  The slave has its own `_apps` collection which it populates on server start.
  When replicating data from the master to the slave, the data from the master may
  clash with the slave's own data in the `_apps` collection. Excluding the `_apps`
  collection from replication avoids this.

* disable replication appliers when starting in modes `--upgrade`, `--no-server`
  and `--check-upgrade`

* more detailed output in arango-dfdb

* fixed "no start tick" issue in replication applier

  This error could occur after restarting a slave server after a shutdown
  when no data was ever transferred from the master to the slave via the
  continuous replication

* fixed problem during SSL client connection abort that led to scheduler thread
  staying at 100% CPU saturation

* fixed potential segfault in AQL `NEIGHBORS` function implementation when C++ function
  variant was used and collection names were passed as strings

* removed duplicate target for some frontend JavaScript files from the Makefile

* make AQL function `MERGE()` work on a single array parameter, too.
  This allows combining the attributes of multiple objects from an array into
  a single object, e.g.

      RETURN MERGE([
        { foo: 'bar' },
        { quux: 'quetzalcoatl', ruled: true },
        { bar: 'baz', foo: 'done' }
      ])

  will now return:

      {
        "foo": "done",
        "quux": "quetzalcoatl",
        "ruled": true,
        "bar": "baz"
      }

* fixed potential deadlock in collection status changing on Windows

* fixed hard-coded `incremental` parameter in shell implementation of
  `syncCollection` function in replication module

* fix for GCC5: added check for '-stdlib' option


v2.7.0 (2015-10-09)
-------------------

* fixed request statistics aggregation
  When arangod was started in supervisor mode, the request statistics always showed
  0 requests, as the statistics aggregation thread did not run then.

* read server configuration files before dropping privileges. this ensures that
  the SSL keyfile specified in the configuration can be read with the server's start
  privileges (i.e. root when using a standard ArangoDB package).

* fixed replication with a 2.6 replication configuration and issues with a 2.6 master

* raised default value of `--server.descriptors-minimum` to 1024

* allow Foxx apps to be installed underneath URL path `/_open/`, so they can be
  (intentionally) accessed without authentication.

* added *allowImplicit* sub-attribute in collections declaration of transactions.
  The *allowImplicit* attributes allows making transactions fail should they
  read-access a collection that was not explicitly declared in the *collections*
  array of the transaction.

* added "special" password ARANGODB_DEFAULT_ROOT_PASSWORD. If you pass
  ARANGODB_DEFAULT_ROOT_PASSWORD as password, it will read the password
  from the environment variable ARANGODB_DEFAULT_ROOT_PASSWORD


v2.7.0-rc2 (2015-09-22)
-----------------------

* fix over-eager datafile compaction

  This should reduce the need to compact directly after loading a collection when a
  collection datafile contained many insertions and updates for the same documents. It
  should also prevent from re-compacting already merged datafiles in case not many
  changes were made. Compaction will also make fewer index lookups than before.

* added `syncCollection()` function in module `org/arangodb/replication`

  This allows synchronizing the data of a single collection from a master to a slave
  server. Synchronization can either restore the whole collection by transferring all
  documents from the master to the slave, or incrementally by only transferring documents
  that differ. This is done by partitioning the collection's entire key space into smaller
  chunks and comparing the data chunk-wise between master and slave. Only chunks that are
  different will be re-transferred.

  The `syncCollection()` function can be used as follows:

      require("org/arangodb/replication").syncCollection(collectionName, options);

  e.g.

      require("org/arangodb/replication").syncCollection("myCollection", {
        endpoint: "tcp://127.0.0.1:8529",  /* master */
        username: "root",                  /* username for master */
        password: "secret",                /* password for master */
        incremental: true                  /* use incremental mode */
      });


* additionally allow the following characters in document keys:

  `(` `)` `+` `,` `=` `;` `$` `!` `*` `'` `%`


v2.7.0-rc1 (2015-09-17)
-----------------------

* removed undocumented server-side-only collection functions:
  * collection.OFFSET()
  * collection.NTH()
  * collection.NTH2()
  * collection.NTH3()

* upgraded Swagger to version 2.0 for the Documentation

  This gives the user better prepared test request structures.
  More conversions will follow so finally client libraries can be auto-generated.

* added extra AQL functions for date and time calculation and manipulation.
  These functions were contributed by GitHub users @CoDEmanX and @friday.
  A big thanks for their work!

  The following extra date functions are available from 2.7 on:

  * `DATE_DAYOFYEAR(date)`: Returns the day of year number of *date*.
    The return values range from 1 to 365, or 366 in a leap year respectively.

  * `DATE_ISOWEEK(date)`: Returns the ISO week date of *date*.
    The return values range from 1 to 53. Monday is considered the first day of the week.
    There are no fractional weeks, thus the last days in December may belong to the first
    week of the next year, and the first days in January may be part of the previous year's
    last week.

  * `DATE_LEAPYEAR(date)`: Returns whether the year of *date* is a leap year.

  * `DATE_QUARTER(date)`: Returns the quarter of the given date (1-based):
    * 1: January, February, March
    * 2: April, May, June
    * 3: July, August, September
    * 4: October, November, December

  - *DATE_DAYS_IN_MONTH(date)*: Returns the number of days in *date*'s month (28..31).

  * `DATE_ADD(date, amount, unit)`: Adds *amount* given in *unit* to *date* and
    returns the calculated date.

    *unit* can be either of the following to specify the time unit to add or
    subtract (case-insensitive):
    - y, year, years
    - m, month, months
    - w, week, weeks
    - d, day, days
    - h, hour, hours
    - i, minute, minutes
    - s, second, seconds
    - f, millisecond, milliseconds

    *amount* is the number of *unit*s to add (positive value) or subtract
    (negative value).

  * `DATE_SUBTRACT(date, amount, unit)`: Subtracts *amount* given in *unit* from
    *date* and returns the calculated date.

    It works the same as `DATE_ADD()`, except that it subtracts. It is equivalent
    to calling `DATE_ADD()` with a negative amount, except that `DATE_SUBTRACT()`
    can also subtract ISO durations. Note that negative ISO durations are not
    supported (i.e. starting with `-P`, like `-P1Y`).

  * `DATE_DIFF(date1, date2, unit, asFloat)`: Calculate the difference
    between two dates in given time *unit*, optionally with decimal places.
    Returns a negative value if *date1* is greater than *date2*.

  * `DATE_COMPARE(date1, date2, unitRangeStart, unitRangeEnd)`: Compare two
    partial dates and return true if they match, false otherwise. The parts to
    compare are defined by a range of time units.

    The full range is: years, months, days, hours, minutes, seconds, milliseconds.
    Pass the unit to start from as *unitRangeStart*, and the unit to end with as
    *unitRangeEnd*. All units in between will be compared. Leave out *unitRangeEnd*
    to only compare *unitRangeStart*.

  * `DATE_FORMAT(date, format)`: Format a date according to the given format string.
    It supports the following placeholders (case-insensitive):
    - %t: timestamp, in milliseconds since midnight 1970-01-01
    - %z: ISO date (0000-00-00T00:00:00.000Z)
    - %w: day of week (0..6)
    - %y: year (0..9999)
    - %yy: year (00..99), abbreviated (last two digits)
    - %yyyy: year (0000..9999), padded to length of 4
    - %yyyyyy: year (-009999 .. +009999), with sign prefix and padded to length of 6
    - %m: month (1..12)
    - %mm: month (01..12), padded to length of 2
    - %d: day (1..31)
    - %dd: day (01..31), padded to length of 2
    - %h: hour (0..23)
    - %hh: hour (00..23), padded to length of 2
    - %i: minute (0..59)
    - %ii: minute (00..59), padded to length of 2
    - %s: second (0..59)
    - %ss: second (00..59), padded to length of 2
    - %f: millisecond (0..999)
    - %fff: millisecond (000..999), padded to length of 3
    - %x: day of year (1..366)
    - %xxx: day of year (001..366), padded to length of 3
    - %k: ISO week date (1..53)
    - %kk: ISO week date (01..53), padded to length of 2
    - %l: leap year (0 or 1)
    - %q: quarter (1..4)
    - %a: days in month (28..31)
    - %mmm: abbreviated English name of month (Jan..Dec)
    - %mmmm: English name of month (January..December)
    - %www: abbreviated English name of weekday (Sun..Sat)
    - %wwww: English name of weekday (Sunday..Saturday)
    - %&: special escape sequence for rare occasions
    - %%: literal %
    - %: ignored

* new WAL logfiles and datafiles are now created non-sparse

  This prevents SIGBUS signals being raised when memory of a sparse datafile is accessed
  and the disk is full and the accessed file part is not actually disk-backed. In
  this case the mapped memory region is not necessarily backed by physical memory, and
  accessing the memory may raise SIGBUS and crash arangod.

* the `internal.download()` function and the module `org/arangodb/request` used some
  internal library function that handled the sending of HTTP requests from inside of
  ArangoDB. This library unconditionally set an HTTP header `Accept-Encoding: gzip`
  in all outgoing HTTP requests.

  This has been fixed in 2.7, so `Accept-Encoding: gzip` is not set automatically anymore.
  Additionally, the header `User-Agent: ArangoDB` is not set automatically either. If
  client applications desire to send these headers, they are free to add it when
  constructing the requests using the `download` function or the request module.

* fixed issue #1436: org/arangodb/request advertises deflate without supporting it

* added template string generator function `aqlQuery` for generating AQL queries

  This can be used to generate safe AQL queries with JavaScript parameter
  variables or expressions easily:

      var name = 'test';
      var attributeName = '_key';
      var query = aqlQuery`FOR u IN users FILTER u.name == ${name} RETURN u.${attributeName}`;
      db._query(query);

* report memory usage for document header data (revision id, pointer to data etc.)
  in `db.collection.figures()`. The memory used for document headers will now
  show up in the already existing attribute `indexes.size`. Due to that, the index
  sizes reported by `figures()` in 2.7 will be higher than those reported by 2.6,
  but the 2.7 values are more accurate.

* IMPORTANT CHANGE: the filenames in dumps created by arangodump now contain
  not only the name of the dumped collection, but also an additional 32-digit hash
  value. This is done to prevent overwriting dump files in case-insensitive file
  systems when there exist multiple collections with the same name (but with
  different cases).

  For example, if a database has two collections: `test` and `Test`, previous
  versions of ArangoDB created the files

  * `test.structure.json` and `test.data.json` for collection `test`
  * `Test.structure.json` and `Test.data.json` for collection `Test`

  This did not work for case-insensitive filesystems, because the files for the
  second collection would have overwritten the files of the first. arangodump in
  2.7 will create the following filenames instead:

  * `test_098f6bcd4621d373cade4e832627b4f6.structure.json` and `test_098f6bcd4621d373cade4e832627b4f6.data.json`
  * `Test_0cbc6611f5540bd0809a388dc95a615b.structure.json` and `Test_0cbc6611f5540bd0809a388dc95a615b.data.json`

  These filenames will be unambiguous even in case-insensitive filesystems.

* IMPORTANT CHANGE: make arangod actually close lingering client connections
  when idle for at least the duration specified via `--server.keep-alive-timeout`.
  In previous versions of ArangoDB, connections were not closed by the server
  when the timeout was reached and the client was still connected. Now the
  connection is properly closed by the server in case of timeout. Client
  applications relying on the old behavior may now need to reconnect to the
  server when their idle connections time out and get closed (note: connections
  being idle for a long time may be closed by the OS or firewalls anyway -
  client applications should be aware of that and try to reconnect).

* IMPORTANT CHANGE: when starting arangod, the server will drop the process
  privileges to the specified values in options `--server.uid` and `--server.gid`
  instantly after parsing the startup options.

  That means when either `--server.uid` or `--server.gid` are set, the privilege
  change will happen earlier. This may prevent binding the server to an endpoint
  with a port number lower than 1024 if the arangodb user has no privileges
  for that. Previous versions of ArangoDB changed the privileges later, so some
  startup actions were still carried out under the invoking user (i.e. likely
  *root* when started via init.d or system scripts) and especially binding to
  low port numbers was still possible there.

  The default privileges for user *arangodb* will not be sufficient for binding
  to port numbers lower than 1024. To have an ArangoDB 2.7 bind to a port number
  lower than 1024, it needs to be started with either a different privileged user,
  or the privileges of the *arangodb* user have to raised manually beforehand.

* added AQL optimizer rule `patch-update-statements`

* Linux startup scripts and systemd configuration for arangod now try to
  adjust the NOFILE (number of open files) limits for the process. The limit
  value is set to 131072 (128k) when ArangoDB is started via start/stop
  commands

* When ArangoDB is started/stopped manually via the start/stop commands, the
  main process will wait for up to 10 seconds after it forks the supervisor
  and arangod child processes. If the startup fails within that period, the
  start/stop script will fail with an exit code other than zero. If the
  startup of the supervisor or arangod is still ongoing after 10 seconds,
  the main program will still return with exit code 0. The limit of 10 seconds
  is arbitrary because the time required for a startup is not known in advance.

* added startup option `--database.throw-collection-not-loaded-error`

  Accessing a not-yet loaded collection will automatically load a collection
  on first access. This flag controls what happens in case an operation
  would need to wait for another thread to finalize loading a collection. If
  set to *true*, then the first operation that accesses an unloaded collection
  will load it. Further threads that try to access the same collection while
  it is still loading immediately fail with an error (1238, *collection not loaded*).
  This is to prevent all server threads from being blocked while waiting on the
  same collection to finish loading. When the first thread has completed loading
  the collection, the collection becomes regularly available, and all operations
  from that point on can be carried out normally, and error 1238 will not be
  thrown anymore for that collection.

  If set to *false*, the first thread that accesses a not-yet loaded collection
  will still load it. Other threads that try to access the collection while
  loading will not fail with error 1238 but instead block until the collection
  is fully loaded. This configuration might lead to all server threads being
  blocked because they are all waiting for the same collection to complete
  loading. Setting the option to *true* will prevent this from happening, but
  requires clients to catch error 1238 and react on it (maybe by scheduling
  a retry for later).

  The default value is *false*.

* added better control-C support in arangosh

  When CTRL-C is pressed in arangosh, it will now print a `^C` first. Pressing
  CTRL-C again will reset the prompt if something was entered before, or quit
  arangosh if no command was entered directly before.

  This affects the arangosh version build with Readline-support only (Linux
  and MacOS).

  The MacOS version of ArangoDB for Homebrew now depends on Readline, too. The
  Homebrew formula has been changed accordingly.
  When self-compiling ArangoDB on MacOS without Homebrew, Readline now is a
  prerequisite.

* increased default value for collection-specific `indexBuckets` value from 1 to 8

  Collections created from 2.7 on will use the new default value of `8` if not
  overridden on collection creation or later using
  `collection.properties({ indexBuckets: ... })`.

  The `indexBuckets` value determines the number of buckets to use for indexes of
  type `primary`, `hash` and `edge`. Having multiple index buckets allows splitting
  an index into smaller components, which can be filled in parallel when a collection
  is loading. Additionally, resizing and reallocation of indexes are faster and
  less intrusive if the index uses multiple buckets, because resize and reallocation
  will affect only data in a single bucket instead of all index values.

  The index buckets will be filled in parallel when loading a collection if the collection
  has an `indexBuckets` value greater than 1 and the collection contains a significant
  amount of documents/edges (the current threshold is 256K documents but this value
  may change in future versions of ArangoDB).

* changed HTTP client to use poll instead of select on Linux and MacOS

  This affects the ArangoShell and user-defined JavaScript code running inside
  arangod that initiates its own HTTP calls.

  Using poll instead of select allows using arbitrary high file descriptors
  (bigger than the compiled in FD_SETSIZE). Server connections are still handled using
  epoll, which has never been affected by FD_SETSIZE.

* implemented AQL `LIKE` function using ICU regexes

* added `RETURN DISTINCT` for AQL queries to return unique results:

      FOR doc IN collection
        RETURN DISTINCT doc.status

  This change also introduces `DISTINCT` as an AQL keyword.

* removed `createNamedQueue()` and `addJob()` functions from org/arangodb/tasks

* use less locks and more atomic variables in the internal dispatcher
  and V8 context handling implementations. This leads to improved throughput in
  some ArangoDB internals and allows for higher HTTP request throughput for
  many operations.

  A short overview of the improvements can be found here:

  https://www.arangodb.com/2015/08/throughput-enhancements/

* added shorthand notation for attribute names in AQL object literals:

      LET name = "Peter"
      LET age = 42
      RETURN { name, age }

  The above is the shorthand equivalent of the generic form

      LET name = "Peter"
      LET age = 42
      RETURN { name : name, age : age }

* removed configure option `--enable-timings`

  This option did not have any effect.

* removed configure option `--enable-figures`

  This option previously controlled whether HTTP request statistics code was
  compiled into ArangoDB or not. The previous default value was `true` so
  statistics code was available in official packages. Setting the option to
  `false` led to compile errors so it is doubtful the default value was
  ever changed. By removing the option some internal statistics code was also
  simplified.

* removed run-time manipulation methods for server endpoints:

  * `db._removeEndpoint()`
  * `db._configureEndpoint()`
  * HTTP POST `/_api/endpoint`
  * HTTP DELETE `/_api/endpoint`

* AQL query result cache

  The query result cache can optionally cache the complete results of all or selected AQL queries.
  It can be operated in the following modes:

  * `off`: the cache is disabled. No query results will be stored
  * `on`: the cache will store the results of all AQL queries unless their `cache`
    attribute flag is set to `false`
  * `demand`: the cache will store the results of AQL queries that have their
    `cache` attribute set to `true`, but will ignore all others

  The mode can be set at server startup using the `--database.query-cache-mode` configuration
  option and later changed at runtime.

  The following HTTP REST APIs have been added for controlling the query cache:

  * HTTP GET `/_api/query-cache/properties`: returns the global query cache configuration
  * HTTP PUT `/_api/query-cache/properties`: modifies the global query cache configuration
  * HTTP DELETE `/_api/query-cache`: invalidates all results in the query cache

  The following JavaScript functions have been added for controlling the query cache:

  * `require("org/arangodb/aql/cache").properties()`: returns the global query cache configuration
  * `require("org/arangodb/aql/cache").properties(properties)`: modifies the global query cache configuration
  * `require("org/arangodb/aql/cache").clear()`: invalidates all results in the query cache

* do not link arangoimp against V8

* AQL function call arguments optimization

  This will lead to arguments in function calls inside AQL queries not being copied but passed
  by reference. This may speed up calls to functions with bigger argument values or queries that
  call functions a lot of times.

* upgraded V8 version to 4.3.61

* removed deprecated AQL `SKIPLIST` function.

  This function was introduced in older versions of ArangoDB with a less powerful query optimizer to
  retrieve data from a skiplist index using a `LIMIT` clause. It was marked as deprecated in ArangoDB
  2.6.

  Since ArangoDB 2.3 the behavior of the `SKIPLIST` function can be emulated using regular AQL
  constructs, e.g.

      FOR doc IN @@collection
        FILTER doc.value >= @value
        SORT doc.value DESC
        LIMIT 1
        RETURN doc

* the `skip()` function for simple queries does not accept negative input any longer.
  This feature was deprecated in 2.6.0.

* fix exception handling

  In some cases JavaScript exceptions would re-throw without information of the original problem.
  Now the original exception is logged for failure analysis.

* based REST API method PUT `/_api/simple/all` on the cursor API and make it use AQL internally.

  The change speeds up this REST API method and will lead to additional query information being
  returned by the REST API. Clients can use this extra information or ignore it.

* Foxx Queue job success/failure handlers arguments have changed from `(jobId, jobData, result, jobFailures)` to `(result, jobData, job)`.

* added Foxx Queue job options `repeatTimes`, `repeatUntil` and `repeatDelay` to automatically re-schedule jobs when they are completed.

* added Foxx manifest configuration type `password` to mask values in the web interface.

* fixed default values in Foxx manifest configurations sometimes not being used as defaults.

* fixed optional parameters in Foxx manifest configurations sometimes not being cleared correctly.

* Foxx dependencies can now be marked as optional using a slightly more verbose syntax in your manifest file.

* converted Foxx constructors to ES6 classes so you can extend them using class syntax.

* updated aqb to 2.0.

* updated chai to 3.0.

* Use more madvise calls to speed up things when memory is tight, in particular
  at load time but also for random accesses later.

* Overhauled web interface

  The web interface now has a new design.

  The API documentation for ArangoDB has been moved from "Tools" to "Links" in the web interface.

  The "Applications" tab in the web interfaces has been renamed to "Services".


v2.6.12 (2015-12-02)
--------------------

* fixed disappearing of documents for collections transferred via `sync` if the
  the collection was dropped right before synchronization and drop and (re-)create
  collection markers were located in the same WAL file

* added missing lock instruction for primary index in compactor size calculation

* fixed issue #1589

* fixed issue #1583

* Foxx: optional configuration options no longer log validation errors when assigned
  empty values (#1495)


v2.6.11 (2015-11-18)
--------------------

* fixed potentially invalid pointer access in shaper when the currently accessed
  document got re-located by the WAL collector at the very same time


v2.6.10 (2015-11-10)
--------------------

* disable replication appliers when starting in modes `--upgrade`, `--no-server`
  and `--check-upgrade`

* more detailed output in arango-dfdb

* fixed potential deadlock in collection status changing on Windows

* issue #1521: Can't dump/restore with user and password


v2.6.9 (2015-09-29)
-------------------

* added "special" password ARANGODB_DEFAULT_ROOT_PASSWORD. If you pass
  ARANGODB_DEFAULT_ROOT_PASSWORD as password, it will read the password
  from the environment variable ARANGODB_DEFAULT_ROOT_PASSWORD

* fixed failing AQL skiplist, sort and limit combination

  When using a Skiplist index on an attribute (say "a") and then using sort
  and skip on this attribute caused the result to be empty e.g.:

    require("internal").db.test.ensureSkiplist("a");
    require("internal").db._query("FOR x IN test SORT x.a LIMIT 10, 10");

  Was always empty no matter how many documents are stored in test.
  This is now fixed.

v2.6.8 (2015-09-09)
-------------------

* ARM only:

  The ArangoDB packages for ARM require the kernel to allow unaligned memory access.
  How the kernel handles unaligned memory access is configurable at runtime by
  checking and adjusting the contents `/proc/cpu/alignment`.

  In order to operate on ARM, ArangoDB requires the bit 1 to be set. This will
  make the kernel trap and adjust unaligned memory accesses. If this bit is not
  set, the kernel may send a SIGBUS signal to ArangoDB and terminate it.

  To set bit 1 in `/proc/cpu/alignment` use the following command as a privileged
  user (e.g. root):

      echo "2" > /proc/cpu/alignment

  Note that this setting affects all user processes and not just ArangoDB. Setting
  the alignment with the above command will also not make the setting permanent,
  so it will be lost after a restart of the system. In order to make the setting
  permanent, it should be executed during system startup or before starting arangod.

  The ArangoDB start/stop scripts do not adjust the alignment setting, but rely on
  the environment to have the correct alignment setting already. The reason for this
  is that the alignment settings also affect all other user processes (which ArangoDB
  is not aware of) and thus may have side-effects outside of ArangoDB. It is therefore
  more reasonable to have the system administrator carry out the change.


v2.6.7 (2015-08-25)
-------------------

* improved AssocMulti index performance when resizing.

  This makes the edge index perform less I/O when under memory pressure.


v2.6.6 (2015-08-23)
-------------------

* added startup option `--server.additional-threads` to create separate queues
  for slow requests.


v2.6.5 (2015-08-17)
-------------------

* added startup option `--database.throw-collection-not-loaded-error`

  Accessing a not-yet loaded collection will automatically load a collection
  on first access. This flag controls what happens in case an operation
  would need to wait for another thread to finalize loading a collection. If
  set to *true*, then the first operation that accesses an unloaded collection
  will load it. Further threads that try to access the same collection while
  it is still loading immediately fail with an error (1238, *collection not loaded*).
  This is to prevent all server threads from being blocked while waiting on the
  same collection to finish loading. When the first thread has completed loading
  the collection, the collection becomes regularly available, and all operations
  from that point on can be carried out normally, and error 1238 will not be
  thrown anymore for that collection.

  If set to *false*, the first thread that accesses a not-yet loaded collection
  will still load it. Other threads that try to access the collection while
  loading will not fail with error 1238 but instead block until the collection
  is fully loaded. This configuration might lead to all server threads being
  blocked because they are all waiting for the same collection to complete
  loading. Setting the option to *true* will prevent this from happening, but
  requires clients to catch error 1238 and react on it (maybe by scheduling
  a retry for later).

  The default value is *false*.

* fixed busy wait loop in scheduler threads that sometimes consumed 100% CPU while
  waiting for events on connections closed unexpectedly by the client side

* handle attribute `indexBuckets` when restoring collections via arangorestore.
  Previously the `indexBuckets` attribute value from the dump was ignored, and the
   server default value for `indexBuckets` was used when restoring a collection.

* fixed "EscapeValue already set error" crash in V8 actions that might have occurred when
  canceling V8-based operations.


v2.6.4 (2015-08-01)
-------------------

* V8: Upgrade to version 4.1.0.27 - this is intended to be the stable V8 version.

* fixed issue #1424: Arango shell should not processing arrows pushing on keyboard


v2.6.3 (2015-07-21)
-------------------

* issue #1409: Document values with null character truncated


v2.6.2 (2015-07-04)
-------------------

* fixed issue #1383: bindVars for HTTP API doesn't work with empty string

* fixed handling of default values in Foxx manifest configurations

* fixed handling of optional parameters in Foxx manifest configurations

* fixed a reference error being thrown in Foxx queues when a function-based job type is used that is not available and no options object is passed to queue.push


v2.6.1 (2015-06-24)
-------------------

* Add missing swagger files to cmake build. fixes #1368

* fixed documentation errors


v2.6.0 (2015-06-20)
-------------------

* using negative values for `SimpleQuery.skip()` is deprecated.
  This functionality will be removed in future versions of ArangoDB.

* The following simple query functions are now deprecated:

  * collection.near
  * collection.within
  * collection.geo
  * collection.fulltext
  * collection.range
  * collection.closedRange

  This also lead to the following REST API methods being deprecated from now on:

  * PUT /_api/simple/near
  * PUT /_api/simple/within
  * PUT /_api/simple/fulltext
  * PUT /_api/simple/range

  It is recommended to replace calls to these functions or APIs with equivalent AQL queries,
  which are more flexible because they can be combined with other operations:

      FOR doc IN NEAR(@@collection, @latitude, @longitude, @limit)
        RETURN doc

      FOR doc IN WITHIN(@@collection, @latitude, @longitude, @radius, @distanceAttributeName)
        RETURN doc

      FOR doc IN FULLTEXT(@@collection, @attributeName, @queryString, @limit)
        RETURN doc

      FOR doc IN @@collection
        FILTER doc.value >= @left && doc.value < @right
        LIMIT @skip, @limit
        RETURN doc`

  The above simple query functions and REST API methods may be removed in future versions
  of ArangoDB.

* deprecated now-obsolete AQL `SKIPLIST` function

  The function was introduced in older versions of ArangoDB with a less powerful query optimizer to
  retrieve data from a skiplist index using a `LIMIT` clause.

  Since 2.3 the same goal can be achieved by using regular AQL constructs, e.g.

      FOR doc IN collection FILTER doc.value >= @value SORT doc.value DESC LIMIT 1 RETURN doc

* fixed issues when switching the database inside tasks and during shutdown of database cursors

  These features were added during 2.6 alpha stage so the fixes affect devel/2.6-alpha builds only

* issue #1360: improved foxx-manager help

* added `--enable-tcmalloc` configure option.

  When this option is set, arangod and the client tools will be linked against tcmalloc, which replaces
  the system allocator. When the option is set, a tcmalloc library must be present on the system under
  one of the names `libtcmalloc`, `libtcmalloc_minimal` or `libtcmalloc_debug`.

  As this is a configure option, it is supported for manual builds on Linux-like systems only. tcmalloc
  support is currently experimental.

* issue #1353: Windows: HTTP API - incorrect path in errorMessage

* issue #1347: added option `--create-database` for arangorestore.

  Setting this option to `true` will now create the target database if it does not exist. When creating
  the target database, the username and passwords passed to arangorestore will be used to create an
  initial user for the new database.

* issue #1345: advanced debug information for User Functions

* issue #1341: Can't use bindvars in UPSERT

* fixed vulnerability in JWT implementation.

* changed default value of option `--database.ignore-datafile-errors` from `true` to `false`

  If the new default value of `false` is used, then arangod will refuse loading collections that contain
  datafiles with CRC mismatches or other errors. A collection with datafile errors will then become
  unavailable. This prevents follow up errors from happening.

  The only way to access such collection is to use the datafile debugger (arango-dfdb) and try to repair
  or truncate the datafile with it.

  If `--database.ignore-datafile-errors` is set to `true`, then collections will become available
  even if parts of their data cannot be loaded. This helps availability, but may cause (partial) data
  loss and follow up errors.

* added server startup option `--server.session-timeout` for controlling the timeout of user sessions
  in the web interface

* add sessions and cookie authentication for ArangoDB's web interface

  ArangoDB's built-in web interface now uses sessions. Session information ids are stored in cookies,
  so clients using the web interface must accept cookies in order to use it

* web interface: display query execution time in AQL editor

* web interface: renamed AQL query *submit* button to *execute*

* web interface: added query explain feature in AQL editor

* web interface: demo page added. only working if demo data is available, hidden otherwise

* web interface: added support for custom app scripts with optional arguments and results

* web interface: mounted apps that need to be configured are now indicated in the app overview

* web interface: added button for running tests to app details

* web interface: added button for configuring app dependencies to app details

* web interface: upgraded API documentation to use Swagger 2

* INCOMPATIBLE CHANGE

  removed startup option `--log.severity`

  The docs for `--log.severity` mentioned lots of severities (e.g. `exception`, `technical`, `functional`, `development`)
  but only a few severities (e.g. `all`, `human`) were actually used, with `human` being the default and `all` enabling the
  additional logging of requests. So the option pretended to control a lot of things which it actually didn't. Additionally,
  the option `--log.requests-file` was around for a long time already, also controlling request logging.

  Because the `--log.severity` option effectively did not control that much, it was removed. A side effect of removing the
  option is that 2.5 installations which used `--log.severity all` will not log requests after the upgrade to 2.6. This can
  be adjusted by setting the `--log.requests-file` option.

* add backtrace to fatal log events

* added optional `limit` parameter for AQL function `FULLTEXT`

* make fulltext index also index text values contained in direct sub-objects of the indexed
  attribute.

  Previous versions of ArangoDB only indexed the attribute value if it was a string. Sub-attributes
  of the index attribute were ignored when fulltext indexing.

  Now, if the index attribute value is an object, the object's values will each be included in the
  fulltext index if they are strings. If the index attribute value is an array, the array's values
  will each be included in the fulltext index if they are strings.

  For example, with a fulltext index present on the `translations` attribute, the following text
  values will now be indexed:

      var c = db._create("example");
      c.ensureFulltextIndex("translations");
      c.insert({ translations: { en: "fox", de: "Fuchs", fr: "renard", ru: "лиса" } });
      c.insert({ translations: "Fox is the English translation of the German word Fuchs" });
      c.insert({ translations: [ "ArangoDB", "document", "database", "Foxx" ] });

      c.fulltext("translations", "лиса").toArray();       // returns only first document
      c.fulltext("translations", "Fox").toArray();        // returns first and second documents
      c.fulltext("translations", "prefix:Fox").toArray(); // returns all three documents

* added batch document removal and lookup commands:

      collection.lookupByKeys(keys)
      collection.removeByKeys(keys)

  These commands can be used to perform multi-document lookup and removal operations efficiently
  from the ArangoShell. The argument to these operations is an array of document keys.

  Also added HTTP APIs for batch document commands:

  * PUT /_api/simple/lookup-by-keys
  * PUT /_api/simple/remove-by-keys

* properly prefix document address URLs with the current database name for calls to the REST
  API method GET `/_api/document?collection=...` (that method will return partial URLs to all
  documents in the collection).

  Previous versions of ArangoDB returned the URLs starting with `/_api/` but without the current
  database name, e.g. `/_api/document/mycollection/mykey`. Starting with 2.6, the response URLs
  will include the database name as well, e.g. `/_db/_system/_api/document/mycollection/mykey`.

* added dedicated collection export HTTP REST API

  ArangoDB now provides a dedicated collection export API, which can take snapshots of entire
  collections more efficiently than the general-purpose cursor API. The export API is useful
  to transfer the contents of an entire collection to a client application. It provides optional
  filtering on specific attributes.

  The export API is available at endpoint `POST /_api/export?collection=...`. The API has the
  same return value structure as the already established cursor API (`POST /_api/cursor`).

  An introduction to the export API is given in this blog post:
  http://jsteemann.github.io/blog/2015/04/04/more-efficient-data-exports/

* subquery optimizations for AQL queries

  This optimization avoids copying intermediate results into subqueries that are not required
  by the subquery.

  A brief description can be found here:
  http://jsteemann.github.io/blog/2015/05/04/subquery-optimizations/

* return value optimization for AQL queries

  This optimization avoids copying the final query result inside the query's main `ReturnNode`.

  A brief description can be found here:
  http://jsteemann.github.io/blog/2015/05/04/return-value-optimization-for-aql/

* speed up AQL queries containing big `IN` lists for index lookups

  `IN` lists used for index lookups had performance issues in previous versions of ArangoDB.
  These issues have been addressed in 2.6 so using bigger `IN` lists for filtering is much
  faster.

  A brief description can be found here:
  http://jsteemann.github.io/blog/2015/05/07/in-list-improvements/

* allow `@` and `.` characters in document keys, too

  This change also leads to document keys being URL-encoded when returned in HTTP `location`
  response headers.

* added alternative implementation for AQL COLLECT

  The alternative method uses a hash table for grouping and does not require its input elements
  to be sorted. It will be taken into account by the optimizer for `COLLECT` statements that do
  not use an `INTO` clause.

  In case a `COLLECT` statement can use the hash table variant, the optimizer will create an extra
  plan for it at the beginning of the planning phase. In this plan, no extra `SORT` node will be
  added in front of the `COLLECT` because the hash table variant of `COLLECT` does not require
  sorted input. Instead, a `SORT` node will be added after it to sort its output. This `SORT` node
  may be optimized away again in later stages. If the sort order of the result is irrelevant to
  the user, adding an extra `SORT null` after a hash `COLLECT` operation will allow the optimizer to
  remove the sorts altogether.

  In addition to the hash table variant of `COLLECT`, the optimizer will modify the original plan
  to use the regular `COLLECT` implementation. As this implementation requires sorted input, the
  optimizer will insert a `SORT` node in front of the `COLLECT`. This `SORT` node may be optimized
  away in later stages.

  The created plans will then be shipped through the regular optimization pipeline. In the end,
  the optimizer will pick the plan with the lowest estimated total cost as usual. The hash table
  variant does not require an up-front sort of the input, and will thus be preferred over the
  regular `COLLECT` if the optimizer estimates many input elements for the `COLLECT` node and
  cannot use an index to sort them.

  The optimizer can be explicitly told to use the regular *sorted* variant of `COLLECT` by
  suffixing a `COLLECT` statement with `OPTIONS { "method" : "sorted" }`. This will override the
  optimizer guesswork and only produce the *sorted* variant of `COLLECT`.

  A blog post on the new `COLLECT` implementation can be found here:
  http://jsteemann.github.io/blog/2015/04/22/collecting-with-a-hash-table/

* refactored HTTP REST API for cursors

  The HTTP REST API for cursors (`/_api/cursor`) has been refactored to improve its performance
  and use less memory.

  A post showing some of the performance improvements can be found here:
  http://jsteemann.github.io/blog/2015/04/01/improvements-for-the-cursor-api/

* simplified return value syntax for data-modification AQL queries

  ArangoDB 2.4 since version allows to return results from data-modification AQL queries. The
  syntax for this was quite limited and verbose:

      FOR i IN 1..10
        INSERT { value: i } IN test
        LET inserted = NEW
        RETURN inserted

  The `LET inserted = NEW RETURN inserted` was required literally to return the inserted
  documents. No calculations could be made using the inserted documents.

  This is now more flexible. After a data-modification clause (e.g. `INSERT`, `UPDATE`, `REPLACE`,
  `REMOVE`, `UPSERT`) there can follow any number of `LET` calculations. These calculations can
  refer to the pseudo-values `OLD` and `NEW` that are created by the data-modification statements.

  This allows returning projections of inserted or updated documents, e.g.:

      FOR i IN 1..10
        INSERT { value: i } IN test
        RETURN { _key: NEW._key, value: i }

  Still not every construct is allowed after a data-modification clause. For example, no functions
  can be called that may access documents.

  More information can be found here:
  http://jsteemann.github.io/blog/2015/03/27/improvements-for-data-modification-queries/

* added AQL `UPSERT` statement

  This adds an `UPSERT` statement to AQL that is a combination of both `INSERT` and `UPDATE` /
  `REPLACE`. The `UPSERT` will search for a matching document using a user-provided example.
  If no document matches the example, the *insert* part of the `UPSERT` statement will be
  executed. If there is a match, the *update* / *replace* part will be carried out:

      UPSERT { page: 'index.html' }                 /* search example */
        INSERT { page: 'index.html', pageViews: 1 } /* insert part */
        UPDATE { pageViews: OLD.pageViews + 1 }     /* update part */
        IN pageViews

  `UPSERT` can be used with an `UPDATE` or `REPLACE` clause. The `UPDATE` clause will perform
  a partial update of the found document, whereas the `REPLACE` clause will replace the found
  document entirely. The `UPDATE` or `REPLACE` parts can refer to the pseudo-value `OLD`, which
  contains all attributes of the found document.

  `UPSERT` statements can optionally return values. In the following query, the return
  attribute `found` will return the found document before the `UPDATE` was applied. If no
  document was found, `found` will contain a value of `null`. The `updated` result attribute will
  contain the inserted / updated document:

      UPSERT { page: 'index.html' }                 /* search example */
        INSERT { page: 'index.html', pageViews: 1 } /* insert part */
        UPDATE { pageViews: OLD.pageViews + 1 }     /* update part */
        IN pageViews
        RETURN { found: OLD, updated: NEW }

  A more detailed description of `UPSERT` can be found here:
  http://jsteemann.github.io/blog/2015/03/27/preview-of-the-upsert-command/

* adjusted default configuration value for `--server.backlog-size` from 10 to 64.

* issue #1231: bug xor feature in AQL: LENGTH(null) == 4

  This changes the behavior of the AQL `LENGTH` function as follows:

  - if the single argument to `LENGTH()` is `null`, then the result will now be `0`. In previous
    versions of ArangoDB, the result of `LENGTH(null)` was `4`.

  - if the single argument to `LENGTH()` is `true`, then the result will now be `1`. In previous
    versions of ArangoDB, the result of `LENGTH(true)` was `4`.

  - if the single argument to `LENGTH()` is `false`, then the result will now be `0`. In previous
    versions of ArangoDB, the result of `LENGTH(false)` was `5`.

  The results of `LENGTH()` with string, numeric, array object argument values do not change.

* issue #1298: Bulk import if data already exists (#1298)

  This change extends the HTTP REST API for bulk imports as follows:

  When documents are imported and the `_key` attribute is specified for them, the import can be
  used for inserting and updating/replacing documents. Previously, the import could be used for
  inserting new documents only, and re-inserting a document with an existing key would have failed
  with a *unique key constraint violated* error.

  The above behavior is still the default. However, the API now allows controlling the behavior
  in case of a unique key constraint error via the optional URL parameter `onDuplicate`.

  This parameter can have one of the following values:

  - `error`: when a unique key constraint error occurs, do not import or update the document but
    report an error. This is the default.

  - `update`: when a unique key constraint error occurs, try to (partially) update the existing
    document with the data specified in the import. This may still fail if the document would
    violate secondary unique indexes. Only the attributes present in the import data will be
    updated and other attributes already present will be preserved. The number of updated documents
    will be reported in the `updated` attribute of the HTTP API result.

  - `replace`: when a unique key constraint error occurs, try to fully replace the existing
    document with the data specified in the import. This may still fail if the document would
    violate secondary unique indexes. The number of replaced documents will be reported in the
    `updated` attribute of the HTTP API result.

  - `ignore`: when a unique key constraint error occurs, ignore this error. There will be no
    insert, update or replace for the particular document. Ignored documents will be reported
    separately in the `ignored` attribute of the HTTP API result.

  The result of the HTTP import API will now contain the attributes `ignored` and `updated`, which
  contain the number of ignored and updated documents respectively. These attributes will contain a
  value of zero unless the `onDuplicate` URL parameter is set to either `update` or `replace`
  (in this case the `updated` attribute may contain non-zero values) or `ignore` (in this case the
  `ignored` attribute may contain a non-zero value).

  To support the feature, arangoimp also has a new command line option `--on-duplicate` which can
  have one of the values `error`, `update`, `replace`, `ignore`. The default value is `error`.

  A few examples for using arangoimp with the `--on-duplicate` option can be found here:
  http://jsteemann.github.io/blog/2015/04/14/updating-documents-with-arangoimp/

* changed behavior of `db._query()` in the ArangoShell:

  if the command's result is printed in the shell, the first 10 results will be printed. Previously
  only a basic description of the underlying query result cursor was printed. Additionally, if the
  cursor result contains more than 10 results, the cursor is assigned to a global variable `more`,
  which can be used to iterate over the cursor result.

  Example:

      arangosh [_system]> db._query("FOR i IN 1..15 RETURN i")
      [object ArangoQueryCursor, count: 15, hasMore: true]

      [
        1,
        2,
        3,
        4,
        5,
        6,
        7,
        8,
        9,
        10
      ]

      type 'more' to show more documents


      arangosh [_system]> more
      [object ArangoQueryCursor, count: 15, hasMore: false]

      [
        11,
        12,
        13,
        14,
        15
      ]

* Disallow batchSize value 0 in HTTP `POST /_api/cursor`:

  The HTTP REST API `POST /_api/cursor` does not accept a `batchSize` parameter value of
  `0` any longer. A batch size of 0 never made much sense, but previous versions of ArangoDB
  did not check for this value. Now creating a cursor using a `batchSize` value 0 will
  result in an HTTP 400 error response

* REST Server: fix memory leaks when failing to add jobs

* 'EDGES' AQL Function

  The AQL function `EDGES` got a new fifth option parameter.
  Right now only one option is available: 'includeVertices'. This is a boolean parameter
  that allows to modify the result of the `EDGES` function.
  Default is 'includeVertices: false' which does not have any effect.
  'includeVertices: true' modifies the result, such that
  {vertex: <vertexDocument>, edge: <edgeDocument>} is returned.

* INCOMPATIBLE CHANGE:

  The result format of the AQL function `NEIGHBORS` has been changed.
  Before it has returned an array of objects containing 'vertex' and 'edge'.
  Now it will only contain the vertex directly.
  Also an additional option 'includeData' has been added.
  This is used to define if only the 'vertex._id' value should be returned (false, default),
  or if the vertex should be looked up in the collection and the complete JSON should be returned
  (true).
  Using only the id values can lead to significantly improved performance if this is the only information
  required.

  In order to get the old result format prior to ArangoDB 2.6, please use the function EDGES instead.
  Edges allows for a new option 'includeVertices' which, set to true, returns exactly the format of NEIGHBORS.
  Example:

      NEIGHBORS(<vertexCollection>, <edgeCollection>, <vertex>, <direction>, <example>)

  This can now be achieved by:

      EDGES(<edgeCollection>, <vertex>, <direction>, <example>, {includeVertices: true})

  If you are nesting several NEIGHBORS steps you can speed up their performance in the following way:

  Old Example:

  FOR va IN NEIGHBORS(Users, relations, 'Users/123', 'outbound') FOR vc IN NEIGHBORS(Products, relations, va.vertex._id, 'outbound') RETURN vc

  This can now be achieved by:

  FOR va IN NEIGHBORS(Users, relations, 'Users/123', 'outbound') FOR vc IN NEIGHBORS(Products, relations, va, 'outbound', null, {includeData: true}) RETURN vc
                                                                                                          ^^^^                  ^^^^^^^^^^^^^^^^^^^
                                                                                                  Use intermediate directly     include Data for final

* INCOMPATIBLE CHANGE:

  The AQL function `GRAPH_NEIGHBORS` now provides an additional option `includeData`.
  This option allows controlling whether the function should return the complete vertices
  or just their IDs. Returning only the IDs instead of the full vertices can lead to
  improved performance .

  If provided, `includeData` is set to `true`, all vertices in the result will be returned
  with all their attributes. The default value of `includeData` is `false`.
  This makes the default function results incompatible with previous versions of ArangoDB.

  To get the old result style in ArangoDB 2.6, please set the options as follows in calls
  to `GRAPH_NEIGHBORS`:

      GRAPH_NEIGHBORS(<graph>, <vertex>, { includeData: true })

* INCOMPATIBLE CHANGE:

  The AQL function `GRAPH_COMMON_NEIGHBORS` now provides an additional option `includeData`.
  This option allows controlling whether the function should return the complete vertices
  or just their IDs. Returning only the IDs instead of the full vertices can lead to
  improved performance .

  If provided, `includeData` is set to `true`, all vertices in the result will be returned
  with all their attributes. The default value of `includeData` is `false`.
  This makes the default function results incompatible with previous versions of ArangoDB.

  To get the old result style in ArangoDB 2.6, please set the options as follows in calls
  to `GRAPH_COMMON_NEIGHBORS`:

      GRAPH_COMMON_NEIGHBORS(<graph>, <vertexExamples1>, <vertexExamples2>, { includeData: true }, { includeData: true })

* INCOMPATIBLE CHANGE:

  The AQL function `GRAPH_SHORTEST_PATH` now provides an additional option `includeData`.
  This option allows controlling whether the function should return the complete vertices
  and edges or just their IDs. Returning only the IDs instead of full vertices and edges
  can lead to improved performance .

  If provided, `includeData` is set to `true`, all vertices and edges in the result will
  be returned with all their attributes. There is also an optional parameter `includePath` of
  type object.
  It has two optional sub-attributes `vertices` and `edges`, both of type boolean.
  Both can be set individually and the result will include all vertices on the path if
  `includePath.vertices == true` and all edges if `includePath.edges == true` respectively.

  The default value of `includeData` is `false`, and paths are now excluded by default.
  This makes the default function results incompatible with previous versions of ArangoDB.

  To get the old result style in ArangoDB 2.6, please set the options as follows in calls
  to `GRAPH_SHORTEST_PATH`:

      GRAPH_SHORTEST_PATH(<graph>, <source>, <target>, { includeData: true, includePath: { edges: true, vertices: true } })

  The attributes `startVertex` and `vertex` that were present in the results of `GRAPH_SHORTEST_PATH`
  in previous versions of ArangoDB will not be produced in 2.6. To calculate these attributes in 2.6,
  please extract the first and last elements from the `vertices` result attribute.

* INCOMPATIBLE CHANGE:

  The AQL function `GRAPH_DISTANCE_TO` will now return only the id the destination vertex
  in the `vertex` attribute, and not the full vertex data with all vertex attributes.

* INCOMPATIBLE CHANGE:

  All graph measurements functions in JavaScript module `general-graph` that calculated a
  single figure previously returned an array containing just the figure. Now these functions
  will return the figure directly and not put it inside an array.

  The affected functions are:

  * `graph._absoluteEccentricity`
  * `graph._eccentricity`
  * `graph._absoluteCloseness`
  * `graph._closeness`
  * `graph._absoluteBetweenness`
  * `graph._betweenness`
  * `graph._radius`
  * `graph._diameter`

* Create the `_graphs` collection in new databases with `waitForSync` attribute set to `false`

  The previous `waitForSync` value was `true`, so default the behavior when creating and dropping
  graphs via the HTTP REST API changes as follows if the new settings are in effect:

  * `POST /_api/graph` by default returns `HTTP 202` instead of `HTTP 201`
  * `DELETE /_api/graph/graph-name` by default returns `HTTP 202` instead of `HTTP 201`

  If the `_graphs` collection still has its `waitForSync` value set to `true`, then the HTTP status
  code will not change.

* Upgraded ICU to version 54; this increases performance in many places.
  based on https://code.google.com/p/chromium/issues/detail?id=428145

* added support for HTTP push aka chunked encoding

* issue #1051: add info whether server is running in service or user mode?

  This will add a "mode" attribute to the result of the result of HTTP GET `/_api/version?details=true`

  "mode" can have the following values:

  - `standalone`: server was started manually (e.g. on command-line)
  - `service`: service is running as Windows service, in daemon mode or under the supervisor

* improve system error messages in Windows port

* increased default value of `--server.request-timeout` from 300 to 1200 seconds for client tools
  (arangosh, arangoimp, arangodump, arangorestore)

* increased default value of `--server.connect-timeout` from 3 to 5 seconds for client tools
  (arangosh, arangoimp, arangodump, arangorestore)

* added startup option `--server.foxx-queues-poll-interval`

  This startup option controls the frequency with which the Foxx queues manager is checking
  the queue (or queues) for jobs to be executed.

  The default value is `1` second. Lowering this value will result in the queue manager waking
  up and checking the queues more frequently, which may increase CPU usage of the server.
  When not using Foxx queues, this value can be raised to save some CPU time.

* added startup option `--server.foxx-queues`

  This startup option controls whether the Foxx queue manager will check queue and job entries.
  Disabling this option can reduce server load but will prevent jobs added to Foxx queues from
  being processed at all.

  The default value is `true`, enabling the Foxx queues feature.

* make Foxx queues really database-specific.

  Foxx queues were and are stored in a database-specific collection `_queues`. However, a global
  cache variable for the queues led to the queue names being treated database-independently, which
  was wrong.

  Since 2.6, Foxx queues names are truly database-specific, so the same queue name can be used in
  two different databases for two different queues. Until then, it is advisable to think of queues
  as already being database-specific, and using the database name as a queue name prefix to be
  avoid name conflicts, e.g.:

      var queueName = "myQueue";
      var Foxx = require("org/arangodb/foxx");
      Foxx.queues.create(db._name() + ":" + queueName);

* added support for Foxx queue job types defined as app scripts.

  The old job types introduced in 2.4 are still supported but are known to cause issues in 2.5
  and later when the server is restarted or the job types are not defined in every thread.

  The new job types avoid this issue by storing an explicit mount path and script name rather
  than an assuming the job type is defined globally. It is strongly recommended to convert your
  job types to the new script-based system.

* renamed Foxx sessions option "sessionStorageApp" to "sessionStorage". The option now also accepts session storages directly.

* Added the following JavaScript methods for file access:
  * fs.copyFile() to copy single files
  * fs.copyRecursive() to copy directory trees
  * fs.chmod() to set the file permissions (non-Windows only)

* Added process.env for accessing the process environment from JavaScript code

* Cluster: kickstarter shutdown routines will more precisely follow the shutdown of its nodes.

* Cluster: don't delete agency connection objects that are currently in use.

* Cluster: improve passing along of HTTP errors

* fixed issue #1247: debian init script problems

* multi-threaded index creation on collection load

  When a collection contains more than one secondary index, they can be built in memory in
  parallel when the collection is loaded. How many threads are used for parallel index creation
  is determined by the new configuration parameter `--database.index-threads`. If this is set
  to 0, indexes are built by the opening thread only and sequentially. This is equivalent to
  the behavior in 2.5 and before.

* speed up building up primary index when loading collections

* added `count` attribute to `parameters.json` files of collections. This attribute indicates
  the number of live documents in the collection on unload. It is read when the collection is
  (re)loaded to determine the initial size for the collection's primary index

* removed remainders of MRuby integration, removed arangoirb

* simplified `controllers` property in Foxx manifests. You can now specify a filename directly
  if you only want to use a single file mounted at the base URL of your Foxx app.

* simplified `exports` property in Foxx manifests. You can now specify a filename directly if
  you only want to export variables from a single file in your Foxx app.

* added support for node.js-style exports in Foxx exports. Your Foxx exports file can now export
  arbitrary values using the `module.exports` property instead of adding properties to the
  `exports` object.

* added `scripts` property to Foxx manifests. You should now specify the `setup` and `teardown`
  files as properties of the `scripts` object in your manifests and can define custom,
  app-specific scripts that can be executed from the web interface or the CLI.

* added `tests` property to Foxx manifests. You can now define test cases using the `mocha`
  framework which can then be executed inside ArangoDB.

* updated `joi` package to 6.0.8.

* added `extendible` package.

* added Foxx model lifecycle events to repositories. See #1257.

* speed up resizing of edge index.

* allow to split an edge index into buckets which are resized individually.
  This is controlled by the `indexBuckets` attribute in the `properties`
  of the collection.

* fix a cluster deadlock bug in larger clusters by marking a thread waiting
  for a lock on a DBserver as blocked


v2.5.7 (2015-08-02)
-------------------

* V8: Upgrade to version 4.1.0.27 - this is intended to be the stable V8 version.


v2.5.6 (2015-07-21)
-------------------

* alter Windows build infrastructure so we can properly store pdb files.

* potentially fixed issue #1313: Wrong metric calculation at dashboard

  Escape whitespace in process name when scanning /proc/pid/stats

  This fixes statistics values read from that file

* Fixed variable naming in AQL `COLLECT INTO` results in case the COLLECT is placed
  in a subquery which itself is followed by other constructs that require variables


v2.5.5 (2015-05-29)
-------------------

* fixed vulnerability in JWT implementation.

* fixed format string for reading /proc/pid/stat

* take into account barriers used in different V8 contexts


v2.5.4 (2015-05-14)
-------------------

* added startup option `--log.performance`: specifying this option at startup will log
  performance-related info messages, mainly timings via the regular logging mechanisms

* cluster fixes

* fix for recursive copy under Windows


v2.5.3 (2015-04-29)
-------------------

* Fix fs.move to work across filesystem borders; Fixes Foxx app installation problems;
  issue #1292.

* Fix Foxx app install when installed on a different drive on Windows

* issue #1322: strange AQL result

* issue #1318: Inconsistent db._create() syntax

* issue #1315: queries to a collection fail with an empty response if the
  collection contains specific JSON data

* issue #1300: Make arangodump not fail if target directory exists but is empty

* allow specifying higher values than SOMAXCONN for `--server.backlog-size`

  Previously, arangod would not start when a `--server.backlog-size` value was
  specified that was higher than the platform's SOMAXCONN header value.

  Now, arangod will use the user-provided value for `--server.backlog-size` and
  pass it to the listen system call even if the value is higher than SOMAXCONN.
  If the user-provided value is higher than SOMAXCONN, arangod will log a warning
  on startup.

* Fixed a cluster deadlock bug. Mark a thread that is in a RemoteBlock as
  blocked to allow for additional dispatcher threads to be started.

* Fix locking in cluster by using another ReadWriteLock class for collections.

* Add a second DispatcherQueue for AQL in the cluster. This fixes a
  cluster-AQL thread explosion bug.


v2.5.2 (2015-04-11)
-------------------

* modules stored in _modules are automatically flushed when changed

* added missing query-id parameter in documentation of HTTP DELETE `/_api/query` endpoint

* added iterator for edge index in AQL queries

  this change may lead to less edges being read when used together with a LIMIT clause

* make graph viewer in web interface issue less expensive queries for determining
  a random vertex from the graph, and for determining vertex attributes

* issue #1285: syntax error, unexpected $undefined near '@_to RETURN obj

  this allows AQL bind parameter names to also start with underscores

* moved /_api/query to C++

* issue #1289: Foxx models created from database documents expose an internal method

* added `Foxx.Repository#exists`

* parallelize initialization of V8 context in multiple threads

* fixed a possible crash when the debug-level was TRACE

* cluster: do not initialize statistics collection on each
  coordinator, this fixes a race condition at startup

* cluster: fix a startup race w.r.t. the _configuration collection

* search for db:// JavaScript modules only after all local files have been
  considered, this speeds up the require command in a cluster considerably

* general cluster speedup in certain areas


v2.5.1 (2015-03-19)
-------------------

* fixed bug that caused undefined behavior when an AQL query was killed inside
  a calculation block

* fixed memleaks in AQL query cleanup in case out-of-memory errors are thrown

* by default, Debian and RedHat packages are built with debug symbols

* added option `--database.ignore-logfile-errors`

  This option controls how collection datafiles with a CRC mismatch are treated.

  If set to `false`, CRC mismatch errors in collection datafiles will lead
  to a collection not being loaded at all. If a collection needs to be loaded
  during WAL recovery, the WAL recovery will also abort (if not forced with
  `--wal.ignore-recovery-errors true`). Setting this flag to `false` protects
  users from unintentionally using a collection with corrupted datafiles, from
  which only a subset of the original data can be recovered.

  If set to `true`, CRC mismatch errors in collection datafiles will lead to
  the datafile being partially loaded. All data up to until the mismatch will
  be loaded. This will enable users to continue with collection datafiles
  that are corrupted, but will result in only a partial load of the data.
  The WAL recovery will still abort when encountering a collection with a
  corrupted datafile, at least if `--wal.ignore-recovery-errors` is not set to
  `true`.

  The default value is *true*, so for collections with corrupted datafiles
  there might be partial data loads once the WAL recovery has finished. If
  the WAL recovery will need to load a collection with a corrupted datafile,
  it will still stop when using the default values.

* INCOMPATIBLE CHANGE:

  make the arangod server refuse to start if during startup it finds a non-readable
  `parameter.json` file for a database or a collection.

  Stopping the startup process in this case requires manual intervention (fixing
  the unreadable files), but prevents follow-up errors due to ignored databases or
  collections from happening.

* datafiles and `parameter.json` files written by arangod are now created with read and write
  privileges for the arangod process user, and with read and write privileges for the arangod
  process group.

  Previously, these files were created with user read and write permissions only.

* INCOMPATIBLE CHANGE:

  abort WAL recovery if one of the collection's datafiles cannot be opened

* INCOMPATIBLE CHANGE:

  never try to raise the privileges after dropping them, this can lead to a race condition while
  running the recovery

  If you require to run ArangoDB on a port lower than 1024, you must run ArangoDB as root.

* fixed inefficiencies in `remove` methods of general-graph module

* added option `--database.slow-query-threshold` for controlling the default AQL slow query
  threshold value on server start

* add system error strings for Windows on many places

* rework service startup so we announce 'RUNNING' only when we're finished starting.

* use the Windows eventlog for FATAL and ERROR - log messages

* fix service handling in NSIS Windows installer, specify human readable name

* add the ICU_DATA environment variable to the fatal error messages

* fixed issue #1265: arangod crashed with SIGSEGV

* fixed issue #1241: Wildcards in examples


v2.5.0 (2015-03-09)
-------------------

* installer fixes for Windows

* fix for downloading Foxx

* fixed issue #1258: http pipelining not working?


v2.5.0-beta4 (2015-03-05)
-------------------------

* fixed issue #1247: debian init script problems


v2.5.0-beta3 (2015-02-27)
-------------------------

* fix Windows install path calculation in arango

* fix Windows logging of long strings

* fix possible undefinedness of const strings in Windows


v2.5.0-beta2 (2015-02-23)
-------------------------

* fixed issue #1256: agency binary not found #1256

* fixed issue #1230: API: document/col-name/_key and cursor return different floats

* front-end: dashboard tries not to (re)load statistics if user has no access

* V8: Upgrade to version 3.31.74.1

* etcd: Upgrade to version 2.0 - This requires go 1.3 to compile at least.

* refuse to startup if ICU wasn't initialized, this will i.e. prevent errors from being printed,
  and libraries from being loaded.

* front-end: unwanted removal of index table header after creating new index

* fixed issue #1248: chrome: applications filtering not working

* fixed issue #1198: queries remain in aql editor (front-end) if you navigate through different tabs

* Simplify usage of Foxx

  Thanks to our user feedback we learned that Foxx is a powerful, yet rather complicated concept.
  With this release we tried to make it less complicated while keeping all its strength.
  That includes a rewrite of the documentation as well as some code changes as listed below:

  * Moved Foxx applications to a different folder.

    The naming convention now is: <app-path>/_db/<dbname>/<mountpoint>/APP
    Before it was: <app-path>/databases/<dbname>/<appname>:<appversion>
    This caused some trouble as apps where cached based on name and version and updates did not apply.
    Hence the path on filesystem and the app's access URL had no relation to one another.
    Now the path on filesystem is identical to the URL (except for slashes and the appended APP)

  * Rewrite of Foxx routing

    The routing of Foxx has been exposed to major internal changes we adjusted because of user feedback.
    This allows us to set the development mode per mount point without having to change paths and hold
    apps at separate locations.

  * Foxx Development mode

    The development mode used until 2.4 is gone. It has been replaced by a much more mature version.
    This includes the deprecation of the javascript.dev-app-path parameter, which is useless since 2.5.
    Instead of having two separate app directories for production and development, apps now reside in
    one place, which is used for production as well as for development.
    Apps can still be put into development mode, changing their behavior compared to production mode.
    Development mode apps are still reread from disk at every request, and still they ship more debug
    output.

    This change has also made the startup options `--javascript.frontend-development-mode` and
    `--javascript.dev-app-path` obsolete. The former option will not have any effect when set, and the
    latter option is only read and used during the upgrade to 2.5 and does not have any effects later.

  * Foxx install process

    Installing Foxx apps has been a two step process: import them into ArangoDB and mount them at a
    specific mount point. These operations have been joined together. You can install an app at one
    mount point, that's it. No fetch, mount, unmount, purge cycle anymore. The commands have been
    simplified to just:

    * install: get your Foxx app up and running
    * uninstall: shut it down and erase it from disk

  * Foxx error output

    Until 2.4 the errors produced by Foxx were not optimal. Often, the error message was just
    `unable to parse manifest` and contained only an internal stack trace.
    In 2.5 we made major improvements there, including a much more fine-grained error output that
    helps you debug your Foxx apps. The error message printed is now much closer to its source and
    should help you track it down.

    Also we added the default handlers for unhandled errors in Foxx apps:

    * You will get a nice internal error page whenever your Foxx app is called but was not installed
      due to any error
    * You will get a proper error message when having an uncaught error appears in any app route

    In production mode the messages above will NOT contain any information about your Foxx internals
    and are safe to be exposed to third party users.
    In development mode the messages above will contain the stacktrace (if available), making it easier for
    your in-house devs to track down errors in the application.

* added `console` object to Foxx apps. All Foxx apps now have a console object implementing
  the familiar Console API in their global scope, which can be used to log diagnostic
  messages to the database.

* added `org/arangodb/request` module, which provides a simple API for making HTTP requests
  to external services.

* added optimizer rule `propagate-constant-attributes`

  This rule will look inside `FILTER` conditions for constant value equality comparisons,
  and insert the constant values in other places in `FILTER`s. For example, the rule will
  insert `42` instead of `i.value` in the second `FILTER` of the following query:

      FOR i IN c1 FOR j IN c2 FILTER i.value == 42 FILTER j.value == i.value RETURN 1

* added `filtered` value to AQL query execution statistics

  This value indicates how many documents were filtered by `FilterNode`s in the AQL query.
  Note that `IndexRangeNode`s can also filter documents by selecting only the required ranges
  from the index. The `filtered` value will not include the work done by `IndexRangeNode`s,
  but only the work performed by `FilterNode`s.

* added support for sparse hash and skiplist indexes

  Hash and skiplist indexes can optionally be made sparse. Sparse indexes exclude documents
  in which at least one of the index attributes is either not set or has a value of `null`.

  As such documents are excluded from sparse indexes, they may contain fewer documents than
  their non-sparse counterparts. This enables faster indexing and can lead to reduced memory
  usage in case the indexed attribute does occur only in some, but not all documents of the
  collection. Sparse indexes will also reduce the number of collisions in non-unique hash
  indexes in case non-existing or optional attributes are indexed.

  In order to create a sparse index, an object with the attribute `sparse` can be added to
  the index creation commands:

      db.collection.ensureHashIndex(attributeName, { sparse: true });
      db.collection.ensureHashIndex(attributeName1, attributeName2, { sparse: true });
      db.collection.ensureUniqueConstraint(attributeName, { sparse: true });
      db.collection.ensureUniqueConstraint(attributeName1, attributeName2, { sparse: true });

      db.collection.ensureSkiplist(attributeName, { sparse: true });
      db.collection.ensureSkiplist(attributeName1, attributeName2, { sparse: true });
      db.collection.ensureUniqueSkiplist(attributeName, { sparse: true });
      db.collection.ensureUniqueSkiplist(attributeName1, attributeName2, { sparse: true });

  Note that in place of the above specialized index creation commands, it is recommended to use
  the more general index creation command `ensureIndex`:

  ```js
  db.collection.ensureIndex({ type: "hash", sparse: true, unique: true, fields: [ attributeName ] });
  db.collection.ensureIndex({ type: "skiplist", sparse: false, unique: false, fields: [ "a", "b" ] });
  ```

  When not explicitly set, the `sparse` attribute defaults to `false` for new indexes.

  This causes a change in behavior when creating a unique hash index without specifying the
  sparse flag: in 2.4, unique hash indexes were implicitly sparse, always excluding `null` values.
  There was no option to control this behavior, and sparsity was neither supported for non-unique
  hash indexes nor skiplists in 2.4. This implicit sparsity of unique hash indexes was considered
  an inconsistency, and therefore the behavior was cleaned up in 2.5. As of 2.5, indexes will
  only be created sparse if sparsity is explicitly requested. Existing unique hash indexes from 2.4
  or before will automatically be migrated so they are still sparse after the upgrade to 2.5.

  Geo indexes are implicitly sparse, meaning documents without the indexed location attribute or
  containing invalid location coordinate values will be excluded from the index automatically. This
  is also a change when compared to pre-2.5 behavior, when documents with missing or invalid
  coordinate values may have caused errors on insertion when the geo index' `unique` flag was set
  and its `ignoreNull` flag was not.

  This was confusing and has been rectified in 2.5. The method `ensureGeoConstaint()` now does the
  same as `ensureGeoIndex()`. Furthermore, the attributes `constraint`, `unique`, `ignoreNull` and
  `sparse` flags are now completely ignored when creating geo indexes.

  The same is true for fulltext indexes. There is no need to specify non-uniqueness or sparsity for
  geo or fulltext indexes. They will always be non-unique and sparse.

  As sparse indexes may exclude some documents, they cannot be used for every type of query.
  Sparse hash indexes cannot be used to find documents for which at least one of the indexed
  attributes has a value of `null`. For example, the following AQL query cannot use a sparse
  index, even if one was created on attribute `attr`:

      FOR doc In collection
        FILTER doc.attr == null
        RETURN doc

  If the lookup value is non-constant, a sparse index may or may not be used, depending on
  the other types of conditions in the query. If the optimizer can safely determine that
  the lookup value cannot be `null`, a sparse index may be used. When uncertain, the optimizer
  will not make use of a sparse index in a query in order to produce correct results.

  For example, the following queries cannot use a sparse index on `attr` because the optimizer
  will not know beforehand whether the comparison values for `doc.attr` will include `null`:

      FOR doc In collection
        FILTER doc.attr == SOME_FUNCTION(...)
        RETURN doc

      FOR other IN otherCollection
        FOR doc In collection
          FILTER doc.attr == other.attr
          RETURN doc

  Sparse skiplist indexes can be used for sorting if the optimizer can safely detect that the
  index range does not include `null` for any of the index attributes.

* inspection of AQL data-modification queries will now detect if the data-modification part
  of the query can run in lockstep with the data retrieval part of the query, or if the data
  retrieval part must be executed before the data modification can start.

  Executing the two in lockstep allows using much smaller buffers for intermediate results
  and starts the actual data-modification operations much earlier than if the two phases
  were executed separately.

* Allow dynamic attribute names in AQL object literals

  This allows using arbitrary expressions to construct attribute names in object
  literals specified in AQL queries. To disambiguate expressions and other unquoted
  attribute names, dynamic attribute names need to be enclosed in brackets (`[` and `]`).
  Example:

      FOR i IN 1..100
        RETURN { [ CONCAT('value-of-', i) ] : i }

* make AQL optimizer rule "use-index-for-sort" remove sort also in case a non-sorted
  index (e.g. a hash index) is used for only equality lookups and all sort attributes
  are covered by the index.

  Example that does not require an extra sort (needs hash index on `value`):

      FOR doc IN collection FILTER doc.value == 1 SORT doc.value RETURN doc

  Another example that does not require an extra sort (with hash index on `value1`, `value2`):

      FOR doc IN collection FILTER doc.value1 == 1 && doc.value2 == 2 SORT doc.value1, doc.value2 RETURN doc

* make AQL optimizer rule "use-index-for-sort" remove sort also in case the sort criteria
  excludes the left-most index attributes, but the left-most index attributes are used
  by the index for equality-only lookups.

  Example that can use the index for sorting (needs skiplist index on `value1`, `value2`):

      FOR doc IN collection FILTER doc.value1 == 1 SORT doc.value2 RETURN doc

* added selectivity estimates for primary index, edge index, and hash index

  The selectivity estimates are returned by the `GET /_api/index` REST API method
  in a sub-attribute `selectivityEstimate` for each index that supports it. This
  attribute will be omitted for indexes that do not provide selectivity estimates.
  If provided, the selectivity estimate will be a numeric value between 0 and 1.

  Selectivity estimates will also be reported in the result of `collection.getIndexes()`
  for all indexes that support this. If no selectivity estimate can be determined for
  an index, the attribute `selectivityEstimate` will be omitted here, too.

  The web interface also shows selectivity estimates for each index that supports this.

  Currently the following index types can provide selectivity estimates:
  - primary index
  - edge index
  - hash index (unique and non-unique)

  No selectivity estimates will be provided when running in cluster mode.

* fixed issue #1226: arangod log issues

* added additional logger if arangod is started in foreground mode on a tty

* added AQL optimizer rule "move-calculations-down"

* use exclusive native SRWLocks on Windows instead of native mutexes

* added AQL functions `MD5`, `SHA1`, and `RANDOM_TOKEN`.

* reduced number of string allocations when parsing certain AQL queries

  parsing numbers (integers or doubles) does not require a string allocation
  per number anymore

* RequestContext#bodyParam now accepts arbitrary joi schemas and rejects invalid (but well-formed) request bodies.

* enforce that AQL user functions are wrapped inside JavaScript function () declarations

  AQL user functions were always expected to be wrapped inside a JavaScript function, but previously
  this was not enforced when registering a user function. Enforcing the AQL user functions to be contained
  inside functions prevents functions from doing some unexpected things that may have led to undefined
  behavior.

* Windows service uninstalling: only remove service if it points to the currently running binary,
  or --force was specified.

* Windows (debug only): print stacktraces on crash and run minidump

* Windows (cygwin): if you run arangosh in a cygwin shell or via ssh we will detect this and use
  the appropriate output functions.

* Windows: improve process management

* fix IPv6 reverse ip lookups - so far we only did IPv4 addresses.

* improve join documentation, add outer join example

* run jslint for unit tests too, to prevent "memory leaks" by global js objects with native code.

* fix error logging for exceptions - we wouldn't log the exception message itself so far.

* improve error reporting in the http client (Windows & *nix)

* improve error reports in cluster

* Standard errors can now contain custom messages.


v2.4.7 (XXXX-XX-XX)
-------------------

* fixed issue #1282: Geo WITHIN_RECTANGLE for nested lat/lng


v2.4.6 (2015-03-18)
-------------------

* added option `--database.ignore-logfile-errors`

  This option controls how collection datafiles with a CRC mismatch are treated.

  If set to `false`, CRC mismatch errors in collection datafiles will lead
  to a collection not being loaded at all. If a collection needs to be loaded
  during WAL recovery, the WAL recovery will also abort (if not forced with
  `--wal.ignore-recovery-errors true`). Setting this flag to `false` protects
  users from unintentionally using a collection with corrupted datafiles, from
  which only a subset of the original data can be recovered.

  If set to `true`, CRC mismatch errors in collection datafiles will lead to
  the datafile being partially loaded. All data up to until the mismatch will
  be loaded. This will enable users to continue with a collection datafiles
  that are corrupted, but will result in only a partial load of the data.
  The WAL recovery will still abort when encountering a collection with a
  corrupted datafile, at least if `--wal.ignore-recovery-errors` is not set to
  `true`.

  The default value is *true*, so for collections with corrupted datafiles
  there might be partial data loads once the WAL recovery has finished. If
  the WAL recovery will need to load a collection with a corrupted datafile,
  it will still stop when using the default values.

* INCOMPATIBLE CHANGE:

  make the arangod server refuse to start if during startup it finds a non-readable
  `parameter.json` file for a database or a collection.

  Stopping the startup process in this case requires manual intervention (fixing
  the unreadable files), but prevents follow-up errors due to ignored databases or
  collections from happening.

* datafiles and `parameter.json` files written by arangod are now created with read and write
  privileges for the arangod process user, and with read and write privileges for the arangod
  process group.

  Previously, these files were created with user read and write permissions only.

* INCOMPATIBLE CHANGE:

  abort WAL recovery if one of the collection's datafiles cannot be opened

* INCOMPATIBLE CHANGE:

  never try to raise the privileges after dropping them, this can lead to a race condition while
  running the recovery

  If you require to run ArangoDB on a port lower than 1024, you must run ArangoDB as root.

* fixed inefficiencies in `remove` methods of general-graph module

* added option `--database.slow-query-threshold` for controlling the default AQL slow query
  threshold value on server start


v2.4.5 (2015-03-16)
-------------------

* added elapsed time to HTTP request logging output (`--log.requests-file`)

* added AQL current and slow query tracking, killing of AQL queries

  This change enables retrieving the list of currently running AQL queries inside the selected database.
  AQL queries with an execution time beyond a certain threshold can be moved to a "slow query" facility
  and retrieved from there. Queries can also be killed by specifying the query id.

  This change adds the following HTTP REST APIs:

  - `GET /_api/query/current`: for retrieving the list of currently running queries
  - `GET /_api/query/slow`: for retrieving the list of slow queries
  - `DELETE /_api/query/slow`: for clearing the list of slow queries
  - `GET /_api/query/properties`: for retrieving the properties for query tracking
  - `PUT /_api/query/properties`: for adjusting the properties for query tracking
  - `DELETE /_api/query/<id>`: for killing an AQL query

  The following JavaScript APIs have been added:

  - require("org/arangodb/aql/queries").current();
  - require("org/arangodb/aql/queries").slow();
  - require("org/arangodb/aql/queries").clearSlow();
  - require("org/arangodb/aql/queries").properties();
  - require("org/arangodb/aql/queries").kill();

* fixed issue #1265: arangod crashed with SIGSEGV

* fixed issue #1241: Wildcards in examples

* fixed comment parsing in Foxx controllers


v2.4.4 (2015-02-24)
-------------------

* fixed the generation template for foxx apps. It now does not create deprecated functions anymore

* add custom visitor functionality for `GRAPH_NEIGHBORS` function, too

* increased default value of traversal option *maxIterations* to 100 times of its previous
  default value


v2.4.3 (2015-02-06)
-------------------

* fix multi-threading with openssl when running under Windows

* fix timeout on socket operations when running under Windows

* Fixed an error in Foxx routing which caused some apps that worked in 2.4.1 to fail with status 500: `undefined is not a function` errors in 2.4.2
  This error was occurring due to seldom internal rerouting introduced by the malformed application handler.


v2.4.2 (2015-01-30)
-------------------

* added custom visitor functionality for AQL traversals

  This allows more complex result processing in traversals triggered by AQL. A few examples
  are shown in [this article](http://jsteemann.github.io/blog/2015/01/28/using-custom-visitors-in-aql-graph-traversals/).

* improved number of results estimated for nodes of type EnumerateListNode and SubqueryNode
  in AQL explain output

* added AQL explain helper to explain arbitrary AQL queries

  The helper function prints the query execution plan and the indexes to be used in the
  query. It can be invoked from the ArangoShell or the web interface as follows:

      require("org/arangodb/aql/explainer").explain(query);

* enable use of indexes for certain AQL conditions with non-equality predicates, in
  case the condition(s) also refer to indexed attributes

  The following queries will now be able to use indexes:

      FILTER a.indexed == ... && a.indexed != ...
      FILTER a.indexed == ... && a.nonIndexed != ...
      FILTER a.indexed == ... && ! (a.indexed == ...)
      FILTER a.indexed == ... && ! (a.nonIndexed == ...)
      FILTER a.indexed == ... && ! (a.indexed != ...)
      FILTER a.indexed == ... && ! (a.nonIndexed != ...)
      FILTER (a.indexed == ... && a.nonIndexed == ...) || (a.indexed == ... && a.nonIndexed == ...)
      FILTER (a.indexed == ... && a.nonIndexed != ...) || (a.indexed == ... && a.nonIndexed != ...)

* Fixed spuriously occurring "collection not found" errors when running queries on local
  collections on a cluster DB server

* Fixed upload of Foxx applications to the server for apps exceeding approx. 1 MB zipped.

* Malformed Foxx applications will now return a more useful error when any route is requested.

  In Production a Foxx app mounted on /app will display an html page on /app/* stating a 503 Service temporarily not available.
  It will not state any information about your Application.
  Before it was a 404 Not Found without any information and not distinguishable from a correct not found on your route.

  In Development Mode the html page also contains information about the error occurred.

* Unhandled errors thrown in Foxx routes are now handled by the Foxx framework itself.

  In Production the route will return a status 500 with a body {error: "Error statement"}.
  In Development the route will return a status 500 with a body {error: "Error statement", stack: "..."}

  Before, it was status 500 with a plain text stack including ArangoDB internal routing information.

* The Applications tab in web interface will now request development apps more often.
  So if you have a fixed a syntax error in your app it should always be visible after reload.


v2.4.1 (2015-01-19)
-------------------

* improved WAL recovery output

* fixed certain OR optimizations in AQL optimizer

* better diagnostics for arangoimp

* fixed invalid result of HTTP REST API method `/_admin/foxx/rescan`

* fixed possible segmentation fault when passing a Buffer object into a V8 function
  as a parameter

* updated AQB module to 1.8.0.


v2.4.0 (2015-01-13)
-------------------

* updated AQB module to 1.7.0.

* fixed V8 integration-related crashes

* make `fs.move(src, dest)` also fail when both `src` and `dest` are
  existing directories. This ensures the same behavior of the move operation
  on different platforms.

* fixed AQL insert operation for multi-shard collections in cluster

* added optional return value for AQL data-modification queries.
  This allows returning the documents inserted, removed or updated with the query, e.g.

      FOR doc IN docs REMOVE doc._key IN docs LET removed = OLD RETURN removed
      FOR doc IN docs INSERT { } IN docs LET inserted = NEW RETURN inserted
      FOR doc IN docs UPDATE doc._key WITH { } IN docs LET previous = OLD RETURN previous
      FOR doc IN docs UPDATE doc._key WITH { } IN docs LET updated = NEW RETURN updated

  The variables `OLD` and `NEW` are automatically available when a `REMOVE`, `INSERT`,
  `UPDATE` or `REPLACE` statement is immediately followed by a `LET` statement.
  Note that the `LET` and `RETURN` statements in data-modification queries are not as
  flexible as the general versions of `LET` and `RETURN`. When returning documents from
  data-modification operations, only a single variable can be assigned using `LET`, and
  the assignment can only be either `OLD` or `NEW`, but not an arbitrary expression. The
  `RETURN` statement also allows using the just-created variable only, and no arbitrary
  expressions.


v2.4.0-beta1 (2014-12-26)
--------------------------

* fixed superstates in FoxxGenerator

* fixed issue #1065: Aardvark: added creation of documents and edges with _key property

* fixed issue #1198: Aardvark: current AQL editor query is now cached

* Upgraded V8 version from 3.16.14 to 3.29.59

  The built-in version of V8 has been upgraded from 3.16.14 to 3.29.59.
  This activates several ES6 (also dubbed *Harmony* or *ES.next*) features in
  ArangoDB, both in the ArangoShell and the ArangoDB server. They can be
  used for scripting and in server-side actions such as Foxx routes, traversals
  etc.

  The following ES6 features are available in ArangoDB 2.4 by default:

  * iterators
  * the `of` operator
  * symbols
  * predefined collections types (Map, Set etc.)
  * typed arrays

  Many other ES6 features are disabled by default, but can be made available by
  starting arangod or arangosh with the appropriate options:

  * arrow functions
  * proxies
  * generators
  * String, Array, and Number enhancements
  * constants
  * enhanced object and numeric literals

  To activate all these ES6 features in arangod or arangosh, start it with
  the following options:

      arangosh --javascript.v8-options="--harmony --harmony_generators"

  More details on the available ES6 features can be found in
  [this blog](https://jsteemann.github.io/blog/2014/12/19/using-es6-features-in-arangodb/).

* Added Foxx generator for building Hypermedia APIs

  A more detailed description is [here](https://www.arangodb.com/2014/12/08/building-hypermedia-apis-foxxgenerator)

* New `Applications` tab in web interface:

  The `applications` tab got a complete redesign.
  It will now only show applications that are currently running on ArangoDB.
  For a selected application, a new detailed view has been created.
  This view provides a better overview of the app:
  * author
  * license
  * version
  * contributors
  * download links
  * API documentation

  To install a new application, a new dialog is now available.
  It provides the features already available in the console application `foxx-manager` plus some more:
  * install an application from Github
  * install an application from a zip file
  * install an application from ArangoDB's application store
  * create a new application from scratch: this feature uses a generator to
    create a Foxx application with pre-defined CRUD methods for a given list
    of collections. The generated Foxx app can either be downloaded as a zip file or
    be installed on the server. Starting with a new Foxx app has never been easier.

* fixed issue #1102: Aardvark: Layout bug in documents overview

  The documents overview was entirely destroyed in some situations on Firefox.
  We replaced the plugin we used there.

* fixed issue #1168: Aardvark: pagination buttons jumping

* fixed issue #1161: Aardvark: Click on Import JSON imports previously uploaded file

* removed configure options `--enable-all-in-one-v8`, `--enable-all-in-one-icu`,
  and `--enable-all-in-one-libev`.

* global internal rename to fix naming incompatibilities with JSON:

  Internal functions with names containing `array` have been renamed to `object`,
  internal functions with names containing `list` have been renamed to `array`.
  The renaming was mainly done in the C++ parts. The documentation has also been
  adjusted so that the correct JSON type names are used in most places.

  The change also led to the addition of a few function aliases in AQL:

  * `TO_LIST` now is an alias of the new `TO_ARRAY`
  * `IS_LIST` now is an alias of the new `IS_ARRAY`
  * `IS_DOCUMENT` now is an alias of the new `IS_OBJECT`

  The changed also renamed the option `mergeArrays` to `mergeObjects` for AQL
  data-modification query options and HTTP document modification API

* AQL: added optimizer rule "remove-filter-covered-by-index"

  This rule removes FilterNodes and CalculationNodes from an execution plan if the
  filter is already covered by a previous IndexRangeNode. Removing the CalculationNode
  and the FilterNode will speed up query execution because the query requires less
  computation.

* AQL: added optimizer rule "remove-sort-rand"

  This rule removes a `SORT RAND()` expression from a query and moves the random
  iteration into the appropriate `EnumerateCollectionNode`. This is more efficient
  than individually enumerating and then sorting randomly.

* AQL: range optimizations for IN and OR

  This change enables usage of indexes for several additional cases. Filters containing
  the `IN` operator can now make use of indexes, and multiple OR- or AND-combined filter
  conditions can now also use indexes if the filters are accessing the same indexed
  attribute.

  Here are a few examples of queries that can now use indexes but couldn't before:

    FOR doc IN collection
      FILTER doc.indexedAttribute == 1 || doc.indexedAttribute > 99
      RETURN doc

    FOR doc IN collection
      FILTER doc.indexedAttribute IN [ 3, 42 ] || doc.indexedAttribute > 99
      RETURN doc

    FOR doc IN collection
      FILTER (doc.indexedAttribute > 2 && doc.indexedAttribute < 10) ||
             (doc.indexedAttribute > 23 && doc.indexedAttribute < 42)
      RETURN doc

* fixed issue #500: AQL parentheses issue

  This change allows passing subqueries as AQL function parameters without using
  duplicate brackets (e.g. `FUNC(query)` instead of `FUNC((query))`

* added optional `COUNT` clause to AQL `COLLECT`

  This allows more efficient group count calculation queries, e.g.

      FOR doc IN collection
        COLLECT age = doc.age WITH COUNT INTO length
        RETURN { age: age, count: length }

  A count-only query is also possible:

      FOR doc IN collection
        COLLECT WITH COUNT INTO length
        RETURN length

* fixed missing makeDirectory when fetching a Foxx application from a zip file

* fixed issue #1134: Change the default endpoint to localhost

  This change will modify the IP address ArangoDB listens on to 127.0.0.1 by default.
  This will make new ArangoDB installations unaccessible from clients other than
  localhost unless changed. This is a security feature.

  To make ArangoDB accessible from any client, change the server's configuration
  (`--server.endpoint`) to either `tcp://0.0.0.0:8529` or the server's publicly
  visible IP address.

* deprecated `Repository#modelPrototype`. Use `Repository#model` instead.

* IMPORTANT CHANGE: by default, system collections are included in replication and all
  replication API return values. This will lead to user accounts and credentials
  data being replicated from master to slave servers. This may overwrite
  slave-specific database users.

  If this is undesired, the `_users` collection can be excluded from replication
  easily by setting the `includeSystem` attribute to `false` in the following commands:

  * replication.sync({ includeSystem: false });
  * replication.applier.properties({ includeSystem: false });

  This will exclude all system collections (including `_aqlfunctions`, `_graphs` etc.)
  from the initial synchronization and the continuous replication.

  If this is also undesired, it is also possible to specify a list of collections to
  exclude from the initial synchronization and the continuous replication using the
  `restrictCollections` attribute, e.g.:

      replication.applier.properties({
        includeSystem: true,
        restrictType: "exclude",
        restrictCollections: [ "_users", "_graphs", "foo" ]
      });

  The HTTP API methods for fetching the replication inventory and for dumping collections
  also support the `includeSystem` control flag via a URL parameter.

* removed DEPRECATED replication methods:
  * `replication.logger.start()`
  * `replication.logger.stop()`
  * `replication.logger.properties()`
  * HTTP PUT `/_api/replication/logger-start`
  * HTTP PUT `/_api/replication/logger-stop`
  * HTTP GET `/_api/replication/logger-config`
  * HTTP PUT `/_api/replication/logger-config`

* fixed issue #1174, which was due to locking problems in distributed
  AQL execution

* improved cluster locking for AQL avoiding deadlocks

* use DistributeNode for modifying queries with REPLACE and UPDATE, if
  possible


v2.3.6 (2015-XX-XX)
-------------------

* fixed AQL subquery optimization that produced wrong result when multiple subqueries
  directly followed each other and and a directly following `LET` statement did refer
  to any but the first subquery.


v2.3.5 (2015-01-16)
-------------------

* fixed intermittent 404 errors in Foxx apps after mounting or unmounting apps

* fixed issue #1200: Expansion operator results in "Cannot call method 'forEach' of null"

* fixed issue #1199: Cannot unlink root node of plan


v2.3.4 (2014-12-23)
-------------------

* fixed cerberus path for MyArangoDB


v2.3.3 (2014-12-17)
-------------------

* fixed error handling in instantiation of distributed AQL queries, this
  also fixes a bug in cluster startup with many servers

* issue #1185: parse non-fractional JSON numbers with exponent (e.g. `4e-261`)

* issue #1159: allow --server.request-timeout and --server.connect-timeout of 0


v2.3.2 (2014-12-09)
-------------------

* fixed issue #1177: Fix bug in the user app's storage

* fixed issue #1173: AQL Editor "Save current query" resets user password

* fixed missing makeDirectory when fetching a Foxx application from a zip file

* put in warning about default changed: fixed issue #1134: Change the default endpoint to localhost

* fixed issue #1163: invalid fullCount value returned from AQL

* fixed range operator precedence

* limit default maximum number of plans created by AQL optimizer to 256 (from 1024)

* make AQL optimizer not generate an extra plan if an index can be used, but modify
  existing plans in place

* fixed AQL cursor ttl (time-to-live) issue

  Any user-specified cursor ttl value was not honored since 2.3.0.

* fixed segfault in AQL query hash index setup with unknown shapes

* fixed memleaks

* added AQL optimizer rule for removing `INTO` from a `COLLECT` statement if not needed

* fixed issue #1131

  This change provides the `KEEP` clause for `COLLECT ... INTO`. The `KEEP` clause
  allows controlling which variables will be kept in the variable created by `INTO`.

* fixed issue #1147, must protect dispatcher ID for etcd

v2.3.1 (2014-11-28)
-------------------

* recreate password if missing during upgrade

* fixed issue #1126

* fixed non-working subquery index optimizations

* do not restrict summary of Foxx applications to 60 characters

* fixed display of "required" path parameters in Foxx application documentation

* added more optimizations of constants values in AQL FILTER conditions

* fixed invalid or-to-in optimization for FILTERs containing comparisons
  with boolean values

* fixed replication of `_graphs` collection

* added AQL list functions `PUSH`, `POP`, `UNSHIFT`, `SHIFT`, `REMOVE_VALUES`,
  `REMOVE_VALUE`, `REMOVE_NTH` and `APPEND`

* added AQL functions `CALL` and `APPLY` to dynamically call other functions

* fixed AQL optimizer cost estimation for LIMIT node

* prevent Foxx queues from permanently writing to the journal even when
  server is idle

* fixed AQL COLLECT statement with INTO clause, which copied more variables
  than v2.2 and thus lead to too much memory consumption.
  This deals with #1107.

* fixed AQL COLLECT statement, this concerned every COLLECT statement,
  only the first group had access to the values of the variables before
  the COLLECT statement. This deals with #1127.

* fixed some AQL internals, where sometimes too many items were
  fetched from upstream in the presence of a LIMIT clause. This should
  generally improve performance.


v2.3.0 (2014-11-18)
-------------------

* fixed syslog flags. `--log.syslog` is deprecated and setting it has no effect,
  `--log.facility` now works as described. Application name has been changed from
  `triagens` to `arangod`. It can be changed using `--log.application`. The syslog
  will only contain the actual log message. The datetime prefix is omitted.

* fixed deflate in SimpleHttpClient

* fixed issue #1104: edgeExamples broken or changed

* fixed issue #1103: Error while importing user queries

* fixed issue #1100: AQL: HAS() fails on doc[attribute_name]

* fixed issue #1098: runtime error when creating graph vertex

* hide system applications in **Applications** tab by default

  Display of system applications can be toggled by using the *system applications*
  toggle in the UI.

* added HTTP REST API for managing tasks (`/_api/tasks`)

* allow passing character lists as optional parameter to AQL functions `TRIM`,
  `LTRIM` and `RTRIM`

  These functions now support trimming using custom character lists. If no character
  lists are specified, all whitespace characters will be removed as previously:

      TRIM("  foobar\t \r\n ")         // "foobar"
      TRIM(";foo;bar;baz, ", "; ")     // "foo;bar;baz"

* added AQL string functions `LTRIM`, `RTRIM`, `FIND_FIRST`, `FIND_LAST`, `SPLIT`,
  `SUBSTITUTE`

* added AQL functions `ZIP`, `VALUES` and `PERCENTILE`

* made AQL functions `CONCAT` and `CONCAT_SEPARATOR` work with list arguments

* dynamically create extra dispatcher threads if required

* fixed issue #1097: schemas in the API docs no longer show required properties as optional


v2.3.0-beta2 (2014-11-08)
-------------------------

* front-end: new icons for uploading and downloading JSON documents into a collection

* front-end: fixed documents pagination css display error

* front-end: fixed flickering of the progress view

* front-end: fixed missing event for documents filter function

* front-end: jsoneditor: added CMD+Return (Mac) CTRL+Return (Linux/Win) shortkey for
  saving a document

* front-end: added information tooltip for uploading json documents.

* front-end: added database management view to the collapsed navigation menu

* front-end: added collection truncation feature

* fixed issue #1086: arangoimp: Odd errors if arguments are not given properly

* performance improvements for AQL queries that use JavaScript-based expressions
  internally

* added AQL geo functions `WITHIN_RECTANGLE` and `IS_IN_POLYGON`

* fixed non-working query results download in AQL editor of web interface

* removed debug print message in AQL editor query export routine

* fixed issue #1075: Aardvark: user name required even if auth is off #1075

  The fix for this prefills the username input field with the current user's
  account name if any and `root` (the default username) otherwise. Additionally,
  the tooltip text has been slightly adjusted.

* fixed issue #1069: Add 'raw' link to swagger ui so that the raw swagger
  json can easily be retrieved

  This adds a link to the Swagger API docs to an application's detail view in
  the **Applications** tab of the web interface. The link produces the Swagger
  JSON directly. If authentication is turned on, the link requires authentication,
  too.

* documentation updates


v2.3.0-beta1 (2014-11-01)
-------------------------

* added dedicated `NOT IN` operator for AQL

  Previously, a `NOT IN` was only achievable by writing a negated `IN` condition:

      FOR i IN ... FILTER ! (i IN [ 23, 42 ]) ...

  This can now alternatively be expressed more intuitively as follows:

      FOR i IN ... FILTER i NOT IN [ 23, 42 ] ...

* added alternative logical operator syntax for AQL

  Previously, the logical operators in AQL could only be written as:
  - `&&`: logical and
  - `||`: logical or
  - `!`: negation

  ArangoDB 2.3 introduces the alternative variants for these operators:
  - `AND`: logical and
  - `OR`: logical or
  - `NOT`: negation

  The new syntax is just an alternative to the old syntax, allowing easier
  migration from SQL. The old syntax is still fully supported and will be.

* improved output of `ArangoStatement.parse()` and POST `/_api/query`

  If an AQL query can be parsed without problems, The return value of
  `ArangoStatement.parse()` now contains an attribute `ast` with the abstract
  syntax tree of the query (before optimizations). Though this is an internal
  representation of the query and is subject to change, it can be used to inspect
  how ArangoDB interprets a given query.

* improved `ArangoStatement.explain()` and POST `/_api/explain`

  The commands for explaining AQL queries have been improved.

* added command-line option `--javascript.v8-contexts` to control the number of
  V8 contexts created in arangod.

  Previously, the number of V8 contexts was equal to the number of server threads
  (as specified by option `--server.threads`).

  However, it may be sensible to create different amounts of threads and V8
  contexts. If the option is not specified, the number of V8 contexts created
  will be equal to the number of server threads. Thus no change in configuration
  is required to keep the old behavior.

  If you are using the default config files or merge them with your local config
  files, please review if the default number of server threads is okay in your
  environment. Additionally you should verify that the number of V8 contexts
  created (as specified in option `--javascript.v8-contexts`) is okay.

* the number of server.threads specified is now the minimum of threads
  started. There are situation in which threads are waiting for results of
  distributed database servers. In this case the number of threads is
  dynamically increased.

* removed index type "bitarray"

  Bitarray indexes were only half-way documented and integrated in previous versions
  of ArangoDB so their benefit was limited. The support for bitarray indexes has
  thus been removed in ArangoDB 2.3. It is not possible to create indexes of type
  "bitarray" with ArangoDB 2.3.

  When a collection is opened that contains a bitarray index definition created
  with a previous version of ArangoDB, ArangoDB will ignore it and log the following
  warning:

      index type 'bitarray' is not supported in this version of ArangoDB and is ignored

  Future versions of ArangoDB may automatically remove such index definitions so the
  warnings will eventually disappear.

* removed internal "_admin/modules/flush" in order to fix requireApp

* added basic support for handling binary data in Foxx

  Requests with binary payload can be processed in Foxx applications by
  using the new method `res.rawBodyBuffer()`. This will return the unparsed request
  body as a Buffer object.

  There is now also the method `req.requestParts()` available in Foxx to retrieve
  the individual components of a multipart HTTP request.

  Buffer objects can now be used when setting the response body of any Foxx action.
  Additionally, `res.send()` has been added as a convenience method for returning
  strings, JSON objects or buffers from a Foxx action:

      res.send("<p>some HTML</p>");
      res.send({ success: true });
      res.send(new Buffer("some binary data"));

  The convenience method `res.sendFile()` can now be used to easily return the
  contents of a file from a Foxx action:

      res.sendFile(applicationContext.foxxFilename("image.png"));

  `fs.write` now accepts not only strings but also Buffer objects as second parameter:

      fs.write(filename, "some data");
      fs.write(filename, new Buffer("some binary data"));

  `fs.readBuffer` can be used to return the contents of a file in a Buffer object.

* improved performance of insertion into non-unique hash indexes significantly in case
  many duplicate keys are used in the index

* issue #1042: set time zone in log output

  the command-line option `--log.use-local-time` was added to print dates and times in
  the server-local timezone instead of UTC

* command-line options that require a boolean value now validate the
  value given on the command-line

  This prevents issues if no value is specified for an option that
  requires a boolean value. For example, the following command-line would
  have caused trouble in 2.2, because `--server.endpoint` would have been
  used as the value for the `--server.disable-authentication` options
  (which requires a boolean value):

      arangod --server.disable-authentication --server.endpoint tcp://127.0.0.1:8529 data

  In 2.3, running this command will fail with an error and requires to
  be modified to:

      arangod --server.disable-authentication true --server.endpoint tcp://127.0.0.1:8529 data

* improved performance of CSV import in arangoimp

* fixed issue #1027: Stack traces are off-by-one

* fixed issue #1026: Modules loaded in different files within the same app
  should refer to the same module

* fixed issue #1025: Traversal not as expected in undirected graph

* added a _relation function in the general-graph module.

  This deprecated _directedRelation and _undirectedRelation.
  ArangoDB does not offer any constraints for undirected edges
  which caused some confusion of users how undirected relations
  have to be handled. Relation now only supports directed relations
  and the user can actively simulate undirected relations.

* changed return value of Foxx.applicationContext#collectionName:

  Previously, the function could return invalid collection names because
  invalid characters were not replaced in the application name prefix, only
  in the collection name passed.

  Now, the function replaces invalid characters also in the application name
  prefix, which might to slightly different results for application names that
  contained any characters outside the ranges [a-z], [A-Z] and [0-9].

* prevent XSS in AQL editor and logs view

* integrated tutorial into ArangoShell and web interface

* added option `--backslash-escape` for arangoimp when running CSV file imports

* front-end: added download feature for (filtered) documents

* front-end: added download feature for the results of a user query

* front-end: added function to move documents to another collection

* front-end: added sort-by attribute to the documents filter

* front-end: added sorting feature to database, graph management and user management view.

* issue #989: front-end: Databases view not refreshing after deleting a database

* issue #991: front-end: Database search broken

* front-end: added infobox which shows more information about a document (_id, _rev, _key) or
  an edge (_id, _rev, _key, _from, _to). The from and to attributes are clickable and redirect
  to their document location.

* front-end: added edit-mode for deleting multiple documents at the same time.

* front-end: added delete button to the detailed document/edge view.

* front-end: added visual feedback for saving documents/edges inside the editor (error/success).

* front-end: added auto-focusing for the first input field in a modal.

* front-end: added validation for user input in a modal.

* front-end: user defined queries are now stored inside the database and are bound to the current
  user, instead of using the local storage functionality of the browsers. The outcome of this is
  that user defined queries are now independently usable from any device. Also queries can now be
  edited through the standard document editor of the front-end through the _users collection.

* front-end: added import and export functionality for user defined queries.

* front-end: added new keywords and functions to the aql-editor theme

* front-end: applied tile-style to the graph view

* front-end: now using the new graph api including multi-collection support

* front-end: foxx apps are now deletable

* front-end: foxx apps are now installable and updateable through github, if github is their
  origin.

* front-end: added foxx app version control. Multiple versions of a single foxx app are now
  installable and easy to manage and are also arranged in groups.

* front-end: the user-set filter of a collection is now stored until the user navigates to
  another collection.

* front-end: fetching and filtering of documents, statistics, and query operations are now
  handled with asynchronous ajax calls.

* front-end: added progress indicator if the front-end is waiting for a server operation.

* front-end: fixed wrong count of documents in the documents view of a collection.

* front-end: fixed unexpected styling of the manage db view and navigation.

* front-end: fixed wrong handling of select fields in a modal view.

* front-end: fixed wrong positioning of some tooltips.

* automatically call `toJSON` function of JavaScript objects (if present)
  when serializing them into database documents. This change allows
  storing JavaScript date objects in the database in a sensible manner.


v2.2.7 (2014-11-19)
-------------------

* fixed issue #998: Incorrect application URL for non-system Foxx apps

* fixed issue #1079: AQL editor: keyword WITH in UPDATE query is not highlighted

* fix memory leak in cluster nodes

* fixed registration of AQL user-defined functions in Web UI (JS shell)

* fixed error display in Web UI for certain errors
  (now error message is printed instead of 'undefined')

* fixed issue #1059: bug in js module console

* fixed issue #1056: "fs": zip functions fail with passwords

* fixed issue #1063: Docs: measuring unit of --wal.logfile-size?

* fixed issue #1062: Docs: typo in 14.2 Example data


v2.2.6 (2014-10-20)
-------------------

* fixed issue #972: Compilation Issue

* fixed issue #743: temporary directories are now unique and one can read
  off the tool that created them, if empty, they are removed atexit

* Highly improved performance of all AQL GRAPH_* functions.

* Orphan collections in general graphs can now be found via GRAPH_VERTICES
  if either "any" or no direction is defined

* Fixed documentation for AQL function GRAPH_NEIGHBORS.
  The option "vertexCollectionRestriction" is meant to filter the target
  vertices only, and should not filter the path.

* Fixed a bug in GRAPH_NEIGHBORS which enforced only empty results
  under certain conditions


v2.2.5 (2014-10-09)
-------------------

* fixed issue #961: allow non-JSON values in undocument request bodies

* fixed issue 1028: libicu is now statically linked

* fixed cached lookups of collections on the server, which may have caused spurious
  problems after collection rename operations


v2.2.4 (2014-10-01)
-------------------

* fixed accessing `_from` and `_to` attributes in `collection.byExample` and
  `collection.firstExample`

  These internal attributes were not handled properly in the mentioned functions, so
  searching for them did not always produce documents

* fixed issue #1030: arangoimp 2.2.3 crashing, not logging on large Windows CSV file

* fixed issue #1025: Traversal not as expected in undirected graph

* fixed issue #1020

  This requires re-introducing the startup option `--database.force-sync-properties`.

  This option can again be used to force fsyncs of collection, index and database properties
  stored as JSON strings on disk in files named `parameter.json`. Syncing these files after
  a write may be necessary if the underlying storage does not sync file contents by itself
  in a "sensible" amount of time after a file has been written and closed.

  The default value is `true` so collection, index and database properties will always be
  synced to disk immediately. This affects creating, renaming and dropping collections as
  well as creating and dropping databases and indexes. Each of these operations will perform
  an additional fsync on the `parameter.json` file if the option is set to `true`.

  It might be sensible to set this option to `false` for workloads that create and drop a
  lot of collections (e.g. test runs).

  Document operations such as creating, updating and dropping documents are not affected
  by this option.

* fixed issue #1016: AQL editor bug

* fixed issue #1014: WITHIN function returns wrong distance

* fixed AQL shortest path calculation in function `GRAPH_SHORTEST_PATH` to return
  complete vertex objects instead of just vertex ids

* allow changing of attributes of documents stored in server-side JavaScript variables

  Previously, the following did not work:

      var doc = db.collection.document(key);
      doc._key = "abc"; // overwriting internal attributes not supported
      doc.value = 123;  // overwriting existing attributes not supported

  Now, modifying documents stored in server-side variables (e.g. `doc` in the above case)
  is supported. Modifying the variables will not update the documents in the database,
  but will modify the JavaScript object (which can be written back to the database using
  `db.collection.update` or `db.collection.replace`)

* fixed issue #997: arangoimp apparently doesn't support files >2gig on Windows

  large file support (requires using `_stat64` instead of `stat`) is now supported on
  Windows


v2.2.3 (2014-09-02)
-------------------

* added `around` for Foxx controller

* added `type` option for HTTP API `GET /_api/document?collection=...`

  This allows controlling the type of results to be returned. By default, paths to
  documents will be returned, e.g.

      [
        `/_api/document/test/mykey1`,
        `/_api/document/test/mykey2`,
        ...
      ]

  To return a list of document ids instead of paths, the `type` URL parameter can be
  set to `id`:

      [
        `test/mykey1`,
        `test/mykey2`,
        ...
      ]

  To return a list of document keys only, the `type` URL parameter can be set to `key`:

      [
        `mykey1`,
        `mykey2`,
        ...
      ]


* properly capitalize HTTP response header field names in case the `x-arango-async`
  HTTP header was used in a request.

* fixed several documentation issues

* speedup for several general-graph functions, AQL functions starting with `GRAPH_`
  and traversals


v2.2.2 (2014-08-08)
-------------------

* allow storing non-reserved attribute names starting with an underscore

  Previous versions of ArangoDB parsed away all attribute names that started with an
  underscore (e.g. `_test', '_foo', `_bar`) on all levels of a document (root level
  and sub-attribute levels). While this behavior was documented, it was unintuitive and
  prevented storing documents inside other documents, e.g.:

      {
        "_key" : "foo",
        "_type" : "mydoc",
        "references" : [
          {
            "_key" : "something",
            "_rev" : "...",
            "value" : 1
          },
          {
            "_key" : "something else",
            "_rev" : "...",
            "value" : 2
          }
        ]
      }

  In the above example, previous versions of ArangoDB removed all attributes and
  sub-attributes that started with underscores, meaning the embedded documents would lose
  some of their attributes. 2.2.2 should preserve such attributes, and will also allow
  storing user-defined attribute names on the top-level even if they start with underscores
  (such as `_type` in the above example).

* fix conversion of JavaScript String, Number and Boolean objects to JSON.

  Objects created in JavaScript using `new Number(...)`, `new String(...)`, or
  `new Boolean(...)` were not converted to JSON correctly.

* fixed a race condition on task registration (i.e. `require("org/arangodb/tasks").register()`)

  this race condition led to undefined behavior when a just-created task with no offset and
  no period was instantly executed and deleted by the task scheduler, before the `register`
  function returned to the caller.

* changed run-tests.sh to execute all suitable tests.

* switch to new version of gyp

* fixed upgrade button


v2.2.1 (2014-07-24)
-------------------

* fixed hanging write-ahead log recovery for certain cases that involved dropping
  databases

* fixed issue with --check-version: when creating a new database the check failed

* issue #947 Foxx applicationContext missing some properties

* fixed issue with --check-version: when creating a new database the check failed

* added startup option `--wal.suppress-shape-information`

  Setting this option to `true` will reduce memory and disk space usage and require
  less CPU time when modifying documents or edges. It should therefore be turned on
  for standalone ArangoDB servers. However, for servers that are used as replication
  masters, setting this option to `true` will effectively disable the usage of the
  write-ahead log for replication, so it should be set to `false` for any replication
  master servers.

  The default value for this option is `false`.

* added optional `ttl` attribute to specify result cursor expiration for HTTP API method
  `POST /_api/cursor`

  The `ttl` attribute can be used to prevent cursor results from timing out too early.

* issue #947: Foxx applicationContext missing some properties

* (reported by Christian Neubauer):

  The problem was that in Google's V8, signed and unsigned chars are not always declared cleanly.
  so we need to force v8 to compile with forced signed chars which is done by the Flag:
    -fsigned-char
  at least it is enough to follow the instructions of compiling arango on rasperry
  and add "CFLAGS='-fsigned-char'" to the make command of V8 and remove the armv7=0

* Fixed a bug with the replication client. In the case of single document
  transactions the collection was not write locked.


v2.2.0 (2014-07-10)
-------------------

* The replication methods `logger.start`, `logger.stop` and `logger.properties` are
  no-ops in ArangoDB 2.2 as there is no separate replication logger anymore. Data changes
  are logged into the write-ahead log in ArangoDB 2.2, and not separately by the
  replication logger. The replication logger object is still there in ArangoDB 2.2 to
  ensure backwards-compatibility, however, logging cannot be started, stopped or
  configured anymore. Using any of these methods will do nothing.

  This also affects the following HTTP API methods:
  - `PUT /_api/replication/logger-start`
  - `PUT /_api/replication/logger-stop`
  - `GET /_api/replication/logger-config`
  - `PUT /_api/replication/logger-config`

  Using any of these methods is discouraged from now on as they will be removed in
  future versions of ArangoDB.

* INCOMPATIBLE CHANGE: replication of transactions has changed. Previously, transactions
  were logged on a master in one big block and shipped to a slave in one block, too.
  Now transactions will be logged and replicated as separate entries, allowing transactions
  to be bigger and also ensure replication progress.

  This change also affects the behavior of the `stop` method of the replication applier.
  If the replication applier is now stopped manually using the `stop` method and later
  restarted using the `start` method, any transactions that were unfinished at the
  point of stopping will be aborted on a slave, even if they later commit on the master.

  In ArangoDB 2.2, stopping the replication applier manually should be avoided unless the
  goal is to stop replication permanently or to do a full resync with the master anyway.
  If the replication applier still must be stopped, it should be made sure that the
  slave has fetched and applied all pending operations from a master, and that no
  extra transactions are started on the master before the `stop` command on the slave
  is executed.

  Replication of transactions in ArangoDB 2.2 might also lock the involved collections on
  the slave while a transaction is either committed or aborted on the master and the
  change has been replicated to the slave. This change in behavior may be important for
  slave servers that are used for read-scaling. In order to avoid long lasting collection
  locks on the slave, transactions should be kept small.

  The `_replication` system collection is not used anymore in ArangoDB 2.2 and its usage is
  discouraged.

* INCOMPATIBLE CHANGE: the figures reported by the `collection.figures` method
  now only reflect documents and data contained in the journals and datafiles of
  collections. Documents or deletions contained only in the write-ahead log will
  not influence collection figures until the write-ahead log garbage collection
  kicks in. The figures for a collection might therefore underreport the total
  resource usage of a collection.

  Additionally, the attributes `lastTick` and `uncollectedLogfileEntries` have been
  added to the result of the `figures` operation and the HTTP API method
  `PUT /_api/collection/figures`

* added `insert` method as an alias for `save`. Documents can now be inserted into
  a collection using either method:

      db.test.save({ foo: "bar" });
      db.test.insert({ foo: "bar" });

* added support for data-modification AQL queries

* added AQL keywords `INSERT`, `UPDATE`, `REPLACE` and `REMOVE` (and `WITH`) to
  support data-modification AQL queries.

  Unquoted usage of these keywords for attribute names in AQL queries will likely
  fail in ArangoDB 2.2. If any such attribute name needs to be used in a query, it
  should be enclosed in backticks to indicate the usage of a literal attribute
  name.

  For example, the following query will fail in ArangoDB 2.2 with a parse error:

      FOR i IN foo RETURN i.remove

  and needs to be rewritten like this:

      FOR i IN foo RETURN i.`remove`

* disallow storing of JavaScript objects that contain JavaScript native objects
  of type `Date`, `Function`, `RegExp` or `External`, e.g.

      db.test.save({ foo: /bar/ });
      db.test.save({ foo: new Date() });

  will now print

      Error: <data> cannot be converted into JSON shape: could not shape document

  Previously, objects of these types were silently converted into an empty object
  (i.e. `{ }`).

  To store such objects in a collection, explicitly convert them into strings
  like this:

      db.test.save({ foo: String(/bar/) });
      db.test.save({ foo: String(new Date()) });

* The replication methods `logger.start`, `logger.stop` and `logger.properties` are
  no-ops in ArangoDB 2.2 as there is no separate replication logger anymore. Data changes
  are logged into the write-ahead log in ArangoDB 2.2, and not separately by the
  replication logger. The replication logger object is still there in ArangoDB 2.2 to
  ensure backwards-compatibility, however, logging cannot be started, stopped or
  configured anymore. Using any of these methods will do nothing.

  This also affects the following HTTP API methods:
  - `PUT /_api/replication/logger-start`
  - `PUT /_api/replication/logger-stop`
  - `GET /_api/replication/logger-config`
  - `PUT /_api/replication/logger-config`

  Using any of these methods is discouraged from now on as they will be removed in
  future versions of ArangoDB.

* INCOMPATIBLE CHANGE: replication of transactions has changed. Previously, transactions
  were logged on a master in one big block and shipped to a slave in one block, too.
  Now transactions will be logged and replicated as separate entries, allowing transactions
  to be bigger and also ensure replication progress.

  This change also affects the behavior of the `stop` method of the replication applier.
  If the replication applier is now stopped manually using the `stop` method and later
  restarted using the `start` method, any transactions that were unfinished at the
  point of stopping will be aborted on a slave, even if they later commit on the master.

  In ArangoDB 2.2, stopping the replication applier manually should be avoided unless the
  goal is to stop replication permanently or to do a full resync with the master anyway.
  If the replication applier still must be stopped, it should be made sure that the
  slave has fetched and applied all pending operations from a master, and that no
  extra transactions are started on the master before the `stop` command on the slave
  is executed.

  Replication of transactions in ArangoDB 2.2 might also lock the involved collections on
  the slave while a transaction is either committed or aborted on the master and the
  change has been replicated to the slave. This change in behavior may be important for
  slave servers that are used for read-scaling. In order to avoid long lasting collection
  locks on the slave, transactions should be kept small.

  The `_replication` system collection is not used anymore in ArangoDB 2.2 and its usage is
  discouraged.

* INCOMPATIBLE CHANGE: the figures reported by the `collection.figures` method
  now only reflect documents and data contained in the journals and datafiles of
  collections. Documents or deletions contained only in the write-ahead log will
  not influence collection figures until the write-ahead log garbage collection
  kicks in. The figures for a collection might therefore underreport the total
  resource usage of a collection.

  Additionally, the attributes `lastTick` and `uncollectedLogfileEntries` have been
  added to the result of the `figures` operation and the HTTP API method
  `PUT /_api/collection/figures`

* added `insert` method as an alias for `save`. Documents can now be inserted into
  a collection using either method:

      db.test.save({ foo: "bar" });
      db.test.insert({ foo: "bar" });

* added support for data-modification AQL queries

* added AQL keywords `INSERT`, `UPDATE`, `REPLACE` and `REMOVE` (and `WITH`) to
  support data-modification AQL queries.

  Unquoted usage of these keywords for attribute names in AQL queries will likely
  fail in ArangoDB 2.2. If any such attribute name needs to be used in a query, it
  should be enclosed in backticks to indicate the usage of a literal attribute
  name.

  For example, the following query will fail in ArangoDB 2.2 with a parse error:

      FOR i IN foo RETURN i.remove

  and needs to be rewritten like this:

      FOR i IN foo RETURN i.`remove`

* disallow storing of JavaScript objects that contain JavaScript native objects
  of type `Date`, `Function`, `RegExp` or `External`, e.g.

      db.test.save({ foo: /bar/ });
      db.test.save({ foo: new Date() });

  will now print

      Error: <data> cannot be converted into JSON shape: could not shape document

  Previously, objects of these types were silently converted into an empty object
  (i.e. `{ }`).

  To store such objects in a collection, explicitly convert them into strings
  like this:

      db.test.save({ foo: String(/bar/) });
      db.test.save({ foo: String(new Date()) });

* honor startup option `--server.disable-statistics` when deciding whether or not
  to start periodic statistics collection jobs

  Previously, the statistics collection jobs were started even if the server was
  started with the `--server.disable-statistics` flag being set to `true`

* removed startup option `--random.no-seed`

  This option had no effect in previous versions of ArangoDB and was thus removed.

* removed startup option `--database.remove-on-drop`

  This option was used for debugging only.

* removed startup option `--database.force-sync-properties`

  This option is now superfluous as collection properties are now stored in the
  write-ahead log.

* introduced write-ahead log

  All write operations in an ArangoDB server instance are automatically logged
  to the server's write-ahead log. The write-ahead log is a set of append-only
  logfiles, and it is used in case of a crash recovery and for replication.
  Data from the write-ahead log will eventually be moved into the journals or
  datafiles of collections, allowing the server to remove older write-ahead log
  logfiles. Figures of collections will be updated when data are moved from the
  write-ahead log into the journals or datafiles of collections.

  Cross-collection transactions in ArangoDB should benefit considerably by this
  change, as less writes than in previous versions are required to ensure the data
  of multiple collections are atomically and durably committed. All data-modifying
  operations inside transactions (insert, update, remove) will write their
  operations into the write-ahead log directly, making transactions with multiple
  operations also require less physical memory than in previous versions of ArangoDB,
  that required all transaction data to fit into RAM.

  The `_trx` system collection is not used anymore in ArangoDB 2.2 and its usage is
  discouraged.

  The data in the write-ahead log can also be used in the replication context.
  The `_replication` collection that was used in previous versions of ArangoDB to
  store all changes on the server is not used anymore in ArangoDB 2.2. Instead,
  slaves can read from a master's write-ahead log to get informed about most
  recent changes. This removes the need to store data-modifying operations in
  both the actual place and the `_replication` collection.

* removed startup option `--server.disable-replication-logger`

  This option is superfluous in ArangoDB 2.2. There is no dedicated replication
  logger in ArangoDB 2.2. There is now always the write-ahead log, and it is also
  used as the server's replication log. Specifying the startup option
  `--server.disable-replication-logger` will do nothing in ArangoDB 2.2, but the
  option should not be used anymore as it might be removed in a future version.

* changed behavior of replication logger

  There is no dedicated replication logger in ArangoDB 2.2 as there is the
  write-ahead log now. The existing APIs for starting and stopping the replication
  logger still exist in ArangoDB 2.2 for downwards-compatibility, but calling
  the start or stop operations are no-ops in ArangoDB 2.2. When querying the
  replication logger status via the API, the server will always report that the
  replication logger is running. Configuring the replication logger is a no-op
  in ArangoDB 2.2, too. Changing the replication logger configuration has no
  effect. Instead, the write-ahead log configuration can be changed.

* removed MRuby integration for arangod

  ArangoDB had an experimental MRuby integration in some of the publish builds.
  This wasn't continuously developed, and so it has been removed in ArangoDB 2.2.

  This change has led to the following startup options being superfluous:

  - `--ruby.gc-interval`
  - `--ruby.action-directory`
  - `--ruby.modules-path`
  - `--ruby.startup-directory`

  Specifying these startup options will do nothing in ArangoDB 2.2, but the
  options should be avoided from now on as they might be removed in future versions.

* reclaim index memory when last document in collection is deleted

  Previously, deleting documents from a collection did not lead to index sizes being
  reduced. Instead, the already allocated index memory was re-used when a collection
  was refilled.

  Now, index memory for primary indexes and hash indexes is reclaimed instantly when
  the last document from a collection is removed.

* inlined and optimized functions in hash indexes

* added AQL TRANSLATE function

  This function can be used to perform lookups from static lists, e.g.

      LET countryNames = { US: "United States", UK: "United Kingdom", FR: "France" }
      RETURN TRANSLATE("FR", countryNames)

* fixed datafile debugger

* fixed check-version for empty directory

* moved try/catch block to the top of routing chain

* added mountedApp function for foxx-manager

* fixed issue #883: arango 2.1 - when starting multi-machine cluster, UI web
  does not change to cluster overview

* fixed dfdb: should not start any other V8 threads

* cleanup of version-check, added module org/arangodb/database-version,
  added --check-version option

* fixed issue #881: [2.1.0] Bombarded (every 10 sec or so) with
  "WARNING format string is corrupt" when in non-system DB Dashboard

* specialized primary index implementation to allow faster hash table
  rebuilding and reduce lookups in datafiles for the actual value of `_key`.

* issue #862: added `--overwrite` option to arangoimp

* removed number of property lookups for documents during AQL queries that
  access documents

* prevent buffering of long print results in arangosh's and arangod's print
  command

  this change will emit buffered intermediate print results and discard the
  output buffer to quickly deliver print results to the user, and to prevent
  constructing very large buffers for large results

* removed sorting of attribute names for use in a collection's shaper

  sorting attribute names was done on document insert to keep attributes
  of a collection in sorted order for faster comparisons. The sort order
  of attributes was only used in one particular and unlikely case, so it
  was removed. Collections with many different attribute names should
  benefit from this change by faster inserts and slightly less memory usage.

* fixed a bug in arangodump which got the collection name in _from and _to
  attributes of edges wrong (all were "_unknown")

* fixed a bug in arangorestore which did not recognize wrong _from and _to
  attributes of edges

* improved error detection and reporting in arangorestore


v2.1.1 (2014-06-06)
-------------------

* fixed dfdb: should not start any other V8 threads

* signature for collection functions was modified

  The basic change was the substitution of the input parameter of the
  function by an generic options object which can contain multiple
  option parameter of the function.
  Following functions were modified
  remove
  removeBySample
  replace
  replaceBySample
  update
  updateBySample

  Old signature is yet supported but it will be removed in future versions

v2.1.0 (2014-05-29)
-------------------

* implemented upgrade procedure for clusters

* fixed communication issue with agency which prevented reconnect
  after an agent failure

* fixed cluster dashboard in the case that one but not all servers
  in the cluster are down

* fixed a bug with coordinators creating local database objects
  in the wrong order (_system needs to be done first)

* improved cluster dashboard


v2.1.0-rc2 (2014-05-25)
-----------------------

* fixed issue #864: Inconsistent behavior of AQL REVERSE(list) function


v2.1.0-rc1 (XXXX-XX-XX)
-----------------------

* added server-side periodic task management functions:

  - require("org/arangodb/tasks").register(): registers a periodic task
  - require("org/arangodb/tasks").unregister(): unregisters and removes a
    periodic task
  - require("org/arangodb/tasks").get(): retrieves a specific tasks or all
    existing tasks

  the previous undocumented function `internal.definePeriodic` is now
  deprecated and will be removed in a future release.

* decrease the size of some seldom used system collections on creation.

  This will make these collections use less disk space and mapped memory.

* added AQL date functions

* added AQL FLATTEN() list function

* added index memory statistics to `db.<collection>.figures()` function

  The `figures` function will now return a sub-document `indexes`, which lists
  the number of indexes in the `count` sub-attribute, and the total memory
  usage of the indexes in bytes in the `size` sub-attribute.

* added AQL CURRENT_DATABASE() function

  This function returns the current database's name.

* added AQL CURRENT_USER() function

  This function returns the current user from an AQL query. The current user is the
  username that was specified in the `Authorization` HTTP header of the request. If
  authentication is turned off or the query was executed outside a request context,
  the function will return `null`.

* fixed issue #796: Searching with newline chars broken?

  fixed slightly different handling of backslash escape characters in a few
  AQL functions. Now handling of escape sequences should be consistent, and
  searching for newline characters should work the same everywhere

* added OpenSSL version check for configure

  It will report all OpenSSL versions < 1.0.1g as being too old.
  `configure` will only complain about an outdated OpenSSL version but not stop.

* require C++ compiler support (requires g++ 4.8, clang++ 3.4 or Visual Studio 13)

* less string copying returning JSONified documents from ArangoDB, e.g. via
  HTTP GET `/_api/document/<collection>/<document>`

* issue #798: Lower case http headers from arango

  This change allows returning capitalized HTTP headers, e.g.
  `Content-Length` instead of `content-length`.
  The HTTP spec says that headers are case-insensitive, but
  in fact several clients rely on a specific case in response
  headers.
  This change will capitalize HTTP headers if the `X-Arango-Version`
  request header is sent by the client and contains a value of at
  least `20100` (for version 2.1). The default value for the
  compatibility can also be set at server start, using the
  `--server.default-api-compatibility` option.

* simplified usage of `db._createStatement()`

  Previously, the function could not be called with a query string parameter as
  follows:

      db._createStatement(queryString);

  Calling it as above resulted in an error because the function expected an
  object as its parameter. From now on, it's possible to call the function with
  just the query string.

* make ArangoDB not send back a `WWW-Authenticate` header to a client in case the
  client sends the `X-Omit-WWW-Authenticate` HTTP header.

  This is done to prevent browsers from showing their built-in HTTP authentication
  dialog for AJAX requests that require authentication.
  ArangoDB will still return an HTTP 401 (Unauthorized) if the request doesn't
  contain valid credentials, but it will omit the `WWW-Authenticate` header,
  allowing clients to bypass the browser's authentication dialog.

* added REST API method HTTP GET `/_api/job/job-id` to query the status of an
  async job without potentially fetching it from the list of done jobs

* fixed non-intuitive behavior in jobs API: previously, querying the status
  of an async job via the API HTTP PUT `/_api/job/job-id` removed a currently
  executing async job from the list of queryable jobs on the server.
  Now, when querying the result of an async job that is still executing,
  the job is kept in the list of queryable jobs so its result can be fetched
  by a subsequent request.

* use a new data structure for the edge index of an edge collection. This
  improves the performance for the creation of the edge index and in
  particular speeds up removal of edges in graphs. Note however that
  this change might change the order in which edges starting at
  or ending in a vertex are returned. However, this order was never
  guaranteed anyway and it is not sensible to guarantee any particular
  order.

* provide a size hint to edge and hash indexes when initially filling them
  this will lead to less re-allocations when populating these indexes

  this may speed up building indexes when opening an existing collection

* don't requeue identical context methods in V8 threads in case a method is
  already registered

* removed arangod command line option `--database.remove-on-compacted`

* export the sort attribute for graph traversals to the HTTP interface

* add support for arangodump/arangorestore for clusters


v2.0.8 (XXXX-XX-XX)
-------------------

* fixed too-busy iteration over skiplists

  Even when a skiplist query was restricted by a limit clause, the skiplist
  index was queried without the limit. this led to slower-than-necessary
  execution times.

* fixed timeout overflows on 32 bit systems

  this bug has led to problems when select was called with a high timeout
  value (2000+ seconds) on 32bit systems that don't have a forgiving select
  implementation. when the call was made on these systems, select failed
  so no data would be read or sent over the connection

  this might have affected some cluster-internal operations.

* fixed ETCD issues on 32 bit systems

  ETCD was non-functional on 32 bit systems at all. The first call to the
  watch API crashed it. This was because atomic operations worked on data
  structures that were not properly aligned on 32 bit systems.

* fixed issue #848: db.someEdgeCollection.inEdge does not return correct
  value when called the 2nd time after a .save to the edge collection


v2.0.7 (2014-05-05)
-------------------

* issue #839: Foxx Manager missing "unfetch"

* fixed a race condition at startup

  this fixes undefined behavior in case the logger was involved directly at
  startup, before the logger initialization code was called. This should have
  occurred only for code that was executed before the invocation of main(),
  e.g. during ctor calls of statically defined objects.


v2.0.6 (2014-04-22)
-------------------

* fixed issue #835: arangosh doesn't show correct database name



v2.0.5 (2014-04-21)
-------------------

* Fixed a caching problem in IE JS Shell

* added cancelation for async jobs

* upgraded to new gyp for V8

* new Windows installer


v2.0.4 (2014-04-14)
-------------------

* fixed cluster authentication front-end issues for Firefox and IE, there are
  still problems with Chrome


v2.0.3 (2014-04-14)
-------------------

* fixed AQL optimizer bug

* fixed front-end issues

* added password change dialog


v2.0.2 (2014-04-06)
-------------------

* during cluster startup, do not log (somewhat expected) connection errors with
  log level error, but with log level info

* fixed dashboard modals

* fixed connection check for cluster planning front end: firefox does
  not support async:false

* document how to persist a cluster plan in order to relaunch an existing
  cluster later


v2.0.1 (2014-03-31)
-------------------

* make ArangoDB not send back a `WWW-Authenticate` header to a client in case the
  client sends the `X-Omit-WWW-Authenticate` HTTP header.

  This is done to prevent browsers from showing their built-in HTTP authentication
  dialog for AJAX requests that require authentication.
  ArangoDB will still return an HTTP 401 (Unauthorized) if the request doesn't
  contain valid credentials, but it will omit the `WWW-Authenticate` header,
  allowing clients to bypass the browser's authentication dialog.

* fixed isses in arango-dfdb:

  the dfdb was not able to unload certain system collections, so these couldn't be
  inspected with the dfdb sometimes. Additionally, it did not truncate corrupt
  markers from datafiles under some circumstances

* added `changePassword` attribute for users

* fixed non-working "save" button in collection edit view of web interface
  clicking the save button did nothing. one had to press enter in one of the input
  fields to send modified form data

* fixed V8 compile error on MacOS X

* prevent `body length: -9223372036854775808` being logged in development mode for
  some Foxx HTTP responses

* fixed several bugs in web interface dashboard

* fixed issue #783: coffee script not working in manifest file

* fixed issue #783: coffee script not working in manifest file

* fixed issue #781: Cant save current query from AQL editor ui

* bumped version in `X-Arango-Version` compatibility header sent by arangosh and other
  client tools from `1.5` to `2.0`.

* fixed startup options for arango-dfdb, added details option for arango-dfdb

* fixed display of missing error messages and codes in arangosh

* when creating a collection via the web interface, the collection type was always
  "document", regardless of the user's choice


v2.0.0 (2014-03-10)
-------------------

* first 2.0 release


v2.0.0-rc2 (2014-03-07)
-----------------------

* fixed cluster authorization


v2.0.0-rc1 (2014-02-28)
-----------------------

* added sharding :-)

* added collection._dbName attribute to query the name of the database from a collection

  more detailed documentation on the sharding and cluster features can be found in the user
  manual, section **Sharding**

* INCOMPATIBLE CHANGE: using complex values in AQL filter conditions with operators other
  than equality (e.g. >=, >, <=, <) will disable usage of skiplist indexes for filter
  evaluation.

  For example, the following queries will be affected by change:

      FOR doc IN docs FILTER doc.value < { foo: "bar" } RETURN doc
      FOR doc IN docs FILTER doc.value >= [ 1, 2, 3 ] RETURN doc

  The following queries will not be affected by the change:

      FOR doc IN docs FILTER doc.value == 1 RETURN doc
      FOR doc IN docs FILTER doc.value == "foo" RETURN doc
      FOR doc IN docs FILTER doc.value == [ 1, 2, 3 ] RETURN doc
      FOR doc IN docs FILTER doc.value == { foo: "bar" } RETURN doc

* INCOMPATIBLE CHANGE: removed undocumented method `collection.saveOrReplace`

  this feature was never advertised nor documented nor tested.

* INCOMPATIBLE CHANGE: removed undocumented REST API method `/_api/simple/BY-EXAMPLE-HASH`

  this feature was never advertised nor documented nor tested.

* added explicit startup parameter `--server.reuse-address`

  This flag can be used to control whether sockets should be acquired with the SO_REUSEADDR
  flag.

  Regardless of this setting, sockets on Windows are always acquired using the
  SO_EXCLUSIVEADDRUSE flag.

* removed undocumented REST API method GET `/_admin/database-name`

* added user validation API at POST `/_api/user/<username>`

* slightly improved users management API in `/_api/user`:

  Previously, when creating a new user via HTTP POST, the username needed to be
  passed in an attribute `username`. When users were returned via this API,
  the usernames were returned in an attribute named `user`. This was slightly
  confusing and was changed in 2.0 as follows:

  - when adding a user via HTTP POST, the username can be specified in an attribute
  `user`. If this attribute is not used, the API will look into the attribute `username`
  as before and use that value.
  - when users are returned via HTTP GET, the usernames are still returned in an
    attribute `user`.

  This change should be fully downwards-compatible with the previous version of the API.

* added AQL SLICE function to extract slices from lists

* made module loader more node compatible

* the startup option `--javascript.package-path` for arangosh is now deprecated and does
  nothing. Using it will not cause an error, but the option is ignored.

* added coffee script support

* Several UI improvements.

* Exchanged icons in the graphviewer toolbar

* always start networking and HTTP listeners when starting the server (even in
  console mode)

* allow vertex and edge filtering with user-defined functions in TRAVERSAL,
  TRAVERSAL_TREE and SHORTEST_PATH AQL functions:

      // using user-defined AQL functions for edge and vertex filtering
      RETURN TRAVERSAL(friends, friendrelations, "friends/john", "outbound", {
        followEdges: "myfunctions::checkedge",
        filterVertices: "myfunctions::checkvertex"
      })

      // using the following custom filter functions
      var aqlfunctions = require("org/arangodb/aql/functions");
      aqlfunctions.register("myfunctions::checkedge", function (config, vertex, edge, path) {
        return (edge.type !== 'dislikes'); // don't follow these edges
      }, false);

      aqlfunctions.register("myfunctions::checkvertex", function (config, vertex, path) {
        if (vertex.isDeleted || ! vertex.isActive) {
          return [ "prune", "exclude" ]; // exclude these and don't follow them
        }
        return [ ]; // include everything else
      }, false);

* fail if invalid `strategy`, `order` or `itemOrder` attribute values
  are passed to the AQL TRAVERSAL function. Omitting these attributes
  is not considered an error, but specifying an invalid value for any
  of these attributes will make an AQL query fail.

* issue #751: Create database through API should return HTTP status code 201

  By default, the server now returns HTTP 201 (created) when creating a new
  database successfully. To keep compatibility with older ArangoDB versions, the
  startup parameter `--server.default-api-compatibility` can be set to a value
  of `10400` to indicate API compatibility with ArangoDB 1.4. The compatibility
  can also be enforced by setting the `X-Arango-Version` HTTP header in a
  client request to this API on a per-request basis.

* allow direct access from the `db` object to collections whose names start
  with an underscore (e.g. db._users).

  Previously, access to such collections via the `db` object was possible from
  arangosh, but not from arangod (and thus Foxx and actions). The only way
  to access such collections from these places was via the `db._collection(<name>)`
  workaround.

* allow `\n` (as well as `\r\n`) as line terminator in batch requests sent to
  `/_api/batch` HTTP API.

* use `--data-binary` instead of `--data` parameter in generated cURL examples

* issue #703: Also show path of logfile for fm.config()

* issue #675: Dropping a collection used in "graph" module breaks the graph

* added "static" Graph.drop() method for graphs API

* fixed issue #695: arangosh server.password error

* use pretty-printing in `--console` mode by default

* simplified ArangoDB startup options

  Some startup options are now superfluous or their usage is simplified. The
  following options have been changed:

  * `--javascript.modules-path`: this option has been removed. The modules paths
    are determined by arangod and arangosh automatically based on the value of
    `--javascript.startup-directory`.

    If the option is set on startup, it is ignored so startup will not abort with
    an error `unrecognized option`.

  * `--javascript.action-directory`: this option has been removed. The actions
    directory is determined by arangod automatically based on the value of
    `--javascript.startup-directory`.

    If the option is set on startup, it is ignored so startup will not abort with
    an error `unrecognized option`.

  * `--javascript.package-path`: this option is still available but it is not
    required anymore to set the standard package paths (e.g. `js/npm`). arangod
    will automatically use this standard package path regardless of whether it
    was specified via the options.

    It is possible to use this option to add additional package paths to the
    standard value.

  Configuration files included with arangod are adjusted accordingly.

* layout of the graphs tab adapted to better fit with the other tabs

* database selection is moved to the bottom right corner of the web interface

* removed priority queue index type

  this feature was never advertised nor documented nor tested.

* display internal attributes in document source view of web interface

* removed separate shape collections

  When upgrading to ArangoDB 2.0, existing collections will be converted to include
  shapes and attribute markers in the datafiles instead of using separate files for
  shapes.

  When a collection is converted, existing shapes from the SHAPES directory will
  be written to a new datafile in the collection directory, and the SHAPES directory
  will be removed afterwards.

  This saves up to 2 MB of memory and disk space for each collection
  (savings are higher, the less different shapes there are in a collection).
  Additionally, one less file descriptor per opened collection will be used.

  When creating a new collection, the amount of sync calls may be reduced. The same
  may be true for documents with yet-unknown shapes. This may help performance
  in these cases.

* added AQL functions `NTH` and `POSITION`

* added signal handler for arangosh to save last command in more cases

* added extra prompt placeholders for arangosh:
  - `%e`: current endpoint
  - `%u`: current user

* added arangosh option `--javascript.gc-interval` to control amount of
  garbage collection performed by arangosh

* fixed issue #651: Allow addEdge() to take vertex ids in the JS library

* removed command-line option `--log.format`

  In previous versions, this option did not have an effect for most log messages, so
  it got removed.

* removed C++ logger implementation

  Logging inside ArangoDB is now done using the LOG_XXX() macros. The LOGGER_XXX()
  macros are gone.

* added collection status "loading"


v1.4.16 (XXXX-XX-XX)
--------------------

* fixed too eager datafile deletion

  this issue could have caused a crash when the compaction had marked datafiles as obsolete
  and they were removed while "old" temporary query results still pointed to the old datafile
  positions

* fixed issue #826: Replication fails when a collection's configuration changes


v1.4.15 (2014-04-19)
--------------------

* bugfix for AQL query optimizer

  the following type of query was too eagerly optimized, leading to errors in code-generation:

      LET a = (FOR i IN [] RETURN i) LET b = (FOR i IN [] RETURN i) RETURN 1

  the problem occurred when both lists in the subqueries were empty. In this case invalid code
  was generated and the query couldn't be executed.


v1.4.14 (2014-04-05)
--------------------

* fixed race conditions during shape / attribute insertion

  A race condition could have led to spurious `cannot find attribute #xx` or
  `cannot find shape #xx` (where xx is a number) warning messages being logged
  by the server. This happened when a new attribute was inserted and at the same
  time was queried by another thread.

  Also fixed a race condition that may have occurred when a thread tried to
  access the shapes / attributes hash tables while they were resized. In this
  cases, the shape / attribute may have been hashed to a wrong slot.

* fixed a memory barrier / cpu synchronization problem with libev, affecting
  Windows with Visual Studio 2013 (probably earlier versions are affected, too)

  The issue is described in detail here:
  http://lists.schmorp.de/pipermail/libev/2014q1/002318.html


v1.4.13 (2014-03-14)
--------------------

* added diagnostic output for Foxx application upload

* allow dump & restore from ArangoDB 1.4 with an ArangoDB 2.0 server

* allow startup options `temp-path` and `default-language` to be specified from the arangod
  configuration file and not only from the command line

* fixed too eager compaction

  The compaction will now wait for several seconds before trying to re-compact the same
  collection. Additionally, some other limits have been introduced for the compaction.


v1.4.12 (2014-03-05)
--------------------

* fixed display bug in web interface which caused the following problems:
  - documents were displayed in web interface as being empty
  - document attributes view displayed many attributes with content "undefined"
  - document source view displayed many attributes with name "TYPEOF" and value "undefined"
  - an alert popping up in the browser with message "Datatables warning..."

* re-introduced old-style read-write locks to supports Windows versions older than
  Windows 2008R2 and Windows 7. This should re-enable support for Windows Vista and
  Windows 2008.


v1.4.11 (2014-02-27)
--------------------

* added SHORTEST_PATH AQL function

  this calculates the shortest paths between two vertices, using the Dijkstra
  algorithm, employing a min-heap

  By default, ArangoDB does not know the distance between any two vertices and
  will use a default distance of 1. A custom distance function can be registered
  as an AQL user function to make the distance calculation use any document
  attributes or custom logic:

      RETURN SHORTEST_PATH(cities, motorways, "cities/CGN", "cities/MUC", "outbound", {
        paths: true,
        distance: "myfunctions::citydistance"
      })

      // using the following custom distance function
      var aqlfunctions = require("org/arangodb/aql/functions");
      aqlfunctions.register("myfunctions::distance", function (config, vertex1, vertex2, edge) {
        return Math.sqrt(Math.pow(vertex1.x - vertex2.x) + Math.pow(vertex1.y - vertex2.y));
      }, false);

* fixed bug in Graph.pathTo function

* fixed small memleak in AQL optimizer

* fixed access to potentially uninitialized variable when collection had a cap constraint


v1.4.10 (2014-02-21)
--------------------

* fixed graph constructor to allow graph with some parameter to be used

* added node.js "events" and "stream"

* updated npm packages

* added loading of .json file

* Fixed http return code in graph api with waitForSync parameter.

* Fixed documentation in graph, simple and index api.

* removed 2 tests due to change in ruby library.

* issue #756: set access-control-expose-headers on CORS response

  the following headers are now whitelisted by ArangoDB in CORS responses:
  - etag
  - content-encoding
  - content-length
  - location
  - server
  - x-arango-errors
  - x-arango-async-id


v1.4.9 (2014-02-07)
-------------------

* return a document's current etag in response header for HTTP HEAD requests on
  documents that return an HTTP 412 (precondition failed) error. This allows
  retrieving the document's current revision easily.

* added AQL function `SKIPLIST` to directly access skiplist indexes from AQL

  This is a shortcut method to use a skiplist index for retrieving specific documents in
  indexed order. The function capability is rather limited, but it may be used
  for several cases to speed up queries. The documents are returned in index order if
  only one condition is used.

      /* return all documents with mycollection.created > 12345678 */
      FOR doc IN SKIPLIST(mycollection, { created: [[ '>', 12345678 ]] })
        RETURN doc

      /* return first document with mycollection.created > 12345678 */
      FOR doc IN SKIPLIST(mycollection, { created: [[ '>', 12345678 ]] }, 0, 1)
        RETURN doc

      /* return all documents with mycollection.created between 12345678 and 123456790 */
      FOR doc IN SKIPLIST(mycollection, { created: [[ '>', 12345678 ], [ '<=', 123456790 ]] })
        RETURN doc

      /* return all documents with mycollection.a equal 1 and .b equal 2 */
      FOR doc IN SKIPLIST(mycollection, { a: [[ '==', 1 ]], b: [[ '==', 2 ]] })
        RETURN doc

  The function requires a skiplist index with the exact same attributes to
  be present on the specified collection. All attributes present in the skiplist
  index must be specified in the conditions specified for the `SKIPLIST` function.
  Attribute declaration order is important, too: attributes must be specified in the
  same order in the condition as they have been declared in the skiplist index.

* added command-line option `--server.disable-authentication-unix-sockets`

  with this option, authentication can be disabled for all requests coming
  in via UNIX domain sockets, enabling clients located on the same host as
  the ArangoDB server to connect without authentication.
  Other connections (e.g. TCP/IP) are not affected by this option.

  The default value for this option is `false`.
  Note: this option is only supported on platforms that support Unix domain
  sockets.

* call global arangod instance destructor on shutdown

* issue #755: TRAVERSAL does not use strategy, order and itemOrder options

  these options were not honored when configuring a traversal via the AQL
  TRAVERSAL function. Now, these options are used if specified.

* allow vertex and edge filtering with user-defined functions in TRAVERSAL,
  TRAVERSAL_TREE and SHORTEST_PATH AQL functions:

      // using user-defined AQL functions for edge and vertex filtering
      RETURN TRAVERSAL(friends, friendrelations, "friends/john", "outbound", {
        followEdges: "myfunctions::checkedge",
        filterVertices: "myfunctions::checkvertex"
      })

      // using the following custom filter functions
      var aqlfunctions = require("org/arangodb/aql/functions");
      aqlfunctions.register("myfunctions::checkedge", function (config, vertex, edge, path) {
        return (edge.type !== 'dislikes'); // don't follow these edges
      }, false);

      aqlfunctions.register("myfunctions::checkvertex", function (config, vertex, path) {
        if (vertex.isDeleted || ! vertex.isActive) {
          return [ "prune", "exclude" ]; // exclude these and don't follow them
        }
        return [ ]; // include everything else
      }, false);

* issue #748: add vertex filtering to AQL's TRAVERSAL[_TREE]() function


v1.4.8 (2014-01-31)
-------------------

* install foxx apps in the web interface

* fixed a segfault in the import API


v1.4.7 (2014-01-23)
-------------------

* issue #744: Add usage example arangoimp from Command line

* issue #738: added __dirname, __filename pseudo-globals. Fixes #733. (@by pluma)

* mount all Foxx applications in system apps directory on startup


v1.4.6 (2014-01-20)
-------------------

* issue #736: AQL function to parse collection and key from document handle

* added fm.rescan() method for Foxx-Manager

* fixed issue #734: foxx cookie and route problem

* added method `fm.configJson` for arangosh

* include `startupPath` in result of API `/_api/foxx/config`


v1.4.5 (2014-01-15)
-------------------

* fixed issue #726: Alternate Windows Install Method

* fixed issue #716: dpkg -P doesn't remove everything

* fixed bugs in description of HTTP API `_api/index`

* fixed issue #732: Rest API GET revision number

* added missing documentation for several methods in HTTP API `/_api/edge/...`

* fixed typos in description of HTTP API `_api/document`

* defer evaluation of AQL subqueries and logical operators (lazy evaluation)

* Updated font in WebFrontend, it now contains a version that renders properly on Windows

* generally allow function return values as call parameters to AQL functions

* fixed potential deadlock in global context method execution

* added override file "arangod.conf.local" (and co)


v1.4.4 (2013-12-24)
-------------------

* uid and gid are now set in the scripts, there is no longer a separate config file for
  arangod when started from a script

* foxx-manager is now an alias for arangosh

* arango-dfdb is now an alias for arangod, moved from bin to sbin

* changed from readline to linenoise for Windows

* added --install-service and --uninstall-service for Windows

* removed --daemon and --supervisor for Windows

* arangosh and arangod now uses the config-file which maps the binary name, i. e. if you
  rename arangosh to foxx-manager it will use the config file foxx-manager.conf

* fixed lock file for Windows

* fixed issue #711, #687: foxx-manager throws internal errors

* added `--server.ssl-protocol` option for client tools
  this allows connecting from arangosh, arangoimp, arangoimp etc. to an ArangoDB
  server that uses a non-default value for `--server.ssl-protocol`. The default
  value for the SSL protocol is 4 (TLSv1). If the server is configured to use a
  different protocol, it was not possible to connect to it with the client tools.

* added more detailed request statistics

  This adds the number of async-executed HTTP requests plus the number of HTTP
  requests per individual HTTP method type.

* added `--force` option for arangorestore
  this option allows continuing a restore operation even if the server reports errors
  in the middle of the restore operation

* better error reporting for arangorestore
  in case the server returned an HTTP error, arangorestore previously reported this
  error as `internal error` without any details only. Now server-side errors are
  reported by arangorestore with the server's error message

* include more system collections in dumps produced by arangodump
  previously some system collections were intentionally excluded from dumps, even if the
  dump was run with `--include-system-collections`. for example, the collections `_aal`,
  `_modules`, `_routing`, and `_users` were excluded. This makes sense in a replication
  context but not always in a dump context.
  When specifying `--include-system-collections`, arangodump will now include the above-
  mentioned collections in the dump, too. Some other system collections are still excluded
  even when the dump is run with `--include-system-collections`, for example `_replication`
  and `_trx`.

* fixed issue #701: ArangoStatement undefined in arangosh

* fixed typos in configuration files


v1.4.3 (2013-11-25)
-------------------

* fixed a segfault in the AQL optimizer, occurring when a constant non-list value was
  used on the right-hand side of an IN operator that had a collection attribute on the
  left-hand side

* issue #662:

  Fixed access violation errors (crashes) in the Windows version, occurring under some
  circumstances when accessing databases with multiple clients in parallel

* fixed issue #681: Problem with ArchLinux PKGBUILD configuration


v1.4.2 (2013-11-20)
-------------------

* fixed issue #669: Tiny documentation update

* ported Windows version to use native Windows API SRWLocks (slim read-write locks)
  and condition variables instead of homemade versions

  MSDN states the following about the compatibility of SRWLocks and Condition Variables:

      Minimum supported client:
      Windows Server 2008 [desktop apps | Windows Store apps]

      Minimum supported server:
      Windows Vista [desktop apps | Windows Store apps]

* fixed issue #662: ArangoDB on Windows hanging

  This fixes a deadlock issue that occurred on Windows when documents were written to
  a collection at the same time when some other thread tried to drop the collection.

* fixed file-based logging in Windows

  the logger complained on startup if the specified log file already existed

* fixed startup of server in daemon mode (`--daemon` startup option)

* fixed a segfault in the AQL optimizer

* issue #671: Method graph.measurement does not exist

* changed Windows condition variable implementation to use Windows native
  condition variables

  This is an attempt to fix spurious Windows hangs as described in issue #662.

* added documentation for JavaScript traversals

* added --code-page command-line option for Windows version of arangosh

* fixed a problem when creating edges via the web interface.

  The problem only occurred if a collection was created with type "document
  collection" via the web interface, and afterwards was dropped and re-created
  with type "edge collection". If the web interface page was not reloaded,
  the old collection type (document) was cached, making the subsequent creation
  of edges into the (seeming-to-be-document) collection fail.

  The fix is to not cache the collection type in the web interface. Users of
  an older version of the web interface can reload the collections page if they
  are affected.

* fixed a caching problem in arangosh: if a collection was created using the web
  interface, and then removed via arangosh, arangosh did not actually drop the
  collection due to caching.

  Because the `drop` operation was not carried out, this caused misleading error
  messages when trying to re-create the collection (e.g. `cannot create collection:
  duplicate name`).

* fixed ALT-introduced characters for arangosh console input on Windows

  The Windows readline port was not able to handle characters that are built
  using CTRL or ALT keys. Regular characters entered using the CTRL or ALT keys
  were silently swallowed and not passed to the terminal input handler.

  This did not seem to cause problems for the US keyboard layout, but was a
  severe issue for keyboard layouts that require the ALT (or ALT-GR) key to
  construct characters. For example, entering the character `{` with a German
  keyboard layout requires pressing ALT-GR + 9.

* fixed issue #665: Hash/skiplist combo madness bit my ass

  this fixes a problem with missing/non-deterministic rollbacks of inserts in
  case of a unique constraint violation into a collection with multiple secondary
  indexes (with at least one of them unique)

* fixed issue #664: ArangoDB installer on Windows requires drive c:

* partly fixed issue #662: ArangoDB on Windows hanging

  This fixes dropping databases on Windows. In previous 1.4 versions on Windows,
  one shape collection file was not unloaded and removed when dropping a database,
  leaving one directory and one shape collection file in the otherwise-dropped
  database directory.

* fixed issue #660: updated documentation on indexes


v1.4.1 (2013-11-08)
-------------------

* performance improvements for skip-list deletes


v1.4.1-rc1 (2013-11-07)
-----------------------

* fixed issue #635: Web-Interface should have a "Databases" Menu for Management

* fixed issue #624: Web-Interface is missing a Database selector

* fixed segfault in bitarray query

* fixed issue #656: Cannot create unique index through web interface

* fixed issue #654: bitarray index makes server down

* fixed issue #653: Slow query

* fixed issue #650: Randomness of any() should be improved

* made AQL `DOCUMENT()` function polymorphic and work with just one parameter.

  This allows using the `DOCUMENT` function like this:

      DOCUMENT('users/john')
      DOCUMENT([ 'users/john', 'users/amy' ])

  in addition to the existing use cases:

      DOCUMENT(users, 'users/john')
      DOCUMENT(users, 'john')
      DOCUMENT(users, [ 'users/john' ])
      DOCUMENT(users, [ 'users/john', 'users/amy' ])
      DOCUMENT(users, [ 'john', 'amy' ])

* simplified usage of ArangoDB batch API

  It is not necessary anymore to send the batch boundary in the HTTP `Content-Type`
  header. Previously, the batch API expected the client to send a Content-Type header
  of`multipart/form-data; boundary=<some boundary value>`. This is still supported in
  ArangoDB 2.0, but clients can now also omit this header. If the header is not
  present in a client request, ArangoDB will ignore the request content type and
  read the MIME boundary from the beginning of the request body.

  This also allows using the batch API with the Swagger "Try it out" feature (which is
  not too good at sending a different or even dynamic content-type request header).

* added API method GET `/_api/database/user`

  This returns the list of databases a specific user can see without changing the
  username/passwd.

* issue #424: Documentation about IDs needs to be upgraded


v1.4.0 (2013-10-29)
-------------------

* fixed issue #648: /batch API is missing from Web Interface API Documentation (Swagger)

* fixed issue #647: Icon tooltips missing

* fixed issue #646: index creation in web interface

* fixed issue #645: Allow jumping from edge to linked vertices

* merged PR for issue #643: Some minor corrections and a link to "Downloads"

* fixed issue #642: Completion of error handling

* fixed issue #639: compiling v1.4 on maverick produces warnings on -Wstrict-null-sentinel

* fixed issue #634: Web interface bug: Escape does not always propagate

* fixed issue #620: added startup option `--server.default-api-compatibility`

  This adds the following changes to the ArangoDB server and clients:
  - the server provides a new startup option `--server.default-api-compatibility`.
    This option can be used to determine the compatibility of (some) server API
    return values. The value for this parameter is a server version number,
    calculated as follows: `10000 * major + 100 * minor` (e.g. `10400` for ArangoDB
    1.3). The default value is `10400` (1.4), the minimum allowed value is `10300`
    (1.3).

    When setting this option to a value lower than the current server version,
    the server might respond with old-style results to "old" clients, increasing
    compatibility with "old" (non-up-to-date) clients.

  - the server will on each incoming request check for an HTTP header
    `x-arango-version`. Clients can optionally set this header to the API
    version number they support. For example, if a client sends the HTTP header
    `x-arango-version: 10300`, the server will pick this up and might send ArangoDB
    1.3-style responses in some situations.

    Setting either the startup parameter or using the HTTP header (or both) allows
    running "old" clients with newer versions of ArangoDB, without having to adjust
    the clients too much.

  - the `location` headers returned by the server for the APIs `/_api/document/...`
    and `/_api/collection/...` will have different values depending on the used API
    version. If the API compatibility is `10300`, the `location` headers returned
    will look like this:

        location: /_api/document/....

    whereas when an API compatibility of `10400` or higher is used, the `location`
    headers will look like this:

        location: /_db/<database name>/_api/document/...

  Please note that even in the presence of this, old API versions still may not
  be supported forever by the server.

* fixed issue #643: Some minor corrections and a link to "Downloads" by @frankmayer

* started issue #642: Completion of error handling

* fixed issue #639: compiling v1.4 on maverick produces warnings on
  -Wstrict-null-sentinel

* fixed issue #621: Standard Config needs to be fixed

* added function to manage indexes (web interface)

* improved server shutdown time by signaling shutdown to applicationserver,
  logging, cleanup and compactor threads

* added foxx-manager `replace` command

* added foxx-manager `installed` command (a more intuitive alias for `list`)

* fixed issue #617: Swagger API is missing '/_api/version'

* fixed issue #615: Swagger API: Some commands have no parameter entry forms

* fixed issue #614: API : Typo in : Request URL /_api/database/current

* fixed issue #609: Graph viz tool - different background color

* fixed issue #608: arangosh config files - eventually missing in the manual

* fixed issue #607: Admin interface: no core documentation

* fixed issue #603: Aardvark Foxx App Manager

* fixed a bug in type-mapping between AQL user functions and the AQL layer

  The bug caused errors like the following when working with collection documents
  in an AQL user function:

      TypeError: Cannot assign to read only property '_id' of #<ShapedJson>

* create less system collections when creating a new database

  This is achieved by deferring collection creation until the collections are actually
  needed by ArangoDB. The following collections are affected by the change:
  - `_fishbowl`
  - `_structures`


v1.4.0-beta2 (2013-10-14)
-------------------------

* fixed compaction on Windows

  The compaction on Windows did not ftruncate the cleaned datafiles to a smaller size.
  This has been fixed so not only the content of the files is cleaned but also files
  are re-created with potentially smaller sizes.

* only the following system collections will be excluded from replication from now on:
  - `_replication`
  - `_trx`
  - `_users`
  - `_aal`
  - `_fishbowl`
  - `_modules`
  - `_routing`

  Especially the following system collections will now be included in replication:
  - `_aqlfunctions`
  - `_graphs`

  In previous versions of ArangoDB, all system collections were excluded from the
  replication.

  The change also caused a change in the replication logger and applier:
  in previous versions of ArangoDB, only a collection's id was logged for an operation.
  This has not caused problems for non-system collections but for system collections
  there ids might differ. In addition to a collection id ArangoDB will now also log the
  name of a collection for each replication event.

  The replication applier will now look for the collection name attribute in logged
  events preferably.

* added database selection to arango-dfdb

* provide foxx-manager, arangodump, and arangorestore in Windows build

* ArangoDB 1.4 will refuse to start if option `--javascript.app-path` is not set.

* added startup option `--server.allow-method-override`

  This option can be set to allow overriding the HTTP request method in a request using
  one of the following custom headers:

  - x-http-method-override
  - x-http-method
  - x-method-override

  This allows bypassing proxies and tools that would otherwise just let certain types of
  requests pass. Enabling this option may impose a security risk, so it should only be
  used in very controlled environments.

  The default value for this option is `false` (no method overriding allowed).

* added "details" URL parameter for bulk import API

  Setting the `details` URL parameter to `true` in a call to POST `/_api/import` will make
  the import return details about non-imported documents in the `details` attribute. If
  `details` is `false` or omitted, no `details` attribute will be present in the response.
  This is the same behavior that previous ArangoDB versions exposed.

* added "complete" option for bulk import API

  Setting the `complete` URL parameter to `true` in a call to POST `/_api/import` will make
  the import completely fail if at least one of documents cannot be imported successfully.

  It defaults to `false`, which will make ArangoDB continue importing the other documents
  from the import even if some documents cannot be imported. This is the same behavior that
  previous ArangoDB versions exposed.

* added missing swagger documentation for `/_api/log`

* calling `/_api/logs` (or `/_admin/logs`) is only permitted from the `_system` database now.

  Calling this API method for/from other database will result in an HTTP 400.

' ported fix from https://github.com/novus/nvd3/commit/0894152def263b8dee60192f75f66700cea532cc

  This prevents JavaScript errors from occurring in Chrome when in the admin interface,
  section "Dashboard".

* show current database name in web interface (bottom right corner)

* added missing documentation for /_api/import in swagger API docs

* allow specification of database name for replication sync command replication applier

  This allows syncing from a master database with a different name than the slave database.

* issue #601: Show DB in prompt

  arangosh now displays the database name as part of the prompt by default.

  Can change the prompt by using the `--prompt` option, e.g.

      > arangosh --prompt "my db is named \"%d\"> "


v1.4.0-beta1 (2013-10-01)
-------------------------

* make the Foxx manager use per-database app directories

  Each database now has its own subdirectory for Foxx applications. Each database
  can thus use different Foxx applications if required. A Foxx app for a specific
  database resides in `<app-path>/databases/<database-name>/<app-name>`.

  System apps are shared between all databases. They reside in `<app-path>/system/<app-name>`.

* only trigger an engine reset in development mode for URLs starting with `/dev/`

  This prevents ArangoDB from reloading all Foxx applications when it is not
  actually necessary.

* changed error code from 10 (bad parameter) to 1232 (invalid key generator) for
  errors that are due to an invalid key generator specification when creating a new
  collection

* automatic detection of content-type / mime-type for Foxx assets based on filenames,
  added possibility to override auto detection

* added endpoint management API at `/_api/endpoint`

* changed HTTP return code of PUT `/_api/cursor` from 400 to 404 in case a
  non-existing cursor is referred to

* issue #360: added support for asynchronous requests

  Incoming HTTP requests with the headers `x-arango-async: true` or
  `x-arango-async: store` will be answered by the server instantly with a generic
  HTTP 202 (Accepted) response.

  The actual requests will be queued and processed by the server asynchronously,
  allowing the client to continue sending other requests without waiting for the
  server to process the actually requested operation.

  The exact point in time when a queued request is executed is undefined. If an
  error occurs during execution of an asynchronous request, the client will not
  be notified by the server.

  The maximum size of the asynchronous task queue can be controlled using the new
  option `--scheduler.maximal-queue-size`. If the queue contains this many number of
  tasks and a new asynchronous request comes in, the server will reject it with an
  HTTP 500 (internal server error) response.

  Results of incoming requests marked with header `x-arango-async: true` will be
  discarded by the server immediately. Clients have no way of accessing the result
  of such asynchronously executed request. This is just _fire and forget_.

  To later retrieve the result of an asynchronously executed request, clients can
  mark a request with the header `x-arango-async: keep`. This makes the server
  store the result of the request in memory until explicitly fetched by a client
  via the `/_api/job` API. The `/_api/job` API also provides methods for basic
  inspection of which pending or already finished requests there are on the server,
  plus ways for garbage collecting unneeded results.

* Added new option `--scheduler.maximal-queue-size`.

* issue #590: Manifest Lint

* added data dump and restore tools, arangodump and arangorestore.

  arangodump can be used to create a logical dump of an ArangoDB database, or
  just dedicated collections. It can be used to dump both a collection's structure
  (properties and indexes) and data (documents).

  arangorestore can be used to restore data from a dump created with arangodump.
  arangorestore currently does not re-create any indexes, and doesn't yet handle
  referenced documents in edges properly when doing just partial restores.
  This will be fixed until 1.4 stable.

* introduced `--server.database` option for arangosh, arangoimp, and arangob.

  The option allows these client tools to use a certain database for their actions.
  In arangosh, the current database can be switched at any time using the command

      db._useDatabase(<name>);

  When no database is specified, all client tools will assume they should use the
  default database `_system`. This is done for downwards-compatibility reasons.

* added basic multi database support (alpha)

  New databases can be created using the REST API POST `/_api/database` and the
  shell command `db._createDatabase(<name>)`.

  The default database in ArangoDB is called `_system`. This database is always
  present and cannot be deleted by the user. When an older version of ArangoDB is
  upgraded to 1.4, the previously only database will automatically become the
  `_system` database.

  New databases can be created with the above commands, and can be deleted with the
  REST API DELETE `/_api/database/<name>` or the shell command `db._dropDatabase(<name>);`.

  Deleting databases is still unstable in ArangoDB 1.4 alpha and might crash the
  server. This will be fixed until 1.4 stable.

  To access a specific database via the HTTP REST API, the `/_db/<name>/` prefix
  can be used in all URLs. ArangoDB will check if an incoming request starts with
  this prefix, and will automatically pick the database name from it. If the prefix
  is not there, ArangoDB will assume the request is made for the default database
  (`_system`). This is done for downwards-compatibility reasons.

  That means, the following URL pathnames are logically identical:

      /_api/document/mycollection/1234
      /_db/_system/document/mycollection/1234

  To access a different database (e.g. `test`), the URL pathname would look like this:

      /_db/test/document/mycollection/1234

  New databases can also be created and existing databases can only be dropped from
  within the default database (`_system`). It is not possible to drop the `_system`
  database itself.

  Cross-database operations are unintended and unsupported. The intention of the
  multi-database feature is to have the possibility to have a few databases managed
  by ArangoDB in parallel, but to only access one database at a time from a connection
  or a request.

  When accessing the web interface via the URL pathname `/_admin/html/` or `/_admin/aardvark`,
  the web interface for the default database (`_system`) will be displayed.
  To access the web interface for a different database, the database name can be
  put into the URLs as a prefix, e.g. `/_db/test/_admin/html` or
  `/_db/test/_admin/aardvark`.

  All internal request handlers and also all user-defined request handlers and actions
  (including Foxx) will only get to see the unprefixed URL pathnames (i.e. excluding
  any database name prefix). This is to ensure downwards-compatibility.

  To access the name of the requested database from any action (including Foxx), use
  use `req.database`.

  For example, when calling the URL `/myapp/myaction`, the content of `req.database`
  will be `_system` (the default database because no database got specified) and the
  content of `req.url` will be `/myapp/myaction`.

  When calling the URL `/_db/test/myapp/myaction`, the content of `req.database` will be
  `test`, and the content of `req.url` will still be `/myapp/myaction`.

* Foxx now excludes files starting with . (dot) when bundling assets

  This mitigates problems with editor swap files etc.

* made the web interface a Foxx application

  This change caused the files for the web interface to be moved from `html/admin` to
  `js/apps/aardvark` in the file system.

  The base URL for the admin interface changed from `_admin/html/index.html` to
  `_admin/aardvark/index.html`.

  The "old" redirection to `_admin/html/index.html` will now produce a 404 error.

  When starting ArangoDB with the `--upgrade` option, this will automatically be remedied
  by putting in a redirection from `/` to `/_admin/aardvark/index.html`, and from
  `/_admin/html/index.html` to `/_admin/aardvark/index.html`.

  This also obsoletes the following configuration (command-line) options:
  - `--server.admin-directory`
  - `--server.disable-admin-interface`

  when using these now obsolete options when the server is started, no error is produced
  for downwards-compatibility.

* changed User-Agent value sent by arangoimp, arangosh, and arangod from "VOC-Agent" to
  "ArangoDB"

* changed journal file creation behavior as follows:

  Previously, a journal file for a collection was always created when a collection was
  created. When a journal filled up and became full, the current journal was made a
  datafile, and a new (empty) journal was created automatically. There weren't many
  intended situations when a collection did not have at least one journal.

  This is changed now as follows:
  - when a collection is created, no journal file will be created automatically
  - when there is a write into a collection without a journal, the journal will be
    created lazily
  - when there is a write into a collection with a full journal, a new journal will
    be created automatically

  From the end user perspective, nothing should have changed, except that there is now
  less disk usage for empty collections. Disk usage of infrequently updated collections
  might also be reduced significantly by running the `rotate()` method of a collection,
  and not writing into a collection subsequently.

* added method `collection.rotate()`

  This allows premature rotation of a collection's current journal file into a (read-only)
  datafile. The purpose of using `rotate()` is to prematurely allow compaction (which is
  performed on datafiles only) on data, even if the journal was not filled up completely.

  Using `rotate()` may make sense in the following scenario:

      c = db._create("test");
      for (i = 0; i < 1000; ++i) {
        c.save(...); // insert lots of data here
      }

      ...
      c.truncate(); // collection is now empty
      // only data in datafiles will be compacted by following compaction runs
      // all data in the current journal would not be compacted

      // calling rotate will make the current journal a datafile, and thus make it
      // eligible for compaction
      c.rotate();

  Using `rotate()` may also be useful when data in a collection is known to not change
  in the immediate future. After having completed all write operations on a collection,
  performing a `rotate()` will reduce the size of the current journal to the actually
  required size (remember that journals are pre-allocated with a specific size) before
  making the journal a datafile. Thus `rotate()` may cause disk space savings, even if
  the datafiles does not qualify for compaction after rotation.

  Note: rotating the journal is asynchronous, so that the actual rotation may be executed
  after `rotate()` returns to the caller.

* changed compaction to merge small datafiles together (up to 3 datafiles are merged in
  a compaction run)

  In the regular case, this should leave less small datafiles stay around on disk and allow
  using less file descriptors in total.

* added AQL MINUS function

* added AQL UNION_DISTINCT function (more efficient than combination of `UNIQUE(UNION())`)

* updated mruby to 2013-08-22

* issue #587: Add db._create() in help for startup arangosh

* issue #586: Share a link on installation instructions in the User Manual

* issue #585: Bison 2.4 missing on Mac for custom build

* issue #584: Web interface images broken in devel

* issue #583: Small documentation update

* issue #581: Parameter binding for attributes

* issue #580: Small improvements (by @guidoreina)

* issue #577: Missing documentation for collection figures in implementor manual

* issue #576: Get disk usage for collections and graphs

  This extends the result of the REST API for /_api/collection/figures with
  the attributes `compactors.count`, `compactors.fileSize`, `shapefiles.count`,
  and `shapefiles.fileSize`.

* issue #575: installing devel version on mac (low prio)

* issue #574: Documentation (POST /_admin/routing/reload)

* issue #558: HTTP cursors, allow count to ignore LIMIT


v1.4.0-alpha1 (2013-08-02)
--------------------------

* added replication. check online manual for details.

* added server startup options `--server.disable-replication-logger` and
  `--server.disable-replication-applier`

* removed action deployment tool, this now handled with Foxx and its manager or
  by kaerus node utility

* fixed a server crash when using byExample / firstExample inside a transaction
  and the collection contained a usable hash/skiplist index for the example

* defineHttp now only expects a single context

* added collection detail dialog (web interface)

  Shows collection properties, figures (datafiles, journals, attributes, etc.)
  and indexes.

* added documents filter (web interface)

  Allows searching for documents based on attribute values. One or many filter
  conditions can be defined, using comparison operators such as '==', '<=', etc.

* improved AQL editor (web interface)

  Editor supports keyboard shortcuts (Submit, Undo, Redo, Select).
  Editor allows saving and reusing of user-defined queries.
  Added example queries to AQL editor.
  Added comment button.

* added document import (web interface)

  Allows upload of JSON-data from files. Files must have an extension of .json.

* added dashboard (web interface)

  Shows the status of replication and multiple system charts, e.g.
  Virtual Memory Size, Request Time, HTTP Connections etc.

* added API method `/_api/graph` to query all graphs with all properties.

* added example queries in web interface AQL editor

* added arango.reconnect(<host>) method for arangosh to dynamically switch server or
  user name

* added AQL range operator `..`

  The `..` operator can be used to easily iterate over a sequence of numeric
  values. It will produce a list of values in the defined range, with both bounding
  values included.

  Example:

      2010..2013

  will produce the following result:

      [ 2010, 2011, 2012, 2013 ]

* added AQL RANGE function

* added collection.first(count) and collection.last(count) document access functions

  These functions allow accessing the first or last n documents in a collection. The order
  is determined by document insertion/update time.

* added AQL INTERSECTION function

* INCOMPATIBLE CHANGE: changed AQL user function namespace resolution operator from `:` to `::`

  AQL user-defined functions were introduced in ArangoDB 1.3, and the namespace resolution
  operator for them was the single colon (`:`). A function call looked like this:

      RETURN mygroup:myfunc()

  The single colon caused an ambiguity in the AQL grammar, making it indistinguishable from
  named attributes or the ternary operator in some cases, e.g.

      { mygroup:myfunc ? mygroup:myfunc }

  The change of the namespace resolution operator from `:` to `::` fixes this ambiguity.

  Existing user functions in the database will be automatically fixed when starting ArangoDB
  1.4 with the `--upgrade` option. However, queries using user-defined functions need to be
  adjusted on the client side to use the new operator.

* allow multiple AQL LET declarations separated by comma, e.g.
  LET a = 1, b = 2, c = 3

* more useful AQL error messages

  The error position (line/column) is more clearly indicated for parse errors.
  Additionally, if a query references a collection that cannot be found, the error
  message will give a hint on the collection name

* changed return value for AQL `DOCUMENT` function in case document is not found

  Previously, when the AQL `DOCUMENT` function was called with the id of a document and
  the document could not be found, it returned `undefined`. This value is not part of the
  JSON type system and this has caused some problems.
  Starting with ArangoDB 1.4, the `DOCUMENT` function will return `null` if the document
  looked for cannot be found.

  In case the function is called with a list of documents, it will continue to return all
  found documents, and will not return `null` for non-found documents. This has not changed.

* added single line comments for AQL

  Single line comments can be started with a double forward slash: `//`.
  They end at the end of the line, or the end of the query string, whichever is first.

* fixed documentation issues #567, #568, #571.

* added collection.checksum(<withData>) method to calculate CRC checksums for
  collections

  This can be used to
  - check if data in a collection has changed
  - compare the contents of two collections on different ArangoDB instances

* issue #565: add description line to aal.listAvailable()

* fixed several out-of-memory situations when double freeing or invalid memory
  accesses could happen

* less msyncing during the creation of collections

  This is achieved by not syncing the initial (standard) markers in shapes collections.
  After all standard markers are written, the shapes collection will get synced.

* renamed command-line option `--log.filter` to `--log.source-filter` to avoid
  misunderstandings

* introduced new command-line option `--log.content-filter` to optionally restrict
  logging to just specific log messages (containing the filter string, case-sensitive).

  For example, to filter on just log entries which contain `ArangoDB`, use:

      --log.content-filter "ArangoDB"

* added optional command-line option `--log.requests-file` to log incoming HTTP
  requests to a file.

  When used, all HTTP requests will be logged to the specified file, containing the
  client IP address, HTTP method, requests URL, HTTP response code, and size of the
  response body.

* added a signal handler for SIGUSR1 signal:

  when ArangoDB receives this signal, it will respond all further incoming requests
  with an HTTP 503 (Service Unavailable) error. This will be the case until another
  SIGUSR1 signal is caught. This will make ArangoDB start serving requests regularly
  again. Note: this is not implemented on Windows.

* limited maximum request URI length to 16384 bytes:

  Incoming requests with longer request URIs will be responded to with an HTTP
  414 (Request-URI Too Long) error.

* require version 1.0 or 1.1 in HTTP version signature of requests sent by clients:

  Clients sending requests with a non-HTTP 1.0 or non-HTTP 1.1 version number will
  be served with an HTTP 505 (HTTP Version Not Supported) error.

* updated manual on indexes:

  using system attributes such as `_id`, `_key`, `_from`, `_to`, `_rev` in indexes is
  disallowed and will be rejected by the server. This was the case since ArangoDB 1.3,
  but was not properly documented.

* issue #563: can aal become a default object?

  aal is now a prefab object in arangosh

* prevent certain system collections from being renamed, dropped, or even unloaded.

  Which restrictions there are for which system collections may vary from release to
  release, but users should in general not try to modify system collections directly
  anyway.

  Note: there are no such restrictions for user-created collections.

* issue #559: added Foxx documentation to user manual

* added server startup option `--server.authenticate-system-only`. This option can be
  used to restrict the need for HTTP authentication to internal functionality and APIs,
  such as `/_api/*` and `/_admin/*`.
  Setting this option to `true` will thus force authentication for the ArangoDB APIs
  and the web interface, but allow unauthenticated requests for other URLs (including
  user defined actions and Foxx applications).
  The default value of this option is `false`, meaning that if authentication is turned
  on, authentication is still required for *all* incoming requests. Only by setting the
  option to `true` this restriction is lifted and authentication becomes required for
  URLs starting with `/_` only.

  Please note that authentication still needs to be enabled regularly by setting the
  `--server.disable-authentication` parameter to `false`. Otherwise no authentication
  will be required for any URLs as before.

* protect collections against unloading when there are still document barriers around.

* extended cap constraints to optionally limit the active data size in a collection to
  a specific number of bytes.

  The arguments for creating a cap constraint are now:
  `collection.ensureCapConstraint(<count>, <byteSize>);`

  It is supported to specify just a count as in ArangoDB 1.3 and before, to specify
  just a fileSize, or both. The first met constraint will trigger the automated
  document removal.

* added `db._exists(doc)` and `collection.exists(doc)` for easy document existence checks

* added API `/_api/current-database` to retrieve information about the database the
  client is currently connected to (note: the API `/_api/current-database` has been
  removed in the meantime. The functionality is accessible via `/_api/database/current`
  now).

* ensure a proper order of tick values in datafiles/journals/compactors.
  any new files written will have the _tick values of their markers in order. for
  older files, there are edge cases at the beginning and end of the datafiles when
  _tick values are not properly in order.

* prevent caching of static pages in PathHandler.
  whenever a static page is requested that is served by the general PathHandler, the
  server will respond to HTTP GET requests with a "Cache-Control: max-age=86400" header.

* added "doCompact" attribute when creating collections and to collection.properties().
  The attribute controls whether collection datafiles are compacted.

* changed the HTTP return code from 400 to 404 for some cases when there is a referral
  to a non-existing collection or document.

* introduced error code 1909 `too many iterations` that is thrown when graph traversals
  hit the `maxIterations` threshold.

* optionally limit traversals to a certain number of iterations
  the limitation can be achieved via the traversal API by setting the `maxIterations`
  attribute, and also via the AQL `TRAVERSAL` and `TRAVERSAL_TREE` functions by setting
  the same attribute. If traversals are not limited by the end user, a server-defined
  limit for `maxIterations` may be used to prevent server-side traversals from running
  endlessly.

* added graph traversal API at `/_api/traversal`

* added "API" link in web interface, pointing to REST API generated with Swagger

* moved "About" link in web interface into "links" menu

* allow incremental access to the documents in a collection from out of AQL
  this allows reading documents from a collection chunks when a full collection scan
  is required. memory usage might be must lower in this case and queries might finish
  earlier if there is an additional LIMIT statement

* changed AQL COLLECT to use a stable sort, so any previous SORT order is preserved

* issue #547: Javascript error in the web interface

* issue #550: Make AQL graph functions support key in addition to id

* issue #526: Unable to escape when an errorneous command is entered into the js shell

* issue #523: Graph and vertex methods for the javascript api

* issue #517: Foxx: Route parameters with capital letters fail

* issue #512: Binded Parameters for LIMIT


v1.3.3 (2013-08-01)
-------------------

* issue #570: updateFishbowl() fails once

* updated and fixed generated examples

* issue #559: added Foxx documentation to user manual

* added missing error reporting for errors that happened during import of edges


v1.3.2 (2013-06-21)
-------------------

* fixed memleak in internal.download()

* made the shape-collection journal size adaptive:
  if too big shapes come in, a shape journal will be created with a big-enough size
  automatically. the maximum size of a shape journal is still restricted, but to a
  very big value that should never be reached in practice.

* fixed a segfault that occurred when inserting documents with a shape size bigger
  than the default shape journal size (2MB)

* fixed a locking issue in collection.truncate()

* fixed value overflow in accumulated filesizes reported by collection.figures()

* issue #545: AQL FILTER unnecessary (?) loop

* issue #549: wrong return code with --daemon


v1.3.1 (2013-05-24)
-------------------

* removed currently unused _ids collection

* fixed usage of --temp-path in aranogd and arangosh

* issue #540: suppress return of temporary internal variables in AQL

* issue #530: ReferenceError: ArangoError is not a constructor

* issue #535: Problem with AQL user functions javascript API

* set --javascript.app-path for test execution to prevent startup error

* issue #532: Graph _edgesCache returns invalid data?

* issue #531: Arangod errors

* issue #529: Really weird transaction issue

* fixed usage of --temp-path in aranogd and arangosh


v1.3.0 (2013-05-10)
-------------------

* fixed problem on restart ("datafile-xxx is not sealed") when server was killed
  during a compaction run

* fixed leak when using cursors with very small batchSize

* issue #508: `unregistergroup` function not mentioned in http interface docs

* issue #507: GET /_api/aqlfunction returns code inside parentheses

* fixed issue #489: Bug in aal.install

* fixed issue 505: statistics not populated on MacOS


v1.3.0-rc1 (2013-04-24)
-----------------------

* updated documentation for 1.3.0

* added node modules and npm packages

* changed compaction to only compact datafiles with more at least 10% of dead
  documents (byte size-wise)

* issue #498: fixed reload of authentication info when using
  `require("org/arangodb/users").reload()`

* issue #495: Passing an empty array to create a document results in a
  "phantom" document

* added more precision for requests statistics figures

* added "sum" attribute for individual statistics results in statistics API
  at /_admin/statistics

* made "limit" an optional parameter in AQL function NEAR().
  limit can now be either omitted completely, or set to 0. If so, an internal
  default value (currently 100) will be applied for the limit.

* issue #481

* added "attributes.count" to output of `collection.figures()`
  this also affects the REST API /_api/collection/<name>/figures

* added IndexedPropertyGetter for ShapedJson objects

* added API for user-defined AQL functions

* issue #475: A better error message for deleting a non-existent graph

* issue #474: Web interface problems with the JS Shell

* added missing documentation for AQL UNION function

* added transaction support.
  This provides ACID transactions for ArangoDB. Transactions can be invoked
  using the `db._executeTransaction()` function, or the `/_api/transaction`
  REST API.

* switched to semantic versioning (at least for alpha & alpha naming)

* added saveOrReplace() for server-side JS

v1.3.alpha1 (2013-04-05)
------------------------

* cleanup of Module, Package, ArangoApp and modules "internal", "fs", "console"

* use Error instead of string in throw to allow stack-trace

* issue #454: error while creation of Collection

* make `collection.count()` not recalculate the number of documents on the fly, but
  use some internal document counters.

* issue #457: invalid string value in web interface

* make datafile id (datafile->_fid) identical to the numeric part of the filename.
  E.g. the datafile `journal-123456.db` will now have a datafile marker with the same
  fid (i.e. `123456`) instead of a different value. This change will only affect
  datafiles that are created with 1.3 and not any older files.
  The intention behind this change is to make datafile debugging easier.

* consistently discard document attributes with reserved names (system attributes)
  but without any known meaning, for example `_test`, `_foo`, ...

  Previously, these attributes were saved with the document regularly in some cases,
  but were discarded in other cases.
  Now these attributes are discarded consistently. "Real" system attributes such as
  `_key`, `_from`, `_to` are not affected and will work as before.

  Additionally, attributes with an empty name (``) are discarded when documents are
  saved.

  Though using reserved or empty attribute names in documents was not really and
  consistently supported in previous versions of ArangoDB, this change might cause
  an incompatibility for clients that rely on this feature.

* added server startup flag `--database.force-sync-properties` to force syncing of
  collection properties on collection creation, deletion and on property update.
  The default value is true to mimic the behavior of previous versions of ArangoDB.
  If set to false, collection properties are written to disk but no call to sync()
  is made.

* added detailed output of server version and components for REST APIs
  `/_admin/version` and `/_api/version`. To retrieve this extended information,
  call the REST APIs with URL parameter `details=true`.

* issue #443: For git-based builds include commit hash in version

* adjust startup log output to be more compact, less verbose

* set the required minimum number of file descriptors to 256.
  On server start, this number is enforced on systems that have rlimit. If the limit
  cannot be enforced, starting the server will fail.
  Note: 256 is considered to be the absolute minimum value. Depending on the use case
  for ArangoDB, a much higher number of file descriptors should be used.

  To avoid checking & potentially changing the number of maximum open files, use the
  startup option `--server.descriptors-minimum 0`

* fixed shapedjson to json conversion for special numeric values (NaN, +inf, -inf).
  Before, "NaN", "inf", or "-inf" were written into the JSONified output, but these
  values are not allowed in JSON. Now, "null" is written to the JSONified output as
  required.

* added AQL functions VARIANCE_POPULATION(), VARIANCE_SAMPLE(), STDDEV_POPULATION(),
  STDDEV_SAMPLE(), AVERAGE(), MEDIAN() to calculate statistical values for lists

* added AQL SQRT() function

* added AQL TRIM(), LEFT() and RIGHT() string functions

* fixed issue #436: GET /_api/document on edge

* make AQL REVERSE() and LENGTH() functions work on strings, too

* disabled DOT generation in `make doxygen`. this speeds up docs generation

* renamed startup option `--dispatcher.report-intervall` to `--dispatcher.report-interval`

* renamed startup option `--scheduler.report-intervall` to `--scheduler.report-interval`

* slightly changed output of REST API method /_admin/log.
  Previously, the log messages returned also contained the date and log level, now
  they will only contain the log message, and no date and log level information.
  This information can be re-created by API users from the `timestamp` and `level`
  attributes of the result.

* removed configure option `--enable-zone-debug`
  memory zone debugging is now automatically turned on when compiling with ArangoDB
  `--enable-maintainer-mode`

* removed configure option `--enable-arangob`
  arangob is now always included in the build


v1.2.3 (XXXX-XX-XX)
-------------------

* added optional parameter `edgexamples` for AQL function EDGES() and NEIGHBORS()

* added AQL function NEIGHBORS()

* added freebsd support

* fixed firstExample() query with `_id` and `_key` attributes

* issue triAGENS/ArangoDB-PHP#55: AQL optimizer may have mis-optimized duplicate
  filter statements with limit


v1.2.2 (2013-03-26)
-------------------

* fixed save of objects with common sub-objects

* issue #459: fulltext internal memory allocation didn't scale well
  This fix improves loading times for collections with fulltext indexes that have
  lots of equal words indexed.

* issue #212: auto-increment support

  The feature can be used by creating a collection with the extra `keyOptions`
  attribute as follows:

      db._create("mycollection", { keyOptions: { type: "autoincrement", offset: 1, increment: 10, allowUserKeys: true } });

  The `type` attribute will make sure the keys will be auto-generated if no
  `_key` attribute is specified for a document.

  The `allowUserKeys` attribute determines whether users might still supply own
  `_key` values with documents or if this is considered an error.

  The `increment` value determines the actual increment value, whereas the `offset`
  value can be used to seed to value sequence with a specific starting value.
  This will be useful later in a multi-master setup, when multiple servers can use
  different auto-increment seed values and thus generate non-conflicting auto-increment values.

  The default values currently are:

  - `allowUserKeys`: `true`
  - `offset`: `0`
  - `increment`: `1`

  The only other available key generator type currently is `traditional`.
  The `traditional` key generator will auto-generate keys in a fashion as ArangoDB
  always did (some increasing integer value, with a more or less unpredictable
  increment value).

  Note that for the `traditional` key generator there is only the option to disallow
  user-supplied keys and give the server the sole responsibility for key generation.
  This can be achieved by setting the `allowUserKeys` property to `false`.

  This change also introduces the following errors that API implementors may want to check
  the return values for:

  - 1222: `document key unexpected`: will be raised when a document is created with
    a `_key` attribute, but the underlying collection was set up with the `keyOptions`
    attribute `allowUserKeys: false`.

  - 1225: `out of keys`: will be raised when the auto-increment key generator runs
    out of keys. This may happen when the next key to be generated is 2^64 or higher.
    In practice, this will only happen if the values for `increment` or `offset` are
    not set appropriately, or if users are allowed to supply own keys, those keys
    are near the 2^64 threshold, and later the auto-increment feature kicks in and
    generates keys that cross that threshold.

    In practice it should not occur with proper configuration and proper usage of the
    collections.

  This change may also affect the following REST APIs:
  - POST `/_api/collection`: the server does now accept the optional `keyOptions`
    attribute in the second parameter
  - GET `/_api/collection/properties`: will return the `keyOptions` attribute as part
    of the collection's properties. The previous optional attribute `createOptions`
    is now gone.

* fixed `ArangoStatement.explain()` method with bind variables

* fixed misleading "cursor not found" error message in arangosh that occurred when
  `count()` was called for client-side cursors

* fixed handling of empty attribute names, which may have crashed the server under
  certain circumstances before

* fixed usage of invalid pointer in error message output when index description could
  not be opened


v1.2.1 (2013-03-14)
-------------------

* issue #444: please darken light color in arangosh

* issue #442: pls update post install info on osx

* fixed conversion of special double values (NaN, -inf, +inf) when converting from
  shapedjson to JSON

* fixed compaction of markers (location of _key was not updated correctly in memory,
  leading to _keys pointing to undefined memory after datafile rotation)

* fixed edge index key pointers to use document master pointer plus offset instead
  of direct _key address

* fixed case when server could not create any more journal or compactor files.
  Previously a wrong status code may have been returned, and not being able to create
  a new compactor file may have led to an infinite loop with error message
  "could not create compactor".

* fixed value truncation for numeric filename parts when renaming datafiles/journals


v1.2.0 (2013-03-01)
-------------------

* by default statistics are now switch off; in order to enable comment out
  the "disable-statistics = yes" line in "arangod.conf"

* fixed issue #435: csv parser skips data at buffer border

* added server startup option `--server.disable-statistics` to turn off statistics
  gathering without recompilation of ArangoDB.
  This partly addresses issue #432.

* fixed dropping of indexes without collection name, e.g.
  `db.xxx.dropIndex("123456");`
  Dropping an index like this failed with an assertion error.

* fixed issue #426: arangoimp should be able to import edges into edge collections

* fixed issue #425: In case of conflict ArangoDB returns HTTP 400 Bad request
  (with 1207 Error) instead of HTTP 409 Conflict

* fixed too greedy token consumption in AQL for negative values:
  e.g. in the statement `RETURN { a: 1 -2 }` the minus token was consumed as part
  of the value `-2`, and not interpreted as the binary arithmetic operator


v1.2.beta3 (2013-02-22)
-----------------------

* issue #427: ArangoDB Importer Manual has no navigation links (previous|home|next)

* issue #319: Documentation missing for Emergency console and incomplete for datafile debugger.

* issue #370: add documentation for reloadRouting and flushServerModules

* issue #393: added REST API for user management at /_api/user

* issue #393, #128: added simple cryptographic functions for user actions in module "crypto":
  * require("org/arangodb/crypto").md5()
  * require("org/arangodb/crypto").sha256()
  * require("org/arangodb/crypto").rand()

* added replaceByExample() Javascript and REST API method

* added updateByExample() Javascript and REST API method

* added optional "limit" parameter for removeByExample() Javascript and REST API method

* fixed issue #413

* updated bundled V8 version from 3.9.4 to 3.16.14.1
  Note: the Windows version used a more recent version (3.14.0.1) and was not updated.

* fixed issue #404: keep original request url in request object


v1.2.beta2 (2013-02-15)
-----------------------

* fixed issue #405: 1.2 compile warnings

* fixed issue #333: [debian] Group "arangodb" is not used when starting vie init.d script

* added optional parameter 'excludeSystem' to GET /_api/collection
  This parameter can be used to disable returning system collections in the list
  of all collections.

* added AQL functions KEEP() and UNSET()

* fixed issue #348: "HTTP Interface for Administration and Monitoring"
  documentation errors.

* fix stringification of specific positive int64 values. Stringification of int64
  values with the upper 32 bits cleared and the 33rd bit set were broken.

* issue #395:  Collection properties() function should return 'isSystem' for
  Javascript and REST API

* make server stop after upgrade procedure when invoked with `--upgrade option`.
  When started with the `--upgrade` option, the server will perfom
  the upgrade, and then exit with a status code indicating the result of the
  upgrade (0 = success, 1 = failure). To start the server regularly in either
  daemon or console mode, the `--upgrade` option must not be specified.
  This change was introduced to allow init.d scripts check the result of
  the upgrade procedure, even in case an upgrade was successful.
  this was introduced as part of issue #391.

* added AQL function EDGES()

* added more crash-protection when reading corrupted collections at startup

* added documentation for AQL function CONTAINS()

* added AQL function LIKE()

* replaced redundant error return code 1520 (Unable to open collection) with error code
  1203 (Collection not found). These error codes have the same meanings, but one of
  them was returned from AQL queries only, the other got thrown by other parts of
  ArangoDB. Now, error 1203 (Collection not found) is used in AQL too in case a
  non-existing collection is used.

v1.2.beta1 (2013-02-01)
-----------------------

* fixed issue #382: [Documentation error] Maschine... should be Machine...

* unified history file locations for arangod, arangosh, and arangoirb.
  - The readline history for arangod (emergency console) is now stored in file
    $HOME/.arangod. It was stored in $HOME/.arango before.
  - The readline history for arangosh is still stored in $HOME/.arangosh.
  - The readline history for arangoirb is now stored in $HOME/.arangoirb. It was
    stored in $HOME/.arango-mrb before.

* fixed issue #381: _users user should have a unique constraint

* allow negative list indexes in AQL to access elements from the end of a list,
  e.g. ```RETURN values[-1]``` will return the last element of the `values` list.

* collection ids, index ids, cursor ids, and document revision ids created and
  returned by ArangoDB are now returned as strings with numeric content inside.
  This is done to prevent some value overrun/truncation in any part of the
  complete client/server workflow.
  In ArangoDB 1.1 and before, these values were previously returned as
  (potentially very big) integer values. This may cause problems (clipping, overrun,
  precision loss) for clients that do not support big integers natively and store
  such values in IEEE754 doubles internally. This type loses precision after about
  52 bits and is thus not safe to hold an id.
  Javascript and 32 bit-PHP are examples for clients that may cause such problems.
  Therefore, ids are now returned by ArangoDB as strings, with the string
  content being the integer value as before.

  Example for documents ("_rev" attribute):
  - Document returned by ArangoDB 1.1: { "_rev": 1234, ... }
  - Document returned by ArangoDB 1.2: { "_rev": "1234", ... }

  Example for collections ("id" attribute / "_id" property):
  - Collection returned by ArangoDB 1.1: { "id": 9327643, "name": "test", ... }
  - Collection returned by ArangoDB 1.2: { "id": "9327643", "name": "test", ... }

  Example for cursors ("id" attribute):
  - Collection returned by ArangoDB 1.1: { "id": 11734292, "hasMore": true, ... }
  - Collection returned by ArangoDB 1.2: { "id": "11734292", "hasMore": true, ... }

* global variables are not automatically available anymore when starting the
  arangod Javascript emergency console (i.e. ```arangod --console```).

  Especially, the variables `db`, `edges`, and `internal` are not available
  anymore. `db` and `internal` can be made available in 1.2 by
  ```var db = require("org/arangodb").db;``` and
  ```var internal = require("internal");```, respectively.
  The reason for this change is to get rid of global variables in the server
  because this will allow more specific inclusion of functionality.

  For convenience, the global variable `db` is still available by default in
  arangosh. The global variable `edges`, which since ArangoDB 1.1 was kind of
  a redundant wrapper of `db`, has been removed in 1.2 completely.
  Please use `db` instead, and if creating an edge collection, use the explicit
  ```db._createEdgeCollection()``` command.

* issue #374: prevent endless redirects when calling admin interface with
  unexpected URLs

* issue #373: TRAVERSAL() `trackPaths` option does not work. Instead `paths` does work

* issue #358: added support for CORS

* honor optional waitForSync property for document removal, replace, update, and
  save operations in arangosh. The waitForSync parameter for these operations
  was previously honored by the REST API and on the server-side, but not when
  the waitForSync parameter was specified for a document operation in arangosh.

* calls to db.collection.figures() and /_api/collection/<collection>/figures now
  additionally return the number of shapes used in the collection in the
  extra attribute "shapes.count"

* added AQL TRAVERSAL_TREE() function to return a hierarchical result from a traversal

* added AQL TRAVERSAL() function to return the results from a traversal

* added AQL function ATTRIBUTES() to return the attribute names of a document

* removed internal server-side AQL functions from global scope.

  Now the AQL internal functions can only be accessed via the exports of the
  ahuacatl module, which can be included via ```require("org/arangodb/ahuacatl")```.
  It shouldn't be necessary for clients to access this module at all, but
  internal code may use this module.

  The previously global AQL-related server-side functions were moved to the
  internal namespace. This produced the following function name changes on
  the server:

     old name              new name
     ------------------------------------------------------
     AHUACATL_RUN       => require("internal").AQL_QUERY
     AHUACATL_EXPLAIN   => require("internal").AQL_EXPLAIN
     AHUACATL_PARSE     => require("internal").AQL_PARSE

  Again, clients shouldn't have used these functions at all as there is the
  ArangoStatement object to execute AQL queries.

* fixed issue #366: Edges index returns strange description

* added AQL function MATCHES() to check a document against a list of examples

* added documentation and tests for db.collection.removeByExample

* added --progress option for arangoimp. This will show the percentage of the input
  file that has been processed by arangoimp while the import is still running. It can
  be used as a rough indicator of progress for the entire import.

* make the server log documents that cannot be imported via /_api/import into the
  logfile using the warning log level. This may help finding illegal documents in big
  import runs.

* check on server startup whether the database directory and all collection directories
  are writable. if not, the server startup will be aborted. this prevents serious
  problems with collections being non-writable and this being detected at some pointer
  after the server has been started

* allow the following AQL constructs: FUNC(...)[...], FUNC(...).attribute

* fixed issue #361: Bug in Admin Interface. Header disappears when clicking new collection

* Added in-memory only collections

  Added collection creation parameter "isVolatile":
  if set to true, the collection is created as an in-memory only collection,
  meaning that all document data of that collection will reside in memory only,
  and will not be stored permanently to disk.
  This means that all collection data will be lost when the collection is unloaded
  or the server is shut down.
  As this collection type does not have datafile disk overhead for the regular
  document operations, it may be faster than normal disk-backed collections. The
  actual performance gains strongly depend on the underlying OS, filesystem, and
  settings though.
  This collection type should be used for caches only and not for any sensible data
  that cannot be re-created otherwise.
  Some platforms, namely Windows, currently do not support this collection type.
  When creating an in-memory collection on such platform, an error message will be
  returned by ArangoDB telling the user the platform does not support it.

  Note: in-memory collections are an experimental feature. The feature might
  change drastically or even be removed altogether in a future version of ArangoDB.

* fixed issue #353: Please include "pretty print" in Emergency Console

* fixed issue #352: "pretty print" console.log
  This was achieved by adding the dump() function for the "internal" object

* reduced insertion time for edges index
  Inserting into the edges index now avoids costly comparisons in case of a hash
  collision, reducing the prefilling/loading timer for bigger edge collections

* added fulltext queries to AQL via FULLTEXT() function. This allows search
  fulltext indexes from an AQL query to find matching documents

* added fulltext index type. This index type allows indexing words and prefixes of
  words from a specific document attribute. The index can be queries using a
  SimpleQueryFull object, the HTTP REST API at /_api/simple/fulltext, or via AQL

* added collection.revision() method to determine whether a collection has changed.
  The revision method returns a revision string that can be used by client programs
  for equality/inequality comparisons. The value returned by the revision method
  should be treated by clients as an opaque string and clients should not try to
  figure out the sense of the revision id. This is still useful enough to check
  whether data in a collection has changed.

* issue #346: adaptively determine NUMBER_HEADERS_PER_BLOCK

* issue #338: arangosh cursor positioning problems

* issue #326: use limit optimization with filters

* issue #325: use index to avoid sorting

* issue #324: add limit optimization to AQL

* removed arango-password script and added Javascript functionality to add/delete
  users instead. The functionality is contained in module `users` and can be invoked
  as follows from arangosh and arangod:
  * require("users").save("name", "passwd");
  * require("users").replace("name", "newPasswd");
  * require("users").remove("name");
  * require("users").reload();
  These functions are intentionally not offered via the web interface.
  This also addresses issue #313

* changed print output in arangosh and the web interface for JSON objects.
  Previously, printing a JSON object in arangosh resulted in the attribute values
  being printed as proper JSON, but attribute names were printed unquoted and
  unescaped. This was fine for the purpose of arangosh, but lead to invalid
  JSON being produced. Now, arangosh will produce valid JSON that can be used
  to send it back to ArangoDB or use it with arangoimp etc.

* fixed issue #300: allow importing documents via the REST /_api/import API
  from a JSON list, too.
  So far, the API only supported importing from a format that had one JSON object
  on each line. This is sometimes inconvenient, e.g. when the result of an AQL
  query or any other list is to be imported. This list is a JSON list and does not
  necessary have a document per line if pretty-printed.
  arangoimp now supports the JSON list format, too. However, the format requires
  arangoimp and the server to read the entire dataset at once. If the dataset is
  too big (bigger than --max-upload-size) then the import will be rejected. Even if
  increased, the entire list must fit in memory on both the client and the server,
  and this may be more resource-intensive than importing individual lines in chunks.

* removed unused parameter --reuse-ids for arangoimp. This parameter did not have
  any effect in 1.2, was never publicly announced and did evil (TM) things.

* fixed issue #297 (partly): added whitespace between command line and
  command result in arangosh, added shell colors for better usability

* fixed issue #296: system collections not usable from AQL

* fixed issue #295: deadlock on shutdown

* fixed issue #293: AQL queries should exploit edges index

* fixed issue #292: use index when filtering on _key in AQL

* allow user-definable document keys
  users can now define their own document keys by using the _key attribute
  when creating new documents or edges. Once specified, the value of _key is
  immutable.
  The restrictions for user-defined key values are:
  * the key must be at most 254 bytes long
  * it must consist of the letters a-z (lower or upper case), the digits 0-9,
    the underscore (_) or dash (-) characters only
  * any other characters, especially multi-byte sequences, whitespace or
    punctuation characters cannot be used inside key values

  Specifying a document key is optional when creating new documents. If no
  document key is specified, ArangoDB will create a document key itself.
  There are no guarantees about the format and pattern of auto-generated document
  keys other than the above restrictions.
  Clients should therefore treat auto-generated document keys as opaque values.
  Keys can be used to look up and reference documents, e.g.:
  * saving a document: `db.users.save({ "_key": "fred", ... })`
  * looking up a document: `db.users.document("fred")`
  * referencing other documents: `edges.relations.save("users/fred", "users/john", ...)`

  This change is downwards-compatible to ArangoDB 1.1 because in ArangoDB 1.1
  users were not able to define their own keys. If the user does not supply a _key
  attribute when creating a document, ArangoDB 1.2 will still generate a key of
  its own as ArangoDB 1.1 did. However, all documents returned by ArangoDB 1.2 will
  include a _key attribute and clients should be able to handle that (e.g. by
  ignoring it if not needed). Documents returned will still include the _id attribute
  as in ArangoDB 1.1.

* require collection names everywhere where a collection id was allowed in
  ArangoDB 1.1 & 1.0
  This change requires clients to use a collection name in place of a collection id
  at all places the client deals with collections.
  Examples:
  * creating edges: the _from and _to attributes must now contain collection names instead
    of collection ids: `edges.relations.save("test/my-key1", "test/my-key2", ...)`
  * retrieving edges: the returned _from and _to attributes now will contain collection
    names instead of ids, too: _from: `test/fred` instead of `1234/3455`
  * looking up documents: db.users.document("fred") or db._document("users/fred")

  Collection names must be used in REST API calls instead of collection ids, too.
  This change is thus not completely downwards-compatible to ArangoDB 1.1. ArangoDB 1.1
  required users to use collection ids in many places instead of collection names.
  This was unintuitive and caused overhead in cases when just the collection name was
  known on client-side but not its id. This overhead can now be avoided so clients can
  work with the collection names directly. There is no need to work with collection ids
  on the client side anymore.
  This change will likely require adjustments to API calls issued by clients, and also
  requires a change in how clients handle the _id value of returned documents. Previously,
  the _id value of returned documents contained the collection id, a slash separator and
  the document number. Since 1.2, _id will contain the collection name, a slash separator
  and the document key. The same applies to the _from and _to attribute values of edges
  that are returned by ArangoDB.

  Also removed (now unnecessary) location header in responses of the collections REST API.
  The location header was previously returned because it was necessary for clients.
  When clients created a collection, they specified the collection name. The collection
  id was generated on the server, but the client needed to use the server-generated
  collection id for further API calls, e.g. when creating edges etc. Therefore, the
  full collection URL, also containing the collection id, was returned by the server in
  responses to the collection API, in the HTTP location header.
  Returning the location header has become unnecessary in ArangoDB 1.2 because users
  can access collections by name and do not need to care about collection ids.


v1.1.3 (2013-XX-XX)
-------------------

* fix case when an error message was looked up for an error code but no error
  message was found. In this case a NULL ptr was returned and not checked everywhere.
  The place this error popped up was when inserting into a non-unique hash index
  failed with a specific, invalid error code.

* fixed issue #381:  db._collection("_users").getIndexes();

* fixed issue #379: arango-password fatal issue javscript.startup-directory

* fixed issue #372: Command-Line Options for the Authentication and Authorization


v1.1.2 (2013-01-20)
-------------------

* upgraded to mruby 2013-01-20 583983385b81c21f82704b116eab52d606a609f4

* fixed issue #357: Some spelling and grammar errors

* fixed issue #355: fix quotes in pdf manual

* fixed issue #351: Strange arangosh error message for long running query

* fixed randomly hanging connections in arangosh on MacOS

* added "any" query method: this returns a random document from a collection. It
  is also available via REST HTTP at /_api/simple/any.

* added deployment tool

* added getPeerVertex

* small fix for logging of long messages: the last character of log messages longer
  than 256 bytes was not logged.

* fixed truncation of human-readable log messages for web interface: the trailing \0
  byte was not appended for messages longer than 256 bytes

* fixed issue #341: ArangoDB crashes when stressed with Batch jobs
  Contrary to the issue title, this did not have anything to do with batch jobs but
  with too high memory usage. The memory usage of ArangoDB is now reduced for cases
   when there are lots of small collections with few documents each

* started with issue #317: Feature Request (from Google Groups): DATE handling

* backported issue #300: Extend arangoImp to Allow importing result set-like
  (list of documents) formatted files

* fixed issue #337: "WaitForSync" on new collection does not work on Win/X64

* fixed issue #336: Collections REST API docs

* fixed issue #335: mmap errors due to wrong memory address calculation

* fixed issue #332: arangoimp --use-ids parameter seems to have no impact

* added option '--server.disable-authentication' for arangosh as well. No more passwd
  prompts if not needed

* fixed issue #330: session logging for arangosh

* fixed issue #329: Allow passing script file(s) as parameters for arangosh to run

* fixed issue #328: 1.1 compile warnings

* fixed issue #327: Javascript parse errors in front end


v1.1.1 (2012-12-18)
-------------------

* fixed issue #339: DELETE /_api/cursor/cursor-identifier return incollect errorNum

  The fix for this has led to a signature change of the function actions.resultNotFound().
  The meaning of parameter #3 for This function has changed from the error message string
  to the error code. The error message string is now parameter #4.
  Any client code that uses this function in custom actions must be adjusted.

* fixed issue #321: Problem upgrading arangodb 1.0.4 to 1.1.0 with Homebrew (OSX 10.8.2)

* fixed issue #230: add navigation and search for online documentation

* fixed issue #315: Strange result in PATH

* fixed issue #323: Wrong function returned in error message of AQL CHAR_LENGTH()

* fixed some log errors on startup / shutdown due to pid file handling and changing
  of directories


v1.1.0 (2012-12-05)
-------------------

* WARNING:
  arangod now performs a database version check at startup. It will look for a file
  named "VERSION" in its database directory. If the file is not present, arangod will
  perform an automatic upgrade of the database directory. This should be the normal
  case when upgrading from ArangoDB 1.0 to ArangoDB 1.1.

  If the VERSION file is present but is from an older version of ArangoDB, arangod
  will refuse to start and ask the user to run a manual upgrade first. A manual upgrade
  can be performed by starting arangod with the option `--upgrade`.

  This upgrade procedure shall ensure that users have full control over when they
  perform any updates/upgrades of their data, and can plan backups accordingly. The
  procedure also guarantees that the server is not run without any required system
  collections or with in incompatible data state.

* added AQL function DOCUMENT() to retrieve a document by its _id value

* fixed issue #311: fixed segfault on unload

* fixed issue #309: renamed stub "import" button from web interface

* fixed issue #307: added WaitForSync column in collections list in in web interface

* fixed issue #306: naming in web interface

* fixed issue #304: do not clear AQL query text input when switching tabs in
  web interface

* fixed issue #303: added documentation about usage of var keyword in web interface

* fixed issue #301: PATCH does not work in web interface

# fixed issue #269: fix make distclean & clean

* fixed issue #296: system collections not usable from AQL

* fixed issue #295: deadlock on shutdown

* added collection type label to web interface

* fixed issue #290: the web interface now disallows creating non-edges in edge collections
  when creating collections via the web interface, the collection type must also be
  specified (default is document collection)

* fixed issue #289: tab-completion does not insert any spaces

* fixed issue #282: fix escaping in web interface

* made AQL function NOT_NULL take any number of arguments. Will now return its
  first argument that is not null, or null if all arguments are null. This is downwards
  compatible.

* changed misleading AQL function name NOT_LIST() to FIRST_LIST() and slightly changed
  the behavior. The function will now return its first argument that is a list, or null
  if none of the arguments are lists.
  This is mostly downwards-compatible. The only change to the previous implementation in
  1.1-beta will happen if two arguments were passed and the 1st and 2nd arguments were
  both no lists. In previous 1.1, the 2nd argument was returned as is, but now null
  will be returned.

* add AQL function FIRST_DOCUMENT(), with same behavior as FIRST_LIST(), but working
  with documents instead of lists.

* added UPGRADING help text

* fixed issue #284: fixed Javascript errors when adding edges/vertices without own
  attributes

* fixed issue #283: AQL LENGTH() now works on documents, too

* fixed issue #281: documentation for skip lists shows wrong example

* fixed AQL optimizer bug, related to OR-combined conditions that filtered on the
  same attribute but with different conditions

* fixed issue #277: allow usage of collection names when creating edges
  the fix of this issue also implies validation of collection names / ids passed to
  the REST edge create method. edges with invalid collection ids or names in the
  "from" or "to" values will be rejected and not saved


v1.1.beta2 (2012-11-13)
-----------------------

* fixed arangoirb compilation

* fixed doxygen


v1.1.beta1 (2012-10-24)
-----------------------

* fixed AQL optimizer bug

* WARNING:
  - the user has changed from "arango" to "arangodb", the start script has changed from
    "arangod" to "arangodb", the database directory has changed from "/var/arangodb" to
    "/var/lib/arangodb" to be compliant with various Linux policies

  - In 1.1, we have introduced types for collections: regular documents go into document
    collections, and edges go into edge collections. The prefixing (db.xxx vs. edges.xxx)
    works slightly different in 1.1: edges.xxx can still be used to access collections,
    however, it will not determine the type of existing collections anymore. To create an
    edge collection 1.1, you can use db._createEdgeCollection() or edges._create().
    And there's of course also db._createDocumentCollection().
    db._create() is also still there and will create a document collection by default,
    whereas edges._create() will create an edge collection.

  - the admin web interface that was previously available via the simple URL suffix /
    is now available via a dedicated URL suffix only: /_admin/html
    The reason for this is that routing and URLs are now subject to changes by the end user,
    and only URLs parts prefixed with underscores (e.g. /_admin or /_api) are reserved
    for ArangoDB's internal usage.

* the server now handles requests with invalid Content-Length header values as follows:
  - if Content-Length is negative, the server will respond instantly with HTTP 411
    (length required)

  - if Content-Length is positive but shorter than the supplied body, the server will
    respond with HTTP 400 (bad request)

  - if Content-Length is positive but longer than the supplied body, the server will
    wait for the client to send the missing bytes. The server allows 90 seconds for this
    and will close the connection if the client does not send the remaining data

  - if Content-Length is bigger than the maximum allowed size (512 MB), the server will
    fail with HTTP 413 (request entity too large).

  - if the length of the HTTP headers is greater than the maximum allowed size (1 MB),
    the server will fail with HTTP 431 (request header fields too large)

* issue #265: allow optional base64 encoding/decoding of action response data

* issue #252: create _modules collection using arango-upgrade (note: arango-upgrade was
  finally replaced by the `--upgrade` option for arangod)

* issue #251: allow passing arbitrary options to V8 engine using new command line option:
  --javascript.v8-options. Using this option, the Harmony features or other settings in
  v8 can be enabled if the end user requires them

* issue #248: allow AQL optimizer to pull out completely uncorrelated subqueries to the
  top level, resulting in less repeated evaluation of the subquery

* upgraded to Doxygen 1.8.0

* issue #247: added AQL function MERGE_RECURSIVE

* issue #246: added clear() function in arangosh

* issue #245: Documentation: Central place for naming rules/limits inside ArangoDB

* reduced size of hash index elements by 50 %, allowing more index elements to fit in
  memory

* issue #235: GUI Shell throws Error:ReferenceError: db is not defined

* issue #229: methods marked as "under construction"

* issue #228: remove unfinished APIs (/_admin/config/*)

* having the OpenSSL library installed is now a prerequisite to compiling ArangoDB
  Also removed the --enable-ssl configure option because ssl is always required.

* added AQL functions TO_LIST, NOT_LIST

* issue #224: add optional Content-Id for batch requests

* issue #221: more documentation on AQL explain functionality. Also added
  ArangoStatement.explain() client method

* added db._createStatement() method on server as well (was previously available
  on the client only)

* issue #219: continue in case of "document not found" error in PATHS() function

* issue #213: make waitForSync overridable on specific actions

* changed AQL optimizer to use indexes in more cases. Previously, indexes might
  not have been used when in a reference expression the inner collection was
  specified last. Example: FOR u1 IN users FOR u2 IN users FILTER u1._id == u2._id
  Previously, this only checked whether an index could be used for u2._id (not
  possible). It was not checked whether an index on u1._id could be used (possible).
  Now, for expressions that have references/attribute names on both sides of the
  above as above, indexes are checked for both sides.

* issue #204: extend the CSV import by TSV and by user configurable
  separator character(s)

* issue #180: added support for batch operations

* added startup option --server.backlog-size
  this allows setting the value of the backlog for the listen() system call.
  the default value is 10, the maximum value is platform-dependent

* introduced new configure option "--enable-maintainer-mode" for
  ArangoDB maintainers. this option replaces the previous compile switches
  --with-boost-test, --enable-bison, --enable-flex and --enable-errors-dependency
  the individual configure options have been removed. --enable-maintainer-mode
  turns them all on.

* removed potentially unused configure option --enable-memfail

* fixed issue #197: HTML web interface calls /_admin/user-manager/session

* fixed issue #195: VERSION file in database directory

* fixed issue #193: REST API HEAD request returns a message body on 404

* fixed issue #188: intermittent issues with 1.0.0
  (server-side cursors not cleaned up in all cases, pthreads deadlock issue)

* issue #189: key store should use ISO datetime format bug

* issue #187: run arango-upgrade on server start (note: arango-upgrade was finally
  replaced by the `--upgrade` option for arangod)n

* fixed issue #183: strange unittest error

* fixed issue #182: manual pages

* fixed issue #181: use getaddrinfo

* moved default database directory to "/var/lib/arangodb" in accordance with
  http://www.pathname.com/fhs/pub/fhs-2.3.html

* fixed issue #179: strange text in import manual

* fixed issue #178: test for aragoimp is missing

* fixed issue #177: a misleading error message was returned if unknown variables
  were used in certain positions in an AQL query.

* fixed issue #176: explain how to use AQL from the arangosh

* issue #175: re-added hidden (and deprecated) option --server.http-port. This
  option is only there to be downwards-compatible to Arango 1.0.

* fixed issue #174: missing Documentation for `within`

* fixed issue #170: add db.<coll_name>.all().toArray() to arangosh help screen

* fixed issue #169: missing argument in Simple Queries

* added program arango-upgrade. This program must be run after installing ArangoDB
  and after upgrading from a previous version of ArangoDB. The arango-upgrade script
  will ensure all system collections are created and present in the correct state.
  It will also perform any necessary data updates.
  Note: arango-upgrade was finally replaced by the `--upgrade` option for arangod.

* issue #153: edge collection should be a flag for a collection
  collections now have a type so that the distinction between document and edge
  collections can now be done at runtime using a collection's type value.
  A collection's type can be queried in Javascript using the <collection>.type() method.

  When new collections are created using db._create(), they will be document
  collections by default. When edge._create() is called, an edge collection will be created.
  To explicitly create a collection of a specific/different type, use the methods
  _createDocumentCollection() or _createEdgeCollection(), which are available for
  both the db and the edges object.
  The Javascript objects ArangoEdges and ArangoEdgesCollection have been removed
  completely.
  All internal and test code has been adjusted for this, and client code
  that uses edges.* should also still work because edges is still there and creates
  edge collections when _create() is called.

  INCOMPATIBLE CHANGE: Client code might still need to be changed in the following aspect:
  Previously, collections did not have a type so documents and edges could be inserted
  in the same collection. This is now disallowed. Edges can only be inserted into
  edge collections now. As there were no collection types in 1.0, ArangoDB will perform
  an automatic upgrade when migrating from 1.0 to 1.1.
  The automatic upgrade will check every collection and determine its type as follows:
  - if among the first 50 documents in the collection there are documents with
    attributes "_from" and "_to", the collection is typed as an edge collection
  - if among the first 50 documents in the collection there are no documents with
    attributes "_from" and "_to", the collection is made as a document collection

* issue #150: call V8 garbage collection on server periodically

* issue #110: added support for partial updates

  The REST API for documents now offers an HTTP PATCH method to partially update
  documents. Overwriting/replacing documents is still available via the HTTP PUT method
  as before. The Javascript API in the shell also offers a new update() method in extension to
  the previously existing replace() method.


v1.0.4 (2012-11-12)
-------------------

* issue #275: strange error message in arangosh 1.0.3 at startup


v1.0.3 (2012-11-08)
-------------------

* fixed AQL optimizer bug

* issue #273: fixed segfault in arangosh on HTTP 40x

* issue #265: allow optional base64 encoding/decoding of action response data

* issue #252: _modules collection not created automatically


v1.0.2 (2012-10-22)
-------------------

* repository CentOS-X.Y moved to CentOS-X, same for Debian

* bugfix for rollback from edges

* bugfix for hash indexes

* bugfix for StringBuffer::erase_front

* added autoload for modules

* added AQL function TO_LIST


v1.0.1 (2012-09-30)
-------------------

* draft for issue #165: front-end application howto

* updated mruby to cf8fdea4a6598aa470e698e8cbc9b9b492319d

* fix for issue #190: install doesn't create log directory

* fix for issue #194: potential race condition between creating and dropping collections

* fix for issue #193: REST API HEAD request returns a message body on 404

* fix for issue #188: intermittent issues with 1.0.0

* fix for issue #163: server cannot create collection because of abandoned files

* fix for issue #150: call V8 garbage collection on server periodically


v1.0.0 (2012-08-17)
-------------------

* fix for issue #157: check for readline and ncurses headers, not only libraries


v1.0.beta4 (2012-08-15)
-----------------------

* fix for issue #152: fix memleak for barriers


v1.0.beta3 (2012-08-10)
-----------------------

* fix for issue #151: Memleak, collection data not removed

* fix for issue #149: Inconsistent port for admin interface

* fix for issue #163: server cannot create collection because of abandoned files

* fix for issue #157: check for readline and ncurses headers, not only libraries

* fix for issue #108: db.<collection>.truncate() inefficient

* fix for issue #109: added startup note about cached collection names and how to
  refresh them

* fix for issue #156: fixed memleaks in /_api/import

* fix for issue #59: added tests for /_api/import

* modified return value for calls to /_api/import: now, the attribute "empty" is
  returned as well, stating the number of empty lines in the input. Also changed the
  return value of the error code attribute ("errorNum") from 1100 ("corrupted datafile")
  to 400 ("bad request") in case invalid/unexpected JSON data was sent to the server.
  This error code is more appropriate as no datafile is broken but just input data is
  incorrect.

* fix for issue #152: Memleak for barriers

* fix for issue #151: Memleak, collection data not removed

* value of --database.maximal-journal-size parameter is now validated on startup. If
  value is smaller than the minimum value (currently 1048576), an error is thrown and
  the server will not start. Before this change, the global value of maximal journal
  size was not validated at server start, but only on collection level

* increased sleep value in statistics creation loop from 10 to 500 microseconds. This
  reduces accuracy of statistics values somewhere after the decimal points but saves
  CPU time.

* avoid additional sync() calls when writing partial shape data (attribute name data)
  to disk. sync() will still be called when the shape marker (will be written after
  the attributes) is written to disk

* issue #147: added flag --database.force-sync-shapes to force synching of shape data
  to disk. The default value is true so it is the same behavior as in version 1.0.
  if set to false, shape data is synched to disk if waitForSync for the collection is
  set to true, otherwise, shape data is not synched.

* fix for issue #145: strange issue on Travis: added epsilon for numeric comparison in
  geo index

* fix for issue #136: adjusted message during indexing

* issue #131: added timeout for HTTP keep-alive connections. The default value is 300
  seconds. There is a startup parameter server.keep-alive-timeout to configure the value.
  Setting it to 0 will disable keep-alive entirely on the server.

* fix for issue #137: AQL optimizer should use indexes for ref accesses with
  2 named attributes


v1.0.beta2 (2012-08-03)
-----------------------

* fix for issue #134: improvements for centos RPM

* fixed problem with disable-admin-interface in config file


v1.0.beta1 (2012-07-29)
-----------------------

* fixed issue #118: We need a collection "debugger"

* fixed issue #126: Access-Shaper must be cached

* INCOMPATIBLE CHANGE: renamed parameters "connect-timeout" and "request-timeout"
  for arangosh and arangoimp to "--server.connect-timeout" and "--server.request-timeout"

* INCOMPATIBLE CHANGE: authorization is now required on the server side
  Clients sending requests without HTTP authorization will be rejected with HTTP 401
  To allow backwards compatibility, the server can be started with the option
  "--server.disable-authentication"

* added options "--server.username" and "--server.password" for arangosh and arangoimp
  These parameters must be used to specify the user and password to be used when
  connecting to the server. If no password is given on the command line, arangosh/
  arangoimp will interactively prompt for a password.
  If no user name is specified on the command line, the default user "root" will be
  used.

* added startup option "--server.ssl-cipher-list" to determine which ciphers to
  use in SSL context. also added SSL_OP_CIPHER_SERVER_PREFERENCE to SSL default
  options so ciphers are tried in server and not in client order

* changed default SSL protocol to TLSv1 instead of SSLv2

* changed log-level of SSL-related messages

* added SSL connections if server is compiled with OpenSSL support. Use --help-ssl

* INCOMPATIBLE CHANGE: removed startup option "--server.admin-port".
  The new endpoints feature (see --server.endpoint) allows opening multiple endpoints
  anyway, and the distinction between admin and "other" endpoints can be emulated
  later using privileges.

* INCOMPATIBLE CHANGE: removed startup options "--port", "--server.port", and
  "--server.http-port" for arangod.
  These options have been replaced by the new "--server.endpoint" parameter

* INCOMPATIBLE CHANGE: removed startup option "--server" for arangosh and arangoimp.
  These options have been replaced by the new "--server.endpoint" parameter

* Added "--server.endpoint" option to arangod, arangosh, and arangoimp.
  For arangod, this option allows specifying the bind endpoints for the server
  The server can be bound to one or multiple endpoints at once. For arangosh
  and arangoimp, the option specifies the server endpoint to connect to.
  The following endpoint syntax is currently supported:
  - tcp://host:port or http@tcp://host:port (HTTP over IPv4)
  - tcp://[host]:port or http@tcp://[host]:port (HTTP over IPv6)
  - ssl://host:port or http@tcp://host:port (HTTP over SSL-encrypted IPv4)
  - ssl://[host]:port or http@tcp://[host]:port (HTTP over SSL-encrypted IPv6)
  - unix:///path/to/socket or http@unix:///path/to/socket (HTTP over UNIX socket)

  If no port is specified, the default port of 8529 will be used.

* INCOMPATIBLE CHANGE: removed startup options "--server.require-keep-alive" and
  "--server.secure-require-keep-alive".
  The server will now behave as follows which should be more conforming to the
  HTTP standard:
  * if a client sends a "Connection: close" header, the server will close the
    connection
  * if a client sends a "Connection: keep-alive" header, the server will not
    close the connection
  * if a client does not send any "Connection" header, the server will assume
    "keep-alive" if the request was an HTTP/1.1 request, and "close" if the
    request was an HTTP/1.0 request

* (minimal) internal optimizations for HTTP request parsing and response header
  handling

* fixed Unicode unescaping bugs for \f and surrogate pairs in BasicsC/strings.c

* changed implementation of TRI_BlockCrc32 algorithm to use 8 bytes at a time

* fixed issue #122: arangod doesn't start if <log.file> cannot be created

* fixed issue #121: wrong collection size reported

* fixed issue #98: Unable to change journalSize

* fixed issue #88: fds not closed

* fixed escaping of document data in HTML admin front end

* added HTTP basic authentication, this is always turned on

* added server startup option --server.disable-admin-interface to turn off the
  HTML admin interface

* honor server startup option --database.maximal-journal-size when creating new
  collections without specific journalsize setting. Previously, these
  collections were always created with journal file sizes of 32 MB and the
  --database.maximal-journal-size setting was ignored

* added server startup option --database.wait-for-sync to control the default
  behavior

* renamed "--unit-tests" to "--javascript.unit-tests"


v1.0.alpha3 (2012-06-30)
------------------------

* fixed issue #116: createCollection=create option doesn't work

* fixed issue #115: Compilation issue under OSX 10.7 Lion & 10.8 Mountain Lion
  (homebrew)

* fixed issue #114: image not found

* fixed issue #111: crash during "make unittests"

* fixed issue #104: client.js -> ARANGO_QUIET is not defined


v1.0.alpha2 (2012-06-24)
------------------------

* fixed issue #112: do not accept document with duplicate attribute names

* fixed issue #103: Should we cleanup the directory structure

* fixed issue #100: "count" attribute exists in cursor response with "count:
  false"

* fixed issue #84 explain command

* added new MRuby version (2012-06-02)

* added --log.filter

* cleanup of command line options:
** --startup.directory => --javascript.startup-directory
** --quite => --quiet
** --gc.interval => --javascript.gc-interval
** --startup.modules-path => --javascript.modules-path
** --action.system-directory => --javascript.action-directory
** --javascript.action-threads => removed (is now the same pool as --server.threads)

* various bug-fixes

* support for import

* added option SKIP_RANGES=1 for make unittests

* fixed several range-related assertion failures in the AQL query optimizer

* fixed AQL query optimizations for some edge cases (e.g. nested subqueries with
  invalid constant filter expressions)


v1.0.alpha1 (2012-05-28)
------------------------

Alpha Release of ArangoDB 1.0<|MERGE_RESOLUTION|>--- conflicted
+++ resolved
@@ -1,9 +1,8 @@
 devel
 -----
 
-<<<<<<< HEAD
 * fixed issue #6128: ArangoDb Cluster: Task moved from DBS to Coordinator
-=======
+
 * fixed some web ui action events related to Running Queries view and Slow
   Queries History view
 
@@ -11,7 +10,6 @@
 
 * fixed issue #5736: Foxx HTTP API responds with 500 error when request body
   is too short
->>>>>>> d6a3b66e
 
 * fixed issue #6106: Arithmetic operator type casting documentation incorrect
 
