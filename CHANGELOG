v3.3.24 (2019-08-09)
--------------------

<<<<<<< HEAD
* disabled enforce-block-cache-size-limit because of bugs in RocksDB 5.6
=======
* re-added warning for kernel setting "overcommit_memory=2" if jemalloc is also enabled.

* Decreased unnecessary wait times for agency callbacks in case they were
  called earlier than expected by main thread.

* upgraded arangodb starter version to 0.14.12

* upgrade arangosync version to 0.6.5

* arangoimport would not stop, much less report, communications errors.  Add CSV reporting
  of line numbers that are impacted during such errors

* changed several internal VelocyPack comparisons in the cluster to not check for bytewise identity,
  but for logical intentity of objects

* fix handling 0 byte-WAL files in RocksDB engine when encryption is turned on. From now
  on, any 0 byte-WAL files will be ignored when found at startup and not trigger a "Corruption" error.
>>>>>>> 8b5b1677

* fix timeout-response in case of simultaneous index create/drop in cluster

* Fixed parsing of ArangoDB config files with inlined comments. Previous versions didn't handle
  line comments properly if they were appended to an otherwise valid option value.

  For example, the comment in the line

      max-total-wal-size = 1024000 # 1M

  was not ignored and made part of the value. In the end, the value was interpreted as if

      max-total-wal-size = 10240001000000

  was specified.
  This version fixes the handling of comments in the config files so that they behave as intended.

* fixed a crash when posting an async request to the server using the "x-arango-async"
  request header and the server's request queue was full

* fix client id lookup table in agency

* fix agency issue in abort of cleanOutServer job

* fix agency issue with TTL discovered in 3.4.6

* fix agency issue with election timeout


v3.3.23 (2019-04-14)
--------------------

* Added coordinator route for agency dump

* upgraded arangosync version to 0.6.3

* fixed internal issue #2946: create graph autocomplete was not working under
  certain circumstances.

* fixed a crash (SIGSEGV) when opening a RocksDB database directory that
  contained an empty (0 bytes filesize) journal file and encryption was in use.

* don't attempt to remove non-existing WAL files, because such attempt will
  trigger unnecessary error log messages in the RocksDB library

* always clear all ongoing replication transactions on the slave if the slave
  discovers the data it has asked for is not present anymore on the master and the
  `requireFromPresent` value for the applier is set to `false`.

  In this case aborting the ongoing transactions on the slave is necessary because
  they may have held exclusive locks on collections, which may otherwise not be
  released.

* speed up replication of transactions containing updates of existing documents.

  The replication protocol does not provide any information on whether a document
  was inserted on the master or updated/replaced. Therefore the slave will always
  try an insert first, and move to a replace if the insert fails with "unique
  constraint violation". This case is however very costly in a bigger transaction,
  as the rollback of the insert will force the underlying RocksDB write batch to be
  entirely rewritten. To circumvent rewriting entire write batches, we now do a
  quick check if the target document already exists, and then branch to either
  insert or replace internally.

* fixed some escaping issues within the web UI

* fix supervision's failed server handling to transactionally create
  all failed leader/followers along

* agents need to be able to overwrite a compacted state with same _key

* in case of resigned leader, set isReady=false in clusterInventory

* abort RemoveFollower job if not enough in-sync followers or leader failure

* fix shrinkCluster for satellite collections

* fix an agency crash in case of a leader change

* fix log spamming in agency after leader resignation

* make AddFollower less aggressive

* lots of agency performance improvements, mostly avoiding copying

* do not wait for replication after each job execution in Supervision


v3.3.22 (2019-02-01)
--------------------

* data masking: better documentation, fixed default phone number,
  changed default range to -100 and 100 for integer masking function

* added configurable masking of dumped data via `arangodump` tool to
  obfuscate exported sensible data

* updated velocypack library

* fix broken validation of tick range in arangodump

* upgraded arangodb starter version to 0.14.0

* upgraded arangosync version to 0.6.2

* fixed an issue where a crashed coordinator can lead to some Foxx queue jobs
  erroneously either left hanging or being restarted

* fix issue #7900: Bind values of `null` are not replaced by
  empty string anymore, when toggling between json and table
  view in the web-ui.

* Use base64url to encode and decode JWT parts.

* added AQL function `CHECK_DOCUMENT` for document validity checks

* added arangorestore option `--cleanup-duplicate-attributes` to clean up input documents
  with redundant attribute names

  Importing such documents without the option set will make arangorestore fail with an
  error, and setting the option will make the restore process clean up the input by using
  just the first specified value for each redundant attribute.

* the arangorestore options `--default-number-of-shards` and `--default-replication-factor`
  are now deprecated in favor of the much more powerful options `--number-of-shards`
  and `--replication-factor`

  The new options `--number-of-shards` and `--replication-factor` allow specifying
  default values for the number of shards and the replication factor, resp. for all
  restored collections. If specified, these default values will be used regardless
  of whether the number of shards or the replication factor values are already present
  in the metadata of the dumped collections.

  It is also possible to override the values on a per-collection level by specifying
  the options multiple times, e.g.

      --number-of-shards 2 --number-of-shards mycollection=3 --number-of-shards test=4

  The above will create all collections with 2 shards, except the collection "mycollection"
  (3 shards) and "test" (4 shards).

  By omitting the default value, it is also possible to use the number of shards/replication
  factor values from the dump for all collections but the explicitly specified ones, e.g.

      --number-of-shards mycollection=3 --number-of-shards test=4

  This will use the number of shards as specified in the dump, except for the collections
  "mycollection" and "test".

  The `--replication-factor` option works similarly.

* Added `--server.jwt-secret-keyfile` option.

* validate uniqueness of attribute names in AQL in cases in which it was not
  done before. When constructing AQL objects via object literals, there was
  no validation about object attribute names being unique. For example, it was
  possible to create objects with duplicate attribute names as follows:

      INSERT { a: 1, a: 2 } INTO collection

  This resulted in a document having two "a" attributes, which is obviously
  undesired. Now, when an attribute value is used multiple times, only the first
  assigned value will be used for that attribute in AQL. It is not possible to
  specify the same attribute multiple times and overwrite the attribute's value
  with by that. That means in the above example, the value of "a" will be 1,
  and not 2.
  This changes the behavior for overriding attribute values in AQL compared to
  previous versions of ArangoDB, as previous versions in some cases allowed
  duplicate attribute names in objects/documents (which is undesired) and in
  other cases used the _last_ value assigned to an attribute instead of the _first_
  value. In order to explicitly override a value in an existing object, use the
  AQL MERGE function.

  To avoid all these issues, users are encouraged to use unambiguous attribute
  names in objects/documents in AQL. Outside of AQL, specifying the same attribute
  multiple times may even result in a parse error, e.g. when sending such data
  to ArangoDB's HTTP REST API.

* when detecting parse errors in the JSON input sent to the restore API, now
  abort with a proper error containing the problem description instead of aborting
  but hiding there was a problem.

* remove Swagger map files from the build to reduce package sizes

* do not respond with an internal error in case of JSON parse errors detected
  in incoming HTTP requests

* fixed issue #7834: AQL Query crashes instance


v3.3.21 (2018-12-13)
--------------------

* fix thread shutdown in _WIN32 builds

  Previous versions used a wrong comparison logic to determine the current
  thread id when shutting down a thread, leading to threads hanging in their
  destructors on thread shutdown

* fixed TypeError being thrown instead of validation errors when Foxx manifest
  validation fails

* fixed issue #7586: a running query within the user interface was not shown
  if the active view was `Running Queries` or `Slow Query History`.

* improve Windows installer error messages, fix Windows installer backup routine
  and exit code handling

* make AQL REMOVE operations use less memory with the RocksDB storage engine

  the previous implementation of batch removals read everything to remove into
  memory first before carrying out the first remove operation. The new version
  will only read in about 1000 documents each time and then remove these. Queries
  such as

      FOR doc IN collection FILTER ... REMOVE doc IN collection

  will benefit from this change in terms of memory usage.


v3.3.20 (2018-11-28)
--------------------

* upgraded arangodb starter version to 0.13.9

* Added RocksDB option `--rocksdb.total-write-buffer-size` to limit total memory
  usage across all RocksDB in-memory write buffers

  The total amount of data to build up in all in-memory buffers (backed by log
  files). This option, together with the block cache size configuration option,
  can be used to limit memory usage. If set to 0, the memory usage is not limited.
  This is the default setting in 3.3. The default setting may be adjusted in
  future versions of ArangoDB.

  If set to a value greater than 0, this will cap the memory usage for write buffers,
  but may have an effect on write performance.

* Added RocksDB configuration option `--rocksdb.enforce-block-cache-size-limit`

  Whether or not the maximum size of the RocksDB block cache is strictly enforced.
  This option can be set to limit the memory usage of the block cache to at most the
  specified size. If then inserting a data block into the cache would exceed the
  cache's capacity, the data block will not be inserted. If the flag is not set,
  a data block may still get inserted into the cache. It is evicted later, but the
  cache may temporarily grow beyond its capacity limit.

* Export version and storage engine in cluster health

* Potential fix for issue #7407: arangorestore very slow converting from
  mmfiles to rocksdb

* Updated joi library (Web UI), improved foxx mount path validation

* fix internal issue #2786: improved confirmation dialog when clicking the
  Truncate button in the Web UI

* fix for supervision, which started failing servers using old transient store

* fixed Foxx queues not retrying jobs with infinite `maxFailures`

* Fixed a race condition in a coordinator, it could happen in rare cases and
  only with the maintainer mode enabled if the creation of a collection is in
  progress and at the same time a deletion is forced.

* disable startup warning for Linux kernel variable `vm.overcommit_memory` settings
  values of 0 or 1.
  Effectively `overcommit_memory` settings value of 0 or 1 fix two memory-allocation
  related issues with the default memory allocator used in ArangoDB release builds on
  64bit Linux.
  The issues will remain when running with an `overcommit_memory` settings value of 2,
  so this is now discouraged.
  Setting `overcommit_memory` to 0 or 1 (0 is the Linux kernel's default) fixes issues
  with increasing numbers of memory mappings for the arangod process (which may lead
  to an out-of-memory situation if the kernel's maximum number of mappings threshold
  is hit) and an increasing amount of memory that the kernel counts as "committed".
  With an `overcommit_memory` setting of 0 or 1, an arangod process may either be
  killed by the kernel's OOM killer or will die with a segfault when accessing memory
  it has allocated before but the kernel could not provide later on. This is still
  more acceptable than the kernel not providing any more memory to the process when
  there is still physical memory left, which may have occurred with an `overcommit_memory`
  setting of 2 after the arangod process had done lots of allocations.

  In summary, the recommendation for the `overcommit_memory` setting is now to set it
  to 0 or 1 (0 is kernel default) and not use 2.

* force connection timeout to be 7 seconds to allow libcurl time to retry lost DNS
  queries.

* increase maximum number of collections/shards in an AQL query from 256 to 2048

* don't rely on `_modules` collection being present and usable for arangod startup

* optimizes the web ui's routing which could possibly led to unwanted events.

* fixes some graph data parsing issues in the ui, e.g. cleaning up duplicate
  edges inside the graph viewer.

* in a cluster environment, the arangod process now exits if wrong credentials
  are used during the startup process.

* Fixed an AQL bug where the optimize-traversals rule was falsely applied to
  extensions with inline expressions and thereby ignoring them

* fix side-effects of sorting larger arrays (>= 16 members) of constant literal
  values in AQL, when the array was not used only for IN-value filtering but also
  later in the query.
  The array values were sorted so the IN-value lookup could use a binary search
  instead of a linear search, but this did not take into account that the array
  could have been used elsewhere in the query, e.g. as a return value. The fix
  will create a copy of the array and sort the copy, leaving the original array
  untouched.

* fixed a bug when cluster indexes were usable for queries, while
  still being built on db servers

* fix move leader shard: wait until all but the old leader are in sync.
  This fixes some unstable tests.

* cluster health features more elaborate agent records


v3.3.19 (2018-10-20)
--------------------

* fixes validation of allowed or not allowed foxx service mount paths within
  the Web UI

* The single database or single coordinator statistics in a cluster
  environment within the Web UI sometimes got called way too often.
  This caused artifacts in the graphs, which is now fixed.

* An aardvark statistics route could not collect and sum up the statistics of
  all coordinators if one of them was ahead and had more results than the others

* upgraded arangodb starter version to 0.13.6

* turn on intermediate commits in replication applier in order to decrease
  the size of transactional operations on replication (issue #6821)

* fixed issue #6770: document update: ignoreRevs parameter ignored

* when returning memory to the OS, use the same memory protection flags as
  when initializing the memory

  this prevents "hole punching" and keeps the OS from splitting one memory
  mapping into multiple mappings with different memory protection settings

* fix internal issue #2770: the Query Profiling modal dialog in the Web UI
  was slightly malformed.

* fix internal issue #2035: the Web UI now updates its indices view to check
  whether new indices exist or not.

* fix internal issue #6808: newly created databases within the Web UI did not
  appear when used Internet Explorer 11 as a browser.

* fix internal issue #2688: the Web UI's graph viewer created malformed node
  labels if a node was expanded multiple times.

* fix internal issue #2957: the Web UI was not able to display more than 1000
  documents, even when it was set to a higher amount.

* fix internal issue #2785: web ui's sort dialog sometimes got rendered, even
  if it should not.

* fix internal issue #2764: the waitForSync property of a satellite collection
  could not be changed via the Web UI

* improved logging in case of replication errors

* recover short server id from agency after a restart of a cluster node

  this fixes problems with short server ids being set to 0 after a node restart,
  which then prevented cursor result load-forwarding between multiple coordinators
  to work properly

  this should fix arangojs#573

* increased default timeouts in replication

  this decreases the chances of followers not getting in sync with leaders because
  of replication operations timing out

* fixed internal issue #1983: the Web UI was showing a deletion confirmation
  multiple times.

* fixed agents busy looping gossip

* handle missing `_frontend` collections gracefully

  the `_frontend` system collection is not required for normal ArangoDB operations,
  so if it is missing for whatever reason, ensure that normal operations can go
  on.


v3.3.18
-------

* not released


v3.3.17 (2018-10-04)
--------------------

* upgraded arangosync version to 0.6.0

* added several advanced options for configuring and debugging LDAP connections.
  Please note that some of the following options are platform-specific and may not
  work on all platforms or with all LDAP servers reliably:

  - `--ldap.serialized`: whether or not calls into the underlying LDAP library
    should be serialized.
    This option can be used to work around thread-unsafe LDAP library functionality.
  - `--ldap.serialize-timeout`: sets the timeout value that is used when waiting to
    enter the LDAP library call serialization lock. This is only meaningful when
    `--ldap.serialized` has been set to `true`.
  - `--ldap.retries`: number of tries to attempt a connection. Setting this to values
    greater than one will make ArangoDB retry to contact the LDAP server in case no
    connection can be made initially.
  - `--ldap.restart`: whether or not the LDAP library should implicitly restart
    connections
  - `--ldap.referrals`: whether or not the LDAP library should implicitly chase
    referrals
  - `--ldap.debug`: turn on internal OpenLDAP library output (warning: will print
    to stdout).
  - `--ldap.timeout`: timeout value (in seconds) for synchronous LDAP API calls
    (a value of 0 means default timeout).
  - `--ldap.network-timeout`: timeout value (in seconds) after which network operations
    following the initial connection return in case of no activity (a value of 0 means
    default timeout).
  - `--ldap.async-connect`: whether or not the connection to the LDAP library will
    be done asynchronously.

* fixed a shutdown race in ArangoDB's logger, which could have led to some buffered
  log messages being discarded on shutdown

* display shard synchronization progress for collections outside of the
  `_system` database

* fixed issue #6611: Properly display JSON properties of user defined foxx services
  configuration within the web UI

* fixed issue #6583: Agency node segfaults if sent an authenticated HTTP request is sent to its port

* when cleaning out a leader it could happen that it became follower instead of
  being removed completely

* make synchronous replication detect more error cases when followers cannot
  apply the changes from the leader

* fix some TLS errors that occurred when combining HTTPS/TLS transport with the
  VelocyStream protocol (VST)

  That combination could have led to spurious errors such as "TLS padding error"
  or "Tag mismatch" and connections being closed

* agency endpoint updates now go through RAFT

v3.3.16 (2018-09-19)
--------------------

* fix undefined behavior in AQL query result cache

* the query editor within the web ui is now catching http 501 responses
  properly

* fixed issue #6495 (Document not found when removing records)

* fixed undefined behavior in cluster plan-loading procedure that may have
  unintentionally modified a shared structure

* reduce overhead of function initialization in AQL COLLECT aggregate functions,
  for functions COUNT/LENGTH, SUM and AVG

  this optimization will only be noticable when the COLLECT produces many groups
  and the "hash" COLLECT variant is used

* fixed potential out-of-bounds access in admin log REST handler /_admin/log,
  which could have led to the server returning an HTTP 500 error

* catch more exceptions in replication and handle them appropriately


v3.3.15 (2018-09-10)
--------------------

* fixed an issue in the "sorted" AQL COLLECT variant, that may have led to producing
  an incorrect number of results

* upgraded arangodb starter version to 0.13.3

* fixed issue #5941 if using breadth-first search in traversals uniqueness checks
  on path (vertices and edges) have not been applied. In SmartGraphs the checks
  have been executed properly.

* added more detailed progress output to arangorestore, showing the percentage of
  how much data is restored for bigger collections plus a set of overview statistics
  after each processed collection

* added option `--rocksdb.use-file-logging` to enable writing of RocksDB's own
  informational LOG files into RocksDB's database directory.

  This option is turned off by default, but can be enabled for debugging RocksDB
  internals and performance.

* improved error messages when managing Foxx services

  Install/replace/upgrade will now provide additional information when an error
  is encountered during setup. Errors encountered during a `require` call will
  also include information about the underlying cause in the error message.

* fixed some Foxx script names being displayed incorrectly in web UI and Foxx CLI

* added startup option `--query.optimizer-max-plans value`

  This option allows limiting the number of query execution plans created by the
  AQL optimizer for any incoming queries. The default value is `128`.

  By adjusting this value it can be controlled how many different query execution
  plans the AQL query optimizer will generate at most for any given AQL query.
  Normally the AQL query optimizer will generate a single execution plan per AQL query,
  but there are some cases in which it creates multiple competing plans. More plans
  can lead to better optimized queries, however, plan creation has its costs. The
  more plans are created and shipped through the optimization pipeline, the more time
  will be spent in the optimizer.

  Lowering this option's value will make the optimizer stop creating additional plans
  when it has already created enough plans.

  Note that this setting controls the default maximum number of plans to create. The
  value can still be adjusted on a per-query basis by setting the *maxNumberOfPlans*
  attribute when running a query.

  This change also lowers the default maximum number of query plans from 192 to 128.

* bug fix: facilitate faster shutdown of coordinators and db servers

* cluster nodes should retry registering in agency until successful

* fixed some web ui action events related to Running Queries view and Slow
  Queries History view

* Create a default pacing algorithm for arangoimport to avoid TimeoutErrors
  on VMs with limited disk throughput

* backport PR 6150: establish unique function to indicate when
  application is terminating and therefore network retries should not occur

* backport PR #5201: eliminate race scenario where handlePlanChange
  could run infinite times after an execution exceeded 7.4 second time span


v3.3.14 (2018-08-15)
--------------------

* upgraded arangodb starter version to 0.13.1

* Foxx HTTP API errors now log stacktraces

* fixed issue #5736: Foxx HTTP API responds with 500 error when request body
  is too short

* fixed issue #5831: custom queries in the ui could not be loaded if the user
  only has read access to the _system database.

* fixed internal issue #2566: corrected web UI alignment of the nodes table

* fixed internal issue #2869: when attaching a follower with global applier to an
  authenticated leader already existing users have not been replicated, all users
  created/modified later are replicated.

* fixed internal issue #2865: dumping from an authenticated arangodb the users have
  not been included

* fixed issue #5943: misplaced database ui icon and wrong cursor type were used

* fixed issue #5354: updated the web UI JSON editor, improved usability

* fixed issue #5648: fixed error message when saving unsupported document types

* fixed issue #6076: Segmentation fault after AQL query

  This also fixes issues #6131 and #6174

* fixed issue #5884: Subquery nodes are no longer created on DBServers

* fixed issue #6031: Broken LIMIT in nested list iterations

* fixed internal issue #2812: Cluster fails to create many indexes in parallel

* intermediate commits in the RocksDB engine are now only enabled in standalone AQL
  queries (not within a JS transaction), standalone truncate as well as for the
  "import" API

* Bug fix: race condition could request data from Agency registry that did not
  exist yet.  This caused a throw that would end the Supervision thread.
  All registry query APIs no longer throw exceptions.


v3.3.13 (2018-07-26)
--------------------

* fixed internal issue #2567: the web UI was showing the possibility to move a
  shard from a follower to the current leader

* fixed issue #5977: Unexpected execution plan when subquery contains COLLECT

* Bugfix: The AQL syntax variants `UPDATE/REPLACE k WITH d` now correctly take
  _rev from k instead of d (when ignoreRevs is false) and ignore d._rev.

* put an upper bound on the number of documents to be scanned when using
  `db.<collection>.any()` in the RocksDB storage engine

  previous versions of ArangoDB did a scan of a random amount of documents in
  the collection, up to the total number of documents available. this produced
  a random selection with a good quality, but needed to scan half the number
  of documents in the collection on average.

  The new version will only scan up to 500 documents, so it produces a less
  random result, but will be a lot faster especially for large collections.

  The implementation of `any()` for the MMFiles engine remains unchanged. The
  MMFiles engine will pick a random document from the entire range of the
  in-memory primary index without performing scans.

* return an empty result set instead of an "out of memory" exception when
  querying the geo index with invalid (out of range) coordinates

* added load balancer support and user-restriction to cursor API.

  If a cursor is accessed on a different coordinator than where it was created,
  the requests will be forwarded to the correct coordinator. If a cursor is
  accessed by a different user than the one who created it, the request will
  be denied.

* keep failed follower in followers list in Plan.

  This increases the changes of a failed follower getting back into sync if the
  follower comes back after a short time. In this case the follower can try to
  get in sync again, which normally takes less time than seeding a completely
  new follower.

* fix assertion failure and undefined behavior in Unix domain socket connections,
  introduced by 3.3.12

* added configuration option `--rocksdb.sync-interval`

  This option specifies interval (in milliseconds) that ArangoDB will use to
  automatically synchronize data in RocksDB's write-ahead log (WAL) files to
  disk. Automatic syncs will only be performed for not-yet synchronized data,
  and only for operations that have been executed without the *waitForSync*
  attribute.

  Automatic synchronization is performed by a background thread. The default
  sync interval is 0, meaning the automatic background syncing is turned off.
  Background syncing in 3.3 is opt-in, whereas in ArangoDB 3.4 the default sync
  interval will be 100 milliseconds.

  Note: this option is not supported on Windows platforms. Setting the sync
  interval to a value greater 0 will produce a startup warning.

* fixed graph creation sometimes failing with 'edge collection
  already used in edge def' when the edge definition contained multiple vertex
  collections, despite the edge definitions being identical

* inception could get caught in a trap, where agent configuration
  version and timeout multiplier lead to incapacitated agency

* fixed issue #5827: Batch request handling incompatible with .NET's default
  ContentType format

* fixed agency's log compaction for internal issue #2249

* inspector collects additionally disk data size and storage engine statistics

* fixed a bug in the replication protocol which could lead to followers not
  getting in sync for a long time

v3.3.12 (2018-07-12)
--------------------

* issue #5854: RocksDB engine would frequently request a new DelayToken.  This caused
  excessive write delay on the next Put() call.  Alternate approach taken.

* fixed graph creation under some circumstances failing with 'edge collection
  already used in edge def' despite the edge definitions being identical

* fixed issue #5727: Edge document with user provided key is inserted as many
  times as the number of shards, violating the primary index

* fixed internal issue #2658: AQL modification queries did not allow `_rev`
  checking. There is now a new option `ignoreRevs` which can be set to `false`
  in order to force AQL modification queries to match revision ids before
  doing any modifications

* fixed issue #5679: Replication applier restrictions will crash synchronisation
  after initial sync

* fixed potential issue in RETURN DISTINCT CollectBlock implementation
  that led to the block producing an empty result

* changed communication tasks to use boost strands instead of locks,
  this fixes a race condition with parallel VST communication over
  SSL

* fixed agency restart from compaction without data

* fixed for agent coming back to agency with changed endpoint and
  total data loss

* more patient agency tests to allow for ASAN tests to successfully finish


v3.3.11 (2018-06-26)
--------------------

* upgraded arangosync version to 0.5.3

* upgraded arangodb starter version to 0.12.0

* fixed internal issue #2559: "unexpected document key" error when custom
  shard keys are used and the "allowUserKeys" key generator option is set
  to false

* fixed AQL DOCUMENT lookup function for documents for sharded collections with
  more than a single shard and using a custom shard key (i.e. some shard
  key attribute other than `_key`).
  The previous implementation of DOCUMENT restricted to lookup to a single
  shard in all cases, though this restriction was invalid. That lead to
  `DOCUMENT` not finding documents in cases the wrong shard was contacted. The
  fixed implementation in 3.3.11 will reach out to all shards to find the
  document, meaning it will produce the correct result, but will cause more
  cluster-internal traffic. This increase in traffic may be high if the number
  of shards is also high, because each invocation of `DOCUMENT` will have to
  contact all shards.
  There will be no performance difference for non-sharded collections or
  collections that are sharded by `_key` or that only have a single shard.

* reimplemented replication view in web UI

* fixed internal issue #2256: ui, document id not showing up when deleting a document

* fixed internal issue #2163: wrong labels within foxx validation of service
  input parameters

* fixed internal issue #2160: fixed misplaced tooltips in indices view

* added new arangoinspect client tool, to help users and customers easily collect
  information of any ArangoDB server setup, and facilitate troubleshooting for the
  ArangoDB Support Team


v3.3.10 (2018-06-04)
--------------------

* make optimizer rule "remove-filter-covered-by-index" not stop after removing
  a sub-condition from a FILTER statement, but pass the optimized FILTER
  statement again into the optimizer rule for further optimizations.
  This allows optimizing away some more FILTER conditions than before.

* allow accessing /_admin/status URL on followers too in active failover setup

* fix cluster COLLECT optimization for attributes that were in "sorted" variant of
  COLLECT and that were provided by a sorted index on the collected attribute

* apply fulltext index optimization rule for multiple fulltext searches in
  the same query

  this fixes https://stackoverflow.com/questions/50496274/two-fulltext-searches-on-arangodb-cluster-v8-is-involved

* validate `_from` and `_to` values of edges on updates consistently

* fixed issue #5400: Unexpected AQL Result

* fixed issue #5429: Frequent 'updated local foxx repository' messages

* fixed issue #5252: Empty result if FULLTEXT() is used together with LIMIT offset

* fixed issue #5035: fixed a vulnerability issue within the web ui's index view

* inception was ignoring leader's configuration


v3.3.9 (2018-05-17)
-------------------

* added `/_admin/repair/distributeShardsLike` that repairs collections with
  distributeShardsLike where the shards aren't actually distributed like in the
  prototype collection, as could happen due to internal issue #1770

* fixed Foxx queues bug when queues are created in a request handler with an
  ArangoDB authentication header

* upgraded arangosync version to 0.5.1

* upgraded arangodb starter version to 0.11.3

* fix cluster upgrading issue introduced in 3.3.8

  the issue made arangod crash when starting a DB server with option
  `--database.auto-upgrade true`

* fix C++ implementation of AQL ZIP function to return each distinct attribute
  name only once. The previous implementation added non-unique attribute names
  multiple times, which led to follow-up issues.
  Now if an attribute name occurs multiple times in the input list of attribute
  names, it will only be incorporated once into the result object, with the
  value that corresponds to the first occurrence.
  This fix also changes the V8 implementation of the ZIP function, which now
  will always return the first value for non-unique attribute names and not the
  last occurring value.

* self heal during a Foxx service install, upgrade or replace no longer breaks
  the respective operation

* make /_api/index, /_api/database and /_api/user REST handlers use the scheduler's
  internal queue, so they do not run in an I/O handling thread

* fixed issue #4919: C++ implementation of LIKE function now matches the old and
  correct behavior of the JavaScript implementation.

* added REST API endpoint /_admin/server/availability for monitoring purposes

* UI: fixed an unreasonable event bug within the modal view engine

* fixed issue #3811: gharial api is now checking existence of _from and _to vertices
  during edge creation

* fixed internal issue #2149: number of documents in the UI is not adjusted after
  moving them

* fixed internal issue #2150: UI - loading a saved query does not update the list
  of bind parameters

* fixed internal issue #2147 - fixed database filter in UI

* fixed issue #4934: Wrong used GeoIndex depending on FILTER order

* added `query` and `aql.literal` helpers to `@arangodb` module.

* remove post-sort from GatherNode in cluster AQL queries that do use indexes
  for filtering but that do not require a sorted result

  This optimization can speed up gathering data from multiple shards, because
  it allows to remove a merge sort of the individual shards' results.

* extend the already existing "reduce-extraction-to-projection" AQL optimizer
  rule for RocksDB to provide projections of up to 5 document attributes. The
  previous implementation only supported a projection for a single document
  attribute. The new implementation will extract up to 5 document attributes from
  a document while scanning a collection via an EnumerateCollectionNode.
  Additionally the new version of the optimizer rule can also produce projections
  when scanning an index via an IndexNode.
  The optimization is benefial especially for huge documents because it will copy
  out only the projected attributes from the document instead of copying the entire
  document data from the storage engine.

  When applied, the explainer will show the projected attributes in a `projections`
  remark for an EnumerateCollectionNode or IndexNode. The optimization is limited
  to the RocksDB storage engine.

* added index-only optimization for AQL queries that can satisfy the retrieval of
  all required document attributes directly from an index.

  This optimization will be triggered for the RocksDB engine if an index is used
  that covers all required attributes of the document used later on in the query.
  If applied, it will save retrieving the actual document data (which would require
  an extra lookup in RocksDB), but will instead build the document data solely
  from the index values found. It will only be applied when using up to 5 attributes
  from the document, and only if the rest of the document data is not used later
  on in the query.

  The optimization is currently available for the RocksDB engine for the index types
  primary, edge, hash, skiplist and persistent.

  If the optimization is applied, it will show up as "index only" in an AQL
  query's execution plan for an IndexNode.

* added scan-only optimization for AQL queries that iterate over collections or
  indexes and that do not need to return the actual document values.

  Not fetching the document values from the storage engine will provide a
  considerable speedup when using the RocksDB engine, but may also help a bit
  in case of the MMFiles engine. The optimization will only be applied when
  full-scanning or index-scanning a collection without refering to any of its
  documents later on, and, for an IndexNode, if all filter conditions for the
  documents of the collection are covered by the index.

  If the optimization is applied, it will show up as "scan only" in an AQL
  query's execution plan for an EnumerateCollectionNode or an IndexNode.

* extend existing "collect-in-cluster" optimizer rule to run grouping, counting
  and deduplication on the DB servers in several cases, so that the coordinator
  will only need to sum up the potentially smaller results from the individual shards.

  The following types of COLLECT queries are covered now:
  - RETURN DISTINCT expr
  - COLLECT WITH COUNT INTO ...
  - COLLECT var1 = expr1, ..., varn = exprn (WITH COUNT INTO ...), without INTO or KEEP
  - COLLECT var1 = expr1, ..., varn = exprn AGGREGATE ..., without INTO or KEEP, for
    aggregate functions COUNT/LENGTH, SUM, MIN and MAX.

* honor specified COLLECT method in AQL COLLECT options

  for example, when the user explicitly asks for the COLLECT method
  to be `sorted`, the optimizer will now not produce an alternative
  version of the plan using the hash method.

  additionally, if the user explcitly asks for the COLLECT method to
  be `hash`, the optimizer will now change the existing plan to use
  the hash method if possible instead of just creating an alternative
  plan.

  `COLLECT ... OPTIONS { method: 'sorted' }` => always use sorted method
  `COLLECT ... OPTIONS { method: 'hash' }`   => use hash if this is technically possible
  `COLLECT ...` (no options)                 => create a plan using sorted, and another plan using hash method

* added bulk document lookups for MMFiles engine, which will improve the performance
  of document lookups from an inside an index in case the index lookup produces many
  documents


v3.3.8 (2018-04-24)
-------------------

* included version of ArangoDB Starter (`arangodb` binary) updated to v0.10.11,
  see [Starter changelog](https://github.com/arangodb-helper/arangodb/blob/master/CHANGELOG.md)

* added arangod startup option `--dump-options` to print all configuration parameters
  as a JSON object

* fixed: (Enterprise only) If you restore a SmartGraph where the collections
  are still existing and are supposed to be dropped on restore we ended up in
  duplicate name error. This is now gone and the SmartGraph is correctly restored.

* fix lookups by `_id` in smart graph edge collections

* improve startup resilience in case there are datafile errors (MMFiles)

  also allow repairing broken VERSION files automatically on startup by
  specifying the option `--database.ignore-datafile-errors true`

* fix issue #4582: UI query editor now supports usage of empty string as bind parameter value

* fixed internal issue #2148: Number of documents found by filter is misleading in web UI

* added startup option `--database.required-directory-state`

  using this option it is possible to require the database directory to be
  in a specific state on startup. the options for this value are:

  - non-existing: database directory must not exist
  - existing: database directory must exist
  - empty: database directory must exist but be empty
  - populated: database directory must exist and contain specific files already
  - any: any state allowed

* field "$schema" in Foxx manifest.json files no longer produce warnings

* added `@arangodb/locals` module to expose the Foxx service context as an
  alternative to using `module.context` directly.

* supervision can be put into maintenance mode


v3.3.7 (2018-04-11)
-------------------

* added hidden option `--query.registry-ttl` to control the lifetime of cluster AQL
  query parts

* fixed internal issue #2237: AQL queries on collections with replicationFactor:
  "satellite" crashed arangod in single server mode

* fixed restore of satellite collections: replicationFactor was set to 1 during
  restore

* fixed dump and restore of smart graphs:
  a) The dump will not include the hidden shadow collections anymore, they were dumped
     accidentially and only contain duplicated data.
  b) Restore will now ignore hidden shadow collections as all data is contained
     in the smart-edge collection. You can manually include these collections from an
     old dump (3.3.5 or earlier) by using `--force`.
  c) Restore of a smart-graph will now create smart collections properly instead
     of getting into `TIMEOUT_IN_CLUSTER_OPERATION`

* fixed issue in AQL query optimizer rule "restrict-to-single-shard", which
  may have sent documents to a wrong shard in AQL INSERT queries that specified
  the value for `_key` using an expression (and not a constant value)
  Important: if you were affected by this bug in v3.3.5 it is required that you
  recreate your dataset in v3.3.6 (i.e. dumping and restoring) instead of doing
  a simple binary upgrade

* added /_admin/status HTTP API for debugging purposes

* added ArangoShell helper function for packaging all information about an
  AQL query so it can be run and analyzed elsewhere:

  query = "FOR doc IN mycollection FILTER doc.value > 42 RETURN doc";
  require("@arangodb/aql/explainer").debugDump("/tmp/query-debug-info", query);

  Entitled users can send the generated file to the ArangoDB support to facilitate
  reproduction and debugging.

* added hidden option `--server.ask-jwt-secret`. This is an internal option
  for debugging and should not be exposed to end-users.

* fix for internal issue #2215. supervision will now wait for agent to
  fully prepare before adding 10 second grace period after leadership change

* fixed internal issue #2215's FailedLeader timeout bug

v3.3.5 (2018-03-28)
-------------------

* fixed issue #4934: Wrong used GeoIndex depending on FILTER order

* make build id appear in startup log message alongside with other version info

* make AQL data modification operations that are sent to all shards and that are
  supposed to return values (i.e. `RETURN OLD` or `RETURN NEW`) not return fake
  empty result rows if the document to be updated/replaced/removed was not present
  on the target shard

* added AQL optimizer rule `restrict-to-single-shard`

  This rule will kick in if a collection operation (index lookup or data
  modification operation) will only affect a single shard, and the operation can be
  restricted to the single shard and is not applied for all shards. This optimization
  can be applied for queries that access a collection only once in the query, and that
  do not use traversals, shortest path queries and that do not access collection data
  dynamically using the `DOCUMENT`, `FULLTEXT`, `NEAR` or `WITHIN` AQL functions.
  Additionally, the optimizer will only pull off this optimization if can safely
  determine the values of all the collection's shard keys from the query, and when the
  shard keys are covered by a single index (this is always true if the shard key is
  the default `_key`)

* display missing attributes of GatherNodes in AQL explain output

* make AQL optimizer rule `undistribute-remove-after-enum-coll` fire in a few
  more cases in which it is possible

* slightly improve index selection for the RocksDB engine when there are multiple
  competing indexes with the same attribute prefixes, but different amount of
  attributes covered. In this case, the more specialized index will be preferred
  now

* fix issue #4924: removeFollower now prefers to remove the last follower(s)

* added "collect-in-cluster" optimizer rule to have COLLECT WITH COUNT queries
  without grouping being executed on the DB servers and the coordinator only summing
  up the counts from the individual shards

* fixed issue #4900: Nested FOR query uses index but ignores other filters

* properly exit v8::Context in one place where it was missing before

* added hidden option `--cluster.index-create-timeout` for controlling the
  default value of the index creation timeout in cluster
  under normal circumstances, this option does not need to be adjusted

* increase default timeout for index creation in cluster to 3600s

* fixed issue #4843: Query-Result has more Docs than the Collection itself

* fixed the behavior of ClusterInfo when waiting for current to catch
  up with plan in create collection.

* fixed issue #4827: COLLECT on edge _to field doesn't group distinct values as expected (MMFiles)


v3.3.4 (2018-03-01)
-------------------

* fix AQL `fullCount` result value in some cluster cases when it was off a bit

* fix issue #4651: Simple query taking forever until a request timeout error

* fix issue #4657: fixed incomplete content type header

* Vastly improved the Foxx Store UI

* fix issue #4677: AQL WITH with bind parameters results in "access after data-modification"
  for two independent UPSERTs

* remove unused startup option `--ldap.permissions-attribute-name`

* fix issue #4457: create /var/tmp/arangod with correct user in supervisor mode

* remove long disfunctional admin/long_echo handler

* fixed Foxx API:

  * PUT /_api/foxx/service: Respect force flag
  * PATCH /_api/foxx/service: Check whether a service under given mount exists

* internal issue #1726: supervision failed to remove multiple servers
  from health monitoring at once.

* more information from inception, why agent is activated

* fixed a bug where supervision tried to deal with shards of virtual collections

* Behaviour of permissions for databases and collections changed:
  The new fallback rule for databases for which an access level is not explicitly specified:
  Choose the higher access level of:
    * A wildcard database grant
    * A database grant on the `_system` database
  The new fallback rule for collections for which an access level is not explicitly specified:
  Choose the higher access level of:
    * Any wildcard access grant in the same database, or on "*/*"
    * The access level for the current database
    * The access level for the `_system` database

* fix internal issue 1770: collection creation using distributeShardsLike yields
  errors and did not distribute shards correctly in the following cases:
  1. If numberOfShards * replicationFactor % nrDBServers != 0
     (shards * replication is not divisible by DBServers).
  2. If there was failover / move shard case on the leading collection
     and creating the follower collection afterwards.

* fix timeout issues in replication client expiration

* added missing edge filter to neighbors-only traversals
  in case a filter condition was moved into the traverser and the traversal was
  executed in breadth-first mode and was returning each visited vertex exactly
  once, and there was a filter on the edges of the path and the resulting vertices
  and edges were not used later, the edge filter was not applied

* fixed issue #4160: Run arangod with "--database.auto-upgrade" option always crash silently without error log

* fix internal issue #1848: AQL optimizer was trying to resolve attribute accesses
  to attributes of constant object values at query compile time, but only did so far
  the very first attribute in each object

  this fixes https://stackoverflow.com/questions/48648737/beginner-bug-in-for-loops-from-objects

* fix inconvenience: If we want to start server with a non-existing
  --javascript.app-path it will now be created (if possible)

* fixed: REST API `POST _api/foxx` now returns HTTP code 201 on success, as documented.
         returned 200 before.

* fixed: REST API `PATCH _api/foxx/dependencies` now updates the existing dependencies
         instead of replacing them.

* fixed: Foxx upload of single javascript file. You now can upload via http-url pointing
         to a javascript file.

* fixed issue #4395: If your foxx app includes an `APP` folder it got
         accidently removed by selfhealing this is not the case anymore.

* fixed internal issue #1969 - command apt-get purge/remove arangodb3e was failing


v3.3.3 (2018-01-26)
-------------------

* fix issue #4272: VERSION file keeps disappearing

* fix internal issue #81: quotation marks disappeared when switching table/json
  editor in the query editor ui

* added option `--rocksdb.throttle` to control whether write-throttling is enabled
  Write-throttling is turned on by default, to reduce chances of compactions getting
  too far behind and blocking incoming writes.

* fixed issue #4308: Crash when getter for error.name throws an error (on Windows)

* UI: fixed a query editor caching and parsing issue

* Fixed internal issue #1683: fixes an UI issue where a collection name gets wrongly cached
  within the documents overview of a collection.

* Fixed an issue with the index estimates in RocksDB in the case a transaction is aborted.
  Former the index estimates were modified if the transaction commited or not.
  Now they will only be modified if the transaction commited successfully.

* UI: optimized login view for very small screen sizes

* UI: optimized error messages for invalid query bind parameter

* Truncate in RocksDB will now do intermediate commits every 10.000 documents
  if truncate fails or the server crashes during this operation all deletes
  that have been commited so far are persisted.

* make the default value of `--rocksdb.block-cache-shard-bits` use the RocksDB
  default value. This will mostly mean the default number block cache shard
  bits is lower than before, allowing each shard to store more data and cause
  less evictions from block cache

* UI: optimized login view for very small screen sizes

* issue #4222: Permission error preventing AQL query import / export on webui

* UI: optimized error messages for invalid query bind parameter

* UI: upgraded swagger ui to version 3.9.0

* issue #3504: added option `--force-same-database` for arangorestore

  with this option set to true, it is possible to make any arangorestore attempt
  fail if the specified target database does not match the database name
  specified in the source dump's "dump.json" file. it can thus be used to
  prevent restoring data into the "wrong" database

  The option is set to `false` by default to ensure backwards-compatibility

* make the default value of `--rocksdb.block-cache-shard-bits` use the RocksDB
  default value. This will mostly mean the default number block cache shard
  bits is lower than before, allowing each shard to store more data and cause
  less evictions from block cache

* fixed issue #4255: AQL SORT consuming too much memory

* fixed incorrect persistence of RAFT vote and term


v3.3.2 (2018-01-04)
-------------------

* fixed issue #4199: Internal failure: JavaScript exception in file 'arangosh.js'
  at 98,7: ArangoError 4: Expecting type String

* fixed issue in agency supervision with a good server being left in
  failedServers

* distinguish isReady and allInSync in clusterInventory

* fixed issue #4197: AQL statement not working in 3.3.1 when upgraded from 3.2.10

* do not reuse collection ids when restoring collections from a dump, but assign
  new collection ids, this should prevent collection id conflicts

* fix issue #4393: broken handling of unix domain sockets in
  JS_Download

v3.3.1 (2017-12-28)
-------------------

* UI: displayed wrong wfs property for a collection when using RocksDB as
  storage engine

* added `--ignore-missing` option to arangoimp
  this option allows importing lines with less fields than specified in the CSV
  header line

* changed misleading error message from "no leader" to "not a leader"

* optimize usage of AQL FULLTEXT index function to a FOR loop with index
  usage in some cases
  When the optimization is applied, this especially speeds up fulltext index
  queries in the cluster

* UI: improved the behavior during collection creation in a cluster environment

* Agency lockup fixes for very small machines.

* Agency performance improvement by finer grained locking.

* Use steady_clock in agency whereever possible.

* Agency prevent Supervision thread crash.

* Fix agency integer overflow in timeout calculation.


v3.3.0 (2017-12-14)
-------------------

* release version

* added a missing try/catch block in the supervision thread


v3.3.rc8 (2017-12-12)
---------------------

* UI: fixed broken foxx configuration keys. Some valid configuration values
  could not be edited via the ui.

* UI: Shard distribution view now has an accordion view instead of displaying
  all shards of all collections at once.

* UI: pressing the return key inside a select2 box no longer triggers the modals

* UI: coordinators and db servers are now in sorted order (ascending)


v3.3.rc7 (2017-12-07)
---------------------

* fixed issue #3741: fix terminal color output in Windows

* UI: fixed issue #3822: disabled name input field for system collections

* fixed issue #3640: limit in subquery

* fixed issue #3745: Invalid result when using OLD object with array attribute in UPSERT statement

* UI: edge collections were wrongly added to from and to vertices select box during graph creation

* UI: added not found views for documents and collections

* UI: using default user database api during database creation now

* UI: the graph viewer backend now picks one random start vertex of the
  first 1000 documents instead of calling any(). The implementation of
  "any" is known to scale bad on huge collections with RocksDB.

* UI: fixed disappearing of the navigation label in some case special case

* UI: the graph viewer now displays updated label values correctly.
  Additionally the included node/edge editor now closes automatically
	after a successful node/edge update.

* fixed issue #3917: traversals with high maximal depth take extremely long
  in planning phase.


v3.3.rc4 (2017-11-28)
---------------------

* minor bug-fixes


v3.3.rc3 (2017-11-24)
---------------------

* bug-fixes


v3.3.rc2 (2017-11-22)
---------------------

* UI: document/edge editor now remembering their modes (e.g. code or tree)

* UI: optimized error messages for invalid graph definitions. Also fixed a
  graph renderer cleanup error.

* UI: added a delay within the graph viewer while changing the colors of the
  graph. Necessary due different browser behaviour.

* added options `--encryption.keyfile` and `--encryption.key-generator` to arangodump
  and arangorestore

* UI: the graph viewer now displays updated label values correctly.
  Additionally the included node/edge editor now closes automatically
	after a successful node/edge update.

* removed `--recycle-ids` option for arangorestore

  using that option could have led to problems on the restore, with potential
  id conflicts between the originating server (the source dump server) and the
  target server (the restore server)


v3.3.rc1 (2017-11-17)
---------------------

* add readonly mode REST API

* allow compilation of ArangoDB source code with g++ 7

* upgrade minimum required g++ compiler version to g++ 5.4
  That means ArangoDB source code will not compile with g++ 4.x or g++ < 5.4 anymore.

* AQL: during a traversal if a vertex is not found. It will not print an ERROR to the log and continue
  with a NULL value, but will register a warning at the query and continue with a NULL value.
  The situation is not desired as an ERROR as ArangoDB can store edges pointing to non-existing
  vertex which is perfectly valid, but it may be a n issue on the data model, so users
  can directly see it on the query now and do not "by accident" have to check the LOG output.


v3.3.beta1 (2017-11-07)
-----------------------

* introduce `enforceReplicationFactor`: An optional parameter controlling
  if the server should bail out during collection creation if there are not
  enough DBServers available for the desired `replicationFactor`.

* fixed issue #3516: Show execution time in arangosh

  this change adds more dynamic prompt components for arangosh
  The following components are now available for dynamic prompts,
  settable via the `--console.prompt` option in arangosh:

  - '%t': current time as timestamp
  - '%a': elpased time since ArangoShell start in seconds
  - '%p': duration of last command in seconds
  - '%d': name of current database
  - '%e': current endpoint
  - '%E': current endpoint without protocol
  - '%u': current user

  The time a command takes can be displayed easily by starting arangosh with `--console.prompt "%p> "`.

* make the ArangoShell refill its collection cache when a yet-unknown collection
  is first accessed. This fixes the following problem:

      arangosh1> db._collections();  // shell1 lists all collections
      arangosh2> db._create("test"); // shell2 now creates a new collection 'test'
      arangosh1> db.test.insert({}); // shell1 is not aware of the collection created
                                     // in shell2, so the insert will fail

* incremental transfer of initial collection data now can handle partial
  responses for a chunk, allowing the leader/master to send smaller chunks
  (in terms of HTTP response size) and limit memory usage

* initial creation of shards for cluster collections is now faster with
  replicationFactor values bigger than 1. this is achieved by an optimization
  for the case when the collection on the leader is still empty

* potential fix for issue #3517: several "filesystem full" errors in logs
  while there's a lot of disk space

* added C++ implementations for AQL function `SUBSTRING()`, `LEFT()`, `RIGHT()` and `TRIM()`


v3.3.milestone2 (2017-10-19)
----------------------------

* added new replication module

* make AQL `DISTINCT` not change the order of the results it is applied on

* show C++ function name of call site in ArangoDB log output

  This requires option `--log.line-number` to be set to *true*

* fixed issue #3408: Hard crash in query for pagination

* UI: fixed unresponsive events in cluster shards view

* UI: added word wrapping to query editor

* fixed issue #3395: AQL: cannot instantiate CollectBlock with undetermined
  aggregation method

* minimum number of V8 contexts in console mode must be 2, not 1. this is
  required to ensure the console gets one dedicated V8 context and all other
  operations have at least one extra context. This requirement was not enforced
  anymore.

* UI: fixed wrong user attribute name validation, issue #3228

* make AQL return a proper error message in case of a unique key constraint
  violation. previously it only returned the generic "unique constraint violated"
  error message but omitted the details about which index caused the problem.

  This addresses https://stackoverflow.com/questions/46427126/arangodb-3-2-unique-constraint-violation-id-or-key

* fix potential overflow in CRC marker check when a corrupted CRC marker
  is found at the very beginning of an MMFiles datafile


v3.3.milestone1 (2017-10-11)
----------------------------

* added option `--server.local-authentication`

* UI: added user roles

* added config option `--log.color` to toggle colorful logging to terminal

* added config option `--log.thread-name` to additionally log thread names

* usernames must not start with `:role:`, added new options:
    --server.authentication-timeout
    --ldap.roles-attribute-name
    --ldap.roles-transformation
    --ldap.roles-search
    --ldap.superuser-role
    --ldap.roles-include
    --ldap.roles-exclude

* performance improvements for full collection scans and a few other operations
  in MMFiles engine

* added `--rocksdb.encryption-key-generator` for enterprise

* removed `--compat28` parameter from arangodump and replication API

  older ArangoDB versions will no longer be supported by these tools.

* increase the recommended value for `/proc/sys/vm/max_map_count` to a value
  eight times as high as the previous recommended value. Increasing the
  values helps to prevent an ArangoDB server from running out of memory mappings.

  The raised minimum recommended value may lead to ArangoDB showing some startup
  warnings as follows:

      WARNING {memory} maximum number of memory mappings per process is 65530, which seems too low. it is recommended to set it to at least 512000
      WARNING {memory} execute 'sudo sysctl -w "vm.max_map_count=512000"'


v3.2.17 (XXXX-XX-XX)
--------------------

* added missing virtual destructor for MMFiles transaction data context object

* make synchronous replication detect more error cases when followers cannot
  apply the changes from the leader

* fixed undefined behavior in cluster plan-loading procedure that may have
  unintentionally modified a shared structure

* cluster nodes should retry registering in agency until successful

* fixed issue #5354: updated the ui json editor, improved usability

* fixed issue #5648: fixed error message when saving unsupported document
  types

* fixed issue #5943: misplaced database ui icon and wrong cursor type were used


v3.2.16 (2018-07-12)
--------------------

* upgraded arangodb starter version to 0.12.0

* make edge cache initialization and invalidation more portable by avoiding memset
  on non-POD types

* fixed internal issue #2256: ui, document id not showing up when deleting a document

* fixed issue #5400: Unexpected AQL Result

* Fixed issue #5035: fixed a vulnerability issue within the web ui's index view

* issue one HTTP call less per cluster AQL query

* self heal during a Foxx service install, upgrade or replace no longer breaks
  the respective operation

* inception was ignoring leader's configuration

* inception could get caught in a trap, where agent configuration
  version and timeout multiplier lead to incapacitated agency

* more patient agency tests to allow for ASAN tests to successfully finish

* fixed for agent coming back to agency with changed endpoint and
  total data loss

* fixed agency restart from compaction without data


v3.2.15 (2018-05-13)
--------------------

* upgraded arangodb starter version to 0.11.2

* make /_api/index and /_api/database REST handlers use the scheduler's internal
  queue, so they do not run in an I/O handling thread

* fixed issue #3811: gharial api is now checking existence of _from and _to vertices
  during edge creation


v3.2.14 (2018-04-20)
--------------------

* field "$schema" in Foxx manifest.json files no longer produce warnings

* added `@arangodb/locals` module to expose the Foxx service context as an
  alternative to using `module.context` directly.

* the internal implementation of REST API `/_api/simple/by-example` now uses
  C++ instead of JavaScript

* supervision can be switched to maintenance mode f.e. for rolling upgrades


v3.2.13 (2018-04-13)
--------------------

* improve startup resilience in case there are datafile errors (MMFiles)

  also allow repairing broken VERSION files automatically on startup by
  specifying the option `--database.ignore-datafile-errors true`

* fix issue #4582: UI query editor now supports usage of empty string as bind parameter value

* fix issue #4924: removeFollower now prefers to remove the last follower(s)

* fixed issue #4934: Wrong used GeoIndex depending on FILTER order

* fixed the behavior of clusterinfo when waiting for current to catch
  up with plan in create collection.

* fix for internal issue #2215. supervision will now wait for agent to
  fully prepare before adding 10 second grace period after leadership change

* fixed interal issue #2215 FailedLeader timeout bug


v3.2.12 (2018-02-27)
--------------------

* remove long disfunctional admin/long_echo handler

* fixed Foxx API:

  * PUT /_api/foxx/service: Respect force flag
  * PATCH /_api/foxx/service: Check whether a service under given mount exists

* fix issue #4457: create /var/tmp/arangod with correct user in supervisor mode

* fix internal issue #1848

  AQL optimizer was trying to resolve attribute accesses
  to attributes of constant object values at query compile time, but only did so far
  the very first attribute in each object

  this fixes https://stackoverflow.com/questions/48648737/beginner-bug-in-for-loops-from-objects

* fix inconvenience: If we want to start server with a non-existing
  --javascript.app-path it will now be created (if possible)

* fixed: REST API `POST _api/foxx` now returns HTTP code 201 on success, as documented.
         returned 200 before.

* fixed: REST API `PATCH _api/foxx/dependencies` now updates the existing dependencies
         instead of replacing them.

* fixed: Foxx upload of single javascript file. You now can upload via http-url pointing
         to a javascript file.

* fixed issue #4395: If your foxx app includes an `APP` folder it got accidently removed by selfhealing
         this is not the case anymore.

* fix internal issue 1770: collection creation using distributeShardsLike yields
  errors and did not distribute shards correctly in the following cases:
  1. If numberOfShards * replicationFactor % nrDBServers != 0
     (shards * replication is not divisible by DBServers).
  2. If there was failover / move shard case on the leading collection
     and creating the follower collection afterwards.

* fix timeout issues in replication client expiration

+ fix some inconsistencies in replication for RocksDB engine that could have led
  to some operations not being shipped from master to slave servers

* fix issue #4272: VERSION file keeps disappearing

* fix internal issue #81: quotation marks disappeared when switching table/json
  editor in the query editor ui

* make the default value of `--rocksdb.block-cache-shard-bits` use the RocksDB
  default value. This will mostly mean the default number block cache shard
  bits is lower than before, allowing each shard to store more data and cause
  less evictions from block cache

* fix issue #4393: broken handling of unix domain sockets in
  JS_Download

* fix internal bug #1726: supervision failed to remove multiple
  removed servers from health UI

* fixed internal issue #1969 - command apt-get purge/remove arangodb3e was failing

* fixed a bug where supervision tried to deal with shards of virtual collections


v3.2.11 (2018-01-17)
--------------------

* Fixed an issue with the index estimates in RocksDB in the case a transaction is aborted.
  Former the index estimates were modified if the transaction commited or not.
  Now they will only be modified if the transaction commited successfully.

* Truncate in RocksDB will now do intermediate commits every 10.000 documents
  if truncate fails or the server crashes during this operation all deletes
  that have been commited so far are persisted.

* fixed issue #4308: Crash when getter for error.name throws an error (on Windows)

* UI: fixed a query editor caching and parsing issue for arrays and objects

* Fixed internal issue #1684: Web UI: saving arrays/objects as bind parameters faulty

* Fixed internal issue #1683: fixes an UI issue where a collection name gets wrongly cached
  within the documents overview of a collection.

* issue #4222: Permission error preventing AQL query import / export on webui

* UI: optimized login view for very small screen sizes

* UI: Shard distribution view now has an accordion view instead of displaying
  all shards of all collections at once.

* UI: optimized error messages for invalid query bind parameter

* fixed missing transaction events in RocksDB asynchronous replication

* fixed issue #4255: AQL SORT consuming too much memory

* fixed issue #4199: Internal failure: JavaScript exception in file 'arangosh.js'
  at 98,7: ArangoError 4: Expecting type String

* fixed issue #3818: Foxx configuration keys cannot contain spaces (will not save)

* UI: displayed wrong "waitForSync" property for a collection when
  using RocksDB as storage engine

* prevent binding to the same combination of IP and port on Windows

* fixed incorrect persistence of RAFT vote and term


v3.2.10 (2017-12-22)
--------------------

* replication: more robust initial sync

* fixed a bug in the RocksDB engine that would prevent recalculated
  collection counts to be actually stored

* fixed issue #4095: Inconsistent query execution plan

* fixed issue #4056: Executing empty query causes crash

* fixed issue #4045: Out of memory in `arangorestore` when no access
  rights to dump files

* fixed issue #3031: New Graph: Edge definitions with edges in
  fromCollections and toCollections

* fixed issue #2668: UI: when following wrong link from edge to vertex in
  nonexisting collection misleading error is printed

* UI: improved the behavior during collection creation in a cluster environment

* UI: the graph viewer backend now picks one random start vertex of the
  first 1000 documents instead of calling any(). The implementation of
  any is known to scale bad on huge collections with rocksdb.

* fixed snapshots becoming potentially invalid after intermediate commits in
  the RocksDB engine

* backport agency inquire API changes

* fixed issue #3822: Field validation error in ArangoDB UI - Minor

* UI: fixed disappearing of the navigation label in some cases

* UI: fixed broken foxx configuration keys. Some valid configuration values
  could not be edited via the ui.

* fixed issue #3640: limit in subquery

* UI: edge collections were wrongly added to from and to vertices select
  box during graph creation

* fixed issue #3741: fix terminal color output in Windows

* fixed issue #3917: traversals with high maximal depth take extremely long
  in planning phase.

* fix equality comparison for MMFiles documents in AQL functions UNIQUE
  and UNION_DISTINCT


v3.2.9 (2017-12-04)
-------------------

* under certain conditions, replication could stop. Now fixed by adding an
  equality check for requireFromPresent tick value

* fixed locking for replication context info in RocksDB engine
  this fixes undefined behavior when parallel requests are made to the
  same replication context

* UI: added not found views for documents and collections

* fixed issue #3858: Foxx queues stuck in 'progress' status

* allow compilation of ArangoDB source code with g++ 7

* fixed issue #3224: Issue in the Foxx microservices examples

* fixed a deadlock in user privilege/permission change routine

* fixed a deadlock on server shutdown

* fixed some collection locking issues in MMFiles engine

* properly report commit errors in AQL write queries to the caller for the
  RocksDB engine

* UI: optimized error messages for invalid graph definitions. Also fixed a
  graph renderer cleanrenderer cleanup error.

* UI: document/edge editor now remembering their modes (e.g. code or tree)

* UI: added a delay within the graph viewer while changing the colors of the
  graph. Necessary due different browser behaviour.

* fix removal of failed cluster nodes via web interface

* back port of ClusterComm::wait fix in devel
  among other things this fixes too eager dropping of other followers in case
  one of the followers does not respond in time

* transact interface in agency should not be inquired as of now

* inquiry tests and blocking of inquiry on AgencyGeneralTransaction


v3.2.8 (2017-11-18)
-------------------

* fixed a race condition occuring when upgrading via linux package manager

* fixed authentication issue during replication


v3.2.7 (2017-11-13)
-------------------

* Cluster customers, which have upgraded from 3.1 to 3.2 need to upgrade
  to 3.2.7. The cluster supervision is otherwise not operational.

* Fixed issue #3597: AQL with path filters returns unexpected results
  In some cases breadth first search in combination with vertex filters
  yields wrong result, the filter was not applied correctly.

* fixed some undefined behavior in some internal value caches for AQL GatherNodes
  and SortNodes, which could have led to sorted results being effectively not
  correctly sorted.

* make the replication applier for the RocksDB engine start automatically after a
  restart of the server if the applier was configured with its `autoStart` property
  set to `true`. previously the replication appliers were only automatically restarted
  at server start for the MMFiles engine.

* fixed arangodump batch size adaptivity in cluster mode and upped default batch size
  for arangodump

  these changes speed up arangodump in cluster context

* smart graphs now return a proper inventory in response to replication inventory
  requests

* fixed issue #3618: Inconsistent behavior of OR statement with object bind parameters

* only users with read/write rights on the "_system" database can now execute
  "_admin/shutdown" as well as modify properties of the write-ahead log (WAL)

* increase default maximum number of V8 contexts to at least 16 if not explicitly
  configured otherwise.
  the procedure for determining the actual maximum value of V8 contexts is unchanged
  apart from the value `16` and works as follows:
  - if explicitly set, the value of the configuration option `--javascript.v8-contexts`
    is used as the maximum number of V8 contexts
  - when the option is not set, the maximum number of V8 contexts is determined
    by the configuration option `--server.threads` if that option is set. if
    `--server.threads` is not set, then the maximum number of V8 contexts is the
    server's reported hardware concurrency (number of processors visible
    to the arangod process). if that would result in a maximum value of less than 16
    in any of these two cases, then the maximum value will be increased to 16.

* fixed issue #3447: ArangoError 1202: AQL: NotFound: (while executing) when
  updating collection

* potential fix for issue #3581: Unexpected "rocksdb unique constraint
  violated" with unique hash index

* fixed geo index optimizer rule for geo indexes with a single (array of coordinates)
  attribute.

* improved the speed of the shards overview in cluster (API endpoint /_api/cluster/shardDistribution API)
  It is now guaranteed to return after ~2 seconds even if the entire cluster is unresponsive.

* fix agency precondition check for complex objects
  this fixes issues with several CAS operations in the agency

* several fixes for agency restart and shutdown

* the cluster-internal representation of planned collection objects is now more
  lightweight than before, using less memory and not allocating any cache for indexes
  etc.

* fixed issue #3403: How to kill long running AQL queries with the browser console's
  AQL (display issue)

* fixed issue #3549: server reading ENGINE config file fails on common standard
  newline character

* UI: fixed error notifications for collection modifications

* several improvements for the truncate operation on collections:

  * the timeout for the truncate operation was increased in cluster mode in
    order to prevent too frequent "could not truncate collection" errors

  * after a truncate operation, collections in MMFiles still used disk space.
    to reclaim disk space used by truncated collection, the truncate actions
    in the web interface and from the ArangoShell now issue an extra WAL flush
    command (in cluster mode, this command is also propagated to all servers).
    the WAL flush allows all servers to write out any pending operations into the
    datafiles of the truncated collection. afterwards, a final journal rotate
    command is sent, which enables the compaction to entirely remove all datafiles
    and journals for the truncated collection, so that all disk space can be
    reclaimed

  * for MMFiles a special method will be called after a truncate operation so that
    all indexes of the collection can free most of their memory. previously some
    indexes (hash and skiplist indexes) partially kept already allocated memory
    in order to avoid future memory allocations

  * after a truncate operation in the RocksDB engine, an additional compaction
    will be triggered for the truncated collection. this compaction removes all
    deletions from the key space so that follow-up scans over the collection's key
    range do not have to filter out lots of already-removed values

  These changes make truncate operations potentially more time-consuming than before,
  but allow for memory/disk space savings afterwards.

* enable JEMalloc background threads for purging and returning unused memory
  back to the operating system (Linux only)

  JEMalloc will create its background threads on demand. The number of background
  threads is capped by the number of CPUs or active arenas. The background threads run
  periodically and purge unused memory pages, allowing memory to be returned to the
  operating system.

  This change will make the arangod process create several additional threads.
  It is accompanied by an increased `TasksMax` value in the systemd service configuration
  file for the arangodb3 service.

* upgraded bundled V8 engine to bugfix version v5.7.492.77

  this upgrade fixes a memory leak in upstream V8 described in
  https://bugs.chromium.org/p/v8/issues/detail?id=5945 that will result in memory
  chunks only getting uncommitted but not unmapped


v3.2.6 (2017-10-26)
-------------------

* UI: fixed event cleanup in cluster shards view

* UI: reduced cluster dashboard api calls

* fixed a permission problem that prevented collection contents to be displayed
  in the web interface

* removed posix_fadvise call from RocksDB's PosixSequentialFile::Read(). This is
  consistent with Facebook PR 2573 (#3505)

  this fix should improve the performance of the replication with the RocksDB
  storage engine

* allow changing of collection replication factor for existing collections

* UI: replicationFactor of a collection is now changeable in a cluster
  environment

* several fixes for the cluster agency

* fixed undefined behavior in the RocksDB-based geo index

* fixed Foxxmaster failover

* purging or removing the Debian/Ubuntu arangodb3 packages now properly stops
  the arangod instance before actuallying purging or removing


v3.2.5 (2017-10-16)
-------------------

* general-graph module and _api/gharial now accept cluster options
  for collection creation. It is now possible to set replicationFactor and
  numberOfShards for all collections created via this graph object.
  So adding a new collection will not result in a singleShard and
  no replication anymore.

* fixed issue #3408: Hard crash in query for pagination

* minimum number of V8 contexts in console mode must be 2, not 1. this is
  required to ensure the console gets one dedicated V8 context and all other
  operations have at least one extra context. This requirement was not enforced
  anymore.

* fixed issue #3395: AQL: cannot instantiate CollectBlock with undetermined
  aggregation method

* UI: fixed wrong user attribute name validation, issue #3228

* fix potential overflow in CRC marker check when a corrupted CRC marker
  is found at the very beginning of an MMFiles datafile

* UI: fixed unresponsive events in cluster shards view

* Add statistics about the V8 context counts and number of available/active/busy
  threads we expose through the server statistics interface.


v3.2.4 (2017-09-26)
-------------------

* UI: no default index selected during index creation

* UI: added replicationFactor option during SmartGraph creation

* make the MMFiles compactor perform less writes during normal compaction
  operation

  This partially fixes issue #3144

* make the MMFiles compactor configurable

  The following options have been added:

* `--compaction.db-sleep-time`: sleep interval between two compaction runs
    (in s)
  * `--compaction.min-interval"`: minimum sleep time between two compaction
     runs (in s)
  * `--compaction.min-small-data-file-size`: minimal filesize threshold
    original datafiles have to be below for a compaction
  * `--compaction.dead-documents-threshold`: minimum unused count of documents
    in a datafile
  * `--compaction.dead-size-threshold`: how many bytes of the source data file
    are allowed to be unused at most
  * `--compaction.dead-size-percent-threshold`: how many percent of the source
    datafile should be unused at least
  * `--compaction.max-files`: Maximum number of files to merge to one file
  * `--compaction.max-result-file-size`: how large may the compaction result
    file become (in bytes)
  * `--compaction.max-file-size-factor`: how large the resulting file may
    be in comparison to the collection's `--database.maximal-journal-size' setting`

* fix downwards-incompatibility in /_api/explain REST handler

* fix Windows implementation for fs.getTempPath() to also create a
  sub-directory as we do on linux

* fixed a multi-threading issue in cluster-internal communication

* performance improvements for traversals and edge lookups

* removed internal memory zone handling code. the memory zones were a leftover
  from the early ArangoDB days and did not provide any value in the current
  implementation.

* (Enterprise only) added `skipInaccessibleCollections` option for AQL queries:
  if set, AQL queries (especially graph traversals) will treat collections to
  which a user has no access rights to as if these collections were empty.

* adjusted scheduler thread handling to start and stop less threads in
  normal operations

* leader-follower replication catchup code has been rewritten in C++

* early stage AQL optimization now also uses the C++ implementations of
  AQL functions if present. Previously it always referred to the JavaScript
  implementations and ignored the C++ implementations. This change gives
  more flexibility to the AQL optimizer.

* ArangoDB tty log output is now colored for log messages with levels
  FATAL, ERR and WARN.

* changed the return values of AQL functions `REGEX_TEST` and `REGEX_REPLACE`
  to `null` when the input regex is invalid. Previous versions of ArangoDB
  partly returned `false` for invalid regexes and partly `null`.

* added `--log.role` option for arangod

  When set to `true`, this option will make the ArangoDB logger print a single
  character with the server's role into each logged message. The roles are:

  - U: undefined/unclear (used at startup)
  - S: single server
  - C: coordinator
  - P: primary
  - A: agent

  The default value for this option is `false`, so no roles will be logged.


v3.2.3 (2017-09-07)
-------------------

* fixed issue #3106: orphan collections could not be registered in general-graph module

* fixed wrong selection of the database inside the internal cluster js api

* added startup option `--server.check-max-memory-mappings` to make arangod check
  the number of memory mappings currently used by the process and compare it with
  the maximum number of allowed mappings as determined by /proc/sys/vm/max_map_count

  The default value is `true`, so the checks will be performed. When the current
  number of mappings exceeds 90% of the maximum number of mappings, the creation
  of further V8 contexts will be deferred.

  Note that this option is effective on Linux systems only.

* arangoimp now has a `--remove-attribute` option

* added V8 context lifetime control options
  `--javascript.v8-contexts-max-invocations` and `--javascript.v8-contexts-max-age`

  These options allow specifying after how many invocations a used V8 context is
  disposed, or after what time a V8 context is disposed automatically after its
  creation. If either of the two thresholds is reached, an idl V8 context will be
  disposed.

  The default value of `--javascript.v8-contexts-max-invocations` is 0, meaning that
  the maximum number of invocations per context is unlimited. The default value
  for `--javascript.v8-contexts-max-age` is 60 seconds.

* fixed wrong UI cluster health information

* fixed issue #3070: Add index in _jobs collection

* fixed issue #3125: HTTP Foxx API JSON parsing

* fixed issue #3120: Foxx queue: job isn't running when server.authentication = true

* fixed supervision failure detection and handling, which happened with simultaneous
  agency leadership change


v3.2.2 (2017-08-23)
-------------------

* make "Rebalance shards" button work in selected database only, and not make
  it rebalance the shards of all databases

* fixed issue #2847: adjust the response of the DELETE `/_api/users/database/*` calls

* fixed issue #3075: Error when upgrading arangoDB on linux ubuntu 16.04

* fixed a buffer overrun in linenoise console input library for long input strings

* increase size of the linenoise input buffer to 8 KB

* abort compilation if the detected GCC or CLANG isn't in the range of compilers
  we support

* fixed spurious cluster hangups by always sending AQL-query related requests
  to the correct servers, even after failover or when a follower drops

  The problem with the previous shard-based approach was that responsibilities
  for shards may change from one server to another at runtime, after the query
  was already instanciated. The coordinator and other parts of the query then
  sent further requests for the query to the servers now responsible for the
  shards.
  However, an AQL query must send all further requests to the same servers on
  which the query was originally instanciated, even in case of failover.
  Otherwise this would potentially send requests to servers that do not know
  about the query, and would also send query shutdown requests to the wrong
  servers, leading to abandoned queries piling up and using resources until
  they automatically time out.

* fixed issue with RocksDB engine acquiring the collection count values too
  early, leading to the collection count values potentially being slightly off
  even in exclusive transactions (for which the exclusive access should provide
  an always-correct count value)

* fixed some issues in leader-follower catch-up code, specifically for the
  RocksDB engine

* make V8 log fatal errors to syslog before it terminates the process.
  This change is effective on Linux only.

* fixed issue with MMFiles engine creating superfluous collection journals
  on shutdown

* fixed issue #3067: Upgrade from 3.2 to 3.2.1 reset autoincrement keys

* fixed issue #3044: ArangoDB server shutdown unexpectedly

* fixed issue #3039: Incorrect filter interpretation

* fixed issue #3037: Foxx, internal server error when I try to add a new service

* improved MMFiles fulltext index document removal performance
  and fulltext index query performance for bigger result sets

* ui: fixed a display bug within the slow and running queries view

* ui: fixed a bug when success event triggers twice in a modal

* ui: fixed the appearance of the documents filter

* ui: graph vertex collections not restricted to 10 anymore

* fixed issue #2835: UI detection of JWT token in case of server restart or upgrade

* upgrade jemalloc version to 5.0.1

  This fixes problems with the memory allocator returing "out of memory" when
  calling munmap to free memory in order to return it to the OS.

  It seems that calling munmap on Linux can increase the number of mappings, at least
  when a region is partially unmapped. This can lead to the process exceeding its
  maximum number of mappings, and munmap and future calls to mmap returning errors.

  jemalloc version 5.0.1 does not have the `--enable-munmap` configure option anymore,
  so the problem is avoided. To return memory to the OS eventually, jemalloc 5's
  background purge threads are used on Linux.

* fixed issue #2978: log something more obvious when you log a Buffer

* fixed issue #2982: AQL parse error?

* fixed issue #3125: HTTP Foxx API Json parsing

v3.2.1 (2017-08-09)
-------------------

* added C++ implementations for AQL functions `LEFT()`, `RIGHT()` and `TRIM()`

* fixed docs for issue #2968: Collection _key autoincrement value increases on error

* fixed issue #3011: Optimizer rule reduce-extraction-to-projection breaks queries

* Now allowing to restore users in a sharded environment as well
  It is still not possible to restore collections that are sharded
  differently than by _key.

* fixed an issue with restoring of system collections and user rights.
  It was not possible to restore users into an authenticated server.

* fixed issue #2977: Documentation for db._createDatabase is wrong

* ui: added bind parameters to slow query history view

* fixed issue #1751: Slow Query API should provide bind parameters, webui should display them

* ui: fixed a bug when moving multiple documents was not possible

* fixed docs for issue #2968: Collection _key autoincrement value increases on error

* AQL CHAR_LENGTH(null) returns now 0. Since AQL TO_STRING(null) is '' (string of length 0)

* ui: now supports single js file upload for Foxx services in addition to zip files

* fixed a multi-threading issue in the agency when callElection was called
  while the Supervision was calling updateSnapshot

* added startup option `--query.tracking-with-bindvars`

  This option controls whether the list of currently running queries
  and the list of slow queries should contain the bind variables used
  in the queries or not.

  The option can be changed at runtime using the commands

      // enables tracking of bind variables
      // set to false to turn tracking of bind variables off
      var value = true;
      require("@arangodb/aql/queries").properties({
        trackBindVars: value
      });

* index selectivity estimates are now available in the cluster as well

* fixed issue #2943: loadIndexesIntoMemory not returning the same structure
  as the rest of the collection APIs

* fixed issue #2949: ArangoError 1208: illegal name

* fixed issue #2874: Collection properties do not return `isVolatile`
  attribute

* potential fix for issue #2939: Segmentation fault when starting
  coordinator node

* fixed issue #2810: out of memory error when running UPDATE/REPLACE
  on medium-size collection

* fix potential deadlock errors in collector thread

* disallow the usage of volatile collections in the RocksDB engine
  by throwing an error when a collection is created with attribute
  `isVolatile` set to `true`.
  Volatile collections are unsupported by the RocksDB engine, so
  creating them should not succeed and silently create a non-volatile
  collection

* prevent V8 from issuing SIGILL instructions when it runs out of memory

  Now arangod will attempt to log a FATAL error into its logfile in case V8
  runs out of memory. In case V8 runs out of memory, it will still terminate the
  entire process. But at least there should be something in the ArangoDB logs
  indicating what the problem was. Apart from that, the arangod process should
  now be exited with SIGABRT rather than SIGILL as it shouldn't return into the
  V8 code that aborted the process with `__builtin_trap`.

  this potentially fixes issue #2920: DBServer crashing automatically post upgrade to 3.2

* Foxx queues and tasks now ensure that the scripts in them run with the same
  permissions as the Foxx code who started the task / queue

* fixed issue #2928: Offset problems

* fixed issue #2876: wrong skiplist index usage in edge collection

* fixed issue #2868: cname missing from logger-follow results in rocksdb

* fixed issue #2889: Traversal query using incorrect collection id

* fixed issue #2884: AQL traversal uniqueness constraints "propagating" to other traversals? Weird results

* arangoexport: added `--query` option for passing an AQL query to export the result

* fixed issue #2879: No result when querying for the last record of a query

* ui: allows now to edit default access level for collections in database
  _system for all users except the root user.

* The _users collection is no longer accessible outside the arngod process, _queues is always read-only

* added new option "--rocksdb.max-background-jobs"

* removed options "--rocksdb.max-background-compactions", "--rocksdb.base-background-compactions" and "--rocksdb.max-background-flushes"

* option "--rocksdb.compaction-read-ahead-size" now defaults to 2MB

* change Windows build so that RocksDB doesn't enforce AVX optimizations by default
  This fixes startup crashes on servers that do not have AVX CPU extensions

* speed up RocksDB secondary index creation and dropping

* removed RocksDB note in Geo index docs


v3.2.0 (2017-07-20)
-------------------

* fixed UI issues

* fixed multi-threading issues in Pregel

* fixed Foxx resilience

* added command-line option `--javascript.allow-admin-execute`

  This option can be used to control whether user-defined JavaScript code
  is allowed to be executed on server by sending via HTTP to the API endpoint
  `/_admin/execute`  with an authenticated user account.
  The default value is `false`, which disables the execution of user-defined
  code. This is also the recommended setting for production. In test environments,
  it may be convenient to turn the option on in order to send arbitrary setup
  or teardown commands for execution on the server.


v3.2.beta6 (2017-07-18)
-----------------------

* various bugfixes


v3.2.beta5 (2017-07-16)
-----------------------

* numerous bugfixes


v3.2.beta4 (2017-07-04)
-----------------------

* ui: fixed document view _from and _to linking issue for special characters

* added function `db._parse(query)` for parsing an AQL query and returning information about it

* fixed one medium priority and two low priority security user interface
  issues found by owasp zap.

* ui: added index deduplicate options

* ui: fixed renaming of collections for the rocksdb storage engine

* documentation and js fixes for secondaries

* RocksDB storage format was changed, users of the previous beta/alpha versions
  must delete the database directory and re-import their data

* enabled permissions on database and collection level

* added and changed some user related REST APIs
    * added `PUT /_api/user/{user}/database/{database}/{collection}` to change collection permission
    * added `GET /_api/user/{user}/database/{database}/{collection}`
    * added optional `full` parameter to the `GET /_api/user/{user}/database/` REST call

* added user functions in the arangoshell `@arangodb/users` module
    * added `grantCollection` and `revokeCollection` functions
    * added `permission(user, database, collection)` to retrieve collection specific rights

* added "deduplicate" attribute for array indexes, which controls whether inserting
  duplicate index values from the same document into a unique array index will lead to
  an error or not:

      // with deduplicate = true, which is the default value:
      db._create("test");
      db.test.ensureIndex({ type: "hash", fields: ["tags[*]"], deduplicate: true });
      db.test.insert({ tags: ["a", "b"] });
      db.test.insert({ tags: ["c", "d", "c"] }); // will work, because deduplicate = true
      db.test.insert({ tags: ["a"] }); // will fail

      // with deduplicate = false
      db._create("test");
      db.test.ensureIndex({ type: "hash", fields: ["tags[*]"], deduplicate: false });
      db.test.insert({ tags: ["a", "b"] });
      db.test.insert({ tags: ["c", "d", "c"] }); // will not work, because deduplicate = false
      db.test.insert({ tags: ["a"] }); // will fail

  The "deduplicate" attribute is now also accepted by the index creation HTTP
  API endpoint POST /_api/index and is returned by GET /_api/index.

* added optimizer rule "remove-filters-covered-by-traversal"

* Debian/Ubuntu installer: make messages about future package upgrades more clear

* fix a hangup in VST

  The problem happened when the two first chunks of a VST message arrived
  together on a connection that was newly switched to VST.

* fix deletion of outdated WAL files in RocksDB engine

* make use of selectivity estimates in hash, skiplist and persistent indexes
  in RocksDB engine

* changed VM overcommit recommendation for user-friendliness

* fix a shutdown bug in the cluster: a destroyed query could still be active

* do not terminate the entire server process if a temp file cannot be created
  (Windows only)

* fix log output in the front-end, it stopped in case of too many messages


v3.2.beta3 (2017-06-27)
-----------------------

* numerous bugfixes


v3.2.beta2 (2017-06-20)
-----------------------

* potentially fixed issue #2559: Duplicate _key generated on insertion

* fix invalid results (too many) when a skipping LIMIT was used for a
  traversal. `LIMIT x` or `LIMIT 0, x` were not affected, but `LIMIT s, x`
  may have returned too many results

* fix races in SSL communication code

* fix invalid locking in JWT authentication cache, which could have
  crashed the server

* fix invalid first group results for sorted AQL COLLECT when LIMIT
  was used

* fix potential race, which could make arangod hang on startup

* removed `exception` field from transaction error result; users should throw
  explicit `Error` instances to return custom exceptions (addresses issue #2561)

* fixed issue #2613: Reduce log level when Foxx manager tries to self heal missing database

* add a read only mode for users and collection level authorization

* removed `exception` field from transaction error result; users should throw
  explicit `Error` instances to return custom exceptions (addresses issue #2561)

* fixed issue #2677: Foxx disabling development mode creates non-deterministic service bundle

* fixed issue #2684: Legacy service UI not working


v3.2.beta1 (2017-06-12)
-----------------------

* provide more context for index errors (addresses issue #342)

* arangod now validates several OS/environment settings on startup and warns if
  the settings are non-ideal. Most of the checks are executed on Linux systems only.

* fixed issue #2515: The replace-or-with-in optimization rule might prevent use of indexes

* added `REGEX_REPLACE` AQL function

* the RocksDB storage format was changed, users of the previous alpha versions
  must delete the database directory and re-import their data

* added server startup option `--query.fail-on-warning`

  setting this option to `true` will abort any AQL query with an exception if
  it causes a warning at runtime. The value can be overridden per query by
  setting the `failOnWarning` attribute in a query's options.

* added --rocksdb.num-uncompressed-levels to adjust number of non-compressed levels

* added checks for memory managment and warn (i. e. if hugepages are enabled)

* set default SSL cipher suite string to "HIGH:!EXPORT:!aNULL@STRENGTH"

* fixed issue #2469: Authentication = true does not protect foxx-routes

* fixed issue #2459: compile success but can not run with rocksdb

* `--server.maximal-queue-size` is now an absolute maximum. If the queue is
  full, then 503 is returned. Setting it to 0 means "no limit".

* (Enterprise only) added authentication against an LDAP server

* fixed issue #2083: Foxx services aren't distributed to all coordinators

* fixed issue #2384: new coordinators don't pick up existing Foxx services

* fixed issue #2408: Foxx service validation causes unintended side-effects

* extended HTTP API with routes for managing Foxx services

* added distinction between hasUser and authorized within Foxx
  (cluster internal requests are authorized requests but don't have a user)

* arangoimp now has a `--threads` option to enable parallel imports of data

* PR #2514: Foxx services that can't be fixed by self-healing now serve a 503 error

* added `time` function to `@arangodb` module


v3.2.alpha4 (2017-04-25)
------------------------

* fixed issue #2450: Bad optimization plan on simple query

* fixed issue #2448: ArangoDB Web UI takes no action when Delete button is clicked

* fixed issue #2442: Frontend shows already deleted databases during login

* added 'x-content-type-options: nosniff' to avoid MSIE bug

* set default value for `--ssl.protocol` from TLSv1 to TLSv1.2.

* AQL breaking change in cluster:
  The SHORTEST_PATH statement using edge-collection names instead
  of a graph name now requires to explicitly name the vertex-collection names
  within the AQL query in the cluster. It can be done by adding `WITH <name>`
  at the beginning of the query.

  Example:
  ```
  FOR v,e IN OUTBOUND SHORTEST_PATH @start TO @target edges [...]
  ```

  Now has to be:

  ```
  WITH vertices
  FOR v,e IN OUTBOUND SHORTEST_PATH @start TO @target edges [...]
  ```

  This change is due to avoid dead-lock sitations in clustered case.
  An error stating the above is included.

* add implicit use of geo indexes when using SORT/FILTER in AQL, without
  the need to use the special-purpose geo AQL functions `NEAR` or `WITHIN`.

  the special purpose `NEAR` AQL function can now be substituted with the
  following AQL (provided there is a geo index present on the `doc.latitude`
  and `doc.longitude` attributes):

      FOR doc in geoSort
        SORT DISTANCE(doc.latitude, doc.longitude, 0, 0)
        LIMIT 5
        RETURN doc

  `WITHIN` can be substituted with the following AQL:

      FOR doc in geoFilter
        FILTER DISTANCE(doc.latitude, doc.longitude, 0, 0) < 2000
        RETURN doc

  Compared to using the special purpose AQL functions this approach has the
  advantage that it is more composable, and will also honor any `LIMIT` values
  used in the AQL query.

* potential fix for shutdown hangs on OSX

* added KB, MB, GB prefix for integer parameters, % for integer parameters
  with a base value

* added JEMALLOC 4.5.0

* added `--vm.resident-limit` and `--vm.path` for file-backed memory mapping
  after reaching a configurable maximum RAM size

* try recommended limit for file descriptors in case of unlimited
  hard limit

* issue #2413: improve logging in case of lock timeout and deadlocks

* added log topic attribute to /_admin/log api

* removed internal build option `USE_DEV_TIMERS`

  Enabling this option activated some proprietary timers for only selected
  events in arangod. Instead better use `perf` to gather timings.


v3.2.alpha3 (2017-03-22)
------------------------

* increase default collection lock timeout from 30 to 900 seconds

* added function `db._engine()` for retrieval of storage engine information at
  server runtime

  There is also an HTTP REST handler at GET /_api/engine that returns engine
  information.

* require at least cmake 3.2 for building ArangoDB

* make arangod start with less V8 JavaScript contexts

  This speeds up the server start (a little bit) and makes it use less memory.
  Whenever a V8 context is needed by a Foxx action or some other operation and
  there is no usable V8 context, a new one will be created dynamically now.

  Up to `--javascript.v8-contexts` V8 contexts will be created, so this option
  will change its meaning. Previously as many V8 contexts as specified by this
  option were created at server start, and the number of V8 contexts did not
  change at runtime. Now up to this number of V8 contexts will be in use at the
  same time, but the actual number of V8 contexts is dynamic.

  The garbage collector thread will automatically delete unused V8 contexts after
  a while. The number of spare contexts will go down to as few as configured in
  the new option `--javascript.v8-contexts-minimum`. Actually that many V8 contexts
  are also created at server start.

  The first few requests in new V8 contexts will take longer than in contexts
  that have been there already. Performance may therefore suffer a bit for the
  initial requests sent to ArangoDB or when there are only few but performance-
  critical situations in which new V8 contexts will be created. If this is a
  concern, it can easily be fixed by setting `--javascipt.v8-contexts-minimum`
  and `--javascript.v8-contexts` to a relatively high value, which will guarantee
  that many number of V8 contexts to be created at startup and kept around even
  when unused.

  Waiting for an unused V8 context will now also abort if no V8 context can be
  acquired/created after 120 seconds.

* improved diagnostic messages written to logfiles by supervisor process

* fixed issue #2367

* added "bindVars" to attributes of currently running and slow queries

* added "jsonl" as input file type for arangoimp

* upgraded version of bundled zlib library from 1.2.8 to 1.2.11

* added input file type `auto` for arangoimp so it can automatically detect the
  type of the input file from the filename extension

* fixed variables parsing in GraphQL

* added `--translate` option for arangoimp to translate attribute names from
  the input files to attriubte names expected by ArangoDB

  The `--translate` option can be specified multiple times (once per translation
  to be executed). The following example renames the "id" column from the input
  file to "_key", and the "from" column to "_from", and the "to" column to "_to":

      arangoimp --type csv --file data.csv --translate "id=_key" --translate "from=_from" --translate "to=_to"

  `--translate` works for CSV and TSV inputs only.

* changed default value for `--server.max-packet-size` from 128 MB to 256 MB

* fixed issue #2350

* fixed issue #2349

* fixed issue #2346

* fixed issue #2342

* change default string truncation length from 80 characters to 256 characters for
  `print`/`printShell` functions in ArangoShell and arangod. This will emit longer
  prefixes of string values before truncating them with `...`, which is helpful
  for debugging.

* always validate incoming JSON HTTP requests for duplicate attribute names

  Incoming JSON data with duplicate attribute names will now be rejected as
  invalid. Previous versions of ArangoDB only validated the uniqueness of
  attribute names inside incoming JSON for some API endpoints, but not
  consistently for all APIs.

* don't let read-only transactions block the WAL collector

* allow passing own `graphql-sync` module instance to Foxx GraphQL router

* arangoexport can now export to csv format

* arangoimp: fixed issue #2214

* Foxx: automatically add CORS response headers

* added "OPTIONS" to CORS `access-control-allow-methods` header

* Foxx: Fix arangoUser sometimes not being set correctly

* fixed issue #1974


v3.2.alpha2 (2017-02-20)
------------------------

* ui: fixed issue #2065

* ui: fixed a dashboard related memory issue

* Internal javascript rest actions will now hide their stack traces to the client
  unless maintainer mode is activated. Instead they will always log to the logfile

* Removed undocumented internal HTTP API:
  * PUT _api/edges

  The documented GET _api/edges and the undocumented POST _api/edges remains unmodified.

* updated V8 version to 5.7.0.0

* change undocumented behaviour in case of invalid revision ids in
  If-Match and If-None-Match headers from 400 (BAD) to 412 (PRECONDITION
  FAILED).

* change undocumented behaviour in case of invalid revision ids in
  JavaScript document operations from 1239 ("illegal document revision")
  to 1200 ("conflict").

* added data export tool, arangoexport.

  arangoexport can be used to export collections to json, jsonl or xml
  and export a graph or collections to xgmml.

* fixed a race condition when closing a connection

* raised default hard limit on threads for very small to 64

* fixed negative counting of http connection in UI


v3.2.alpha1 (2017-02-05)
------------------------

* added figure `httpRequests` to AQL query statistics

* removed revisions cache intermediate layer implementation

* obsoleted startup options `--database.revision-cache-chunk-size` and
  `--database.revision-cache-target-size`

* fix potential port number over-/underruns

* added startup option `--log.shorten-filenames` for controlling whether filenames
  in log messages should be shortened to just the filename with the absolute path

* removed IndexThreadFeature, made `--database.index-threads` option obsolete

* changed index filling to make it more parallel, dispatch tasks to boost::asio

* more detailed stacktraces in Foxx apps

* generated Foxx services now use swagger tags


v3.1.24 (XXXX-XX-XX)
--------------------

* fixed one more LIMIT issue in traversals


v3.1.23 (2017-06-19)
--------------------

* potentially fixed issue #2559: Duplicate _key generated on insertion

* fix races in SSL communication code

* fix invalid results (too many) when a skipping LIMIT was used for a
  traversal. `LIMIT x` or `LIMIT 0, x` were not affected, but `LIMIT s, x`
  may have returned too many results

* fix invalid first group results for sorted AQL COLLECT when LIMIT
  was used

* fix invalid locking in JWT authentication cache, which could have
  crashed the server

* fix undefined behavior in traverser when traversals were used inside
  a FOR loop


v3.1.22 (2017-06-07)
--------------------

* fixed issue #2505: Problem with export + report of a bug

* documented changed behavior of WITH

* fixed ui glitch in aardvark

* avoid agency compaction bug

* fixed issue #2283: disabled proxy communication internally


v3.1.21 (2017-05-22)
--------------------

* fixed issue #2488:  AQL operator IN error when data use base64 chars

* more randomness in seeding RNG

v3.1.20 (2016-05-16)
--------------------

* fixed incorrect sorting for distributeShardsLike

* improve reliability of AgencyComm communication with Agency

* fixed shard numbering bug, where ids were erouneously incremented by 1

* remove an unnecessary precondition in createCollectionCoordinator

* funny fail rotation fix

* fix in SimpleHttpClient for correct advancement of readBufferOffset

* forward SIG_HUP in supervisor process to the server process to fix logrotaion
  You need to stop the remaining arangod server process manually for the upgrade to work.


v3.1.19 (2017-04-28)
--------------------

* Fixed a StackOverflow issue in Traversal and ShortestPath. Occured if many (>1000) input
  values in a row do not return any result. Fixes issue: #2445

* fixed issue #2448

* fixed issue #2442

* added 'x-content-type-options: nosniff' to avoid MSIE bug

* fixed issue #2441

* fixed issue #2440

* Fixed a StackOverflow issue in Traversal and ShortestPath. Occured if many (>1000) input
  values in a row do not return any result. Fixes issue: #2445

* fix occasional hanging shutdowns on OS X


v3.1.18 (2017-04-18)
--------------------

* fixed error in continuous synchronization of collections

* fixed spurious hangs on server shutdown

* better error messages during restore collection

* completely overhaul supervision. More detailed tests

* Fixed a dead-lock situation in cluster traversers, it could happen in
  rare cases if the computation on one DBServer could be completed much earlier
  than the other server. It could also be restricted to SmartGraphs only.

* (Enterprise only) Fixed a bug in SmartGraph DepthFirstSearch. In some
  more complicated queries, the maxDepth limit of 1 was not considered strictly
  enough, causing the traverser to do unlimited depth searches.

* fixed issue #2415

* fixed issue #2422

* fixed issue #1974


v3.1.17 (2017-04-04)
--------------------

* (Enterprise only) fixed a bug where replicationFactor was not correctly
  forwarded in SmartGraph creation.

* fixed issue #2404

* fixed issue #2397

* ui - fixed smart graph option not appearing

* fixed issue #2389

* fixed issue #2400


v3.1.16 (2017-03-27)
--------------------

* fixed issue #2392

* try to raise file descriptors to at least 8192, warn otherwise

* ui - aql editor improvements + updated ace editor version (memory leak)

* fixed lost HTTP requests

* ui - fixed some event issues

* avoid name resolution when given connection string is a valid ip address

* helps with issue #1842, bug in COLLECT statement in connection with LIMIT.

* fix locking bug in cluster traversals

* increase lock timeout defaults

* increase various cluster timeouts

* limit default target size for revision cache to 1GB, which is better for
  tight RAM situations (used to be 40% of (totalRAM - 1GB), use
  --database.revision-cache-target-size <VALUEINBYTES> to get back the
  old behaviour

* fixed a bug with restarted servers indicating status as "STARTUP"
  rather that "SERVING" in Nodes UI.


v3.1.15 (2017-03-20)
--------------------

* add logrotate configuration as requested in #2355

* fixed issue #2376

* ui - changed document api due a chrome bug

* ui - fixed a submenu bug

* added endpoint /_api/cluster/endpoints in cluster case to get all
  coordinator endpoints

* fix documentation of /_api/endpoint, declaring this API obsolete.

* Foxx response objects now have a `type` method for manipulating the content-type header

* Foxx tests now support `xunit` and `tap` reporters


v3.1.14 (2017-03-13)
--------------------

* ui - added feature request (multiple start nodes within graph viewer) #2317

* added missing locks to authentication cache methods

* ui - added feature request (multiple start nodes within graph viewer) #2317

* ui - fixed wrong merge of statistics information from different coordinators

* ui - fixed issue #2316

* ui - fixed wrong protocol usage within encrypted environment

* fixed compile error on Mac Yosemite

* minor UI fixes


v3.1.13 (2017-03-06)
--------------------

* fixed variables parsing in GraphQL

* fixed issue #2214

* fixed issue #2342

* changed thread handling to queue only user requests on coordinator

* use exponential backoff when waiting for collection locks

* repair short name server lookup in cluster in the case of a removed
  server


v3.1.12 (2017-02-28)
--------------------

* disable shell color escape sequences on Windows

* fixed issue #2326

* fixed issue #2320

* fixed issue #2315

* fixed a race condition when closing a connection

* raised default hard limit on threads for very small to 64

* fixed negative counting of http connection in UI

* fixed a race when renaming collections

* fixed a race when dropping databases


v3.1.11 (2017-02-17)
--------------------

* fixed a race between connection closing and sending out last chunks of data to clients
  when the "Connection: close" HTTP header was set in requests

* ui: optimized smart graph creation usability

* ui: fixed #2308

* fixed a race in async task cancellation via `require("@arangodb/tasks").unregisterTask()`

* fixed spuriously hanging threads in cluster AQL that could sit idle for a few minutes

* fixed potential numeric overflow for big index ids in index deletion API

* fixed sort issue in cluster, occurring when one of the local sort buffers of a
  GatherNode was empty

* reduce number of HTTP requests made for certain kinds of join queries in cluster,
  leading to speedup of some join queries

* supervision deals with demised coordinators correctly again

* implement a timeout in TraverserEngineRegistry

* agent communication reduced in large batches of append entries RPCs

* inception no longer estimates RAFT timings

* compaction in agents has been moved to a separate thread

* replicated logs hold local timestamps

* supervision jobs failed leader and failed follower revisited for
  function in precarious stability situations

* fixed bug in random number generator for 64bit int


v3.1.10 (2017-02-02)
--------------------

* updated versions of bundled node modules:
  - joi: from 8.4.2 to 9.2.0
  - joi-to-json-schema: from 2.2.0 to 2.3.0
  - sinon: from 1.17.4 to 1.17.6
  - lodash: from 4.13.1 to 4.16.6

* added shortcut for AQL ternary operator
  instead of `condition ? true-part : false-part` it is now possible to also use a
  shortcut variant `condition ? : false-part`, e.g.

      FOR doc IN docs RETURN doc.value ?: 'not present'

  instead of

      FOR doc IN docs RETURN doc.value ? doc.value : 'not present'

* fixed wrong sorting order in cluster, if an index was used to sort with many
  shards.

* added --replication-factor, --number-of-shards and --wait-for-sync to arangobench

* turn on UTF-8 string validation for VelocyPack values received via VST connections

* fixed issue #2257

* upgraded Boost version to 1.62.0

* added optional detail flag for db.<collection>.count()
  setting the flag to `true` will make the count operation returned the per-shard
  counts for the collection:

      db._create("test", { numberOfShards: 10 });
      for (i = 0; i < 1000; ++i) {
        db.test.insert({value: i});
      }
      db.test.count(true);

      {
        "s100058" : 99,
        "s100057" : 103,
        "s100056" : 100,
        "s100050" : 94,
        "s100055" : 90,
        "s100054" : 122,
        "s100051" : 109,
        "s100059" : 99,
        "s100053" : 95,
        "s100052" : 89
      }

* added optional memory limit for AQL queries:

      db._query("FOR i IN 1..100000 SORT i RETURN i", {}, { options: { memoryLimit: 100000 } });

  This option limits the default maximum amount of memory (in bytes) that a single
  AQL query can use.
  When a single AQL query reaches the specified limit value, the query will be
  aborted with a *resource limit exceeded* exception. In a cluster, the memory
  accounting is done per shard, so the limit value is effectively a memory limit per
  query per shard.

  The global limit value can be overriden per query by setting the *memoryLimit*
  option value for individual queries when running an AQL query.

* added server startup option `--query.memory-limit`

* added convenience function to create vertex-centric indexes.

  Usage: `db.collection.ensureVertexCentricIndex("label", {type: "hash", direction: "outbound"})`
  That will create an index that can be used on OUTBOUND with filtering on the
  edge attribute `label`.

* change default log output for tools to stdout (instead of stderr)

* added option -D to define a configuration file environment key=value

* changed encoding behavior for URLs encoded in the C++ code of ArangoDB:
  previously the special characters `-`, `_`, `~` and `.` were returned as-is
  after URL-encoding, now `.` will be encoded to be `%2e`.
  This also changes the behavior of how incoming URIs are processed: previously
  occurrences of `..` in incoming request URIs were collapsed (e.g. `a/../b/` was
  collapsed to a plain `b/`). Now `..` in incoming request URIs are not collapsed.

* Foxx request URL suffix is no longer unescaped

* @arangodb/request option json now defaults to `true` if the response body is not empty and encoding is not explicitly set to `null` (binary).
  The option can still be set to `false` to avoid unnecessary attempts at parsing the response as JSON.

* Foxx configuration values for unknown options will be discarded when saving the configuration in production mode using the web interface

* module.context.dependencies is now immutable

* process.stdout.isTTY now returns `true` in arangosh and when running arangod with the `--console` flag

* add support for Swagger tags in Foxx


v3.1.9 (XXXX-XX-XX)
-------------------

* macos CLI package: store databases and apps in the users home directory

* ui: fixed re-login issue within a non system db, when tab was closed

* fixed a race in the VelocyStream Commtask implementation

* fixed issue #2256


v3.1.8 (2017-01-09)
-------------------

* add Windows silent installer

* add handling of debug symbols during Linux & windows release builds.

* fixed issue #2181

* fixed issue #2248: reduce V8 max old space size from 3 GB to 1 GB on 32 bit systems

* upgraded Boost version to 1.62.0

* fixed issue #2238

* fixed issue #2234

* agents announce new endpoints in inception phase to leader

* agency leadership accepts updatet endpoints to given uuid

* unified endpoints replace localhost with 127.0.0.1

* fix several problems within an authenticated cluster


v3.1.7 (2016-12-29)
-------------------

* fixed one too many elections in RAFT

* new agency comm backported from devel


v3.1.6 (2016-12-20)
-------------------

* fixed issue #2227

* fixed issue #2220

* agency constituent/agent bug fixes in race conditions picking up
  leadership

* supervision does not need waking up anymore as it is running
  regardless

* agents challenge their leadership more rigorously


v3.1.5 (2016-12-16)
-------------------

* lowered default value of `--database.revision-cache-target-size` from 75% of
  RAM to less than 40% of RAM

* fixed issue #2218

* fixed issue #2217

* Foxx router.get/post/etc handler argument can no longer accidentally omitted

* fixed issue #2223


v3.1.4 (2016-12-08)
-------------------

* fixed issue #2211

* fixed issue #2204

* at cluster start, coordinators wait until at least one DBserver is there,
  and either at least two DBservers are there or 15s have passed, before they
  initiate the bootstrap of system collections.

* more robust agency startup from devel

* supervision's AddFollower adds many followers at once

* supervision has new FailedFollower job

* agency's Node has new method getArray

* agency RAFT timing estimates more conservative in waitForSync
  scenario

* agency RAFT timing estimates capped at maximum 2.0/10.0 for low/high


v3.1.3 (2016-12-02)
-------------------

* fix a traversal bug when using skiplist indexes:
  if we have a skiplist of ["a", "unused", "_from"] and a traversal like:
  FOR v,e,p IN OUTBOUND @start @@edges
    FILTER p.edges[0].a == 'foo'
    RETURN v
  And the above index applied on "a" is considered better than EdgeIndex, than
  the executor got into undefined behaviour.

* fix endless loop when trying to create a collection with replicationFactor: -1


v3.1.2 (2016-11-24)
-------------------

* added support for descriptions field in Foxx dependencies

* (Enterprise only) fixed a bug in the statistic report for SmartGraph traversals.
Now they state correctly how many documents were fetched from the index and how many
have been filtered.

* Prevent uniform shard distribution when replicationFactor == numServers

v3.1.1 (2016-11-15)
-------------------

* fixed issue #2176

* fixed issue #2168

* display index usage of traversals in AQL explainer output (previously missing)

* fixed issue #2163

* preserve last-used HLC value across server starts

* allow more control over handling of pre-3.1 _rev values

  this changes the server startup option `--database.check-30-revisions` from a boolean (true/false)
  parameter to a string parameter with the following possible values:

  - "fail":
    will validate _rev values of 3.0 collections on collection loading and throw an exception when invalid _rev values are found.
    in this case collections with invalid _rev values are marked as corrupted and cannot be used in the ArangoDB 3.1 instance.
    the fix procedure for such collections is to export the collections from 3.0 database with arangodump and restore them in 3.1 with arangorestore.
    collections that do not contain invalid _rev values are marked as ok and will not be re-checked on following loads.
    collections that contain invalid _rev values will be re-checked on following loads.

  - "true":
    will validate _rev values of 3.0 collections on collection loading and print a warning when invalid _rev values are found.
    in this case collections with invalid _rev values can be used in the ArangoDB 3.1 instance.
    however, subsequent operations on documents with invalid _rev values may silently fail or fail with explicit errors.
    the fix procedure for such collections is to export the collections from 3.0 database with arangodump and restore them in 3.1 with arangorestore.
    collections that do not contain invalid _rev values are marked as ok and will not be re-checked on following loads.
    collections that contain invalid _rev values will be re-checked on following loads.

  - "false":
    will not validate _rev values on collection loading and not print warnings.
    no hint is given when invalid _rev values are found.
    subsequent operations on documents with invalid _rev values may silently fail or fail with explicit errors.
    this setting does not affect whether collections are re-checked later.
    collections will be re-checked on following loads if `--database.check-30-revisions` is later set to either `true` or `fail`.

  The change also suppresses warnings that were printed when collections were restored using arangorestore, and the restore
  data contained invalid _rev values. Now these warnings are suppressed, and new HLC _rev values are generated for these documents
  as before.

* added missing functions to AQL syntax highlighter in web interface

* fixed display of `ANY` direction in traversal explainer output (direction `ANY` was shown as either
  `INBOUND` or `OUTBOUND`)

* changed behavior of toJSON() function when serializing an object before saving it in the database

  if an object provides a toJSON() function, this function is still called for serializing it.
  the change is that the result of toJSON() is not stringified anymore, but saved as is. previous
  versions of ArangoDB called toJSON() and after that additionally stringified its result.

  This change will affect the saving of JS Buffer objects, which will now be saved as arrays of
  bytes instead of a comma-separated string of the Buffer's byte contents.

* allow creating unique indexes on more attributes than present in shardKeys

  The following combinations of shardKeys and indexKeys are allowed/not allowed:

  shardKeys     indexKeys
      a             a        ok
      a             b    not ok
      a           a b        ok
    a b             a    not ok
    a b             b    not ok
    a b           a b        ok
    a b         a b c        ok
  a b c           a b    not ok
  a b c         a b c        ok

* fixed wrong version in web interface login screen (EE only)

* make web interface not display an exclamation mark next to ArangoDB version number 3.1

* fixed search for arbitrary document attributes in web interface in case multiple
  search values were used on different attribute names. in this case, the search always
  produced an empty result

* disallow updating `_from` and `_to` values of edges in Smart Graphs. Updating these
  attributes would lead to potential redistribution of edges to other shards, which must be
  avoided.

* fixed issue #2148

* updated graphql-sync dependency to 0.6.2

* fixed issue #2156

* fixed CRC4 assembly linkage


v3.1.0 (2016-10-29)
-------------------

* AQL breaking change in cluster:

  from ArangoDB 3.1 onwards `WITH` is required for traversals in a
  clustered environment in order to avoid deadlocks.

  Note that for queries that access only a single collection or that have all
  collection names specified somewhere else in the query string, there is no
  need to use *WITH*. *WITH* is only useful when the AQL query parser cannot
  automatically figure out which collections are going to be used by the query.
  *WITH* is only useful for queries that dynamically access collections, e.g.
  via traversals, shortest path operations or the *DOCUMENT()* function.

  more info can be found [here](https://github.com/arangodb/arangodb/blob/devel/Documentation/Books/AQL/Operations/With.md)

* added AQL function `DISTANCE` to calculate the distance between two arbitrary
  coordinates (haversine formula)

* fixed issue #2110

* added Auto-aptation of RAFT timings as calculations only


v3.1.rc2 (2016-10-10)
---------------------

* second release candidate


v3.1.rc1 (2016-09-30)
---------------------

* first release candidate


v3.1.alpha2 (2016-09-01)
------------------------

* added module.context.createDocumentationRouter to replace module.context.apiDocumentation

* bug in RAFT implementation of reads. dethroned leader still answered requests in isolation

* ui: added new graph viewer

* ui: aql-editor added tabular & graph display

* ui: aql-editor improved usability

* ui: aql-editor: query profiling support

* fixed issue #2109

* fixed issue #2111

* fixed issue #2075

* added AQL function `DISTANCE` to calculate the distance between two arbitrary
  coordinates (haversine formula)

* rewrote scheduler and dispatcher based on boost::asio

  parameters changed:
    `--scheduler.threads` and `--server.threads` are now merged into a single one: `--server.threads`

    hidden `--server.extra-threads` has been removed

    hidden `--server.aql-threads` has been removed

    hidden `--server.backend` has been removed

    hidden `--server.show-backends` has been removed

    hidden `--server.thread-affinity` has been removed

* fixed issue #2086

* fixed issue #2079

* fixed issue #2071

  make the AQL query optimizer inject filter condition expressions referred to
  by variables during filter condition aggregation.
  For example, in the following query

      FOR doc IN collection
        LET cond1 = (doc.value == 1)
        LET cond2 = (doc.value == 2)
        FILTER cond1 || cond2
        RETURN { doc, cond1, cond2 }

  the optimizer will now inject the conditions for `cond1` and `cond2` into the filter
  condition `cond1 || cond2`, expanding it to `(doc.value == 1) || (doc.value == 2)`
  and making these conditions available for index searching.

  Note that the optimizer previously already injected some conditions into other
  conditions, but only if the variable that defined the condition was not used
  elsewhere. For example, the filter condition in the query

      FOR doc IN collection
        LET cond = (doc.value == 1)
        FILTER cond
        RETURN { doc }

  already got optimized before because `cond` was only used once in the query and
  the optimizer decided to inject it into the place where it was used.

  This only worked for variables that were referred to once in the query.
  When a variable was used multiple times, the condition was not injected as
  in the following query:

      FOR doc IN collection
        LET cond = (doc.value == 1)
        FILTER cond
        RETURN { doc, cond }

  The fix for #2070 now will enable this optimization so that the query can
  use an index on `doc.value` if available.

* changed behavior of AQL array comparison operators for empty arrays:
  * `ALL` and `ANY` now always return `false` when the left-hand operand is an
    empty array. The behavior for non-empty arrays does not change:
    * `[] ALL == 1` will return `false`
    * `[1] ALL == 1` will return `true`
    * `[1, 2] ALL == 1` will return `false`
    * `[2, 2] ALL == 1` will return `false`
    * `[] ANY == 1` will return `false`
    * `[1] ANY == 1` will return `true`
    * `[1, 2] ANY == 1` will return `true`
    * `[2, 2] ANY == 1` will return `false`
  * `NONE` now always returns `true` when the left-hand operand is an empty array.
    The behavior for non-empty arrays does not change:
    * `[] NONE == 1` will return `true`
    * `[1] NONE == 1` will return `false`
    * `[1, 2] NONE == 1` will return `false`
    * `[2, 2] NONE == 1` will return `true`

* added experimental AQL functions `JSON_STRINGIFY` and `JSON_PARSE`

* added experimental support for incoming gzip-compressed requests

* added HTTP REST APIs for online loglevel adjustments:

  - GET `/_admin/log/level` returns the current loglevel settings
  - PUT `/_admin/log/level` modifies the current loglevel settings

* PATCH /_api/gharial/{graph-name}/vertex/{collection-name}/{vertex-key}
  - changed default value for keepNull to true

* PATCH /_api/gharial/{graph-name}/edge/{collection-name}/{edge-key}
  - changed default value for keepNull to true

* renamed `maximalSize` attribute in parameter.json files to `journalSize`

  The `maximalSize` attribute will still be picked up from collections that
  have not been adjusted. Responses from the replication API will now also use
  `journalSize` instead of `maximalSize`.

* added `--cluster.system-replication-factor` in order to adjust the
  replication factor for new system collections

* fixed issue #2012

* added a memory expection in case V8 memory gets too low

* added Optimizer Rule for other indexes in Traversals
  this allows AQL traversals to use other indexes than the edge index.
  So traversals with filters on edges can now make use of more specific
  indexes, e.g.

      FOR v, e, p IN 2 OUTBOUND @start @@edge FILTER p.edges[0].foo == "bar"

  will prefer a Hash Index on [_from, foo] above the EdgeIndex.

* fixed epoch computation in hybrid logical clock

* fixed thread affinity

* replaced require("internal").db by require("@arangodb").db

* added option `--skip-lines` for arangoimp
  this allows skipping the first few lines from the import file in case the
  CSV or TSV import are used

* fixed periodic jobs: there should be only one instance running - even if it
  runs longer than the period

* improved performance of primary index and edge index lookups

* optimizations for AQL `[*]` operator in case no filter, no projection and
  no offset/limit are used

* added AQL function `OUTERSECTION` to return the symmetric difference of its
  input arguments

* Foxx manifests of installed services are now saved to disk with indentation

* Foxx tests and scripts in development mode should now always respect updated
  files instead of loading stale modules

* When disabling Foxx development mode the setup script is now re-run

* Foxx now provides an easy way to directly serve GraphQL requests using the
  `@arangodb/foxx/graphql` module and the bundled `graphql-sync` dependency

* Foxx OAuth2 module now correctly passes the `access_token` to the OAuth2 server

* added iconv-lite and timezone modules

* web interface now allows installing GitHub and zip services in legacy mode

* added module.context.createDocumentationRouter to replace module.context.apiDocumentation

* bug in RAFT implementation of reads. dethroned leader still answered
  requests in isolation

* all lambdas in ClusterInfo might have been left with dangling references.

* Agency bug fix for handling of empty json objects as values.

* Foxx tests no longer support the Mocha QUnit interface as this resulted in weird
  inconsistencies in the BDD and TDD interfaces. This fixes the TDD interface
  as well as out-of-sequence problems when using the BDD before/after functions.

* updated bundled JavaScript modules to latest versions; joi has been updated from 8.4 to 9.2
  (see [joi 9.0.0 release notes](https://github.com/hapijs/joi/issues/920) for information on
  breaking changes and new features)

* fixed issue #2139

* updated graphql-sync dependency to 0.6.2

* fixed issue #2156


v3.0.13 (XXXX-XX-XX)
--------------------

* fixed issue #2315

* fixed issue #2210


v3.0.12 (2016-11-23)
--------------------

* fixed issue #2176

* fixed issue #2168

* fixed issues #2149, #2159

* fixed error reporting for issue #2158

* fixed assembly linkage bug in CRC4 module

* added support for descriptions field in Foxx dependencies


v3.0.11 (2016-11-08)
--------------------

* fixed issue #2140: supervisor dies instead of respawning child

* fixed issue #2131: use shard key value entered by user in web interface

* fixed issue #2129: cannot kill a long-run query

* fixed issue #2110

* fixed issue #2081

* fixed issue #2038

* changes to Foxx service configuration or dependencies should now be
  stored correctly when options are cleared or omitted

* Foxx tests no longer support the Mocha QUnit interface as this resulted in weird
  inconsistencies in the BDD and TDD interfaces. This fixes the TDD interface
  as well as out-of-sequence problems when using the BDD before/after functions.

* fixed issue #2148


v3.0.10 (2016-09-26)
--------------------

* fixed issue #2072

* fixed issue #2070

* fixed slow cluster starup issues. supervision will demonstrate more
  patience with db servers


v3.0.9 (2016-09-21)
-------------------

* fixed issue #2064

* fixed issue #2060

* speed up `collection.any()` and skiplist index creation

* fixed multiple issues where ClusterInfo bug hung agency in limbo
  timeouting on multiple collection and database callbacks


v3.0.8 (2016-09-14)
-------------------

* fixed issue #2052

* fixed issue #2005

* fixed issue #2039

* fixed multiple issues where ClusterInfo bug hung agency in limbo
  timeouting on multiple collection and database callbacks


v3.0.7 (2016-09-05)
-------------------

* new supervision job handles db server failure during collection creation.


v3.0.6 (2016-09-02)
-------------------

* fixed issue #2026

* slightly better error diagnostics for AQL query compilation and replication

* fixed issue #2018

* fixed issue #2015

* fixed issue #2012

* fixed wrong default value for arangoimp's `--on-duplicate` value

* fix execution of AQL traversal expressions when there are multiple
  conditions that refer to variables set outside the traversal

* properly return HTTP 503 in JS actions when backend is gone

* supervision creates new key in agency for failed servers

* new shards will not be allocated on failed or cleaned servers


v3.0.5 (2016-08-18)
-------------------

* execute AQL ternary operator via C++ if possible

* fixed issue #1977

* fixed extraction of _id attribute in AQL traversal conditions

* fix SSL agency endpoint

* Minimum RAFT timeout was one order of magnitude to short.

* Optimized RAFT RPCs from leader to followers for efficiency.

* Optimized RAFT RPC handling on followers with respect to compaction.

* Fixed bug in handling of duplicates and overlapping logs

* Fixed bug in supervision take over after leadership change.

v3.0.4 (2016-08-01)
-------------------

* added missing lock for periodic jobs access

* fix multiple foxx related cluster issues

* fix handling of empty AQL query strings

* fixed issue in `INTERSECTION` AQL function with duplicate elements
  in the source arrays

* fixed issue #1970

* fixed issue #1968

* fixed issue #1967

* fixed issue #1962

* fixed issue #1959

* replaced require("internal").db by require("@arangodb").db

* fixed issue #1954

* fixed issue #1953

* fixed issue #1950

* fixed issue #1949

* fixed issue #1943

* fixed segfault in V8, by backporting https://bugs.chromium.org/p/v8/issues/detail?id=5033

* Foxx OAuth2 module now correctly passes the `access_token` to the OAuth2 server

* fixed credentialed CORS requests properly respecting --http.trusted-origin

* fixed a crash in V8Periodic task (forgotten lock)

* fixed two bugs in synchronous replication (syncCollectionFinalize)


v3.0.3 (2016-07-17)
-------------------

* fixed issue #1942

* fixed issue #1941

* fixed array index batch insertion issues for hash indexes that caused problems when
  no elements remained for insertion

* fixed AQL MERGE() function with External objects originating from traversals

* fixed some logfile recovery errors with error message "document not found"

* fixed issue #1937

* fixed issue #1936

* improved performance of arangorestore in clusters with synchronous
  replication

* Foxx tests and scripts in development mode should now always respect updated
  files instead of loading stale modules

* When disabling Foxx development mode the setup script is now re-run

* Foxx manifests of installed services are now saved to disk with indentation


v3.0.2 (2016-07-09)
-------------------

* fixed assertion failure in case multiple remove operations were used in the same query

* fixed upsert behavior in case upsert was used in a loop with the same document example

* fixed issue #1930

* don't expose local file paths in Foxx error messages.

* fixed issue #1929

* make arangodump dump the attribute `isSystem` when dumping the structure
  of a collection, additionally make arangorestore not fail when the attribute
  is missing

* fixed "Could not extract custom attribute" issue when using COLLECT with
  MIN/MAX functions in some contexts

* honor presence of persistent index for sorting

* make AQL query optimizer not skip "use-indexes-rule", even if enough
  plans have been created already

* make AQL optimizer not skip "use-indexes-rule", even if enough execution plans
  have been created already

* fix double precision value loss in VelocyPack JSON parser

* added missing SSL support for arangorestore

* improved cluster import performance

* fix Foxx thumbnails on DC/OS

* fix Foxx configuration not being saved

* fix Foxx app access from within the frontend on DC/OS

* add option --default-replication-factor to arangorestore and simplify
  the control over the number of shards when restoring

* fix a bug in the VPack -> V8 conversion if special attributes _key,
  _id, _rev, _from and _to had non-string values, which is allowed
  below the top level

* fix malloc_usable_size for darwin


v3.0.1 (2016-06-30)
-------------------

* fixed periodic jobs: there should be only one instance running - even if it
  runs longer than the period

* increase max. number of collections in AQL queries from 32 to 256

* fixed issue #1916: header "authorization" is required" when opening
  services page

* fixed issue #1915: Explain: member out of range

* fixed issue #1914: fix unterminated buffer

* don't remove lockfile if we are the same (now stale) pid
  fixes docker setups (our pid will always be 1)

* do not use revision id comparisons in compaction for determining whether a
  revision is obsolete, but marker memory addresses
  this ensures revision ids don't matter when compacting documents

* escape Unicode characters in JSON HTTP responses
  this converts UTF-8 characters in HTTP responses of arangod into `\uXXXX`
  escape sequences. This makes the HTTP responses fit into the 7 bit ASCII
  character range, which speeds up HTTP response parsing for some clients,
  namely node.js/v8

* add write before read collections when starting a user transaction
  this allows specifying the same collection in both read and write mode without
  unintended side effects

* fixed buffer overrun that occurred when building very large result sets

* index lookup optimizations for primary index and edge index

* fixed "collection is a nullptr" issue when starting a traversal from a transaction

* enable /_api/import on coordinator servers


v3.0.0 (2016-06-22)
-------------------

* minor GUI fixxes

* fix for replication and nonces


v3.0.0-rc3 (2016-06-19)
-----------------------

* renamed various Foxx errors to no longer refer to Foxx services as apps

* adjusted various error messages in Foxx to be more informative

* specifying "files" in a Foxx manifest to be mounted at the service root
  no longer results in 404s when trying to access non-file routes

* undeclared path parameters in Foxx no longer break the service

* trusted reverse proxy support is now handled more consistently

* ArangoDB request compatibility and user are now exposed in Foxx

* all bundled NPM modules have been upgraded to their latest versions


v3.0.0-rc2 (2016-06-12)
-----------------------

* added option `--server.max-packet-size` for client tools

* renamed option `--server.ssl-protocol` to `--ssl.protocol` in client tools
  (was already done for arangod, but overlooked for client tools)

* fix handling of `--ssl.protocol` value 5 (TLS v1.2) in client tools, which
  claimed to support it but didn't

* config file can use '@include' to include a different config file as base


v3.0.0-rc1 (2016-06-10)
-----------------------

* the user management has changed: it now has users that are independent of
  databases. A user can have one or more database assigned to the user.

* forward ported V8 Comparator bugfix for inline heuristics from
  https://github.com/v8/v8/commit/5ff7901e24c2c6029114567de5a08ed0f1494c81

* changed to-string conversion for AQL objects and arrays, used by the AQL
  function `TO_STRING()` and implicit to-string casts in AQL

  - arrays are now converted into their JSON-stringify equivalents, e.g.

    - `[ ]` is now converted to `[]`
    - `[ 1, 2, 3 ]` is now converted to `[1,2,3]`
    - `[ "test", 1, 2 ] is now converted to `["test",1,2]`

    Previous versions of ArangoDB converted arrays with no members into the
    empty string, and non-empty arrays into a comma-separated list of member
    values, without the surrounding angular brackets. Additionally, string
    array members were not enclosed in quotes in the result string:

    - `[ ]` was converted to ``
    - `[ 1, 2, 3 ]` was converted to `1,2,3`
    - `[ "test", 1, 2 ] was converted to `test,1,2`

  - objects are now converted to their JSON-stringify equivalents, e.g.

    - `{ }` is converted to `{}`
    - `{ a: 1, b: 2 }` is converted to `{"a":1,"b":2}`
    - `{ "test" : "foobar" }` is converted to `{"test":"foobar"}`

    Previous versions of ArangoDB always converted objects into the string
    `[object Object]`

  This change affects also the AQL functions `CONCAT()` and `CONCAT_SEPARATOR()`
  which treated array values differently in previous versions. Previous versions
  of ArangoDB automatically flattened array values on the first level of the array,
  e.g. `CONCAT([1, 2, 3, [ 4, 5, 6 ]])` produced `1,2,3,4,5,6`. Now this will produce
  `[1,2,3,[4,5,6]]`. To flatten array members on the top level, you can now use
  the more explicit `CONCAT(FLATTEN([1, 2, 3, [4, 5, 6]], 1))`.

* added C++ implementations for AQL functions `SLICE()`, `CONTAINS()` and
  `RANDOM_TOKEN()`

* as a consequence of the upgrade to V8 version 5, the implementation of the
  JavaScript `Buffer` object had to be changed. JavaScript `Buffer` objects in
  ArangoDB now always store their data on the heap. There is no shared pool
  for small Buffer values, and no pointing into existing Buffer data when
  extracting slices. This change may increase the cost of creating Buffers with
  short contents or when peeking into existing Buffers, but was required for
  safer memory management and to prevent leaks.

* the `db` object's function `_listDatabases()` was renamed to just `_databases()`
  in order to make it more consistent with the existing `_collections()` function.
  Additionally the `db` object's `_listEndpoints()` function was renamed to just
  `_endpoints()`.

* changed default value of `--server.authentication` from `false` to `true` in
  configuration files etc/relative/arangod.conf and etc/arangodb/arangod.conf.in.
  This means the server will be started with authentication enabled by default,
  requiring all client connections to provide authentication data when connecting
  to ArangoDB. Authentication can still be turned off via setting the value of
  `--server.authentication` to `false` in ArangoDB's configuration files or by
  specifying the option on the command-line.

* Changed result format for querying all collections via the API GET `/_api/collection`.

  Previous versions of ArangoDB returned an object with an attribute named `collections`
  and an attribute named `names`. Both contained all available collections, but
  `collections` contained the collections as an array, and `names` contained the
  collections again, contained in an object in which the attribute names were the
  collection names, e.g.

  ```
  {
    "collections": [
      {"id":"5874437","name":"test","isSystem":false,"status":3,"type":2},
      {"id":"17343237","name":"something","isSystem":false,"status":3,"type":2},
      ...
    ],
    "names": {
      "test": {"id":"5874437","name":"test","isSystem":false,"status":3,"type":2},
      "something": {"id":"17343237","name":"something","isSystem":false,"status":3,"type":2},
      ...
    }
  }
  ```
  This result structure was redundant, and therefore has been simplified to just

  ```
  {
    "result": [
      {"id":"5874437","name":"test","isSystem":false,"status":3,"type":2},
      {"id":"17343237","name":"something","isSystem":false,"status":3,"type":2},
      ...
    ]
  }
  ```

  in ArangoDB 3.0.

* added AQL functions `TYPENAME()` and `HASH()`

* renamed arangob tool to arangobench

* added AQL string comparison operator `LIKE`

  The operator can be used to compare strings like this:

      value LIKE search

  The operator is currently implemented by calling the already existing AQL
  function `LIKE`.

  This change also makes `LIKE` an AQL keyword. Using `LIKE` in either case as
  an attribute or collection name in AQL thus requires quoting.

* make AQL optimizer rule "remove-unnecessary-calculations" fire in more cases

  The rule will now remove calculations that are used exactly once in other
  expressions (e.g. `LET a = doc RETURN a.value`) and calculations,
  or calculations that are just references (e.g. `LET a = b`).

* renamed AQL optimizer rule "merge-traversal-filter" to "optimize-traversals"
  Additionally, the optimizer rule will remove unused edge and path result variables
  from the traversal in case they are specified in the `FOR` section of the traversal,
  but not referenced later in the query. This saves constructing edges and paths
  results.

* added AQL optimizer rule "inline-subqueries"

  This rule can pull out certain subqueries that are used as an operand to a `FOR`
  loop one level higher, eliminating the subquery completely. For example, the query

      FOR i IN (FOR j IN [1,2,3] RETURN j) RETURN i

  will be transformed by the rule to:

      FOR i IN [1,2,3] RETURN i

  The query

      FOR name IN (FOR doc IN _users FILTER doc.status == 1 RETURN doc.name) LIMIT 2 RETURN name

  will be transformed into

      FOR tmp IN _users FILTER tmp.status == 1 LIMIT 2 RETURN tmp.name

  The rule will only fire when the subquery is used as an operand to a `FOR` loop, and
  if the subquery does not contain a `COLLECT` with an `INTO` variable.

* added new endpoint "srv://" for DNS service records

* The result order of the AQL functions VALUES and ATTRIBUTES has never been
  guaranteed and it only had the "correct" ordering by accident when iterating
  over objects that were not loaded from the database. This accidental behavior
  is now changed by introduction of VelocyPack. No ordering is guaranteed unless
  you specify the sort parameter.

* removed configure option `--enable-logger`

* added AQL array comparison operators

  All AQL comparison operators now also exist in an array variant. In the
  array variant, the operator is preceded with one of the keywords *ALL*, *ANY*
  or *NONE*. Using one of these keywords changes the operator behavior to
  execute the comparison operation for all, any, or none of its left hand
  argument values. It is therefore expected that the left hand argument
  of an array operator is an array.

  Examples:

      [ 1, 2, 3 ] ALL IN [ 2, 3, 4 ]   // false
      [ 1, 2, 3 ] ALL IN [ 1, 2, 3 ]   // true
      [ 1, 2, 3 ] NONE IN [ 3 ]        // false
      [ 1, 2, 3 ] NONE IN [ 23, 42 ]   // true
      [ 1, 2, 3 ] ANY IN [ 4, 5, 6 ]   // false
      [ 1, 2, 3 ] ANY IN [ 1, 42 ]     // true
      [ 1, 2, 3 ] ANY == 2             // true
      [ 1, 2, 3 ] ANY == 4             // false
      [ 1, 2, 3 ] ANY > 0              // true
      [ 1, 2, 3 ] ANY <= 1             // true
      [ 1, 2, 3 ] NONE < 99            // false
      [ 1, 2, 3 ] NONE > 10            // true
      [ 1, 2, 3 ] ALL > 2              // false
      [ 1, 2, 3 ] ALL > 0              // true
      [ 1, 2, 3 ] ALL >= 3             // false
      ["foo", "bar"] ALL != "moo"      // true
      ["foo", "bar"] NONE == "bar"     // false
      ["foo", "bar"] ANY == "foo"      // true

* improved AQL optimizer to remove unnecessary sort operations in more cases

* allow enclosing AQL identifiers in forward ticks in addition to using
  backward ticks

  This allows for convenient writing of AQL queries in JavaScript template strings
  (which are delimited with backticks themselves), e.g.

      var q = `FOR doc IN ´collection´ RETURN doc.´name´`;

* allow to set `print.limitString` to configure the number of characters
  to output before truncating

* make logging configurable per log "topic"

  `--log.level <level>` sets the global log level to <level>, e.g. `info`,
  `debug`, `trace`.

  `--log.level topic=<level>` sets the log level for a specific topic.
  Currently, the following topics exist: `collector`, `compactor`, `mmap`,
  `performance`, `queries`, and `requests`. `performance` and `requests` are
  set to FATAL by default. `queries` is set to info. All others are
  set to the global level by default.

  The new log option `--log.output <definition>` allows directing the global
  or per-topic log output to different outputs. The output definition
  "<definition>" can be one of

    "-" for stdin
    "+" for stderr
    "syslog://<syslog-facility>"
    "syslog://<syslog-facility>/<application-name>"
    "file://<relative-path>"

  The option can be specified multiple times in order to configure the output
  for different log topics. To set up a per-topic output configuration, use
  `--log.output <topic>=<definition>`, e.g.

    queries=file://queries.txt

  logs all queries to the file "queries.txt".

* the option `--log.requests-file` is now deprecated. Instead use

    `--log.level requests=info`
    `--log.output requests=file://requests.txt`

* the option `--log.facility` is now deprecated. Instead use

    `--log.output requests=syslog://facility`

* the option `--log.performance` is now deprecated. Instead use

    `--log.level performance=trace`

* removed option `--log.source-filter`

* removed configure option `--enable-logger`

* change collection directory names to include a random id component at the end

  The new pattern is `collection-<id>-<random>`, where `<id>` is the collection
  id and `<random>` is a random number. Previous versions of ArangoDB used a
  pattern `collection-<id>` without the random number.

  ArangoDB 3.0 understands both the old and name directory name patterns.

* removed mostly unused internal spin-lock implementation

* removed support for pre-Windows 7-style locks. This removes compatibility for
  Windows versions older than Windows 7 (e.g. Windows Vista, Windows XP) and
  Windows 2008R2 (e.g. Windows 2008).

* changed names of sub-threads started by arangod

* added option `--default-number-of-shards` to arangorestore, allowing creating
  collections with a specifiable number of shards from a non-cluster dump

* removed support for CoffeeScript source files

* removed undocumented SleepAndRequeue

* added WorkMonitor to inspect server threads

* when downloading a Foxx service from the web interface the suggested filename
  is now based on the service's mount path instead of simply "app.zip"

* the `@arangodb/request` response object now stores the parsed JSON response
  body in a property `json` instead of `body` when the request was made using the
  `json` option. The `body` instead contains the response body as a string.

* the Foxx API has changed significantly, 2.8 services are still supported
  using a backwards-compatible "legacy mode"


v2.8.12 (XXXX-XX-XX)
--------------------

* issue #2091: decrease connect timeout to 5 seconds on startup

* fixed issue #2072

* slightly better error diagnostics for some replication errors

* fixed issue #1977

* fixed issue in `INTERSECTION` AQL function with duplicate elements
  in the source arrays

* fixed issue #1962

* fixed issue #1959

* export aqlQuery template handler as require('org/arangodb').aql for forwards-compatibility


v2.8.11 (2016-07-13)
--------------------

* fixed array index batch insertion issues for hash indexes that caused problems when
  no elements remained for insertion

* fixed issue #1937


v2.8.10 (2016-07-01)
--------------------

* make sure next local _rev value used for a document is at least as high as the
  _rev value supplied by external sources such as replication

* make adding a collection in both read- and write-mode to a transaction behave as
  expected (write includes read). This prevents the `unregister collection used in
  transaction` error

* fixed sometimes invalid result for `byExample(...).count()` when an index plus
  post-filtering was used

* fixed "collection is a nullptr" issue when starting a traversal from a transaction

* honor the value of startup option `--database.wait-for-sync` (that is used to control
  whether new collections are created with `waitForSync` set to `true` by default) also
  when creating collections via the HTTP API (and thus the ArangoShell). When creating
  a collection via these mechanisms, the option was ignored so far, which was inconsistent.

* fixed issue #1826: arangosh --javascript.execute: internal error (geo index issue)

* fixed issue #1823: Arango crashed hard executing very simple query on windows


v2.8.9 (2016-05-13)
-------------------

* fixed escaping and quoting of extra parameters for executables in Mac OS X App

* added "waiting for" status variable to web interface collection figures view

* fixed undefined behavior in query cache invaldation

* fixed access to /_admin/statistics API in case statistics are disable via option
  `--server.disable-statistics`

* Foxx manager will no longer fail hard when Foxx store is unreachable unless installing
  a service from the Foxx store (e.g. when behind a firewall or GitHub is unreachable).


v2.8.8 (2016-04-19)
-------------------

* fixed issue #1805: Query: internal error (location: arangod/Aql/AqlValue.cpp:182).
  Please report this error to arangodb.com (while executing)

* allow specifying collection name prefixes for `_from` and `_to` in arangoimp:

  To avoid specifying complete document ids (consisting of collection names and document
  keys) for *_from* and *_to* values when importing edges with arangoimp, there are now
  the options *--from-collection-prefix* and *--to-collection-prefix*.

  If specified, these values will be automatically prepended to each value in *_from*
  (or *_to* resp.). This allows specifying only document keys inside *_from* and/or *_to*.

  *Example*

      > arangoimp --from-collection-prefix users --to-collection-prefix products ...

  Importing the following document will then create an edge between *users/1234* and
  *products/4321*:

  ```js
  { "_from" : "1234", "_to" : "4321", "desc" : "users/1234 is connected to products/4321" }
  ```

* requests made with the interactive system API documentation in the web interface
  (Swagger) will now respect the active database instead of always using `_system`


v2.8.7 (2016-04-07)
-------------------

* optimized primary=>secondary failover

* fix to-boolean conversion for documents in AQL

* expose the User-Agent HTTP header from the ArangoShell since Github seems to
  require it now, and we use the ArangoShell for fetching Foxx repositories from Github

* work with http servers that only send

* fixed potential race condition between compactor and collector threads

* fix removal of temporary directories on arangosh exit

* javadoc-style comments in Foxx services are no longer interpreted as
  Foxx comments outside of controller/script/exports files (#1748)

* removed remaining references to class syntax for Foxx Model and Repository
  from the documentation

* added a safe-guard for corrupted master-pointer


v2.8.6 (2016-03-23)
-------------------

* arangosh can now execute JavaScript script files that contain a shebang
  in the first line of the file. This allows executing script files directly.

  Provided there is a script file `/path/to/script.js` with the shebang
  `#!arangosh --javascript.execute`:

      > cat /path/to/script.js
      #!arangosh --javascript.execute
      print("hello from script.js");

  If the script file is made executable

      > chmod a+x /path/to/script.js

  it can be invoked on the shell directly and use arangosh for its execution:

      > /path/to/script.js
      hello from script.js

  This did not work in previous versions of ArangoDB, as the whole script contents
  (including the shebang) were treated as JavaScript code.
  Now shebangs in script files will now be ignored for all files passed to arangosh's
  `--javascript.execute` parameter.

  The alternative way of executing a JavaScript file with arangosh still works:

      > arangosh --javascript.execute /path/to/script.js
      hello from script.js

* added missing reset of traversal state for nested traversals.
  The state of nested traversals (a traversal in an AQL query that was
  located in a repeatedly executed subquery or inside another FOR loop)
  was not reset properly, so that multiple invocations of the same nested
  traversal with different start vertices led to the nested traversal
  always using the start vertex provided on the first invocation.

* fixed issue #1781: ArangoDB startup time increased tremendously

* fixed issue #1783: SIGHUP should rotate the log


v2.8.5 (2016-03-11)
-------------------

* Add OpenSSL handler for TLS V1.2 as sugested by kurtkincaid in #1771

* fixed issue #1765 (The webinterface should display the correct query time)
  and #1770 (Display ACTUAL query time in aardvark's AQL editor)

* Windows: the unhandled exception handler now calls the windows logging
  facilities directly without locks.
  This fixes lockups on crashes from the logging framework.

* improve nullptr handling in logger.

* added new endpoint "srv://" for DNS service records

* `org/arangodb/request` no longer sets the content-type header to the
  string "undefined" when no content-type header should be sent (issue #1776)


v2.8.4 (2016-03-01)
-------------------

* global modules are no longer incorrectly resolved outside the ArangoDB
  JavaScript directory or the Foxx service's root directory (issue #1577)

* improved error messages from Foxx and JavaScript (issues #1564, #1565, #1744)


v2.8.3 (2016-02-22)
-------------------

* fixed AQL filter condition collapsing for deeply-nested cases, potentially
  enabling usage of indexes in some dedicated cases

* added parentheses in AQL explain command output to correctly display precedence
  of logical and arithmetic operators

* Foxx Model event listeners defined on the model are now correctly invoked by
  the Repository methods (issue #1665)

* Deleting a Foxx service in the frontend should now always succeed even if the
  files no longer exist on the file system (issue #1358)

* Routing actions loaded from the database no longer throw exceptions when
  trying to load other modules using "require"

* The `org/arangodb/request` response object now sets a property `json` to the
  parsed JSON response body in addition to overwriting the `body` property when
  the request was made using the `json` option.

* Improved Windows stability

* Fixed a bug in the interactive API documentation that would escape slashes
  in document-handle fields. Document handles are now provided as separate
  fields for collection name and document key.


v2.8.2 (2016-02-09)
-------------------

* the continuous replication applier will now prevent the master's WAL logfiles
  from being removed if they are still needed by the applier on the slave. This
  should help slaves that suffered from masters garbage collection WAL logfiles
  which would have been needed by the slave later.

  The initial synchronization will block removal of still needed WAL logfiles
  on the master for 10 minutes initially, and will extend this period when further
  requests are made to the master. Initial synchronization hands over its handle
  for blocking logfile removal to the continuous replication when started via
  the *setupReplication* function. In this case, continuous replication will
  extend the logfile removal blocking period for the required WAL logfiles when
  the slave makes additional requests.

  All handles that block logfile removal will time out automatically after at
  most 5 minutes should a master not be contacted by the slave anymore (e.g. in
  case the slave's replication is turned off, the slaves loses the connection
  to the master or the slave goes down).

* added all-in-one function *setupReplication* to synchronize data from master
  to slave and start the continuous replication:

      require("@arangodb/replication").setupReplication(configuration);

  The command will return when the initial synchronization is finished and the
  continuous replication has been started, or in case the initial synchronization
  has failed.

  If the initial synchronization is successful, the command will store the given
  configuration on the slave. It also configures the continuous replication to start
  automatically if the slave is restarted, i.e. *autoStart* is set to *true*.

  If the command is run while the slave's replication applier is already running,
  it will first stop the running applier, drop its configuration and do a
  resynchronization of data with the master. It will then use the provided configration,
  overwriting any previously existing replication configuration on the slave.

  The following example demonstrates how to use the command for setting up replication
  for the *_system* database. Note that it should be run on the slave and not the
  master:

      db._useDatabase("_system");
      require("@arangodb/replication").setupReplication({
        endpoint: "tcp://master.domain.org:8529",
        username: "myuser",
        password: "mypasswd",
        verbose: false,
        includeSystem: false,
        incremental: true,
        autoResync: true
      });

* the *sync* and *syncCollection* functions now always start the data synchronization
  as an asynchronous server job. The call to *sync* or *syncCollection* will block
  until synchronization is either complete or has failed with an error. The functions
  will automatically poll the slave periodically for status updates.

  The main benefit is that the connection to the slave does not need to stay open
  permanently and is thus not affected by timeout issues. Additionally the caller does
  not need to query the synchronization status from the slave manually as this is
  now performed automatically by these functions.

* fixed undefined behavior when explaining some types of AQL traversals, fixed
  display of some types of traversals in AQL explain output


v2.8.1 (2016-01-29)
-------------------

* Improved AQL Pattern matching by allowing to specify a different traversal
  direction for one or many of the edge collections.

      FOR v, e, p IN OUTBOUND @start @@ec1, INBOUND @@ec2, @@ec3

  will traverse *ec1* and *ec3* in the OUTBOUND direction and for *ec2* it will use
  the INBOUND direction. These directions can be combined in arbitrary ways, the
  direction defined after *IN [steps]* will we used as default direction and can
  be overriden for specific collections.
  This feature is only available for collection lists, it is not possible to
  combine it with graph names.

* detect more types of transaction deadlocks early

* fixed display of relational operators in traversal explain output

* fixed undefined behavior in AQL function `PARSE_IDENTIFIER`

* added "engines" field to Foxx services generated in the admin interface

* added AQL function `IS_SAME_COLLECTION`:

  *IS_SAME_COLLECTION(collection, document)*: Return true if *document* has the same
  collection id as the collection specified in *collection*. *document* can either be
  a [document handle](../Glossary/README.md#document-handle) string, or a document with
  an *_id* attribute. The function does not validate whether the collection actually
  contains the specified document, but only compares the name of the specified collection
  with the collection name part of the specified document.
  If *document* is neither an object with an *id* attribute nor a *string* value,
  the function will return *null* and raise a warning.

      /* true */
      IS_SAME_COLLECTION('_users', '_users/my-user')
      IS_SAME_COLLECTION('_users', { _id: '_users/my-user' })

      /* false */
      IS_SAME_COLLECTION('_users', 'foobar/baz')
      IS_SAME_COLLECTION('_users', { _id: 'something/else' })


v2.8.0 (2016-01-25)
-------------------

* avoid recursive locking


v2.8.0-beta8 (2016-01-19)
-------------------------

* improved internal datafile statistics for compaction and compaction triggering
  conditions, preventing excessive growth of collection datafiles under some
  workloads. This should also fix issue #1596.

* renamed AQL optimizer rule `remove-collect-into` to `remove-collect-variables`

* fixed primary and edge index lookups prematurely aborting searches when the
  specified id search value contained a different collection than the collection
  the index was created for


v2.8.0-beta7 (2016-01-06)
-------------------------

* added vm.runInThisContext

* added AQL keyword `AGGREGATE` for use in AQL `COLLECT` statement

  Using `AGGREGATE` allows more efficient aggregation (incrementally while building
  the groups) than previous versions of AQL, which built group aggregates afterwards
  from the total of all group values.

  `AGGREGATE` can be used inside a `COLLECT` statement only. If used, it must follow
  the declaration of grouping keys:

      FOR doc IN collection
        COLLECT gender = doc.gender AGGREGATE minAge = MIN(doc.age), maxAge = MAX(doc.age)
        RETURN { gender, minAge, maxAge }

  or, if no grouping keys are used, it can follow the `COLLECT` keyword:

      FOR doc IN collection
        COLLECT AGGREGATE minAge = MIN(doc.age), maxAge = MAX(doc.age)
        RETURN {
  minAge, maxAge
}

  Only specific expressions are allowed on the right-hand side of each `AGGREGATE`
  assignment:

  - on the top level the expression must be a call to one of the supported aggregation
    functions `LENGTH`, `MIN`, `MAX`, `SUM`, `AVERAGE`, `STDDEV_POPULATION`, `STDDEV_SAMPLE`,
    `VARIANCE_POPULATION`, or `VARIANCE_SAMPLE`

  - the expression must not refer to variables introduced in the `COLLECT` itself

* Foxx: mocha test paths with wildcard characters (asterisks) now work on Windows

* reserved AQL keyword `NONE` for future use

* web interface: fixed a graph display bug concerning dashboard view

* web interface: fixed several bugs during the dashboard initialize process

* web interface: included several bugfixes: #1597, #1611, #1623

* AQL query optimizer now converts `LENGTH(collection-name)` to an optimized
  expression that returns the number of documents in a collection

* adjusted the behavior of the expansion (`[*]`) operator in AQL for non-array values

  In ArangoDB 2.8, calling the expansion operator on a non-array value will always
  return an empty array. Previous versions of ArangoDB expanded non-array values by
  calling the `TO_ARRAY()` function for the value, which for example returned an
  array with a single value for boolean, numeric and string input values, and an array
  with the object's values for an object input value. This behavior was inconsistent
  with how the expansion operator works for the array indexes in 2.8, so the behavior
  is now unified:

  - if the left-hand side operand of `[*]` is an array, the array will be returned as
    is when calling `[*]` on it
  - if the left-hand side operand of `[*]` is not an array, an empty array will be
    returned by `[*]`

  AQL queries that rely on the old behavior can be changed by either calling `TO_ARRAY`
  explicitly or by using the `[*]` at the correct position.

  The following example query will change its result in 2.8 compared to 2.7:

      LET values = "foo" RETURN values[*]

  In 2.7 the query has returned the array `[ "foo" ]`, but in 2.8 it will return an
  empty array `[ ]`. To make it return the array `[ "foo" ]` again, an explicit
  `TO_ARRAY` function call is needed in 2.8 (which in this case allows the removal
  of the `[*]` operator altogether). This also works in 2.7:

      LET values = "foo" RETURN TO_ARRAY(values)

  Another example:

      LET values = [ { name: "foo" }, { name: "bar" } ]
      RETURN values[*].name[*]

  The above returned `[ [ "foo" ], [ "bar" ] ] in 2.7. In 2.8 it will return
  `[ [ ], [ ] ]`, because the value of `name` is not an array. To change the results
  to the 2.7 style, the query can be changed to

      LET values = [ { name: "foo" }, { name: "bar" } ]
      RETURN values[* RETURN TO_ARRAY(CURRENT.name)]

  The above also works in 2.7.
  The following types of queries won't change:

      LET values = [ 1, 2, 3 ] RETURN values[*]
      LET values = [ { name: "foo" }, { name: "bar" } ] RETURN values[*].name
      LET values = [ { names: [ "foo", "bar" ] }, { names: [ "baz" ] } ] RETURN values[*].names[*]
      LET values = [ { names: [ "foo", "bar" ] }, { names: [ "baz" ] } ] RETURN values[*].names[**]

* slightly adjusted V8 garbage collection strategy so that collection eventually
  happens in all contexts that hold V8 external references to documents and
  collections.

  also adjusted default value of `--javascript.gc-frequency` from 10 seconds to
  15 seconds, as less internal operations are carried out in JavaScript.

* fixes for AQL optimizer and traversal

* added `--create-collection-type` option to arangoimp

  This allows specifying the type of the collection to be created when
  `--create-collection` is set to `true`.

* Foxx export cache should no longer break if a broken app is loaded in the
  web admin interface.


v2.8.0-beta2 (2015-12-16)
-------------------------

* added AQL query optimizer rule "sort-in-values"

  This rule pre-sorts the right-hand side operand of the `IN` and `NOT IN`
  operators so the operation can use a binary search with logarithmic complexity
  instead of a linear search. The rule is applied when the right-hand side
  operand of an `IN` or `NOT IN` operator in a filter condition is a variable that
  is defined in a different loop/scope than the operator itself. Additionally,
  the filter condition must consist of solely the `IN` or `NOT IN` operation
  in order to avoid any side-effects.

* changed collection status terminology in web interface for collections for
  which an unload request has been issued from `in the process of being unloaded`
  to `will be unloaded`.

* unloading a collection via the web interface will now trigger garbage collection
  in all v8 contexts and force a WAL flush. This increases the chances of perfoming
  the unload faster.

* added the following attributes to the result of `collection.figures()` and the
  corresponding HTTP API at `PUT /_api/collection/<name>/figures`:

  - `documentReferences`: The number of references to documents in datafiles
    that JavaScript code currently holds. This information can be used for
    debugging compaction and unload issues.
  - `waitingFor`: An optional string value that contains information about
    which object type is at the head of the collection's cleanup queue. This
    information can be used for debugging compaction and unload issues.
  - `compactionStatus.time`: The point in time the compaction for the collection
    was last executed. This information can be used for debugging compaction
    issues.
  - `compactionStatus.message`: The action that was performed when the compaction
    was last run for the collection. This information can be used for debugging
    compaction issues.

  Note: `waitingFor` and `compactionStatus` may be empty when called on a coordinator
  in a cluster.

* the compaction will now provide queryable status info that can be used to track
  its progress. The compaction status is displayed in the web interface, too.

* better error reporting for arangodump and arangorestore

* arangodump will now fail by default when trying to dump edges that
  refer to already dropped collections. This can be circumvented by
  specifying the option `--force true` when invoking arangodump

* fixed cluster upgrade procedure

* the AQL functions `NEAR` and `WITHIN` now have stricter validations
  for their input parameters `limit`, `radius` and `distance`. They may now throw
  exceptions when invalid parameters are passed that may have not led
  to exceptions in previous versions.

* deprecation warnings now log stack traces

* Foxx: improved backwards compatibility with 2.5 and 2.6

  - reverted Model and Repository back to non-ES6 "classes" because of
    compatibility issues when using the extend method with a constructor

  - removed deprecation warnings for extend and controller.del

  - restored deprecated method Model.toJSONSchema

  - restored deprecated `type`, `jwt` and `sessionStorageApp` options
    in Controller#activateSessions

* Fixed a deadlock problem in the cluster


v2.8.0-beta1 (2015-12-06)
-------------------------

* added AQL function `IS_DATESTRING(value)`

  Returns true if *value* is a string that can be used in a date function.
  This includes partial dates such as *2015* or *2015-10* and strings containing
  invalid dates such as *2015-02-31*. The function will return false for all
  non-string values, even if some of them may be usable in date functions.


v2.8.0-alpha1 (2015-12-03)
--------------------------

* added AQL keywords `GRAPH`, `OUTBOUND`, `INBOUND` and `ANY` for use in graph
  traversals, reserved AQL keyword `ALL` for future use

  Usage of these keywords as collection names, variable names or attribute names
  in AQL queries will not be possible without quoting. For example, the following
  AQL query will still work as it uses a quoted collection name and a quoted
  attribute name:

      FOR doc IN `OUTBOUND`
        RETURN doc.`any`

* issue #1593: added AQL `POW` function for exponentation

* added cluster execution site info in explain output for AQL queries

* replication improvements:

  - added `autoResync` configuration parameter for continuous replication.

    When set to `true`, a replication slave will automatically trigger a full data
    re-synchronization with the master when the master cannot provide the log data
    the slave had asked for. Note that `autoResync` will only work when the option
    `requireFromPresent` is also set to `true` for the continuous replication, or
    when the continuous syncer is started and detects that no start tick is present.

    Automatic re-synchronization may transfer a lot of data from the master to the
    slave and may be expensive. It is therefore turned off by default.
    When turned off, the slave will never perform an automatic re-synchronization
    with the master.

  - added `idleMinWaitTime` and `idleMaxWaitTime` configuration parameters for
    continuous replication.

    These parameters can be used to control the minimum and maximum wait time the
    slave will (intentionally) idle and not poll for master log changes in case the
    master had sent the full logs already.
    The `idleMaxWaitTime` value will only be used when `adapativePolling` is set
    to `true`. When `adaptivePolling` is disable, only `idleMinWaitTime` will be
    used as a constant time span in which the slave will not poll the master for
    further changes. The default values are 0.5 seconds for `idleMinWaitTime` and
    2.5 seconds for `idleMaxWaitTime`, which correspond to the hard-coded values
    used in previous versions of ArangoDB.

  - added `initialSyncMaxWaitTime` configuration parameter for initial and continuous
    replication

    This option controls the maximum wait time (in seconds) that the initial
    synchronization will wait for a response from the master when fetching initial
    collection data. If no response is received within this time period, the initial
    synchronization will give up and fail. This option is also relevant for
    continuous replication in case *autoResync* is set to *true*, as then the
    continuous replication may trigger a full data re-synchronization in case
    the master cannot the log data the slave had asked for.

  - HTTP requests sent from the slave to the master during initial synchronization
    will now be retried if they fail with connection problems.

  - the initial synchronization now logs its progress so it can be queried using
    the regular replication status check APIs.

  - added `async` attribute for `sync` and `syncCollection` operations called from
    the ArangoShell. Setthing this attribute to `true` will make the synchronization
    job on the server go into the background, so that the shell does not block. The
    status of the started asynchronous synchronization job can be queried from the
    ArangoShell like this:

        /* starts initial synchronization */
        var replication = require("@arangodb/replication");
        var id = replication.sync({
          endpoint: "tcp://master.domain.org:8529",
          username: "myuser",
          password: "mypasswd",
          async: true
       });

       /* now query the id of the returned async job and print the status */
       print(replication.getSyncResult(id));

    The result of `getSyncResult()` will be `false` while the server-side job
    has not completed, and different to `false` if it has completed. When it has
    completed, all job result details will be returned by the call to `getSyncResult()`.


* fixed non-deterministic query results in some cluster queries

* fixed issue #1589

* return HTTP status code 410 (gone) instead of HTTP 408 (request timeout) for
  server-side operations that are canceled / killed. Sending 410 instead of 408
  prevents clients from re-starting the same (canceled) operation. Google Chrome
  for example sends the HTTP request again in case it is responded with an HTTP
  408, and this is exactly the opposite of the desired behavior when an operation
  is canceled / killed by the user.

* web interface: queries in AQL editor now cancelable

* web interface: dashboard - added replication information

* web interface: AQL editor now supports bind parameters

* added startup option `--server.hide-product-header` to make the server not send
  the HTTP response header `"Server: ArangoDB"` in its HTTP responses. By default,
  the option is turned off so the header is still sent as usual.

* added new AQL function `UNSET_RECURSIVE` to recursively unset attritutes from
  objects/documents

* switched command-line editor in ArangoShell and arangod to linenoise-ng

* added automatic deadlock detection for transactions

  In case a deadlock is detected, a multi-collection operation may be rolled back
  automatically and fail with error 29 (`deadlock detected`). Client code for
  operations containing more than one collection should be aware of this potential
  error and handle it accordingly, either by giving up or retrying the transaction.

* Added C++ implementations for the AQL arithmetic operations and the following
  AQL functions:
  - ABS
  - APPEND
  - COLLECTIONS
  - CURRENT_DATABASE
  - DOCUMENT
  - EDGES
  - FIRST
  - FIRST_DOCUMENT
  - FIRST_LIST
  - FLATTEN
  - FLOOR
  - FULLTEXT
  - LAST
  - MEDIAN
  - MERGE_RECURSIVE
  - MINUS
  - NEAR
  - NOT_NULL
  - NTH
  - PARSE_IDENTIFIER
  - PERCENTILE
  - POP
  - POSITION
  - PUSH
  - RAND
  - RANGE
  - REMOVE_NTH
  - REMOVE_VALUE
  - REMOVE_VALUES
  - ROUND
  - SHIFT
  - SQRT
  - STDDEV_POPULATION
  - STDDEV_SAMPLE
  - UNSHIFT
  - VARIANCE_POPULATION
  - VARIANCE_SAMPLE
  - WITHIN
  - ZIP

* improved performance of skipping over many documents in an AQL query when no
  indexes and no filters are used, e.g.

      FOR doc IN collection
        LIMIT 1000000, 10
        RETURN doc

* Added array indexes

  Hash indexes and skiplist indexes can now optionally be defined for array values
  so they index individual array members.

  To define an index for array values, the attribute name is extended with the
  expansion operator `[*]` in the index definition:

      arangosh> db.colName.ensureHashIndex("tags[*]");

  When given the following document

      { tags: [ "AQL", "ArangoDB", "Index" ] }

  the index will now contain the individual values `"AQL"`, `"ArangoDB"` and `"Index"`.

  Now the index can be used for finding all documents having `"ArangoDB"` somewhere in their
  tags array using the following AQL query:

      FOR doc IN colName
        FILTER "ArangoDB" IN doc.tags[*]
        RETURN doc

* rewrote AQL query optimizer rule `use-index-range` and renamed it to `use-indexes`.
  The name change affects rule names in the optimizer's output.

* rewrote AQL execution node `IndexRangeNode` and renamed it to `IndexNode`. The name
  change affects node names in the optimizer's explain output.

* added convenience function `db._explain(query)` for human-readable explanation
  of AQL queries

* module resolution as used by `require` now behaves more like in node.js

* the `org/arangodb/request` module now returns response bodies for error responses
  by default. The old behavior of not returning bodies for error responses can be
  re-enabled by explicitly setting the option `returnBodyOnError` to `false` (#1437)


v2.7.6 (2016-01-30)
-------------------

* detect more types of transaction deadlocks early


v2.7.5 (2016-01-22)
-------------------

* backported added automatic deadlock detection for transactions

  In case a deadlock is detected, a multi-collection operation may be rolled back
  automatically and fail with error 29 (`deadlock detected`). Client code for
  operations containing more than one collection should be aware of this potential
  error and handle it accordingly, either by giving up or retrying the transaction.

* improved internal datafile statistics for compaction and compaction triggering
  conditions, preventing excessive growth of collection datafiles under some
  workloads. This should also fix issue #1596.

* Foxx export cache should no longer break if a broken app is loaded in the
  web admin interface.

* Foxx: removed some incorrect deprecation warnings.

* Foxx: mocha test paths with wildcard characters (asterisks) now work on Windows


v2.7.4 (2015-12-21)
-------------------

* slightly adjusted V8 garbage collection strategy so that collection eventually
  happens in all contexts that hold V8 external references to documents and
  collections.

* added the following attributes to the result of `collection.figures()` and the
  corresponding HTTP API at `PUT /_api/collection/<name>/figures`:

  - `documentReferences`: The number of references to documents in datafiles
    that JavaScript code currently holds. This information can be used for
    debugging compaction and unload issues.
  - `waitingFor`: An optional string value that contains information about
    which object type is at the head of the collection's cleanup queue. This
    information can be used for debugging compaction and unload issues.
  - `compactionStatus.time`: The point in time the compaction for the collection
    was last executed. This information can be used for debugging compaction
    issues.
  - `compactionStatus.message`: The action that was performed when the compaction
    was last run for the collection. This information can be used for debugging
    compaction issues.

  Note: `waitingFor` and `compactionStatus` may be empty when called on a coordinator
  in a cluster.

* the compaction will now provide queryable status info that can be used to track
  its progress. The compaction status is displayed in the web interface, too.


v2.7.3 (2015-12-17)
-------------------

* fixed some replication value conversion issues when replication applier properties
  were set via ArangoShell

* fixed disappearing of documents for collections transferred via `sync` or
  `syncCollection` if the collection was dropped right before synchronization
  and drop and (re-)create collection markers were located in the same WAL file


* fixed an issue where overwriting the system sessions collection would break
  the web interface when authentication is enabled

v2.7.2 (2015-12-01)
-------------------

* replication improvements:

  - added `autoResync` configuration parameter for continuous replication.

    When set to `true`, a replication slave will automatically trigger a full data
    re-synchronization with the master when the master cannot provide the log data
    the slave had asked for. Note that `autoResync` will only work when the option
    `requireFromPresent` is also set to `true` for the continuous replication, or
    when the continuous syncer is started and detects that no start tick is present.

    Automatic re-synchronization may transfer a lot of data from the master to the
    slave and may be expensive. It is therefore turned off by default.
    When turned off, the slave will never perform an automatic re-synchronization
    with the master.

  - added `idleMinWaitTime` and `idleMaxWaitTime` configuration parameters for
    continuous replication.

    These parameters can be used to control the minimum and maximum wait time the
    slave will (intentionally) idle and not poll for master log changes in case the
    master had sent the full logs already.
    The `idleMaxWaitTime` value will only be used when `adapativePolling` is set
    to `true`. When `adaptivePolling` is disable, only `idleMinWaitTime` will be
    used as a constant time span in which the slave will not poll the master for
    further changes. The default values are 0.5 seconds for `idleMinWaitTime` and
    2.5 seconds for `idleMaxWaitTime`, which correspond to the hard-coded values
    used in previous versions of ArangoDB.

  - added `initialSyncMaxWaitTime` configuration parameter for initial and continuous
    replication

    This option controls the maximum wait time (in seconds) that the initial
    synchronization will wait for a response from the master when fetching initial
    collection data. If no response is received within this time period, the initial
    synchronization will give up and fail. This option is also relevant for
    continuous replication in case *autoResync* is set to *true*, as then the
    continuous replication may trigger a full data re-synchronization in case
    the master cannot the log data the slave had asked for.

  - HTTP requests sent from the slave to the master during initial synchronization
    will now be retried if they fail with connection problems.

  - the initial synchronization now logs its progress so it can be queried using
    the regular replication status check APIs.

* fixed non-deterministic query results in some cluster queries

* added missing lock instruction for primary index in compactor size calculation

* fixed issue #1589

* fixed issue #1583

* fixed undefined behavior when accessing the top level of a document with the `[*]`
  operator

* fixed potentially invalid pointer access in shaper when the currently accessed
  document got re-located by the WAL collector at the very same time

* Foxx: optional configuration options no longer log validation errors when assigned
  empty values (#1495)

* Foxx: constructors provided to Repository and Model sub-classes via extend are
  now correctly called (#1592)


v2.7.1 (2015-11-07)
-------------------

* switch to linenoise next generation

* exclude `_apps` collection from replication

  The slave has its own `_apps` collection which it populates on server start.
  When replicating data from the master to the slave, the data from the master may
  clash with the slave's own data in the `_apps` collection. Excluding the `_apps`
  collection from replication avoids this.

* disable replication appliers when starting in modes `--upgrade`, `--no-server`
  and `--check-upgrade`

* more detailed output in arango-dfdb

* fixed "no start tick" issue in replication applier

  This error could occur after restarting a slave server after a shutdown
  when no data was ever transferred from the master to the slave via the
  continuous replication

* fixed problem during SSL client connection abort that led to scheduler thread
  staying at 100% CPU saturation

* fixed potential segfault in AQL `NEIGHBORS` function implementation when C++ function
  variant was used and collection names were passed as strings

* removed duplicate target for some frontend JavaScript files from the Makefile

* make AQL function `MERGE()` work on a single array parameter, too.
  This allows combining the attributes of multiple objects from an array into
  a single object, e.g.

      RETURN MERGE([
        { foo: 'bar' },
        { quux: 'quetzalcoatl', ruled: true },
        { bar: 'baz', foo: 'done' }
      ])

  will now return:

      {
        "foo": "done",
        "quux": "quetzalcoatl",
        "ruled": true,
        "bar": "baz"
      }

* fixed potential deadlock in collection status changing on Windows

* fixed hard-coded `incremental` parameter in shell implementation of
  `syncCollection` function in replication module

* fix for GCC5: added check for '-stdlib' option


v2.7.0 (2015-10-09)
-------------------

* fixed request statistics aggregation
  When arangod was started in supervisor mode, the request statistics always showed
  0 requests, as the statistics aggregation thread did not run then.

* read server configuration files before dropping privileges. this ensures that
  the SSL keyfile specified in the configuration can be read with the server's start
  privileges (i.e. root when using a standard ArangoDB package).

* fixed replication with a 2.6 replication configuration and issues with a 2.6 master

* raised default value of `--server.descriptors-minimum` to 1024

* allow Foxx apps to be installed underneath URL path `/_open/`, so they can be
  (intentionally) accessed without authentication.

* added *allowImplicit* sub-attribute in collections declaration of transactions.
  The *allowImplicit* attributes allows making transactions fail should they
  read-access a collection that was not explicitly declared in the *collections*
  array of the transaction.

* added "special" password ARANGODB_DEFAULT_ROOT_PASSWORD. If you pass
  ARANGODB_DEFAULT_ROOT_PASSWORD as password, it will read the password
  from the environment variable ARANGODB_DEFAULT_ROOT_PASSWORD


v2.7.0-rc2 (2015-09-22)
-----------------------

* fix over-eager datafile compaction

  This should reduce the need to compact directly after loading a collection when a
  collection datafile contained many insertions and updates for the same documents. It
  should also prevent from re-compacting already merged datafiles in case not many
  changes were made. Compaction will also make fewer index lookups than before.

* added `syncCollection()` function in module `org/arangodb/replication`

  This allows synchronizing the data of a single collection from a master to a slave
  server. Synchronization can either restore the whole collection by transferring all
  documents from the master to the slave, or incrementally by only transferring documents
  that differ. This is done by partitioning the collection's entire key space into smaller
  chunks and comparing the data chunk-wise between master and slave. Only chunks that are
  different will be re-transferred.

  The `syncCollection()` function can be used as follows:

      require("org/arangodb/replication").syncCollection(collectionName, options);

  e.g.

      require("org/arangodb/replication").syncCollection("myCollection", {
        endpoint: "tcp://127.0.0.1:8529",  /* master */
        username: "root",                  /* username for master */
        password: "secret",                /* password for master */
        incremental: true                  /* use incremental mode */
      });


* additionally allow the following characters in document keys:

  `(` `)` `+` `,` `=` `;` `$` `!` `*` `'` `%`


v2.7.0-rc1 (2015-09-17)
-----------------------

* removed undocumented server-side-only collection functions:
  * collection.OFFSET()
  * collection.NTH()
  * collection.NTH2()
  * collection.NTH3()

* upgraded Swagger to version 2.0 for the Documentation

  This gives the user better prepared test request structures.
  More conversions will follow so finally client libraries can be auto-generated.

* added extra AQL functions for date and time calculation and manipulation.
  These functions were contributed by GitHub users @CoDEmanX and @friday.
  A big thanks for their work!

  The following extra date functions are available from 2.7 on:

  * `DATE_DAYOFYEAR(date)`: Returns the day of year number of *date*.
    The return values range from 1 to 365, or 366 in a leap year respectively.

  * `DATE_ISOWEEK(date)`: Returns the ISO week date of *date*.
    The return values range from 1 to 53. Monday is considered the first day of the week.
    There are no fractional weeks, thus the last days in December may belong to the first
    week of the next year, and the first days in January may be part of the previous year's
    last week.

  * `DATE_LEAPYEAR(date)`: Returns whether the year of *date* is a leap year.

  * `DATE_QUARTER(date)`: Returns the quarter of the given date (1-based):
    * 1: January, February, March
    * 2: April, May, June
    * 3: July, August, September
    * 4: October, November, December

  - *DATE_DAYS_IN_MONTH(date)*: Returns the number of days in *date*'s month (28..31).

  * `DATE_ADD(date, amount, unit)`: Adds *amount* given in *unit* to *date* and
    returns the calculated date.

    *unit* can be either of the following to specify the time unit to add or
    subtract (case-insensitive):
    - y, year, years
    - m, month, months
    - w, week, weeks
    - d, day, days
    - h, hour, hours
    - i, minute, minutes
    - s, second, seconds
    - f, millisecond, milliseconds

    *amount* is the number of *unit*s to add (positive value) or subtract
    (negative value).

  * `DATE_SUBTRACT(date, amount, unit)`: Subtracts *amount* given in *unit* from
    *date* and returns the calculated date.

    It works the same as `DATE_ADD()`, except that it subtracts. It is equivalent
    to calling `DATE_ADD()` with a negative amount, except that `DATE_SUBTRACT()`
    can also subtract ISO durations. Note that negative ISO durations are not
    supported (i.e. starting with `-P`, like `-P1Y`).

  * `DATE_DIFF(date1, date2, unit, asFloat)`: Calculate the difference
    between two dates in given time *unit*, optionally with decimal places.
    Returns a negative value if *date1* is greater than *date2*.

  * `DATE_COMPARE(date1, date2, unitRangeStart, unitRangeEnd)`: Compare two
    partial dates and return true if they match, false otherwise. The parts to
    compare are defined by a range of time units.

    The full range is: years, months, days, hours, minutes, seconds, milliseconds.
    Pass the unit to start from as *unitRangeStart*, and the unit to end with as
    *unitRangeEnd*. All units in between will be compared. Leave out *unitRangeEnd*
    to only compare *unitRangeStart*.

  * `DATE_FORMAT(date, format)`: Format a date according to the given format string.
    It supports the following placeholders (case-insensitive):
    - %t: timestamp, in milliseconds since midnight 1970-01-01
    - %z: ISO date (0000-00-00T00:00:00.000Z)
    - %w: day of week (0..6)
    - %y: year (0..9999)
    - %yy: year (00..99), abbreviated (last two digits)
    - %yyyy: year (0000..9999), padded to length of 4
    - %yyyyyy: year (-009999 .. +009999), with sign prefix and padded to length of 6
    - %m: month (1..12)
    - %mm: month (01..12), padded to length of 2
    - %d: day (1..31)
    - %dd: day (01..31), padded to length of 2
    - %h: hour (0..23)
    - %hh: hour (00..23), padded to length of 2
    - %i: minute (0..59)
    - %ii: minute (00..59), padded to length of 2
    - %s: second (0..59)
    - %ss: second (00..59), padded to length of 2
    - %f: millisecond (0..999)
    - %fff: millisecond (000..999), padded to length of 3
    - %x: day of year (1..366)
    - %xxx: day of year (001..366), padded to length of 3
    - %k: ISO week date (1..53)
    - %kk: ISO week date (01..53), padded to length of 2
    - %l: leap year (0 or 1)
    - %q: quarter (1..4)
    - %a: days in month (28..31)
    - %mmm: abbreviated English name of month (Jan..Dec)
    - %mmmm: English name of month (January..December)
    - %www: abbreviated English name of weekday (Sun..Sat)
    - %wwww: English name of weekday (Sunday..Saturday)
    - %&: special escape sequence for rare occasions
    - %%: literal %
    - %: ignored

* new WAL logfiles and datafiles are now created non-sparse

  This prevents SIGBUS signals being raised when memory of a sparse datafile is accessed
  and the disk is full and the accessed file part is not actually disk-backed. In
  this case the mapped memory region is not necessarily backed by physical memory, and
  accessing the memory may raise SIGBUS and crash arangod.

* the `internal.download()` function and the module `org/arangodb/request` used some
  internal library function that handled the sending of HTTP requests from inside of
  ArangoDB. This library unconditionally set an HTTP header `Accept-Encoding: gzip`
  in all outgoing HTTP requests.

  This has been fixed in 2.7, so `Accept-Encoding: gzip` is not set automatically anymore.
  Additionally, the header `User-Agent: ArangoDB` is not set automatically either. If
  client applications desire to send these headers, they are free to add it when
  constructing the requests using the `download` function or the request module.

* fixed issue #1436: org/arangodb/request advertises deflate without supporting it

* added template string generator function `aqlQuery` for generating AQL queries

  This can be used to generate safe AQL queries with JavaScript parameter
  variables or expressions easily:

      var name = 'test';
      var attributeName = '_key';
      var query = aqlQuery`FOR u IN users FILTER u.name == ${name} RETURN u.${attributeName}`;
      db._query(query);

* report memory usage for document header data (revision id, pointer to data etc.)
  in `db.collection.figures()`. The memory used for document headers will now
  show up in the already existing attribute `indexes.size`. Due to that, the index
  sizes reported by `figures()` in 2.7 will be higher than those reported by 2.6,
  but the 2.7 values are more accurate.

* IMPORTANT CHANGE: the filenames in dumps created by arangodump now contain
  not only the name of the dumped collection, but also an additional 32-digit hash
  value. This is done to prevent overwriting dump files in case-insensitive file
  systems when there exist multiple collections with the same name (but with
  different cases).

  For example, if a database has two collections: `test` and `Test`, previous
  versions of ArangoDB created the files

  * `test.structure.json` and `test.data.json` for collection `test`
  * `Test.structure.json` and `Test.data.json` for collection `Test`

  This did not work for case-insensitive filesystems, because the files for the
  second collection would have overwritten the files of the first. arangodump in
  2.7 will create the following filenames instead:

  * `test_098f6bcd4621d373cade4e832627b4f6.structure.json` and `test_098f6bcd4621d373cade4e832627b4f6.data.json`
  * `Test_0cbc6611f5540bd0809a388dc95a615b.structure.json` and `Test_0cbc6611f5540bd0809a388dc95a615b.data.json`

  These filenames will be unambiguous even in case-insensitive filesystems.

* IMPORTANT CHANGE: make arangod actually close lingering client connections
  when idle for at least the duration specified via `--server.keep-alive-timeout`.
  In previous versions of ArangoDB, connections were not closed by the server
  when the timeout was reached and the client was still connected. Now the
  connection is properly closed by the server in case of timeout. Client
  applications relying on the old behavior may now need to reconnect to the
  server when their idle connections time out and get closed (note: connections
  being idle for a long time may be closed by the OS or firewalls anyway -
  client applications should be aware of that and try to reconnect).

* IMPORTANT CHANGE: when starting arangod, the server will drop the process
  privileges to the specified values in options `--server.uid` and `--server.gid`
  instantly after parsing the startup options.

  That means when either `--server.uid` or `--server.gid` are set, the privilege
  change will happen earlier. This may prevent binding the server to an endpoint
  with a port number lower than 1024 if the arangodb user has no privileges
  for that. Previous versions of ArangoDB changed the privileges later, so some
  startup actions were still carried out under the invoking user (i.e. likely
  *root* when started via init.d or system scripts) and especially binding to
  low port numbers was still possible there.

  The default privileges for user *arangodb* will not be sufficient for binding
  to port numbers lower than 1024. To have an ArangoDB 2.7 bind to a port number
  lower than 1024, it needs to be started with either a different privileged user,
  or the privileges of the *arangodb* user have to raised manually beforehand.

* added AQL optimizer rule `patch-update-statements`

* Linux startup scripts and systemd configuration for arangod now try to
  adjust the NOFILE (number of open files) limits for the process. The limit
  value is set to 131072 (128k) when ArangoDB is started via start/stop
  commands

* When ArangoDB is started/stopped manually via the start/stop commands, the
  main process will wait for up to 10 seconds after it forks the supervisor
  and arangod child processes. If the startup fails within that period, the
  start/stop script will fail with an exit code other than zero. If the
  startup of the supervisor or arangod is still ongoing after 10 seconds,
  the main program will still return with exit code 0. The limit of 10 seconds
  is arbitrary because the time required for a startup is not known in advance.

* added startup option `--database.throw-collection-not-loaded-error`

  Accessing a not-yet loaded collection will automatically load a collection
  on first access. This flag controls what happens in case an operation
  would need to wait for another thread to finalize loading a collection. If
  set to *true*, then the first operation that accesses an unloaded collection
  will load it. Further threads that try to access the same collection while
  it is still loading immediately fail with an error (1238, *collection not loaded*).
  This is to prevent all server threads from being blocked while waiting on the
  same collection to finish loading. When the first thread has completed loading
  the collection, the collection becomes regularly available, and all operations
  from that point on can be carried out normally, and error 1238 will not be
  thrown anymore for that collection.

  If set to *false*, the first thread that accesses a not-yet loaded collection
  will still load it. Other threads that try to access the collection while
  loading will not fail with error 1238 but instead block until the collection
  is fully loaded. This configuration might lead to all server threads being
  blocked because they are all waiting for the same collection to complete
  loading. Setting the option to *true* will prevent this from happening, but
  requires clients to catch error 1238 and react on it (maybe by scheduling
  a retry for later).

  The default value is *false*.

* added better control-C support in arangosh

  When CTRL-C is pressed in arangosh, it will now print a `^C` first. Pressing
  CTRL-C again will reset the prompt if something was entered before, or quit
  arangosh if no command was entered directly before.

  This affects the arangosh version build with Readline-support only (Linux
  and MacOS).

  The MacOS version of ArangoDB for Homebrew now depends on Readline, too. The
  Homebrew formula has been changed accordingly.
  When self-compiling ArangoDB on MacOS without Homebrew, Readline now is a
  prerequisite.

* increased default value for collection-specific `indexBuckets` value from 1 to 8

  Collections created from 2.7 on will use the new default value of `8` if not
  overridden on collection creation or later using
  `collection.properties({ indexBuckets: ... })`.

  The `indexBuckets` value determines the number of buckets to use for indexes of
  type `primary`, `hash` and `edge`. Having multiple index buckets allows splitting
  an index into smaller components, which can be filled in parallel when a collection
  is loading. Additionally, resizing and reallocation of indexes are faster and
  less intrusive if the index uses multiple buckets, because resize and reallocation
  will affect only data in a single bucket instead of all index values.

  The index buckets will be filled in parallel when loading a collection if the collection
  has an `indexBuckets` value greater than 1 and the collection contains a significant
  amount of documents/edges (the current threshold is 256K documents but this value
  may change in future versions of ArangoDB).

* changed HTTP client to use poll instead of select on Linux and MacOS

  This affects the ArangoShell and user-defined JavaScript code running inside
  arangod that initiates its own HTTP calls.

  Using poll instead of select allows using arbitrary high file descriptors
  (bigger than the compiled in FD_SETSIZE). Server connections are still handled using
  epoll, which has never been affected by FD_SETSIZE.

* implemented AQL `LIKE` function using ICU regexes

* added `RETURN DISTINCT` for AQL queries to return unique results:

      FOR doc IN collection
        RETURN DISTINCT doc.status

  This change also introduces `DISTINCT` as an AQL keyword.

* removed `createNamedQueue()` and `addJob()` functions from org/arangodb/tasks

* use less locks and more atomic variables in the internal dispatcher
  and V8 context handling implementations. This leads to improved throughput in
  some ArangoDB internals and allows for higher HTTP request throughput for
  many operations.

  A short overview of the improvements can be found here:

  https://www.arangodb.com/2015/08/throughput-enhancements/

* added shorthand notation for attribute names in AQL object literals:

      LET name = "Peter"
      LET age = 42
      RETURN { name, age }

  The above is the shorthand equivalent of the generic form

      LET name = "Peter"
      LET age = 42
      RETURN { name : name, age : age }

* removed configure option `--enable-timings`

  This option did not have any effect.

* removed configure option `--enable-figures`

  This option previously controlled whether HTTP request statistics code was
  compiled into ArangoDB or not. The previous default value was `true` so
  statistics code was available in official packages. Setting the option to
  `false` led to compile errors so it is doubtful the default value was
  ever changed. By removing the option some internal statistics code was also
  simplified.

* removed run-time manipulation methods for server endpoints:

  * `db._removeEndpoint()`
  * `db._configureEndpoint()`
  * HTTP POST `/_api/endpoint`
  * HTTP DELETE `/_api/endpoint`

* AQL query result cache

  The query result cache can optionally cache the complete results of all or selected AQL queries.
  It can be operated in the following modes:

  * `off`: the cache is disabled. No query results will be stored
  * `on`: the cache will store the results of all AQL queries unless their `cache`
    attribute flag is set to `false`
  * `demand`: the cache will store the results of AQL queries that have their
    `cache` attribute set to `true`, but will ignore all others

  The mode can be set at server startup using the `--database.query-cache-mode` configuration
  option and later changed at runtime.

  The following HTTP REST APIs have been added for controlling the query cache:

  * HTTP GET `/_api/query-cache/properties`: returns the global query cache configuration
  * HTTP PUT `/_api/query-cache/properties`: modifies the global query cache configuration
  * HTTP DELETE `/_api/query-cache`: invalidates all results in the query cache

  The following JavaScript functions have been added for controlling the query cache:

  * `require("org/arangodb/aql/cache").properties()`: returns the global query cache configuration
  * `require("org/arangodb/aql/cache").properties(properties)`: modifies the global query cache configuration
  * `require("org/arangodb/aql/cache").clear()`: invalidates all results in the query cache

* do not link arangoimp against V8

* AQL function call arguments optimization

  This will lead to arguments in function calls inside AQL queries not being copied but passed
  by reference. This may speed up calls to functions with bigger argument values or queries that
  call functions a lot of times.

* upgraded V8 version to 4.3.61

* removed deprecated AQL `SKIPLIST` function.

  This function was introduced in older versions of ArangoDB with a less powerful query optimizer to
  retrieve data from a skiplist index using a `LIMIT` clause. It was marked as deprecated in ArangoDB
  2.6.

  Since ArangoDB 2.3 the behavior of the `SKIPLIST` function can be emulated using regular AQL
  constructs, e.g.

      FOR doc IN @@collection
        FILTER doc.value >= @value
        SORT doc.value DESC
        LIMIT 1
        RETURN doc

* the `skip()` function for simple queries does not accept negative input any longer.
  This feature was deprecated in 2.6.0.

* fix exception handling

  In some cases JavaScript exceptions would re-throw without information of the original problem.
  Now the original exception is logged for failure analysis.

* based REST API method PUT `/_api/simple/all` on the cursor API and make it use AQL internally.

  The change speeds up this REST API method and will lead to additional query information being
  returned by the REST API. Clients can use this extra information or ignore it.

* Foxx Queue job success/failure handlers arguments have changed from `(jobId, jobData, result, jobFailures)` to `(result, jobData, job)`.

* added Foxx Queue job options `repeatTimes`, `repeatUntil` and `repeatDelay` to automatically re-schedule jobs when they are completed.

* added Foxx manifest configuration type `password` to mask values in the web interface.

* fixed default values in Foxx manifest configurations sometimes not being used as defaults.

* fixed optional parameters in Foxx manifest configurations sometimes not being cleared correctly.

* Foxx dependencies can now be marked as optional using a slightly more verbose syntax in your manifest file.

* converted Foxx constructors to ES6 classes so you can extend them using class syntax.

* updated aqb to 2.0.

* updated chai to 3.0.

* Use more madvise calls to speed up things when memory is tight, in particular
  at load time but also for random accesses later.

* Overhauled web interface

  The web interface now has a new design.

  The API documentation for ArangoDB has been moved from "Tools" to "Links" in the web interface.

  The "Applications" tab in the web interfaces has been renamed to "Services".


v2.6.12 (2015-12-02)
--------------------

* fixed disappearing of documents for collections transferred via `sync` if the
  the collection was dropped right before synchronization and drop and (re-)create
  collection markers were located in the same WAL file

* added missing lock instruction for primary index in compactor size calculation

* fixed issue #1589

* fixed issue #1583

* Foxx: optional configuration options no longer log validation errors when assigned
  empty values (#1495)


v2.6.11 (2015-11-18)
--------------------

* fixed potentially invalid pointer access in shaper when the currently accessed
  document got re-located by the WAL collector at the very same time


v2.6.10 (2015-11-10)
--------------------

* disable replication appliers when starting in modes `--upgrade`, `--no-server`
  and `--check-upgrade`

* more detailed output in arango-dfdb

* fixed potential deadlock in collection status changing on Windows

* issue #1521: Can't dump/restore with user and password


v2.6.9 (2015-09-29)
-------------------

* added "special" password ARANGODB_DEFAULT_ROOT_PASSWORD. If you pass
  ARANGODB_DEFAULT_ROOT_PASSWORD as password, it will read the password
  from the environment variable ARANGODB_DEFAULT_ROOT_PASSWORD

* fixed failing AQL skiplist, sort and limit combination

  When using a Skiplist index on an attribute (say "a") and then using sort
  and skip on this attribute caused the result to be empty e.g.:

    require("internal").db.test.ensureSkiplist("a");
    require("internal").db._query("FOR x IN test SORT x.a LIMIT 10, 10");

  Was always empty no matter how many documents are stored in test.
  This is now fixed.

v2.6.8 (2015-09-09)
-------------------

* ARM only:

  The ArangoDB packages for ARM require the kernel to allow unaligned memory access.
  How the kernel handles unaligned memory access is configurable at runtime by
  checking and adjusting the contents `/proc/cpu/alignment`.

  In order to operate on ARM, ArangoDB requires the bit 1 to be set. This will
  make the kernel trap and adjust unaligned memory accesses. If this bit is not
  set, the kernel may send a SIGBUS signal to ArangoDB and terminate it.

  To set bit 1 in `/proc/cpu/alignment` use the following command as a privileged
  user (e.g. root):

      echo "2" > /proc/cpu/alignment

  Note that this setting affects all user processes and not just ArangoDB. Setting
  the alignment with the above command will also not make the setting permanent,
  so it will be lost after a restart of the system. In order to make the setting
  permanent, it should be executed during system startup or before starting arangod.

  The ArangoDB start/stop scripts do not adjust the alignment setting, but rely on
  the environment to have the correct alignment setting already. The reason for this
  is that the alignment settings also affect all other user processes (which ArangoDB
  is not aware of) and thus may have side-effects outside of ArangoDB. It is therefore
  more reasonable to have the system administrator carry out the change.


v2.6.7 (2015-08-25)
-------------------

* improved AssocMulti index performance when resizing.

  This makes the edge index perform less I/O when under memory pressure.


v2.6.6 (2015-08-23)
-------------------

* added startup option `--server.additional-threads` to create separate queues
  for slow requests.


v2.6.5 (2015-08-17)
-------------------

* added startup option `--database.throw-collection-not-loaded-error`

  Accessing a not-yet loaded collection will automatically load a collection
  on first access. This flag controls what happens in case an operation
  would need to wait for another thread to finalize loading a collection. If
  set to *true*, then the first operation that accesses an unloaded collection
  will load it. Further threads that try to access the same collection while
  it is still loading immediately fail with an error (1238, *collection not loaded*).
  This is to prevent all server threads from being blocked while waiting on the
  same collection to finish loading. When the first thread has completed loading
  the collection, the collection becomes regularly available, and all operations
  from that point on can be carried out normally, and error 1238 will not be
  thrown anymore for that collection.

  If set to *false*, the first thread that accesses a not-yet loaded collection
  will still load it. Other threads that try to access the collection while
  loading will not fail with error 1238 but instead block until the collection
  is fully loaded. This configuration might lead to all server threads being
  blocked because they are all waiting for the same collection to complete
  loading. Setting the option to *true* will prevent this from happening, but
  requires clients to catch error 1238 and react on it (maybe by scheduling
  a retry for later).

  The default value is *false*.

* fixed busy wait loop in scheduler threads that sometimes consumed 100% CPU while
  waiting for events on connections closed unexpectedly by the client side

* handle attribute `indexBuckets` when restoring collections via arangorestore.
  Previously the `indexBuckets` attribute value from the dump was ignored, and the
   server default value for `indexBuckets` was used when restoring a collection.

* fixed "EscapeValue already set error" crash in V8 actions that might have occurred when
  canceling V8-based operations.


v2.6.4 (2015-08-01)
-------------------

* V8: Upgrade to version 4.1.0.27 - this is intended to be the stable V8 version.

* fixed issue #1424: Arango shell should not processing arrows pushing on keyboard


v2.6.3 (2015-07-21)
-------------------

* issue #1409: Document values with null character truncated


v2.6.2 (2015-07-04)
-------------------

* fixed issue #1383: bindVars for HTTP API doesn't work with empty string

* fixed handling of default values in Foxx manifest configurations

* fixed handling of optional parameters in Foxx manifest configurations

* fixed a reference error being thrown in Foxx queues when a function-based job type is used that is not available and no options object is passed to queue.push


v2.6.1 (2015-06-24)
-------------------

* Add missing swagger files to cmake build. fixes #1368

* fixed documentation errors


v2.6.0 (2015-06-20)
-------------------

* using negative values for `SimpleQuery.skip()` is deprecated.
  This functionality will be removed in future versions of ArangoDB.

* The following simple query functions are now deprecated:

  * collection.near
  * collection.within
  * collection.geo
  * collection.fulltext
  * collection.range
  * collection.closedRange

  This also lead to the following REST API methods being deprecated from now on:

  * PUT /_api/simple/near
  * PUT /_api/simple/within
  * PUT /_api/simple/fulltext
  * PUT /_api/simple/range

  It is recommended to replace calls to these functions or APIs with equivalent AQL queries,
  which are more flexible because they can be combined with other operations:

      FOR doc IN NEAR(@@collection, @latitude, @longitude, @limit)
        RETURN doc

      FOR doc IN WITHIN(@@collection, @latitude, @longitude, @radius, @distanceAttributeName)
        RETURN doc

      FOR doc IN FULLTEXT(@@collection, @attributeName, @queryString, @limit)
        RETURN doc

      FOR doc IN @@collection
        FILTER doc.value >= @left && doc.value < @right
        LIMIT @skip, @limit
        RETURN doc`

  The above simple query functions and REST API methods may be removed in future versions
  of ArangoDB.

* deprecated now-obsolete AQL `SKIPLIST` function

  The function was introduced in older versions of ArangoDB with a less powerful query optimizer to
  retrieve data from a skiplist index using a `LIMIT` clause.

  Since 2.3 the same goal can be achieved by using regular AQL constructs, e.g.

      FOR doc IN collection FILTER doc.value >= @value SORT doc.value DESC LIMIT 1 RETURN doc

* fixed issues when switching the database inside tasks and during shutdown of database cursors

  These features were added during 2.6 alpha stage so the fixes affect devel/2.6-alpha builds only

* issue #1360: improved foxx-manager help

* added `--enable-tcmalloc` configure option.

  When this option is set, arangod and the client tools will be linked against tcmalloc, which replaces
  the system allocator. When the option is set, a tcmalloc library must be present on the system under
  one of the names `libtcmalloc`, `libtcmalloc_minimal` or `libtcmalloc_debug`.

  As this is a configure option, it is supported for manual builds on Linux-like systems only. tcmalloc
  support is currently experimental.

* issue #1353: Windows: HTTP API - incorrect path in errorMessage

* issue #1347: added option `--create-database` for arangorestore.

  Setting this option to `true` will now create the target database if it does not exist. When creating
  the target database, the username and passwords passed to arangorestore will be used to create an
  initial user for the new database.

* issue #1345: advanced debug information for User Functions

* issue #1341: Can't use bindvars in UPSERT

* fixed vulnerability in JWT implementation.

* changed default value of option `--database.ignore-datafile-errors` from `true` to `false`

  If the new default value of `false` is used, then arangod will refuse loading collections that contain
  datafiles with CRC mismatches or other errors. A collection with datafile errors will then become
  unavailable. This prevents follow up errors from happening.

  The only way to access such collection is to use the datafile debugger (arango-dfdb) and try to repair
  or truncate the datafile with it.

  If `--database.ignore-datafile-errors` is set to `true`, then collections will become available
  even if parts of their data cannot be loaded. This helps availability, but may cause (partial) data
  loss and follow up errors.

* added server startup option `--server.session-timeout` for controlling the timeout of user sessions
  in the web interface

* add sessions and cookie authentication for ArangoDB's web interface

  ArangoDB's built-in web interface now uses sessions. Session information ids are stored in cookies,
  so clients using the web interface must accept cookies in order to use it

* web interface: display query execution time in AQL editor

* web interface: renamed AQL query *submit* button to *execute*

* web interface: added query explain feature in AQL editor

* web interface: demo page added. only working if demo data is available, hidden otherwise

* web interface: added support for custom app scripts with optional arguments and results

* web interface: mounted apps that need to be configured are now indicated in the app overview

* web interface: added button for running tests to app details

* web interface: added button for configuring app dependencies to app details

* web interface: upgraded API documentation to use Swagger 2

* INCOMPATIBLE CHANGE

  removed startup option `--log.severity`

  The docs for `--log.severity` mentioned lots of severities (e.g. `exception`, `technical`, `functional`, `development`)
  but only a few severities (e.g. `all`, `human`) were actually used, with `human` being the default and `all` enabling the
  additional logging of requests. So the option pretended to control a lot of things which it actually didn't. Additionally,
  the option `--log.requests-file` was around for a long time already, also controlling request logging.

  Because the `--log.severity` option effectively did not control that much, it was removed. A side effect of removing the
  option is that 2.5 installations which used `--log.severity all` will not log requests after the upgrade to 2.6. This can
  be adjusted by setting the `--log.requests-file` option.

* add backtrace to fatal log events

* added optional `limit` parameter for AQL function `FULLTEXT`

* make fulltext index also index text values contained in direct sub-objects of the indexed
  attribute.

  Previous versions of ArangoDB only indexed the attribute value if it was a string. Sub-attributes
  of the index attribute were ignored when fulltext indexing.

  Now, if the index attribute value is an object, the object's values will each be included in the
  fulltext index if they are strings. If the index attribute value is an array, the array's values
  will each be included in the fulltext index if they are strings.

  For example, with a fulltext index present on the `translations` attribute, the following text
  values will now be indexed:

      var c = db._create("example");
      c.ensureFulltextIndex("translations");
      c.insert({ translations: { en: "fox", de: "Fuchs", fr: "renard", ru: "лиса" } });
      c.insert({ translations: "Fox is the English translation of the German word Fuchs" });
      c.insert({ translations: [ "ArangoDB", "document", "database", "Foxx" ] });

      c.fulltext("translations", "лиса").toArray();       // returns only first document
      c.fulltext("translations", "Fox").toArray();        // returns first and second documents
      c.fulltext("translations", "prefix:Fox").toArray(); // returns all three documents

* added batch document removal and lookup commands:

      collection.lookupByKeys(keys)
      collection.removeByKeys(keys)

  These commands can be used to perform multi-document lookup and removal operations efficiently
  from the ArangoShell. The argument to these operations is an array of document keys.

  Also added HTTP APIs for batch document commands:

  * PUT /_api/simple/lookup-by-keys
  * PUT /_api/simple/remove-by-keys

* properly prefix document address URLs with the current database name for calls to the REST
  API method GET `/_api/document?collection=...` (that method will return partial URLs to all
  documents in the collection).

  Previous versions of ArangoDB returned the URLs starting with `/_api/` but without the current
  database name, e.g. `/_api/document/mycollection/mykey`. Starting with 2.6, the response URLs
  will include the database name as well, e.g. `/_db/_system/_api/document/mycollection/mykey`.

* added dedicated collection export HTTP REST API

  ArangoDB now provides a dedicated collection export API, which can take snapshots of entire
  collections more efficiently than the general-purpose cursor API. The export API is useful
  to transfer the contents of an entire collection to a client application. It provides optional
  filtering on specific attributes.

  The export API is available at endpoint `POST /_api/export?collection=...`. The API has the
  same return value structure as the already established cursor API (`POST /_api/cursor`).

  An introduction to the export API is given in this blog post:
  http://jsteemann.github.io/blog/2015/04/04/more-efficient-data-exports/

* subquery optimizations for AQL queries

  This optimization avoids copying intermediate results into subqueries that are not required
  by the subquery.

  A brief description can be found here:
  http://jsteemann.github.io/blog/2015/05/04/subquery-optimizations/

* return value optimization for AQL queries

  This optimization avoids copying the final query result inside the query's main `ReturnNode`.

  A brief description can be found here:
  http://jsteemann.github.io/blog/2015/05/04/return-value-optimization-for-aql/

* speed up AQL queries containing big `IN` lists for index lookups

  `IN` lists used for index lookups had performance issues in previous versions of ArangoDB.
  These issues have been addressed in 2.6 so using bigger `IN` lists for filtering is much
  faster.

  A brief description can be found here:
  http://jsteemann.github.io/blog/2015/05/07/in-list-improvements/

* allow `@` and `.` characters in document keys, too

  This change also leads to document keys being URL-encoded when returned in HTTP `location`
  response headers.

* added alternative implementation for AQL COLLECT

  The alternative method uses a hash table for grouping and does not require its input elements
  to be sorted. It will be taken into account by the optimizer for `COLLECT` statements that do
  not use an `INTO` clause.

  In case a `COLLECT` statement can use the hash table variant, the optimizer will create an extra
  plan for it at the beginning of the planning phase. In this plan, no extra `SORT` node will be
  added in front of the `COLLECT` because the hash table variant of `COLLECT` does not require
  sorted input. Instead, a `SORT` node will be added after it to sort its output. This `SORT` node
  may be optimized away again in later stages. If the sort order of the result is irrelevant to
  the user, adding an extra `SORT null` after a hash `COLLECT` operation will allow the optimizer to
  remove the sorts altogether.

  In addition to the hash table variant of `COLLECT`, the optimizer will modify the original plan
  to use the regular `COLLECT` implementation. As this implementation requires sorted input, the
  optimizer will insert a `SORT` node in front of the `COLLECT`. This `SORT` node may be optimized
  away in later stages.

  The created plans will then be shipped through the regular optimization pipeline. In the end,
  the optimizer will pick the plan with the lowest estimated total cost as usual. The hash table
  variant does not require an up-front sort of the input, and will thus be preferred over the
  regular `COLLECT` if the optimizer estimates many input elements for the `COLLECT` node and
  cannot use an index to sort them.

  The optimizer can be explicitly told to use the regular *sorted* variant of `COLLECT` by
  suffixing a `COLLECT` statement with `OPTIONS { "method" : "sorted" }`. This will override the
  optimizer guesswork and only produce the *sorted* variant of `COLLECT`.

  A blog post on the new `COLLECT` implementation can be found here:
  http://jsteemann.github.io/blog/2015/04/22/collecting-with-a-hash-table/

* refactored HTTP REST API for cursors

  The HTTP REST API for cursors (`/_api/cursor`) has been refactored to improve its performance
  and use less memory.

  A post showing some of the performance improvements can be found here:
  http://jsteemann.github.io/blog/2015/04/01/improvements-for-the-cursor-api/

* simplified return value syntax for data-modification AQL queries

  ArangoDB 2.4 since version allows to return results from data-modification AQL queries. The
  syntax for this was quite limited and verbose:

      FOR i IN 1..10
        INSERT { value: i } IN test
        LET inserted = NEW
        RETURN inserted

  The `LET inserted = NEW RETURN inserted` was required literally to return the inserted
  documents. No calculations could be made using the inserted documents.

  This is now more flexible. After a data-modification clause (e.g. `INSERT`, `UPDATE`, `REPLACE`,
  `REMOVE`, `UPSERT`) there can follow any number of `LET` calculations. These calculations can
  refer to the pseudo-values `OLD` and `NEW` that are created by the data-modification statements.

  This allows returning projections of inserted or updated documents, e.g.:

      FOR i IN 1..10
        INSERT { value: i } IN test
        RETURN { _key: NEW._key, value: i }

  Still not every construct is allowed after a data-modification clause. For example, no functions
  can be called that may access documents.

  More information can be found here:
  http://jsteemann.github.io/blog/2015/03/27/improvements-for-data-modification-queries/

* added AQL `UPSERT` statement

  This adds an `UPSERT` statement to AQL that is a combination of both `INSERT` and `UPDATE` /
  `REPLACE`. The `UPSERT` will search for a matching document using a user-provided example.
  If no document matches the example, the *insert* part of the `UPSERT` statement will be
  executed. If there is a match, the *update* / *replace* part will be carried out:

      UPSERT { page: 'index.html' }                 /* search example */
        INSERT { page: 'index.html', pageViews: 1 } /* insert part */
        UPDATE { pageViews: OLD.pageViews + 1 }     /* update part */
        IN pageViews

  `UPSERT` can be used with an `UPDATE` or `REPLACE` clause. The `UPDATE` clause will perform
  a partial update of the found document, whereas the `REPLACE` clause will replace the found
  document entirely. The `UPDATE` or `REPLACE` parts can refer to the pseudo-value `OLD`, which
  contains all attributes of the found document.

  `UPSERT` statements can optionally return values. In the following query, the return
  attribute `found` will return the found document before the `UPDATE` was applied. If no
  document was found, `found` will contain a value of `null`. The `updated` result attribute will
  contain the inserted / updated document:

      UPSERT { page: 'index.html' }                 /* search example */
        INSERT { page: 'index.html', pageViews: 1 } /* insert part */
        UPDATE { pageViews: OLD.pageViews + 1 }     /* update part */
        IN pageViews
        RETURN { found: OLD, updated: NEW }

  A more detailed description of `UPSERT` can be found here:
  http://jsteemann.github.io/blog/2015/03/27/preview-of-the-upsert-command/

* adjusted default configuration value for `--server.backlog-size` from 10 to 64.

* issue #1231: bug xor feature in AQL: LENGTH(null) == 4

  This changes the behavior of the AQL `LENGTH` function as follows:

  - if the single argument to `LENGTH()` is `null`, then the result will now be `0`. In previous
    versions of ArangoDB, the result of `LENGTH(null)` was `4`.

  - if the single argument to `LENGTH()` is `true`, then the result will now be `1`. In previous
    versions of ArangoDB, the result of `LENGTH(true)` was `4`.

  - if the single argument to `LENGTH()` is `false`, then the result will now be `0`. In previous
    versions of ArangoDB, the result of `LENGTH(false)` was `5`.

  The results of `LENGTH()` with string, numeric, array object argument values do not change.

* issue #1298: Bulk import if data already exists (#1298)

  This change extends the HTTP REST API for bulk imports as follows:

  When documents are imported and the `_key` attribute is specified for them, the import can be
  used for inserting and updating/replacing documents. Previously, the import could be used for
  inserting new documents only, and re-inserting a document with an existing key would have failed
  with a *unique key constraint violated* error.

  The above behavior is still the default. However, the API now allows controlling the behavior
  in case of a unique key constraint error via the optional URL parameter `onDuplicate`.

  This parameter can have one of the following values:

  - `error`: when a unique key constraint error occurs, do not import or update the document but
    report an error. This is the default.

  - `update`: when a unique key constraint error occurs, try to (partially) update the existing
    document with the data specified in the import. This may still fail if the document would
    violate secondary unique indexes. Only the attributes present in the import data will be
    updated and other attributes already present will be preserved. The number of updated documents
    will be reported in the `updated` attribute of the HTTP API result.

  - `replace`: when a unique key constraint error occurs, try to fully replace the existing
    document with the data specified in the import. This may still fail if the document would
    violate secondary unique indexes. The number of replaced documents will be reported in the
    `updated` attribute of the HTTP API result.

  - `ignore`: when a unique key constraint error occurs, ignore this error. There will be no
    insert, update or replace for the particular document. Ignored documents will be reported
    separately in the `ignored` attribute of the HTTP API result.

  The result of the HTTP import API will now contain the attributes `ignored` and `updated`, which
  contain the number of ignored and updated documents respectively. These attributes will contain a
  value of zero unless the `onDuplicate` URL parameter is set to either `update` or `replace`
  (in this case the `updated` attribute may contain non-zero values) or `ignore` (in this case the
  `ignored` attribute may contain a non-zero value).

  To support the feature, arangoimp also has a new command line option `--on-duplicate` which can
  have one of the values `error`, `update`, `replace`, `ignore`. The default value is `error`.

  A few examples for using arangoimp with the `--on-duplicate` option can be found here:
  http://jsteemann.github.io/blog/2015/04/14/updating-documents-with-arangoimp/

* changed behavior of `db._query()` in the ArangoShell:

  if the command's result is printed in the shell, the first 10 results will be printed. Previously
  only a basic description of the underlying query result cursor was printed. Additionally, if the
  cursor result contains more than 10 results, the cursor is assigned to a global variable `more`,
  which can be used to iterate over the cursor result.

  Example:

      arangosh [_system]> db._query("FOR i IN 1..15 RETURN i")
      [object ArangoQueryCursor, count: 15, hasMore: true]

      [
        1,
        2,
        3,
        4,
        5,
        6,
        7,
        8,
        9,
        10
      ]

      type 'more' to show more documents


      arangosh [_system]> more
      [object ArangoQueryCursor, count: 15, hasMore: false]

      [
        11,
        12,
        13,
        14,
        15
      ]

* Disallow batchSize value 0 in HTTP `POST /_api/cursor`:

  The HTTP REST API `POST /_api/cursor` does not accept a `batchSize` parameter value of
  `0` any longer. A batch size of 0 never made much sense, but previous versions of ArangoDB
  did not check for this value. Now creating a cursor using a `batchSize` value 0 will
  result in an HTTP 400 error response

* REST Server: fix memory leaks when failing to add jobs

* 'EDGES' AQL Function

  The AQL function `EDGES` got a new fifth option parameter.
  Right now only one option is available: 'includeVertices'. This is a boolean parameter
  that allows to modify the result of the `EDGES` function.
  Default is 'includeVertices: false' which does not have any effect.
  'includeVertices: true' modifies the result, such that
  {vertex: <vertexDocument>, edge: <edgeDocument>} is returned.

* INCOMPATIBLE CHANGE:

  The result format of the AQL function `NEIGHBORS` has been changed.
  Before it has returned an array of objects containing 'vertex' and 'edge'.
  Now it will only contain the vertex directly.
  Also an additional option 'includeData' has been added.
  This is used to define if only the 'vertex._id' value should be returned (false, default),
  or if the vertex should be looked up in the collection and the complete JSON should be returned
  (true).
  Using only the id values can lead to significantly improved performance if this is the only information
  required.

  In order to get the old result format prior to ArangoDB 2.6, please use the function EDGES instead.
  Edges allows for a new option 'includeVertices' which, set to true, returns exactly the format of NEIGHBORS.
  Example:

      NEIGHBORS(<vertexCollection>, <edgeCollection>, <vertex>, <direction>, <example>)

  This can now be achieved by:

      EDGES(<edgeCollection>, <vertex>, <direction>, <example>, {includeVertices: true})

  If you are nesting several NEIGHBORS steps you can speed up their performance in the following way:

  Old Example:

  FOR va IN NEIGHBORS(Users, relations, 'Users/123', 'outbound') FOR vc IN NEIGHBORS(Products, relations, va.vertex._id, 'outbound') RETURN vc

  This can now be achieved by:

  FOR va IN NEIGHBORS(Users, relations, 'Users/123', 'outbound') FOR vc IN NEIGHBORS(Products, relations, va, 'outbound', null, {includeData: true}) RETURN vc
                                                                                                          ^^^^                  ^^^^^^^^^^^^^^^^^^^
                                                                                                  Use intermediate directly     include Data for final

* INCOMPATIBLE CHANGE:

  The AQL function `GRAPH_NEIGHBORS` now provides an additional option `includeData`.
  This option allows controlling whether the function should return the complete vertices
  or just their IDs. Returning only the IDs instead of the full vertices can lead to
  improved performance .

  If provided, `includeData` is set to `true`, all vertices in the result will be returned
  with all their attributes. The default value of `includeData` is `false`.
  This makes the default function results incompatible with previous versions of ArangoDB.

  To get the old result style in ArangoDB 2.6, please set the options as follows in calls
  to `GRAPH_NEIGHBORS`:

      GRAPH_NEIGHBORS(<graph>, <vertex>, { includeData: true })

* INCOMPATIBLE CHANGE:

  The AQL function `GRAPH_COMMON_NEIGHBORS` now provides an additional option `includeData`.
  This option allows controlling whether the function should return the complete vertices
  or just their IDs. Returning only the IDs instead of the full vertices can lead to
  improved performance .

  If provided, `includeData` is set to `true`, all vertices in the result will be returned
  with all their attributes. The default value of `includeData` is `false`.
  This makes the default function results incompatible with previous versions of ArangoDB.

  To get the old result style in ArangoDB 2.6, please set the options as follows in calls
  to `GRAPH_COMMON_NEIGHBORS`:

      GRAPH_COMMON_NEIGHBORS(<graph>, <vertexExamples1>, <vertexExamples2>, { includeData: true }, { includeData: true })

* INCOMPATIBLE CHANGE:

  The AQL function `GRAPH_SHORTEST_PATH` now provides an additional option `includeData`.
  This option allows controlling whether the function should return the complete vertices
  and edges or just their IDs. Returning only the IDs instead of full vertices and edges
  can lead to improved performance .

  If provided, `includeData` is set to `true`, all vertices and edges in the result will
  be returned with all their attributes. There is also an optional parameter `includePath` of
  type object.
  It has two optional sub-attributes `vertices` and `edges`, both of type boolean.
  Both can be set individually and the result will include all vertices on the path if
  `includePath.vertices == true` and all edges if `includePath.edges == true` respectively.

  The default value of `includeData` is `false`, and paths are now excluded by default.
  This makes the default function results incompatible with previous versions of ArangoDB.

  To get the old result style in ArangoDB 2.6, please set the options as follows in calls
  to `GRAPH_SHORTEST_PATH`:

      GRAPH_SHORTEST_PATH(<graph>, <source>, <target>, { includeData: true, includePath: { edges: true, vertices: true } })

  The attributes `startVertex` and `vertex` that were present in the results of `GRAPH_SHORTEST_PATH`
  in previous versions of ArangoDB will not be produced in 2.6. To calculate these attributes in 2.6,
  please extract the first and last elements from the `vertices` result attribute.

* INCOMPATIBLE CHANGE:

  The AQL function `GRAPH_DISTANCE_TO` will now return only the id the destination vertex
  in the `vertex` attribute, and not the full vertex data with all vertex attributes.

* INCOMPATIBLE CHANGE:

  All graph measurements functions in JavaScript module `general-graph` that calculated a
  single figure previously returned an array containing just the figure. Now these functions
  will return the figure directly and not put it inside an array.

  The affected functions are:

  * `graph._absoluteEccentricity`
  * `graph._eccentricity`
  * `graph._absoluteCloseness`
  * `graph._closeness`
  * `graph._absoluteBetweenness`
  * `graph._betweenness`
  * `graph._radius`
  * `graph._diameter`

* Create the `_graphs` collection in new databases with `waitForSync` attribute set to `false`

  The previous `waitForSync` value was `true`, so default the behavior when creating and dropping
  graphs via the HTTP REST API changes as follows if the new settings are in effect:

  * `POST /_api/graph` by default returns `HTTP 202` instead of `HTTP 201`
  * `DELETE /_api/graph/graph-name` by default returns `HTTP 202` instead of `HTTP 201`

  If the `_graphs` collection still has its `waitForSync` value set to `true`, then the HTTP status
  code will not change.

* Upgraded ICU to version 54; this increases performance in many places.
  based on https://code.google.com/p/chromium/issues/detail?id=428145

* added support for HTTP push aka chunked encoding

* issue #1051: add info whether server is running in service or user mode?

  This will add a "mode" attribute to the result of the result of HTTP GET `/_api/version?details=true`

  "mode" can have the following values:

  - `standalone`: server was started manually (e.g. on command-line)
  - `service`: service is running as Windows service, in daemon mode or under the supervisor

* improve system error messages in Windows port

* increased default value of `--server.request-timeout` from 300 to 1200 seconds for client tools
  (arangosh, arangoimp, arangodump, arangorestore)

* increased default value of `--server.connect-timeout` from 3 to 5 seconds for client tools
  (arangosh, arangoimp, arangodump, arangorestore)

* added startup option `--server.foxx-queues-poll-interval`

  This startup option controls the frequency with which the Foxx queues manager is checking
  the queue (or queues) for jobs to be executed.

  The default value is `1` second. Lowering this value will result in the queue manager waking
  up and checking the queues more frequently, which may increase CPU usage of the server.
  When not using Foxx queues, this value can be raised to save some CPU time.

* added startup option `--server.foxx-queues`

  This startup option controls whether the Foxx queue manager will check queue and job entries.
  Disabling this option can reduce server load but will prevent jobs added to Foxx queues from
  being processed at all.

  The default value is `true`, enabling the Foxx queues feature.

* make Foxx queues really database-specific.

  Foxx queues were and are stored in a database-specific collection `_queues`. However, a global
  cache variable for the queues led to the queue names being treated database-independently, which
  was wrong.

  Since 2.6, Foxx queues names are truly database-specific, so the same queue name can be used in
  two different databases for two different queues. Until then, it is advisable to think of queues
  as already being database-specific, and using the database name as a queue name prefix to be
  avoid name conflicts, e.g.:

      var queueName = "myQueue";
      var Foxx = require("org/arangodb/foxx");
      Foxx.queues.create(db._name() + ":" + queueName);

* added support for Foxx queue job types defined as app scripts.

  The old job types introduced in 2.4 are still supported but are known to cause issues in 2.5
  and later when the server is restarted or the job types are not defined in every thread.

  The new job types avoid this issue by storing an explicit mount path and script name rather
  than an assuming the job type is defined globally. It is strongly recommended to convert your
  job types to the new script-based system.

* renamed Foxx sessions option "sessionStorageApp" to "sessionStorage". The option now also accepts session storages directly.

* Added the following JavaScript methods for file access:
  * fs.copyFile() to copy single files
  * fs.copyRecursive() to copy directory trees
  * fs.chmod() to set the file permissions (non-Windows only)

* Added process.env for accessing the process environment from JavaScript code

* Cluster: kickstarter shutdown routines will more precisely follow the shutdown of its nodes.

* Cluster: don't delete agency connection objects that are currently in use.

* Cluster: improve passing along of HTTP errors

* fixed issue #1247: debian init script problems

* multi-threaded index creation on collection load

  When a collection contains more than one secondary index, they can be built in memory in
  parallel when the collection is loaded. How many threads are used for parallel index creation
  is determined by the new configuration parameter `--database.index-threads`. If this is set
  to 0, indexes are built by the opening thread only and sequentially. This is equivalent to
  the behavior in 2.5 and before.

* speed up building up primary index when loading collections

* added `count` attribute to `parameters.json` files of collections. This attribute indicates
  the number of live documents in the collection on unload. It is read when the collection is
  (re)loaded to determine the initial size for the collection's primary index

* removed remainders of MRuby integration, removed arangoirb

* simplified `controllers` property in Foxx manifests. You can now specify a filename directly
  if you only want to use a single file mounted at the base URL of your Foxx app.

* simplified `exports` property in Foxx manifests. You can now specify a filename directly if
  you only want to export variables from a single file in your Foxx app.

* added support for node.js-style exports in Foxx exports. Your Foxx exports file can now export
  arbitrary values using the `module.exports` property instead of adding properties to the
  `exports` object.

* added `scripts` property to Foxx manifests. You should now specify the `setup` and `teardown`
  files as properties of the `scripts` object in your manifests and can define custom,
  app-specific scripts that can be executed from the web interface or the CLI.

* added `tests` property to Foxx manifests. You can now define test cases using the `mocha`
  framework which can then be executed inside ArangoDB.

* updated `joi` package to 6.0.8.

* added `extendible` package.

* added Foxx model lifecycle events to repositories. See #1257.

* speed up resizing of edge index.

* allow to split an edge index into buckets which are resized individually.
  This is controlled by the `indexBuckets` attribute in the `properties`
  of the collection.

* fix a cluster deadlock bug in larger clusters by marking a thread waiting
  for a lock on a DBserver as blocked


v2.5.7 (2015-08-02)
-------------------

* V8: Upgrade to version 4.1.0.27 - this is intended to be the stable V8 version.


v2.5.6 (2015-07-21)
-------------------

* alter Windows build infrastructure so we can properly store pdb files.

* potentially fixed issue #1313: Wrong metric calculation at dashboard

  Escape whitespace in process name when scanning /proc/pid/stats

  This fixes statistics values read from that file

* Fixed variable naming in AQL `COLLECT INTO` results in case the COLLECT is placed
  in a subquery which itself is followed by other constructs that require variables


v2.5.5 (2015-05-29)
-------------------

* fixed vulnerability in JWT implementation.

* fixed format string for reading /proc/pid/stat

* take into account barriers used in different V8 contexts


v2.5.4 (2015-05-14)
-------------------

* added startup option `--log.performance`: specifying this option at startup will log
  performance-related info messages, mainly timings via the regular logging mechanisms

* cluster fixes

* fix for recursive copy under Windows


v2.5.3 (2015-04-29)
-------------------

* Fix fs.move to work across filesystem borders; Fixes Foxx app installation problems;
  issue #1292.

* Fix Foxx app install when installed on a different drive on Windows

* issue #1322: strange AQL result

* issue #1318: Inconsistent db._create() syntax

* issue #1315: queries to a collection fail with an empty response if the
  collection contains specific JSON data

* issue #1300: Make arangodump not fail if target directory exists but is empty

* allow specifying higher values than SOMAXCONN for `--server.backlog-size`

  Previously, arangod would not start when a `--server.backlog-size` value was
  specified that was higher than the platform's SOMAXCONN header value.

  Now, arangod will use the user-provided value for `--server.backlog-size` and
  pass it to the listen system call even if the value is higher than SOMAXCONN.
  If the user-provided value is higher than SOMAXCONN, arangod will log a warning
  on startup.

* Fixed a cluster deadlock bug. Mark a thread that is in a RemoteBlock as
  blocked to allow for additional dispatcher threads to be started.

* Fix locking in cluster by using another ReadWriteLock class for collections.

* Add a second DispatcherQueue for AQL in the cluster. This fixes a
  cluster-AQL thread explosion bug.


v2.5.2 (2015-04-11)
-------------------

* modules stored in _modules are automatically flushed when changed

* added missing query-id parameter in documentation of HTTP DELETE `/_api/query` endpoint

* added iterator for edge index in AQL queries

  this change may lead to less edges being read when used together with a LIMIT clause

* make graph viewer in web interface issue less expensive queries for determining
  a random vertex from the graph, and for determining vertex attributes

* issue #1285: syntax error, unexpected $undefined near '@_to RETURN obj

  this allows AQL bind parameter names to also start with underscores

* moved /_api/query to C++

* issue #1289: Foxx models created from database documents expose an internal method

* added `Foxx.Repository#exists`

* parallelize initialization of V8 context in multiple threads

* fixed a possible crash when the debug-level was TRACE

* cluster: do not initialize statistics collection on each
  coordinator, this fixes a race condition at startup

* cluster: fix a startup race w.r.t. the _configuration collection

* search for db:// JavaScript modules only after all local files have been
  considered, this speeds up the require command in a cluster considerably

* general cluster speedup in certain areas


v2.5.1 (2015-03-19)
-------------------

* fixed bug that caused undefined behavior when an AQL query was killed inside
  a calculation block

* fixed memleaks in AQL query cleanup in case out-of-memory errors are thrown

* by default, Debian and RedHat packages are built with debug symbols

* added option `--database.ignore-logfile-errors`

  This option controls how collection datafiles with a CRC mismatch are treated.

  If set to `false`, CRC mismatch errors in collection datafiles will lead
  to a collection not being loaded at all. If a collection needs to be loaded
  during WAL recovery, the WAL recovery will also abort (if not forced with
  `--wal.ignore-recovery-errors true`). Setting this flag to `false` protects
  users from unintentionally using a collection with corrupted datafiles, from
  which only a subset of the original data can be recovered.

  If set to `true`, CRC mismatch errors in collection datafiles will lead to
  the datafile being partially loaded. All data up to until the mismatch will
  be loaded. This will enable users to continue with collection datafiles
  that are corrupted, but will result in only a partial load of the data.
  The WAL recovery will still abort when encountering a collection with a
  corrupted datafile, at least if `--wal.ignore-recovery-errors` is not set to
  `true`.

  The default value is *true*, so for collections with corrupted datafiles
  there might be partial data loads once the WAL recovery has finished. If
  the WAL recovery will need to load a collection with a corrupted datafile,
  it will still stop when using the default values.

* INCOMPATIBLE CHANGE:

  make the arangod server refuse to start if during startup it finds a non-readable
  `parameter.json` file for a database or a collection.

  Stopping the startup process in this case requires manual intervention (fixing
  the unreadable files), but prevents follow-up errors due to ignored databases or
  collections from happening.

* datafiles and `parameter.json` files written by arangod are now created with read and write
  privileges for the arangod process user, and with read and write privileges for the arangod
  process group.

  Previously, these files were created with user read and write permissions only.

* INCOMPATIBLE CHANGE:

  abort WAL recovery if one of the collection's datafiles cannot be opened

* INCOMPATIBLE CHANGE:

  never try to raise the privileges after dropping them, this can lead to a race condition while
  running the recovery

  If you require to run ArangoDB on a port lower than 1024, you must run ArangoDB as root.

* fixed inefficiencies in `remove` methods of general-graph module

* added option `--database.slow-query-threshold` for controlling the default AQL slow query
  threshold value on server start

* add system error strings for Windows on many places

* rework service startup so we announce 'RUNNING' only when we're finished starting.

* use the Windows eventlog for FATAL and ERROR - log messages

* fix service handling in NSIS Windows installer, specify human readable name

* add the ICU_DATA environment variable to the fatal error messages

* fixed issue #1265: arangod crashed with SIGSEGV

* fixed issue #1241: Wildcards in examples


v2.5.0 (2015-03-09)
-------------------

* installer fixes for Windows

* fix for downloading Foxx

* fixed issue #1258: http pipelining not working?


v2.5.0-beta4 (2015-03-05)
-------------------------

* fixed issue #1247: debian init script problems


v2.5.0-beta3 (2015-02-27)
-------------------------

* fix Windows install path calculation in arango

* fix Windows logging of long strings

* fix possible undefinedness of const strings in Windows


v2.5.0-beta2 (2015-02-23)
-------------------------

* fixed issue #1256: agency binary not found #1256

* fixed issue #1230: API: document/col-name/_key and cursor return different floats

* front-end: dashboard tries not to (re)load statistics if user has no access

* V8: Upgrade to version 3.31.74.1

* etcd: Upgrade to version 2.0 - This requires go 1.3 to compile at least.

* refuse to startup if ICU wasn't initialized, this will i.e. prevent errors from being printed,
  and libraries from being loaded.

* front-end: unwanted removal of index table header after creating new index

* fixed issue #1248: chrome: applications filtering not working

* fixed issue #1198: queries remain in aql editor (front-end) if you navigate through different tabs

* Simplify usage of Foxx

  Thanks to our user feedback we learned that Foxx is a powerful, yet rather complicated concept.
  With this release we tried to make it less complicated while keeping all its strength.
  That includes a rewrite of the documentation as well as some code changes as listed below:

  * Moved Foxx applications to a different folder.

    The naming convention now is: <app-path>/_db/<dbname>/<mountpoint>/APP
    Before it was: <app-path>/databases/<dbname>/<appname>:<appversion>
    This caused some trouble as apps where cached based on name and version and updates did not apply.
    Hence the path on filesystem and the app's access URL had no relation to one another.
    Now the path on filesystem is identical to the URL (except for slashes and the appended APP)

  * Rewrite of Foxx routing

    The routing of Foxx has been exposed to major internal changes we adjusted because of user feedback.
    This allows us to set the development mode per mountpoint without having to change paths and hold
    apps at separate locations.

  * Foxx Development mode

    The development mode used until 2.4 is gone. It has been replaced by a much more mature version.
    This includes the deprecation of the javascript.dev-app-path parameter, which is useless since 2.5.
    Instead of having two separate app directories for production and development, apps now reside in
    one place, which is used for production as well as for development.
    Apps can still be put into development mode, changing their behavior compared to production mode.
    Development mode apps are still reread from disk at every request, and still they ship more debug
    output.

    This change has also made the startup options `--javascript.frontend-development-mode` and
    `--javascript.dev-app-path` obsolete. The former option will not have any effect when set, and the
    latter option is only read and used during the upgrade to 2.5 and does not have any effects later.

  * Foxx install process

    Installing Foxx apps has been a two step process: import them into ArangoDB and mount them at a
    specific mountpoint. These operations have been joined together. You can install an app at one
    mountpoint, that's it. No fetch, mount, unmount, purge cycle anymore. The commands have been
    simplified to just:

    * install: get your Foxx app up and running
    * uninstall: shut it down and erase it from disk

  * Foxx error output

    Until 2.4 the errors produced by Foxx were not optimal. Often, the error message was just
    `unable to parse manifest` and contained only an internal stack trace.
    In 2.5 we made major improvements there, including a much more fine-grained error output that
    helps you debug your Foxx apps. The error message printed is now much closer to its source and
    should help you track it down.

    Also we added the default handlers for unhandled errors in Foxx apps:

    * You will get a nice internal error page whenever your Foxx app is called but was not installed
      due to any error
    * You will get a proper error message when having an uncaught error appears in any app route

    In production mode the messages above will NOT contain any information about your Foxx internals
    and are safe to be exposed to third party users.
    In development mode the messages above will contain the stacktrace (if available), making it easier for
    your in-house devs to track down errors in the application.

* added `console` object to Foxx apps. All Foxx apps now have a console object implementing
  the familiar Console API in their global scope, which can be used to log diagnostic
  messages to the database.

* added `org/arangodb/request` module, which provides a simple API for making HTTP requests
  to external services.

* added optimizer rule `propagate-constant-attributes`

  This rule will look inside `FILTER` conditions for constant value equality comparisons,
  and insert the constant values in other places in `FILTER`s. For example, the rule will
  insert `42` instead of `i.value` in the second `FILTER` of the following query:

      FOR i IN c1 FOR j IN c2 FILTER i.value == 42 FILTER j.value == i.value RETURN 1

* added `filtered` value to AQL query execution statistics

  This value indicates how many documents were filtered by `FilterNode`s in the AQL query.
  Note that `IndexRangeNode`s can also filter documents by selecting only the required ranges
  from the index. The `filtered` value will not include the work done by `IndexRangeNode`s,
  but only the work performed by `FilterNode`s.

* added support for sparse hash and skiplist indexes

  Hash and skiplist indexes can optionally be made sparse. Sparse indexes exclude documents
  in which at least one of the index attributes is either not set or has a value of `null`.

  As such documents are excluded from sparse indexes, they may contain fewer documents than
  their non-sparse counterparts. This enables faster indexing and can lead to reduced memory
  usage in case the indexed attribute does occur only in some, but not all documents of the
  collection. Sparse indexes will also reduce the number of collisions in non-unique hash
  indexes in case non-existing or optional attributes are indexed.

  In order to create a sparse index, an object with the attribute `sparse` can be added to
  the index creation commands:

      db.collection.ensureHashIndex(attributeName, { sparse: true });
      db.collection.ensureHashIndex(attributeName1, attributeName2, { sparse: true });
      db.collection.ensureUniqueConstraint(attributeName, { sparse: true });
      db.collection.ensureUniqueConstraint(attributeName1, attributeName2, { sparse: true });

      db.collection.ensureSkiplist(attributeName, { sparse: true });
      db.collection.ensureSkiplist(attributeName1, attributeName2, { sparse: true });
      db.collection.ensureUniqueSkiplist(attributeName, { sparse: true });
      db.collection.ensureUniqueSkiplist(attributeName1, attributeName2, { sparse: true });

  Note that in place of the above specialized index creation commands, it is recommended to use
  the more general index creation command `ensureIndex`:

  ```js
  db.collection.ensureIndex({ type: "hash", sparse: true, unique: true, fields: [ attributeName ] });
  db.collection.ensureIndex({ type: "skiplist", sparse: false, unique: false, fields: [ "a", "b" ] });
  ```

  When not explicitly set, the `sparse` attribute defaults to `false` for new indexes.

  This causes a change in behavior when creating a unique hash index without specifying the
  sparse flag: in 2.4, unique hash indexes were implicitly sparse, always excluding `null` values.
  There was no option to control this behavior, and sparsity was neither supported for non-unique
  hash indexes nor skiplists in 2.4. This implicit sparsity of unique hash indexes was considered
  an inconsistency, and therefore the behavior was cleaned up in 2.5. As of 2.5, indexes will
  only be created sparse if sparsity is explicitly requested. Existing unique hash indexes from 2.4
  or before will automatically be migrated so they are still sparse after the upgrade to 2.5.

  Geo indexes are implicitly sparse, meaning documents without the indexed location attribute or
  containing invalid location coordinate values will be excluded from the index automatically. This
  is also a change when compared to pre-2.5 behavior, when documents with missing or invalid
  coordinate values may have caused errors on insertion when the geo index' `unique` flag was set
  and its `ignoreNull` flag was not.

  This was confusing and has been rectified in 2.5. The method `ensureGeoConstaint()` now does the
  same as `ensureGeoIndex()`. Furthermore, the attributes `constraint`, `unique`, `ignoreNull` and
  `sparse` flags are now completely ignored when creating geo indexes.

  The same is true for fulltext indexes. There is no need to specify non-uniqueness or sparsity for
  geo or fulltext indexes. They will always be non-unique and sparse.

  As sparse indexes may exclude some documents, they cannot be used for every type of query.
  Sparse hash indexes cannot be used to find documents for which at least one of the indexed
  attributes has a value of `null`. For example, the following AQL query cannot use a sparse
  index, even if one was created on attribute `attr`:

      FOR doc In collection
        FILTER doc.attr == null
        RETURN doc

  If the lookup value is non-constant, a sparse index may or may not be used, depending on
  the other types of conditions in the query. If the optimizer can safely determine that
  the lookup value cannot be `null`, a sparse index may be used. When uncertain, the optimizer
  will not make use of a sparse index in a query in order to produce correct results.

  For example, the following queries cannot use a sparse index on `attr` because the optimizer
  will not know beforehand whether the comparison values for `doc.attr` will include `null`:

      FOR doc In collection
        FILTER doc.attr == SOME_FUNCTION(...)
        RETURN doc

      FOR other IN otherCollection
        FOR doc In collection
          FILTER doc.attr == other.attr
          RETURN doc

  Sparse skiplist indexes can be used for sorting if the optimizer can safely detect that the
  index range does not include `null` for any of the index attributes.

* inspection of AQL data-modification queries will now detect if the data-modification part
  of the query can run in lockstep with the data retrieval part of the query, or if the data
  retrieval part must be executed before the data modification can start.

  Executing the two in lockstep allows using much smaller buffers for intermediate results
  and starts the actual data-modification operations much earlier than if the two phases
  were executed separately.

* Allow dynamic attribute names in AQL object literals

  This allows using arbitrary expressions to construct attribute names in object
  literals specified in AQL queries. To disambiguate expressions and other unquoted
  attribute names, dynamic attribute names need to be enclosed in brackets (`[` and `]`).
  Example:

      FOR i IN 1..100
        RETURN { [ CONCAT('value-of-', i) ] : i }

* make AQL optimizer rule "use-index-for-sort" remove sort also in case a non-sorted
  index (e.g. a hash index) is used for only equality lookups and all sort attributes
  are covered by the index.

  Example that does not require an extra sort (needs hash index on `value`):

      FOR doc IN collection FILTER doc.value == 1 SORT doc.value RETURN doc

  Another example that does not require an extra sort (with hash index on `value1`, `value2`):

      FOR doc IN collection FILTER doc.value1 == 1 && doc.value2 == 2 SORT doc.value1, doc.value2 RETURN doc

* make AQL optimizer rule "use-index-for-sort" remove sort also in case the sort criteria
  excludes the left-most index attributes, but the left-most index attributes are used
  by the index for equality-only lookups.

  Example that can use the index for sorting (needs skiplist index on `value1`, `value2`):

      FOR doc IN collection FILTER doc.value1 == 1 SORT doc.value2 RETURN doc

* added selectivity estimates for primary index, edge index, and hash index

  The selectivity estimates are returned by the `GET /_api/index` REST API method
  in a sub-attribute `selectivityEstimate` for each index that supports it. This
  attribute will be omitted for indexes that do not provide selectivity estimates.
  If provided, the selectivity estimate will be a numeric value between 0 and 1.

  Selectivity estimates will also be reported in the result of `collection.getIndexes()`
  for all indexes that support this. If no selectivity estimate can be determined for
  an index, the attribute `selectivityEstimate` will be omitted here, too.

  The web interface also shows selectivity estimates for each index that supports this.

  Currently the following index types can provide selectivity estimates:
  - primary index
  - edge index
  - hash index (unique and non-unique)

  No selectivity estimates will be provided when running in cluster mode.

* fixed issue #1226: arangod log issues

* added additional logger if arangod is started in foreground mode on a tty

* added AQL optimizer rule "move-calculations-down"

* use exclusive native SRWLocks on Windows instead of native mutexes

* added AQL functions `MD5`, `SHA1`, and `RANDOM_TOKEN`.

* reduced number of string allocations when parsing certain AQL queries

  parsing numbers (integers or doubles) does not require a string allocation
  per number anymore

* RequestContext#bodyParam now accepts arbitrary joi schemas and rejects invalid (but well-formed) request bodies.

* enforce that AQL user functions are wrapped inside JavaScript function () declarations

  AQL user functions were always expected to be wrapped inside a JavaScript function, but previously
  this was not enforced when registering a user function. Enforcing the AQL user functions to be contained
  inside functions prevents functions from doing some unexpected things that may have led to undefined
  behavior.

* Windows service uninstalling: only remove service if it points to the currently running binary,
  or --force was specified.

* Windows (debug only): print stacktraces on crash and run minidump

* Windows (cygwin): if you run arangosh in a cygwin shell or via ssh we will detect this and use
  the appropriate output functions.

* Windows: improve process management

* fix IPv6 reverse ip lookups - so far we only did IPv4 addresses.

* improve join documentation, add outer join example

* run jslint for unit tests too, to prevent "memory leaks" by global js objects with native code.

* fix error logging for exceptions - we wouldn't log the exception message itself so far.

* improve error reporting in the http client (Windows & *nix)

* improve error reports in cluster

* Standard errors can now contain custom messages.


v2.4.7 (XXXX-XX-XX)
-------------------

* fixed issue #1282: Geo WITHIN_RECTANGLE for nested lat/lng


v2.4.6 (2015-03-18)
-------------------

* added option `--database.ignore-logfile-errors`

  This option controls how collection datafiles with a CRC mismatch are treated.

  If set to `false`, CRC mismatch errors in collection datafiles will lead
  to a collection not being loaded at all. If a collection needs to be loaded
  during WAL recovery, the WAL recovery will also abort (if not forced with
  `--wal.ignore-recovery-errors true`). Setting this flag to `false` protects
  users from unintentionally using a collection with corrupted datafiles, from
  which only a subset of the original data can be recovered.

  If set to `true`, CRC mismatch errors in collection datafiles will lead to
  the datafile being partially loaded. All data up to until the mismatch will
  be loaded. This will enable users to continue with a collection datafiles
  that are corrupted, but will result in only a partial load of the data.
  The WAL recovery will still abort when encountering a collection with a
  corrupted datafile, at least if `--wal.ignore-recovery-errors` is not set to
  `true`.

  The default value is *true*, so for collections with corrupted datafiles
  there might be partial data loads once the WAL recovery has finished. If
  the WAL recovery will need to load a collection with a corrupted datafile,
  it will still stop when using the default values.

* INCOMPATIBLE CHANGE:

  make the arangod server refuse to start if during startup it finds a non-readable
  `parameter.json` file for a database or a collection.

  Stopping the startup process in this case requires manual intervention (fixing
  the unreadable files), but prevents follow-up errors due to ignored databases or
  collections from happening.

* datafiles and `parameter.json` files written by arangod are now created with read and write
  privileges for the arangod process user, and with read and write privileges for the arangod
  process group.

  Previously, these files were created with user read and write permissions only.

* INCOMPATIBLE CHANGE:

  abort WAL recovery if one of the collection's datafiles cannot be opened

* INCOMPATIBLE CHANGE:

  never try to raise the privileges after dropping them, this can lead to a race condition while
  running the recovery

  If you require to run ArangoDB on a port lower than 1024, you must run ArangoDB as root.

* fixed inefficiencies in `remove` methods of general-graph module

* added option `--database.slow-query-threshold` for controlling the default AQL slow query
  threshold value on server start


v2.4.5 (2015-03-16)
-------------------

* added elapsed time to HTTP request logging output (`--log.requests-file`)

* added AQL current and slow query tracking, killing of AQL queries

  This change enables retrieving the list of currently running AQL queries inside the selected database.
  AQL queries with an execution time beyond a certain threshold can be moved to a "slow query" facility
  and retrieved from there. Queries can also be killed by specifying the query id.

  This change adds the following HTTP REST APIs:

  - `GET /_api/query/current`: for retrieving the list of currently running queries
  - `GET /_api/query/slow`: for retrieving the list of slow queries
  - `DELETE /_api/query/slow`: for clearing the list of slow queries
  - `GET /_api/query/properties`: for retrieving the properties for query tracking
  - `PUT /_api/query/properties`: for adjusting the properties for query tracking
  - `DELETE /_api/query/<id>`: for killing an AQL query

  The following JavaScript APIs have been added:

  - require("org/arangodb/aql/queries").current();
  - require("org/arangodb/aql/queries").slow();
  - require("org/arangodb/aql/queries").clearSlow();
  - require("org/arangodb/aql/queries").properties();
  - require("org/arangodb/aql/queries").kill();

* fixed issue #1265: arangod crashed with SIGSEGV

* fixed issue #1241: Wildcards in examples

* fixed comment parsing in Foxx controllers


v2.4.4 (2015-02-24)
-------------------

* fixed the generation template for foxx apps. It now does not create deprecated functions anymore

* add custom visitor functionality for `GRAPH_NEIGHBORS` function, too

* increased default value of traversal option *maxIterations* to 100 times of its previous
  default value


v2.4.3 (2015-02-06)
-------------------

* fix multi-threading with openssl when running under Windows

* fix timeout on socket operations when running under Windows

* Fixed an error in Foxx routing which caused some apps that worked in 2.4.1 to fail with status 500: `undefined is not a function` errors in 2.4.2
  This error was occurring due to seldom internal rerouting introduced by the malformed application handler.


v2.4.2 (2015-01-30)
-------------------

* added custom visitor functionality for AQL traversals

  This allows more complex result processing in traversals triggered by AQL. A few examples
  are shown in [this article](http://jsteemann.github.io/blog/2015/01/28/using-custom-visitors-in-aql-graph-traversals/).

* improved number of results estimated for nodes of type EnumerateListNode and SubqueryNode
  in AQL explain output

* added AQL explain helper to explain arbitrary AQL queries

  The helper function prints the query execution plan and the indexes to be used in the
  query. It can be invoked from the ArangoShell or the web interface as follows:

      require("org/arangodb/aql/explainer").explain(query);

* enable use of indexes for certain AQL conditions with non-equality predicates, in
  case the condition(s) also refer to indexed attributes

  The following queries will now be able to use indexes:

      FILTER a.indexed == ... && a.indexed != ...
      FILTER a.indexed == ... && a.nonIndexed != ...
      FILTER a.indexed == ... && ! (a.indexed == ...)
      FILTER a.indexed == ... && ! (a.nonIndexed == ...)
      FILTER a.indexed == ... && ! (a.indexed != ...)
      FILTER a.indexed == ... && ! (a.nonIndexed != ...)
      FILTER (a.indexed == ... && a.nonIndexed == ...) || (a.indexed == ... && a.nonIndexed == ...)
      FILTER (a.indexed == ... && a.nonIndexed != ...) || (a.indexed == ... && a.nonIndexed != ...)

* Fixed spuriously occurring "collection not found" errors when running queries on local
  collections on a cluster DB server

* Fixed upload of Foxx applications to the server for apps exceeding approx. 1 MB zipped.

* Malformed Foxx applications will now return a more useful error when any route is requested.

  In Production a Foxx app mounted on /app will display an html page on /app/* stating a 503 Service temporarily not available.
  It will not state any information about your Application.
  Before it was a 404 Not Found without any information and not distinguishable from a correct not found on your route.

  In Development Mode the html page also contains information about the error occurred.

* Unhandled errors thrown in Foxx routes are now handled by the Foxx framework itself.

  In Production the route will return a status 500 with a body {error: "Error statement"}.
  In Development the route will return a status 500 with a body {error: "Error statement", stack: "..."}

  Before, it was status 500 with a plain text stack including ArangoDB internal routing information.

* The Applications tab in web interface will now request development apps more often.
  So if you have a fixed a syntax error in your app it should always be visible after reload.


v2.4.1 (2015-01-19)
-------------------

* improved WAL recovery output

* fixed certain OR optimizations in AQL optimizer

* better diagnostics for arangoimp

* fixed invalid result of HTTP REST API method `/_admin/foxx/rescan`

* fixed possible segmentation fault when passing a Buffer object into a V8 function
  as a parameter

* updated AQB module to 1.8.0.


v2.4.0 (2015-01-13)
-------------------

* updated AQB module to 1.7.0.

* fixed V8 integration-related crashes

* make `fs.move(src, dest)` also fail when both `src` and `dest` are
  existing directories. This ensures the same behavior of the move operation
  on different platforms.

* fixed AQL insert operation for multi-shard collections in cluster

* added optional return value for AQL data-modification queries.
  This allows returning the documents inserted, removed or updated with the query, e.g.

      FOR doc IN docs REMOVE doc._key IN docs LET removed = OLD RETURN removed
      FOR doc IN docs INSERT { } IN docs LET inserted = NEW RETURN inserted
      FOR doc IN docs UPDATE doc._key WITH { } IN docs LET previous = OLD RETURN previous
      FOR doc IN docs UPDATE doc._key WITH { } IN docs LET updated = NEW RETURN updated

  The variables `OLD` and `NEW` are automatically available when a `REMOVE`, `INSERT`,
  `UPDATE` or `REPLACE` statement is immediately followed by a `LET` statement.
  Note that the `LET` and `RETURN` statements in data-modification queries are not as
  flexible as the general versions of `LET` and `RETURN`. When returning documents from
  data-modification operations, only a single variable can be assigned using `LET`, and
  the assignment can only be either `OLD` or `NEW`, but not an arbitrary expression. The
  `RETURN` statement also allows using the just-created variable only, and no arbitrary
  expressions.


v2.4.0-beta1 (2014-12-26)
--------------------------

* fixed superstates in FoxxGenerator

* fixed issue #1065: Aardvark: added creation of documents and edges with _key property

* fixed issue #1198: Aardvark: current AQL editor query is now cached

* Upgraded V8 version from 3.16.14 to 3.29.59

  The built-in version of V8 has been upgraded from 3.16.14 to 3.29.59.
  This activates several ES6 (also dubbed *Harmony* or *ES.next*) features in
  ArangoDB, both in the ArangoShell and the ArangoDB server. They can be
  used for scripting and in server-side actions such as Foxx routes, traversals
  etc.

  The following ES6 features are available in ArangoDB 2.4 by default:

  * iterators
  * the `of` operator
  * symbols
  * predefined collections types (Map, Set etc.)
  * typed arrays

  Many other ES6 features are disabled by default, but can be made available by
  starting arangod or arangosh with the appropriate options:

  * arrow functions
  * proxies
  * generators
  * String, Array, and Number enhancements
  * constants
  * enhanced object and numeric literals

  To activate all these ES6 features in arangod or arangosh, start it with
  the following options:

      arangosh --javascript.v8-options="--harmony --harmony_generators"

  More details on the available ES6 features can be found in
  [this blog](https://jsteemann.github.io/blog/2014/12/19/using-es6-features-in-arangodb/).

* Added Foxx generator for building Hypermedia APIs

  A more detailed description is [here](https://www.arangodb.com/2014/12/08/building-hypermedia-apis-foxxgenerator)

* New `Applications` tab in web interface:

  The `applications` tab got a complete redesign.
  It will now only show applications that are currently running on ArangoDB.
  For a selected application, a new detailed view has been created.
  This view provides a better overview of the app:
  * author
  * license
  * version
  * contributors
  * download links
  * API documentation

  To install a new application, a new dialog is now available.
  It provides the features already available in the console application `foxx-manager` plus some more:
  * install an application from Github
  * install an application from a zip file
  * install an application from ArangoDB's application store
  * create a new application from scratch: this feature uses a generator to
    create a Foxx application with pre-defined CRUD methods for a given list
    of collections. The generated Foxx app can either be downloaded as a zip file or
    be installed on the server. Starting with a new Foxx app has never been easier.

* fixed issue #1102: Aardvark: Layout bug in documents overview

  The documents overview was entirely destroyed in some situations on Firefox.
  We replaced the plugin we used there.

* fixed issue #1168: Aardvark: pagination buttons jumping

* fixed issue #1161: Aardvark: Click on Import JSON imports previously uploaded file

* removed configure options `--enable-all-in-one-v8`, `--enable-all-in-one-icu`,
  and `--enable-all-in-one-libev`.

* global internal rename to fix naming incompatibilities with JSON:

  Internal functions with names containing `array` have been renamed to `object`,
  internal functions with names containing `list` have been renamed to `array`.
  The renaming was mainly done in the C++ parts. The documentation has also been
  adjusted so that the correct JSON type names are used in most places.

  The change also led to the addition of a few function aliases in AQL:

  * `TO_LIST` now is an alias of the new `TO_ARRAY`
  * `IS_LIST` now is an alias of the new `IS_ARRAY`
  * `IS_DOCUMENT` now is an alias of the new `IS_OBJECT`

  The changed also renamed the option `mergeArrays` to `mergeObjects` for AQL
  data-modification query options and HTTP document modification API

* AQL: added optimizer rule "remove-filter-covered-by-index"

  This rule removes FilterNodes and CalculationNodes from an execution plan if the
  filter is already covered by a previous IndexRangeNode. Removing the CalculationNode
  and the FilterNode will speed up query execution because the query requires less
  computation.

* AQL: added optimizer rule "remove-sort-rand"

  This rule removes a `SORT RAND()` expression from a query and moves the random
  iteration into the appropriate `EnumerateCollectionNode`. This is more efficient
  than individually enumerating and then sorting randomly.

* AQL: range optimizations for IN and OR

  This change enables usage of indexes for several additional cases. Filters containing
  the `IN` operator can now make use of indexes, and multiple OR- or AND-combined filter
  conditions can now also use indexes if the filters are accessing the same indexed
  attribute.

  Here are a few examples of queries that can now use indexes but couldn't before:

    FOR doc IN collection
      FILTER doc.indexedAttribute == 1 || doc.indexedAttribute > 99
      RETURN doc

    FOR doc IN collection
      FILTER doc.indexedAttribute IN [ 3, 42 ] || doc.indexedAttribute > 99
      RETURN doc

    FOR doc IN collection
      FILTER (doc.indexedAttribute > 2 && doc.indexedAttribute < 10) ||
             (doc.indexedAttribute > 23 && doc.indexedAttribute < 42)
      RETURN doc

* fixed issue #500: AQL parentheses issue

  This change allows passing subqueries as AQL function parameters without using
  duplicate brackets (e.g. `FUNC(query)` instead of `FUNC((query))`

* added optional `COUNT` clause to AQL `COLLECT`

  This allows more efficient group count calculation queries, e.g.

      FOR doc IN collection
        COLLECT age = doc.age WITH COUNT INTO length
        RETURN { age: age, count: length }

  A count-only query is also possible:

      FOR doc IN collection
        COLLECT WITH COUNT INTO length
        RETURN length

* fixed missing makeDirectory when fetching a Foxx application from a zip file

* fixed issue #1134: Change the default endpoint to localhost

  This change will modify the IP address ArangoDB listens on to 127.0.0.1 by default.
  This will make new ArangoDB installations unaccessible from clients other than
  localhost unless changed. This is a security feature.

  To make ArangoDB accessible from any client, change the server's configuration
  (`--server.endpoint`) to either `tcp://0.0.0.0:8529` or the server's publicly
  visible IP address.

* deprecated `Repository#modelPrototype`. Use `Repository#model` instead.

* IMPORTANT CHANGE: by default, system collections are included in replication and all
  replication API return values. This will lead to user accounts and credentials
  data being replicated from master to slave servers. This may overwrite
  slave-specific database users.

  If this is undesired, the `_users` collection can be excluded from replication
  easily by setting the `includeSystem` attribute to `false` in the following commands:

  * replication.sync({ includeSystem: false });
  * replication.applier.properties({ includeSystem: false });

  This will exclude all system collections (including `_aqlfunctions`, `_graphs` etc.)
  from the initial synchronization and the continuous replication.

  If this is also undesired, it is also possible to specify a list of collections to
  exclude from the initial synchronization and the continuous replication using the
  `restrictCollections` attribute, e.g.:

      replication.applier.properties({
        includeSystem: true,
        restrictType: "exclude",
        restrictCollections: [ "_users", "_graphs", "foo" ]
      });

  The HTTP API methods for fetching the replication inventory and for dumping collections
  also support the `includeSystem` control flag via a URL parameter.

* removed DEPRECATED replication methods:
  * `replication.logger.start()`
  * `replication.logger.stop()`
  * `replication.logger.properties()`
  * HTTP PUT `/_api/replication/logger-start`
  * HTTP PUT `/_api/replication/logger-stop`
  * HTTP GET `/_api/replication/logger-config`
  * HTTP PUT `/_api/replication/logger-config`

* fixed issue #1174, which was due to locking problems in distributed
  AQL execution

* improved cluster locking for AQL avoiding deadlocks

* use DistributeNode for modifying queries with REPLACE and UPDATE, if
  possible


v2.3.6 (2015-XX-XX)
-------------------

* fixed AQL subquery optimization that produced wrong result when multiple subqueries
  directly followed each other and and a directly following `LET` statement did refer
  to any but the first subquery.


v2.3.5 (2015-01-16)
-------------------

* fixed intermittent 404 errors in Foxx apps after mounting or unmounting apps

* fixed issue #1200: Expansion operator results in "Cannot call method 'forEach' of null"

* fixed issue #1199: Cannot unlink root node of plan


v2.3.4 (2014-12-23)
-------------------

* fixed cerberus path for MyArangoDB


v2.3.3 (2014-12-17)
-------------------

* fixed error handling in instantiation of distributed AQL queries, this
  also fixes a bug in cluster startup with many servers

* issue #1185: parse non-fractional JSON numbers with exponent (e.g. `4e-261`)

* issue #1159: allow --server.request-timeout and --server.connect-timeout of 0


v2.3.2 (2014-12-09)
-------------------

* fixed issue #1177: Fix bug in the user app's storage

* fixed issue #1173: AQL Editor "Save current query" resets user password

* fixed missing makeDirectory when fetching a Foxx application from a zip file

* put in warning about default changed: fixed issue #1134: Change the default endpoint to localhost

* fixed issue #1163: invalid fullCount value returned from AQL

* fixed range operator precedence

* limit default maximum number of plans created by AQL optimizer to 256 (from 1024)

* make AQL optimizer not generate an extra plan if an index can be used, but modify
  existing plans in place

* fixed AQL cursor ttl (time-to-live) issue

  Any user-specified cursor ttl value was not honored since 2.3.0.

* fixed segfault in AQL query hash index setup with unknown shapes

* fixed memleaks

* added AQL optimizer rule for removing `INTO` from a `COLLECT` statement if not needed

* fixed issue #1131

  This change provides the `KEEP` clause for `COLLECT ... INTO`. The `KEEP` clause
  allows controlling which variables will be kept in the variable created by `INTO`.

* fixed issue #1147, must protect dispatcher ID for etcd

v2.3.1 (2014-11-28)
-------------------

* recreate password if missing during upgrade

* fixed issue #1126

* fixed non-working subquery index optimizations

* do not restrict summary of Foxx applications to 60 characters

* fixed display of "required" path parameters in Foxx application documentation

* added more optimizations of constants values in AQL FILTER conditions

* fixed invalid or-to-in optimization for FILTERs containing comparisons
  with boolean values

* fixed replication of `_graphs` collection

* added AQL list functions `PUSH`, `POP`, `UNSHIFT`, `SHIFT`, `REMOVE_VALUES`,
  `REMOVE_VALUE`, `REMOVE_NTH` and `APPEND`

* added AQL functions `CALL` and `APPLY` to dynamically call other functions

* fixed AQL optimizer cost estimation for LIMIT node

* prevent Foxx queues from permanently writing to the journal even when
  server is idle

* fixed AQL COLLECT statement with INTO clause, which copied more variables
  than v2.2 and thus lead to too much memory consumption.
  This deals with #1107.

* fixed AQL COLLECT statement, this concerned every COLLECT statement,
  only the first group had access to the values of the variables before
  the COLLECT statement. This deals with #1127.

* fixed some AQL internals, where sometimes too many items were
  fetched from upstream in the presence of a LIMIT clause. This should
  generally improve performance.


v2.3.0 (2014-11-18)
-------------------

* fixed syslog flags. `--log.syslog` is deprecated and setting it has no effect,
  `--log.facility` now works as described. Application name has been changed from
  `triagens` to `arangod`. It can be changed using `--log.application`. The syslog
  will only contain the actual log message. The datetime prefix is omitted.

* fixed deflate in SimpleHttpClient

* fixed issue #1104: edgeExamples broken or changed

* fixed issue #1103: Error while importing user queries

* fixed issue #1100: AQL: HAS() fails on doc[attribute_name]

* fixed issue #1098: runtime error when creating graph vertex

* hide system applications in **Applications** tab by default

  Display of system applications can be toggled by using the *system applications*
  toggle in the UI.

* added HTTP REST API for managing tasks (`/_api/tasks`)

* allow passing character lists as optional parameter to AQL functions `TRIM`,
  `LTRIM` and `RTRIM`

  These functions now support trimming using custom character lists. If no character
  lists are specified, all whitespace characters will be removed as previously:

      TRIM("  foobar\t \r\n ")         // "foobar"
      TRIM(";foo;bar;baz, ", "; ")     // "foo;bar;baz"

* added AQL string functions `LTRIM`, `RTRIM`, `FIND_FIRST`, `FIND_LAST`, `SPLIT`,
  `SUBSTITUTE`

* added AQL functions `ZIP`, `VALUES` and `PERCENTILE`

* made AQL functions `CONCAT` and `CONCAT_SEPARATOR` work with list arguments

* dynamically create extra dispatcher threads if required

* fixed issue #1097: schemas in the API docs no longer show required properties as optional


v2.3.0-beta2 (2014-11-08)
-------------------------

* front-end: new icons for uploading and downloading JSON documents into a collection

* front-end: fixed documents pagination css display error

* front-end: fixed flickering of the progress view

* front-end: fixed missing event for documents filter function

* front-end: jsoneditor: added CMD+Return (Mac) CTRL+Return (Linux/Win) shortkey for
  saving a document

* front-end: added information tooltip for uploading json documents.

* front-end: added database management view to the collapsed navigation menu

* front-end: added collection truncation feature

* fixed issue #1086: arangoimp: Odd errors if arguments are not given properly

* performance improvements for AQL queries that use JavaScript-based expressions
  internally

* added AQL geo functions `WITHIN_RECTANGLE` and `IS_IN_POLYGON`

* fixed non-working query results download in AQL editor of web interface

* removed debug print message in AQL editor query export routine

* fixed issue #1075: Aardvark: user name required even if auth is off #1075

  The fix for this prefills the username input field with the current user's
  account name if any and `root` (the default username) otherwise. Additionally,
  the tooltip text has been slightly adjusted.

* fixed issue #1069: Add 'raw' link to swagger ui so that the raw swagger
  json can easily be retrieved

  This adds a link to the Swagger API docs to an application's detail view in
  the **Applications** tab of the web interface. The link produces the Swagger
  JSON directly. If authentication is turned on, the link requires authentication,
  too.

* documentation updates


v2.3.0-beta1 (2014-11-01)
-------------------------

* added dedicated `NOT IN` operator for AQL

  Previously, a `NOT IN` was only achievable by writing a negated `IN` condition:

      FOR i IN ... FILTER ! (i IN [ 23, 42 ]) ...

  This can now alternatively be expressed more intuitively as follows:

      FOR i IN ... FILTER i NOT IN [ 23, 42 ] ...

* added alternative logical operator syntax for AQL

  Previously, the logical operators in AQL could only be written as:
  - `&&`: logical and
  - `||`: logical or
  - `!`: negation

  ArangoDB 2.3 introduces the alternative variants for these operators:
  - `AND`: logical and
  - `OR`: logical or
  - `NOT`: negation

  The new syntax is just an alternative to the old syntax, allowing easier
  migration from SQL. The old syntax is still fully supported and will be.

* improved output of `ArangoStatement.parse()` and POST `/_api/query`

  If an AQL query can be parsed without problems, The return value of
  `ArangoStatement.parse()` now contains an attribute `ast` with the abstract
  syntax tree of the query (before optimizations). Though this is an internal
  representation of the query and is subject to change, it can be used to inspect
  how ArangoDB interprets a given query.

* improved `ArangoStatement.explain()` and POST `/_api/explain`

  The commands for explaining AQL queries have been improved.

* added command-line option `--javascript.v8-contexts` to control the number of
  V8 contexts created in arangod.

  Previously, the number of V8 contexts was equal to the number of server threads
  (as specified by option `--server.threads`).

  However, it may be sensible to create different amounts of threads and V8
  contexts. If the option is not specified, the number of V8 contexts created
  will be equal to the number of server threads. Thus no change in configuration
  is required to keep the old behavior.

  If you are using the default config files or merge them with your local config
  files, please review if the default number of server threads is okay in your
  environment. Additionally you should verify that the number of V8 contexts
  created (as specified in option `--javascript.v8-contexts`) is okay.

* the number of server.threads specified is now the minimum of threads
  started. There are situation in which threads are waiting for results of
  distributed database servers. In this case the number of threads is
  dynamically increased.

* removed index type "bitarray"

  Bitarray indexes were only half-way documented and integrated in previous versions
  of ArangoDB so their benefit was limited. The support for bitarray indexes has
  thus been removed in ArangoDB 2.3. It is not possible to create indexes of type
  "bitarray" with ArangoDB 2.3.

  When a collection is opened that contains a bitarray index definition created
  with a previous version of ArangoDB, ArangoDB will ignore it and log the following
  warning:

      index type 'bitarray' is not supported in this version of ArangoDB and is ignored

  Future versions of ArangoDB may automatically remove such index definitions so the
  warnings will eventually disappear.

* removed internal "_admin/modules/flush" in order to fix requireApp

* added basic support for handling binary data in Foxx

  Requests with binary payload can be processed in Foxx applications by
  using the new method `res.rawBodyBuffer()`. This will return the unparsed request
  body as a Buffer object.

  There is now also the method `req.requestParts()` available in Foxx to retrieve
  the individual components of a multipart HTTP request.

  Buffer objects can now be used when setting the response body of any Foxx action.
  Additionally, `res.send()` has been added as a convenience method for returning
  strings, JSON objects or buffers from a Foxx action:

      res.send("<p>some HTML</p>");
      res.send({ success: true });
      res.send(new Buffer("some binary data"));

  The convenience method `res.sendFile()` can now be used to easily return the
  contents of a file from a Foxx action:

      res.sendFile(applicationContext.foxxFilename("image.png"));

  `fs.write` now accepts not only strings but also Buffer objects as second parameter:

      fs.write(filename, "some data");
      fs.write(filename, new Buffer("some binary data"));

  `fs.readBuffer` can be used to return the contents of a file in a Buffer object.

* improved performance of insertion into non-unique hash indexes significantly in case
  many duplicate keys are used in the index

* issue #1042: set time zone in log output

  the command-line option `--log.use-local-time` was added to print dates and times in
  the server-local timezone instead of UTC

* command-line options that require a boolean value now validate the
  value given on the command-line

  This prevents issues if no value is specified for an option that
  requires a boolean value. For example, the following command-line would
  have caused trouble in 2.2, because `--server.endpoint` would have been
  used as the value for the `--server.disable-authentication` options
  (which requires a boolean value):

      arangod --server.disable-authentication --server.endpoint tcp://127.0.0.1:8529 data

  In 2.3, running this command will fail with an error and requires to
  be modified to:

      arangod --server.disable-authentication true --server.endpoint tcp://127.0.0.1:8529 data

* improved performance of CSV import in arangoimp

* fixed issue #1027: Stack traces are off-by-one

* fixed issue #1026: Modules loaded in different files within the same app
  should refer to the same module

* fixed issue #1025: Traversal not as expected in undirected graph

* added a _relation function in the general-graph module.

  This deprecated _directedRelation and _undirectedRelation.
  ArangoDB does not offer any constraints for undirected edges
  which caused some confusion of users how undirected relations
  have to be handled. Relation now only supports directed relations
  and the user can actively simulate undirected relations.

* changed return value of Foxx.applicationContext#collectionName:

  Previously, the function could return invalid collection names because
  invalid characters were not replaced in the application name prefix, only
  in the collection name passed.

  Now, the function replaces invalid characters also in the application name
  prefix, which might to slightly different results for application names that
  contained any characters outside the ranges [a-z], [A-Z] and [0-9].

* prevent XSS in AQL editor and logs view

* integrated tutorial into ArangoShell and web interface

* added option `--backslash-escape` for arangoimp when running CSV file imports

* front-end: added download feature for (filtered) documents

* front-end: added download feature for the results of a user query

* front-end: added function to move documents to another collection

* front-end: added sort-by attribute to the documents filter

* front-end: added sorting feature to database, graph management and user management view.

* issue #989: front-end: Databases view not refreshing after deleting a database

* issue #991: front-end: Database search broken

* front-end: added infobox which shows more information about a document (_id, _rev, _key) or
  an edge (_id, _rev, _key, _from, _to). The from and to attributes are clickable and redirect
  to their document location.

* front-end: added edit-mode for deleting multiple documents at the same time.

* front-end: added delete button to the detailed document/edge view.

* front-end: added visual feedback for saving documents/edges inside the editor (error/success).

* front-end: added auto-focusing for the first input field in a modal.

* front-end: added validation for user input in a modal.

* front-end: user defined queries are now stored inside the database and are bound to the current
  user, instead of using the local storage functionality of the browsers. The outcome of this is
  that user defined queries are now independently usable from any device. Also queries can now be
  edited through the standard document editor of the front-end through the _users collection.

* front-end: added import and export functionality for user defined queries.

* front-end: added new keywords and functions to the aql-editor theme

* front-end: applied tile-style to the graph view

* front-end: now using the new graph api including multi-collection support

* front-end: foxx apps are now deletable

* front-end: foxx apps are now installable and updateable through github, if github is their
  origin.

* front-end: added foxx app version control. Multiple versions of a single foxx app are now
  installable and easy to manage and are also arranged in groups.

* front-end: the user-set filter of a collection is now stored until the user navigates to
  another collection.

* front-end: fetching and filtering of documents, statistics, and query operations are now
  handled with asynchronous ajax calls.

* front-end: added progress indicator if the front-end is waiting for a server operation.

* front-end: fixed wrong count of documents in the documents view of a collection.

* front-end: fixed unexpected styling of the manage db view and navigation.

* front-end: fixed wrong handling of select fields in a modal view.

* front-end: fixed wrong positioning of some tooltips.

* automatically call `toJSON` function of JavaScript objects (if present)
  when serializing them into database documents. This change allows
  storing JavaScript date objects in the database in a sensible manner.


v2.2.7 (2014-11-19)
-------------------

* fixed issue #998: Incorrect application URL for non-system Foxx apps

* fixed issue #1079: AQL editor: keyword WITH in UPDATE query is not highlighted

* fix memory leak in cluster nodes

* fixed registration of AQL user-defined functions in Web UI (JS shell)

* fixed error display in Web UI for certain errors
  (now error message is printed instead of 'undefined')

* fixed issue #1059: bug in js module console

* fixed issue #1056: "fs": zip functions fail with passwords

* fixed issue #1063: Docs: measuring unit of --wal.logfile-size?

* fixed issue #1062: Docs: typo in 14.2 Example data


v2.2.6 (2014-10-20)
-------------------

* fixed issue #972: Compilation Issue

* fixed issue #743: temporary directories are now unique and one can read
  off the tool that created them, if empty, they are removed atexit

* Highly improved performance of all AQL GRAPH_* functions.

* Orphan collections in general graphs can now be found via GRAPH_VERTICES
  if either "any" or no direction is defined

* Fixed documentation for AQL function GRAPH_NEIGHBORS.
  The option "vertexCollectionRestriction" is meant to filter the target
  vertices only, and should not filter the path.

* Fixed a bug in GRAPH_NEIGHBORS which enforced only empty results
  under certain conditions


v2.2.5 (2014-10-09)
-------------------

* fixed issue #961: allow non-JSON values in undocument request bodies

* fixed issue 1028: libicu is now statically linked

* fixed cached lookups of collections on the server, which may have caused spurious
  problems after collection rename operations


v2.2.4 (2014-10-01)
-------------------

* fixed accessing `_from` and `_to` attributes in `collection.byExample` and
  `collection.firstExample`

  These internal attributes were not handled properly in the mentioned functions, so
  searching for them did not always produce documents

* fixed issue #1030: arangoimp 2.2.3 crashing, not logging on large Windows CSV file

* fixed issue #1025: Traversal not as expected in undirected graph

* fixed issue #1020

  This requires re-introducing the startup option `--database.force-sync-properties`.

  This option can again be used to force fsyncs of collection, index and database properties
  stored as JSON strings on disk in files named `parameter.json`. Syncing these files after
  a write may be necessary if the underlying storage does not sync file contents by itself
  in a "sensible" amount of time after a file has been written and closed.

  The default value is `true` so collection, index and database properties will always be
  synced to disk immediately. This affects creating, renaming and dropping collections as
  well as creating and dropping databases and indexes. Each of these operations will perform
  an additional fsync on the `parameter.json` file if the option is set to `true`.

  It might be sensible to set this option to `false` for workloads that create and drop a
  lot of collections (e.g. test runs).

  Document operations such as creating, updating and dropping documents are not affected
  by this option.

* fixed issue #1016: AQL editor bug

* fixed issue #1014: WITHIN function returns wrong distance

* fixed AQL shortest path calculation in function `GRAPH_SHORTEST_PATH` to return
  complete vertex objects instead of just vertex ids

* allow changing of attributes of documents stored in server-side JavaScript variables

  Previously, the following did not work:

      var doc = db.collection.document(key);
      doc._key = "abc"; // overwriting internal attributes not supported
      doc.value = 123;  // overwriting existing attributes not supported

  Now, modifying documents stored in server-side variables (e.g. `doc` in the above case)
  is supported. Modifying the variables will not update the documents in the database,
  but will modify the JavaScript object (which can be written back to the database using
  `db.collection.update` or `db.collection.replace`)

* fixed issue #997: arangoimp apparently doesn't support files >2gig on Windows

  large file support (requires using `_stat64` instead of `stat`) is now supported on
  Windows


v2.2.3 (2014-09-02)
-------------------

* added `around` for Foxx controller

* added `type` option for HTTP API `GET /_api/document?collection=...`

  This allows controlling the type of results to be returned. By default, paths to
  documents will be returned, e.g.

      [
        `/_api/document/test/mykey1`,
        `/_api/document/test/mykey2`,
        ...
      ]

  To return a list of document ids instead of paths, the `type` URL parameter can be
  set to `id`:

      [
        `test/mykey1`,
        `test/mykey2`,
        ...
      ]

  To return a list of document keys only, the `type` URL parameter can be set to `key`:

      [
        `mykey1`,
        `mykey2`,
        ...
      ]


* properly capitalize HTTP response header field names in case the `x-arango-async`
  HTTP header was used in a request.

* fixed several documentation issues

* speedup for several general-graph functions, AQL functions starting with `GRAPH_`
  and traversals


v2.2.2 (2014-08-08)
-------------------

* allow storing non-reserved attribute names starting with an underscore

  Previous versions of ArangoDB parsed away all attribute names that started with an
  underscore (e.g. `_test', '_foo', `_bar`) on all levels of a document (root level
  and sub-attribute levels). While this behavior was documented, it was unintuitive and
  prevented storing documents inside other documents, e.g.:

      {
        "_key" : "foo",
        "_type" : "mydoc",
        "references" : [
          {
            "_key" : "something",
            "_rev" : "...",
            "value" : 1
          },
          {
            "_key" : "something else",
            "_rev" : "...",
            "value" : 2
          }
        ]
      }

  In the above example, previous versions of ArangoDB removed all attributes and
  sub-attributes that started with underscores, meaning the embedded documents would lose
  some of their attributes. 2.2.2 should preserve such attributes, and will also allow
  storing user-defined attribute names on the top-level even if they start with underscores
  (such as `_type` in the above example).

* fix conversion of JavaScript String, Number and Boolean objects to JSON.

  Objects created in JavaScript using `new Number(...)`, `new String(...)`, or
  `new Boolean(...)` were not converted to JSON correctly.

* fixed a race condition on task registration (i.e. `require("org/arangodb/tasks").register()`)

  this race condition led to undefined behavior when a just-created task with no offset and
  no period was instantly executed and deleted by the task scheduler, before the `register`
  function returned to the caller.

* changed run-tests.sh to execute all suitable tests.

* switch to new version of gyp

* fixed upgrade button


v2.2.1 (2014-07-24)
-------------------

* fixed hanging write-ahead log recovery for certain cases that involved dropping
  databases

* fixed issue with --check-version: when creating a new database the check failed

* issue #947 Foxx applicationContext missing some properties

* fixed issue with --check-version: when creating a new database the check failed

* added startup option `--wal.suppress-shape-information`

  Setting this option to `true` will reduce memory and disk space usage and require
  less CPU time when modifying documents or edges. It should therefore be turned on
  for standalone ArangoDB servers. However, for servers that are used as replication
  masters, setting this option to `true` will effectively disable the usage of the
  write-ahead log for replication, so it should be set to `false` for any replication
  master servers.

  The default value for this option is `false`.

* added optional `ttl` attribute to specify result cursor expiration for HTTP API method
  `POST /_api/cursor`

  The `ttl` attribute can be used to prevent cursor results from timing out too early.

* issue #947: Foxx applicationContext missing some properties

* (reported by Christian Neubauer):

  The problem was that in Google's V8, signed and unsigned chars are not always declared cleanly.
  so we need to force v8 to compile with forced signed chars which is done by the Flag:
    -fsigned-char
  at least it is enough to follow the instructions of compiling arango on rasperry
  and add "CFLAGS='-fsigned-char'" to the make command of V8 and remove the armv7=0

* Fixed a bug with the replication client. In the case of single document
  transactions the collection was not write locked.


v2.2.0 (2014-07-10)
-------------------

* The replication methods `logger.start`, `logger.stop` and `logger.properties` are
  no-ops in ArangoDB 2.2 as there is no separate replication logger anymore. Data changes
  are logged into the write-ahead log in ArangoDB 2.2, and not separately by the
  replication logger. The replication logger object is still there in ArangoDB 2.2 to
  ensure backwards-compatibility, however, logging cannot be started, stopped or
  configured anymore. Using any of these methods will do nothing.

  This also affects the following HTTP API methods:
  - `PUT /_api/replication/logger-start`
  - `PUT /_api/replication/logger-stop`
  - `GET /_api/replication/logger-config`
  - `PUT /_api/replication/logger-config`

  Using any of these methods is discouraged from now on as they will be removed in
  future versions of ArangoDB.

* INCOMPATIBLE CHANGE: replication of transactions has changed. Previously, transactions
  were logged on a master in one big block and shipped to a slave in one block, too.
  Now transactions will be logged and replicated as separate entries, allowing transactions
  to be bigger and also ensure replication progress.

  This change also affects the behavior of the `stop` method of the replication applier.
  If the replication applier is now stopped manually using the `stop` method and later
  restarted using the `start` method, any transactions that were unfinished at the
  point of stopping will be aborted on a slave, even if they later commit on the master.

  In ArangoDB 2.2, stopping the replication applier manually should be avoided unless the
  goal is to stop replication permanently or to do a full resync with the master anyway.
  If the replication applier still must be stopped, it should be made sure that the
  slave has fetched and applied all pending operations from a master, and that no
  extra transactions are started on the master before the `stop` command on the slave
  is executed.

  Replication of transactions in ArangoDB 2.2 might also lock the involved collections on
  the slave while a transaction is either committed or aborted on the master and the
  change has been replicated to the slave. This change in behavior may be important for
  slave servers that are used for read-scaling. In order to avoid long lasting collection
  locks on the slave, transactions should be kept small.

  The `_replication` system collection is not used anymore in ArangoDB 2.2 and its usage is
  discouraged.

* INCOMPATIBLE CHANGE: the figures reported by the `collection.figures` method
  now only reflect documents and data contained in the journals and datafiles of
  collections. Documents or deletions contained only in the write-ahead log will
  not influence collection figures until the write-ahead log garbage collection
  kicks in. The figures for a collection might therefore underreport the total
  resource usage of a collection.

  Additionally, the attributes `lastTick` and `uncollectedLogfileEntries` have been
  added to the result of the `figures` operation and the HTTP API method
  `PUT /_api/collection/figures`

* added `insert` method as an alias for `save`. Documents can now be inserted into
  a collection using either method:

      db.test.save({ foo: "bar" });
      db.test.insert({ foo: "bar" });

* added support for data-modification AQL queries

* added AQL keywords `INSERT`, `UPDATE`, `REPLACE` and `REMOVE` (and `WITH`) to
  support data-modification AQL queries.

  Unquoted usage of these keywords for attribute names in AQL queries will likely
  fail in ArangoDB 2.2. If any such attribute name needs to be used in a query, it
  should be enclosed in backticks to indicate the usage of a literal attribute
  name.

  For example, the following query will fail in ArangoDB 2.2 with a parse error:

      FOR i IN foo RETURN i.remove

  and needs to be rewritten like this:

      FOR i IN foo RETURN i.`remove`

* disallow storing of JavaScript objects that contain JavaScript native objects
  of type `Date`, `Function`, `RegExp` or `External`, e.g.

      db.test.save({ foo: /bar/ });
      db.test.save({ foo: new Date() });

  will now print

      Error: <data> cannot be converted into JSON shape: could not shape document

  Previously, objects of these types were silently converted into an empty object
  (i.e. `{ }`).

  To store such objects in a collection, explicitly convert them into strings
  like this:

      db.test.save({ foo: String(/bar/) });
      db.test.save({ foo: String(new Date()) });

* The replication methods `logger.start`, `logger.stop` and `logger.properties` are
  no-ops in ArangoDB 2.2 as there is no separate replication logger anymore. Data changes
  are logged into the write-ahead log in ArangoDB 2.2, and not separately by the
  replication logger. The replication logger object is still there in ArangoDB 2.2 to
  ensure backwards-compatibility, however, logging cannot be started, stopped or
  configured anymore. Using any of these methods will do nothing.

  This also affects the following HTTP API methods:
  - `PUT /_api/replication/logger-start`
  - `PUT /_api/replication/logger-stop`
  - `GET /_api/replication/logger-config`
  - `PUT /_api/replication/logger-config`

  Using any of these methods is discouraged from now on as they will be removed in
  future versions of ArangoDB.

* INCOMPATIBLE CHANGE: replication of transactions has changed. Previously, transactions
  were logged on a master in one big block and shipped to a slave in one block, too.
  Now transactions will be logged and replicated as separate entries, allowing transactions
  to be bigger and also ensure replication progress.

  This change also affects the behavior of the `stop` method of the replication applier.
  If the replication applier is now stopped manually using the `stop` method and later
  restarted using the `start` method, any transactions that were unfinished at the
  point of stopping will be aborted on a slave, even if they later commit on the master.

  In ArangoDB 2.2, stopping the replication applier manually should be avoided unless the
  goal is to stop replication permanently or to do a full resync with the master anyway.
  If the replication applier still must be stopped, it should be made sure that the
  slave has fetched and applied all pending operations from a master, and that no
  extra transactions are started on the master before the `stop` command on the slave
  is executed.

  Replication of transactions in ArangoDB 2.2 might also lock the involved collections on
  the slave while a transaction is either committed or aborted on the master and the
  change has been replicated to the slave. This change in behavior may be important for
  slave servers that are used for read-scaling. In order to avoid long lasting collection
  locks on the slave, transactions should be kept small.

  The `_replication` system collection is not used anymore in ArangoDB 2.2 and its usage is
  discouraged.

* INCOMPATIBLE CHANGE: the figures reported by the `collection.figures` method
  now only reflect documents and data contained in the journals and datafiles of
  collections. Documents or deletions contained only in the write-ahead log will
  not influence collection figures until the write-ahead log garbage collection
  kicks in. The figures for a collection might therefore underreport the total
  resource usage of a collection.

  Additionally, the attributes `lastTick` and `uncollectedLogfileEntries` have been
  added to the result of the `figures` operation and the HTTP API method
  `PUT /_api/collection/figures`

* added `insert` method as an alias for `save`. Documents can now be inserted into
  a collection using either method:

      db.test.save({ foo: "bar" });
      db.test.insert({ foo: "bar" });

* added support for data-modification AQL queries

* added AQL keywords `INSERT`, `UPDATE`, `REPLACE` and `REMOVE` (and `WITH`) to
  support data-modification AQL queries.

  Unquoted usage of these keywords for attribute names in AQL queries will likely
  fail in ArangoDB 2.2. If any such attribute name needs to be used in a query, it
  should be enclosed in backticks to indicate the usage of a literal attribute
  name.

  For example, the following query will fail in ArangoDB 2.2 with a parse error:

      FOR i IN foo RETURN i.remove

  and needs to be rewritten like this:

      FOR i IN foo RETURN i.`remove`

* disallow storing of JavaScript objects that contain JavaScript native objects
  of type `Date`, `Function`, `RegExp` or `External`, e.g.

      db.test.save({ foo: /bar/ });
      db.test.save({ foo: new Date() });

  will now print

      Error: <data> cannot be converted into JSON shape: could not shape document

  Previously, objects of these types were silently converted into an empty object
  (i.e. `{ }`).

  To store such objects in a collection, explicitly convert them into strings
  like this:

      db.test.save({ foo: String(/bar/) });
      db.test.save({ foo: String(new Date()) });

* honor startup option `--server.disable-statistics` when deciding whether or not
  to start periodic statistics collection jobs

  Previously, the statistics collection jobs were started even if the server was
  started with the `--server.disable-statistics` flag being set to `true`

* removed startup option `--random.no-seed`

  This option had no effect in previous versions of ArangoDB and was thus removed.

* removed startup option `--database.remove-on-drop`

  This option was used for debugging only.

* removed startup option `--database.force-sync-properties`

  This option is now superfluous as collection properties are now stored in the
  write-ahead log.

* introduced write-ahead log

  All write operations in an ArangoDB server instance are automatically logged
  to the server's write-ahead log. The write-ahead log is a set of append-only
  logfiles, and it is used in case of a crash recovery and for replication.
  Data from the write-ahead log will eventually be moved into the journals or
  datafiles of collections, allowing the server to remove older write-ahead log
  logfiles. Figures of collections will be updated when data are moved from the
  write-ahead log into the journals or datafiles of collections.

  Cross-collection transactions in ArangoDB should benefit considerably by this
  change, as less writes than in previous versions are required to ensure the data
  of multiple collections are atomically and durably committed. All data-modifying
  operations inside transactions (insert, update, remove) will write their
  operations into the write-ahead log directly, making transactions with multiple
  operations also require less physical memory than in previous versions of ArangoDB,
  that required all transaction data to fit into RAM.

  The `_trx` system collection is not used anymore in ArangoDB 2.2 and its usage is
  discouraged.

  The data in the write-ahead log can also be used in the replication context.
  The `_replication` collection that was used in previous versions of ArangoDB to
  store all changes on the server is not used anymore in ArangoDB 2.2. Instead,
  slaves can read from a master's write-ahead log to get informed about most
  recent changes. This removes the need to store data-modifying operations in
  both the actual place and the `_replication` collection.

* removed startup option `--server.disable-replication-logger`

  This option is superfluous in ArangoDB 2.2. There is no dedicated replication
  logger in ArangoDB 2.2. There is now always the write-ahead log, and it is also
  used as the server's replication log. Specifying the startup option
  `--server.disable-replication-logger` will do nothing in ArangoDB 2.2, but the
  option should not be used anymore as it might be removed in a future version.

* changed behavior of replication logger

  There is no dedicated replication logger in ArangoDB 2.2 as there is the
  write-ahead log now. The existing APIs for starting and stopping the replication
  logger still exist in ArangoDB 2.2 for downwards-compatibility, but calling
  the start or stop operations are no-ops in ArangoDB 2.2. When querying the
  replication logger status via the API, the server will always report that the
  replication logger is running. Configuring the replication logger is a no-op
  in ArangoDB 2.2, too. Changing the replication logger configuration has no
  effect. Instead, the write-ahead log configuration can be changed.

* removed MRuby integration for arangod

  ArangoDB had an experimental MRuby integration in some of the publish builds.
  This wasn't continuously developed, and so it has been removed in ArangoDB 2.2.

  This change has led to the following startup options being superfluous:

  - `--ruby.gc-interval`
  - `--ruby.action-directory`
  - `--ruby.modules-path`
  - `--ruby.startup-directory`

  Specifying these startup options will do nothing in ArangoDB 2.2, but the
  options should be avoided from now on as they might be removed in future versions.

* reclaim index memory when last document in collection is deleted

  Previously, deleting documents from a collection did not lead to index sizes being
  reduced. Instead, the already allocated index memory was re-used when a collection
  was refilled.

  Now, index memory for primary indexes and hash indexes is reclaimed instantly when
  the last document from a collection is removed.

* inlined and optimized functions in hash indexes

* added AQL TRANSLATE function

  This function can be used to perform lookups from static lists, e.g.

      LET countryNames = { US: "United States", UK: "United Kingdom", FR: "France" }
      RETURN TRANSLATE("FR", countryNames)

* fixed datafile debugger

* fixed check-version for empty directory

* moved try/catch block to the top of routing chain

* added mountedApp function for foxx-manager

* fixed issue #883: arango 2.1 - when starting multi-machine cluster, UI web
  does not change to cluster overview

* fixed dfdb: should not start any other V8 threads

* cleanup of version-check, added module org/arangodb/database-version,
  added --check-version option

* fixed issue #881: [2.1.0] Bombarded (every 10 sec or so) with
  "WARNING format string is corrupt" when in non-system DB Dashboard

* specialized primary index implementation to allow faster hash table
  rebuilding and reduce lookups in datafiles for the actual value of `_key`.

* issue #862: added `--overwrite` option to arangoimp

* removed number of property lookups for documents during AQL queries that
  access documents

* prevent buffering of long print results in arangosh's and arangod's print
  command

  this change will emit buffered intermediate print results and discard the
  output buffer to quickly deliver print results to the user, and to prevent
  constructing very large buffers for large results

* removed sorting of attribute names for use in a collection's shaper

  sorting attribute names was done on document insert to keep attributes
  of a collection in sorted order for faster comparisons. The sort order
  of attributes was only used in one particular and unlikely case, so it
  was removed. Collections with many different attribute names should
  benefit from this change by faster inserts and slightly less memory usage.

* fixed a bug in arangodump which got the collection name in _from and _to
  attributes of edges wrong (all were "_unknown")

* fixed a bug in arangorestore which did not recognize wrong _from and _to
  attributes of edges

* improved error detection and reporting in arangorestore


v2.1.1 (2014-06-06)
-------------------

* fixed dfdb: should not start any other V8 threads

* signature for collection functions was modified

  The basic change was the substitution of the input parameter of the
  function by an generic options object which can contain multiple
  option parameter of the function.
  Following functions were modified
  remove
  removeBySample
  replace
  replaceBySample
  update
  updateBySample

  Old signature is yet supported but it will be removed in future versions

v2.1.0 (2014-05-29)
-------------------

* implemented upgrade procedure for clusters

* fixed communication issue with agency which prevented reconnect
  after an agent failure

* fixed cluster dashboard in the case that one but not all servers
  in the cluster are down

* fixed a bug with coordinators creating local database objects
  in the wrong order (_system needs to be done first)

* improved cluster dashboard


v2.1.0-rc2 (2014-05-25)
-----------------------

* fixed issue #864: Inconsistent behavior of AQL REVERSE(list) function


v2.1.0-rc1 (XXXX-XX-XX)
-----------------------

* added server-side periodic task management functions:

  - require("org/arangodb/tasks").register(): registers a periodic task
  - require("org/arangodb/tasks").unregister(): unregisters and removes a
    periodic task
  - require("org/arangodb/tasks").get(): retrieves a specific tasks or all
    existing tasks

  the previous undocumented function `internal.definePeriodic` is now
  deprecated and will be removed in a future release.

* decrease the size of some seldom used system collections on creation.

  This will make these collections use less disk space and mapped memory.

* added AQL date functions

* added AQL FLATTEN() list function

* added index memory statistics to `db.<collection>.figures()` function

  The `figures` function will now return a sub-document `indexes`, which lists
  the number of indexes in the `count` sub-attribute, and the total memory
  usage of the indexes in bytes in the `size` sub-attribute.

* added AQL CURRENT_DATABASE() function

  This function returns the current database's name.

* added AQL CURRENT_USER() function

  This function returns the current user from an AQL query. The current user is the
  username that was specified in the `Authorization` HTTP header of the request. If
  authentication is turned off or the query was executed outside a request context,
  the function will return `null`.

* fixed issue #796: Searching with newline chars broken?

  fixed slightly different handling of backslash escape characters in a few
  AQL functions. Now handling of escape sequences should be consistent, and
  searching for newline characters should work the same everywhere

* added OpenSSL version check for configure

  It will report all OpenSSL versions < 1.0.1g as being too old.
  `configure` will only complain about an outdated OpenSSL version but not stop.

* require C++ compiler support (requires g++ 4.8, clang++ 3.4 or Visual Studio 13)

* less string copying returning JSONified documents from ArangoDB, e.g. via
  HTTP GET `/_api/document/<collection>/<document>`

* issue #798: Lower case http headers from arango

  This change allows returning capitalized HTTP headers, e.g.
  `Content-Length` instead of `content-length`.
  The HTTP spec says that headers are case-insensitive, but
  in fact several clients rely on a specific case in response
  headers.
  This change will capitalize HTTP headers if the `X-Arango-Version`
  request header is sent by the client and contains a value of at
  least `20100` (for version 2.1). The default value for the
  compatibility can also be set at server start, using the
  `--server.default-api-compatibility` option.

* simplified usage of `db._createStatement()`

  Previously, the function could not be called with a query string parameter as
  follows:

      db._createStatement(queryString);

  Calling it as above resulted in an error because the function expected an
  object as its parameter. From now on, it's possible to call the function with
  just the query string.

* make ArangoDB not send back a `WWW-Authenticate` header to a client in case the
  client sends the `X-Omit-WWW-Authenticate` HTTP header.

  This is done to prevent browsers from showing their built-in HTTP authentication
  dialog for AJAX requests that require authentication.
  ArangoDB will still return an HTTP 401 (Unauthorized) if the request doesn't
  contain valid credentials, but it will omit the `WWW-Authenticate` header,
  allowing clients to bypass the browser's authentication dialog.

* added REST API method HTTP GET `/_api/job/job-id` to query the status of an
  async job without potentially fetching it from the list of done jobs

* fixed non-intuitive behavior in jobs API: previously, querying the status
  of an async job via the API HTTP PUT `/_api/job/job-id` removed a currently
  executing async job from the list of queryable jobs on the server.
  Now, when querying the result of an async job that is still executing,
  the job is kept in the list of queryable jobs so its result can be fetched
  by a subsequent request.

* use a new data structure for the edge index of an edge collection. This
  improves the performance for the creation of the edge index and in
  particular speeds up removal of edges in graphs. Note however that
  this change might change the order in which edges starting at
  or ending in a vertex are returned. However, this order was never
  guaranteed anyway and it is not sensible to guarantee any particular
  order.

* provide a size hint to edge and hash indexes when initially filling them
  this will lead to less re-allocations when populating these indexes

  this may speed up building indexes when opening an existing collection

* don't requeue identical context methods in V8 threads in case a method is
  already registered

* removed arangod command line option `--database.remove-on-compacted`

* export the sort attribute for graph traversals to the HTTP interface

* add support for arangodump/arangorestore for clusters


v2.0.8 (XXXX-XX-XX)
-------------------

* fixed too-busy iteration over skiplists

  Even when a skiplist query was restricted by a limit clause, the skiplist
  index was queried without the limit. this led to slower-than-necessary
  execution times.

* fixed timeout overflows on 32 bit systems

  this bug has led to problems when select was called with a high timeout
  value (2000+ seconds) on 32bit systems that don't have a forgiving select
  implementation. when the call was made on these systems, select failed
  so no data would be read or sent over the connection

  this might have affected some cluster-internal operations.

* fixed ETCD issues on 32 bit systems

  ETCD was non-functional on 32 bit systems at all. The first call to the
  watch API crashed it. This was because atomic operations worked on data
  structures that were not properly aligned on 32 bit systems.

* fixed issue #848: db.someEdgeCollection.inEdge does not return correct
  value when called the 2nd time after a .save to the edge collection


v2.0.7 (2014-05-05)
-------------------

* issue #839: Foxx Manager missing "unfetch"

* fixed a race condition at startup

  this fixes undefined behavior in case the logger was involved directly at
  startup, before the logger initialization code was called. This should have
  occurred only for code that was executed before the invocation of main(),
  e.g. during ctor calls of statically defined objects.


v2.0.6 (2014-04-22)
-------------------

* fixed issue #835: arangosh doesn't show correct database name



v2.0.5 (2014-04-21)
-------------------

* Fixed a caching problem in IE JS Shell

* added cancelation for async jobs

* upgraded to new gyp for V8

* new Windows installer


v2.0.4 (2014-04-14)
-------------------

* fixed cluster authentication front-end issues for Firefox and IE, there are
  still problems with Chrome


v2.0.3 (2014-04-14)
-------------------

* fixed AQL optimizer bug

* fixed front-end issues

* added password change dialog


v2.0.2 (2014-04-06)
-------------------

* during cluster startup, do not log (somewhat expected) connection errors with
  log level error, but with log level info

* fixed dashboard modals

* fixed connection check for cluster planning front end: firefox does
  not support async:false

* document how to persist a cluster plan in order to relaunch an existing
  cluster later


v2.0.1 (2014-03-31)
-------------------

* make ArangoDB not send back a `WWW-Authenticate` header to a client in case the
  client sends the `X-Omit-WWW-Authenticate` HTTP header.

  This is done to prevent browsers from showing their built-in HTTP authentication
  dialog for AJAX requests that require authentication.
  ArangoDB will still return an HTTP 401 (Unauthorized) if the request doesn't
  contain valid credentials, but it will omit the `WWW-Authenticate` header,
  allowing clients to bypass the browser's authentication dialog.

* fixed isses in arango-dfdb:

  the dfdb was not able to unload certain system collections, so these couldn't be
  inspected with the dfdb sometimes. Additionally, it did not truncate corrupt
  markers from datafiles under some circumstances

* added `changePassword` attribute for users

* fixed non-working "save" button in collection edit view of web interface
  clicking the save button did nothing. one had to press enter in one of the input
  fields to send modified form data

* fixed V8 compile error on MacOS X

* prevent `body length: -9223372036854775808` being logged in development mode for
  some Foxx HTTP responses

* fixed several bugs in web interface dashboard

* fixed issue #783: coffee script not working in manifest file

* fixed issue #783: coffee script not working in manifest file

* fixed issue #781: Cant save current query from AQL editor ui

* bumped version in `X-Arango-Version` compatibility header sent by arangosh and other
  client tools from `1.5` to `2.0`.

* fixed startup options for arango-dfdb, added details option for arango-dfdb

* fixed display of missing error messages and codes in arangosh

* when creating a collection via the web interface, the collection type was always
  "document", regardless of the user's choice


v2.0.0 (2014-03-10)
-------------------

* first 2.0 release


v2.0.0-rc2 (2014-03-07)
-----------------------

* fixed cluster authorization


v2.0.0-rc1 (2014-02-28)
-----------------------

* added sharding :-)

* added collection._dbName attribute to query the name of the database from a collection

  more detailed documentation on the sharding and cluster features can be found in the user
  manual, section **Sharding**

* INCOMPATIBLE CHANGE: using complex values in AQL filter conditions with operators other
  than equality (e.g. >=, >, <=, <) will disable usage of skiplist indexes for filter
  evaluation.

  For example, the following queries will be affected by change:

      FOR doc IN docs FILTER doc.value < { foo: "bar" } RETURN doc
      FOR doc IN docs FILTER doc.value >= [ 1, 2, 3 ] RETURN doc

  The following queries will not be affected by the change:

      FOR doc IN docs FILTER doc.value == 1 RETURN doc
      FOR doc IN docs FILTER doc.value == "foo" RETURN doc
      FOR doc IN docs FILTER doc.value == [ 1, 2, 3 ] RETURN doc
      FOR doc IN docs FILTER doc.value == { foo: "bar" } RETURN doc

* INCOMPATIBLE CHANGE: removed undocumented method `collection.saveOrReplace`

  this feature was never advertised nor documented nor tested.

* INCOMPATIBLE CHANGE: removed undocumented REST API method `/_api/simple/BY-EXAMPLE-HASH`

  this feature was never advertised nor documented nor tested.

* added explicit startup parameter `--server.reuse-address`

  This flag can be used to control whether sockets should be acquired with the SO_REUSEADDR
  flag.

  Regardless of this setting, sockets on Windows are always acquired using the
  SO_EXCLUSIVEADDRUSE flag.

* removed undocumented REST API method GET `/_admin/database-name`

* added user validation API at POST `/_api/user/<username>`

* slightly improved users management API in `/_api/user`:

  Previously, when creating a new user via HTTP POST, the username needed to be
  passed in an attribute `username`. When users were returned via this API,
  the usernames were returned in an attribute named `user`. This was slightly
  confusing and was changed in 2.0 as follows:

  - when adding a user via HTTP POST, the username can be specified in an attribute
  `user`. If this attribute is not used, the API will look into the attribute `username`
  as before and use that value.
  - when users are returned via HTTP GET, the usernames are still returned in an
    attribute `user`.

  This change should be fully downwards-compatible with the previous version of the API.

* added AQL SLICE function to extract slices from lists

* made module loader more node compatible

* the startup option `--javascript.package-path` for arangosh is now deprecated and does
  nothing. Using it will not cause an error, but the option is ignored.

* added coffee script support

* Several UI improvements.

* Exchanged icons in the graphviewer toolbar

* always start networking and HTTP listeners when starting the server (even in
  console mode)

* allow vertex and edge filtering with user-defined functions in TRAVERSAL,
  TRAVERSAL_TREE and SHORTEST_PATH AQL functions:

      // using user-defined AQL functions for edge and vertex filtering
      RETURN TRAVERSAL(friends, friendrelations, "friends/john", "outbound", {
        followEdges: "myfunctions::checkedge",
        filterVertices: "myfunctions::checkvertex"
      })

      // using the following custom filter functions
      var aqlfunctions = require("org/arangodb/aql/functions");
      aqlfunctions.register("myfunctions::checkedge", function (config, vertex, edge, path) {
        return (edge.type !== 'dislikes'); // don't follow these edges
      }, false);

      aqlfunctions.register("myfunctions::checkvertex", function (config, vertex, path) {
        if (vertex.isDeleted || ! vertex.isActive) {
          return [ "prune", "exclude" ]; // exclude these and don't follow them
        }
        return [ ]; // include everything else
      }, false);

* fail if invalid `strategy`, `order` or `itemOrder` attribute values
  are passed to the AQL TRAVERSAL function. Omitting these attributes
  is not considered an error, but specifying an invalid value for any
  of these attributes will make an AQL query fail.

* issue #751: Create database through API should return HTTP status code 201

  By default, the server now returns HTTP 201 (created) when creating a new
  database successfully. To keep compatibility with older ArangoDB versions, the
  startup parameter `--server.default-api-compatibility` can be set to a value
  of `10400` to indicate API compatibility with ArangoDB 1.4. The compatibility
  can also be enforced by setting the `X-Arango-Version` HTTP header in a
  client request to this API on a per-request basis.

* allow direct access from the `db` object to collections whose names start
  with an underscore (e.g. db._users).

  Previously, access to such collections via the `db` object was possible from
  arangosh, but not from arangod (and thus Foxx and actions). The only way
  to access such collections from these places was via the `db._collection(<name>)`
  workaround.

* allow `\n` (as well as `\r\n`) as line terminator in batch requests sent to
  `/_api/batch` HTTP API.

* use `--data-binary` instead of `--data` parameter in generated cURL examples

* issue #703: Also show path of logfile for fm.config()

* issue #675: Dropping a collection used in "graph" module breaks the graph

* added "static" Graph.drop() method for graphs API

* fixed issue #695: arangosh server.password error

* use pretty-printing in `--console` mode by default

* simplified ArangoDB startup options

  Some startup options are now superfluous or their usage is simplified. The
  following options have been changed:

  * `--javascript.modules-path`: this option has been removed. The modules paths
    are determined by arangod and arangosh automatically based on the value of
    `--javascript.startup-directory`.

    If the option is set on startup, it is ignored so startup will not abort with
    an error `unrecognized option`.

  * `--javascript.action-directory`: this option has been removed. The actions
    directory is determined by arangod automatically based on the value of
    `--javascript.startup-directory`.

    If the option is set on startup, it is ignored so startup will not abort with
    an error `unrecognized option`.

  * `--javascript.package-path`: this option is still available but it is not
    required anymore to set the standard package paths (e.g. `js/npm`). arangod
    will automatically use this standard package path regardless of whether it
    was specified via the options.

    It is possible to use this option to add additional package paths to the
    standard value.

  Configuration files included with arangod are adjusted accordingly.

* layout of the graphs tab adapted to better fit with the other tabs

* database selection is moved to the bottom right corner of the web interface

* removed priority queue index type

  this feature was never advertised nor documented nor tested.

* display internal attributes in document source view of web interface

* removed separate shape collections

  When upgrading to ArangoDB 2.0, existing collections will be converted to include
  shapes and attribute markers in the datafiles instead of using separate files for
  shapes.

  When a collection is converted, existing shapes from the SHAPES directory will
  be written to a new datafile in the collection directory, and the SHAPES directory
  will be removed afterwards.

  This saves up to 2 MB of memory and disk space for each collection
  (savings are higher, the less different shapes there are in a collection).
  Additionally, one less file descriptor per opened collection will be used.

  When creating a new collection, the amount of sync calls may be reduced. The same
  may be true for documents with yet-unknown shapes. This may help performance
  in these cases.

* added AQL functions `NTH` and `POSITION`

* added signal handler for arangosh to save last command in more cases

* added extra prompt placeholders for arangosh:
  - `%e`: current endpoint
  - `%u`: current user

* added arangosh option `--javascript.gc-interval` to control amount of
  garbage collection performed by arangosh

* fixed issue #651: Allow addEdge() to take vertex ids in the JS library

* removed command-line option `--log.format`

  In previous versions, this option did not have an effect for most log messages, so
  it got removed.

* removed C++ logger implementation

  Logging inside ArangoDB is now done using the LOG_XXX() macros. The LOGGER_XXX()
  macros are gone.

* added collection status "loading"


v1.4.16 (XXXX-XX-XX)
--------------------

* fixed too eager datafile deletion

  this issue could have caused a crash when the compaction had marked datafiles as obsolete
  and they were removed while "old" temporary query results still pointed to the old datafile
  positions

* fixed issue #826: Replication fails when a collection's configuration changes


v1.4.15 (2014-04-19)
--------------------

* bugfix for AQL query optimizer

  the following type of query was too eagerly optimized, leading to errors in code-generation:

      LET a = (FOR i IN [] RETURN i) LET b = (FOR i IN [] RETURN i) RETURN 1

  the problem occurred when both lists in the subqueries were empty. In this case invalid code
  was generated and the query couldn't be executed.


v1.4.14 (2014-04-05)
--------------------

* fixed race conditions during shape / attribute insertion

  A race condition could have led to spurious `cannot find attribute #xx` or
  `cannot find shape #xx` (where xx is a number) warning messages being logged
  by the server. This happened when a new attribute was inserted and at the same
  time was queried by another thread.

  Also fixed a race condition that may have occurred when a thread tried to
  access the shapes / attributes hash tables while they were resized. In this
  cases, the shape / attribute may have been hashed to a wrong slot.

* fixed a memory barrier / cpu synchronization problem with libev, affecting
  Windows with Visual Studio 2013 (probably earlier versions are affected, too)

  The issue is described in detail here:
  http://lists.schmorp.de/pipermail/libev/2014q1/002318.html


v1.4.13 (2014-03-14)
--------------------

* added diagnostic output for Foxx application upload

* allow dump & restore from ArangoDB 1.4 with an ArangoDB 2.0 server

* allow startup options `temp-path` and `default-language` to be specified from the arangod
  configuration file and not only from the command line

* fixed too eager compaction

  The compaction will now wait for several seconds before trying to re-compact the same
  collection. Additionally, some other limits have been introduced for the compaction.


v1.4.12 (2014-03-05)
--------------------

* fixed display bug in web interface which caused the following problems:
  - documents were displayed in web interface as being empty
  - document attributes view displayed many attributes with content "undefined"
  - document source view displayed many attributes with name "TYPEOF" and value "undefined"
  - an alert popping up in the browser with message "Datatables warning..."

* re-introduced old-style read-write locks to supports Windows versions older than
  Windows 2008R2 and Windows 7. This should re-enable support for Windows Vista and
  Windows 2008.


v1.4.11 (2014-02-27)
--------------------

* added SHORTEST_PATH AQL function

  this calculates the shortest paths between two vertices, using the Dijkstra
  algorithm, employing a min-heap

  By default, ArangoDB does not know the distance between any two vertices and
  will use a default distance of 1. A custom distance function can be registered
  as an AQL user function to make the distance calculation use any document
  attributes or custom logic:

      RETURN SHORTEST_PATH(cities, motorways, "cities/CGN", "cities/MUC", "outbound", {
        paths: true,
        distance: "myfunctions::citydistance"
      })

      // using the following custom distance function
      var aqlfunctions = require("org/arangodb/aql/functions");
      aqlfunctions.register("myfunctions::distance", function (config, vertex1, vertex2, edge) {
        return Math.sqrt(Math.pow(vertex1.x - vertex2.x) + Math.pow(vertex1.y - vertex2.y));
      }, false);

* fixed bug in Graph.pathTo function

* fixed small memleak in AQL optimizer

* fixed access to potentially uninitialized variable when collection had a cap constraint


v1.4.10 (2014-02-21)
--------------------

* fixed graph constructor to allow graph with some parameter to be used

* added node.js "events" and "stream"

* updated npm packages

* added loading of .json file

* Fixed http return code in graph api with waitForSync parameter.

* Fixed documentation in graph, simple and index api.

* removed 2 tests due to change in ruby library.

* issue #756: set access-control-expose-headers on CORS response

  the following headers are now whitelisted by ArangoDB in CORS responses:
  - etag
  - content-encoding
  - content-length
  - location
  - server
  - x-arango-errors
  - x-arango-async-id


v1.4.9 (2014-02-07)
-------------------

* return a document's current etag in response header for HTTP HEAD requests on
  documents that return an HTTP 412 (precondition failed) error. This allows
  retrieving the document's current revision easily.

* added AQL function `SKIPLIST` to directly access skiplist indexes from AQL

  This is a shortcut method to use a skiplist index for retrieving specific documents in
  indexed order. The function capability is rather limited, but it may be used
  for several cases to speed up queries. The documents are returned in index order if
  only one condition is used.

      /* return all documents with mycollection.created > 12345678 */
      FOR doc IN SKIPLIST(mycollection, { created: [[ '>', 12345678 ]] })
        RETURN doc

      /* return first document with mycollection.created > 12345678 */
      FOR doc IN SKIPLIST(mycollection, { created: [[ '>', 12345678 ]] }, 0, 1)
        RETURN doc

      /* return all documents with mycollection.created between 12345678 and 123456790 */
      FOR doc IN SKIPLIST(mycollection, { created: [[ '>', 12345678 ], [ '<=', 123456790 ]] })
        RETURN doc

      /* return all documents with mycollection.a equal 1 and .b equal 2 */
      FOR doc IN SKIPLIST(mycollection, { a: [[ '==', 1 ]], b: [[ '==', 2 ]] })
        RETURN doc

  The function requires a skiplist index with the exact same attributes to
  be present on the specified collection. All attributes present in the skiplist
  index must be specified in the conditions specified for the `SKIPLIST` function.
  Attribute declaration order is important, too: attributes must be specified in the
  same order in the condition as they have been declared in the skiplist index.

* added command-line option `--server.disable-authentication-unix-sockets`

  with this option, authentication can be disabled for all requests coming
  in via UNIX domain sockets, enabling clients located on the same host as
  the ArangoDB server to connect without authentication.
  Other connections (e.g. TCP/IP) are not affected by this option.

  The default value for this option is `false`.
  Note: this option is only supported on platforms that support Unix domain
  sockets.

* call global arangod instance destructor on shutdown

* issue #755: TRAVERSAL does not use strategy, order and itemOrder options

  these options were not honored when configuring a traversal via the AQL
  TRAVERSAL function. Now, these options are used if specified.

* allow vertex and edge filtering with user-defined functions in TRAVERSAL,
  TRAVERSAL_TREE and SHORTEST_PATH AQL functions:

      // using user-defined AQL functions for edge and vertex filtering
      RETURN TRAVERSAL(friends, friendrelations, "friends/john", "outbound", {
        followEdges: "myfunctions::checkedge",
        filterVertices: "myfunctions::checkvertex"
      })

      // using the following custom filter functions
      var aqlfunctions = require("org/arangodb/aql/functions");
      aqlfunctions.register("myfunctions::checkedge", function (config, vertex, edge, path) {
        return (edge.type !== 'dislikes'); // don't follow these edges
      }, false);

      aqlfunctions.register("myfunctions::checkvertex", function (config, vertex, path) {
        if (vertex.isDeleted || ! vertex.isActive) {
          return [ "prune", "exclude" ]; // exclude these and don't follow them
        }
        return [ ]; // include everything else
      }, false);

* issue #748: add vertex filtering to AQL's TRAVERSAL[_TREE]() function


v1.4.8 (2014-01-31)
-------------------

* install foxx apps in the web interface

* fixed a segfault in the import API


v1.4.7 (2014-01-23)
-------------------

* issue #744: Add usage example arangoimp from Command line

* issue #738: added __dirname, __filename pseudo-globals. Fixes #733. (@by pluma)

* mount all Foxx applications in system apps directory on startup


v1.4.6 (2014-01-20)
-------------------

* issue #736: AQL function to parse collection and key from document handle

* added fm.rescan() method for Foxx-Manager

* fixed issue #734: foxx cookie and route problem

* added method `fm.configJson` for arangosh

* include `startupPath` in result of API `/_api/foxx/config`


v1.4.5 (2014-01-15)
-------------------

* fixed issue #726: Alternate Windows Install Method

* fixed issue #716: dpkg -P doesn't remove everything

* fixed bugs in description of HTTP API `_api/index`

* fixed issue #732: Rest API GET revision number

* added missing documentation for several methods in HTTP API `/_api/edge/...`

* fixed typos in description of HTTP API `_api/document`

* defer evaluation of AQL subqueries and logical operators (lazy evaluation)

* Updated font in WebFrontend, it now contains a version that renders properly on Windows

* generally allow function return values as call parameters to AQL functions

* fixed potential deadlock in global context method execution

* added override file "arangod.conf.local" (and co)


v1.4.4 (2013-12-24)
-------------------

* uid and gid are now set in the scripts, there is no longer a separate config file for
  arangod when started from a script

* foxx-manager is now an alias for arangosh

* arango-dfdb is now an alias for arangod, moved from bin to sbin

* changed from readline to linenoise for Windows

* added --install-service and --uninstall-service for Windows

* removed --daemon and --supervisor for Windows

* arangosh and arangod now uses the config-file which maps the binary name, i. e. if you
  rename arangosh to foxx-manager it will use the config file foxx-manager.conf

* fixed lock file for Windows

* fixed issue #711, #687: foxx-manager throws internal errors

* added `--server.ssl-protocol` option for client tools
  this allows connecting from arangosh, arangoimp, arangoimp etc. to an ArangoDB
  server that uses a non-default value for `--server.ssl-protocol`. The default
  value for the SSL protocol is 4 (TLSv1). If the server is configured to use a
  different protocol, it was not possible to connect to it with the client tools.

* added more detailed request statistics

  This adds the number of async-executed HTTP requests plus the number of HTTP
  requests per individual HTTP method type.

* added `--force` option for arangorestore
  this option allows continuing a restore operation even if the server reports errors
  in the middle of the restore operation

* better error reporting for arangorestore
  in case the server returned an HTTP error, arangorestore previously reported this
  error as `internal error` without any details only. Now server-side errors are
  reported by arangorestore with the server's error message

* include more system collections in dumps produced by arangodump
  previously some system collections were intentionally excluded from dumps, even if the
  dump was run with `--include-system-collections`. for example, the collections `_aal`,
  `_modules`, `_routing`, and `_users` were excluded. This makes sense in a replication
  context but not always in a dump context.
  When specifying `--include-system-collections`, arangodump will now include the above-
  mentioned collections in the dump, too. Some other system collections are still excluded
  even when the dump is run with `--include-system-collections`, for example `_replication`
  and `_trx`.

* fixed issue #701: ArangoStatement undefined in arangosh

* fixed typos in configuration files


v1.4.3 (2013-11-25)
-------------------

* fixed a segfault in the AQL optimizer, occurring when a constant non-list value was
  used on the right-hand side of an IN operator that had a collection attribute on the
  left-hand side

* issue #662:

  Fixed access violation errors (crashes) in the Windows version, occurring under some
  circumstances when accessing databases with multiple clients in parallel

* fixed issue #681: Problem with ArchLinux PKGBUILD configuration


v1.4.2 (2013-11-20)
-------------------

* fixed issue #669: Tiny documentation update

* ported Windows version to use native Windows API SRWLocks (slim read-write locks)
  and condition variables instead of homemade versions

  MSDN states the following about the compatibility of SRWLocks and Condition Variables:

      Minimum supported client:
      Windows Server 2008 [desktop apps | Windows Store apps]

      Minimum supported server:
      Windows Vista [desktop apps | Windows Store apps]

* fixed issue #662: ArangoDB on Windows hanging

  This fixes a deadlock issue that occurred on Windows when documents were written to
  a collection at the same time when some other thread tried to drop the collection.

* fixed file-based logging in Windows

  the logger complained on startup if the specified log file already existed

* fixed startup of server in daemon mode (`--daemon` startup option)

* fixed a segfault in the AQL optimizer

* issue #671: Method graph.measurement does not exist

* changed Windows condition variable implementation to use Windows native
  condition variables

  This is an attempt to fix spurious Windows hangs as described in issue #662.

* added documentation for JavaScript traversals

* added --code-page command-line option for Windows version of arangosh

* fixed a problem when creating edges via the web interface.

  The problem only occurred if a collection was created with type "document
  collection" via the web interface, and afterwards was dropped and re-created
  with type "edge collection". If the web interface page was not reloaded,
  the old collection type (document) was cached, making the subsequent creation
  of edges into the (seeming-to-be-document) collection fail.

  The fix is to not cache the collection type in the web interface. Users of
  an older version of the web interface can reload the collections page if they
  are affected.

* fixed a caching problem in arangosh: if a collection was created using the web
  interface, and then removed via arangosh, arangosh did not actually drop the
  collection due to caching.

  Because the `drop` operation was not carried out, this caused misleading error
  messages when trying to re-create the collection (e.g. `cannot create collection:
  duplicate name`).

* fixed ALT-introduced characters for arangosh console input on Windows

  The Windows readline port was not able to handle characters that are built
  using CTRL or ALT keys. Regular characters entered using the CTRL or ALT keys
  were silently swallowed and not passed to the terminal input handler.

  This did not seem to cause problems for the US keyboard layout, but was a
  severe issue for keyboard layouts that require the ALT (or ALT-GR) key to
  construct characters. For example, entering the character `{` with a German
  keyboard layout requires pressing ALT-GR + 9.

* fixed issue #665: Hash/skiplist combo madness bit my ass

  this fixes a problem with missing/non-deterministic rollbacks of inserts in
  case of a unique constraint violation into a collection with multiple secondary
  indexes (with at least one of them unique)

* fixed issue #664: ArangoDB installer on Windows requires drive c:

* partly fixed issue #662: ArangoDB on Windows hanging

  This fixes dropping databases on Windows. In previous 1.4 versions on Windows,
  one shape collection file was not unloaded and removed when dropping a database,
  leaving one directory and one shape collection file in the otherwise-dropped
  database directory.

* fixed issue #660: updated documentation on indexes


v1.4.1 (2013-11-08)
-------------------

* performance improvements for skip-list deletes


v1.4.1-rc1 (2013-11-07)
-----------------------

* fixed issue #635: Web-Interface should have a "Databases" Menu for Management

* fixed issue #624: Web-Interface is missing a Database selector

* fixed segfault in bitarray query

* fixed issue #656: Cannot create unique index through web interface

* fixed issue #654: bitarray index makes server down

* fixed issue #653: Slow query

* fixed issue #650: Randomness of any() should be improved

* made AQL `DOCUMENT()` function polymorphic and work with just one parameter.

  This allows using the `DOCUMENT` function like this:

      DOCUMENT('users/john')
      DOCUMENT([ 'users/john', 'users/amy' ])

  in addition to the existing use cases:

      DOCUMENT(users, 'users/john')
      DOCUMENT(users, 'john')
      DOCUMENT(users, [ 'users/john' ])
      DOCUMENT(users, [ 'users/john', 'users/amy' ])
      DOCUMENT(users, [ 'john', 'amy' ])

* simplified usage of ArangoDB batch API

  It is not necessary anymore to send the batch boundary in the HTTP `Content-Type`
  header. Previously, the batch API expected the client to send a Content-Type header
  of`multipart/form-data; boundary=<some boundary value>`. This is still supported in
  ArangoDB 2.0, but clients can now also omit this header. If the header is not
  present in a client request, ArangoDB will ignore the request content type and
  read the MIME boundary from the beginning of the request body.

  This also allows using the batch API with the Swagger "Try it out" feature (which is
  not too good at sending a different or even dynamic content-type request header).

* added API method GET `/_api/database/user`

  This returns the list of databases a specific user can see without changing the
  username/passwd.

* issue #424: Documentation about IDs needs to be upgraded


v1.4.0 (2013-10-29)
-------------------

* fixed issue #648: /batch API is missing from Web Interface API Documentation (Swagger)

* fixed issue #647: Icon tooltips missing

* fixed issue #646: index creation in web interface

* fixed issue #645: Allow jumping from edge to linked vertices

* merged PR for issue #643: Some minor corrections and a link to "Downloads"

* fixed issue #642: Completion of error handling

* fixed issue #639: compiling v1.4 on maverick produces warnings on -Wstrict-null-sentinel

* fixed issue #634: Web interface bug: Escape does not always propagate

* fixed issue #620: added startup option `--server.default-api-compatibility`

  This adds the following changes to the ArangoDB server and clients:
  - the server provides a new startup option `--server.default-api-compatibility`.
    This option can be used to determine the compatibility of (some) server API
    return values. The value for this parameter is a server version number,
    calculated as follows: `10000 * major + 100 * minor` (e.g. `10400` for ArangoDB
    1.3). The default value is `10400` (1.4), the minimum allowed value is `10300`
    (1.3).

    When setting this option to a value lower than the current server version,
    the server might respond with old-style results to "old" clients, increasing
    compatibility with "old" (non-up-to-date) clients.

  - the server will on each incoming request check for an HTTP header
    `x-arango-version`. Clients can optionally set this header to the API
    version number they support. For example, if a client sends the HTTP header
    `x-arango-version: 10300`, the server will pick this up and might send ArangoDB
    1.3-style responses in some situations.

    Setting either the startup parameter or using the HTTP header (or both) allows
    running "old" clients with newer versions of ArangoDB, without having to adjust
    the clients too much.

  - the `location` headers returned by the server for the APIs `/_api/document/...`
    and `/_api/collection/...` will have different values depending on the used API
    version. If the API compatibility is `10300`, the `location` headers returned
    will look like this:

        location: /_api/document/....

    whereas when an API compatibility of `10400` or higher is used, the `location`
    headers will look like this:

        location: /_db/<database name>/_api/document/...

  Please note that even in the presence of this, old API versions still may not
  be supported forever by the server.

* fixed issue #643: Some minor corrections and a link to "Downloads" by @frankmayer

* started issue #642: Completion of error handling

* fixed issue #639: compiling v1.4 on maverick produces warnings on
  -Wstrict-null-sentinel

* fixed issue #621: Standard Config needs to be fixed

* added function to manage indexes (web interface)

* improved server shutdown time by signaling shutdown to applicationserver,
  logging, cleanup and compactor threads

* added foxx-manager `replace` command

* added foxx-manager `installed` command (a more intuitive alias for `list`)

* fixed issue #617: Swagger API is missing '/_api/version'

* fixed issue #615: Swagger API: Some commands have no parameter entry forms

* fixed issue #614: API : Typo in : Request URL /_api/database/current

* fixed issue #609: Graph viz tool - different background color

* fixed issue #608: arangosh config files - eventually missing in the manual

* fixed issue #607: Admin interface: no core documentation

* fixed issue #603: Aardvark Foxx App Manager

* fixed a bug in type-mapping between AQL user functions and the AQL layer

  The bug caused errors like the following when working with collection documents
  in an AQL user function:

      TypeError: Cannot assign to read only property '_id' of #<ShapedJson>

* create less system collections when creating a new database

  This is achieved by deferring collection creation until the collections are actually
  needed by ArangoDB. The following collections are affected by the change:
  - `_fishbowl`
  - `_structures`


v1.4.0-beta2 (2013-10-14)
-------------------------

* fixed compaction on Windows

  The compaction on Windows did not ftruncate the cleaned datafiles to a smaller size.
  This has been fixed so not only the content of the files is cleaned but also files
  are re-created with potentially smaller sizes.

* only the following system collections will be excluded from replication from now on:
  - `_replication`
  - `_trx`
  - `_users`
  - `_aal`
  - `_fishbowl`
  - `_modules`
  - `_routing`

  Especially the following system collections will now be included in replication:
  - `_aqlfunctions`
  - `_graphs`

  In previous versions of ArangoDB, all system collections were excluded from the
  replication.

  The change also caused a change in the replication logger and applier:
  in previous versions of ArangoDB, only a collection's id was logged for an operation.
  This has not caused problems for non-system collections but for system collections
  there ids might differ. In addition to a collection id ArangoDB will now also log the
  name of a collection for each replication event.

  The replication applier will now look for the collection name attribute in logged
  events preferably.

* added database selection to arango-dfdb

* provide foxx-manager, arangodump, and arangorestore in Windows build

* ArangoDB 1.4 will refuse to start if option `--javascript.app-path` is not set.

* added startup option `--server.allow-method-override`

  This option can be set to allow overriding the HTTP request method in a request using
  one of the following custom headers:

  - x-http-method-override
  - x-http-method
  - x-method-override

  This allows bypassing proxies and tools that would otherwise just let certain types of
  requests pass. Enabling this option may impose a security risk, so it should only be
  used in very controlled environments.

  The default value for this option is `false` (no method overriding allowed).

* added "details" URL parameter for bulk import API

  Setting the `details` URL parameter to `true` in a call to POST `/_api/import` will make
  the import return details about non-imported documents in the `details` attribute. If
  `details` is `false` or omitted, no `details` attribute will be present in the response.
  This is the same behavior that previous ArangoDB versions exposed.

* added "complete" option for bulk import API

  Setting the `complete` URL parameter to `true` in a call to POST `/_api/import` will make
  the import completely fail if at least one of documents cannot be imported successfully.

  It defaults to `false`, which will make ArangoDB continue importing the other documents
  from the import even if some documents cannot be imported. This is the same behavior that
  previous ArangoDB versions exposed.

* added missing swagger documentation for `/_api/log`

* calling `/_api/logs` (or `/_admin/logs`) is only permitted from the `_system` database now.

  Calling this API method for/from other database will result in an HTTP 400.

' ported fix from https://github.com/novus/nvd3/commit/0894152def263b8dee60192f75f66700cea532cc

  This prevents JavaScript errors from occurring in Chrome when in the admin interface,
  section "Dashboard".

* show current database name in web interface (bottom right corner)

* added missing documentation for /_api/import in swagger API docs

* allow specification of database name for replication sync command replication applier

  This allows syncing from a master database with a different name than the slave database.

* issue #601: Show DB in prompt

  arangosh now displays the database name as part of the prompt by default.

  Can change the prompt by using the `--prompt` option, e.g.

      > arangosh --prompt "my db is named \"%d\"> "


v1.4.0-beta1 (2013-10-01)
-------------------------

* make the Foxx manager use per-database app directories

  Each database now has its own subdirectory for Foxx applications. Each database
  can thus use different Foxx applications if required. A Foxx app for a specific
  database resides in `<app-path>/databases/<database-name>/<app-name>`.

  System apps are shared between all databases. They reside in `<app-path>/system/<app-name>`.

* only trigger an engine reset in development mode for URLs starting with `/dev/`

  This prevents ArangoDB from reloading all Foxx applications when it is not
  actually necessary.

* changed error code from 10 (bad parameter) to 1232 (invalid key generator) for
  errors that are due to an invalid key generator specification when creating a new
  collection

* automatic detection of content-type / mime-type for Foxx assets based on filenames,
  added possibility to override auto detection

* added endpoint management API at `/_api/endpoint`

* changed HTTP return code of PUT `/_api/cursor` from 400 to 404 in case a
  non-existing cursor is referred to

* issue #360: added support for asynchronous requests

  Incoming HTTP requests with the headers `x-arango-async: true` or
  `x-arango-async: store` will be answered by the server instantly with a generic
  HTTP 202 (Accepted) response.

  The actual requests will be queued and processed by the server asynchronously,
  allowing the client to continue sending other requests without waiting for the
  server to process the actually requested operation.

  The exact point in time when a queued request is executed is undefined. If an
  error occurs during execution of an asynchronous request, the client will not
  be notified by the server.

  The maximum size of the asynchronous task queue can be controlled using the new
  option `--scheduler.maximal-queue-size`. If the queue contains this many number of
  tasks and a new asynchronous request comes in, the server will reject it with an
  HTTP 500 (internal server error) response.

  Results of incoming requests marked with header `x-arango-async: true` will be
  discarded by the server immediately. Clients have no way of accessing the result
  of such asynchronously executed request. This is just _fire and forget_.

  To later retrieve the result of an asynchronously executed request, clients can
  mark a request with the header `x-arango-async: keep`. This makes the server
  store the result of the request in memory until explicitly fetched by a client
  via the `/_api/job` API. The `/_api/job` API also provides methods for basic
  inspection of which pending or already finished requests there are on the server,
  plus ways for garbage collecting unneeded results.

* Added new option `--scheduler.maximal-queue-size`.

* issue #590: Manifest Lint

* added data dump and restore tools, arangodump and arangorestore.

  arangodump can be used to create a logical dump of an ArangoDB database, or
  just dedicated collections. It can be used to dump both a collection's structure
  (properties and indexes) and data (documents).

  arangorestore can be used to restore data from a dump created with arangodump.
  arangorestore currently does not re-create any indexes, and doesn't yet handle
  referenced documents in edges properly when doing just partial restores.
  This will be fixed until 1.4 stable.

* introduced `--server.database` option for arangosh, arangoimp, and arangob.

  The option allows these client tools to use a certain database for their actions.
  In arangosh, the current database can be switched at any time using the command

      db._useDatabase(<name>);

  When no database is specified, all client tools will assume they should use the
  default database `_system`. This is done for downwards-compatibility reasons.

* added basic multi database support (alpha)

  New databases can be created using the REST API POST `/_api/database` and the
  shell command `db._createDatabase(<name>)`.

  The default database in ArangoDB is called `_system`. This database is always
  present and cannot be deleted by the user. When an older version of ArangoDB is
  upgraded to 1.4, the previously only database will automatically become the
  `_system` database.

  New databases can be created with the above commands, and can be deleted with the
  REST API DELETE `/_api/database/<name>` or the shell command `db._dropDatabase(<name>);`.

  Deleting databases is still unstable in ArangoDB 1.4 alpha and might crash the
  server. This will be fixed until 1.4 stable.

  To access a specific database via the HTTP REST API, the `/_db/<name>/` prefix
  can be used in all URLs. ArangoDB will check if an incoming request starts with
  this prefix, and will automatically pick the database name from it. If the prefix
  is not there, ArangoDB will assume the request is made for the default database
  (`_system`). This is done for downwards-compatibility reasons.

  That means, the following URL pathnames are logically identical:

      /_api/document/mycollection/1234
      /_db/_system/document/mycollection/1234

  To access a different database (e.g. `test`), the URL pathname would look like this:

      /_db/test/document/mycollection/1234

  New databases can also be created and existing databases can only be dropped from
  within the default database (`_system`). It is not possible to drop the `_system`
  database itself.

  Cross-database operations are unintended and unsupported. The intention of the
  multi-database feature is to have the possibility to have a few databases managed
  by ArangoDB in parallel, but to only access one database at a time from a connection
  or a request.

  When accessing the web interface via the URL pathname `/_admin/html/` or `/_admin/aardvark`,
  the web interface for the default database (`_system`) will be displayed.
  To access the web interface for a different database, the database name can be
  put into the URLs as a prefix, e.g. `/_db/test/_admin/html` or
  `/_db/test/_admin/aardvark`.

  All internal request handlers and also all user-defined request handlers and actions
  (including Foxx) will only get to see the unprefixed URL pathnames (i.e. excluding
  any database name prefix). This is to ensure downwards-compatibility.

  To access the name of the requested database from any action (including Foxx), use
  use `req.database`.

  For example, when calling the URL `/myapp/myaction`, the content of `req.database`
  will be `_system` (the default database because no database got specified) and the
  content of `req.url` will be `/myapp/myaction`.

  When calling the URL `/_db/test/myapp/myaction`, the content of `req.database` will be
  `test`, and the content of `req.url` will still be `/myapp/myaction`.

* Foxx now excludes files starting with . (dot) when bundling assets

  This mitigates problems with editor swap files etc.

* made the web interface a Foxx application

  This change caused the files for the web interface to be moved from `html/admin` to
  `js/apps/aardvark` in the file system.

  The base URL for the admin interface changed from `_admin/html/index.html` to
  `_admin/aardvark/index.html`.

  The "old" redirection to `_admin/html/index.html` will now produce a 404 error.

  When starting ArangoDB with the `--upgrade` option, this will automatically be remedied
  by putting in a redirection from `/` to `/_admin/aardvark/index.html`, and from
  `/_admin/html/index.html` to `/_admin/aardvark/index.html`.

  This also obsoletes the following configuration (command-line) options:
  - `--server.admin-directory`
  - `--server.disable-admin-interface`

  when using these now obsolete options when the server is started, no error is produced
  for downwards-compatibility.

* changed User-Agent value sent by arangoimp, arangosh, and arangod from "VOC-Agent" to
  "ArangoDB"

* changed journal file creation behavior as follows:

  Previously, a journal file for a collection was always created when a collection was
  created. When a journal filled up and became full, the current journal was made a
  datafile, and a new (empty) journal was created automatically. There weren't many
  intended situations when a collection did not have at least one journal.

  This is changed now as follows:
  - when a collection is created, no journal file will be created automatically
  - when there is a write into a collection without a journal, the journal will be
    created lazily
  - when there is a write into a collection with a full journal, a new journal will
    be created automatically

  From the end user perspective, nothing should have changed, except that there is now
  less disk usage for empty collections. Disk usage of infrequently updated collections
  might also be reduced significantly by running the `rotate()` method of a collection,
  and not writing into a collection subsequently.

* added method `collection.rotate()`

  This allows premature rotation of a collection's current journal file into a (read-only)
  datafile. The purpose of using `rotate()` is to prematurely allow compaction (which is
  performed on datafiles only) on data, even if the journal was not filled up completely.

  Using `rotate()` may make sense in the following scenario:

      c = db._create("test");
      for (i = 0; i < 1000; ++i) {
        c.save(...); // insert lots of data here
      }

      ...
      c.truncate(); // collection is now empty
      // only data in datafiles will be compacted by following compaction runs
      // all data in the current journal would not be compacted

      // calling rotate will make the current journal a datafile, and thus make it
      // eligible for compaction
      c.rotate();

  Using `rotate()` may also be useful when data in a collection is known to not change
  in the immediate future. After having completed all write operations on a collection,
  performing a `rotate()` will reduce the size of the current journal to the actually
  required size (remember that journals are pre-allocated with a specific size) before
  making the journal a datafile. Thus `rotate()` may cause disk space savings, even if
  the datafiles does not qualify for compaction after rotation.

  Note: rotating the journal is asynchronous, so that the actual rotation may be executed
  after `rotate()` returns to the caller.

* changed compaction to merge small datafiles together (up to 3 datafiles are merged in
  a compaction run)

  In the regular case, this should leave less small datafiles stay around on disk and allow
  using less file descriptors in total.

* added AQL MINUS function

* added AQL UNION_DISTINCT function (more efficient than combination of `UNIQUE(UNION())`)

* updated mruby to 2013-08-22

* issue #587: Add db._create() in help for startup arangosh

* issue #586: Share a link on installation instructions in the User Manual

* issue #585: Bison 2.4 missing on Mac for custom build

* issue #584: Web interface images broken in devel

* issue #583: Small documentation update

* issue #581: Parameter binding for attributes

* issue #580: Small improvements (by @guidoreina)

* issue #577: Missing documentation for collection figures in implementor manual

* issue #576: Get disk usage for collections and graphs

  This extends the result of the REST API for /_api/collection/figures with
  the attributes `compactors.count`, `compactors.fileSize`, `shapefiles.count`,
  and `shapefiles.fileSize`.

* issue #575: installing devel version on mac (low prio)

* issue #574: Documentation (POST /_admin/routing/reload)

* issue #558: HTTP cursors, allow count to ignore LIMIT


v1.4.0-alpha1 (2013-08-02)
--------------------------

* added replication. check online manual for details.

* added server startup options `--server.disable-replication-logger` and
  `--server.disable-replication-applier`

* removed action deployment tool, this now handled with Foxx and its manager or
  by kaerus node utility

* fixed a server crash when using byExample / firstExample inside a transaction
  and the collection contained a usable hash/skiplist index for the example

* defineHttp now only expects a single context

* added collection detail dialog (web interface)

  Shows collection properties, figures (datafiles, journals, attributes, etc.)
  and indexes.

* added documents filter (web interface)

  Allows searching for documents based on attribute values. One or many filter
  conditions can be defined, using comparison operators such as '==', '<=', etc.

* improved AQL editor (web interface)

  Editor supports keyboard shortcuts (Submit, Undo, Redo, Select).
  Editor allows saving and reusing of user-defined queries.
  Added example queries to AQL editor.
  Added comment button.

* added document import (web interface)

  Allows upload of JSON-data from files. Files must have an extension of .json.

* added dashboard (web interface)

  Shows the status of replication and multiple system charts, e.g.
  Virtual Memory Size, Request Time, HTTP Connections etc.

* added API method `/_api/graph` to query all graphs with all properties.

* added example queries in web interface AQL editor

* added arango.reconnect(<host>) method for arangosh to dynamically switch server or
  user name

* added AQL range operator `..`

  The `..` operator can be used to easily iterate over a sequence of numeric
  values. It will produce a list of values in the defined range, with both bounding
  values included.

  Example:

      2010..2013

  will produce the following result:

      [ 2010, 2011, 2012, 2013 ]

* added AQL RANGE function

* added collection.first(count) and collection.last(count) document access functions

  These functions allow accessing the first or last n documents in a collection. The order
  is determined by document insertion/update time.

* added AQL INTERSECTION function

* INCOMPATIBLE CHANGE: changed AQL user function namespace resolution operator from `:` to `::`

  AQL user-defined functions were introduced in ArangoDB 1.3, and the namespace resolution
  operator for them was the single colon (`:`). A function call looked like this:

      RETURN mygroup:myfunc()

  The single colon caused an ambiguity in the AQL grammar, making it indistinguishable from
  named attributes or the ternary operator in some cases, e.g.

      { mygroup:myfunc ? mygroup:myfunc }

  The change of the namespace resolution operator from `:` to `::` fixes this ambiguity.

  Existing user functions in the database will be automatically fixed when starting ArangoDB
  1.4 with the `--upgrade` option. However, queries using user-defined functions need to be
  adjusted on the client side to use the new operator.

* allow multiple AQL LET declarations separated by comma, e.g.
  LET a = 1, b = 2, c = 3

* more useful AQL error messages

  The error position (line/column) is more clearly indicated for parse errors.
  Additionally, if a query references a collection that cannot be found, the error
  message will give a hint on the collection name

* changed return value for AQL `DOCUMENT` function in case document is not found

  Previously, when the AQL `DOCUMENT` function was called with the id of a document and
  the document could not be found, it returned `undefined`. This value is not part of the
  JSON type system and this has caused some problems.
  Starting with ArangoDB 1.4, the `DOCUMENT` function will return `null` if the document
  looked for cannot be found.

  In case the function is called with a list of documents, it will continue to return all
  found documents, and will not return `null` for non-found documents. This has not changed.

* added single line comments for AQL

  Single line comments can be started with a double forward slash: `//`.
  They end at the end of the line, or the end of the query string, whichever is first.

* fixed documentation issues #567, #568, #571.

* added collection.checksum(<withData>) method to calculate CRC checksums for
  collections

  This can be used to
  - check if data in a collection has changed
  - compare the contents of two collections on different ArangoDB instances

* issue #565: add description line to aal.listAvailable()

* fixed several out-of-memory situations when double freeing or invalid memory
  accesses could happen

* less msyncing during the creation of collections

  This is achieved by not syncing the initial (standard) markers in shapes collections.
  After all standard markers are written, the shapes collection will get synced.

* renamed command-line option `--log.filter` to `--log.source-filter` to avoid
  misunderstandings

* introduced new command-line option `--log.content-filter` to optionally restrict
  logging to just specific log messages (containing the filter string, case-sensitive).

  For example, to filter on just log entries which contain `ArangoDB`, use:

      --log.content-filter "ArangoDB"

* added optional command-line option `--log.requests-file` to log incoming HTTP
  requests to a file.

  When used, all HTTP requests will be logged to the specified file, containing the
  client IP address, HTTP method, requests URL, HTTP response code, and size of the
  response body.

* added a signal handler for SIGUSR1 signal:

  when ArangoDB receives this signal, it will respond all further incoming requests
  with an HTTP 503 (Service Unavailable) error. This will be the case until another
  SIGUSR1 signal is caught. This will make ArangoDB start serving requests regularly
  again. Note: this is not implemented on Windows.

* limited maximum request URI length to 16384 bytes:

  Incoming requests with longer request URIs will be responded to with an HTTP
  414 (Request-URI Too Long) error.

* require version 1.0 or 1.1 in HTTP version signature of requests sent by clients:

  Clients sending requests with a non-HTTP 1.0 or non-HTTP 1.1 version number will
  be served with an HTTP 505 (HTTP Version Not Supported) error.

* updated manual on indexes:

  using system attributes such as `_id`, `_key`, `_from`, `_to`, `_rev` in indexes is
  disallowed and will be rejected by the server. This was the case since ArangoDB 1.3,
  but was not properly documented.

* issue #563: can aal become a default object?

  aal is now a prefab object in arangosh

* prevent certain system collections from being renamed, dropped, or even unloaded.

  Which restrictions there are for which system collections may vary from release to
  release, but users should in general not try to modify system collections directly
  anyway.

  Note: there are no such restrictions for user-created collections.

* issue #559: added Foxx documentation to user manual

* added server startup option `--server.authenticate-system-only`. This option can be
  used to restrict the need for HTTP authentication to internal functionality and APIs,
  such as `/_api/*` and `/_admin/*`.
  Setting this option to `true` will thus force authentication for the ArangoDB APIs
  and the web interface, but allow unauthenticated requests for other URLs (including
  user defined actions and Foxx applications).
  The default value of this option is `false`, meaning that if authentication is turned
  on, authentication is still required for *all* incoming requests. Only by setting the
  option to `true` this restriction is lifted and authentication becomes required for
  URLs starting with `/_` only.

  Please note that authentication still needs to be enabled regularly by setting the
  `--server.disable-authentication` parameter to `false`. Otherwise no authentication
  will be required for any URLs as before.

* protect collections against unloading when there are still document barriers around.

* extended cap constraints to optionally limit the active data size in a collection to
  a specific number of bytes.

  The arguments for creating a cap constraint are now:
  `collection.ensureCapConstraint(<count>, <byteSize>);`

  It is supported to specify just a count as in ArangoDB 1.3 and before, to specify
  just a fileSize, or both. The first met constraint will trigger the automated
  document removal.

* added `db._exists(doc)` and `collection.exists(doc)` for easy document existence checks

* added API `/_api/current-database` to retrieve information about the database the
  client is currently connected to (note: the API `/_api/current-database` has been
  removed in the meantime. The functionality is accessible via `/_api/database/current`
  now).

* ensure a proper order of tick values in datafiles/journals/compactors.
  any new files written will have the _tick values of their markers in order. for
  older files, there are edge cases at the beginning and end of the datafiles when
  _tick values are not properly in order.

* prevent caching of static pages in PathHandler.
  whenever a static page is requested that is served by the general PathHandler, the
  server will respond to HTTP GET requests with a "Cache-Control: max-age=86400" header.

* added "doCompact" attribute when creating collections and to collection.properties().
  The attribute controls whether collection datafiles are compacted.

* changed the HTTP return code from 400 to 404 for some cases when there is a referral
  to a non-existing collection or document.

* introduced error code 1909 `too many iterations` that is thrown when graph traversals
  hit the `maxIterations` threshold.

* optionally limit traversals to a certain number of iterations
  the limitation can be achieved via the traversal API by setting the `maxIterations`
  attribute, and also via the AQL `TRAVERSAL` and `TRAVERSAL_TREE` functions by setting
  the same attribute. If traversals are not limited by the end user, a server-defined
  limit for `maxIterations` may be used to prevent server-side traversals from running
  endlessly.

* added graph traversal API at `/_api/traversal`

* added "API" link in web interface, pointing to REST API generated with Swagger

* moved "About" link in web interface into "links" menu

* allow incremental access to the documents in a collection from out of AQL
  this allows reading documents from a collection chunks when a full collection scan
  is required. memory usage might be must lower in this case and queries might finish
  earlier if there is an additional LIMIT statement

* changed AQL COLLECT to use a stable sort, so any previous SORT order is preserved

* issue #547: Javascript error in the web interface

* issue #550: Make AQL graph functions support key in addition to id

* issue #526: Unable to escape when an errorneous command is entered into the js shell

* issue #523: Graph and vertex methods for the javascript api

* issue #517: Foxx: Route parameters with capital letters fail

* issue #512: Binded Parameters for LIMIT


v1.3.3 (2013-08-01)
-------------------

* issue #570: updateFishbowl() fails once

* updated and fixed generated examples

* issue #559: added Foxx documentation to user manual

* added missing error reporting for errors that happened during import of edges


v1.3.2 (2013-06-21)
-------------------

* fixed memleak in internal.download()

* made the shape-collection journal size adaptive:
  if too big shapes come in, a shape journal will be created with a big-enough size
  automatically. the maximum size of a shape journal is still restricted, but to a
  very big value that should never be reached in practice.

* fixed a segfault that occurred when inserting documents with a shape size bigger
  than the default shape journal size (2MB)

* fixed a locking issue in collection.truncate()

* fixed value overflow in accumulated filesizes reported by collection.figures()

* issue #545: AQL FILTER unnecessary (?) loop

* issue #549: wrong return code with --daemon


v1.3.1 (2013-05-24)
-------------------

* removed currently unused _ids collection

* fixed usage of --temp-path in aranogd and arangosh

* issue #540: suppress return of temporary internal variables in AQL

* issue #530: ReferenceError: ArangoError is not a constructor

* issue #535: Problem with AQL user functions javascript API

* set --javascript.app-path for test execution to prevent startup error

* issue #532: Graph _edgesCache returns invalid data?

* issue #531: Arangod errors

* issue #529: Really weird transaction issue

* fixed usage of --temp-path in aranogd and arangosh


v1.3.0 (2013-05-10)
-------------------

* fixed problem on restart ("datafile-xxx is not sealed") when server was killed
  during a compaction run

* fixed leak when using cursors with very small batchSize

* issue #508: `unregistergroup` function not mentioned in http interface docs

* issue #507: GET /_api/aqlfunction returns code inside parentheses

* fixed issue #489: Bug in aal.install

* fixed issue 505: statistics not populated on MacOS


v1.3.0-rc1 (2013-04-24)
-----------------------

* updated documentation for 1.3.0

* added node modules and npm packages

* changed compaction to only compact datafiles with more at least 10% of dead
  documents (byte size-wise)

* issue #498: fixed reload of authentication info when using
  `require("org/arangodb/users").reload()`

* issue #495: Passing an empty array to create a document results in a
  "phantom" document

* added more precision for requests statistics figures

* added "sum" attribute for individual statistics results in statistics API
  at /_admin/statistics

* made "limit" an optional parameter in AQL function NEAR().
  limit can now be either omitted completely, or set to 0. If so, an internal
  default value (currently 100) will be applied for the limit.

* issue #481

* added "attributes.count" to output of `collection.figures()`
  this also affects the REST API /_api/collection/<name>/figures

* added IndexedPropertyGetter for ShapedJson objects

* added API for user-defined AQL functions

* issue #475: A better error message for deleting a non-existent graph

* issue #474: Web interface problems with the JS Shell

* added missing documentation for AQL UNION function

* added transaction support.
  This provides ACID transactions for ArangoDB. Transactions can be invoked
  using the `db._executeTransaction()` function, or the `/_api/transaction`
  REST API.

* switched to semantic versioning (at least for alpha & alpha naming)

* added saveOrReplace() for server-side JS

v1.3.alpha1 (2013-04-05)
------------------------

* cleanup of Module, Package, ArangoApp and modules "internal", "fs", "console"

* use Error instead of string in throw to allow stack-trace

* issue #454: error while creation of Collection

* make `collection.count()` not recalculate the number of documents on the fly, but
  use some internal document counters.

* issue #457: invalid string value in web interface

* make datafile id (datafile->_fid) identical to the numeric part of the filename.
  E.g. the datafile `journal-123456.db` will now have a datafile marker with the same
  fid (i.e. `123456`) instead of a different value. This change will only affect
  datafiles that are created with 1.3 and not any older files.
  The intention behind this change is to make datafile debugging easier.

* consistently discard document attributes with reserved names (system attributes)
  but without any known meaning, for example `_test`, `_foo`, ...

  Previously, these attributes were saved with the document regularly in some cases,
  but were discarded in other cases.
  Now these attributes are discarded consistently. "Real" system attributes such as
  `_key`, `_from`, `_to` are not affected and will work as before.

  Additionally, attributes with an empty name (``) are discarded when documents are
  saved.

  Though using reserved or empty attribute names in documents was not really and
  consistently supported in previous versions of ArangoDB, this change might cause
  an incompatibility for clients that rely on this feature.

* added server startup flag `--database.force-sync-properties` to force syncing of
  collection properties on collection creation, deletion and on property update.
  The default value is true to mimic the behavior of previous versions of ArangoDB.
  If set to false, collection properties are written to disk but no call to sync()
  is made.

* added detailed output of server version and components for REST APIs
  `/_admin/version` and `/_api/version`. To retrieve this extended information,
  call the REST APIs with URL parameter `details=true`.

* issue #443: For git-based builds include commit hash in version

* adjust startup log output to be more compact, less verbose

* set the required minimum number of file descriptors to 256.
  On server start, this number is enforced on systems that have rlimit. If the limit
  cannot be enforced, starting the server will fail.
  Note: 256 is considered to be the absolute minimum value. Depending on the use case
  for ArangoDB, a much higher number of file descriptors should be used.

  To avoid checking & potentially changing the number of maximum open files, use the
  startup option `--server.descriptors-minimum 0`

* fixed shapedjson to json conversion for special numeric values (NaN, +inf, -inf).
  Before, "NaN", "inf", or "-inf" were written into the JSONified output, but these
  values are not allowed in JSON. Now, "null" is written to the JSONified output as
  required.

* added AQL functions VARIANCE_POPULATION(), VARIANCE_SAMPLE(), STDDEV_POPULATION(),
  STDDEV_SAMPLE(), AVERAGE(), MEDIAN() to calculate statistical values for lists

* added AQL SQRT() function

* added AQL TRIM(), LEFT() and RIGHT() string functions

* fixed issue #436: GET /_api/document on edge

* make AQL REVERSE() and LENGTH() functions work on strings, too

* disabled DOT generation in `make doxygen`. this speeds up docs generation

* renamed startup option `--dispatcher.report-intervall` to `--dispatcher.report-interval`

* renamed startup option `--scheduler.report-intervall` to `--scheduler.report-interval`

* slightly changed output of REST API method /_admin/log.
  Previously, the log messages returned also contained the date and log level, now
  they will only contain the log message, and no date and log level information.
  This information can be re-created by API users from the `timestamp` and `level`
  attributes of the result.

* removed configure option `--enable-zone-debug`
  memory zone debugging is now automatically turned on when compiling with ArangoDB
  `--enable-maintainer-mode`

* removed configure option `--enable-arangob`
  arangob is now always included in the build


v1.2.3 (XXXX-XX-XX)
-------------------

* added optional parameter `edgexamples` for AQL function EDGES() and NEIGHBORS()

* added AQL function NEIGHBORS()

* added freebsd support

* fixed firstExample() query with `_id` and `_key` attributes

* issue triAGENS/ArangoDB-PHP#55: AQL optimizer may have mis-optimized duplicate
  filter statements with limit


v1.2.2 (2013-03-26)
-------------------

* fixed save of objects with common sub-objects

* issue #459: fulltext internal memory allocation didn't scale well
  This fix improves loading times for collections with fulltext indexes that have
  lots of equal words indexed.

* issue #212: auto-increment support

  The feature can be used by creating a collection with the extra `keyOptions`
  attribute as follows:

      db._create("mycollection", { keyOptions: { type: "autoincrement", offset: 1, increment: 10, allowUserKeys: true } });

  The `type` attribute will make sure the keys will be auto-generated if no
  `_key` attribute is specified for a document.

  The `allowUserKeys` attribute determines whether users might still supply own
  `_key` values with documents or if this is considered an error.

  The `increment` value determines the actual increment value, whereas the `offset`
  value can be used to seed to value sequence with a specific starting value.
  This will be useful later in a multi-master setup, when multiple servers can use
  different auto-increment seed values and thus generate non-conflicting auto-increment values.

  The default values currently are:

  - `allowUserKeys`: `true`
  - `offset`: `0`
  - `increment`: `1`

  The only other available key generator type currently is `traditional`.
  The `traditional` key generator will auto-generate keys in a fashion as ArangoDB
  always did (some increasing integer value, with a more or less unpredictable
  increment value).

  Note that for the `traditional` key generator there is only the option to disallow
  user-supplied keys and give the server the sole responsibility for key generation.
  This can be achieved by setting the `allowUserKeys` property to `false`.

  This change also introduces the following errors that API implementors may want to check
  the return values for:

  - 1222: `document key unexpected`: will be raised when a document is created with
    a `_key` attribute, but the underlying collection was set up with the `keyOptions`
    attribute `allowUserKeys: false`.

  - 1225: `out of keys`: will be raised when the auto-increment key generator runs
    out of keys. This may happen when the next key to be generated is 2^64 or higher.
    In practice, this will only happen if the values for `increment` or `offset` are
    not set appropriately, or if users are allowed to supply own keys, those keys
    are near the 2^64 threshold, and later the auto-increment feature kicks in and
    generates keys that cross that threshold.

    In practice it should not occur with proper configuration and proper usage of the
    collections.

  This change may also affect the following REST APIs:
  - POST `/_api/collection`: the server does now accept the optional `keyOptions`
    attribute in the second parameter
  - GET `/_api/collection/properties`: will return the `keyOptions` attribute as part
    of the collection's properties. The previous optional attribute `createOptions`
    is now gone.

* fixed `ArangoStatement.explain()` method with bind variables

* fixed misleading "cursor not found" error message in arangosh that occurred when
  `count()` was called for client-side cursors

* fixed handling of empty attribute names, which may have crashed the server under
  certain circumstances before

* fixed usage of invalid pointer in error message output when index description could
  not be opened


v1.2.1 (2013-03-14)
-------------------

* issue #444: please darken light color in arangosh

* issue #442: pls update post install info on osx

* fixed conversion of special double values (NaN, -inf, +inf) when converting from
  shapedjson to JSON

* fixed compaction of markers (location of _key was not updated correctly in memory,
  leading to _keys pointing to undefined memory after datafile rotation)

* fixed edge index key pointers to use document master pointer plus offset instead
  of direct _key address

* fixed case when server could not create any more journal or compactor files.
  Previously a wrong status code may have been returned, and not being able to create
  a new compactor file may have led to an infinite loop with error message
  "could not create compactor".

* fixed value truncation for numeric filename parts when renaming datafiles/journals


v1.2.0 (2013-03-01)
-------------------

* by default statistics are now switch off; in order to enable comment out
  the "disable-statistics = yes" line in "arangod.conf"

* fixed issue #435: csv parser skips data at buffer border

* added server startup option `--server.disable-statistics` to turn off statistics
  gathering without recompilation of ArangoDB.
  This partly addresses issue #432.

* fixed dropping of indexes without collection name, e.g.
  `db.xxx.dropIndex("123456");`
  Dropping an index like this failed with an assertion error.

* fixed issue #426: arangoimp should be able to import edges into edge collections

* fixed issue #425: In case of conflict ArangoDB returns HTTP 400 Bad request
  (with 1207 Error) instead of HTTP 409 Conflict

* fixed too greedy token consumption in AQL for negative values:
  e.g. in the statement `RETURN { a: 1 -2 }` the minus token was consumed as part
  of the value `-2`, and not interpreted as the binary arithmetic operator


v1.2.beta3 (2013-02-22)
-----------------------

* issue #427: ArangoDB Importer Manual has no navigation links (previous|home|next)

* issue #319: Documentation missing for Emergency console and incomplete for datafile debugger.

* issue #370: add documentation for reloadRouting and flushServerModules

* issue #393: added REST API for user management at /_api/user

* issue #393, #128: added simple cryptographic functions for user actions in module "crypto":
  * require("org/arangodb/crypto").md5()
  * require("org/arangodb/crypto").sha256()
  * require("org/arangodb/crypto").rand()

* added replaceByExample() Javascript and REST API method

* added updateByExample() Javascript and REST API method

* added optional "limit" parameter for removeByExample() Javascript and REST API method

* fixed issue #413

* updated bundled V8 version from 3.9.4 to 3.16.14.1
  Note: the Windows version used a more recent version (3.14.0.1) and was not updated.

* fixed issue #404: keep original request url in request object


v1.2.beta2 (2013-02-15)
-----------------------

* fixed issue #405: 1.2 compile warnings

* fixed issue #333: [debian] Group "arangodb" is not used when starting vie init.d script

* added optional parameter 'excludeSystem' to GET /_api/collection
  This parameter can be used to disable returning system collections in the list
  of all collections.

* added AQL functions KEEP() and UNSET()

* fixed issue #348: "HTTP Interface for Administration and Monitoring"
  documentation errors.

* fix stringification of specific positive int64 values. Stringification of int64
  values with the upper 32 bits cleared and the 33rd bit set were broken.

* issue #395:  Collection properties() function should return 'isSystem' for
  Javascript and REST API

* make server stop after upgrade procedure when invoked with `--upgrade option`.
  When started with the `--upgrade` option, the server will perfom
  the upgrade, and then exit with a status code indicating the result of the
  upgrade (0 = success, 1 = failure). To start the server regularly in either
  daemon or console mode, the `--upgrade` option must not be specified.
  This change was introduced to allow init.d scripts check the result of
  the upgrade procedure, even in case an upgrade was successful.
  this was introduced as part of issue #391.

* added AQL function EDGES()

* added more crash-protection when reading corrupted collections at startup

* added documentation for AQL function CONTAINS()

* added AQL function LIKE()

* replaced redundant error return code 1520 (Unable to open collection) with error code
  1203 (Collection not found). These error codes have the same meanings, but one of
  them was returned from AQL queries only, the other got thrown by other parts of
  ArangoDB. Now, error 1203 (Collection not found) is used in AQL too in case a
  non-existing collection is used.

v1.2.beta1 (2013-02-01)
-----------------------

* fixed issue #382: [Documentation error] Maschine... should be Machine...

* unified history file locations for arangod, arangosh, and arangoirb.
  - The readline history for arangod (emergency console) is now stored in file
    $HOME/.arangod. It was stored in $HOME/.arango before.
  - The readline history for arangosh is still stored in $HOME/.arangosh.
  - The readline history for arangoirb is now stored in $HOME/.arangoirb. It was
    stored in $HOME/.arango-mrb before.

* fixed issue #381: _users user should have a unique constraint

* allow negative list indexes in AQL to access elements from the end of a list,
  e.g. ```RETURN values[-1]``` will return the last element of the `values` list.

* collection ids, index ids, cursor ids, and document revision ids created and
  returned by ArangoDB are now returned as strings with numeric content inside.
  This is done to prevent some value overrun/truncation in any part of the
  complete client/server workflow.
  In ArangoDB 1.1 and before, these values were previously returned as
  (potentially very big) integer values. This may cause problems (clipping, overrun,
  precision loss) for clients that do not support big integers natively and store
  such values in IEEE754 doubles internally. This type loses precision after about
  52 bits and is thus not safe to hold an id.
  Javascript and 32 bit-PHP are examples for clients that may cause such problems.
  Therefore, ids are now returned by ArangoDB as strings, with the string
  content being the integer value as before.

  Example for documents ("_rev" attribute):
  - Document returned by ArangoDB 1.1: { "_rev": 1234, ... }
  - Document returned by ArangoDB 1.2: { "_rev": "1234", ... }

  Example for collections ("id" attribute / "_id" property):
  - Collection returned by ArangoDB 1.1: { "id": 9327643, "name": "test", ... }
  - Collection returned by ArangoDB 1.2: { "id": "9327643", "name": "test", ... }

  Example for cursors ("id" attribute):
  - Collection returned by ArangoDB 1.1: { "id": 11734292, "hasMore": true, ... }
  - Collection returned by ArangoDB 1.2: { "id": "11734292", "hasMore": true, ... }

* global variables are not automatically available anymore when starting the
  arangod Javascript emergency console (i.e. ```arangod --console```).

  Especially, the variables `db`, `edges`, and `internal` are not available
  anymore. `db` and `internal` can be made available in 1.2 by
  ```var db = require("org/arangodb").db;``` and
  ```var internal = require("internal");```, respectively.
  The reason for this change is to get rid of global variables in the server
  because this will allow more specific inclusion of functionality.

  For convenience, the global variable `db` is still available by default in
  arangosh. The global variable `edges`, which since ArangoDB 1.1 was kind of
  a redundant wrapper of `db`, has been removed in 1.2 completely.
  Please use `db` instead, and if creating an edge collection, use the explicit
  ```db._createEdgeCollection()``` command.

* issue #374: prevent endless redirects when calling admin interface with
  unexpected URLs

* issue #373: TRAVERSAL() `trackPaths` option does not work. Instead `paths` does work

* issue #358: added support for CORS

* honor optional waitForSync property for document removal, replace, update, and
  save operations in arangosh. The waitForSync parameter for these operations
  was previously honored by the REST API and on the server-side, but not when
  the waitForSync parameter was specified for a document operation in arangosh.

* calls to db.collection.figures() and /_api/collection/<collection>/figures now
  additionally return the number of shapes used in the collection in the
  extra attribute "shapes.count"

* added AQL TRAVERSAL_TREE() function to return a hierarchical result from a traversal

* added AQL TRAVERSAL() function to return the results from a traversal

* added AQL function ATTRIBUTES() to return the attribute names of a document

* removed internal server-side AQL functions from global scope.

  Now the AQL internal functions can only be accessed via the exports of the
  ahuacatl module, which can be included via ```require("org/arangodb/ahuacatl")```.
  It shouldn't be necessary for clients to access this module at all, but
  internal code may use this module.

  The previously global AQL-related server-side functions were moved to the
  internal namespace. This produced the following function name changes on
  the server:

     old name              new name
     ------------------------------------------------------
     AHUACATL_RUN       => require("internal").AQL_QUERY
     AHUACATL_EXPLAIN   => require("internal").AQL_EXPLAIN
     AHUACATL_PARSE     => require("internal").AQL_PARSE

  Again, clients shouldn't have used these functions at all as there is the
  ArangoStatement object to execute AQL queries.

* fixed issue #366: Edges index returns strange description

* added AQL function MATCHES() to check a document against a list of examples

* added documentation and tests for db.collection.removeByExample

* added --progress option for arangoimp. This will show the percentage of the input
  file that has been processed by arangoimp while the import is still running. It can
  be used as a rough indicator of progress for the entire import.

* make the server log documents that cannot be imported via /_api/import into the
  logfile using the warning log level. This may help finding illegal documents in big
  import runs.

* check on server startup whether the database directory and all collection directories
  are writable. if not, the server startup will be aborted. this prevents serious
  problems with collections being non-writable and this being detected at some pointer
  after the server has been started

* allow the following AQL constructs: FUNC(...)[...], FUNC(...).attribute

* fixed issue #361: Bug in Admin Interface. Header disappears when clicking new collection

* Added in-memory only collections

  Added collection creation parameter "isVolatile":
  if set to true, the collection is created as an in-memory only collection,
  meaning that all document data of that collection will reside in memory only,
  and will not be stored permanently to disk.
  This means that all collection data will be lost when the collection is unloaded
  or the server is shut down.
  As this collection type does not have datafile disk overhead for the regular
  document operations, it may be faster than normal disk-backed collections. The
  actual performance gains strongly depend on the underlying OS, filesystem, and
  settings though.
  This collection type should be used for caches only and not for any sensible data
  that cannot be re-created otherwise.
  Some platforms, namely Windows, currently do not support this collection type.
  When creating an in-memory collection on such platform, an error message will be
  returned by ArangoDB telling the user the platform does not support it.

  Note: in-memory collections are an experimental feature. The feature might
  change drastically or even be removed altogether in a future version of ArangoDB.

* fixed issue #353: Please include "pretty print" in Emergency Console

* fixed issue #352: "pretty print" console.log
  This was achieved by adding the dump() function for the "internal" object

* reduced insertion time for edges index
  Inserting into the edges index now avoids costly comparisons in case of a hash
  collision, reducing the prefilling/loading timer for bigger edge collections

* added fulltext queries to AQL via FULLTEXT() function. This allows search
  fulltext indexes from an AQL query to find matching documents

* added fulltext index type. This index type allows indexing words and prefixes of
  words from a specific document attribute. The index can be queries using a
  SimpleQueryFull object, the HTTP REST API at /_api/simple/fulltext, or via AQL

* added collection.revision() method to determine whether a collection has changed.
  The revision method returns a revision string that can be used by client programs
  for equality/inequality comparisons. The value returned by the revision method
  should be treated by clients as an opaque string and clients should not try to
  figure out the sense of the revision id. This is still useful enough to check
  whether data in a collection has changed.

* issue #346: adaptively determine NUMBER_HEADERS_PER_BLOCK

* issue #338: arangosh cursor positioning problems

* issue #326: use limit optimization with filters

* issue #325: use index to avoid sorting

* issue #324: add limit optimization to AQL

* removed arango-password script and added Javascript functionality to add/delete
  users instead. The functionality is contained in module `users` and can be invoked
  as follows from arangosh and arangod:
  * require("users").save("name", "passwd");
  * require("users").replace("name", "newPasswd");
  * require("users").remove("name");
  * require("users").reload();
  These functions are intentionally not offered via the web interface.
  This also addresses issue #313

* changed print output in arangosh and the web interface for JSON objects.
  Previously, printing a JSON object in arangosh resulted in the attribute values
  being printed as proper JSON, but attribute names were printed unquoted and
  unescaped. This was fine for the purpose of arangosh, but lead to invalid
  JSON being produced. Now, arangosh will produce valid JSON that can be used
  to send it back to ArangoDB or use it with arangoimp etc.

* fixed issue #300: allow importing documents via the REST /_api/import API
  from a JSON list, too.
  So far, the API only supported importing from a format that had one JSON object
  on each line. This is sometimes inconvenient, e.g. when the result of an AQL
  query or any other list is to be imported. This list is a JSON list and does not
  necessary have a document per line if pretty-printed.
  arangoimp now supports the JSON list format, too. However, the format requires
  arangoimp and the server to read the entire dataset at once. If the dataset is
  too big (bigger than --max-upload-size) then the import will be rejected. Even if
  increased, the entire list must fit in memory on both the client and the server,
  and this may be more resource-intensive than importing individual lines in chunks.

* removed unused parameter --reuse-ids for arangoimp. This parameter did not have
  any effect in 1.2, was never publicly announced and did evil (TM) things.

* fixed issue #297 (partly): added whitespace between command line and
  command result in arangosh, added shell colors for better usability

* fixed issue #296: system collections not usable from AQL

* fixed issue #295: deadlock on shutdown

* fixed issue #293: AQL queries should exploit edges index

* fixed issue #292: use index when filtering on _key in AQL

* allow user-definable document keys
  users can now define their own document keys by using the _key attribute
  when creating new documents or edges. Once specified, the value of _key is
  immutable.
  The restrictions for user-defined key values are:
  * the key must be at most 254 bytes long
  * it must consist of the letters a-z (lower or upper case), the digits 0-9,
    the underscore (_) or dash (-) characters only
  * any other characters, especially multi-byte sequences, whitespace or
    punctuation characters cannot be used inside key values

  Specifying a document key is optional when creating new documents. If no
  document key is specified, ArangoDB will create a document key itself.
  There are no guarantees about the format and pattern of auto-generated document
  keys other than the above restrictions.
  Clients should therefore treat auto-generated document keys as opaque values.
  Keys can be used to look up and reference documents, e.g.:
  * saving a document: `db.users.save({ "_key": "fred", ... })`
  * looking up a document: `db.users.document("fred")`
  * referencing other documents: `edges.relations.save("users/fred", "users/john", ...)`

  This change is downwards-compatible to ArangoDB 1.1 because in ArangoDB 1.1
  users were not able to define their own keys. If the user does not supply a _key
  attribute when creating a document, ArangoDB 1.2 will still generate a key of
  its own as ArangoDB 1.1 did. However, all documents returned by ArangoDB 1.2 will
  include a _key attribute and clients should be able to handle that (e.g. by
  ignoring it if not needed). Documents returned will still include the _id attribute
  as in ArangoDB 1.1.

* require collection names everywhere where a collection id was allowed in
  ArangoDB 1.1 & 1.0
  This change requires clients to use a collection name in place of a collection id
  at all places the client deals with collections.
  Examples:
  * creating edges: the _from and _to attributes must now contain collection names instead
    of collection ids: `edges.relations.save("test/my-key1", "test/my-key2", ...)`
  * retrieving edges: the returned _from and _to attributes now will contain collection
    names instead of ids, too: _from: `test/fred` instead of `1234/3455`
  * looking up documents: db.users.document("fred") or db._document("users/fred")

  Collection names must be used in REST API calls instead of collection ids, too.
  This change is thus not completely downwards-compatible to ArangoDB 1.1. ArangoDB 1.1
  required users to use collection ids in many places instead of collection names.
  This was unintuitive and caused overhead in cases when just the collection name was
  known on client-side but not its id. This overhead can now be avoided so clients can
  work with the collection names directly. There is no need to work with collection ids
  on the client side anymore.
  This change will likely require adjustments to API calls issued by clients, and also
  requires a change in how clients handle the _id value of returned documents. Previously,
  the _id value of returned documents contained the collection id, a slash separator and
  the document number. Since 1.2, _id will contain the collection name, a slash separator
  and the document key. The same applies to the _from and _to attribute values of edges
  that are returned by ArangoDB.

  Also removed (now unnecessary) location header in responses of the collections REST API.
  The location header was previously returned because it was necessary for clients.
  When clients created a collection, they specified the collection name. The collection
  id was generated on the server, but the client needed to use the server-generated
  collection id for further API calls, e.g. when creating edges etc. Therefore, the
  full collection URL, also containing the collection id, was returned by the server in
  responses to the collection API, in the HTTP location header.
  Returning the location header has become unnecessary in ArangoDB 1.2 because users
  can access collections by name and do not need to care about collection ids.


v1.1.3 (2013-XX-XX)
-------------------

* fix case when an error message was looked up for an error code but no error
  message was found. In this case a NULL ptr was returned and not checked everywhere.
  The place this error popped up was when inserting into a non-unique hash index
  failed with a specific, invalid error code.

* fixed issue #381:  db._collection("_users").getIndexes();

* fixed issue #379: arango-password fatal issue javscript.startup-directory

* fixed issue #372: Command-Line Options for the Authentication and Authorization


v1.1.2 (2013-01-20)
-------------------

* upgraded to mruby 2013-01-20 583983385b81c21f82704b116eab52d606a609f4

* fixed issue #357: Some spelling and grammar errors

* fixed issue #355: fix quotes in pdf manual

* fixed issue #351: Strange arangosh error message for long running query

* fixed randomly hanging connections in arangosh on MacOS

* added "any" query method: this returns a random document from a collection. It
  is also available via REST HTTP at /_api/simple/any.

* added deployment tool

* added getPeerVertex

* small fix for logging of long messages: the last character of log messages longer
  than 256 bytes was not logged.

* fixed truncation of human-readable log messages for web interface: the trailing \0
  byte was not appended for messages longer than 256 bytes

* fixed issue #341: ArangoDB crashes when stressed with Batch jobs
  Contrary to the issue title, this did not have anything to do with batch jobs but
  with too high memory usage. The memory usage of ArangoDB is now reduced for cases
   when there are lots of small collections with few documents each

* started with issue #317: Feature Request (from Google Groups): DATE handling

* backported issue #300: Extend arangoImp to Allow importing resultset-like
  (list of documents) formatted files

* fixed issue #337: "WaitForSync" on new collection does not work on Win/X64

* fixed issue #336: Collections REST API docs

* fixed issue #335: mmap errors due to wrong memory address calculation

* fixed issue #332: arangoimp --use-ids parameter seems to have no impact

* added option '--server.disable-authentication' for arangosh as well. No more passwd
  prompts if not needed

* fixed issue #330: session logging for arangosh

* fixed issue #329: Allow passing script file(s) as parameters for arangosh to run

* fixed issue #328: 1.1 compile warnings

* fixed issue #327: Javascript parse errors in front end


v1.1.1 (2012-12-18)
-------------------

* fixed issue #339: DELETE /_api/cursor/cursor-identifier return incollect errorNum

  The fix for this has led to a signature change of the function actions.resultNotFound().
  The meaning of parameter #3 for This function has changed from the error message string
  to the error code. The error message string is now parameter #4.
  Any client code that uses this function in custom actions must be adjusted.

* fixed issue #321: Problem upgrading arangodb 1.0.4 to 1.1.0 with Homebrew (OSX 10.8.2)

* fixed issue #230: add navigation and search for online documentation

* fixed issue #315: Strange result in PATH

* fixed issue #323: Wrong function returned in error message of AQL CHAR_LENGTH()

* fixed some log errors on startup / shutdown due to pid file handling and changing
  of directories


v1.1.0 (2012-12-05)
-------------------

* WARNING:
  arangod now performs a database version check at startup. It will look for a file
  named "VERSION" in its database directory. If the file is not present, arangod will
  perform an automatic upgrade of the database directory. This should be the normal
  case when upgrading from ArangoDB 1.0 to ArangoDB 1.1.

  If the VERSION file is present but is from an older version of ArangoDB, arangod
  will refuse to start and ask the user to run a manual upgrade first. A manual upgrade
  can be performed by starting arangod with the option `--upgrade`.

  This upgrade procedure shall ensure that users have full control over when they
  perform any updates/upgrades of their data, and can plan backups accordingly. The
  procedure also guarantees that the server is not run without any required system
  collections or with in incompatible data state.

* added AQL function DOCUMENT() to retrieve a document by its _id value

* fixed issue #311: fixed segfault on unload

* fixed issue #309: renamed stub "import" button from web interface

* fixed issue #307: added WaitForSync column in collections list in in web interface

* fixed issue #306: naming in web interface

* fixed issue #304: do not clear AQL query text input when switching tabs in
  web interface

* fixed issue #303: added documentation about usage of var keyword in web interface

* fixed issue #301: PATCH does not work in web interface

# fixed issue #269: fix make distclean & clean

* fixed issue #296: system collections not usable from AQL

* fixed issue #295: deadlock on shutdown

* added collection type label to web interface

* fixed issue #290: the web interface now disallows creating non-edges in edge collections
  when creating collections via the web interface, the collection type must also be
  specified (default is document collection)

* fixed issue #289: tab-completion does not insert any spaces

* fixed issue #282: fix escaping in web interface

* made AQL function NOT_NULL take any number of arguments. Will now return its
  first argument that is not null, or null if all arguments are null. This is downwards
  compatible.

* changed misleading AQL function name NOT_LIST() to FIRST_LIST() and slightly changed
  the behavior. The function will now return its first argument that is a list, or null
  if none of the arguments are lists.
  This is mostly downwards-compatible. The only change to the previous implementation in
  1.1-beta will happen if two arguments were passed and the 1st and 2nd arguments were
  both no lists. In previous 1.1, the 2nd argument was returned as is, but now null
  will be returned.

* add AQL function FIRST_DOCUMENT(), with same behavior as FIRST_LIST(), but working
  with documents instead of lists.

* added UPGRADING help text

* fixed issue #284: fixed Javascript errors when adding edges/vertices without own
  attributes

* fixed issue #283: AQL LENGTH() now works on documents, too

* fixed issue #281: documentation for skip lists shows wrong example

* fixed AQL optimizer bug, related to OR-combined conditions that filtered on the
  same attribute but with different conditions

* fixed issue #277: allow usage of collection names when creating edges
  the fix of this issue also implies validation of collection names / ids passed to
  the REST edge create method. edges with invalid collection ids or names in the
  "from" or "to" values will be rejected and not saved


v1.1.beta2 (2012-11-13)
-----------------------

* fixed arangoirb compilation

* fixed doxygen


v1.1.beta1 (2012-10-24)
-----------------------

* fixed AQL optimizer bug

* WARNING:
  - the user has changed from "arango" to "arangodb", the start script has changed from
    "arangod" to "arangodb", the database directory has changed from "/var/arangodb" to
    "/var/lib/arangodb" to be compliant with various Linux policies

  - In 1.1, we have introduced types for collections: regular documents go into document
    collections, and edges go into edge collections. The prefixing (db.xxx vs. edges.xxx)
    works slightly different in 1.1: edges.xxx can still be used to access collections,
    however, it will not determine the type of existing collections anymore. To create an
    edge collection 1.1, you can use db._createEdgeCollection() or edges._create().
    And there's of course also db._createDocumentCollection().
    db._create() is also still there and will create a document collection by default,
    whereas edges._create() will create an edge collection.

  - the admin web interface that was previously available via the simple URL suffix /
    is now available via a dedicated URL suffix only: /_admin/html
    The reason for this is that routing and URLs are now subject to changes by the end user,
    and only URLs parts prefixed with underscores (e.g. /_admin or /_api) are reserved
    for ArangoDB's internal usage.

* the server now handles requests with invalid Content-Length header values as follows:
  - if Content-Length is negative, the server will respond instantly with HTTP 411
    (length required)

  - if Content-Length is positive but shorter than the supplied body, the server will
    respond with HTTP 400 (bad request)

  - if Content-Length is positive but longer than the supplied body, the server will
    wait for the client to send the missing bytes. The server allows 90 seconds for this
    and will close the connection if the client does not send the remaining data

  - if Content-Length is bigger than the maximum allowed size (512 MB), the server will
    fail with HTTP 413 (request entity too large).

  - if the length of the HTTP headers is greater than the maximum allowed size (1 MB),
    the server will fail with HTTP 431 (request header fields too large)

* issue #265: allow optional base64 encoding/decoding of action response data

* issue #252: create _modules collection using arango-upgrade (note: arango-upgrade was
  finally replaced by the `--upgrade` option for arangod)

* issue #251: allow passing arbitrary options to V8 engine using new command line option:
  --javascript.v8-options. Using this option, the Harmony features or other settings in
  v8 can be enabled if the end user requires them

* issue #248: allow AQL optimizer to pull out completely uncorrelated subqueries to the
  top level, resulting in less repeated evaluation of the subquery

* upgraded to Doxygen 1.8.0

* issue #247: added AQL function MERGE_RECURSIVE

* issue #246: added clear() function in arangosh

* issue #245: Documentation: Central place for naming rules/limits inside ArangoDB

* reduced size of hash index elements by 50 %, allowing more index elements to fit in
  memory

* issue #235: GUI Shell throws Error:ReferenceError: db is not defined

* issue #229: methods marked as "under construction"

* issue #228: remove unfinished APIs (/_admin/config/*)

* having the OpenSSL library installed is now a prerequisite to compiling ArangoDB
  Also removed the --enable-ssl configure option because ssl is always required.

* added AQL functions TO_LIST, NOT_LIST

* issue #224: add optional Content-Id for batch requests

* issue #221: more documentation on AQL explain functionality. Also added
  ArangoStatement.explain() client method

* added db._createStatement() method on server as well (was previously available
  on the client only)

* issue #219: continue in case of "document not found" error in PATHS() function

* issue #213: make waitForSync overridable on specific actions

* changed AQL optimizer to use indexes in more cases. Previously, indexes might
  not have been used when in a reference expression the inner collection was
  specified last. Example: FOR u1 IN users FOR u2 IN users FILTER u1._id == u2._id
  Previously, this only checked whether an index could be used for u2._id (not
  possible). It was not checked whether an index on u1._id could be used (possible).
  Now, for expressions that have references/attribute names on both sides of the
  above as above, indexes are checked for both sides.

* issue #204: extend the CSV import by TSV and by user configurable
  separator character(s)

* issue #180: added support for batch operations

* added startup option --server.backlog-size
  this allows setting the value of the backlog for the listen() system call.
  the default value is 10, the maximum value is platform-dependent

* introduced new configure option "--enable-maintainer-mode" for
  ArangoDB maintainers. this option replaces the previous compile switches
  --with-boost-test, --enable-bison, --enable-flex and --enable-errors-dependency
  the individual configure options have been removed. --enable-maintainer-mode
  turns them all on.

* removed potentially unused configure option --enable-memfail

* fixed issue #197: HTML web interface calls /_admin/user-manager/session

* fixed issue #195: VERSION file in database directory

* fixed issue #193: REST API HEAD request returns a message body on 404

* fixed issue #188: intermittent issues with 1.0.0
  (server-side cursors not cleaned up in all cases, pthreads deadlock issue)

* issue #189: key store should use ISO datetime format bug

* issue #187: run arango-upgrade on server start (note: arango-upgrade was finally
  replaced by the `--upgrade` option for arangod)n

* fixed issue #183: strange unittest error

* fixed issue #182: manual pages

* fixed issue #181: use getaddrinfo

* moved default database directory to "/var/lib/arangodb" in accordance with
  http://www.pathname.com/fhs/pub/fhs-2.3.html

* fixed issue #179: strange text in import manual

* fixed issue #178: test for aragoimp is missing

* fixed issue #177: a misleading error message was returned if unknown variables
  were used in certain positions in an AQL query.

* fixed issue #176: explain how to use AQL from the arangosh

* issue #175: re-added hidden (and deprecated) option --server.http-port. This
  option is only there to be downwards-compatible to Arango 1.0.

* fixed issue #174: missing Documentation for `within`

* fixed issue #170: add db.<coll_name>.all().toArray() to arangosh help screen

* fixed issue #169: missing argument in Simple Queries

* added program arango-upgrade. This program must be run after installing ArangoDB
  and after upgrading from a previous version of ArangoDB. The arango-upgrade script
  will ensure all system collections are created and present in the correct state.
  It will also perform any necessary data updates.
  Note: arango-upgrade was finally replaced by the `--upgrade` option for arangod.

* issue #153: edge collection should be a flag for a collection
  collections now have a type so that the distinction between document and edge
  collections can now be done at runtime using a collection's type value.
  A collection's type can be queried in Javascript using the <collection>.type() method.

  When new collections are created using db._create(), they will be document
  collections by default. When edge._create() is called, an edge collection will be created.
  To explicitly create a collection of a specific/different type, use the methods
  _createDocumentCollection() or _createEdgeCollection(), which are available for
  both the db and the edges object.
  The Javascript objects ArangoEdges and ArangoEdgesCollection have been removed
  completely.
  All internal and test code has been adjusted for this, and client code
  that uses edges.* should also still work because edges is still there and creates
  edge collections when _create() is called.

  INCOMPATIBLE CHANGE: Client code might still need to be changed in the following aspect:
  Previously, collections did not have a type so documents and edges could be inserted
  in the same collection. This is now disallowed. Edges can only be inserted into
  edge collections now. As there were no collection types in 1.0, ArangoDB will perform
  an automatic upgrade when migrating from 1.0 to 1.1.
  The automatic upgrade will check every collection and determine its type as follows:
  - if among the first 50 documents in the collection there are documents with
    attributes "_from" and "_to", the collection is typed as an edge collection
  - if among the first 50 documents in the collection there are no documents with
    attributes "_from" and "_to", the collection is made as a document collection

* issue #150: call V8 garbage collection on server periodically

* issue #110: added support for partial updates

  The REST API for documents now offers an HTTP PATCH method to partially update
  documents. Overwriting/replacing documents is still available via the HTTP PUT method
  as before. The Javascript API in the shell also offers a new update() method in extension to
  the previously existing replace() method.


v1.0.4 (2012-11-12)
-------------------

* issue #275: strange error message in arangosh 1.0.3 at startup


v1.0.3 (2012-11-08)
-------------------

* fixed AQL optimizer bug

* issue #273: fixed segfault in arangosh on HTTP 40x

* issue #265: allow optional base64 encoding/decoding of action response data

* issue #252: _modules collection not created automatically


v1.0.2 (2012-10-22)
-------------------

* repository CentOS-X.Y moved to CentOS-X, same for Debian

* bugfix for rollback from edges

* bugfix for hash indexes

* bugfix for StringBuffer::erase_front

* added autoload for modules

* added AQL function TO_LIST


v1.0.1 (2012-09-30)
-------------------

* draft for issue #165: front-end application howto

* updated mruby to cf8fdea4a6598aa470e698e8cbc9b9b492319d

* fix for issue #190: install doesn't create log directory

* fix for issue #194: potential race condition between creating and dropping collections

* fix for issue #193: REST API HEAD request returns a message body on 404

* fix for issue #188: intermittent issues with 1.0.0

* fix for issue #163: server cannot create collection because of abandoned files

* fix for issue #150: call V8 garbage collection on server periodically


v1.0.0 (2012-08-17)
-------------------

* fix for issue #157: check for readline and ncurses headers, not only libraries


v1.0.beta4 (2012-08-15)
-----------------------

* fix for issue #152: fix memleak for barriers


v1.0.beta3 (2012-08-10)
-----------------------

* fix for issue #151: Memleak, collection data not removed

* fix for issue #149: Inconsistent port for admin interface

* fix for issue #163: server cannot create collection because of abandoned files

* fix for issue #157: check for readline and ncurses headers, not only libraries

* fix for issue #108: db.<collection>.truncate() inefficient

* fix for issue #109: added startup note about cached collection names and how to
  refresh them

* fix for issue #156: fixed memleaks in /_api/import

* fix for issue #59: added tests for /_api/import

* modified return value for calls to /_api/import: now, the attribute "empty" is
  returned as well, stating the number of empty lines in the input. Also changed the
  return value of the error code attribute ("errorNum") from 1100 ("corrupted datafile")
  to 400 ("bad request") in case invalid/unexpected JSON data was sent to the server.
  This error code is more appropriate as no datafile is broken but just input data is
  incorrect.

* fix for issue #152: Memleak for barriers

* fix for issue #151: Memleak, collection data not removed

* value of --database.maximal-journal-size parameter is now validated on startup. If
  value is smaller than the minimum value (currently 1048576), an error is thrown and
  the server will not start. Before this change, the global value of maximal journal
  size was not validated at server start, but only on collection level

* increased sleep value in statistics creation loop from 10 to 500 microseconds. This
  reduces accuracy of statistics values somewhere after the decimal points but saves
  CPU time.

* avoid additional sync() calls when writing partial shape data (attribute name data)
  to disk. sync() will still be called when the shape marker (will be written after
  the attributes) is written to disk

* issue #147: added flag --database.force-sync-shapes to force synching of shape data
  to disk. The default value is true so it is the same behavior as in version 1.0.
  if set to false, shape data is synched to disk if waitForSync for the collection is
  set to true, otherwise, shape data is not synched.

* fix for issue #145: strange issue on Travis: added epsilon for numeric comparison in
  geo index

* fix for issue #136: adjusted message during indexing

* issue #131: added timeout for HTTP keep-alive connections. The default value is 300
  seconds. There is a startup parameter server.keep-alive-timeout to configure the value.
  Setting it to 0 will disable keep-alive entirely on the server.

* fix for issue #137: AQL optimizer should use indexes for ref accesses with
  2 named attributes


v1.0.beta2 (2012-08-03)
-----------------------

* fix for issue #134: improvements for centos RPM

* fixed problem with disable-admin-interface in config file


v1.0.beta1 (2012-07-29)
-----------------------

* fixed issue #118: We need a collection "debugger"

* fixed issue #126: Access-Shaper must be cached

* INCOMPATIBLE CHANGE: renamed parameters "connect-timeout" and "request-timeout"
  for arangosh and arangoimp to "--server.connect-timeout" and "--server.request-timeout"

* INCOMPATIBLE CHANGE: authorization is now required on the server side
  Clients sending requests without HTTP authorization will be rejected with HTTP 401
  To allow backwards compatibility, the server can be started with the option
  "--server.disable-authentication"

* added options "--server.username" and "--server.password" for arangosh and arangoimp
  These parameters must be used to specify the user and password to be used when
  connecting to the server. If no password is given on the command line, arangosh/
  arangoimp will interactively prompt for a password.
  If no user name is specified on the command line, the default user "root" will be
  used.

* added startup option "--server.ssl-cipher-list" to determine which ciphers to
  use in SSL context. also added SSL_OP_CIPHER_SERVER_PREFERENCE to SSL default
  options so ciphers are tried in server and not in client order

* changed default SSL protocol to TLSv1 instead of SSLv2

* changed log-level of SSL-related messages

* added SSL connections if server is compiled with OpenSSL support. Use --help-ssl

* INCOMPATIBLE CHANGE: removed startup option "--server.admin-port".
  The new endpoints feature (see --server.endpoint) allows opening multiple endpoints
  anyway, and the distinction between admin and "other" endpoints can be emulated
  later using privileges.

* INCOMPATIBLE CHANGE: removed startup options "--port", "--server.port", and
  "--server.http-port" for arangod.
  These options have been replaced by the new "--server.endpoint" parameter

* INCOMPATIBLE CHANGE: removed startup option "--server" for arangosh and arangoimp.
  These options have been replaced by the new "--server.endpoint" parameter

* Added "--server.endpoint" option to arangod, arangosh, and arangoimp.
  For arangod, this option allows specifying the bind endpoints for the server
  The server can be bound to one or multiple endpoints at once. For arangosh
  and arangoimp, the option specifies the server endpoint to connect to.
  The following endpoint syntax is currently supported:
  - tcp://host:port or http@tcp://host:port (HTTP over IPv4)
  - tcp://[host]:port or http@tcp://[host]:port (HTTP over IPv6)
  - ssl://host:port or http@tcp://host:port (HTTP over SSL-encrypted IPv4)
  - ssl://[host]:port or http@tcp://[host]:port (HTTP over SSL-encrypted IPv6)
  - unix:///path/to/socket or http@unix:///path/to/socket (HTTP over UNIX socket)

  If no port is specified, the default port of 8529 will be used.

* INCOMPATIBLE CHANGE: removed startup options "--server.require-keep-alive" and
  "--server.secure-require-keep-alive".
  The server will now behave as follows which should be more conforming to the
  HTTP standard:
  * if a client sends a "Connection: close" header, the server will close the
    connection
  * if a client sends a "Connection: keep-alive" header, the server will not
    close the connection
  * if a client does not send any "Connection" header, the server will assume
    "keep-alive" if the request was an HTTP/1.1 request, and "close" if the
    request was an HTTP/1.0 request

* (minimal) internal optimizations for HTTP request parsing and response header
  handling

* fixed Unicode unescaping bugs for \f and surrogate pairs in BasicsC/strings.c

* changed implementation of TRI_BlockCrc32 algorithm to use 8 bytes at a time

* fixed issue #122: arangod doesn't start if <log.file> cannot be created

* fixed issue #121: wrong collection size reported

* fixed issue #98: Unable to change journalSize

* fixed issue #88: fds not closed

* fixed escaping of document data in HTML admin front end

* added HTTP basic authentication, this is always turned on

* added server startup option --server.disable-admin-interface to turn off the
  HTML admin interface

* honor server startup option --database.maximal-journal-size when creating new
  collections without specific journalsize setting. Previously, these
  collections were always created with journal file sizes of 32 MB and the
  --database.maximal-journal-size setting was ignored

* added server startup option --database.wait-for-sync to control the default
  behavior

* renamed "--unit-tests" to "--javascript.unit-tests"


v1.0.alpha3 (2012-06-30)
------------------------

* fixed issue #116: createCollection=create option doesn't work

* fixed issue #115: Compilation issue under OSX 10.7 Lion & 10.8 Mountain Lion
  (homebrew)

* fixed issue #114: image not found

* fixed issue #111: crash during "make unittests"

* fixed issue #104: client.js -> ARANGO_QUIET is not defined


v1.0.alpha2 (2012-06-24)
------------------------

* fixed issue #112: do not accept document with duplicate attribute names

* fixed issue #103: Should we cleanup the directory structure

* fixed issue #100: "count" attribute exists in cursor response with "count:
  false"

* fixed issue #84 explain command

* added new MRuby version (2012-06-02)

* added --log.filter

* cleanup of command line options:
** --startup.directory => --javascript.startup-directory
** --quite => --quiet
** --gc.interval => --javascript.gc-interval
** --startup.modules-path => --javascript.modules-path
** --action.system-directory => --javascript.action-directory
** --javascript.action-threads => removed (is now the same pool as --server.threads)

* various bug-fixes

* support for import

* added option SKIP_RANGES=1 for make unittests

* fixed several range-related assertion failures in the AQL query optimizer

* fixed AQL query optimizations for some edge cases (e.g. nested subqueries with
  invalid constant filter expressions)


v1.0.alpha1 (2012-05-28)
------------------------

Alpha Release of ArangoDB 1.0<|MERGE_RESOLUTION|>--- conflicted
+++ resolved
@@ -1,9 +1,11 @@
+v3.3.25 (2019-XX-XX)
+--------------------
+
+* disabled enforce-block-cache-size-limit because of bugs in RocksDB 5.6
+
 v3.3.24 (2019-08-09)
 --------------------
 
-<<<<<<< HEAD
-* disabled enforce-block-cache-size-limit because of bugs in RocksDB 5.6
-=======
 * re-added warning for kernel setting "overcommit_memory=2" if jemalloc is also enabled.
 
 * Decreased unnecessary wait times for agency callbacks in case they were
@@ -21,7 +23,6 @@
 
 * fix handling 0 byte-WAL files in RocksDB engine when encryption is turned on. From now
   on, any 0 byte-WAL files will be ignored when found at startup and not trigger a "Corruption" error.
->>>>>>> 8b5b1677
 
 * fix timeout-response in case of simultaneous index create/drop in cluster
 
