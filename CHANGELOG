v3.2.16 (2018-07-12)
--------------------

* make edge cache initialization and invalidation more portable by avoiding memset
  on non-POD types

* fixed internal issue #2256: ui, document id not showing up when deleting a document

* fixed issue #5400: Unexpected AQL Result

* Fixed issue #5035: fixed a vulnerability issue within the web ui's index view

* issue one HTTP call less per cluster AQL query

* self heal during a Foxx service install, upgrade or replace no longer breaks
  the respective operation

* inception was ignoring leader's configuration

<<<<<<< HEAD
* inception could get caught in a trap, where agent configuration
  version and timeout multiplier lead to incapacitated agency
=======
* more patient agency tests to allow for ASAN tests to successfully finish

* fixed for agent coming back to agency with changed endpoint and
  total data loss

* fixed agency restart from compaction without data
>>>>>>> ed5b2568


v3.2.15 (2018-05-13)
--------------------

* upgraded arangodb starter version to 0.11.2

* make /_api/index and /_api/database REST handlers use the scheduler's internal
  queue, so they do not run in an I/O handling thread

* fixed issue #3811: gharial api is now checking existence of _from and _to vertices
  during edge creation


v3.2.14 (2018-04-20)
--------------------

* field "$schema" in Foxx manifest.json files no longer produce warnings

* added `@arangodb/locals` module to expose the Foxx service context as an
  alternative to using `module.context` directly.

* the internal implementation of REST API `/_api/simple/by-example` now uses
  C++ instead of JavaScript

* supervision can be switched to maintenance mode f.e. for rolling upgrades


v3.2.13 (2018-04-13)
--------------------

* improve startup resilience in case there are datafile errors (MMFiles)

  also allow repairing broken VERSION files automatically on startup by
  specifying the option `--database.ignore-datafile-errors true`

* fix issue #4582: UI query editor now supports usage of empty string as bind parameter value

* fix issue #4924: removeFollower now prefers to remove the last follower(s)

* fixed issue #4934: Wrong used GeoIndex depending on FILTER order

* fixed the behavior of clusterinfo when waiting for current to catch
  up with plan in create collection.

* fix for internal issue #2215. supervision will now wait for agent to
  fully prepare before adding 10 second grace period after leadership change

* fixed interal issue #2215 FailedLeader timeout bug


v3.2.12 (2018-02-27)
--------------------

* remove long disfunctional admin/long_echo handler

* fixed Foxx API:

  * PUT /_api/foxx/service: Respect force flag
  * PATCH /_api/foxx/service: Check whether a service under given mount exists

* fix issue #4457: create /var/tmp/arangod with correct user in supervisor mode

* fix internal issue #1848

  AQL optimizer was trying to resolve attribute accesses
  to attributes of constant object values at query compile time, but only did so far
  the very first attribute in each object

  this fixes https://stackoverflow.com/questions/48648737/beginner-bug-in-for-loops-from-objects

* fix inconvenience: If we want to start server with a non-existing
  --javascript.app-path it will now be created (if possible)

* fixed: REST API `POST _api/foxx` now returns HTTP code 201 on success, as documented.
         returned 200 before.

* fixed: REST API `PATCH _api/foxx/dependencies` now updates the existing dependencies
         instead of replacing them.

* fixed: Foxx upload of single javascript file. You now can upload via http-url pointing
         to a javascript file.

* fixed issue #4395: If your foxx app includes an `APP` folder it got accidently removed by selfhealing
         this is not the case anymore.

* fix internal issue 1770: collection creation using distributeShardsLike yields
  errors and did not distribute shards correctly in the following cases:
  1. If numberOfShards * replicationFactor % nrDBServers != 0
     (shards * replication is not divisible by DBServers).
  2. If there was failover / move shard case on the leading collection
     and creating the follower collection afterwards.

* fix timeout issues in replication client expiration

+ fix some inconsistencies in replication for RocksDB engine that could have led
  to some operations not being shipped from master to slave servers

* fix issue #4272: VERSION file keeps disappearing

* fix internal issue #81: quotation marks disappeared when switching table/json
  editor in the query editor ui

* make the default value of `--rocksdb.block-cache-shard-bits` use the RocksDB
  default value. This will mostly mean the default number block cache shard
  bits is lower than before, allowing each shard to store more data and cause
  less evictions from block cache

* fix issue #4393: broken handling of unix domain sockets in
  JS_Download

* fix internal bug #1726: supervision failed to remove multiple
  removed servers from health UI
  
* fixed internal issue #1969 - command apt-get purge/remove arangodb3e was failing

* fixed a bug where supervision tried to deal with shards of virtual collections


v3.2.11 (2018-01-17)
--------------------

* Fixed an issue with the index estimates in RocksDB in the case a transaction is aborted.
  Former the index estimates were modified if the transaction commited or not.
  Now they will only be modified if the transaction commited successfully.

* Truncate in RocksDB will now do intermediate commits every 10.000 documents
  if truncate fails or the server crashes during this operation all deletes
  that have been commited so far are persisted.

* fixed issue #4308: Crash when getter for error.name throws an error (on Windows)

* UI: fixed a query editor caching and parsing issue for arrays and objects

* Fixed internal issue #1684: Web UI: saving arrays/objects as bind parameters faulty

* Fixed internal issue #1683: fixes an UI issue where a collection name gets wrongly cached
  within the documents overview of a collection.

* issue #4222: Permission error preventing AQL query import / export on webui

* UI: optimized login view for very small screen sizes

* UI: Shard distribution view now has an accordion view instead of displaying
  all shards of all collections at once.

* UI: optimized error messages for invalid query bind parameter

* fixed missing transaction events in RocksDB asynchronous replication

* fixed issue #4255: AQL SORT consuming too much memory

* fixed issue #4199: Internal failure: JavaScript exception in file 'arangosh.js'
  at 98,7: ArangoError 4: Expecting type String

* fixed issue #3818: Foxx configuration keys cannot contain spaces (will not save)

* UI: displayed wrong "waitForSync" property for a collection when
  using RocksDB as storage engine

* prevent binding to the same combination of IP and port on Windows

* fixed incorrect persistence of RAFT vote and term


v3.2.10 (2017-12-22)
--------------------

* replication: more robust initial sync

* fixed a bug in the RocksDB engine that would prevent recalculated
  collection counts to be actually stored

* fixed issue #4095: Inconsistent query execution plan

* fixed issue #4056: Executing empty query causes crash

* fixed issue #4045: Out of memory in `arangorestore` when no access
  rights to dump files

* fixed issue #3031: New Graph: Edge definitions with edges in
  fromCollections and toCollections

* fixed issue #2668: UI: when following wrong link from edge to vertex in
  nonexisting collection misleading error is printed

* UI: improved the behavior during collection creation in a cluster environment

* UI: the graph viewer backend now picks one random start vertex of the
  first 1000 documents instead of calling any(). The implementation of
  any is known to scale bad on huge collections with rocksdb.

* fixed snapshots becoming potentially invalid after intermediate commits in
  the RocksDB engine

* backport agency inquire API changes

* fixed issue #3822: Field validation error in ArangoDB UI - Minor

* UI: fixed disappearing of the navigation label in some cases

* UI: fixed broken foxx configuration keys. Some valid configuration values
  could not be edited via the ui.

* fixed issue #3640: limit in subquery

* UI: edge collections were wrongly added to from and to vertices select
  box during graph creation

* fixed issue #3741: fix terminal color output in Windows

* fixed issue #3917: traversals with high maximal depth take extremely long
  in planning phase.

* fix equality comparison for MMFiles documents in AQL functions UNIQUE
  and UNION_DISTINCT


v3.2.9 (2017-12-04)
-------------------

* under certain conditions, replication could stop. Now fixed by adding an
  equality check for requireFromPresent tick value

* fixed locking for replication context info in RocksDB engine
  this fixes undefined behavior when parallel requests are made to the
  same replication context

* UI: added not found views for documents and collections

* fixed issue #3858: Foxx queues stuck in 'progress' status

* allow compilation of ArangoDB source code with g++ 7

* fixed issue #3224: Issue in the Foxx microservices examples

* fixed a deadlock in user privilege/permission change routine

* fixed a deadlock on server shutdown

* fixed some collection locking issues in MMFiles engine

* properly report commit errors in AQL write queries to the caller for the
  RocksDB engine

* UI: optimized error messages for invalid graph definitions. Also fixed a
  graph renderer cleanrenderer cleanup error.

* UI: document/edge editor now remembering their modes (e.g. code or tree)

* UI: added a delay within the graph viewer while changing the colors of the
  graph. Necessary due different browser behaviour.

* fix removal of failed cluster nodes via web interface

* back port of ClusterComm::wait fix in devel
  among other things this fixes too eager dropping of other followers in case
  one of the followers does not respond in time

* transact interface in agency should not be inquired as of now

* inquiry tests and blocking of inquiry on AgencyGeneralTransaction

v3.2.8 (2017-11-18)
-------------------

* fixed a race condition occuring when upgrading via linux package manager

* fixed authentication issue during replication


v3.2.7 (2017-11-13)
-------------------

* Cluster customers, which have upgraded from 3.1 to 3.2 need to upgrade
  to 3.2.7. The cluster supervision is otherwise not operational.

* Fixed issue #3597: AQL with path filters returns unexpected results
  In some cases breadth first search in combination with vertex filters
  yields wrong result, the filter was not applied correctly.

* enable JEMalloc background thread for purging and returning unused memory
  back to the operating system (Linux only)

* fixed some undefined behavior in some internal value caches for AQL GatherNodes
  and SortNodes, which could have led to sorted results being effectively not
  correctly sorted.

* make the replication applier for the RocksDB engine start automatically after a
  restart of the server if the applier was configured with its `autoStart` property
  set to `true`. previously the replication appliers were only automatically restarted
  at server start for the MMFiles engine.

* fixed arangodump batch size adaptivity in cluster mode and upped default batch size
  for arangodump

  these changes speed up arangodump in cluster context

* smart graphs now return a proper inventory in response to replication inventory
  requests

* fixed issue #3618: Inconsistent behavior of OR statement with object bind parameters

* only users with read/write rights on the "_system" database can now execute
  "_admin/shutdown" as well as modify properties of the write-ahead log (WAL)

* increase default maximum number of V8 contexts to at least 16 if not explicitly
  configured otherwise.
  the procedure for determining the actual maximum value of V8 contexts is unchanged
  apart from the value `16` and works as follows:
  - if explicitly set, the value of the configuration option `--javascript.v8-contexts`
    is used as the maximum number of V8 contexts
  - when the option is not set, the maximum number of V8 contexts is determined
    by the configuration option `--server.threads` if that option is set. if
    `--server.threads` is not set, then the maximum number of V8 contexts is the
    server's reported hardware concurrency (number of processors visible
    to the arangod process). if that would result in a maximum value of less than 16
    in any of these two cases, then the maximum value will be increased to 16.

* fixed issue #3447: ArangoError 1202: AQL: NotFound: (while executing) when
  updating collection

* potential fix for issue #3581: Unexpected "rocksdb unique constraint
  violated" with unique hash index

* fixed geo index optimizer rule for geo indexes with a single (array of coordinates)
  attribute.

* improved the speed of the shards overview in cluster (API endpoint /_api/cluster/shardDistribution API)
  It is now guaranteed to return after ~2 seconds even if the entire cluster is unresponsive.

* fix agency precondition check for complex objects
  this fixes issues with several CAS operations in the agency

* several fixes for agency restart and shutdown

* the cluster-internal representation of planned collection objects is now more
  lightweight than before, using less memory and not allocating any cache for indexes
  etc.

* fixed issue #3403: How to kill long running AQL queries with the browser console's
  AQL (display issue)

* fixed issue #3549: server reading ENGINE config file fails on common standard
  newline character

* UI: fixed error notifications for collection modifications

* several improvements for the truncate operation on collections:

  * the timeout for the truncate operation was increased in cluster mode in
    order to prevent too frequent "could not truncate collection" errors

  * after a truncate operation, collections in MMFiles still used disk space.
    to reclaim disk space used by truncated collection, the truncate actions
    in the web interface and from the ArangoShell now issue an extra WAL flush
    command (in cluster mode, this command is also propagated to all servers).
    the WAL flush allows all servers to write out any pending operations into the
    datafiles of the truncated collection. afterwards, a final journal rotate
    command is sent, which enables the compaction to entirely remove all datafiles
    and journals for the truncated collection, so that all disk space can be
    reclaimed

  * for MMFiles a special method will be called after a truncate operation so that
    all indexes of the collection can free most of their memory. previously some
    indexes (hash and skiplist indexes) partially kept already allocated memory
    in order to avoid future memory allocations

  * after a truncate operation in the RocksDB engine, an additional compaction
    will be triggered for the truncated collection. this compaction removes all
    deletions from the key space so that follow-up scans over the collection's key
    range do not have to filter out lots of already-removed values

  These changes make truncate operations potentially more time-consuming than before,
  but allow for memory/disk space savings afterwards.

* enable JEMalloc background threads for purging and returning unused memory
  back to the operating system (Linux only)

  JEMalloc will create its background threads on demand. The number of background
  threads is capped by the number of CPUs or active arenas. The background threads run
  periodically and purge unused memory pages, allowing memory to be returned to the
  operating system.

  This change will make the arangod process create several additional threads.
  It is accompanied by an increased `TasksMax` value in the systemd service configuration
  file for the arangodb3 service.

* upgraded bundled V8 engine to bugfix version v5.7.492.77

  this upgrade fixes a memory leak in upstream V8 described in
  https://bugs.chromium.org/p/v8/issues/detail?id=5945 that will result in memory
  chunks only getting uncommitted but not unmapped


v3.2.6 (2017-10-26)
-------------------

* UI: fixed event cleanup in cluster shards view

* UI: reduced cluster dashboard api calls

* fixed a permission problem that prevented collection contents to be displayed
  in the web interface

* removed posix_fadvise call from RocksDB's PosixSequentialFile::Read(). This is
  consistent with Facebook PR 2573 (#3505)

  this fix should improve the performance of the replication with the RocksDB
  storage engine

* allow changing of collection replication factor for existing collections

* UI: replicationFactor of a collection is now changeable in a cluster
  environment

* several fixes for the cluster agency

* fixed undefined behavior in the RocksDB-based geo index

* fixed Foxxmaster failover

* purging or removing the Debian/Ubuntu arangodb3 packages now properly stops
  the arangod instance before actuallying purging or removing


v3.2.5 (2017-10-16)
-------------------

* general-graph module and _api/gharial now accept cluster options
  for collection creation. It is now possible to set replicationFactor and
  numberOfShards for all collections created via this graph object.
  So adding a new collection will not result in a singleShard and
  no replication anymore.

* fixed issue #3408: Hard crash in query for pagination

* minimum number of V8 contexts in console mode must be 2, not 1. this is
  required to ensure the console gets one dedicated V8 context and all other
  operations have at least one extra context. This requirement was not enforced
  anymore.

* fixed issue #3395: AQL: cannot instantiate CollectBlock with undetermined
  aggregation method

* UI: fixed wrong user attribute name validation, issue #3228

* fix potential overflow in CRC marker check when a corrupted CRC marker
  is found at the very beginning of an MMFiles datafile

* UI: fixed unresponsive events in cluster shards view

* Add statistics about the V8 context counts and number of available/active/busy
 threads we expose through the server statistics interface.


v3.2.4 (2017-09-26)
-------------------

* UI: no default index selected during index creation

* UI: added replicationFactor option during SmartGraph creation

* make the MMFiles compactor perform less writes during normal compaction
  operation

  This partially fixes issue #3144

* make the MMFiles compactor configurable

  The following options have been added:

  * `--compaction.db-sleep-time`: sleep interval between two compaction runs
    (in s)
  * `--compaction.min-interval"`: minimum sleep time between two compaction
     runs (in s)
  * `--compaction.min-small-data-file-size`: minimal filesize threshold
    original datafiles have to be below for a compaction
  * `--compaction.dead-documents-threshold`: minimum unused count of documents
    in a datafile
  * `--compaction.dead-size-threshold`: how many bytes of the source data file
    are allowed to be unused at most
  * `--compaction.dead-size-percent-threshold`: how many percent of the source
    datafile should be unused at least
  * `--compaction.max-files`: Maximum number of files to merge to one file
  * `--compaction.max-result-file-size`: how large may the compaction result
    file become (in bytes)
  * `--compaction.max-file-size-factor`: how large the resulting file may
    be in comparison to the collection's `--database.maximal-journal-size' setting`

  see https://docs.arangodb.com/3.2/Manual/Administration/Configuration/Compaction.html
  for more details.

* fix downwards-incompatibility in /_api/explain REST handler

* fix Windows implementation for fs.getTempPath() to also create a
  sub-directory as we do on linux

* fixed a multi-threading issue in cluster-internal communication

* performance improvements for traversals and edge lookups

* removed internal memory zone handling code. the memory zones were a leftover
  from the early ArangoDB days and did not provide any value in the current
  implementation.

* (Enterprise only) added `skipInaccessibleCollections` option for AQL queries:
  if set, AQL queries (especially graph traversals) will treat collections to
  which a user has no access rights to as if these collections were empty.

* adjusted scheduler thread handling to start and stop less threads in
  normal operations

* leader-follower replication catchup code has been rewritten in C++

* early stage AQL optimization now also uses the C++ implementations of
  AQL functions if present. Previously it always referred to the JavaScript
  implementations and ignored the C++ implementations. This change gives
  more flexibility to the AQL optimizer.

* ArangoDB tty log output is now colored for log messages with levels
  FATAL, ERR and WARN.

* changed the return values of AQL functions `REGEX_TEST` and `REGEX_REPLACE`
  to `null` when the input regex is invalid. Previous versions of ArangoDB
  partly returned `false` for invalid regexes and partly `null`.

* added `--log.role` option for arangod

  When set to `true`, this option will make the ArangoDB logger print a single
  character with the server's role into each logged message. The roles are:

  - U: undefined/unclear (used at startup)
  - S: single server
  - C: coordinator
  - P: primary
  - A: agent

  The default value for this option is `false`, so no roles will be logged.


v3.2.3 (2017-09-07)
-------------------

* fixed issue #3106: orphan collections could not be registered in general-graph module

* fixed wrong selection of the database inside the internal cluster js api

* added startup option `--server.check-max-memory-mappings` to make arangod check
  the number of memory mappings currently used by the process and compare it with
  the maximum number of allowed mappings as determined by /proc/sys/vm/max_map_count

  The default value is `true`, so the checks will be performed. When the current
  number of mappings exceeds 90% of the maximum number of mappings, the creation
  of further V8 contexts will be deferred.

  Note that this option is effective on Linux systems only.

* arangoimp now has a `--remove-attribute` option

* added V8 context lifetime control options
  `--javascript.v8-contexts-max-invocations` and `--javascript.v8-contexts-max-age`

  These options allow specifying after how many invocations a used V8 context is
  disposed, or after what time a V8 context is disposed automatically after its
  creation. If either of the two thresholds is reached, an idl V8 context will be
  disposed.

  The default value of `--javascript.v8-contexts-max-invocations` is 0, meaning that
  the maximum number of invocations per context is unlimited. The default value
  for `--javascript.v8-contexts-max-age` is 60 seconds.

* fixed wrong UI cluster health information

* fixed issue #3070: Add index in _jobs collection

* fixed issue #3125: HTTP Foxx API JSON parsing

* fixed issue #3120: Foxx queue: job isn't running when server.authentication = true

* fixed supervision failure detection and handling, which happened with simultaneous
  agency leadership change


v3.2.2 (2017-08-23)
-------------------

* make "Rebalance shards" button work in selected database only, and not make
  it rebalance the shards of all databases

* fixed issue #2847: adjust the response of the DELETE `/_api/users/database/*` calls

* fixed issue #3075: Error when upgrading arangoDB on linux ubuntu 16.04

* fixed a buffer overrun in linenoise console input library for long input strings

* increase size of the linenoise input buffer to 8 KB

* abort compilation if the detected GCC or CLANG isn't in the range of compilers
  we support

* fixed spurious cluster hangups by always sending AQL-query related requests
  to the correct servers, even after failover or when a follower drops

  The problem with the previous shard-based approach was that responsibilities
  for shards may change from one server to another at runtime, after the query
  was already instanciated. The coordinator and other parts of the query then
  sent further requests for the query to the servers now responsible for the
  shards.
  However, an AQL query must send all further requests to the same servers on
  which the query was originally instanciated, even in case of failover.
  Otherwise this would potentially send requests to servers that do not know
  about the query, and would also send query shutdown requests to the wrong
  servers, leading to abandoned queries piling up and using resources until
  they automatically time out.

* fixed issue with RocksDB engine acquiring the collection count values too
  early, leading to the collection count values potentially being slightly off
  even in exclusive transactions (for which the exclusive access should provide
  an always-correct count value)

* fixed some issues in leader-follower catch-up code, specifically for the
  RocksDB engine

* make V8 log fatal errors to syslog before it terminates the process.
  This change is effective on Linux only.

* fixed issue with MMFiles engine creating superfluous collection journals
  on shutdown

* fixed issue #3067: Upgrade from 3.2 to 3.2.1 reset autoincrement keys

* fixed issue #3044: ArangoDB server shutdown unexpectedly

* fixed issue #3039: Incorrect filter interpretation

* fixed issue #3037: Foxx, internal server error when I try to add a new service

* improved MMFiles fulltext index document removal performance
  and fulltext index query performance for bigger result sets

* ui: fixed a display bug within the slow and running queries view

* ui: fixed a bug when success event triggers twice in a modal

* ui: fixed the appearance of the documents filter

* ui: graph vertex collections not restricted to 10 anymore

* fixed issue #2835: UI detection of JWT token in case of server restart or upgrade

* upgrade jemalloc version to 5.0.1

  This fixes problems with the memory allocator returing "out of memory" when
  calling munmap to free memory in order to return it to the OS.

  It seems that calling munmap on Linux can increase the number of mappings, at least
  when a region is partially unmapped. This can lead to the process exceeding its
  maximum number of mappings, and munmap and future calls to mmap returning errors.

  jemalloc version 5.0.1 does not have the `--enable-munmap` configure option anymore,
  so the problem is avoided. To return memory to the OS eventually, jemalloc 5's
  background purge threads are used on Linux.

* fixed issue #2978: log something more obvious when you log a Buffer

* fixed issue #2982: AQL parse error?

* fixed issue #3125: HTTP Foxx API Json parsing

v3.2.1 (2017-08-09)
-------------------

* added C++ implementations for AQL functions `LEFT()`, `RIGHT()` and `TRIM()`

* fixed docs for issue #2968: Collection _key autoincrement value increases on error

* fixed issue #3011: Optimizer rule reduce-extraction-to-projection breaks queries

* Now allowing to restore users in a sharded environment as well
  It is still not possible to restore collections that are sharded
  differently than by _key.

* fixed an issue with restoring of system collections and user rights.
  It was not possible to restore users into an authenticated server.

* fixed issue #2977: Documentation for db._createDatabase is wrong

* ui: added bind parameters to slow query history view

* fixed issue #1751: Slow Query API should provide bind parameters, webui should display them

* ui: fixed a bug when moving multiple documents was not possible

* fixed docs for issue #2968: Collection _key autoincrement value increases on error

* AQL CHAR_LENGTH(null) returns now 0. Since AQL TO_STRING(null) is '' (string of length 0)

* ui: now supports single js file upload for Foxx services in addition to zip files

* fixed a multi-threading issue in the agency when callElection was called
  while the Supervision was calling updateSnapshot

* added startup option `--query.tracking-with-bindvars`

  This option controls whether the list of currently running queries
  and the list of slow queries should contain the bind variables used
  in the queries or not.

  The option can be changed at runtime using the commands

      // enables tracking of bind variables
      // set to false to turn tracking of bind variables off
      var value = true;
      require("@arangodb/aql/queries").properties({
        trackBindVars: value
      });

* index selectivity estimates are now available in the cluster as well

* fixed issue #2943: loadIndexesIntoMemory not returning the same structure
  as the rest of the collection APIs

* fixed issue #2949: ArangoError 1208: illegal name

* fixed issue #2874: Collection properties do not return `isVolatile`
  attribute

* potential fix for issue #2939: Segmentation fault when starting
  coordinator node

* fixed issue #2810: out of memory error when running UPDATE/REPLACE
  on medium-size collection

* fix potential deadlock errors in collector thread

* disallow the usage of volatile collections in the RocksDB engine
  by throwing an error when a collection is created with attribute
  `isVolatile` set to `true`.
  Volatile collections are unsupported by the RocksDB engine, so
  creating them should not succeed and silently create a non-volatile
  collection

* prevent V8 from issuing SIGILL instructions when it runs out of memory

  Now arangod will attempt to log a FATAL error into its logfile in case V8
  runs out of memory. In case V8 runs out of memory, it will still terminate the
  entire process. But at least there should be something in the ArangoDB logs
  indicating what the problem was. Apart from that, the arangod process should
  now be exited with SIGABRT rather than SIGILL as it shouldn't return into the
  V8 code that aborted the process with `__builtin_trap`.

  this potentially fixes issue #2920: DBServer crashing automatically post upgrade to 3.2

* Foxx queues and tasks now ensure that the scripts in them run with the same
  permissions as the Foxx code who started the task / queue

* fixed issue #2928: Offset problems

* fixed issue #2876: wrong skiplist index usage in edge collection

* fixed issue #2868: cname missing from logger-follow results in rocksdb

* fixed issue #2889: Traversal query using incorrect collection id

* fixed issue #2884: AQL traversal uniqueness constraints "propagating" to other traversals? Weird results

* arangoexport: added `--query` option for passing an AQL query to export the result

* fixed issue #2879: No result when querying for the last record of a query

* ui: allows now to edit default access level for collections in database
  _system for all users except the root user.

* The _users collection is no longer accessible outside the arngod process, _queues is always read-only

* added new option "--rocksdb.max-background-jobs"

* removed options "--rocksdb.max-background-compactions", "--rocksdb.base-background-compactions" and "--rocksdb.max-background-flushes"

* option "--rocksdb.compaction-read-ahead-size" now defaults to 2MB

* change Windows build so that RocksDB doesn't enforce AVX optimizations by default
  This fixes startup crashes on servers that do not have AVX CPU extensions

* speed up RocksDB secondary index creation and dropping

* removed RocksDB note in Geo index docs


v3.2.0 (2017-07-20)
-------------------

* fixed UI issues

* fixed multi-threading issues in Pregel

* fixed Foxx resilience

* added command-line option `--javascript.allow-admin-execute`

  This option can be used to control whether user-defined JavaScript code
  is allowed to be executed on server by sending via HTTP to the API endpoint
  `/_admin/execute`  with an authenticated user account.
  The default value is `false`, which disables the execution of user-defined
  code. This is also the recommended setting for production. In test environments,
  it may be convenient to turn the option on in order to send arbitrary setup
  or teardown commands for execution on the server.


v3.2.beta6 (2017-07-18)
-----------------------

* various bugfixes


v3.2.beta5 (2017-07-16)
-----------------------

* numerous bugfixes


v3.2.beta4 (2017-07-04)
-----------------------

* ui: fixed document view _from and _to linking issue for special characters

* added function `db._parse(query)` for parsing an AQL query and returning information about it

* fixed one medium priority and two low priority security user interface
  issues found by owasp zap.

* ui: added index deduplicate options

* ui: fixed renaming of collections for the rocksdb storage engine

* documentation and js fixes for secondaries

* RocksDB storage format was changed, users of the previous beta/alpha versions
  must delete the database directory and re-import their data

* enabled permissions on database and collection level

* added and changed some user related REST APIs
    * added `PUT /_api/user/{user}/database/{database}/{collection}` to change collection permission
    * added `GET /_api/user/{user}/database/{database}/{collection}`
    * added optional `full` parameter to the `GET /_api/user/{user}/database/` REST call

* added user functions in the arangoshell `@arangodb/users` module
    * added `grantCollection` and `revokeCollection` functions
    * added `permission(user, database, collection)` to retrieve collection specific rights

* added "deduplicate" attribute for array indexes, which controls whether inserting
  duplicate index values from the same document into a unique array index will lead to
  an error or not:

      // with deduplicate = true, which is the default value:
      db._create("test");
      db.test.ensureIndex({ type: "hash", fields: ["tags[*]"], deduplicate: true });
      db.test.insert({ tags: ["a", "b"] });
      db.test.insert({ tags: ["c", "d", "c"] }); // will work, because deduplicate = true
      db.test.insert({ tags: ["a"] }); // will fail

      // with deduplicate = false
      db._create("test");
      db.test.ensureIndex({ type: "hash", fields: ["tags[*]"], deduplicate: false });
      db.test.insert({ tags: ["a", "b"] });
      db.test.insert({ tags: ["c", "d", "c"] }); // will not work, because deduplicate = false
      db.test.insert({ tags: ["a"] }); // will fail

  The "deduplicate" attribute is now also accepted by the index creation HTTP
  API endpoint POST /_api/index and is returned by GET /_api/index.

* added optimizer rule "remove-filters-covered-by-traversal"

* Debian/Ubuntu installer: make messages about future package upgrades more clear

* fix a hangup in VST

  The problem happened when the two first chunks of a VST message arrived
  together on a connection that was newly switched to VST.

* fix deletion of outdated WAL files in RocksDB engine

* make use of selectivity estimates in hash, skiplist and persistent indexes
  in RocksDB engine

* changed VM overcommit recommendation for user-friendliness

* fix a shutdown bug in the cluster: a destroyed query could still be active

* do not terminate the entire server process if a temp file cannot be created
  (Windows only)

* fix log output in the front-end, it stopped in case of too many messages


v3.2.beta3 (2017-06-27)
-----------------------

* numerous bugfixes


v3.2.beta2 (2017-06-20)
-----------------------

* potentially fixed issue #2559: Duplicate _key generated on insertion

* fix invalid results (too many) when a skipping LIMIT was used for a
  traversal. `LIMIT x` or `LIMIT 0, x` were not affected, but `LIMIT s, x`
  may have returned too many results

* fix races in SSL communication code

* fix invalid locking in JWT authentication cache, which could have
  crashed the server

* fix invalid first group results for sorted AQL COLLECT when LIMIT
  was used

* fix potential race, which could make arangod hang on startup

* removed `exception` field from transaction error result; users should throw
  explicit `Error` instances to return custom exceptions (addresses issue #2561)

* fixed issue #2613: Reduce log level when Foxx manager tries to self heal missing database

* add a read only mode for users and collection level authorization

* removed `exception` field from transaction error result; users should throw
  explicit `Error` instances to return custom exceptions (addresses issue #2561)

* fixed issue #2677: Foxx disabling development mode creates non-deterministic service bundle

* fixed issue #2684: Legacy service UI not working


v3.2.beta1 (2017-06-12)
-----------------------

* provide more context for index errors (addresses issue #342)

* arangod now validates several OS/environment settings on startup and warns if
  the settings are non-ideal. Most of the checks are executed on Linux systems only.

* fixed issue #2515: The replace-or-with-in optimization rule might prevent use of indexes

* added `REGEX_REPLACE` AQL function

* the RocksDB storage format was changed, users of the previous alpha versions
  must delete the database directory and re-import their data

* added server startup option `--query.fail-on-warning`

  setting this option to `true` will abort any AQL query with an exception if
  it causes a warning at runtime. The value can be overridden per query by
  setting the `failOnWarning` attribute in a query's options.

* added --rocksdb.num-uncompressed-levels to adjust number of non-compressed levels

* added checks for memory managment and warn (i. e. if hugepages are enabled)

* set default SSL cipher suite string to "HIGH:!EXPORT:!aNULL@STRENGTH"

* fixed issue #2469: Authentication = true does not protect foxx-routes

* fixed issue #2459: compile success but can not run with rocksdb

* `--server.maximal-queue-size` is now an absolute maximum. If the queue is
  full, then 503 is returned. Setting it to 0 means "no limit".

* (Enterprise only) added authentication against an LDAP server

* fixed issue #2083: Foxx services aren't distributed to all coordinators

* fixed issue #2384: new coordinators don't pick up existing Foxx services

* fixed issue #2408: Foxx service validation causes unintended side-effects

* extended HTTP API with routes for managing Foxx services

* added distinction between hasUser and authorized within Foxx
  (cluster internal requests are authorized requests but don't have a user)

* arangoimp now has a `--threads` option to enable parallel imports of data

* PR #2514: Foxx services that can't be fixed by self-healing now serve a 503 error

* added `time` function to `@arangodb` module


v3.2.alpha4 (2017-04-25)
------------------------

* fixed issue #2450: Bad optimization plan on simple query

* fixed issue #2448: ArangoDB Web UI takes no action when Delete button is clicked

* fixed issue #2442: Frontend shows already deleted databases during login

* added 'x-content-type-options: nosniff' to avoid MSIE bug

* set default value for `--ssl.protocol` from TLSv1 to TLSv1.2.

* AQL breaking change in cluster:
  The SHORTEST_PATH statement using edge-collection names instead
  of a graph name now requires to explicitly name the vertex-collection names
  within the AQL query in the cluster. It can be done by adding `WITH <name>`
  at the beginning of the query.

  Example:
  ```
  FOR v,e IN OUTBOUND SHORTEST_PATH @start TO @target edges [...]
  ```

  Now has to be:

  ```
  WITH vertices
  FOR v,e IN OUTBOUND SHORTEST_PATH @start TO @target edges [...]
  ```

  This change is due to avoid dead-lock sitations in clustered case.
  An error stating the above is included.

* add implicit use of geo indexes when using SORT/FILTER in AQL, without
  the need to use the special-purpose geo AQL functions `NEAR` or `WITHIN`.

  the special purpose `NEAR` AQL function can now be substituted with the
  following AQL (provided there is a geo index present on the `doc.latitude`
  and `doc.longitude` attributes):

      FOR doc in geoSort
        SORT DISTANCE(doc.latitude, doc.longitude, 0, 0)
        LIMIT 5
        RETURN doc

  `WITHIN` can be substituted with the following AQL:

      FOR doc in geoFilter
        FILTER DISTANCE(doc.latitude, doc.longitude, 0, 0) < 2000
        RETURN doc

  Compared to using the special purpose AQL functions this approach has the
  advantage that it is more composable, and will also honor any `LIMIT` values
  used in the AQL query.

* potential fix for shutdown hangs on OSX

* added KB, MB, GB prefix for integer parameters, % for integer parameters
  with a base value

* added JEMALLOC 4.5.0

* added `--vm.resident-limit` and `--vm.path` for file-backed memory mapping
  after reaching a configurable maximum RAM size

* try recommended limit for file descriptors in case of unlimited
  hard limit

* issue #2413: improve logging in case of lock timeout and deadlocks

* added log topic attribute to /_admin/log api

* removed internal build option `USE_DEV_TIMERS`

  Enabling this option activated some proprietary timers for only selected
  events in arangod. Instead better use `perf` to gather timings.


v3.2.alpha3 (2017-03-22)
------------------------

* increase default collection lock timeout from 30 to 900 seconds

* added function `db._engine()` for retrieval of storage engine information at
  server runtime

  There is also an HTTP REST handler at GET /_api/engine that returns engine
  information.

* require at least cmake 3.2 for building ArangoDB

* make arangod start with less V8 JavaScript contexts

  This speeds up the server start (a little bit) and makes it use less memory.
  Whenever a V8 context is needed by a Foxx action or some other operation and
  there is no usable V8 context, a new one will be created dynamically now.

  Up to `--javascript.v8-contexts` V8 contexts will be created, so this option
  will change its meaning. Previously as many V8 contexts as specified by this
  option were created at server start, and the number of V8 contexts did not
  change at runtime. Now up to this number of V8 contexts will be in use at the
  same time, but the actual number of V8 contexts is dynamic.

  The garbage collector thread will automatically delete unused V8 contexts after
  a while. The number of spare contexts will go down to as few as configured in
  the new option `--javascript.v8-contexts-minimum`. Actually that many V8 contexts
  are also created at server start.

  The first few requests in new V8 contexts will take longer than in contexts
  that have been there already. Performance may therefore suffer a bit for the
  initial requests sent to ArangoDB or when there are only few but performance-
  critical situations in which new V8 contexts will be created. If this is a
  concern, it can easily be fixed by setting `--javascipt.v8-contexts-minimum`
  and `--javascript.v8-contexts` to a relatively high value, which will guarantee
  that many number of V8 contexts to be created at startup and kept around even
  when unused.

  Waiting for an unused V8 context will now also abort if no V8 context can be
  acquired/created after 120 seconds.

* improved diagnostic messages written to logfiles by supervisor process

* fixed issue #2367

* added "bindVars" to attributes of currently running and slow queries

* added "jsonl" as input file type for arangoimp

* upgraded version of bundled zlib library from 1.2.8 to 1.2.11

* added input file type `auto` for arangoimp so it can automatically detect the
  type of the input file from the filename extension

* fixed variables parsing in GraphQL

* added `--translate` option for arangoimp to translate attribute names from
  the input files to attriubte names expected by ArangoDB

  The `--translate` option can be specified multiple times (once per translation
  to be executed). The following example renames the "id" column from the input
  file to "_key", and the "from" column to "_from", and the "to" column to "_to":

      arangoimp --type csv --file data.csv --translate "id=_key" --translate "from=_from" --translate "to=_to"

  `--translate` works for CSV and TSV inputs only.

* changed default value for `--server.max-packet-size` from 128 MB to 256 MB

* fixed issue #2350

* fixed issue #2349

* fixed issue #2346

* fixed issue #2342

* change default string truncation length from 80 characters to 256 characters for
  `print`/`printShell` functions in ArangoShell and arangod. This will emit longer
  prefixes of string values before truncating them with `...`, which is helpful
  for debugging.

* always validate incoming JSON HTTP requests for duplicate attribute names

  Incoming JSON data with duplicate attribute names will now be rejected as
  invalid. Previous versions of ArangoDB only validated the uniqueness of
  attribute names inside incoming JSON for some API endpoints, but not
  consistently for all APIs.

* don't let read-only transactions block the WAL collector

* allow passing own `graphql-sync` module instance to Foxx GraphQL router

* arangoexport can now export to csv format

* arangoimp: fixed issue #2214

* Foxx: automatically add CORS response headers

* added "OPTIONS" to CORS `access-control-allow-methods` header

* Foxx: Fix arangoUser sometimes not being set correctly

* fixed issue #1974


v3.2.alpha2 (2017-02-20)
------------------------

* ui: fixed issue #2065

* ui: fixed a dashboard related memory issue

* Internal javascript rest actions will now hide their stack traces to the client
  unless maintainer mode is activated. Instead they will always log to the logfile

* Removed undocumented internal HTTP API:
  * PUT _api/edges

  The documented GET _api/edges and the undocumented POST _api/edges remains unmodified.

* updated V8 version to 5.7.0.0

* change undocumented behaviour in case of invalid revision ids in
  If-Match and If-None-Match headers from 400 (BAD) to 412 (PRECONDITION
  FAILED).

* change undocumented behaviour in case of invalid revision ids in
  JavaScript document operations from 1239 ("illegal document revision")
  to 1200 ("conflict").

* added data export tool, arangoexport.

  arangoexport can be used to export collections to json, jsonl or xml
  and export a graph or collections to xgmml.

* fixed a race condition when closing a connection

* raised default hard limit on threads for very small to 64

* fixed negative counting of http connection in UI


v3.2.alpha1 (2017-02-05)
------------------------

* added figure `httpRequests` to AQL query statistics

* removed revisions cache intermediate layer implementation

* obsoleted startup options `--database.revision-cache-chunk-size` and
  `--database.revision-cache-target-size`

* fix potential port number over-/underruns

* added startup option `--log.shorten-filenames` for controlling whether filenames
  in log messages should be shortened to just the filename with the absolute path

* removed IndexThreadFeature, made `--database.index-threads` option obsolete

* changed index filling to make it more parallel, dispatch tasks to boost::asio

* more detailed stacktraces in Foxx apps

* generated Foxx services now use swagger tags


v3.1.24 (XXXX-XX-XX)
--------------------

* fixed one more LIMIT issue in traversals


v3.1.23 (2017-06-19)
--------------------

* potentially fixed issue #2559: Duplicate _key generated on insertion

* fix races in SSL communication code

* fix invalid results (too many) when a skipping LIMIT was used for a
  traversal. `LIMIT x` or `LIMIT 0, x` were not affected, but `LIMIT s, x`
  may have returned too many results

* fix invalid first group results for sorted AQL COLLECT when LIMIT
  was used

* fix invalid locking in JWT authentication cache, which could have
  crashed the server

* fix undefined behavior in traverser when traversals were used inside
  a FOR loop


v3.1.22 (2017-06-07)
--------------------

* fixed issue #2505: Problem with export + report of a bug

* documented changed behavior of WITH

* fixed ui glitch in aardvark

* avoid agency compaction bug

* fixed issue #2283: disabled proxy communication internally


v3.1.21 (2017-05-22)
--------------------

* fixed issue #2488:  AQL operator IN error when data use base64 chars

* more randomness in seeding RNG

v3.1.20 (2016-05-16)
--------------------

* fixed incorrect sorting for distributeShardsLike

* improve reliability of AgencyComm communication with Agency

* fixed shard numbering bug, where ids were erouneously incremented by 1

* remove an unnecessary precondition in createCollectionCoordinator

* funny fail rotation fix

* fix in SimpleHttpClient for correct advancement of readBufferOffset

* forward SIG_HUP in supervisor process to the server process to fix logrotaion
  You need to stop the remaining arangod server process manually for the upgrade to work.


v3.1.19 (2017-04-28)
--------------------

* Fixed a StackOverflow issue in Traversal and ShortestPath. Occured if many (>1000) input
  values in a row do not return any result. Fixes issue: #2445

* fixed issue #2448

* fixed issue #2442

* added 'x-content-type-options: nosniff' to avoid MSIE bug

* fixed issue #2441

* fixed issue #2440

* Fixed a StackOverflow issue in Traversal and ShortestPath. Occured if many (>1000) input
  values in a row do not return any result. Fixes issue: #2445

* fix occasional hanging shutdowns on OS X


v3.1.18 (2017-04-18)
--------------------

* fixed error in continuous synchronization of collections

* fixed spurious hangs on server shutdown

* better error messages during restore collection

* completely overhaul supervision. More detailed tests

* Fixed a dead-lock situation in cluster traversers, it could happen in
  rare cases if the computation on one DBServer could be completed much earlier
  than the other server. It could also be restricted to SmartGraphs only.

* (Enterprise only) Fixed a bug in SmartGraph DepthFirstSearch. In some
  more complicated queries, the maxDepth limit of 1 was not considered strictly
  enough, causing the traverser to do unlimited depth searches.

* fixed issue #2415

* fixed issue #2422

* fixed issue #1974


v3.1.17 (2017-04-04)
--------------------

* (Enterprise only) fixed a bug where replicationFactor was not correctly
  forwarded in SmartGraph creation.

* fixed issue #2404

* fixed issue #2397

* ui - fixed smart graph option not appearing

* fixed issue #2389

* fixed issue #2400


v3.1.16 (2017-03-27)
--------------------

* fixed issue #2392

* try to raise file descriptors to at least 8192, warn otherwise

* ui - aql editor improvements + updated ace editor version (memory leak)

* fixed lost HTTP requests

* ui - fixed some event issues

* avoid name resolution when given connection string is a valid ip address

* helps with issue #1842, bug in COLLECT statement in connection with LIMIT.

* fix locking bug in cluster traversals

* increase lock timeout defaults

* increase various cluster timeouts

* limit default target size for revision cache to 1GB, which is better for
  tight RAM situations (used to be 40% of (totalRAM - 1GB), use
  --database.revision-cache-target-size <VALUEINBYTES> to get back the
  old behaviour

* fixed a bug with restarted servers indicating status as "STARTUP"
  rather that "SERVING" in Nodes UI.


v3.1.15 (2017-03-20)
--------------------

* add logrotate configuration as requested in #2355

* fixed issue #2376

* ui - changed document api due a chrome bug

* ui - fixed a submenu bug

* added endpoint /_api/cluster/endpoints in cluster case to get all
  coordinator endpoints

* fix documentation of /_api/endpoint, declaring this API obsolete.

* Foxx response objects now have a `type` method for manipulating the content-type header

* Foxx tests now support `xunit` and `tap` reporters


v3.1.14 (2017-03-13)
--------------------

* ui - added feature request (multiple start nodes within graph viewer) #2317

* added missing locks to authentication cache methods

* ui - added feature request (multiple start nodes within graph viewer) #2317

* ui - fixed wrong merge of statistics information from different coordinators

* ui - fixed issue #2316

* ui - fixed wrong protocol usage within encrypted environment

* fixed compile error on Mac Yosemite

* minor UI fixes


v3.1.13 (2017-03-06)
--------------------

* fixed variables parsing in GraphQL

* fixed issue #2214

* fixed issue #2342

* changed thread handling to queue only user requests on coordinator

* use exponential backoff when waiting for collection locks

* repair short name server lookup in cluster in the case of a removed
  server


v3.1.12 (2017-02-28)
--------------------

* disable shell color escape sequences on Windows

* fixed issue #2326

* fixed issue #2320

* fixed issue #2315

* fixed a race condition when closing a connection

* raised default hard limit on threads for very small to 64

* fixed negative counting of http connection in UI

* fixed a race when renaming collections

* fixed a race when dropping databases


v3.1.11 (2017-02-17)
--------------------

* fixed a race between connection closing and sending out last chunks of data to clients
  when the "Connection: close" HTTP header was set in requests

* ui: optimized smart graph creation usability

* ui: fixed #2308

* fixed a race in async task cancellation via `require("@arangodb/tasks").unregisterTask()`

* fixed spuriously hanging threads in cluster AQL that could sit idle for a few minutes

* fixed potential numeric overflow for big index ids in index deletion API

* fixed sort issue in cluster, occurring when one of the local sort buffers of a
  GatherNode was empty

* reduce number of HTTP requests made for certain kinds of join queries in cluster,
  leading to speedup of some join queries

* supervision deals with demised coordinators correctly again

* implement a timeout in TraverserEngineRegistry

* agent communication reduced in large batches of append entries RPCs

* inception no longer estimates RAFT timings

* compaction in agents has been moved to a separate thread

* replicated logs hold local timestamps

* supervision jobs failed leader and failed follower revisited for
  function in precarious stability situations

* fixed bug in random number generator for 64bit int


v3.1.10 (2017-02-02)
--------------------

* updated versions of bundled node modules:
  - joi: from 8.4.2 to 9.2.0
  - joi-to-json-schema: from 2.2.0 to 2.3.0
  - sinon: from 1.17.4 to 1.17.6
  - lodash: from 4.13.1 to 4.16.6

* added shortcut for AQL ternary operator
  instead of `condition ? true-part : false-part` it is now possible to also use a
  shortcut variant `condition ? : false-part`, e.g.

      FOR doc IN docs RETURN doc.value ?: 'not present'

  instead of

      FOR doc IN docs RETURN doc.value ? doc.value : 'not present'

* fixed wrong sorting order in cluster, if an index was used to sort with many
  shards.

* added --replication-factor, --number-of-shards and --wait-for-sync to arangobench

* turn on UTF-8 string validation for VelocyPack values received via VST connections

* fixed issue #2257

* upgraded Boost version to 1.62.0

* added optional detail flag for db.<collection>.count()
  setting the flag to `true` will make the count operation returned the per-shard
  counts for the collection:

      db._create("test", { numberOfShards: 10 });
      for (i = 0; i < 1000; ++i) {
        db.test.insert({value: i});
      }
      db.test.count(true);

      {
        "s100058" : 99,
        "s100057" : 103,
        "s100056" : 100,
        "s100050" : 94,
        "s100055" : 90,
        "s100054" : 122,
        "s100051" : 109,
        "s100059" : 99,
        "s100053" : 95,
        "s100052" : 89
      }

* added optional memory limit for AQL queries:

      db._query("FOR i IN 1..100000 SORT i RETURN i", {}, { options: { memoryLimit: 100000 } });

  This option limits the default maximum amount of memory (in bytes) that a single
  AQL query can use.
  When a single AQL query reaches the specified limit value, the query will be
  aborted with a *resource limit exceeded* exception. In a cluster, the memory
  accounting is done per shard, so the limit value is effectively a memory limit per
  query per shard.

  The global limit value can be overriden per query by setting the *memoryLimit*
  option value for individual queries when running an AQL query.

* added server startup option `--query.memory-limit`

* added convenience function to create vertex-centric indexes.

  Usage: `db.collection.ensureVertexCentricIndex("label", {type: "hash", direction: "outbound"})`
  That will create an index that can be used on OUTBOUND with filtering on the
  edge attribute `label`.

* change default log output for tools to stdout (instead of stderr)

* added option -D to define a configuration file environment key=value

* changed encoding behavior for URLs encoded in the C++ code of ArangoDB:
  previously the special characters `-`, `_`, `~` and `.` were returned as-is
  after URL-encoding, now `.` will be encoded to be `%2e`.
  This also changes the behavior of how incoming URIs are processed: previously
  occurrences of `..` in incoming request URIs were collapsed (e.g. `a/../b/` was
  collapsed to a plain `b/`). Now `..` in incoming request URIs are not collapsed.

* Foxx request URL suffix is no longer unescaped

* @arangodb/request option json now defaults to `true` if the response body is not empty and encoding is not explicitly set to `null` (binary).
  The option can still be set to `false` to avoid unnecessary attempts at parsing the response as JSON.

* Foxx configuration values for unknown options will be discarded when saving the configuration in production mode using the web interface

* module.context.dependencies is now immutable

* process.stdout.isTTY now returns `true` in arangosh and when running arangod with the `--console` flag

* add support for Swagger tags in Foxx


v3.1.9 (XXXX-XX-XX)
-------------------

* macos CLI package: store databases and apps in the users home directory

* ui: fixed re-login issue within a non system db, when tab was closed

* fixed a race in the VelocyStream Commtask implementation

* fixed issue #2256


v3.1.8 (2017-01-09)
-------------------

* add Windows silent installer

* add handling of debug symbols during Linux & windows release builds.

* fixed issue #2181

* fixed issue #2248: reduce V8 max old space size from 3 GB to 1 GB on 32 bit systems

* upgraded Boost version to 1.62.0

* fixed issue #2238

* fixed issue #2234

* agents announce new endpoints in inception phase to leader

* agency leadership accepts updatet endpoints to given uuid

* unified endpoints replace localhost with 127.0.0.1

* fix several problems within an authenticated cluster


v3.1.7 (2016-12-29)
-------------------

* fixed one too many elections in RAFT

* new agency comm backported from devel


v3.1.6 (2016-12-20)
-------------------

* fixed issue #2227

* fixed issue #2220

* agency constituent/agent bug fixes in race conditions picking up
  leadership

* supervision does not need waking up anymore as it is running
  regardless

* agents challenge their leadership more rigorously


v3.1.5 (2016-12-16)
-------------------

* lowered default value of `--database.revision-cache-target-size` from 75% of
  RAM to less than 40% of RAM

* fixed issue #2218

* fixed issue #2217

* Foxx router.get/post/etc handler argument can no longer accidentally omitted

* fixed issue #2223


v3.1.4 (2016-12-08)
-------------------

* fixed issue #2211

* fixed issue #2204

* at cluster start, coordinators wait until at least one DBserver is there,
  and either at least two DBservers are there or 15s have passed, before they
  initiate the bootstrap of system collections.

* more robust agency startup from devel

* supervision's AddFollower adds many followers at once

* supervision has new FailedFollower job

* agency's Node has new method getArray

* agency RAFT timing estimates more conservative in waitForSync
  scenario

* agency RAFT timing estimates capped at maximum 2.0/10.0 for low/high


v3.1.3 (2016-12-02)
-------------------

* fix a traversal bug when using skiplist indexes:
  if we have a skiplist of ["a", "unused", "_from"] and a traversal like:
  FOR v,e,p IN OUTBOUND @start @@edges
    FILTER p.edges[0].a == 'foo'
    RETURN v
  And the above index applied on "a" is considered better than EdgeIndex, than
  the executor got into undefined behaviour.

* fix endless loop when trying to create a collection with replicationFactor: -1


v3.1.2 (2016-11-24)
-------------------

* added support for descriptions field in Foxx dependencies

* (Enterprise only) fixed a bug in the statistic report for SmartGraph traversals.
Now they state correctly how many documents were fetched from the index and how many
have been filtered.

* Prevent uniform shard distribution when replicationFactor == numServers

v3.1.1 (2016-11-15)
-------------------

* fixed issue #2176

* fixed issue #2168

* display index usage of traversals in AQL explainer output (previously missing)

* fixed issue #2163

* preserve last-used HLC value across server starts

* allow more control over handling of pre-3.1 _rev values

  this changes the server startup option `--database.check-30-revisions` from a boolean (true/false)
  parameter to a string parameter with the following possible values:

  - "fail":
    will validate _rev values of 3.0 collections on collection loading and throw an exception when invalid _rev values are found.
    in this case collections with invalid _rev values are marked as corrupted and cannot be used in the ArangoDB 3.1 instance.
    the fix procedure for such collections is to export the collections from 3.0 database with arangodump and restore them in 3.1 with arangorestore.
    collections that do not contain invalid _rev values are marked as ok and will not be re-checked on following loads.
    collections that contain invalid _rev values will be re-checked on following loads.

  - "true":
    will validate _rev values of 3.0 collections on collection loading and print a warning when invalid _rev values are found.
    in this case collections with invalid _rev values can be used in the ArangoDB 3.1 instance.
    however, subsequent operations on documents with invalid _rev values may silently fail or fail with explicit errors.
    the fix procedure for such collections is to export the collections from 3.0 database with arangodump and restore them in 3.1 with arangorestore.
    collections that do not contain invalid _rev values are marked as ok and will not be re-checked on following loads.
    collections that contain invalid _rev values will be re-checked on following loads.

  - "false":
    will not validate _rev values on collection loading and not print warnings.
    no hint is given when invalid _rev values are found.
    subsequent operations on documents with invalid _rev values may silently fail or fail with explicit errors.
    this setting does not affect whether collections are re-checked later.
    collections will be re-checked on following loads if `--database.check-30-revisions` is later set to either `true` or `fail`.

  The change also suppresses warnings that were printed when collections were restored using arangorestore, and the restore
  data contained invalid _rev values. Now these warnings are suppressed, and new HLC _rev values are generated for these documents
  as before.

* added missing functions to AQL syntax highlighter in web interface

* fixed display of `ANY` direction in traversal explainer output (direction `ANY` was shown as either
  `INBOUND` or `OUTBOUND`)

* changed behavior of toJSON() function when serializing an object before saving it in the database

  if an object provides a toJSON() function, this function is still called for serializing it.
  the change is that the result of toJSON() is not stringified anymore, but saved as is. previous
  versions of ArangoDB called toJSON() and after that additionally stringified its result.

  This change will affect the saving of JS Buffer objects, which will now be saved as arrays of
  bytes instead of a comma-separated string of the Buffer's byte contents.

* allow creating unique indexes on more attributes than present in shardKeys

  The following combinations of shardKeys and indexKeys are allowed/not allowed:

  shardKeys     indexKeys
      a             a        ok
      a             b    not ok
      a           a b        ok
    a b             a    not ok
    a b             b    not ok
    a b           a b        ok
    a b         a b c        ok
  a b c           a b    not ok
  a b c         a b c        ok

* fixed wrong version in web interface login screen (EE only)

* make web interface not display an exclamation mark next to ArangoDB version number 3.1

* fixed search for arbitrary document attributes in web interface in case multiple
  search values were used on different attribute names. in this case, the search always
  produced an empty result

* disallow updating `_from` and `_to` values of edges in Smart Graphs. Updating these
  attributes would lead to potential redistribution of edges to other shards, which must be
  avoided.

* fixed issue #2148

* updated graphql-sync dependency to 0.6.2

* fixed issue #2156

* fixed CRC4 assembly linkage


v3.1.0 (2016-10-29)
-------------------

* AQL breaking change in cluster:

  from ArangoDB 3.1 onwards `WITH` is required for traversals in a
  clustered environment in order to avoid deadlocks.

  Note that for queries that access only a single collection or that have all
  collection names specified somewhere else in the query string, there is no
  need to use *WITH*. *WITH* is only useful when the AQL query parser cannot
  automatically figure out which collections are going to be used by the query.
  *WITH* is only useful for queries that dynamically access collections, e.g.
  via traversals, shortest path operations or the *DOCUMENT()* function.

  more info can be found [here](https://github.com/arangodb/arangodb/blob/devel/Documentation/Books/AQL/Operations/With.md)

* added AQL function `DISTANCE` to calculate the distance between two arbitrary
  coordinates (haversine formula)

* fixed issue #2110

* added Auto-aptation of RAFT timings as calculations only


v3.1.rc2 (2016-10-10)
---------------------

* second release candidate


v3.1.rc1 (2016-09-30)
---------------------

* first release candidate


v3.1.alpha2 (2016-09-01)
------------------------

* added module.context.createDocumentationRouter to replace module.context.apiDocumentation

* bug in RAFT implementation of reads. dethroned leader still answered requests in isolation

* ui: added new graph viewer

* ui: aql-editor added tabular & graph display

* ui: aql-editor improved usability

* ui: aql-editor: query profiling support

* fixed issue #2109

* fixed issue #2111

* fixed issue #2075

* added AQL function `DISTANCE` to calculate the distance between two arbitrary
  coordinates (haversine formula)

* rewrote scheduler and dispatcher based on boost::asio

  parameters changed:
    `--scheduler.threads` and `--server.threads` are now merged into a single one: `--server.threads`

    hidden `--server.extra-threads` has been removed

    hidden `--server.aql-threads` has been removed

    hidden `--server.backend` has been removed

    hidden `--server.show-backends` has been removed

    hidden `--server.thread-affinity` has been removed

* fixed issue #2086

* fixed issue #2079

* fixed issue #2071

  make the AQL query optimizer inject filter condition expressions referred to
  by variables during filter condition aggregation.
  For example, in the following query

      FOR doc IN collection
        LET cond1 = (doc.value == 1)
        LET cond2 = (doc.value == 2)
        FILTER cond1 || cond2
        RETURN { doc, cond1, cond2 }

  the optimizer will now inject the conditions for `cond1` and `cond2` into the filter
  condition `cond1 || cond2`, expanding it to `(doc.value == 1) || (doc.value == 2)`
  and making these conditions available for index searching.

  Note that the optimizer previously already injected some conditions into other
  conditions, but only if the variable that defined the condition was not used
  elsewhere. For example, the filter condition in the query

      FOR doc IN collection
        LET cond = (doc.value == 1)
        FILTER cond
        RETURN { doc }

  already got optimized before because `cond` was only used once in the query and
  the optimizer decided to inject it into the place where it was used.

  This only worked for variables that were referred to once in the query.
  When a variable was used multiple times, the condition was not injected as
  in the following query:

      FOR doc IN collection
        LET cond = (doc.value == 1)
        FILTER cond
        RETURN { doc, cond }

  The fix for #2070 now will enable this optimization so that the query can
  use an index on `doc.value` if available.

* changed behavior of AQL array comparison operators for empty arrays:
  * `ALL` and `ANY` now always return `false` when the left-hand operand is an
    empty array. The behavior for non-empty arrays does not change:
    * `[] ALL == 1` will return `false`
    * `[1] ALL == 1` will return `true`
    * `[1, 2] ALL == 1` will return `false`
    * `[2, 2] ALL == 1` will return `false`
    * `[] ANY == 1` will return `false`
    * `[1] ANY == 1` will return `true`
    * `[1, 2] ANY == 1` will return `true`
    * `[2, 2] ANY == 1` will return `false`
  * `NONE` now always returns `true` when the left-hand operand is an empty array.
    The behavior for non-empty arrays does not change:
    * `[] NONE == 1` will return `true`
    * `[1] NONE == 1` will return `false`
    * `[1, 2] NONE == 1` will return `false`
    * `[2, 2] NONE == 1` will return `true`

* added experimental AQL functions `JSON_STRINGIFY` and `JSON_PARSE`

* added experimental support for incoming gzip-compressed requests

* added HTTP REST APIs for online loglevel adjustments:

  - GET `/_admin/log/level` returns the current loglevel settings
  - PUT `/_admin/log/level` modifies the current loglevel settings

* PATCH /_api/gharial/{graph-name}/vertex/{collection-name}/{vertex-key}
  - changed default value for keepNull to true

* PATCH /_api/gharial/{graph-name}/edge/{collection-name}/{edge-key}
  - changed default value for keepNull to true

* renamed `maximalSize` attribute in parameter.json files to `journalSize`

  The `maximalSize` attribute will still be picked up from collections that
  have not been adjusted. Responses from the replication API will now also use
  `journalSize` instead of `maximalSize`.

* added `--cluster.system-replication-factor` in order to adjust the
  replication factor for new system collections

* fixed issue #2012

* added a memory expection in case V8 memory gets too low

* added Optimizer Rule for other indexes in Traversals
  this allows AQL traversals to use other indexes than the edge index.
  So traversals with filters on edges can now make use of more specific
  indexes, e.g.

      FOR v, e, p IN 2 OUTBOUND @start @@edge FILTER p.edges[0].foo == "bar"

  will prefer a Hash Index on [_from, foo] above the EdgeIndex.

* fixed epoch computation in hybrid logical clock

* fixed thread affinity

* replaced require("internal").db by require("@arangodb").db

* added option `--skip-lines` for arangoimp
  this allows skipping the first few lines from the import file in case the
  CSV or TSV import are used

* fixed periodic jobs: there should be only one instance running - even if it
  runs longer than the period

* improved performance of primary index and edge index lookups

* optimizations for AQL `[*]` operator in case no filter, no projection and
  no offset/limit are used

* added AQL function `OUTERSECTION` to return the symmetric difference of its
  input arguments

* Foxx manifests of installed services are now saved to disk with indentation

* Foxx tests and scripts in development mode should now always respect updated
  files instead of loading stale modules

* When disabling Foxx development mode the setup script is now re-run

* Foxx now provides an easy way to directly serve GraphQL requests using the
  `@arangodb/foxx/graphql` module and the bundled `graphql-sync` dependency

* Foxx OAuth2 module now correctly passes the `access_token` to the OAuth2 server

* added iconv-lite and timezone modules

* web interface now allows installing GitHub and zip services in legacy mode

* added module.context.createDocumentationRouter to replace module.context.apiDocumentation

* bug in RAFT implementation of reads. dethroned leader still answered
  requests in isolation

* all lambdas in ClusterInfo might have been left with dangling references.

* Agency bug fix for handling of empty json objects as values.

* Foxx tests no longer support the Mocha QUnit interface as this resulted in weird
  inconsistencies in the BDD and TDD interfaces. This fixes the TDD interface
  as well as out-of-sequence problems when using the BDD before/after functions.

* updated bundled JavaScript modules to latest versions; joi has been updated from 8.4 to 9.2
  (see [joi 9.0.0 release notes](https://github.com/hapijs/joi/issues/920) for information on
  breaking changes and new features)

* fixed issue #2139

* updated graphql-sync dependency to 0.6.2

* fixed issue #2156


v3.0.13 (XXXX-XX-XX)
--------------------

* fixed issue #2315

* fixed issue #2210


v3.0.12 (2016-11-23)
--------------------

* fixed issue #2176

* fixed issue #2168

* fixed issues #2149, #2159

* fixed error reporting for issue #2158

* fixed assembly linkage bug in CRC4 module

* added support for descriptions field in Foxx dependencies


v3.0.11 (2016-11-08)
--------------------

* fixed issue #2140: supervisor dies instead of respawning child

* fixed issue #2131: use shard key value entered by user in web interface

* fixed issue #2129: cannot kill a long-run query

* fixed issue #2110

* fixed issue #2081

* fixed issue #2038

* changes to Foxx service configuration or dependencies should now be
  stored correctly when options are cleared or omitted

* Foxx tests no longer support the Mocha QUnit interface as this resulted in weird
  inconsistencies in the BDD and TDD interfaces. This fixes the TDD interface
  as well as out-of-sequence problems when using the BDD before/after functions.

* fixed issue #2148


v3.0.10 (2016-09-26)
--------------------

* fixed issue #2072

* fixed issue #2070

* fixed slow cluster starup issues. supervision will demonstrate more
  patience with db servers


v3.0.9 (2016-09-21)
-------------------

* fixed issue #2064

* fixed issue #2060

* speed up `collection.any()` and skiplist index creation

* fixed multiple issues where ClusterInfo bug hung agency in limbo
  timeouting on multiple collection and database callbacks


v3.0.8 (2016-09-14)
-------------------

* fixed issue #2052

* fixed issue #2005

* fixed issue #2039

* fixed multiple issues where ClusterInfo bug hung agency in limbo
  timeouting on multiple collection and database callbacks


v3.0.7 (2016-09-05)
-------------------

* new supervision job handles db server failure during collection creation.


v3.0.6 (2016-09-02)
-------------------

* fixed issue #2026

* slightly better error diagnostics for AQL query compilation and replication

* fixed issue #2018

* fixed issue #2015

* fixed issue #2012

* fixed wrong default value for arangoimp's `--on-duplicate` value

* fix execution of AQL traversal expressions when there are multiple
  conditions that refer to variables set outside the traversal

* properly return HTTP 503 in JS actions when backend is gone

* supervision creates new key in agency for failed servers

* new shards will not be allocated on failed or cleaned servers


v3.0.5 (2016-08-18)
-------------------

* execute AQL ternary operator via C++ if possible

* fixed issue #1977

* fixed extraction of _id attribute in AQL traversal conditions

* fix SSL agency endpoint

* Minimum RAFT timeout was one order of magnitude to short.

* Optimized RAFT RPCs from leader to followers for efficiency.

* Optimized RAFT RPC handling on followers with respect to compaction.

* Fixed bug in handling of duplicates and overlapping logs

* Fixed bug in supervision take over after leadership change.

v3.0.4 (2016-08-01)
-------------------

* added missing lock for periodic jobs access

* fix multiple foxx related cluster issues

* fix handling of empty AQL query strings

* fixed issue in `INTERSECTION` AQL function with duplicate elements
  in the source arrays

* fixed issue #1970

* fixed issue #1968

* fixed issue #1967

* fixed issue #1962

* fixed issue #1959

* replaced require("internal").db by require("@arangodb").db

* fixed issue #1954

* fixed issue #1953

* fixed issue #1950

* fixed issue #1949

* fixed issue #1943

* fixed segfault in V8, by backporting https://bugs.chromium.org/p/v8/issues/detail?id=5033

* Foxx OAuth2 module now correctly passes the `access_token` to the OAuth2 server

* fixed credentialed CORS requests properly respecting --http.trusted-origin

* fixed a crash in V8Periodic task (forgotten lock)

* fixed two bugs in synchronous replication (syncCollectionFinalize)


v3.0.3 (2016-07-17)
-------------------

* fixed issue #1942

* fixed issue #1941

* fixed array index batch insertion issues for hash indexes that caused problems when
  no elements remained for insertion

* fixed AQL MERGE() function with External objects originating from traversals

* fixed some logfile recovery errors with error message "document not found"

* fixed issue #1937

* fixed issue #1936

* improved performance of arangorestore in clusters with synchronous
  replication

* Foxx tests and scripts in development mode should now always respect updated
  files instead of loading stale modules

* When disabling Foxx development mode the setup script is now re-run

* Foxx manifests of installed services are now saved to disk with indentation


v3.0.2 (2016-07-09)
-------------------

* fixed assertion failure in case multiple remove operations were used in the same query

* fixed upsert behavior in case upsert was used in a loop with the same document example

* fixed issue #1930

* don't expose local file paths in Foxx error messages.

* fixed issue #1929

* make arangodump dump the attribute `isSystem` when dumping the structure
  of a collection, additionally make arangorestore not fail when the attribute
  is missing

* fixed "Could not extract custom attribute" issue when using COLLECT with
  MIN/MAX functions in some contexts

* honor presence of persistent index for sorting

* make AQL query optimizer not skip "use-indexes-rule", even if enough
  plans have been created already

* make AQL optimizer not skip "use-indexes-rule", even if enough execution plans
  have been created already

* fix double precision value loss in VelocyPack JSON parser

* added missing SSL support for arangorestore

* improved cluster import performance

* fix Foxx thumbnails on DC/OS

* fix Foxx configuration not being saved

* fix Foxx app access from within the frontend on DC/OS

* add option --default-replication-factor to arangorestore and simplify
  the control over the number of shards when restoring

* fix a bug in the VPack -> V8 conversion if special attributes _key,
  _id, _rev, _from and _to had non-string values, which is allowed
  below the top level

* fix malloc_usable_size for darwin


v3.0.1 (2016-06-30)
-------------------

* fixed periodic jobs: there should be only one instance running - even if it
  runs longer than the period

* increase max. number of collections in AQL queries from 32 to 256

* fixed issue #1916: header "authorization" is required" when opening
  services page

* fixed issue #1915: Explain: member out of range

* fixed issue #1914: fix unterminated buffer

* don't remove lockfile if we are the same (now stale) pid
  fixes docker setups (our pid will always be 1)

* do not use revision id comparisons in compaction for determining whether a
  revision is obsolete, but marker memory addresses
  this ensures revision ids don't matter when compacting documents

* escape Unicode characters in JSON HTTP responses
  this converts UTF-8 characters in HTTP responses of arangod into `\uXXXX`
  escape sequences. This makes the HTTP responses fit into the 7 bit ASCII
  character range, which speeds up HTTP response parsing for some clients,
  namely node.js/v8

* add write before read collections when starting a user transaction
  this allows specifying the same collection in both read and write mode without
  unintended side effects

* fixed buffer overrun that occurred when building very large result sets

* index lookup optimizations for primary index and edge index

* fixed "collection is a nullptr" issue when starting a traversal from a transaction

* enable /_api/import on coordinator servers


v3.0.0 (2016-06-22)
-------------------

* minor GUI fixxes

* fix for replication and nonces


v3.0.0-rc3 (2016-06-19)
-----------------------

* renamed various Foxx errors to no longer refer to Foxx services as apps

* adjusted various error messages in Foxx to be more informative

* specifying "files" in a Foxx manifest to be mounted at the service root
  no longer results in 404s when trying to access non-file routes

* undeclared path parameters in Foxx no longer break the service

* trusted reverse proxy support is now handled more consistently

* ArangoDB request compatibility and user are now exposed in Foxx

* all bundled NPM modules have been upgraded to their latest versions


v3.0.0-rc2 (2016-06-12)
-----------------------

* added option `--server.max-packet-size` for client tools

* renamed option `--server.ssl-protocol` to `--ssl.protocol` in client tools
  (was already done for arangod, but overlooked for client tools)

* fix handling of `--ssl.protocol` value 5 (TLS v1.2) in client tools, which
  claimed to support it but didn't

* config file can use '@include' to include a different config file as base


v3.0.0-rc1 (2016-06-10)
-----------------------

* the user management has changed: it now has users that are independent of
  databases. A user can have one or more database assigned to the user.

* forward ported V8 Comparator bugfix for inline heuristics from
  https://github.com/v8/v8/commit/5ff7901e24c2c6029114567de5a08ed0f1494c81

* changed to-string conversion for AQL objects and arrays, used by the AQL
  function `TO_STRING()` and implicit to-string casts in AQL

  - arrays are now converted into their JSON-stringify equivalents, e.g.

    - `[ ]` is now converted to `[]`
    - `[ 1, 2, 3 ]` is now converted to `[1,2,3]`
    - `[ "test", 1, 2 ] is now converted to `["test",1,2]`

    Previous versions of ArangoDB converted arrays with no members into the
    empty string, and non-empty arrays into a comma-separated list of member
    values, without the surrounding angular brackets. Additionally, string
    array members were not enclosed in quotes in the result string:

    - `[ ]` was converted to ``
    - `[ 1, 2, 3 ]` was converted to `1,2,3`
    - `[ "test", 1, 2 ] was converted to `test,1,2`

  - objects are now converted to their JSON-stringify equivalents, e.g.

    - `{ }` is converted to `{}`
    - `{ a: 1, b: 2 }` is converted to `{"a":1,"b":2}`
    - `{ "test" : "foobar" }` is converted to `{"test":"foobar"}`

    Previous versions of ArangoDB always converted objects into the string
    `[object Object]`

  This change affects also the AQL functions `CONCAT()` and `CONCAT_SEPARATOR()`
  which treated array values differently in previous versions. Previous versions
  of ArangoDB automatically flattened array values on the first level of the array,
  e.g. `CONCAT([1, 2, 3, [ 4, 5, 6 ]])` produced `1,2,3,4,5,6`. Now this will produce
  `[1,2,3,[4,5,6]]`. To flatten array members on the top level, you can now use
  the more explicit `CONCAT(FLATTEN([1, 2, 3, [4, 5, 6]], 1))`.

* added C++ implementations for AQL functions `SLICE()`, `CONTAINS()` and
  `RANDOM_TOKEN()`

* as a consequence of the upgrade to V8 version 5, the implementation of the
  JavaScript `Buffer` object had to be changed. JavaScript `Buffer` objects in
  ArangoDB now always store their data on the heap. There is no shared pool
  for small Buffer values, and no pointing into existing Buffer data when
  extracting slices. This change may increase the cost of creating Buffers with
  short contents or when peeking into existing Buffers, but was required for
  safer memory management and to prevent leaks.

* the `db` object's function `_listDatabases()` was renamed to just `_databases()`
  in order to make it more consistent with the existing `_collections()` function.
  Additionally the `db` object's `_listEndpoints()` function was renamed to just
  `_endpoints()`.

* changed default value of `--server.authentication` from `false` to `true` in
  configuration files etc/relative/arangod.conf and etc/arangodb/arangod.conf.in.
  This means the server will be started with authentication enabled by default,
  requiring all client connections to provide authentication data when connecting
  to ArangoDB. Authentication can still be turned off via setting the value of
  `--server.authentication` to `false` in ArangoDB's configuration files or by
  specifying the option on the command-line.

* Changed result format for querying all collections via the API GET `/_api/collection`.

  Previous versions of ArangoDB returned an object with an attribute named `collections`
  and an attribute named `names`. Both contained all available collections, but
  `collections` contained the collections as an array, and `names` contained the
  collections again, contained in an object in which the attribute names were the
  collection names, e.g.

  ```
  {
    "collections": [
      {"id":"5874437","name":"test","isSystem":false,"status":3,"type":2},
      {"id":"17343237","name":"something","isSystem":false,"status":3,"type":2},
      ...
    ],
    "names": {
      "test": {"id":"5874437","name":"test","isSystem":false,"status":3,"type":2},
      "something": {"id":"17343237","name":"something","isSystem":false,"status":3,"type":2},
      ...
    }
  }
  ```
  This result structure was redundant, and therefore has been simplified to just

  ```
  {
    "result": [
      {"id":"5874437","name":"test","isSystem":false,"status":3,"type":2},
      {"id":"17343237","name":"something","isSystem":false,"status":3,"type":2},
      ...
    ]
  }
  ```

  in ArangoDB 3.0.

* added AQL functions `TYPENAME()` and `HASH()`

* renamed arangob tool to arangobench

* added AQL string comparison operator `LIKE`

  The operator can be used to compare strings like this:

      value LIKE search

  The operator is currently implemented by calling the already existing AQL
  function `LIKE`.

  This change also makes `LIKE` an AQL keyword. Using `LIKE` in either case as
  an attribute or collection name in AQL thus requires quoting.

* make AQL optimizer rule "remove-unnecessary-calculations" fire in more cases

  The rule will now remove calculations that are used exactly once in other
  expressions (e.g. `LET a = doc RETURN a.value`) and calculations,
  or calculations that are just references (e.g. `LET a = b`).

* renamed AQL optimizer rule "merge-traversal-filter" to "optimize-traversals"
  Additionally, the optimizer rule will remove unused edge and path result variables
  from the traversal in case they are specified in the `FOR` section of the traversal,
  but not referenced later in the query. This saves constructing edges and paths
  results.

* added AQL optimizer rule "inline-subqueries"

  This rule can pull out certain subqueries that are used as an operand to a `FOR`
  loop one level higher, eliminating the subquery completely. For example, the query

      FOR i IN (FOR j IN [1,2,3] RETURN j) RETURN i

  will be transformed by the rule to:

      FOR i IN [1,2,3] RETURN i

  The query

      FOR name IN (FOR doc IN _users FILTER doc.status == 1 RETURN doc.name) LIMIT 2 RETURN name

  will be transformed into

      FOR tmp IN _users FILTER tmp.status == 1 LIMIT 2 RETURN tmp.name

  The rule will only fire when the subquery is used as an operand to a `FOR` loop, and
  if the subquery does not contain a `COLLECT` with an `INTO` variable.

* added new endpoint "srv://" for DNS service records

* The result order of the AQL functions VALUES and ATTRIBUTES has never been
  guaranteed and it only had the "correct" ordering by accident when iterating
  over objects that were not loaded from the database. This accidental behavior
  is now changed by introduction of VelocyPack. No ordering is guaranteed unless
  you specify the sort parameter.

* removed configure option `--enable-logger`

* added AQL array comparison operators

  All AQL comparison operators now also exist in an array variant. In the
  array variant, the operator is preceded with one of the keywords *ALL*, *ANY*
  or *NONE*. Using one of these keywords changes the operator behavior to
  execute the comparison operation for all, any, or none of its left hand
  argument values. It is therefore expected that the left hand argument
  of an array operator is an array.

  Examples:

      [ 1, 2, 3 ] ALL IN [ 2, 3, 4 ]   // false
      [ 1, 2, 3 ] ALL IN [ 1, 2, 3 ]   // true
      [ 1, 2, 3 ] NONE IN [ 3 ]        // false
      [ 1, 2, 3 ] NONE IN [ 23, 42 ]   // true
      [ 1, 2, 3 ] ANY IN [ 4, 5, 6 ]   // false
      [ 1, 2, 3 ] ANY IN [ 1, 42 ]     // true
      [ 1, 2, 3 ] ANY == 2             // true
      [ 1, 2, 3 ] ANY == 4             // false
      [ 1, 2, 3 ] ANY > 0              // true
      [ 1, 2, 3 ] ANY <= 1             // true
      [ 1, 2, 3 ] NONE < 99            // false
      [ 1, 2, 3 ] NONE > 10            // true
      [ 1, 2, 3 ] ALL > 2              // false
      [ 1, 2, 3 ] ALL > 0              // true
      [ 1, 2, 3 ] ALL >= 3             // false
      ["foo", "bar"] ALL != "moo"      // true
      ["foo", "bar"] NONE == "bar"     // false
      ["foo", "bar"] ANY == "foo"      // true

* improved AQL optimizer to remove unnecessary sort operations in more cases

* allow enclosing AQL identifiers in forward ticks in addition to using
  backward ticks

  This allows for convenient writing of AQL queries in JavaScript template strings
  (which are delimited with backticks themselves), e.g.

      var q = `FOR doc IN ´collection´ RETURN doc.´name´`;

* allow to set `print.limitString` to configure the number of characters
  to output before truncating

* make logging configurable per log "topic"

  `--log.level <level>` sets the global log level to <level>, e.g. `info`,
  `debug`, `trace`.

  `--log.level topic=<level>` sets the log level for a specific topic.
  Currently, the following topics exist: `collector`, `compactor`, `mmap`,
  `performance`, `queries`, and `requests`. `performance` and `requests` are
  set to FATAL by default. `queries` is set to info. All others are
  set to the global level by default.

  The new log option `--log.output <definition>` allows directing the global
  or per-topic log output to different outputs. The output definition
  "<definition>" can be one of

    "-" for stdin
    "+" for stderr
    "syslog://<syslog-facility>"
    "syslog://<syslog-facility>/<application-name>"
    "file://<relative-path>"

  The option can be specified multiple times in order to configure the output
  for different log topics. To set up a per-topic output configuration, use
  `--log.output <topic>=<definition>`, e.g.

    queries=file://queries.txt

  logs all queries to the file "queries.txt".

* the option `--log.requests-file` is now deprecated. Instead use

    `--log.level requests=info`
    `--log.output requests=file://requests.txt`

* the option `--log.facility` is now deprecated. Instead use

    `--log.output requests=syslog://facility`

* the option `--log.performance` is now deprecated. Instead use

    `--log.level performance=trace`

* removed option `--log.source-filter`

* removed configure option `--enable-logger`

* change collection directory names to include a random id component at the end

  The new pattern is `collection-<id>-<random>`, where `<id>` is the collection
  id and `<random>` is a random number. Previous versions of ArangoDB used a
  pattern `collection-<id>` without the random number.

  ArangoDB 3.0 understands both the old and name directory name patterns.

* removed mostly unused internal spin-lock implementation

* removed support for pre-Windows 7-style locks. This removes compatibility for
  Windows versions older than Windows 7 (e.g. Windows Vista, Windows XP) and
  Windows 2008R2 (e.g. Windows 2008).

* changed names of sub-threads started by arangod

* added option `--default-number-of-shards` to arangorestore, allowing creating
  collections with a specifiable number of shards from a non-cluster dump

* removed support for CoffeeScript source files

* removed undocumented SleepAndRequeue

* added WorkMonitor to inspect server threads

* when downloading a Foxx service from the web interface the suggested filename
  is now based on the service's mount path instead of simply "app.zip"

* the `@arangodb/request` response object now stores the parsed JSON response
  body in a property `json` instead of `body` when the request was made using the
  `json` option. The `body` instead contains the response body as a string.

* the Foxx API has changed significantly, 2.8 services are still supported
  using a backwards-compatible "legacy mode"


v2.8.12 (XXXX-XX-XX)
--------------------

* issue #2091: decrease connect timeout to 5 seconds on startup

* fixed issue #2072

* slightly better error diagnostics for some replication errors

* fixed issue #1977

* fixed issue in `INTERSECTION` AQL function with duplicate elements
  in the source arrays

* fixed issue #1962

* fixed issue #1959

* export aqlQuery template handler as require('org/arangodb').aql for forwards-compatibility


v2.8.11 (2016-07-13)
--------------------

* fixed array index batch insertion issues for hash indexes that caused problems when
  no elements remained for insertion

* fixed issue #1937


v2.8.10 (2016-07-01)
--------------------

* make sure next local _rev value used for a document is at least as high as the
  _rev value supplied by external sources such as replication

* make adding a collection in both read- and write-mode to a transaction behave as
  expected (write includes read). This prevents the `unregister collection used in
  transaction` error

* fixed sometimes invalid result for `byExample(...).count()` when an index plus
  post-filtering was used

* fixed "collection is a nullptr" issue when starting a traversal from a transaction

* honor the value of startup option `--database.wait-for-sync` (that is used to control
  whether new collections are created with `waitForSync` set to `true` by default) also
  when creating collections via the HTTP API (and thus the ArangoShell). When creating
  a collection via these mechanisms, the option was ignored so far, which was inconsistent.

* fixed issue #1826: arangosh --javascript.execute: internal error (geo index issue)

* fixed issue #1823: Arango crashed hard executing very simple query on windows


v2.8.9 (2016-05-13)
-------------------

* fixed escaping and quoting of extra parameters for executables in Mac OS X App

* added "waiting for" status variable to web interface collection figures view

* fixed undefined behavior in query cache invaldation

* fixed access to /_admin/statistics API in case statistics are disable via option
  `--server.disable-statistics`

* Foxx manager will no longer fail hard when Foxx store is unreachable unless installing
  a service from the Foxx store (e.g. when behind a firewall or GitHub is unreachable).


v2.8.8 (2016-04-19)
-------------------

* fixed issue #1805: Query: internal error (location: arangod/Aql/AqlValue.cpp:182).
  Please report this error to arangodb.com (while executing)

* allow specifying collection name prefixes for `_from` and `_to` in arangoimp:

  To avoid specifying complete document ids (consisting of collection names and document
  keys) for *_from* and *_to* values when importing edges with arangoimp, there are now
  the options *--from-collection-prefix* and *--to-collection-prefix*.

  If specified, these values will be automatically prepended to each value in *_from*
  (or *_to* resp.). This allows specifying only document keys inside *_from* and/or *_to*.

  *Example*

      > arangoimp --from-collection-prefix users --to-collection-prefix products ...

  Importing the following document will then create an edge between *users/1234* and
  *products/4321*:

  ```js
  { "_from" : "1234", "_to" : "4321", "desc" : "users/1234 is connected to products/4321" }
  ```

* requests made with the interactive system API documentation in the web interface
  (Swagger) will now respect the active database instead of always using `_system`


v2.8.7 (2016-04-07)
-------------------

* optimized primary=>secondary failover

* fix to-boolean conversion for documents in AQL

* expose the User-Agent HTTP header from the ArangoShell since Github seems to
  require it now, and we use the ArangoShell for fetching Foxx repositories from Github

* work with http servers that only send

* fixed potential race condition between compactor and collector threads

* fix removal of temporary directories on arangosh exit

* javadoc-style comments in Foxx services are no longer interpreted as
  Foxx comments outside of controller/script/exports files (#1748)

* removed remaining references to class syntax for Foxx Model and Repository
  from the documentation

* added a safe-guard for corrupted master-pointer


v2.8.6 (2016-03-23)
-------------------

* arangosh can now execute JavaScript script files that contain a shebang
  in the first line of the file. This allows executing script files directly.

  Provided there is a script file `/path/to/script.js` with the shebang
  `#!arangosh --javascript.execute`:

      > cat /path/to/script.js
      #!arangosh --javascript.execute
      print("hello from script.js");

  If the script file is made executable

      > chmod a+x /path/to/script.js

  it can be invoked on the shell directly and use arangosh for its execution:

      > /path/to/script.js
      hello from script.js

  This did not work in previous versions of ArangoDB, as the whole script contents
  (including the shebang) were treated as JavaScript code.
  Now shebangs in script files will now be ignored for all files passed to arangosh's
  `--javascript.execute` parameter.

  The alternative way of executing a JavaScript file with arangosh still works:

      > arangosh --javascript.execute /path/to/script.js
      hello from script.js

* added missing reset of traversal state for nested traversals.
  The state of nested traversals (a traversal in an AQL query that was
  located in a repeatedly executed subquery or inside another FOR loop)
  was not reset properly, so that multiple invocations of the same nested
  traversal with different start vertices led to the nested traversal
  always using the start vertex provided on the first invocation.

* fixed issue #1781: ArangoDB startup time increased tremendously

* fixed issue #1783: SIGHUP should rotate the log


v2.8.5 (2016-03-11)
-------------------

* Add OpenSSL handler for TLS V1.2 as sugested by kurtkincaid in #1771

* fixed issue #1765 (The webinterface should display the correct query time)
  and #1770 (Display ACTUAL query time in aardvark's AQL editor)

* Windows: the unhandled exception handler now calls the windows logging
  facilities directly without locks.
  This fixes lockups on crashes from the logging framework.

* improve nullptr handling in logger.

* added new endpoint "srv://" for DNS service records

* `org/arangodb/request` no longer sets the content-type header to the
  string "undefined" when no content-type header should be sent (issue #1776)


v2.8.4 (2016-03-01)
-------------------

* global modules are no longer incorrectly resolved outside the ArangoDB
  JavaScript directory or the Foxx service's root directory (issue #1577)

* improved error messages from Foxx and JavaScript (issues #1564, #1565, #1744)


v2.8.3 (2016-02-22)
-------------------

* fixed AQL filter condition collapsing for deeply-nested cases, potentially
  enabling usage of indexes in some dedicated cases

* added parentheses in AQL explain command output to correctly display precedence
  of logical and arithmetic operators

* Foxx Model event listeners defined on the model are now correctly invoked by
  the Repository methods (issue #1665)

* Deleting a Foxx service in the frontend should now always succeed even if the
  files no longer exist on the file system (issue #1358)

* Routing actions loaded from the database no longer throw exceptions when
  trying to load other modules using "require"

* The `org/arangodb/request` response object now sets a property `json` to the
  parsed JSON response body in addition to overwriting the `body` property when
  the request was made using the `json` option.

* Improved Windows stability

* Fixed a bug in the interactive API documentation that would escape slashes
  in document-handle fields. Document handles are now provided as separate
  fields for collection name and document key.


v2.8.2 (2016-02-09)
-------------------

* the continuous replication applier will now prevent the master's WAL logfiles
  from being removed if they are still needed by the applier on the slave. This
  should help slaves that suffered from masters garbage collection WAL logfiles
  which would have been needed by the slave later.

  The initial synchronization will block removal of still needed WAL logfiles
  on the master for 10 minutes initially, and will extend this period when further
  requests are made to the master. Initial synchronization hands over its handle
  for blocking logfile removal to the continuous replication when started via
  the *setupReplication* function. In this case, continuous replication will
  extend the logfile removal blocking period for the required WAL logfiles when
  the slave makes additional requests.

  All handles that block logfile removal will time out automatically after at
  most 5 minutes should a master not be contacted by the slave anymore (e.g. in
  case the slave's replication is turned off, the slaves loses the connection
  to the master or the slave goes down).

* added all-in-one function *setupReplication* to synchronize data from master
  to slave and start the continuous replication:

      require("@arangodb/replication").setupReplication(configuration);

  The command will return when the initial synchronization is finished and the
  continuous replication has been started, or in case the initial synchronization
  has failed.

  If the initial synchronization is successful, the command will store the given
  configuration on the slave. It also configures the continuous replication to start
  automatically if the slave is restarted, i.e. *autoStart* is set to *true*.

  If the command is run while the slave's replication applier is already running,
  it will first stop the running applier, drop its configuration and do a
  resynchronization of data with the master. It will then use the provided configration,
  overwriting any previously existing replication configuration on the slave.

  The following example demonstrates how to use the command for setting up replication
  for the *_system* database. Note that it should be run on the slave and not the
  master:

      db._useDatabase("_system");
      require("@arangodb/replication").setupReplication({
        endpoint: "tcp://master.domain.org:8529",
        username: "myuser",
        password: "mypasswd",
        verbose: false,
        includeSystem: false,
        incremental: true,
        autoResync: true
      });

* the *sync* and *syncCollection* functions now always start the data synchronization
  as an asynchronous server job. The call to *sync* or *syncCollection* will block
  until synchronization is either complete or has failed with an error. The functions
  will automatically poll the slave periodically for status updates.

  The main benefit is that the connection to the slave does not need to stay open
  permanently and is thus not affected by timeout issues. Additionally the caller does
  not need to query the synchronization status from the slave manually as this is
  now performed automatically by these functions.

* fixed undefined behavior when explaining some types of AQL traversals, fixed
  display of some types of traversals in AQL explain output


v2.8.1 (2016-01-29)
-------------------

* Improved AQL Pattern matching by allowing to specify a different traversal
  direction for one or many of the edge collections.

      FOR v, e, p IN OUTBOUND @start @@ec1, INBOUND @@ec2, @@ec3

  will traverse *ec1* and *ec3* in the OUTBOUND direction and for *ec2* it will use
  the INBOUND direction. These directions can be combined in arbitrary ways, the
  direction defined after *IN [steps]* will we used as default direction and can
  be overriden for specific collections.
  This feature is only available for collection lists, it is not possible to
  combine it with graph names.

* detect more types of transaction deadlocks early

* fixed display of relational operators in traversal explain output

* fixed undefined behavior in AQL function `PARSE_IDENTIFIER`

* added "engines" field to Foxx services generated in the admin interface

* added AQL function `IS_SAME_COLLECTION`:

  *IS_SAME_COLLECTION(collection, document)*: Return true if *document* has the same
  collection id as the collection specified in *collection*. *document* can either be
  a [document handle](../Glossary/README.md#document-handle) string, or a document with
  an *_id* attribute. The function does not validate whether the collection actually
  contains the specified document, but only compares the name of the specified collection
  with the collection name part of the specified document.
  If *document* is neither an object with an *id* attribute nor a *string* value,
  the function will return *null* and raise a warning.

      /* true */
      IS_SAME_COLLECTION('_users', '_users/my-user')
      IS_SAME_COLLECTION('_users', { _id: '_users/my-user' })

      /* false */
      IS_SAME_COLLECTION('_users', 'foobar/baz')
      IS_SAME_COLLECTION('_users', { _id: 'something/else' })


v2.8.0 (2016-01-25)
-------------------

* avoid recursive locking


v2.8.0-beta8 (2016-01-19)
-------------------------

* improved internal datafile statistics for compaction and compaction triggering
  conditions, preventing excessive growth of collection datafiles under some
  workloads. This should also fix issue #1596.

* renamed AQL optimizer rule `remove-collect-into` to `remove-collect-variables`

* fixed primary and edge index lookups prematurely aborting searches when the
  specified id search value contained a different collection than the collection
  the index was created for


v2.8.0-beta7 (2016-01-06)
-------------------------

* added vm.runInThisContext

* added AQL keyword `AGGREGATE` for use in AQL `COLLECT` statement

  Using `AGGREGATE` allows more efficient aggregation (incrementally while building
  the groups) than previous versions of AQL, which built group aggregates afterwards
  from the total of all group values.

  `AGGREGATE` can be used inside a `COLLECT` statement only. If used, it must follow
  the declaration of grouping keys:

      FOR doc IN collection
        COLLECT gender = doc.gender AGGREGATE minAge = MIN(doc.age), maxAge = MAX(doc.age)
        RETURN { gender, minAge, maxAge }

  or, if no grouping keys are used, it can follow the `COLLECT` keyword:

      FOR doc IN collection
        COLLECT AGGREGATE minAge = MIN(doc.age), maxAge = MAX(doc.age)
        RETURN {
  minAge, maxAge
}

  Only specific expressions are allowed on the right-hand side of each `AGGREGATE`
  assignment:

  - on the top level the expression must be a call to one of the supported aggregation
    functions `LENGTH`, `MIN`, `MAX`, `SUM`, `AVERAGE`, `STDDEV_POPULATION`, `STDDEV_SAMPLE`,
    `VARIANCE_POPULATION`, or `VARIANCE_SAMPLE`

  - the expression must not refer to variables introduced in the `COLLECT` itself

* Foxx: mocha test paths with wildcard characters (asterisks) now work on Windows

* reserved AQL keyword `NONE` for future use

* web interface: fixed a graph display bug concerning dashboard view

* web interface: fixed several bugs during the dashboard initialize process

* web interface: included several bugfixes: #1597, #1611, #1623

* AQL query optimizer now converts `LENGTH(collection-name)` to an optimized
  expression that returns the number of documents in a collection

* adjusted the behavior of the expansion (`[*]`) operator in AQL for non-array values

  In ArangoDB 2.8, calling the expansion operator on a non-array value will always
  return an empty array. Previous versions of ArangoDB expanded non-array values by
  calling the `TO_ARRAY()` function for the value, which for example returned an
  array with a single value for boolean, numeric and string input values, and an array
  with the object's values for an object input value. This behavior was inconsistent
  with how the expansion operator works for the array indexes in 2.8, so the behavior
  is now unified:

  - if the left-hand side operand of `[*]` is an array, the array will be returned as
    is when calling `[*]` on it
  - if the left-hand side operand of `[*]` is not an array, an empty array will be
    returned by `[*]`

  AQL queries that rely on the old behavior can be changed by either calling `TO_ARRAY`
  explicitly or by using the `[*]` at the correct position.

  The following example query will change its result in 2.8 compared to 2.7:

      LET values = "foo" RETURN values[*]

  In 2.7 the query has returned the array `[ "foo" ]`, but in 2.8 it will return an
  empty array `[ ]`. To make it return the array `[ "foo" ]` again, an explicit
  `TO_ARRAY` function call is needed in 2.8 (which in this case allows the removal
  of the `[*]` operator altogether). This also works in 2.7:

      LET values = "foo" RETURN TO_ARRAY(values)

  Another example:

      LET values = [ { name: "foo" }, { name: "bar" } ]
      RETURN values[*].name[*]

  The above returned `[ [ "foo" ], [ "bar" ] ] in 2.7. In 2.8 it will return
  `[ [ ], [ ] ]`, because the value of `name` is not an array. To change the results
  to the 2.7 style, the query can be changed to

      LET values = [ { name: "foo" }, { name: "bar" } ]
      RETURN values[* RETURN TO_ARRAY(CURRENT.name)]

  The above also works in 2.7.
  The following types of queries won't change:

      LET values = [ 1, 2, 3 ] RETURN values[*]
      LET values = [ { name: "foo" }, { name: "bar" } ] RETURN values[*].name
      LET values = [ { names: [ "foo", "bar" ] }, { names: [ "baz" ] } ] RETURN values[*].names[*]
      LET values = [ { names: [ "foo", "bar" ] }, { names: [ "baz" ] } ] RETURN values[*].names[**]

* slightly adjusted V8 garbage collection strategy so that collection eventually
  happens in all contexts that hold V8 external references to documents and
  collections.

  also adjusted default value of `--javascript.gc-frequency` from 10 seconds to
  15 seconds, as less internal operations are carried out in JavaScript.

* fixes for AQL optimizer and traversal

* added `--create-collection-type` option to arangoimp

  This allows specifying the type of the collection to be created when
  `--create-collection` is set to `true`.

* Foxx export cache should no longer break if a broken app is loaded in the
  web admin interface.


v2.8.0-beta2 (2015-12-16)
-------------------------

* added AQL query optimizer rule "sort-in-values"

  This rule pre-sorts the right-hand side operand of the `IN` and `NOT IN`
  operators so the operation can use a binary search with logarithmic complexity
  instead of a linear search. The rule is applied when the right-hand side
  operand of an `IN` or `NOT IN` operator in a filter condition is a variable that
  is defined in a different loop/scope than the operator itself. Additionally,
  the filter condition must consist of solely the `IN` or `NOT IN` operation
  in order to avoid any side-effects.

* changed collection status terminology in web interface for collections for
  which an unload request has been issued from `in the process of being unloaded`
  to `will be unloaded`.

* unloading a collection via the web interface will now trigger garbage collection
  in all v8 contexts and force a WAL flush. This increases the chances of perfoming
  the unload faster.

* added the following attributes to the result of `collection.figures()` and the
  corresponding HTTP API at `PUT /_api/collection/<name>/figures`:

  - `documentReferences`: The number of references to documents in datafiles
    that JavaScript code currently holds. This information can be used for
    debugging compaction and unload issues.
  - `waitingFor`: An optional string value that contains information about
    which object type is at the head of the collection's cleanup queue. This
    information can be used for debugging compaction and unload issues.
  - `compactionStatus.time`: The point in time the compaction for the collection
    was last executed. This information can be used for debugging compaction
    issues.
  - `compactionStatus.message`: The action that was performed when the compaction
    was last run for the collection. This information can be used for debugging
    compaction issues.

  Note: `waitingFor` and `compactionStatus` may be empty when called on a coordinator
  in a cluster.

* the compaction will now provide queryable status info that can be used to track
  its progress. The compaction status is displayed in the web interface, too.

* better error reporting for arangodump and arangorestore

* arangodump will now fail by default when trying to dump edges that
  refer to already dropped collections. This can be circumvented by
  specifying the option `--force true` when invoking arangodump

* fixed cluster upgrade procedure

* the AQL functions `NEAR` and `WITHIN` now have stricter validations
  for their input parameters `limit`, `radius` and `distance`. They may now throw
  exceptions when invalid parameters are passed that may have not led
  to exceptions in previous versions.

* deprecation warnings now log stack traces

* Foxx: improved backwards compatibility with 2.5 and 2.6

  - reverted Model and Repository back to non-ES6 "classes" because of
    compatibility issues when using the extend method with a constructor

  - removed deprecation warnings for extend and controller.del

  - restored deprecated method Model.toJSONSchema

  - restored deprecated `type`, `jwt` and `sessionStorageApp` options
    in Controller#activateSessions

* Fixed a deadlock problem in the cluster


v2.8.0-beta1 (2015-12-06)
-------------------------

* added AQL function `IS_DATESTRING(value)`

  Returns true if *value* is a string that can be used in a date function.
  This includes partial dates such as *2015* or *2015-10* and strings containing
  invalid dates such as *2015-02-31*. The function will return false for all
  non-string values, even if some of them may be usable in date functions.


v2.8.0-alpha1 (2015-12-03)
--------------------------

* added AQL keywords `GRAPH`, `OUTBOUND`, `INBOUND` and `ANY` for use in graph
  traversals, reserved AQL keyword `ALL` for future use

  Usage of these keywords as collection names, variable names or attribute names
  in AQL queries will not be possible without quoting. For example, the following
  AQL query will still work as it uses a quoted collection name and a quoted
  attribute name:

      FOR doc IN `OUTBOUND`
        RETURN doc.`any`

* issue #1593: added AQL `POW` function for exponentation

* added cluster execution site info in explain output for AQL queries

* replication improvements:

  - added `autoResync` configuration parameter for continuous replication.

    When set to `true`, a replication slave will automatically trigger a full data
    re-synchronization with the master when the master cannot provide the log data
    the slave had asked for. Note that `autoResync` will only work when the option
    `requireFromPresent` is also set to `true` for the continuous replication, or
    when the continuous syncer is started and detects that no start tick is present.

    Automatic re-synchronization may transfer a lot of data from the master to the
    slave and may be expensive. It is therefore turned off by default.
    When turned off, the slave will never perform an automatic re-synchronization
    with the master.

  - added `idleMinWaitTime` and `idleMaxWaitTime` configuration parameters for
    continuous replication.

    These parameters can be used to control the minimum and maximum wait time the
    slave will (intentionally) idle and not poll for master log changes in case the
    master had sent the full logs already.
    The `idleMaxWaitTime` value will only be used when `adapativePolling` is set
    to `true`. When `adaptivePolling` is disable, only `idleMinWaitTime` will be
    used as a constant time span in which the slave will not poll the master for
    further changes. The default values are 0.5 seconds for `idleMinWaitTime` and
    2.5 seconds for `idleMaxWaitTime`, which correspond to the hard-coded values
    used in previous versions of ArangoDB.

  - added `initialSyncMaxWaitTime` configuration parameter for initial and continuous
    replication

    This option controls the maximum wait time (in seconds) that the initial
    synchronization will wait for a response from the master when fetching initial
    collection data. If no response is received within this time period, the initial
    synchronization will give up and fail. This option is also relevant for
    continuous replication in case *autoResync* is set to *true*, as then the
    continuous replication may trigger a full data re-synchronization in case
    the master cannot the log data the slave had asked for.

  - HTTP requests sent from the slave to the master during initial synchronization
    will now be retried if they fail with connection problems.

  - the initial synchronization now logs its progress so it can be queried using
    the regular replication status check APIs.

  - added `async` attribute for `sync` and `syncCollection` operations called from
    the ArangoShell. Setthing this attribute to `true` will make the synchronization
    job on the server go into the background, so that the shell does not block. The
    status of the started asynchronous synchronization job can be queried from the
    ArangoShell like this:

        /* starts initial synchronization */
        var replication = require("@arangodb/replication");
        var id = replication.sync({
          endpoint: "tcp://master.domain.org:8529",
          username: "myuser",
          password: "mypasswd",
          async: true
       });

       /* now query the id of the returned async job and print the status */
       print(replication.getSyncResult(id));

    The result of `getSyncResult()` will be `false` while the server-side job
    has not completed, and different to `false` if it has completed. When it has
    completed, all job result details will be returned by the call to `getSyncResult()`.


* fixed non-deterministic query results in some cluster queries

* fixed issue #1589

* return HTTP status code 410 (gone) instead of HTTP 408 (request timeout) for
  server-side operations that are canceled / killed. Sending 410 instead of 408
  prevents clients from re-starting the same (canceled) operation. Google Chrome
  for example sends the HTTP request again in case it is responded with an HTTP
  408, and this is exactly the opposite of the desired behavior when an operation
  is canceled / killed by the user.

* web interface: queries in AQL editor now cancelable

* web interface: dashboard - added replication information

* web interface: AQL editor now supports bind parameters

* added startup option `--server.hide-product-header` to make the server not send
  the HTTP response header `"Server: ArangoDB"` in its HTTP responses. By default,
  the option is turned off so the header is still sent as usual.

* added new AQL function `UNSET_RECURSIVE` to recursively unset attritutes from
  objects/documents

* switched command-line editor in ArangoShell and arangod to linenoise-ng

* added automatic deadlock detection for transactions

  In case a deadlock is detected, a multi-collection operation may be rolled back
  automatically and fail with error 29 (`deadlock detected`). Client code for
  operations containing more than one collection should be aware of this potential
  error and handle it accordingly, either by giving up or retrying the transaction.

* Added C++ implementations for the AQL arithmetic operations and the following
  AQL functions:
  - ABS
  - APPEND
  - COLLECTIONS
  - CURRENT_DATABASE
  - DOCUMENT
  - EDGES
  - FIRST
  - FIRST_DOCUMENT
  - FIRST_LIST
  - FLATTEN
  - FLOOR
  - FULLTEXT
  - LAST
  - MEDIAN
  - MERGE_RECURSIVE
  - MINUS
  - NEAR
  - NOT_NULL
  - NTH
  - PARSE_IDENTIFIER
  - PERCENTILE
  - POP
  - POSITION
  - PUSH
  - RAND
  - RANGE
  - REMOVE_NTH
  - REMOVE_VALUE
  - REMOVE_VALUES
  - ROUND
  - SHIFT
  - SQRT
  - STDDEV_POPULATION
  - STDDEV_SAMPLE
  - UNSHIFT
  - VARIANCE_POPULATION
  - VARIANCE_SAMPLE
  - WITHIN
  - ZIP

* improved performance of skipping over many documents in an AQL query when no
  indexes and no filters are used, e.g.

      FOR doc IN collection
        LIMIT 1000000, 10
        RETURN doc

* Added array indexes

  Hash indexes and skiplist indexes can now optionally be defined for array values
  so they index individual array members.

  To define an index for array values, the attribute name is extended with the
  expansion operator `[*]` in the index definition:

      arangosh> db.colName.ensureHashIndex("tags[*]");

  When given the following document

      { tags: [ "AQL", "ArangoDB", "Index" ] }

  the index will now contain the individual values `"AQL"`, `"ArangoDB"` and `"Index"`.

  Now the index can be used for finding all documents having `"ArangoDB"` somewhere in their
  tags array using the following AQL query:

      FOR doc IN colName
        FILTER "ArangoDB" IN doc.tags[*]
        RETURN doc

* rewrote AQL query optimizer rule `use-index-range` and renamed it to `use-indexes`.
  The name change affects rule names in the optimizer's output.

* rewrote AQL execution node `IndexRangeNode` and renamed it to `IndexNode`. The name
  change affects node names in the optimizer's explain output.

* added convenience function `db._explain(query)` for human-readable explanation
  of AQL queries

* module resolution as used by `require` now behaves more like in node.js

* the `org/arangodb/request` module now returns response bodies for error responses
  by default. The old behavior of not returning bodies for error responses can be
  re-enabled by explicitly setting the option `returnBodyOnError` to `false` (#1437)


v2.7.6 (2016-01-30)
-------------------

* detect more types of transaction deadlocks early


v2.7.5 (2016-01-22)
-------------------

* backported added automatic deadlock detection for transactions

  In case a deadlock is detected, a multi-collection operation may be rolled back
  automatically and fail with error 29 (`deadlock detected`). Client code for
  operations containing more than one collection should be aware of this potential
  error and handle it accordingly, either by giving up or retrying the transaction.

* improved internal datafile statistics for compaction and compaction triggering
  conditions, preventing excessive growth of collection datafiles under some
  workloads. This should also fix issue #1596.

* Foxx export cache should no longer break if a broken app is loaded in the
  web admin interface.

* Foxx: removed some incorrect deprecation warnings.

* Foxx: mocha test paths with wildcard characters (asterisks) now work on Windows


v2.7.4 (2015-12-21)
-------------------

* slightly adjusted V8 garbage collection strategy so that collection eventually
  happens in all contexts that hold V8 external references to documents and
  collections.

* added the following attributes to the result of `collection.figures()` and the
  corresponding HTTP API at `PUT /_api/collection/<name>/figures`:

  - `documentReferences`: The number of references to documents in datafiles
    that JavaScript code currently holds. This information can be used for
    debugging compaction and unload issues.
  - `waitingFor`: An optional string value that contains information about
    which object type is at the head of the collection's cleanup queue. This
    information can be used for debugging compaction and unload issues.
  - `compactionStatus.time`: The point in time the compaction for the collection
    was last executed. This information can be used for debugging compaction
    issues.
  - `compactionStatus.message`: The action that was performed when the compaction
    was last run for the collection. This information can be used for debugging
    compaction issues.

  Note: `waitingFor` and `compactionStatus` may be empty when called on a coordinator
  in a cluster.

* the compaction will now provide queryable status info that can be used to track
  its progress. The compaction status is displayed in the web interface, too.


v2.7.3 (2015-12-17)
-------------------

* fixed some replication value conversion issues when replication applier properties
  were set via ArangoShell

* fixed disappearing of documents for collections transferred via `sync` or
  `syncCollection` if the collection was dropped right before synchronization
  and drop and (re-)create collection markers were located in the same WAL file


* fixed an issue where overwriting the system sessions collection would break
  the web interface when authentication is enabled

v2.7.2 (2015-12-01)
-------------------

* replication improvements:

  - added `autoResync` configuration parameter for continuous replication.

    When set to `true`, a replication slave will automatically trigger a full data
    re-synchronization with the master when the master cannot provide the log data
    the slave had asked for. Note that `autoResync` will only work when the option
    `requireFromPresent` is also set to `true` for the continuous replication, or
    when the continuous syncer is started and detects that no start tick is present.

    Automatic re-synchronization may transfer a lot of data from the master to the
    slave and may be expensive. It is therefore turned off by default.
    When turned off, the slave will never perform an automatic re-synchronization
    with the master.

  - added `idleMinWaitTime` and `idleMaxWaitTime` configuration parameters for
    continuous replication.

    These parameters can be used to control the minimum and maximum wait time the
    slave will (intentionally) idle and not poll for master log changes in case the
    master had sent the full logs already.
    The `idleMaxWaitTime` value will only be used when `adapativePolling` is set
    to `true`. When `adaptivePolling` is disable, only `idleMinWaitTime` will be
    used as a constant time span in which the slave will not poll the master for
    further changes. The default values are 0.5 seconds for `idleMinWaitTime` and
    2.5 seconds for `idleMaxWaitTime`, which correspond to the hard-coded values
    used in previous versions of ArangoDB.

  - added `initialSyncMaxWaitTime` configuration parameter for initial and continuous
    replication

    This option controls the maximum wait time (in seconds) that the initial
    synchronization will wait for a response from the master when fetching initial
    collection data. If no response is received within this time period, the initial
    synchronization will give up and fail. This option is also relevant for
    continuous replication in case *autoResync* is set to *true*, as then the
    continuous replication may trigger a full data re-synchronization in case
    the master cannot the log data the slave had asked for.

  - HTTP requests sent from the slave to the master during initial synchronization
    will now be retried if they fail with connection problems.

  - the initial synchronization now logs its progress so it can be queried using
    the regular replication status check APIs.

* fixed non-deterministic query results in some cluster queries

* added missing lock instruction for primary index in compactor size calculation

* fixed issue #1589

* fixed issue #1583

* fixed undefined behavior when accessing the top level of a document with the `[*]`
  operator

* fixed potentially invalid pointer access in shaper when the currently accessed
  document got re-located by the WAL collector at the very same time

* Foxx: optional configuration options no longer log validation errors when assigned
  empty values (#1495)

* Foxx: constructors provided to Repository and Model sub-classes via extend are
  now correctly called (#1592)


v2.7.1 (2015-11-07)
-------------------

* switch to linenoise next generation

* exclude `_apps` collection from replication

  The slave has its own `_apps` collection which it populates on server start.
  When replicating data from the master to the slave, the data from the master may
  clash with the slave's own data in the `_apps` collection. Excluding the `_apps`
  collection from replication avoids this.

* disable replication appliers when starting in modes `--upgrade`, `--no-server`
  and `--check-upgrade`

* more detailed output in arango-dfdb

* fixed "no start tick" issue in replication applier

  This error could occur after restarting a slave server after a shutdown
  when no data was ever transferred from the master to the slave via the
  continuous replication

* fixed problem during SSL client connection abort that led to scheduler thread
  staying at 100% CPU saturation

* fixed potential segfault in AQL `NEIGHBORS` function implementation when C++ function
  variant was used and collection names were passed as strings

* removed duplicate target for some frontend JavaScript files from the Makefile

* make AQL function `MERGE()` work on a single array parameter, too.
  This allows combining the attributes of multiple objects from an array into
  a single object, e.g.

      RETURN MERGE([
        { foo: 'bar' },
        { quux: 'quetzalcoatl', ruled: true },
        { bar: 'baz', foo: 'done' }
      ])

  will now return:

      {
        "foo": "done",
        "quux": "quetzalcoatl",
        "ruled": true,
        "bar": "baz"
      }

* fixed potential deadlock in collection status changing on Windows

* fixed hard-coded `incremental` parameter in shell implementation of
  `syncCollection` function in replication module

* fix for GCC5: added check for '-stdlib' option


v2.7.0 (2015-10-09)
-------------------

* fixed request statistics aggregation
  When arangod was started in supervisor mode, the request statistics always showed
  0 requests, as the statistics aggregation thread did not run then.

* read server configuration files before dropping privileges. this ensures that
  the SSL keyfile specified in the configuration can be read with the server's start
  privileges (i.e. root when using a standard ArangoDB package).

* fixed replication with a 2.6 replication configuration and issues with a 2.6 master

* raised default value of `--server.descriptors-minimum` to 1024

* allow Foxx apps to be installed underneath URL path `/_open/`, so they can be
  (intentionally) accessed without authentication.

* added *allowImplicit* sub-attribute in collections declaration of transactions.
  The *allowImplicit* attributes allows making transactions fail should they
  read-access a collection that was not explicitly declared in the *collections*
  array of the transaction.

* added "special" password ARANGODB_DEFAULT_ROOT_PASSWORD. If you pass
  ARANGODB_DEFAULT_ROOT_PASSWORD as password, it will read the password
  from the environment variable ARANGODB_DEFAULT_ROOT_PASSWORD


v2.7.0-rc2 (2015-09-22)
-----------------------

* fix over-eager datafile compaction

  This should reduce the need to compact directly after loading a collection when a
  collection datafile contained many insertions and updates for the same documents. It
  should also prevent from re-compacting already merged datafiles in case not many
  changes were made. Compaction will also make fewer index lookups than before.

* added `syncCollection()` function in module `org/arangodb/replication`

  This allows synchronizing the data of a single collection from a master to a slave
  server. Synchronization can either restore the whole collection by transferring all
  documents from the master to the slave, or incrementally by only transferring documents
  that differ. This is done by partitioning the collection's entire key space into smaller
  chunks and comparing the data chunk-wise between master and slave. Only chunks that are
  different will be re-transferred.

  The `syncCollection()` function can be used as follows:

      require("org/arangodb/replication").syncCollection(collectionName, options);

  e.g.

      require("org/arangodb/replication").syncCollection("myCollection", {
        endpoint: "tcp://127.0.0.1:8529",  /* master */
        username: "root",                  /* username for master */
        password: "secret",                /* password for master */
        incremental: true                  /* use incremental mode */
      });


* additionally allow the following characters in document keys:

  `(` `)` `+` `,` `=` `;` `$` `!` `*` `'` `%`


v2.7.0-rc1 (2015-09-17)
-----------------------

* removed undocumented server-side-only collection functions:
  * collection.OFFSET()
  * collection.NTH()
  * collection.NTH2()
  * collection.NTH3()

* upgraded Swagger to version 2.0 for the Documentation

  This gives the user better prepared test request structures.
  More conversions will follow so finally client libraries can be auto-generated.

* added extra AQL functions for date and time calculation and manipulation.
  These functions were contributed by GitHub users @CoDEmanX and @friday.
  A big thanks for their work!

  The following extra date functions are available from 2.7 on:

  * `DATE_DAYOFYEAR(date)`: Returns the day of year number of *date*.
    The return values range from 1 to 365, or 366 in a leap year respectively.

  * `DATE_ISOWEEK(date)`: Returns the ISO week date of *date*.
    The return values range from 1 to 53. Monday is considered the first day of the week.
    There are no fractional weeks, thus the last days in December may belong to the first
    week of the next year, and the first days in January may be part of the previous year's
    last week.

  * `DATE_LEAPYEAR(date)`: Returns whether the year of *date* is a leap year.

  * `DATE_QUARTER(date)`: Returns the quarter of the given date (1-based):
    * 1: January, February, March
    * 2: April, May, June
    * 3: July, August, September
    * 4: October, November, December

  - *DATE_DAYS_IN_MONTH(date)*: Returns the number of days in *date*'s month (28..31).

  * `DATE_ADD(date, amount, unit)`: Adds *amount* given in *unit* to *date* and
    returns the calculated date.

    *unit* can be either of the following to specify the time unit to add or
    subtract (case-insensitive):
    - y, year, years
    - m, month, months
    - w, week, weeks
    - d, day, days
    - h, hour, hours
    - i, minute, minutes
    - s, second, seconds
    - f, millisecond, milliseconds

    *amount* is the number of *unit*s to add (positive value) or subtract
    (negative value).

  * `DATE_SUBTRACT(date, amount, unit)`: Subtracts *amount* given in *unit* from
    *date* and returns the calculated date.

    It works the same as `DATE_ADD()`, except that it subtracts. It is equivalent
    to calling `DATE_ADD()` with a negative amount, except that `DATE_SUBTRACT()`
    can also subtract ISO durations. Note that negative ISO durations are not
    supported (i.e. starting with `-P`, like `-P1Y`).

  * `DATE_DIFF(date1, date2, unit, asFloat)`: Calculate the difference
    between two dates in given time *unit*, optionally with decimal places.
    Returns a negative value if *date1* is greater than *date2*.

  * `DATE_COMPARE(date1, date2, unitRangeStart, unitRangeEnd)`: Compare two
    partial dates and return true if they match, false otherwise. The parts to
    compare are defined by a range of time units.

    The full range is: years, months, days, hours, minutes, seconds, milliseconds.
    Pass the unit to start from as *unitRangeStart*, and the unit to end with as
    *unitRangeEnd*. All units in between will be compared. Leave out *unitRangeEnd*
    to only compare *unitRangeStart*.

  * `DATE_FORMAT(date, format)`: Format a date according to the given format string.
    It supports the following placeholders (case-insensitive):
    - %t: timestamp, in milliseconds since midnight 1970-01-01
    - %z: ISO date (0000-00-00T00:00:00.000Z)
    - %w: day of week (0..6)
    - %y: year (0..9999)
    - %yy: year (00..99), abbreviated (last two digits)
    - %yyyy: year (0000..9999), padded to length of 4
    - %yyyyyy: year (-009999 .. +009999), with sign prefix and padded to length of 6
    - %m: month (1..12)
    - %mm: month (01..12), padded to length of 2
    - %d: day (1..31)
    - %dd: day (01..31), padded to length of 2
    - %h: hour (0..23)
    - %hh: hour (00..23), padded to length of 2
    - %i: minute (0..59)
    - %ii: minute (00..59), padded to length of 2
    - %s: second (0..59)
    - %ss: second (00..59), padded to length of 2
    - %f: millisecond (0..999)
    - %fff: millisecond (000..999), padded to length of 3
    - %x: day of year (1..366)
    - %xxx: day of year (001..366), padded to length of 3
    - %k: ISO week date (1..53)
    - %kk: ISO week date (01..53), padded to length of 2
    - %l: leap year (0 or 1)
    - %q: quarter (1..4)
    - %a: days in month (28..31)
    - %mmm: abbreviated English name of month (Jan..Dec)
    - %mmmm: English name of month (January..December)
    - %www: abbreviated English name of weekday (Sun..Sat)
    - %wwww: English name of weekday (Sunday..Saturday)
    - %&: special escape sequence for rare occasions
    - %%: literal %
    - %: ignored

* new WAL logfiles and datafiles are now created non-sparse

  This prevents SIGBUS signals being raised when memory of a sparse datafile is accessed
  and the disk is full and the accessed file part is not actually disk-backed. In
  this case the mapped memory region is not necessarily backed by physical memory, and
  accessing the memory may raise SIGBUS and crash arangod.

* the `internal.download()` function and the module `org/arangodb/request` used some
  internal library function that handled the sending of HTTP requests from inside of
  ArangoDB. This library unconditionally set an HTTP header `Accept-Encoding: gzip`
  in all outgoing HTTP requests.

  This has been fixed in 2.7, so `Accept-Encoding: gzip` is not set automatically anymore.
  Additionally, the header `User-Agent: ArangoDB` is not set automatically either. If
  client applications desire to send these headers, they are free to add it when
  constructing the requests using the `download` function or the request module.

* fixed issue #1436: org/arangodb/request advertises deflate without supporting it

* added template string generator function `aqlQuery` for generating AQL queries

  This can be used to generate safe AQL queries with JavaScript parameter
  variables or expressions easily:

      var name = 'test';
      var attributeName = '_key';
      var query = aqlQuery`FOR u IN users FILTER u.name == ${name} RETURN u.${attributeName}`;
      db._query(query);

* report memory usage for document header data (revision id, pointer to data etc.)
  in `db.collection.figures()`. The memory used for document headers will now
  show up in the already existing attribute `indexes.size`. Due to that, the index
  sizes reported by `figures()` in 2.7 will be higher than those reported by 2.6,
  but the 2.7 values are more accurate.

* IMPORTANT CHANGE: the filenames in dumps created by arangodump now contain
  not only the name of the dumped collection, but also an additional 32-digit hash
  value. This is done to prevent overwriting dump files in case-insensitive file
  systems when there exist multiple collections with the same name (but with
  different cases).

  For example, if a database has two collections: `test` and `Test`, previous
  versions of ArangoDB created the files

  * `test.structure.json` and `test.data.json` for collection `test`
  * `Test.structure.json` and `Test.data.json` for collection `Test`

  This did not work for case-insensitive filesystems, because the files for the
  second collection would have overwritten the files of the first. arangodump in
  2.7 will create the following filenames instead:

  * `test_098f6bcd4621d373cade4e832627b4f6.structure.json` and `test_098f6bcd4621d373cade4e832627b4f6.data.json`
  * `Test_0cbc6611f5540bd0809a388dc95a615b.structure.json` and `Test_0cbc6611f5540bd0809a388dc95a615b.data.json`

  These filenames will be unambiguous even in case-insensitive filesystems.

* IMPORTANT CHANGE: make arangod actually close lingering client connections
  when idle for at least the duration specified via `--server.keep-alive-timeout`.
  In previous versions of ArangoDB, connections were not closed by the server
  when the timeout was reached and the client was still connected. Now the
  connection is properly closed by the server in case of timeout. Client
  applications relying on the old behavior may now need to reconnect to the
  server when their idle connections time out and get closed (note: connections
  being idle for a long time may be closed by the OS or firewalls anyway -
  client applications should be aware of that and try to reconnect).

* IMPORTANT CHANGE: when starting arangod, the server will drop the process
  privileges to the specified values in options `--server.uid` and `--server.gid`
  instantly after parsing the startup options.

  That means when either `--server.uid` or `--server.gid` are set, the privilege
  change will happen earlier. This may prevent binding the server to an endpoint
  with a port number lower than 1024 if the arangodb user has no privileges
  for that. Previous versions of ArangoDB changed the privileges later, so some
  startup actions were still carried out under the invoking user (i.e. likely
  *root* when started via init.d or system scripts) and especially binding to
  low port numbers was still possible there.

  The default privileges for user *arangodb* will not be sufficient for binding
  to port numbers lower than 1024. To have an ArangoDB 2.7 bind to a port number
  lower than 1024, it needs to be started with either a different privileged user,
  or the privileges of the *arangodb* user have to raised manually beforehand.

* added AQL optimizer rule `patch-update-statements`

* Linux startup scripts and systemd configuration for arangod now try to
  adjust the NOFILE (number of open files) limits for the process. The limit
  value is set to 131072 (128k) when ArangoDB is started via start/stop
  commands

* When ArangoDB is started/stopped manually via the start/stop commands, the
  main process will wait for up to 10 seconds after it forks the supervisor
  and arangod child processes. If the startup fails within that period, the
  start/stop script will fail with an exit code other than zero. If the
  startup of the supervisor or arangod is still ongoing after 10 seconds,
  the main program will still return with exit code 0. The limit of 10 seconds
  is arbitrary because the time required for a startup is not known in advance.

* added startup option `--database.throw-collection-not-loaded-error`

  Accessing a not-yet loaded collection will automatically load a collection
  on first access. This flag controls what happens in case an operation
  would need to wait for another thread to finalize loading a collection. If
  set to *true*, then the first operation that accesses an unloaded collection
  will load it. Further threads that try to access the same collection while
  it is still loading immediately fail with an error (1238, *collection not loaded*).
  This is to prevent all server threads from being blocked while waiting on the
  same collection to finish loading. When the first thread has completed loading
  the collection, the collection becomes regularly available, and all operations
  from that point on can be carried out normally, and error 1238 will not be
  thrown anymore for that collection.

  If set to *false*, the first thread that accesses a not-yet loaded collection
  will still load it. Other threads that try to access the collection while
  loading will not fail with error 1238 but instead block until the collection
  is fully loaded. This configuration might lead to all server threads being
  blocked because they are all waiting for the same collection to complete
  loading. Setting the option to *true* will prevent this from happening, but
  requires clients to catch error 1238 and react on it (maybe by scheduling
  a retry for later).

  The default value is *false*.

* added better control-C support in arangosh

  When CTRL-C is pressed in arangosh, it will now print a `^C` first. Pressing
  CTRL-C again will reset the prompt if something was entered before, or quit
  arangosh if no command was entered directly before.

  This affects the arangosh version build with Readline-support only (Linux
  and MacOS).

  The MacOS version of ArangoDB for Homebrew now depends on Readline, too. The
  Homebrew formula has been changed accordingly.
  When self-compiling ArangoDB on MacOS without Homebrew, Readline now is a
  prerequisite.

* increased default value for collection-specific `indexBuckets` value from 1 to 8

  Collections created from 2.7 on will use the new default value of `8` if not
  overridden on collection creation or later using
  `collection.properties({ indexBuckets: ... })`.

  The `indexBuckets` value determines the number of buckets to use for indexes of
  type `primary`, `hash` and `edge`. Having multiple index buckets allows splitting
  an index into smaller components, which can be filled in parallel when a collection
  is loading. Additionally, resizing and reallocation of indexes are faster and
  less intrusive if the index uses multiple buckets, because resize and reallocation
  will affect only data in a single bucket instead of all index values.

  The index buckets will be filled in parallel when loading a collection if the collection
  has an `indexBuckets` value greater than 1 and the collection contains a significant
  amount of documents/edges (the current threshold is 256K documents but this value
  may change in future versions of ArangoDB).

* changed HTTP client to use poll instead of select on Linux and MacOS

  This affects the ArangoShell and user-defined JavaScript code running inside
  arangod that initiates its own HTTP calls.

  Using poll instead of select allows using arbitrary high file descriptors
  (bigger than the compiled in FD_SETSIZE). Server connections are still handled using
  epoll, which has never been affected by FD_SETSIZE.

* implemented AQL `LIKE` function using ICU regexes

* added `RETURN DISTINCT` for AQL queries to return unique results:

      FOR doc IN collection
        RETURN DISTINCT doc.status

  This change also introduces `DISTINCT` as an AQL keyword.

* removed `createNamedQueue()` and `addJob()` functions from org/arangodb/tasks

* use less locks and more atomic variables in the internal dispatcher
  and V8 context handling implementations. This leads to improved throughput in
  some ArangoDB internals and allows for higher HTTP request throughput for
  many operations.

  A short overview of the improvements can be found here:

  https://www.arangodb.com/2015/08/throughput-enhancements/

* added shorthand notation for attribute names in AQL object literals:

      LET name = "Peter"
      LET age = 42
      RETURN { name, age }

  The above is the shorthand equivalent of the generic form

      LET name = "Peter"
      LET age = 42
      RETURN { name : name, age : age }

* removed configure option `--enable-timings`

  This option did not have any effect.

* removed configure option `--enable-figures`

  This option previously controlled whether HTTP request statistics code was
  compiled into ArangoDB or not. The previous default value was `true` so
  statistics code was available in official packages. Setting the option to
  `false` led to compile errors so it is doubtful the default value was
  ever changed. By removing the option some internal statistics code was also
  simplified.

* removed run-time manipulation methods for server endpoints:

  * `db._removeEndpoint()`
  * `db._configureEndpoint()`
  * HTTP POST `/_api/endpoint`
  * HTTP DELETE `/_api/endpoint`

* AQL query result cache

  The query result cache can optionally cache the complete results of all or selected AQL queries.
  It can be operated in the following modes:

  * `off`: the cache is disabled. No query results will be stored
  * `on`: the cache will store the results of all AQL queries unless their `cache`
    attribute flag is set to `false`
  * `demand`: the cache will store the results of AQL queries that have their
    `cache` attribute set to `true`, but will ignore all others

  The mode can be set at server startup using the `--database.query-cache-mode` configuration
  option and later changed at runtime.

  The following HTTP REST APIs have been added for controlling the query cache:

  * HTTP GET `/_api/query-cache/properties`: returns the global query cache configuration
  * HTTP PUT `/_api/query-cache/properties`: modifies the global query cache configuration
  * HTTP DELETE `/_api/query-cache`: invalidates all results in the query cache

  The following JavaScript functions have been added for controlling the query cache:

  * `require("org/arangodb/aql/cache").properties()`: returns the global query cache configuration
  * `require("org/arangodb/aql/cache").properties(properties)`: modifies the global query cache configuration
  * `require("org/arangodb/aql/cache").clear()`: invalidates all results in the query cache

* do not link arangoimp against V8

* AQL function call arguments optimization

  This will lead to arguments in function calls inside AQL queries not being copied but passed
  by reference. This may speed up calls to functions with bigger argument values or queries that
  call functions a lot of times.

* upgraded V8 version to 4.3.61

* removed deprecated AQL `SKIPLIST` function.

  This function was introduced in older versions of ArangoDB with a less powerful query optimizer to
  retrieve data from a skiplist index using a `LIMIT` clause. It was marked as deprecated in ArangoDB
  2.6.

  Since ArangoDB 2.3 the behavior of the `SKIPLIST` function can be emulated using regular AQL
  constructs, e.g.

      FOR doc IN @@collection
        FILTER doc.value >= @value
        SORT doc.value DESC
        LIMIT 1
        RETURN doc

* the `skip()` function for simple queries does not accept negative input any longer.
  This feature was deprecated in 2.6.0.

* fix exception handling

  In some cases JavaScript exceptions would re-throw without information of the original problem.
  Now the original exception is logged for failure analysis.

* based REST API method PUT `/_api/simple/all` on the cursor API and make it use AQL internally.

  The change speeds up this REST API method and will lead to additional query information being
  returned by the REST API. Clients can use this extra information or ignore it.

* Foxx Queue job success/failure handlers arguments have changed from `(jobId, jobData, result, jobFailures)` to `(result, jobData, job)`.

* added Foxx Queue job options `repeatTimes`, `repeatUntil` and `repeatDelay` to automatically re-schedule jobs when they are completed.

* added Foxx manifest configuration type `password` to mask values in the web interface.

* fixed default values in Foxx manifest configurations sometimes not being used as defaults.

* fixed optional parameters in Foxx manifest configurations sometimes not being cleared correctly.

* Foxx dependencies can now be marked as optional using a slightly more verbose syntax in your manifest file.

* converted Foxx constructors to ES6 classes so you can extend them using class syntax.

* updated aqb to 2.0.

* updated chai to 3.0.

* Use more madvise calls to speed up things when memory is tight, in particular
  at load time but also for random accesses later.

* Overhauled web interface

  The web interface now has a new design.

  The API documentation for ArangoDB has been moved from "Tools" to "Links" in the web interface.

  The "Applications" tab in the web interfaces has been renamed to "Services".


v2.6.12 (2015-12-02)
--------------------

* fixed disappearing of documents for collections transferred via `sync` if the
  the collection was dropped right before synchronization and drop and (re-)create
  collection markers were located in the same WAL file

* added missing lock instruction for primary index in compactor size calculation

* fixed issue #1589

* fixed issue #1583

* Foxx: optional configuration options no longer log validation errors when assigned
  empty values (#1495)


v2.6.11 (2015-11-18)
--------------------

* fixed potentially invalid pointer access in shaper when the currently accessed
  document got re-located by the WAL collector at the very same time


v2.6.10 (2015-11-10)
--------------------

* disable replication appliers when starting in modes `--upgrade`, `--no-server`
  and `--check-upgrade`

* more detailed output in arango-dfdb

* fixed potential deadlock in collection status changing on Windows

* issue #1521: Can't dump/restore with user and password


v2.6.9 (2015-09-29)
-------------------

* added "special" password ARANGODB_DEFAULT_ROOT_PASSWORD. If you pass
  ARANGODB_DEFAULT_ROOT_PASSWORD as password, it will read the password
  from the environment variable ARANGODB_DEFAULT_ROOT_PASSWORD

* fixed failing AQL skiplist, sort and limit combination

  When using a Skiplist index on an attribute (say "a") and then using sort
  and skip on this attribute caused the result to be empty e.g.:

    require("internal").db.test.ensureSkiplist("a");
    require("internal").db._query("FOR x IN test SORT x.a LIMIT 10, 10");

  Was always empty no matter how many documents are stored in test.
  This is now fixed.

v2.6.8 (2015-09-09)
-------------------

* ARM only:

  The ArangoDB packages for ARM require the kernel to allow unaligned memory access.
  How the kernel handles unaligned memory access is configurable at runtime by
  checking and adjusting the contents `/proc/cpu/alignment`.

  In order to operate on ARM, ArangoDB requires the bit 1 to be set. This will
  make the kernel trap and adjust unaligned memory accesses. If this bit is not
  set, the kernel may send a SIGBUS signal to ArangoDB and terminate it.

  To set bit 1 in `/proc/cpu/alignment` use the following command as a privileged
  user (e.g. root):

      echo "2" > /proc/cpu/alignment

  Note that this setting affects all user processes and not just ArangoDB. Setting
  the alignment with the above command will also not make the setting permanent,
  so it will be lost after a restart of the system. In order to make the setting
  permanent, it should be executed during system startup or before starting arangod.

  The ArangoDB start/stop scripts do not adjust the alignment setting, but rely on
  the environment to have the correct alignment setting already. The reason for this
  is that the alignment settings also affect all other user processes (which ArangoDB
  is not aware of) and thus may have side-effects outside of ArangoDB. It is therefore
  more reasonable to have the system administrator carry out the change.


v2.6.7 (2015-08-25)
-------------------

* improved AssocMulti index performance when resizing.

  This makes the edge index perform less I/O when under memory pressure.


v2.6.6 (2015-08-23)
-------------------

* added startup option `--server.additional-threads` to create separate queues
  for slow requests.


v2.6.5 (2015-08-17)
-------------------

* added startup option `--database.throw-collection-not-loaded-error`

  Accessing a not-yet loaded collection will automatically load a collection
  on first access. This flag controls what happens in case an operation
  would need to wait for another thread to finalize loading a collection. If
  set to *true*, then the first operation that accesses an unloaded collection
  will load it. Further threads that try to access the same collection while
  it is still loading immediately fail with an error (1238, *collection not loaded*).
  This is to prevent all server threads from being blocked while waiting on the
  same collection to finish loading. When the first thread has completed loading
  the collection, the collection becomes regularly available, and all operations
  from that point on can be carried out normally, and error 1238 will not be
  thrown anymore for that collection.

  If set to *false*, the first thread that accesses a not-yet loaded collection
  will still load it. Other threads that try to access the collection while
  loading will not fail with error 1238 but instead block until the collection
  is fully loaded. This configuration might lead to all server threads being
  blocked because they are all waiting for the same collection to complete
  loading. Setting the option to *true* will prevent this from happening, but
  requires clients to catch error 1238 and react on it (maybe by scheduling
  a retry for later).

  The default value is *false*.

* fixed busy wait loop in scheduler threads that sometimes consumed 100% CPU while
  waiting for events on connections closed unexpectedly by the client side

* handle attribute `indexBuckets` when restoring collections via arangorestore.
  Previously the `indexBuckets` attribute value from the dump was ignored, and the
   server default value for `indexBuckets` was used when restoring a collection.

* fixed "EscapeValue already set error" crash in V8 actions that might have occurred when
  canceling V8-based operations.


v2.6.4 (2015-08-01)
-------------------

* V8: Upgrade to version 4.1.0.27 - this is intended to be the stable V8 version.

* fixed issue #1424: Arango shell should not processing arrows pushing on keyboard


v2.6.3 (2015-07-21)
-------------------

* issue #1409: Document values with null character truncated


v2.6.2 (2015-07-04)
-------------------

* fixed issue #1383: bindVars for HTTP API doesn't work with empty string

* fixed handling of default values in Foxx manifest configurations

* fixed handling of optional parameters in Foxx manifest configurations

* fixed a reference error being thrown in Foxx queues when a function-based job type is used that is not available and no options object is passed to queue.push


v2.6.1 (2015-06-24)
-------------------

* Add missing swagger files to cmake build. fixes #1368

* fixed documentation errors


v2.6.0 (2015-06-20)
-------------------

* using negative values for `SimpleQuery.skip()` is deprecated.
  This functionality will be removed in future versions of ArangoDB.

* The following simple query functions are now deprecated:

  * collection.near
  * collection.within
  * collection.geo
  * collection.fulltext
  * collection.range
  * collection.closedRange

  This also lead to the following REST API methods being deprecated from now on:

  * PUT /_api/simple/near
  * PUT /_api/simple/within
  * PUT /_api/simple/fulltext
  * PUT /_api/simple/range

  It is recommended to replace calls to these functions or APIs with equivalent AQL queries,
  which are more flexible because they can be combined with other operations:

      FOR doc IN NEAR(@@collection, @latitude, @longitude, @limit)
        RETURN doc

      FOR doc IN WITHIN(@@collection, @latitude, @longitude, @radius, @distanceAttributeName)
        RETURN doc

      FOR doc IN FULLTEXT(@@collection, @attributeName, @queryString, @limit)
        RETURN doc

      FOR doc IN @@collection
        FILTER doc.value >= @left && doc.value < @right
        LIMIT @skip, @limit
        RETURN doc`

  The above simple query functions and REST API methods may be removed in future versions
  of ArangoDB.

* deprecated now-obsolete AQL `SKIPLIST` function

  The function was introduced in older versions of ArangoDB with a less powerful query optimizer to
  retrieve data from a skiplist index using a `LIMIT` clause.

  Since 2.3 the same goal can be achieved by using regular AQL constructs, e.g.

      FOR doc IN collection FILTER doc.value >= @value SORT doc.value DESC LIMIT 1 RETURN doc

* fixed issues when switching the database inside tasks and during shutdown of database cursors

  These features were added during 2.6 alpha stage so the fixes affect devel/2.6-alpha builds only

* issue #1360: improved foxx-manager help

* added `--enable-tcmalloc` configure option.

  When this option is set, arangod and the client tools will be linked against tcmalloc, which replaces
  the system allocator. When the option is set, a tcmalloc library must be present on the system under
  one of the names `libtcmalloc`, `libtcmalloc_minimal` or `libtcmalloc_debug`.

  As this is a configure option, it is supported for manual builds on Linux-like systems only. tcmalloc
  support is currently experimental.

* issue #1353: Windows: HTTP API - incorrect path in errorMessage

* issue #1347: added option `--create-database` for arangorestore.

  Setting this option to `true` will now create the target database if it does not exist. When creating
  the target database, the username and passwords passed to arangorestore will be used to create an
  initial user for the new database.

* issue #1345: advanced debug information for User Functions

* issue #1341: Can't use bindvars in UPSERT

* fixed vulnerability in JWT implementation.

* changed default value of option `--database.ignore-datafile-errors` from `true` to `false`

  If the new default value of `false` is used, then arangod will refuse loading collections that contain
  datafiles with CRC mismatches or other errors. A collection with datafile errors will then become
  unavailable. This prevents follow up errors from happening.

  The only way to access such collection is to use the datafile debugger (arango-dfdb) and try to repair
  or truncate the datafile with it.

  If `--database.ignore-datafile-errors` is set to `true`, then collections will become available
  even if parts of their data cannot be loaded. This helps availability, but may cause (partial) data
  loss and follow up errors.

* added server startup option `--server.session-timeout` for controlling the timeout of user sessions
  in the web interface

* add sessions and cookie authentication for ArangoDB's web interface

  ArangoDB's built-in web interface now uses sessions. Session information ids are stored in cookies,
  so clients using the web interface must accept cookies in order to use it

* web interface: display query execution time in AQL editor

* web interface: renamed AQL query *submit* button to *execute*

* web interface: added query explain feature in AQL editor

* web interface: demo page added. only working if demo data is available, hidden otherwise

* web interface: added support for custom app scripts with optional arguments and results

* web interface: mounted apps that need to be configured are now indicated in the app overview

* web interface: added button for running tests to app details

* web interface: added button for configuring app dependencies to app details

* web interface: upgraded API documentation to use Swagger 2

* INCOMPATIBLE CHANGE

  removed startup option `--log.severity`

  The docs for `--log.severity` mentioned lots of severities (e.g. `exception`, `technical`, `functional`, `development`)
  but only a few severities (e.g. `all`, `human`) were actually used, with `human` being the default and `all` enabling the
  additional logging of requests. So the option pretended to control a lot of things which it actually didn't. Additionally,
  the option `--log.requests-file` was around for a long time already, also controlling request logging.

  Because the `--log.severity` option effectively did not control that much, it was removed. A side effect of removing the
  option is that 2.5 installations which used `--log.severity all` will not log requests after the upgrade to 2.6. This can
  be adjusted by setting the `--log.requests-file` option.

* add backtrace to fatal log events

* added optional `limit` parameter for AQL function `FULLTEXT`

* make fulltext index also index text values contained in direct sub-objects of the indexed
  attribute.

  Previous versions of ArangoDB only indexed the attribute value if it was a string. Sub-attributes
  of the index attribute were ignored when fulltext indexing.

  Now, if the index attribute value is an object, the object's values will each be included in the
  fulltext index if they are strings. If the index attribute value is an array, the array's values
  will each be included in the fulltext index if they are strings.

  For example, with a fulltext index present on the `translations` attribute, the following text
  values will now be indexed:

      var c = db._create("example");
      c.ensureFulltextIndex("translations");
      c.insert({ translations: { en: "fox", de: "Fuchs", fr: "renard", ru: "лиса" } });
      c.insert({ translations: "Fox is the English translation of the German word Fuchs" });
      c.insert({ translations: [ "ArangoDB", "document", "database", "Foxx" ] });

      c.fulltext("translations", "лиса").toArray();       // returns only first document
      c.fulltext("translations", "Fox").toArray();        // returns first and second documents
      c.fulltext("translations", "prefix:Fox").toArray(); // returns all three documents

* added batch document removal and lookup commands:

      collection.lookupByKeys(keys)
      collection.removeByKeys(keys)

  These commands can be used to perform multi-document lookup and removal operations efficiently
  from the ArangoShell. The argument to these operations is an array of document keys.

  Also added HTTP APIs for batch document commands:

  * PUT /_api/simple/lookup-by-keys
  * PUT /_api/simple/remove-by-keys

* properly prefix document address URLs with the current database name for calls to the REST
  API method GET `/_api/document?collection=...` (that method will return partial URLs to all
  documents in the collection).

  Previous versions of ArangoDB returned the URLs starting with `/_api/` but without the current
  database name, e.g. `/_api/document/mycollection/mykey`. Starting with 2.6, the response URLs
  will include the database name as well, e.g. `/_db/_system/_api/document/mycollection/mykey`.

* added dedicated collection export HTTP REST API

  ArangoDB now provides a dedicated collection export API, which can take snapshots of entire
  collections more efficiently than the general-purpose cursor API. The export API is useful
  to transfer the contents of an entire collection to a client application. It provides optional
  filtering on specific attributes.

  The export API is available at endpoint `POST /_api/export?collection=...`. The API has the
  same return value structure as the already established cursor API (`POST /_api/cursor`).

  An introduction to the export API is given in this blog post:
  http://jsteemann.github.io/blog/2015/04/04/more-efficient-data-exports/

* subquery optimizations for AQL queries

  This optimization avoids copying intermediate results into subqueries that are not required
  by the subquery.

  A brief description can be found here:
  http://jsteemann.github.io/blog/2015/05/04/subquery-optimizations/

* return value optimization for AQL queries

  This optimization avoids copying the final query result inside the query's main `ReturnNode`.

  A brief description can be found here:
  http://jsteemann.github.io/blog/2015/05/04/return-value-optimization-for-aql/

* speed up AQL queries containing big `IN` lists for index lookups

  `IN` lists used for index lookups had performance issues in previous versions of ArangoDB.
  These issues have been addressed in 2.6 so using bigger `IN` lists for filtering is much
  faster.

  A brief description can be found here:
  http://jsteemann.github.io/blog/2015/05/07/in-list-improvements/

* allow `@` and `.` characters in document keys, too

  This change also leads to document keys being URL-encoded when returned in HTTP `location`
  response headers.

* added alternative implementation for AQL COLLECT

  The alternative method uses a hash table for grouping and does not require its input elements
  to be sorted. It will be taken into account by the optimizer for `COLLECT` statements that do
  not use an `INTO` clause.

  In case a `COLLECT` statement can use the hash table variant, the optimizer will create an extra
  plan for it at the beginning of the planning phase. In this plan, no extra `SORT` node will be
  added in front of the `COLLECT` because the hash table variant of `COLLECT` does not require
  sorted input. Instead, a `SORT` node will be added after it to sort its output. This `SORT` node
  may be optimized away again in later stages. If the sort order of the result is irrelevant to
  the user, adding an extra `SORT null` after a hash `COLLECT` operation will allow the optimizer to
  remove the sorts altogether.

  In addition to the hash table variant of `COLLECT`, the optimizer will modify the original plan
  to use the regular `COLLECT` implementation. As this implementation requires sorted input, the
  optimizer will insert a `SORT` node in front of the `COLLECT`. This `SORT` node may be optimized
  away in later stages.

  The created plans will then be shipped through the regular optimization pipeline. In the end,
  the optimizer will pick the plan with the lowest estimated total cost as usual. The hash table
  variant does not require an up-front sort of the input, and will thus be preferred over the
  regular `COLLECT` if the optimizer estimates many input elements for the `COLLECT` node and
  cannot use an index to sort them.

  The optimizer can be explicitly told to use the regular *sorted* variant of `COLLECT` by
  suffixing a `COLLECT` statement with `OPTIONS { "method" : "sorted" }`. This will override the
  optimizer guesswork and only produce the *sorted* variant of `COLLECT`.

  A blog post on the new `COLLECT` implementation can be found here:
  http://jsteemann.github.io/blog/2015/04/22/collecting-with-a-hash-table/

* refactored HTTP REST API for cursors

  The HTTP REST API for cursors (`/_api/cursor`) has been refactored to improve its performance
  and use less memory.

  A post showing some of the performance improvements can be found here:
  http://jsteemann.github.io/blog/2015/04/01/improvements-for-the-cursor-api/

* simplified return value syntax for data-modification AQL queries

  ArangoDB 2.4 since version allows to return results from data-modification AQL queries. The
  syntax for this was quite limited and verbose:

      FOR i IN 1..10
        INSERT { value: i } IN test
        LET inserted = NEW
        RETURN inserted

  The `LET inserted = NEW RETURN inserted` was required literally to return the inserted
  documents. No calculations could be made using the inserted documents.

  This is now more flexible. After a data-modification clause (e.g. `INSERT`, `UPDATE`, `REPLACE`,
  `REMOVE`, `UPSERT`) there can follow any number of `LET` calculations. These calculations can
  refer to the pseudo-values `OLD` and `NEW` that are created by the data-modification statements.

  This allows returning projections of inserted or updated documents, e.g.:

      FOR i IN 1..10
        INSERT { value: i } IN test
        RETURN { _key: NEW._key, value: i }

  Still not every construct is allowed after a data-modification clause. For example, no functions
  can be called that may access documents.

  More information can be found here:
  http://jsteemann.github.io/blog/2015/03/27/improvements-for-data-modification-queries/

* added AQL `UPSERT` statement

  This adds an `UPSERT` statement to AQL that is a combination of both `INSERT` and `UPDATE` /
  `REPLACE`. The `UPSERT` will search for a matching document using a user-provided example.
  If no document matches the example, the *insert* part of the `UPSERT` statement will be
  executed. If there is a match, the *update* / *replace* part will be carried out:

      UPSERT { page: 'index.html' }                 /* search example */
        INSERT { page: 'index.html', pageViews: 1 } /* insert part */
        UPDATE { pageViews: OLD.pageViews + 1 }     /* update part */
        IN pageViews

  `UPSERT` can be used with an `UPDATE` or `REPLACE` clause. The `UPDATE` clause will perform
  a partial update of the found document, whereas the `REPLACE` clause will replace the found
  document entirely. The `UPDATE` or `REPLACE` parts can refer to the pseudo-value `OLD`, which
  contains all attributes of the found document.

  `UPSERT` statements can optionally return values. In the following query, the return
  attribute `found` will return the found document before the `UPDATE` was applied. If no
  document was found, `found` will contain a value of `null`. The `updated` result attribute will
  contain the inserted / updated document:

      UPSERT { page: 'index.html' }                 /* search example */
        INSERT { page: 'index.html', pageViews: 1 } /* insert part */
        UPDATE { pageViews: OLD.pageViews + 1 }     /* update part */
        IN pageViews
        RETURN { found: OLD, updated: NEW }

  A more detailed description of `UPSERT` can be found here:
  http://jsteemann.github.io/blog/2015/03/27/preview-of-the-upsert-command/

* adjusted default configuration value for `--server.backlog-size` from 10 to 64.

* issue #1231: bug xor feature in AQL: LENGTH(null) == 4

  This changes the behavior of the AQL `LENGTH` function as follows:

  - if the single argument to `LENGTH()` is `null`, then the result will now be `0`. In previous
    versions of ArangoDB, the result of `LENGTH(null)` was `4`.

  - if the single argument to `LENGTH()` is `true`, then the result will now be `1`. In previous
    versions of ArangoDB, the result of `LENGTH(true)` was `4`.

  - if the single argument to `LENGTH()` is `false`, then the result will now be `0`. In previous
    versions of ArangoDB, the result of `LENGTH(false)` was `5`.

  The results of `LENGTH()` with string, numeric, array object argument values do not change.

* issue #1298: Bulk import if data already exists (#1298)

  This change extends the HTTP REST API for bulk imports as follows:

  When documents are imported and the `_key` attribute is specified for them, the import can be
  used for inserting and updating/replacing documents. Previously, the import could be used for
  inserting new documents only, and re-inserting a document with an existing key would have failed
  with a *unique key constraint violated* error.

  The above behavior is still the default. However, the API now allows controlling the behavior
  in case of a unique key constraint error via the optional URL parameter `onDuplicate`.

  This parameter can have one of the following values:

  - `error`: when a unique key constraint error occurs, do not import or update the document but
    report an error. This is the default.

  - `update`: when a unique key constraint error occurs, try to (partially) update the existing
    document with the data specified in the import. This may still fail if the document would
    violate secondary unique indexes. Only the attributes present in the import data will be
    updated and other attributes already present will be preserved. The number of updated documents
    will be reported in the `updated` attribute of the HTTP API result.

  - `replace`: when a unique key constraint error occurs, try to fully replace the existing
    document with the data specified in the import. This may still fail if the document would
    violate secondary unique indexes. The number of replaced documents will be reported in the
    `updated` attribute of the HTTP API result.

  - `ignore`: when a unique key constraint error occurs, ignore this error. There will be no
    insert, update or replace for the particular document. Ignored documents will be reported
    separately in the `ignored` attribute of the HTTP API result.

  The result of the HTTP import API will now contain the attributes `ignored` and `updated`, which
  contain the number of ignored and updated documents respectively. These attributes will contain a
  value of zero unless the `onDuplicate` URL parameter is set to either `update` or `replace`
  (in this case the `updated` attribute may contain non-zero values) or `ignore` (in this case the
  `ignored` attribute may contain a non-zero value).

  To support the feature, arangoimp also has a new command line option `--on-duplicate` which can
  have one of the values `error`, `update`, `replace`, `ignore`. The default value is `error`.

  A few examples for using arangoimp with the `--on-duplicate` option can be found here:
  http://jsteemann.github.io/blog/2015/04/14/updating-documents-with-arangoimp/

* changed behavior of `db._query()` in the ArangoShell:

  if the command's result is printed in the shell, the first 10 results will be printed. Previously
  only a basic description of the underlying query result cursor was printed. Additionally, if the
  cursor result contains more than 10 results, the cursor is assigned to a global variable `more`,
  which can be used to iterate over the cursor result.

  Example:

      arangosh [_system]> db._query("FOR i IN 1..15 RETURN i")
      [object ArangoQueryCursor, count: 15, hasMore: true]

      [
        1,
        2,
        3,
        4,
        5,
        6,
        7,
        8,
        9,
        10
      ]

      type 'more' to show more documents


      arangosh [_system]> more
      [object ArangoQueryCursor, count: 15, hasMore: false]

      [
        11,
        12,
        13,
        14,
        15
      ]

* Disallow batchSize value 0 in HTTP `POST /_api/cursor`:

  The HTTP REST API `POST /_api/cursor` does not accept a `batchSize` parameter value of
  `0` any longer. A batch size of 0 never made much sense, but previous versions of ArangoDB
  did not check for this value. Now creating a cursor using a `batchSize` value 0 will
  result in an HTTP 400 error response

* REST Server: fix memory leaks when failing to add jobs

* 'EDGES' AQL Function

  The AQL function `EDGES` got a new fifth option parameter.
  Right now only one option is available: 'includeVertices'. This is a boolean parameter
  that allows to modify the result of the `EDGES` function.
  Default is 'includeVertices: false' which does not have any effect.
  'includeVertices: true' modifies the result, such that
  {vertex: <vertexDocument>, edge: <edgeDocument>} is returned.

* INCOMPATIBLE CHANGE:

  The result format of the AQL function `NEIGHBORS` has been changed.
  Before it has returned an array of objects containing 'vertex' and 'edge'.
  Now it will only contain the vertex directly.
  Also an additional option 'includeData' has been added.
  This is used to define if only the 'vertex._id' value should be returned (false, default),
  or if the vertex should be looked up in the collection and the complete JSON should be returned
  (true).
  Using only the id values can lead to significantly improved performance if this is the only information
  required.

  In order to get the old result format prior to ArangoDB 2.6, please use the function EDGES instead.
  Edges allows for a new option 'includeVertices' which, set to true, returns exactly the format of NEIGHBORS.
  Example:

      NEIGHBORS(<vertexCollection>, <edgeCollection>, <vertex>, <direction>, <example>)

  This can now be achieved by:

      EDGES(<edgeCollection>, <vertex>, <direction>, <example>, {includeVertices: true})

  If you are nesting several NEIGHBORS steps you can speed up their performance in the following way:

  Old Example:

  FOR va IN NEIGHBORS(Users, relations, 'Users/123', 'outbound') FOR vc IN NEIGHBORS(Products, relations, va.vertex._id, 'outbound') RETURN vc

  This can now be achieved by:

  FOR va IN NEIGHBORS(Users, relations, 'Users/123', 'outbound') FOR vc IN NEIGHBORS(Products, relations, va, 'outbound', null, {includeData: true}) RETURN vc
                                                                                                          ^^^^                  ^^^^^^^^^^^^^^^^^^^
                                                                                                  Use intermediate directly     include Data for final

* INCOMPATIBLE CHANGE:

  The AQL function `GRAPH_NEIGHBORS` now provides an additional option `includeData`.
  This option allows controlling whether the function should return the complete vertices
  or just their IDs. Returning only the IDs instead of the full vertices can lead to
  improved performance .

  If provided, `includeData` is set to `true`, all vertices in the result will be returned
  with all their attributes. The default value of `includeData` is `false`.
  This makes the default function results incompatible with previous versions of ArangoDB.

  To get the old result style in ArangoDB 2.6, please set the options as follows in calls
  to `GRAPH_NEIGHBORS`:

      GRAPH_NEIGHBORS(<graph>, <vertex>, { includeData: true })

* INCOMPATIBLE CHANGE:

  The AQL function `GRAPH_COMMON_NEIGHBORS` now provides an additional option `includeData`.
  This option allows controlling whether the function should return the complete vertices
  or just their IDs. Returning only the IDs instead of the full vertices can lead to
  improved performance .

  If provided, `includeData` is set to `true`, all vertices in the result will be returned
  with all their attributes. The default value of `includeData` is `false`.
  This makes the default function results incompatible with previous versions of ArangoDB.

  To get the old result style in ArangoDB 2.6, please set the options as follows in calls
  to `GRAPH_COMMON_NEIGHBORS`:

      GRAPH_COMMON_NEIGHBORS(<graph>, <vertexExamples1>, <vertexExamples2>, { includeData: true }, { includeData: true })

* INCOMPATIBLE CHANGE:

  The AQL function `GRAPH_SHORTEST_PATH` now provides an additional option `includeData`.
  This option allows controlling whether the function should return the complete vertices
  and edges or just their IDs. Returning only the IDs instead of full vertices and edges
  can lead to improved performance .

  If provided, `includeData` is set to `true`, all vertices and edges in the result will
  be returned with all their attributes. There is also an optional parameter `includePath` of
  type object.
  It has two optional sub-attributes `vertices` and `edges`, both of type boolean.
  Both can be set individually and the result will include all vertices on the path if
  `includePath.vertices == true` and all edges if `includePath.edges == true` respectively.

  The default value of `includeData` is `false`, and paths are now excluded by default.
  This makes the default function results incompatible with previous versions of ArangoDB.

  To get the old result style in ArangoDB 2.6, please set the options as follows in calls
  to `GRAPH_SHORTEST_PATH`:

      GRAPH_SHORTEST_PATH(<graph>, <source>, <target>, { includeData: true, includePath: { edges: true, vertices: true } })

  The attributes `startVertex` and `vertex` that were present in the results of `GRAPH_SHORTEST_PATH`
  in previous versions of ArangoDB will not be produced in 2.6. To calculate these attributes in 2.6,
  please extract the first and last elements from the `vertices` result attribute.

* INCOMPATIBLE CHANGE:

  The AQL function `GRAPH_DISTANCE_TO` will now return only the id the destination vertex
  in the `vertex` attribute, and not the full vertex data with all vertex attributes.

* INCOMPATIBLE CHANGE:

  All graph measurements functions in JavaScript module `general-graph` that calculated a
  single figure previously returned an array containing just the figure. Now these functions
  will return the figure directly and not put it inside an array.

  The affected functions are:

  * `graph._absoluteEccentricity`
  * `graph._eccentricity`
  * `graph._absoluteCloseness`
  * `graph._closeness`
  * `graph._absoluteBetweenness`
  * `graph._betweenness`
  * `graph._radius`
  * `graph._diameter`

* Create the `_graphs` collection in new databases with `waitForSync` attribute set to `false`

  The previous `waitForSync` value was `true`, so default the behavior when creating and dropping
  graphs via the HTTP REST API changes as follows if the new settings are in effect:

  * `POST /_api/graph` by default returns `HTTP 202` instead of `HTTP 201`
  * `DELETE /_api/graph/graph-name` by default returns `HTTP 202` instead of `HTTP 201`

  If the `_graphs` collection still has its `waitForSync` value set to `true`, then the HTTP status
  code will not change.

* Upgraded ICU to version 54; this increases performance in many places.
  based on https://code.google.com/p/chromium/issues/detail?id=428145

* added support for HTTP push aka chunked encoding

* issue #1051: add info whether server is running in service or user mode?

  This will add a "mode" attribute to the result of the result of HTTP GET `/_api/version?details=true`

  "mode" can have the following values:

  - `standalone`: server was started manually (e.g. on command-line)
  - `service`: service is running as Windows service, in daemon mode or under the supervisor

* improve system error messages in Windows port

* increased default value of `--server.request-timeout` from 300 to 1200 seconds for client tools
  (arangosh, arangoimp, arangodump, arangorestore)

* increased default value of `--server.connect-timeout` from 3 to 5 seconds for client tools
  (arangosh, arangoimp, arangodump, arangorestore)

* added startup option `--server.foxx-queues-poll-interval`

  This startup option controls the frequency with which the Foxx queues manager is checking
  the queue (or queues) for jobs to be executed.

  The default value is `1` second. Lowering this value will result in the queue manager waking
  up and checking the queues more frequently, which may increase CPU usage of the server.
  When not using Foxx queues, this value can be raised to save some CPU time.

* added startup option `--server.foxx-queues`

  This startup option controls whether the Foxx queue manager will check queue and job entries.
  Disabling this option can reduce server load but will prevent jobs added to Foxx queues from
  being processed at all.

  The default value is `true`, enabling the Foxx queues feature.

* make Foxx queues really database-specific.

  Foxx queues were and are stored in a database-specific collection `_queues`. However, a global
  cache variable for the queues led to the queue names being treated database-independently, which
  was wrong.

  Since 2.6, Foxx queues names are truly database-specific, so the same queue name can be used in
  two different databases for two different queues. Until then, it is advisable to think of queues
  as already being database-specific, and using the database name as a queue name prefix to be
  avoid name conflicts, e.g.:

      var queueName = "myQueue";
      var Foxx = require("org/arangodb/foxx");
      Foxx.queues.create(db._name() + ":" + queueName);

* added support for Foxx queue job types defined as app scripts.

  The old job types introduced in 2.4 are still supported but are known to cause issues in 2.5
  and later when the server is restarted or the job types are not defined in every thread.

  The new job types avoid this issue by storing an explicit mount path and script name rather
  than an assuming the job type is defined globally. It is strongly recommended to convert your
  job types to the new script-based system.

* renamed Foxx sessions option "sessionStorageApp" to "sessionStorage". The option now also accepts session storages directly.

* Added the following JavaScript methods for file access:
  * fs.copyFile() to copy single files
  * fs.copyRecursive() to copy directory trees
  * fs.chmod() to set the file permissions (non-Windows only)

* Added process.env for accessing the process environment from JavaScript code

* Cluster: kickstarter shutdown routines will more precisely follow the shutdown of its nodes.

* Cluster: don't delete agency connection objects that are currently in use.

* Cluster: improve passing along of HTTP errors

* fixed issue #1247: debian init script problems

* multi-threaded index creation on collection load

  When a collection contains more than one secondary index, they can be built in memory in
  parallel when the collection is loaded. How many threads are used for parallel index creation
  is determined by the new configuration parameter `--database.index-threads`. If this is set
  to 0, indexes are built by the opening thread only and sequentially. This is equivalent to
  the behavior in 2.5 and before.

* speed up building up primary index when loading collections

* added `count` attribute to `parameters.json` files of collections. This attribute indicates
  the number of live documents in the collection on unload. It is read when the collection is
  (re)loaded to determine the initial size for the collection's primary index

* removed remainders of MRuby integration, removed arangoirb

* simplified `controllers` property in Foxx manifests. You can now specify a filename directly
  if you only want to use a single file mounted at the base URL of your Foxx app.

* simplified `exports` property in Foxx manifests. You can now specify a filename directly if
  you only want to export variables from a single file in your Foxx app.

* added support for node.js-style exports in Foxx exports. Your Foxx exports file can now export
  arbitrary values using the `module.exports` property instead of adding properties to the
  `exports` object.

* added `scripts` property to Foxx manifests. You should now specify the `setup` and `teardown`
  files as properties of the `scripts` object in your manifests and can define custom,
  app-specific scripts that can be executed from the web interface or the CLI.

* added `tests` property to Foxx manifests. You can now define test cases using the `mocha`
  framework which can then be executed inside ArangoDB.

* updated `joi` package to 6.0.8.

* added `extendible` package.

* added Foxx model lifecycle events to repositories. See #1257.

* speed up resizing of edge index.

* allow to split an edge index into buckets which are resized individually.
  This is controlled by the `indexBuckets` attribute in the `properties`
  of the collection.

* fix a cluster deadlock bug in larger clusters by marking a thread waiting
  for a lock on a DBserver as blocked


v2.5.7 (2015-08-02)
-------------------

* V8: Upgrade to version 4.1.0.27 - this is intended to be the stable V8 version.


v2.5.6 (2015-07-21)
-------------------

* alter Windows build infrastructure so we can properly store pdb files.

* potentially fixed issue #1313: Wrong metric calculation at dashboard

  Escape whitespace in process name when scanning /proc/pid/stats

  This fixes statistics values read from that file

* Fixed variable naming in AQL `COLLECT INTO` results in case the COLLECT is placed
  in a subquery which itself is followed by other constructs that require variables


v2.5.5 (2015-05-29)
-------------------

* fixed vulnerability in JWT implementation.

* fixed format string for reading /proc/pid/stat

* take into account barriers used in different V8 contexts


v2.5.4 (2015-05-14)
-------------------

* added startup option `--log.performance`: specifying this option at startup will log
  performance-related info messages, mainly timings via the regular logging mechanisms

* cluster fixes

* fix for recursive copy under Windows


v2.5.3 (2015-04-29)
-------------------

* Fix fs.move to work across filesystem borders; Fixes Foxx app installation problems;
  issue #1292.

* Fix Foxx app install when installed on a different drive on Windows

* issue #1322: strange AQL result

* issue #1318: Inconsistent db._create() syntax

* issue #1315: queries to a collection fail with an empty response if the
  collection contains specific JSON data

* issue #1300: Make arangodump not fail if target directory exists but is empty

* allow specifying higher values than SOMAXCONN for `--server.backlog-size`

  Previously, arangod would not start when a `--server.backlog-size` value was
  specified that was higher than the platform's SOMAXCONN header value.

  Now, arangod will use the user-provided value for `--server.backlog-size` and
  pass it to the listen system call even if the value is higher than SOMAXCONN.
  If the user-provided value is higher than SOMAXCONN, arangod will log a warning
  on startup.

* Fixed a cluster deadlock bug. Mark a thread that is in a RemoteBlock as
  blocked to allow for additional dispatcher threads to be started.

* Fix locking in cluster by using another ReadWriteLock class for collections.

* Add a second DispatcherQueue for AQL in the cluster. This fixes a
  cluster-AQL thread explosion bug.


v2.5.2 (2015-04-11)
-------------------

* modules stored in _modules are automatically flushed when changed

* added missing query-id parameter in documentation of HTTP DELETE `/_api/query` endpoint

* added iterator for edge index in AQL queries

  this change may lead to less edges being read when used together with a LIMIT clause

* make graph viewer in web interface issue less expensive queries for determining
  a random vertex from the graph, and for determining vertex attributes

* issue #1285: syntax error, unexpected $undefined near '@_to RETURN obj

  this allows AQL bind parameter names to also start with underscores

* moved /_api/query to C++

* issue #1289: Foxx models created from database documents expose an internal method

* added `Foxx.Repository#exists`

* parallelize initialization of V8 context in multiple threads

* fixed a possible crash when the debug-level was TRACE

* cluster: do not initialize statistics collection on each
  coordinator, this fixes a race condition at startup

* cluster: fix a startup race w.r.t. the _configuration collection

* search for db:// JavaScript modules only after all local files have been
  considered, this speeds up the require command in a cluster considerably

* general cluster speedup in certain areas


v2.5.1 (2015-03-19)
-------------------

* fixed bug that caused undefined behavior when an AQL query was killed inside
  a calculation block

* fixed memleaks in AQL query cleanup in case out-of-memory errors are thrown

* by default, Debian and RedHat packages are built with debug symbols

* added option `--database.ignore-logfile-errors`

  This option controls how collection datafiles with a CRC mismatch are treated.

  If set to `false`, CRC mismatch errors in collection datafiles will lead
  to a collection not being loaded at all. If a collection needs to be loaded
  during WAL recovery, the WAL recovery will also abort (if not forced with
  `--wal.ignore-recovery-errors true`). Setting this flag to `false` protects
  users from unintentionally using a collection with corrupted datafiles, from
  which only a subset of the original data can be recovered.

  If set to `true`, CRC mismatch errors in collection datafiles will lead to
  the datafile being partially loaded. All data up to until the mismatch will
  be loaded. This will enable users to continue with collection datafiles
  that are corrupted, but will result in only a partial load of the data.
  The WAL recovery will still abort when encountering a collection with a
  corrupted datafile, at least if `--wal.ignore-recovery-errors` is not set to
  `true`.

  The default value is *true*, so for collections with corrupted datafiles
  there might be partial data loads once the WAL recovery has finished. If
  the WAL recovery will need to load a collection with a corrupted datafile,
  it will still stop when using the default values.

* INCOMPATIBLE CHANGE:

  make the arangod server refuse to start if during startup it finds a non-readable
  `parameter.json` file for a database or a collection.

  Stopping the startup process in this case requires manual intervention (fixing
  the unreadable files), but prevents follow-up errors due to ignored databases or
  collections from happening.

* datafiles and `parameter.json` files written by arangod are now created with read and write
  privileges for the arangod process user, and with read and write privileges for the arangod
  process group.

  Previously, these files were created with user read and write permissions only.

* INCOMPATIBLE CHANGE:

  abort WAL recovery if one of the collection's datafiles cannot be opened

* INCOMPATIBLE CHANGE:

  never try to raise the privileges after dropping them, this can lead to a race condition while
  running the recovery

  If you require to run ArangoDB on a port lower than 1024, you must run ArangoDB as root.

* fixed inefficiencies in `remove` methods of general-graph module

* added option `--database.slow-query-threshold` for controlling the default AQL slow query
  threshold value on server start

* add system error strings for Windows on many places

* rework service startup so we announce 'RUNNING' only when we're finished starting.

* use the Windows eventlog for FATAL and ERROR - log messages

* fix service handling in NSIS Windows installer, specify human readable name

* add the ICU_DATA environment variable to the fatal error messages

* fixed issue #1265: arangod crashed with SIGSEGV

* fixed issue #1241: Wildcards in examples


v2.5.0 (2015-03-09)
-------------------

* installer fixes for Windows

* fix for downloading Foxx

* fixed issue #1258: http pipelining not working?


v2.5.0-beta4 (2015-03-05)
-------------------------

* fixed issue #1247: debian init script problems


v2.5.0-beta3 (2015-02-27)
-------------------------

* fix Windows install path calculation in arango

* fix Windows logging of long strings

* fix possible undefinedness of const strings in Windows


v2.5.0-beta2 (2015-02-23)
-------------------------

* fixed issue #1256: agency binary not found #1256

* fixed issue #1230: API: document/col-name/_key and cursor return different floats

* front-end: dashboard tries not to (re)load statistics if user has no access

* V8: Upgrade to version 3.31.74.1

* etcd: Upgrade to version 2.0 - This requires go 1.3 to compile at least.

* refuse to startup if ICU wasn't initialized, this will i.e. prevent errors from being printed,
  and libraries from being loaded.

* front-end: unwanted removal of index table header after creating new index

* fixed issue #1248: chrome: applications filtering not working

* fixed issue #1198: queries remain in aql editor (front-end) if you navigate through different tabs

* Simplify usage of Foxx

  Thanks to our user feedback we learned that Foxx is a powerful, yet rather complicated concept.
  With this release we tried to make it less complicated while keeping all its strength.
  That includes a rewrite of the documentation as well as some code changes as listed below:

  * Moved Foxx applications to a different folder.

    The naming convention now is: <app-path>/_db/<dbname>/<mountpoint>/APP
    Before it was: <app-path>/databases/<dbname>/<appname>:<appversion>
    This caused some trouble as apps where cached based on name and version and updates did not apply.
    Hence the path on filesystem and the app's access URL had no relation to one another.
    Now the path on filesystem is identical to the URL (except for slashes and the appended APP)

  * Rewrite of Foxx routing

    The routing of Foxx has been exposed to major internal changes we adjusted because of user feedback.
    This allows us to set the development mode per mountpoint without having to change paths and hold
    apps at separate locations.

  * Foxx Development mode

    The development mode used until 2.4 is gone. It has been replaced by a much more mature version.
    This includes the deprecation of the javascript.dev-app-path parameter, which is useless since 2.5.
    Instead of having two separate app directories for production and development, apps now reside in
    one place, which is used for production as well as for development.
    Apps can still be put into development mode, changing their behavior compared to production mode.
    Development mode apps are still reread from disk at every request, and still they ship more debug
    output.

    This change has also made the startup options `--javascript.frontend-development-mode` and
    `--javascript.dev-app-path` obsolete. The former option will not have any effect when set, and the
    latter option is only read and used during the upgrade to 2.5 and does not have any effects later.

  * Foxx install process

    Installing Foxx apps has been a two step process: import them into ArangoDB and mount them at a
    specific mountpoint. These operations have been joined together. You can install an app at one
    mountpoint, that's it. No fetch, mount, unmount, purge cycle anymore. The commands have been
    simplified to just:

    * install: get your Foxx app up and running
    * uninstall: shut it down and erase it from disk

  * Foxx error output

    Until 2.4 the errors produced by Foxx were not optimal. Often, the error message was just
    `unable to parse manifest` and contained only an internal stack trace.
    In 2.5 we made major improvements there, including a much more fine-grained error output that
    helps you debug your Foxx apps. The error message printed is now much closer to its source and
    should help you track it down.

    Also we added the default handlers for unhandled errors in Foxx apps:

    * You will get a nice internal error page whenever your Foxx app is called but was not installed
      due to any error
    * You will get a proper error message when having an uncaught error appears in any app route

    In production mode the messages above will NOT contain any information about your Foxx internals
    and are safe to be exposed to third party users.
    In development mode the messages above will contain the stacktrace (if available), making it easier for
    your in-house devs to track down errors in the application.

* added `console` object to Foxx apps. All Foxx apps now have a console object implementing
  the familiar Console API in their global scope, which can be used to log diagnostic
  messages to the database.

* added `org/arangodb/request` module, which provides a simple API for making HTTP requests
  to external services.

* added optimizer rule `propagate-constant-attributes`

  This rule will look inside `FILTER` conditions for constant value equality comparisons,
  and insert the constant values in other places in `FILTER`s. For example, the rule will
  insert `42` instead of `i.value` in the second `FILTER` of the following query:

      FOR i IN c1 FOR j IN c2 FILTER i.value == 42 FILTER j.value == i.value RETURN 1

* added `filtered` value to AQL query execution statistics

  This value indicates how many documents were filtered by `FilterNode`s in the AQL query.
  Note that `IndexRangeNode`s can also filter documents by selecting only the required ranges
  from the index. The `filtered` value will not include the work done by `IndexRangeNode`s,
  but only the work performed by `FilterNode`s.

* added support for sparse hash and skiplist indexes

  Hash and skiplist indexes can optionally be made sparse. Sparse indexes exclude documents
  in which at least one of the index attributes is either not set or has a value of `null`.

  As such documents are excluded from sparse indexes, they may contain fewer documents than
  their non-sparse counterparts. This enables faster indexing and can lead to reduced memory
  usage in case the indexed attribute does occur only in some, but not all documents of the
  collection. Sparse indexes will also reduce the number of collisions in non-unique hash
  indexes in case non-existing or optional attributes are indexed.

  In order to create a sparse index, an object with the attribute `sparse` can be added to
  the index creation commands:

      db.collection.ensureHashIndex(attributeName, { sparse: true });
      db.collection.ensureHashIndex(attributeName1, attributeName2, { sparse: true });
      db.collection.ensureUniqueConstraint(attributeName, { sparse: true });
      db.collection.ensureUniqueConstraint(attributeName1, attributeName2, { sparse: true });

      db.collection.ensureSkiplist(attributeName, { sparse: true });
      db.collection.ensureSkiplist(attributeName1, attributeName2, { sparse: true });
      db.collection.ensureUniqueSkiplist(attributeName, { sparse: true });
      db.collection.ensureUniqueSkiplist(attributeName1, attributeName2, { sparse: true });

  Note that in place of the above specialized index creation commands, it is recommended to use
  the more general index creation command `ensureIndex`:

  ```js
  db.collection.ensureIndex({ type: "hash", sparse: true, unique: true, fields: [ attributeName ] });
  db.collection.ensureIndex({ type: "skiplist", sparse: false, unique: false, fields: [ "a", "b" ] });
  ```

  When not explicitly set, the `sparse` attribute defaults to `false` for new indexes.

  This causes a change in behavior when creating a unique hash index without specifying the
  sparse flag: in 2.4, unique hash indexes were implicitly sparse, always excluding `null` values.
  There was no option to control this behavior, and sparsity was neither supported for non-unique
  hash indexes nor skiplists in 2.4. This implicit sparsity of unique hash indexes was considered
  an inconsistency, and therefore the behavior was cleaned up in 2.5. As of 2.5, indexes will
  only be created sparse if sparsity is explicitly requested. Existing unique hash indexes from 2.4
  or before will automatically be migrated so they are still sparse after the upgrade to 2.5.

  Geo indexes are implicitly sparse, meaning documents without the indexed location attribute or
  containing invalid location coordinate values will be excluded from the index automatically. This
  is also a change when compared to pre-2.5 behavior, when documents with missing or invalid
  coordinate values may have caused errors on insertion when the geo index' `unique` flag was set
  and its `ignoreNull` flag was not.

  This was confusing and has been rectified in 2.5. The method `ensureGeoConstaint()` now does the
  same as `ensureGeoIndex()`. Furthermore, the attributes `constraint`, `unique`, `ignoreNull` and
  `sparse` flags are now completely ignored when creating geo indexes.

  The same is true for fulltext indexes. There is no need to specify non-uniqueness or sparsity for
  geo or fulltext indexes. They will always be non-unique and sparse.

  As sparse indexes may exclude some documents, they cannot be used for every type of query.
  Sparse hash indexes cannot be used to find documents for which at least one of the indexed
  attributes has a value of `null`. For example, the following AQL query cannot use a sparse
  index, even if one was created on attribute `attr`:

      FOR doc In collection
        FILTER doc.attr == null
        RETURN doc

  If the lookup value is non-constant, a sparse index may or may not be used, depending on
  the other types of conditions in the query. If the optimizer can safely determine that
  the lookup value cannot be `null`, a sparse index may be used. When uncertain, the optimizer
  will not make use of a sparse index in a query in order to produce correct results.

  For example, the following queries cannot use a sparse index on `attr` because the optimizer
  will not know beforehand whether the comparison values for `doc.attr` will include `null`:

      FOR doc In collection
        FILTER doc.attr == SOME_FUNCTION(...)
        RETURN doc

      FOR other IN otherCollection
        FOR doc In collection
          FILTER doc.attr == other.attr
          RETURN doc

  Sparse skiplist indexes can be used for sorting if the optimizer can safely detect that the
  index range does not include `null` for any of the index attributes.

* inspection of AQL data-modification queries will now detect if the data-modification part
  of the query can run in lockstep with the data retrieval part of the query, or if the data
  retrieval part must be executed before the data modification can start.

  Executing the two in lockstep allows using much smaller buffers for intermediate results
  and starts the actual data-modification operations much earlier than if the two phases
  were executed separately.

* Allow dynamic attribute names in AQL object literals

  This allows using arbitrary expressions to construct attribute names in object
  literals specified in AQL queries. To disambiguate expressions and other unquoted
  attribute names, dynamic attribute names need to be enclosed in brackets (`[` and `]`).
  Example:

      FOR i IN 1..100
        RETURN { [ CONCAT('value-of-', i) ] : i }

* make AQL optimizer rule "use-index-for-sort" remove sort also in case a non-sorted
  index (e.g. a hash index) is used for only equality lookups and all sort attributes
  are covered by the index.

  Example that does not require an extra sort (needs hash index on `value`):

      FOR doc IN collection FILTER doc.value == 1 SORT doc.value RETURN doc

  Another example that does not require an extra sort (with hash index on `value1`, `value2`):

      FOR doc IN collection FILTER doc.value1 == 1 && doc.value2 == 2 SORT doc.value1, doc.value2 RETURN doc

* make AQL optimizer rule "use-index-for-sort" remove sort also in case the sort criteria
  excludes the left-most index attributes, but the left-most index attributes are used
  by the index for equality-only lookups.

  Example that can use the index for sorting (needs skiplist index on `value1`, `value2`):

      FOR doc IN collection FILTER doc.value1 == 1 SORT doc.value2 RETURN doc

* added selectivity estimates for primary index, edge index, and hash index

  The selectivity estimates are returned by the `GET /_api/index` REST API method
  in a sub-attribute `selectivityEstimate` for each index that supports it. This
  attribute will be omitted for indexes that do not provide selectivity estimates.
  If provided, the selectivity estimate will be a numeric value between 0 and 1.

  Selectivity estimates will also be reported in the result of `collection.getIndexes()`
  for all indexes that support this. If no selectivity estimate can be determined for
  an index, the attribute `selectivityEstimate` will be omitted here, too.

  The web interface also shows selectivity estimates for each index that supports this.

  Currently the following index types can provide selectivity estimates:
  - primary index
  - edge index
  - hash index (unique and non-unique)

  No selectivity estimates will be provided when running in cluster mode.

* fixed issue #1226: arangod log issues

* added additional logger if arangod is started in foreground mode on a tty

* added AQL optimizer rule "move-calculations-down"

* use exclusive native SRWLocks on Windows instead of native mutexes

* added AQL functions `MD5`, `SHA1`, and `RANDOM_TOKEN`.

* reduced number of string allocations when parsing certain AQL queries

  parsing numbers (integers or doubles) does not require a string allocation
  per number anymore

* RequestContext#bodyParam now accepts arbitrary joi schemas and rejects invalid (but well-formed) request bodies.

* enforce that AQL user functions are wrapped inside JavaScript function () declarations

  AQL user functions were always expected to be wrapped inside a JavaScript function, but previously
  this was not enforced when registering a user function. Enforcing the AQL user functions to be contained
  inside functions prevents functions from doing some unexpected things that may have led to undefined
  behavior.

* Windows service uninstalling: only remove service if it points to the currently running binary,
  or --force was specified.

* Windows (debug only): print stacktraces on crash and run minidump

* Windows (cygwin): if you run arangosh in a cygwin shell or via ssh we will detect this and use
  the appropriate output functions.

* Windows: improve process management

* fix IPv6 reverse ip lookups - so far we only did IPv4 addresses.

* improve join documentation, add outer join example

* run jslint for unit tests too, to prevent "memory leaks" by global js objects with native code.

* fix error logging for exceptions - we wouldn't log the exception message itself so far.

* improve error reporting in the http client (Windows & *nix)

* improve error reports in cluster

* Standard errors can now contain custom messages.


v2.4.7 (XXXX-XX-XX)
-------------------

* fixed issue #1282: Geo WITHIN_RECTANGLE for nested lat/lng


v2.4.6 (2015-03-18)
-------------------

* added option `--database.ignore-logfile-errors`

  This option controls how collection datafiles with a CRC mismatch are treated.

  If set to `false`, CRC mismatch errors in collection datafiles will lead
  to a collection not being loaded at all. If a collection needs to be loaded
  during WAL recovery, the WAL recovery will also abort (if not forced with
  `--wal.ignore-recovery-errors true`). Setting this flag to `false` protects
  users from unintentionally using a collection with corrupted datafiles, from
  which only a subset of the original data can be recovered.

  If set to `true`, CRC mismatch errors in collection datafiles will lead to
  the datafile being partially loaded. All data up to until the mismatch will
  be loaded. This will enable users to continue with a collection datafiles
  that are corrupted, but will result in only a partial load of the data.
  The WAL recovery will still abort when encountering a collection with a
  corrupted datafile, at least if `--wal.ignore-recovery-errors` is not set to
  `true`.

  The default value is *true*, so for collections with corrupted datafiles
  there might be partial data loads once the WAL recovery has finished. If
  the WAL recovery will need to load a collection with a corrupted datafile,
  it will still stop when using the default values.

* INCOMPATIBLE CHANGE:

  make the arangod server refuse to start if during startup it finds a non-readable
  `parameter.json` file for a database or a collection.

  Stopping the startup process in this case requires manual intervention (fixing
  the unreadable files), but prevents follow-up errors due to ignored databases or
  collections from happening.

* datafiles and `parameter.json` files written by arangod are now created with read and write
  privileges for the arangod process user, and with read and write privileges for the arangod
  process group.

  Previously, these files were created with user read and write permissions only.

* INCOMPATIBLE CHANGE:

  abort WAL recovery if one of the collection's datafiles cannot be opened

* INCOMPATIBLE CHANGE:

  never try to raise the privileges after dropping them, this can lead to a race condition while
  running the recovery

  If you require to run ArangoDB on a port lower than 1024, you must run ArangoDB as root.

* fixed inefficiencies in `remove` methods of general-graph module

* added option `--database.slow-query-threshold` for controlling the default AQL slow query
  threshold value on server start


v2.4.5 (2015-03-16)
-------------------

* added elapsed time to HTTP request logging output (`--log.requests-file`)

* added AQL current and slow query tracking, killing of AQL queries

  This change enables retrieving the list of currently running AQL queries inside the selected database.
  AQL queries with an execution time beyond a certain threshold can be moved to a "slow query" facility
  and retrieved from there. Queries can also be killed by specifying the query id.

  This change adds the following HTTP REST APIs:

  - `GET /_api/query/current`: for retrieving the list of currently running queries
  - `GET /_api/query/slow`: for retrieving the list of slow queries
  - `DELETE /_api/query/slow`: for clearing the list of slow queries
  - `GET /_api/query/properties`: for retrieving the properties for query tracking
  - `PUT /_api/query/properties`: for adjusting the properties for query tracking
  - `DELETE /_api/query/<id>`: for killing an AQL query

  The following JavaScript APIs have been added:

  - require("org/arangodb/aql/queries").current();
  - require("org/arangodb/aql/queries").slow();
  - require("org/arangodb/aql/queries").clearSlow();
  - require("org/arangodb/aql/queries").properties();
  - require("org/arangodb/aql/queries").kill();

* fixed issue #1265: arangod crashed with SIGSEGV

* fixed issue #1241: Wildcards in examples

* fixed comment parsing in Foxx controllers


v2.4.4 (2015-02-24)
-------------------

* fixed the generation template for foxx apps. It now does not create deprecated functions anymore

* add custom visitor functionality for `GRAPH_NEIGHBORS` function, too

* increased default value of traversal option *maxIterations* to 100 times of its previous
  default value


v2.4.3 (2015-02-06)
-------------------

* fix multi-threading with openssl when running under Windows

* fix timeout on socket operations when running under Windows

* Fixed an error in Foxx routing which caused some apps that worked in 2.4.1 to fail with status 500: `undefined is not a function` errors in 2.4.2
  This error was occurring due to seldom internal rerouting introduced by the malformed application handler.


v2.4.2 (2015-01-30)
-------------------

* added custom visitor functionality for AQL traversals

  This allows more complex result processing in traversals triggered by AQL. A few examples
  are shown in [this article](http://jsteemann.github.io/blog/2015/01/28/using-custom-visitors-in-aql-graph-traversals/).

* improved number of results estimated for nodes of type EnumerateListNode and SubqueryNode
  in AQL explain output

* added AQL explain helper to explain arbitrary AQL queries

  The helper function prints the query execution plan and the indexes to be used in the
  query. It can be invoked from the ArangoShell or the web interface as follows:

      require("org/arangodb/aql/explainer").explain(query);

* enable use of indexes for certain AQL conditions with non-equality predicates, in
  case the condition(s) also refer to indexed attributes

  The following queries will now be able to use indexes:

      FILTER a.indexed == ... && a.indexed != ...
      FILTER a.indexed == ... && a.nonIndexed != ...
      FILTER a.indexed == ... && ! (a.indexed == ...)
      FILTER a.indexed == ... && ! (a.nonIndexed == ...)
      FILTER a.indexed == ... && ! (a.indexed != ...)
      FILTER a.indexed == ... && ! (a.nonIndexed != ...)
      FILTER (a.indexed == ... && a.nonIndexed == ...) || (a.indexed == ... && a.nonIndexed == ...)
      FILTER (a.indexed == ... && a.nonIndexed != ...) || (a.indexed == ... && a.nonIndexed != ...)

* Fixed spuriously occurring "collection not found" errors when running queries on local
  collections on a cluster DB server

* Fixed upload of Foxx applications to the server for apps exceeding approx. 1 MB zipped.

* Malformed Foxx applications will now return a more useful error when any route is requested.

  In Production a Foxx app mounted on /app will display an html page on /app/* stating a 503 Service temporarily not available.
  It will not state any information about your Application.
  Before it was a 404 Not Found without any information and not distinguishable from a correct not found on your route.

  In Development Mode the html page also contains information about the error occurred.

* Unhandled errors thrown in Foxx routes are now handled by the Foxx framework itself.

  In Production the route will return a status 500 with a body {error: "Error statement"}.
  In Development the route will return a status 500 with a body {error: "Error statement", stack: "..."}

  Before, it was status 500 with a plain text stack including ArangoDB internal routing information.

* The Applications tab in web interface will now request development apps more often.
  So if you have a fixed a syntax error in your app it should always be visible after reload.


v2.4.1 (2015-01-19)
-------------------

* improved WAL recovery output

* fixed certain OR optimizations in AQL optimizer

* better diagnostics for arangoimp

* fixed invalid result of HTTP REST API method `/_admin/foxx/rescan`

* fixed possible segmentation fault when passing a Buffer object into a V8 function
  as a parameter

* updated AQB module to 1.8.0.


v2.4.0 (2015-01-13)
-------------------

* updated AQB module to 1.7.0.

* fixed V8 integration-related crashes

* make `fs.move(src, dest)` also fail when both `src` and `dest` are
  existing directories. This ensures the same behavior of the move operation
  on different platforms.

* fixed AQL insert operation for multi-shard collections in cluster

* added optional return value for AQL data-modification queries.
  This allows returning the documents inserted, removed or updated with the query, e.g.

      FOR doc IN docs REMOVE doc._key IN docs LET removed = OLD RETURN removed
      FOR doc IN docs INSERT { } IN docs LET inserted = NEW RETURN inserted
      FOR doc IN docs UPDATE doc._key WITH { } IN docs LET previous = OLD RETURN previous
      FOR doc IN docs UPDATE doc._key WITH { } IN docs LET updated = NEW RETURN updated

  The variables `OLD` and `NEW` are automatically available when a `REMOVE`, `INSERT`,
  `UPDATE` or `REPLACE` statement is immediately followed by a `LET` statement.
  Note that the `LET` and `RETURN` statements in data-modification queries are not as
  flexible as the general versions of `LET` and `RETURN`. When returning documents from
  data-modification operations, only a single variable can be assigned using `LET`, and
  the assignment can only be either `OLD` or `NEW`, but not an arbitrary expression. The
  `RETURN` statement also allows using the just-created variable only, and no arbitrary
  expressions.


v2.4.0-beta1 (2014-12-26)
--------------------------

* fixed superstates in FoxxGenerator

* fixed issue #1065: Aardvark: added creation of documents and edges with _key property

* fixed issue #1198: Aardvark: current AQL editor query is now cached

* Upgraded V8 version from 3.16.14 to 3.29.59

  The built-in version of V8 has been upgraded from 3.16.14 to 3.29.59.
  This activates several ES6 (also dubbed *Harmony* or *ES.next*) features in
  ArangoDB, both in the ArangoShell and the ArangoDB server. They can be
  used for scripting and in server-side actions such as Foxx routes, traversals
  etc.

  The following ES6 features are available in ArangoDB 2.4 by default:

  * iterators
  * the `of` operator
  * symbols
  * predefined collections types (Map, Set etc.)
  * typed arrays

  Many other ES6 features are disabled by default, but can be made available by
  starting arangod or arangosh with the appropriate options:

  * arrow functions
  * proxies
  * generators
  * String, Array, and Number enhancements
  * constants
  * enhanced object and numeric literals

  To activate all these ES6 features in arangod or arangosh, start it with
  the following options:

      arangosh --javascript.v8-options="--harmony --harmony_generators"

  More details on the available ES6 features can be found in
  [this blog](https://jsteemann.github.io/blog/2014/12/19/using-es6-features-in-arangodb/).

* Added Foxx generator for building Hypermedia APIs

  A more detailed description is [here](https://www.arangodb.com/2014/12/08/building-hypermedia-apis-foxxgenerator)

* New `Applications` tab in web interface:

  The `applications` tab got a complete redesign.
  It will now only show applications that are currently running on ArangoDB.
  For a selected application, a new detailed view has been created.
  This view provides a better overview of the app:
  * author
  * license
  * version
  * contributors
  * download links
  * API documentation

  To install a new application, a new dialog is now available.
  It provides the features already available in the console application `foxx-manager` plus some more:
  * install an application from Github
  * install an application from a zip file
  * install an application from ArangoDB's application store
  * create a new application from scratch: this feature uses a generator to
    create a Foxx application with pre-defined CRUD methods for a given list
    of collections. The generated Foxx app can either be downloaded as a zip file or
    be installed on the server. Starting with a new Foxx app has never been easier.

* fixed issue #1102: Aardvark: Layout bug in documents overview

  The documents overview was entirely destroyed in some situations on Firefox.
  We replaced the plugin we used there.

* fixed issue #1168: Aardvark: pagination buttons jumping

* fixed issue #1161: Aardvark: Click on Import JSON imports previously uploaded file

* removed configure options `--enable-all-in-one-v8`, `--enable-all-in-one-icu`,
  and `--enable-all-in-one-libev`.

* global internal rename to fix naming incompatibilities with JSON:

  Internal functions with names containing `array` have been renamed to `object`,
  internal functions with names containing `list` have been renamed to `array`.
  The renaming was mainly done in the C++ parts. The documentation has also been
  adjusted so that the correct JSON type names are used in most places.

  The change also led to the addition of a few function aliases in AQL:

  * `TO_LIST` now is an alias of the new `TO_ARRAY`
  * `IS_LIST` now is an alias of the new `IS_ARRAY`
  * `IS_DOCUMENT` now is an alias of the new `IS_OBJECT`

  The changed also renamed the option `mergeArrays` to `mergeObjects` for AQL
  data-modification query options and HTTP document modification API

* AQL: added optimizer rule "remove-filter-covered-by-index"

  This rule removes FilterNodes and CalculationNodes from an execution plan if the
  filter is already covered by a previous IndexRangeNode. Removing the CalculationNode
  and the FilterNode will speed up query execution because the query requires less
  computation.

* AQL: added optimizer rule "remove-sort-rand"

  This rule removes a `SORT RAND()` expression from a query and moves the random
  iteration into the appropriate `EnumerateCollectionNode`. This is more efficient
  than individually enumerating and then sorting randomly.

* AQL: range optimizations for IN and OR

  This change enables usage of indexes for several additional cases. Filters containing
  the `IN` operator can now make use of indexes, and multiple OR- or AND-combined filter
  conditions can now also use indexes if the filters are accessing the same indexed
  attribute.

  Here are a few examples of queries that can now use indexes but couldn't before:

    FOR doc IN collection
      FILTER doc.indexedAttribute == 1 || doc.indexedAttribute > 99
      RETURN doc

    FOR doc IN collection
      FILTER doc.indexedAttribute IN [ 3, 42 ] || doc.indexedAttribute > 99
      RETURN doc

    FOR doc IN collection
      FILTER (doc.indexedAttribute > 2 && doc.indexedAttribute < 10) ||
             (doc.indexedAttribute > 23 && doc.indexedAttribute < 42)
      RETURN doc

* fixed issue #500: AQL parentheses issue

  This change allows passing subqueries as AQL function parameters without using
  duplicate brackets (e.g. `FUNC(query)` instead of `FUNC((query))`

* added optional `COUNT` clause to AQL `COLLECT`

  This allows more efficient group count calculation queries, e.g.

      FOR doc IN collection
        COLLECT age = doc.age WITH COUNT INTO length
        RETURN { age: age, count: length }

  A count-only query is also possible:

      FOR doc IN collection
        COLLECT WITH COUNT INTO length
        RETURN length

* fixed missing makeDirectory when fetching a Foxx application from a zip file

* fixed issue #1134: Change the default endpoint to localhost

  This change will modify the IP address ArangoDB listens on to 127.0.0.1 by default.
  This will make new ArangoDB installations unaccessible from clients other than
  localhost unless changed. This is a security feature.

  To make ArangoDB accessible from any client, change the server's configuration
  (`--server.endpoint`) to either `tcp://0.0.0.0:8529` or the server's publicly
  visible IP address.

* deprecated `Repository#modelPrototype`. Use `Repository#model` instead.

* IMPORTANT CHANGE: by default, system collections are included in replication and all
  replication API return values. This will lead to user accounts and credentials
  data being replicated from master to slave servers. This may overwrite
  slave-specific database users.

  If this is undesired, the `_users` collection can be excluded from replication
  easily by setting the `includeSystem` attribute to `false` in the following commands:

  * replication.sync({ includeSystem: false });
  * replication.applier.properties({ includeSystem: false });

  This will exclude all system collections (including `_aqlfunctions`, `_graphs` etc.)
  from the initial synchronization and the continuous replication.

  If this is also undesired, it is also possible to specify a list of collections to
  exclude from the initial synchronization and the continuous replication using the
  `restrictCollections` attribute, e.g.:

      replication.applier.properties({
        includeSystem: true,
        restrictType: "exclude",
        restrictCollections: [ "_users", "_graphs", "foo" ]
      });

  The HTTP API methods for fetching the replication inventory and for dumping collections
  also support the `includeSystem` control flag via a URL parameter.

* removed DEPRECATED replication methods:
  * `replication.logger.start()`
  * `replication.logger.stop()`
  * `replication.logger.properties()`
  * HTTP PUT `/_api/replication/logger-start`
  * HTTP PUT `/_api/replication/logger-stop`
  * HTTP GET `/_api/replication/logger-config`
  * HTTP PUT `/_api/replication/logger-config`

* fixed issue #1174, which was due to locking problems in distributed
  AQL execution

* improved cluster locking for AQL avoiding deadlocks

* use DistributeNode for modifying queries with REPLACE and UPDATE, if
  possible


v2.3.6 (2015-XX-XX)
-------------------

* fixed AQL subquery optimization that produced wrong result when multiple subqueries
  directly followed each other and and a directly following `LET` statement did refer
  to any but the first subquery.


v2.3.5 (2015-01-16)
-------------------

* fixed intermittent 404 errors in Foxx apps after mounting or unmounting apps

* fixed issue #1200: Expansion operator results in "Cannot call method 'forEach' of null"

* fixed issue #1199: Cannot unlink root node of plan


v2.3.4 (2014-12-23)
-------------------

* fixed cerberus path for MyArangoDB


v2.3.3 (2014-12-17)
-------------------

* fixed error handling in instantiation of distributed AQL queries, this
  also fixes a bug in cluster startup with many servers

* issue #1185: parse non-fractional JSON numbers with exponent (e.g. `4e-261`)

* issue #1159: allow --server.request-timeout and --server.connect-timeout of 0


v2.3.2 (2014-12-09)
-------------------

* fixed issue #1177: Fix bug in the user app's storage

* fixed issue #1173: AQL Editor "Save current query" resets user password

* fixed missing makeDirectory when fetching a Foxx application from a zip file

* put in warning about default changed: fixed issue #1134: Change the default endpoint to localhost

* fixed issue #1163: invalid fullCount value returned from AQL

* fixed range operator precedence

* limit default maximum number of plans created by AQL optimizer to 256 (from 1024)

* make AQL optimizer not generate an extra plan if an index can be used, but modify
  existing plans in place

* fixed AQL cursor ttl (time-to-live) issue

  Any user-specified cursor ttl value was not honored since 2.3.0.

* fixed segfault in AQL query hash index setup with unknown shapes

* fixed memleaks

* added AQL optimizer rule for removing `INTO` from a `COLLECT` statement if not needed

* fixed issue #1131

  This change provides the `KEEP` clause for `COLLECT ... INTO`. The `KEEP` clause
  allows controlling which variables will be kept in the variable created by `INTO`.

* fixed issue #1147, must protect dispatcher ID for etcd

v2.3.1 (2014-11-28)
-------------------

* recreate password if missing during upgrade

* fixed issue #1126

* fixed non-working subquery index optimizations

* do not restrict summary of Foxx applications to 60 characters

* fixed display of "required" path parameters in Foxx application documentation

* added more optimizations of constants values in AQL FILTER conditions

* fixed invalid or-to-in optimization for FILTERs containing comparisons
  with boolean values

* fixed replication of `_graphs` collection

* added AQL list functions `PUSH`, `POP`, `UNSHIFT`, `SHIFT`, `REMOVE_VALUES`,
  `REMOVE_VALUE`, `REMOVE_NTH` and `APPEND`

* added AQL functions `CALL` and `APPLY` to dynamically call other functions

* fixed AQL optimizer cost estimation for LIMIT node

* prevent Foxx queues from permanently writing to the journal even when
  server is idle

* fixed AQL COLLECT statement with INTO clause, which copied more variables
  than v2.2 and thus lead to too much memory consumption.
  This deals with #1107.

* fixed AQL COLLECT statement, this concerned every COLLECT statement,
  only the first group had access to the values of the variables before
  the COLLECT statement. This deals with #1127.

* fixed some AQL internals, where sometimes too many items were
  fetched from upstream in the presence of a LIMIT clause. This should
  generally improve performance.


v2.3.0 (2014-11-18)
-------------------

* fixed syslog flags. `--log.syslog` is deprecated and setting it has no effect,
  `--log.facility` now works as described. Application name has been changed from
  `triagens` to `arangod`. It can be changed using `--log.application`. The syslog
  will only contain the actual log message. The datetime prefix is omitted.

* fixed deflate in SimpleHttpClient

* fixed issue #1104: edgeExamples broken or changed

* fixed issue #1103: Error while importing user queries

* fixed issue #1100: AQL: HAS() fails on doc[attribute_name]

* fixed issue #1098: runtime error when creating graph vertex

* hide system applications in **Applications** tab by default

  Display of system applications can be toggled by using the *system applications*
  toggle in the UI.

* added HTTP REST API for managing tasks (`/_api/tasks`)

* allow passing character lists as optional parameter to AQL functions `TRIM`,
  `LTRIM` and `RTRIM`

  These functions now support trimming using custom character lists. If no character
  lists are specified, all whitespace characters will be removed as previously:

      TRIM("  foobar\t \r\n ")         // "foobar"
      TRIM(";foo;bar;baz, ", "; ")     // "foo;bar;baz"

* added AQL string functions `LTRIM`, `RTRIM`, `FIND_FIRST`, `FIND_LAST`, `SPLIT`,
  `SUBSTITUTE`

* added AQL functions `ZIP`, `VALUES` and `PERCENTILE`

* made AQL functions `CONCAT` and `CONCAT_SEPARATOR` work with list arguments

* dynamically create extra dispatcher threads if required

* fixed issue #1097: schemas in the API docs no longer show required properties as optional


v2.3.0-beta2 (2014-11-08)
-------------------------

* front-end: new icons for uploading and downloading JSON documents into a collection

* front-end: fixed documents pagination css display error

* front-end: fixed flickering of the progress view

* front-end: fixed missing event for documents filter function

* front-end: jsoneditor: added CMD+Return (Mac) CTRL+Return (Linux/Win) shortkey for
  saving a document

* front-end: added information tooltip for uploading json documents.

* front-end: added database management view to the collapsed navigation menu

* front-end: added collection truncation feature

* fixed issue #1086: arangoimp: Odd errors if arguments are not given properly

* performance improvements for AQL queries that use JavaScript-based expressions
  internally

* added AQL geo functions `WITHIN_RECTANGLE` and `IS_IN_POLYGON`

* fixed non-working query results download in AQL editor of web interface

* removed debug print message in AQL editor query export routine

* fixed issue #1075: Aardvark: user name required even if auth is off #1075

  The fix for this prefills the username input field with the current user's
  account name if any and `root` (the default username) otherwise. Additionally,
  the tooltip text has been slightly adjusted.

* fixed issue #1069: Add 'raw' link to swagger ui so that the raw swagger
  json can easily be retrieved

  This adds a link to the Swagger API docs to an application's detail view in
  the **Applications** tab of the web interface. The link produces the Swagger
  JSON directly. If authentication is turned on, the link requires authentication,
  too.

* documentation updates


v2.3.0-beta1 (2014-11-01)
-------------------------

* added dedicated `NOT IN` operator for AQL

  Previously, a `NOT IN` was only achievable by writing a negated `IN` condition:

      FOR i IN ... FILTER ! (i IN [ 23, 42 ]) ...

  This can now alternatively be expressed more intuitively as follows:

      FOR i IN ... FILTER i NOT IN [ 23, 42 ] ...

* added alternative logical operator syntax for AQL

  Previously, the logical operators in AQL could only be written as:
  - `&&`: logical and
  - `||`: logical or
  - `!`: negation

  ArangoDB 2.3 introduces the alternative variants for these operators:
  - `AND`: logical and
  - `OR`: logical or
  - `NOT`: negation

  The new syntax is just an alternative to the old syntax, allowing easier
  migration from SQL. The old syntax is still fully supported and will be.

* improved output of `ArangoStatement.parse()` and POST `/_api/query`

  If an AQL query can be parsed without problems, The return value of
  `ArangoStatement.parse()` now contains an attribute `ast` with the abstract
  syntax tree of the query (before optimizations). Though this is an internal
  representation of the query and is subject to change, it can be used to inspect
  how ArangoDB interprets a given query.

* improved `ArangoStatement.explain()` and POST `/_api/explain`

  The commands for explaining AQL queries have been improved.

* added command-line option `--javascript.v8-contexts` to control the number of
  V8 contexts created in arangod.

  Previously, the number of V8 contexts was equal to the number of server threads
  (as specified by option `--server.threads`).

  However, it may be sensible to create different amounts of threads and V8
  contexts. If the option is not specified, the number of V8 contexts created
  will be equal to the number of server threads. Thus no change in configuration
  is required to keep the old behavior.

  If you are using the default config files or merge them with your local config
  files, please review if the default number of server threads is okay in your
  environment. Additionally you should verify that the number of V8 contexts
  created (as specified in option `--javascript.v8-contexts`) is okay.

* the number of server.threads specified is now the minimum of threads
  started. There are situation in which threads are waiting for results of
  distributed database servers. In this case the number of threads is
  dynamically increased.

* removed index type "bitarray"

  Bitarray indexes were only half-way documented and integrated in previous versions
  of ArangoDB so their benefit was limited. The support for bitarray indexes has
  thus been removed in ArangoDB 2.3. It is not possible to create indexes of type
  "bitarray" with ArangoDB 2.3.

  When a collection is opened that contains a bitarray index definition created
  with a previous version of ArangoDB, ArangoDB will ignore it and log the following
  warning:

      index type 'bitarray' is not supported in this version of ArangoDB and is ignored

  Future versions of ArangoDB may automatically remove such index definitions so the
  warnings will eventually disappear.

* removed internal "_admin/modules/flush" in order to fix requireApp

* added basic support for handling binary data in Foxx

  Requests with binary payload can be processed in Foxx applications by
  using the new method `res.rawBodyBuffer()`. This will return the unparsed request
  body as a Buffer object.

  There is now also the method `req.requestParts()` available in Foxx to retrieve
  the individual components of a multipart HTTP request.

  Buffer objects can now be used when setting the response body of any Foxx action.
  Additionally, `res.send()` has been added as a convenience method for returning
  strings, JSON objects or buffers from a Foxx action:

      res.send("<p>some HTML</p>");
      res.send({ success: true });
      res.send(new Buffer("some binary data"));

  The convenience method `res.sendFile()` can now be used to easily return the
  contents of a file from a Foxx action:

      res.sendFile(applicationContext.foxxFilename("image.png"));

  `fs.write` now accepts not only strings but also Buffer objects as second parameter:

      fs.write(filename, "some data");
      fs.write(filename, new Buffer("some binary data"));

  `fs.readBuffer` can be used to return the contents of a file in a Buffer object.

* improved performance of insertion into non-unique hash indexes significantly in case
  many duplicate keys are used in the index

* issue #1042: set time zone in log output

  the command-line option `--log.use-local-time` was added to print dates and times in
  the server-local timezone instead of UTC

* command-line options that require a boolean value now validate the
  value given on the command-line

  This prevents issues if no value is specified for an option that
  requires a boolean value. For example, the following command-line would
  have caused trouble in 2.2, because `--server.endpoint` would have been
  used as the value for the `--server.disable-authentication` options
  (which requires a boolean value):

      arangod --server.disable-authentication --server.endpoint tcp://127.0.0.1:8529 data

  In 2.3, running this command will fail with an error and requires to
  be modified to:

      arangod --server.disable-authentication true --server.endpoint tcp://127.0.0.1:8529 data

* improved performance of CSV import in arangoimp

* fixed issue #1027: Stack traces are off-by-one

* fixed issue #1026: Modules loaded in different files within the same app
  should refer to the same module

* fixed issue #1025: Traversal not as expected in undirected graph

* added a _relation function in the general-graph module.

  This deprecated _directedRelation and _undirectedRelation.
  ArangoDB does not offer any constraints for undirected edges
  which caused some confusion of users how undirected relations
  have to be handled. Relation now only supports directed relations
  and the user can actively simulate undirected relations.

* changed return value of Foxx.applicationContext#collectionName:

  Previously, the function could return invalid collection names because
  invalid characters were not replaced in the application name prefix, only
  in the collection name passed.

  Now, the function replaces invalid characters also in the application name
  prefix, which might to slightly different results for application names that
  contained any characters outside the ranges [a-z], [A-Z] and [0-9].

* prevent XSS in AQL editor and logs view

* integrated tutorial into ArangoShell and web interface

* added option `--backslash-escape` for arangoimp when running CSV file imports

* front-end: added download feature for (filtered) documents

* front-end: added download feature for the results of a user query

* front-end: added function to move documents to another collection

* front-end: added sort-by attribute to the documents filter

* front-end: added sorting feature to database, graph management and user management view.

* issue #989: front-end: Databases view not refreshing after deleting a database

* issue #991: front-end: Database search broken

* front-end: added infobox which shows more information about a document (_id, _rev, _key) or
  an edge (_id, _rev, _key, _from, _to). The from and to attributes are clickable and redirect
  to their document location.

* front-end: added edit-mode for deleting multiple documents at the same time.

* front-end: added delete button to the detailed document/edge view.

* front-end: added visual feedback for saving documents/edges inside the editor (error/success).

* front-end: added auto-focusing for the first input field in a modal.

* front-end: added validation for user input in a modal.

* front-end: user defined queries are now stored inside the database and are bound to the current
  user, instead of using the local storage functionality of the browsers. The outcome of this is
  that user defined queries are now independently usable from any device. Also queries can now be
  edited through the standard document editor of the front-end through the _users collection.

* front-end: added import and export functionality for user defined queries.

* front-end: added new keywords and functions to the aql-editor theme

* front-end: applied tile-style to the graph view

* front-end: now using the new graph api including multi-collection support

* front-end: foxx apps are now deletable

* front-end: foxx apps are now installable and updateable through github, if github is their
  origin.

* front-end: added foxx app version control. Multiple versions of a single foxx app are now
  installable and easy to manage and are also arranged in groups.

* front-end: the user-set filter of a collection is now stored until the user navigates to
  another collection.

* front-end: fetching and filtering of documents, statistics, and query operations are now
  handled with asynchronous ajax calls.

* front-end: added progress indicator if the front-end is waiting for a server operation.

* front-end: fixed wrong count of documents in the documents view of a collection.

* front-end: fixed unexpected styling of the manage db view and navigation.

* front-end: fixed wrong handling of select fields in a modal view.

* front-end: fixed wrong positioning of some tooltips.

* automatically call `toJSON` function of JavaScript objects (if present)
  when serializing them into database documents. This change allows
  storing JavaScript date objects in the database in a sensible manner.


v2.2.7 (2014-11-19)
-------------------

* fixed issue #998: Incorrect application URL for non-system Foxx apps

* fixed issue #1079: AQL editor: keyword WITH in UPDATE query is not highlighted

* fix memory leak in cluster nodes

* fixed registration of AQL user-defined functions in Web UI (JS shell)

* fixed error display in Web UI for certain errors
  (now error message is printed instead of 'undefined')

* fixed issue #1059: bug in js module console

* fixed issue #1056: "fs": zip functions fail with passwords

* fixed issue #1063: Docs: measuring unit of --wal.logfile-size?

* fixed issue #1062: Docs: typo in 14.2 Example data


v2.2.6 (2014-10-20)
-------------------

* fixed issue #972: Compilation Issue

* fixed issue #743: temporary directories are now unique and one can read
  off the tool that created them, if empty, they are removed atexit

* Highly improved performance of all AQL GRAPH_* functions.

* Orphan collections in general graphs can now be found via GRAPH_VERTICES
  if either "any" or no direction is defined

* Fixed documentation for AQL function GRAPH_NEIGHBORS.
  The option "vertexCollectionRestriction" is meant to filter the target
  vertices only, and should not filter the path.

* Fixed a bug in GRAPH_NEIGHBORS which enforced only empty results
  under certain conditions


v2.2.5 (2014-10-09)
-------------------

* fixed issue #961: allow non-JSON values in undocument request bodies

* fixed issue 1028: libicu is now statically linked

* fixed cached lookups of collections on the server, which may have caused spurious
  problems after collection rename operations


v2.2.4 (2014-10-01)
-------------------

* fixed accessing `_from` and `_to` attributes in `collection.byExample` and
  `collection.firstExample`

  These internal attributes were not handled properly in the mentioned functions, so
  searching for them did not always produce documents

* fixed issue #1030: arangoimp 2.2.3 crashing, not logging on large Windows CSV file

* fixed issue #1025: Traversal not as expected in undirected graph

* fixed issue #1020

  This requires re-introducing the startup option `--database.force-sync-properties`.

  This option can again be used to force fsyncs of collection, index and database properties
  stored as JSON strings on disk in files named `parameter.json`. Syncing these files after
  a write may be necessary if the underlying storage does not sync file contents by itself
  in a "sensible" amount of time after a file has been written and closed.

  The default value is `true` so collection, index and database properties will always be
  synced to disk immediately. This affects creating, renaming and dropping collections as
  well as creating and dropping databases and indexes. Each of these operations will perform
  an additional fsync on the `parameter.json` file if the option is set to `true`.

  It might be sensible to set this option to `false` for workloads that create and drop a
  lot of collections (e.g. test runs).

  Document operations such as creating, updating and dropping documents are not affected
  by this option.

* fixed issue #1016: AQL editor bug

* fixed issue #1014: WITHIN function returns wrong distance

* fixed AQL shortest path calculation in function `GRAPH_SHORTEST_PATH` to return
  complete vertex objects instead of just vertex ids

* allow changing of attributes of documents stored in server-side JavaScript variables

  Previously, the following did not work:

      var doc = db.collection.document(key);
      doc._key = "abc"; // overwriting internal attributes not supported
      doc.value = 123;  // overwriting existing attributes not supported

  Now, modifying documents stored in server-side variables (e.g. `doc` in the above case)
  is supported. Modifying the variables will not update the documents in the database,
  but will modify the JavaScript object (which can be written back to the database using
  `db.collection.update` or `db.collection.replace`)

* fixed issue #997: arangoimp apparently doesn't support files >2gig on Windows

  large file support (requires using `_stat64` instead of `stat`) is now supported on
  Windows


v2.2.3 (2014-09-02)
-------------------

* added `around` for Foxx controller

* added `type` option for HTTP API `GET /_api/document?collection=...`

  This allows controlling the type of results to be returned. By default, paths to
  documents will be returned, e.g.

      [
        `/_api/document/test/mykey1`,
        `/_api/document/test/mykey2`,
        ...
      ]

  To return a list of document ids instead of paths, the `type` URL parameter can be
  set to `id`:

      [
        `test/mykey1`,
        `test/mykey2`,
        ...
      ]

  To return a list of document keys only, the `type` URL parameter can be set to `key`:

      [
        `mykey1`,
        `mykey2`,
        ...
      ]


* properly capitalize HTTP response header field names in case the `x-arango-async`
  HTTP header was used in a request.

* fixed several documentation issues

* speedup for several general-graph functions, AQL functions starting with `GRAPH_`
  and traversals


v2.2.2 (2014-08-08)
-------------------

* allow storing non-reserved attribute names starting with an underscore

  Previous versions of ArangoDB parsed away all attribute names that started with an
  underscore (e.g. `_test', '_foo', `_bar`) on all levels of a document (root level
  and sub-attribute levels). While this behavior was documented, it was unintuitive and
  prevented storing documents inside other documents, e.g.:

      {
        "_key" : "foo",
        "_type" : "mydoc",
        "references" : [
          {
            "_key" : "something",
            "_rev" : "...",
            "value" : 1
          },
          {
            "_key" : "something else",
            "_rev" : "...",
            "value" : 2
          }
        ]
      }

  In the above example, previous versions of ArangoDB removed all attributes and
  sub-attributes that started with underscores, meaning the embedded documents would lose
  some of their attributes. 2.2.2 should preserve such attributes, and will also allow
  storing user-defined attribute names on the top-level even if they start with underscores
  (such as `_type` in the above example).

* fix conversion of JavaScript String, Number and Boolean objects to JSON.

  Objects created in JavaScript using `new Number(...)`, `new String(...)`, or
  `new Boolean(...)` were not converted to JSON correctly.

* fixed a race condition on task registration (i.e. `require("org/arangodb/tasks").register()`)

  this race condition led to undefined behavior when a just-created task with no offset and
  no period was instantly executed and deleted by the task scheduler, before the `register`
  function returned to the caller.

* changed run-tests.sh to execute all suitable tests.

* switch to new version of gyp

* fixed upgrade button


v2.2.1 (2014-07-24)
-------------------

* fixed hanging write-ahead log recovery for certain cases that involved dropping
  databases

* fixed issue with --check-version: when creating a new database the check failed

* issue #947 Foxx applicationContext missing some properties

* fixed issue with --check-version: when creating a new database the check failed

* added startup option `--wal.suppress-shape-information`

  Setting this option to `true` will reduce memory and disk space usage and require
  less CPU time when modifying documents or edges. It should therefore be turned on
  for standalone ArangoDB servers. However, for servers that are used as replication
  masters, setting this option to `true` will effectively disable the usage of the
  write-ahead log for replication, so it should be set to `false` for any replication
  master servers.

  The default value for this option is `false`.

* added optional `ttl` attribute to specify result cursor expiration for HTTP API method
  `POST /_api/cursor`

  The `ttl` attribute can be used to prevent cursor results from timing out too early.

* issue #947: Foxx applicationContext missing some properties

* (reported by Christian Neubauer):

  The problem was that in Google's V8, signed and unsigned chars are not always declared cleanly.
  so we need to force v8 to compile with forced signed chars which is done by the Flag:
    -fsigned-char
  at least it is enough to follow the instructions of compiling arango on rasperry
  and add "CFLAGS='-fsigned-char'" to the make command of V8 and remove the armv7=0

* Fixed a bug with the replication client. In the case of single document
  transactions the collection was not write locked.


v2.2.0 (2014-07-10)
-------------------

* The replication methods `logger.start`, `logger.stop` and `logger.properties` are
  no-ops in ArangoDB 2.2 as there is no separate replication logger anymore. Data changes
  are logged into the write-ahead log in ArangoDB 2.2, and not separately by the
  replication logger. The replication logger object is still there in ArangoDB 2.2 to
  ensure backwards-compatibility, however, logging cannot be started, stopped or
  configured anymore. Using any of these methods will do nothing.

  This also affects the following HTTP API methods:
  - `PUT /_api/replication/logger-start`
  - `PUT /_api/replication/logger-stop`
  - `GET /_api/replication/logger-config`
  - `PUT /_api/replication/logger-config`

  Using any of these methods is discouraged from now on as they will be removed in
  future versions of ArangoDB.

* INCOMPATIBLE CHANGE: replication of transactions has changed. Previously, transactions
  were logged on a master in one big block and shipped to a slave in one block, too.
  Now transactions will be logged and replicated as separate entries, allowing transactions
  to be bigger and also ensure replication progress.

  This change also affects the behavior of the `stop` method of the replication applier.
  If the replication applier is now stopped manually using the `stop` method and later
  restarted using the `start` method, any transactions that were unfinished at the
  point of stopping will be aborted on a slave, even if they later commit on the master.

  In ArangoDB 2.2, stopping the replication applier manually should be avoided unless the
  goal is to stop replication permanently or to do a full resync with the master anyway.
  If the replication applier still must be stopped, it should be made sure that the
  slave has fetched and applied all pending operations from a master, and that no
  extra transactions are started on the master before the `stop` command on the slave
  is executed.

  Replication of transactions in ArangoDB 2.2 might also lock the involved collections on
  the slave while a transaction is either committed or aborted on the master and the
  change has been replicated to the slave. This change in behavior may be important for
  slave servers that are used for read-scaling. In order to avoid long lasting collection
  locks on the slave, transactions should be kept small.

  The `_replication` system collection is not used anymore in ArangoDB 2.2 and its usage is
  discouraged.

* INCOMPATIBLE CHANGE: the figures reported by the `collection.figures` method
  now only reflect documents and data contained in the journals and datafiles of
  collections. Documents or deletions contained only in the write-ahead log will
  not influence collection figures until the write-ahead log garbage collection
  kicks in. The figures for a collection might therefore underreport the total
  resource usage of a collection.

  Additionally, the attributes `lastTick` and `uncollectedLogfileEntries` have been
  added to the result of the `figures` operation and the HTTP API method
  `PUT /_api/collection/figures`

* added `insert` method as an alias for `save`. Documents can now be inserted into
  a collection using either method:

      db.test.save({ foo: "bar" });
      db.test.insert({ foo: "bar" });

* added support for data-modification AQL queries

* added AQL keywords `INSERT`, `UPDATE`, `REPLACE` and `REMOVE` (and `WITH`) to
  support data-modification AQL queries.

  Unquoted usage of these keywords for attribute names in AQL queries will likely
  fail in ArangoDB 2.2. If any such attribute name needs to be used in a query, it
  should be enclosed in backticks to indicate the usage of a literal attribute
  name.

  For example, the following query will fail in ArangoDB 2.2 with a parse error:

      FOR i IN foo RETURN i.remove

  and needs to be rewritten like this:

      FOR i IN foo RETURN i.`remove`

* disallow storing of JavaScript objects that contain JavaScript native objects
  of type `Date`, `Function`, `RegExp` or `External`, e.g.

      db.test.save({ foo: /bar/ });
      db.test.save({ foo: new Date() });

  will now print

      Error: <data> cannot be converted into JSON shape: could not shape document

  Previously, objects of these types were silently converted into an empty object
  (i.e. `{ }`).

  To store such objects in a collection, explicitly convert them into strings
  like this:

      db.test.save({ foo: String(/bar/) });
      db.test.save({ foo: String(new Date()) });

* The replication methods `logger.start`, `logger.stop` and `logger.properties` are
  no-ops in ArangoDB 2.2 as there is no separate replication logger anymore. Data changes
  are logged into the write-ahead log in ArangoDB 2.2, and not separately by the
  replication logger. The replication logger object is still there in ArangoDB 2.2 to
  ensure backwards-compatibility, however, logging cannot be started, stopped or
  configured anymore. Using any of these methods will do nothing.

  This also affects the following HTTP API methods:
  - `PUT /_api/replication/logger-start`
  - `PUT /_api/replication/logger-stop`
  - `GET /_api/replication/logger-config`
  - `PUT /_api/replication/logger-config`

  Using any of these methods is discouraged from now on as they will be removed in
  future versions of ArangoDB.

* INCOMPATIBLE CHANGE: replication of transactions has changed. Previously, transactions
  were logged on a master in one big block and shipped to a slave in one block, too.
  Now transactions will be logged and replicated as separate entries, allowing transactions
  to be bigger and also ensure replication progress.

  This change also affects the behavior of the `stop` method of the replication applier.
  If the replication applier is now stopped manually using the `stop` method and later
  restarted using the `start` method, any transactions that were unfinished at the
  point of stopping will be aborted on a slave, even if they later commit on the master.

  In ArangoDB 2.2, stopping the replication applier manually should be avoided unless the
  goal is to stop replication permanently or to do a full resync with the master anyway.
  If the replication applier still must be stopped, it should be made sure that the
  slave has fetched and applied all pending operations from a master, and that no
  extra transactions are started on the master before the `stop` command on the slave
  is executed.

  Replication of transactions in ArangoDB 2.2 might also lock the involved collections on
  the slave while a transaction is either committed or aborted on the master and the
  change has been replicated to the slave. This change in behavior may be important for
  slave servers that are used for read-scaling. In order to avoid long lasting collection
  locks on the slave, transactions should be kept small.

  The `_replication` system collection is not used anymore in ArangoDB 2.2 and its usage is
  discouraged.

* INCOMPATIBLE CHANGE: the figures reported by the `collection.figures` method
  now only reflect documents and data contained in the journals and datafiles of
  collections. Documents or deletions contained only in the write-ahead log will
  not influence collection figures until the write-ahead log garbage collection
  kicks in. The figures for a collection might therefore underreport the total
  resource usage of a collection.

  Additionally, the attributes `lastTick` and `uncollectedLogfileEntries` have been
  added to the result of the `figures` operation and the HTTP API method
  `PUT /_api/collection/figures`

* added `insert` method as an alias for `save`. Documents can now be inserted into
  a collection using either method:

      db.test.save({ foo: "bar" });
      db.test.insert({ foo: "bar" });

* added support for data-modification AQL queries

* added AQL keywords `INSERT`, `UPDATE`, `REPLACE` and `REMOVE` (and `WITH`) to
  support data-modification AQL queries.

  Unquoted usage of these keywords for attribute names in AQL queries will likely
  fail in ArangoDB 2.2. If any such attribute name needs to be used in a query, it
  should be enclosed in backticks to indicate the usage of a literal attribute
  name.

  For example, the following query will fail in ArangoDB 2.2 with a parse error:

      FOR i IN foo RETURN i.remove

  and needs to be rewritten like this:

      FOR i IN foo RETURN i.`remove`

* disallow storing of JavaScript objects that contain JavaScript native objects
  of type `Date`, `Function`, `RegExp` or `External`, e.g.

      db.test.save({ foo: /bar/ });
      db.test.save({ foo: new Date() });

  will now print

      Error: <data> cannot be converted into JSON shape: could not shape document

  Previously, objects of these types were silently converted into an empty object
  (i.e. `{ }`).

  To store such objects in a collection, explicitly convert them into strings
  like this:

      db.test.save({ foo: String(/bar/) });
      db.test.save({ foo: String(new Date()) });

* honor startup option `--server.disable-statistics` when deciding whether or not
  to start periodic statistics collection jobs

  Previously, the statistics collection jobs were started even if the server was
  started with the `--server.disable-statistics` flag being set to `true`

* removed startup option `--random.no-seed`

  This option had no effect in previous versions of ArangoDB and was thus removed.

* removed startup option `--database.remove-on-drop`

  This option was used for debugging only.

* removed startup option `--database.force-sync-properties`

  This option is now superfluous as collection properties are now stored in the
  write-ahead log.

* introduced write-ahead log

  All write operations in an ArangoDB server instance are automatically logged
  to the server's write-ahead log. The write-ahead log is a set of append-only
  logfiles, and it is used in case of a crash recovery and for replication.
  Data from the write-ahead log will eventually be moved into the journals or
  datafiles of collections, allowing the server to remove older write-ahead log
  logfiles. Figures of collections will be updated when data are moved from the
  write-ahead log into the journals or datafiles of collections.

  Cross-collection transactions in ArangoDB should benefit considerably by this
  change, as less writes than in previous versions are required to ensure the data
  of multiple collections are atomically and durably committed. All data-modifying
  operations inside transactions (insert, update, remove) will write their
  operations into the write-ahead log directly, making transactions with multiple
  operations also require less physical memory than in previous versions of ArangoDB,
  that required all transaction data to fit into RAM.

  The `_trx` system collection is not used anymore in ArangoDB 2.2 and its usage is
  discouraged.

  The data in the write-ahead log can also be used in the replication context.
  The `_replication` collection that was used in previous versions of ArangoDB to
  store all changes on the server is not used anymore in ArangoDB 2.2. Instead,
  slaves can read from a master's write-ahead log to get informed about most
  recent changes. This removes the need to store data-modifying operations in
  both the actual place and the `_replication` collection.

* removed startup option `--server.disable-replication-logger`

  This option is superfluous in ArangoDB 2.2. There is no dedicated replication
  logger in ArangoDB 2.2. There is now always the write-ahead log, and it is also
  used as the server's replication log. Specifying the startup option
  `--server.disable-replication-logger` will do nothing in ArangoDB 2.2, but the
  option should not be used anymore as it might be removed in a future version.

* changed behavior of replication logger

  There is no dedicated replication logger in ArangoDB 2.2 as there is the
  write-ahead log now. The existing APIs for starting and stopping the replication
  logger still exist in ArangoDB 2.2 for downwards-compatibility, but calling
  the start or stop operations are no-ops in ArangoDB 2.2. When querying the
  replication logger status via the API, the server will always report that the
  replication logger is running. Configuring the replication logger is a no-op
  in ArangoDB 2.2, too. Changing the replication logger configuration has no
  effect. Instead, the write-ahead log configuration can be changed.

* removed MRuby integration for arangod

  ArangoDB had an experimental MRuby integration in some of the publish builds.
  This wasn't continuously developed, and so it has been removed in ArangoDB 2.2.

  This change has led to the following startup options being superfluous:

  - `--ruby.gc-interval`
  - `--ruby.action-directory`
  - `--ruby.modules-path`
  - `--ruby.startup-directory`

  Specifying these startup options will do nothing in ArangoDB 2.2, but the
  options should be avoided from now on as they might be removed in future versions.

* reclaim index memory when last document in collection is deleted

  Previously, deleting documents from a collection did not lead to index sizes being
  reduced. Instead, the already allocated index memory was re-used when a collection
  was refilled.

  Now, index memory for primary indexes and hash indexes is reclaimed instantly when
  the last document from a collection is removed.

* inlined and optimized functions in hash indexes

* added AQL TRANSLATE function

  This function can be used to perform lookups from static lists, e.g.

      LET countryNames = { US: "United States", UK: "United Kingdom", FR: "France" }
      RETURN TRANSLATE("FR", countryNames)

* fixed datafile debugger

* fixed check-version for empty directory

* moved try/catch block to the top of routing chain

* added mountedApp function for foxx-manager

* fixed issue #883: arango 2.1 - when starting multi-machine cluster, UI web
  does not change to cluster overview

* fixed dfdb: should not start any other V8 threads

* cleanup of version-check, added module org/arangodb/database-version,
  added --check-version option

* fixed issue #881: [2.1.0] Bombarded (every 10 sec or so) with
  "WARNING format string is corrupt" when in non-system DB Dashboard

* specialized primary index implementation to allow faster hash table
  rebuilding and reduce lookups in datafiles for the actual value of `_key`.

* issue #862: added `--overwrite` option to arangoimp

* removed number of property lookups for documents during AQL queries that
  access documents

* prevent buffering of long print results in arangosh's and arangod's print
  command

  this change will emit buffered intermediate print results and discard the
  output buffer to quickly deliver print results to the user, and to prevent
  constructing very large buffers for large results

* removed sorting of attribute names for use in a collection's shaper

  sorting attribute names was done on document insert to keep attributes
  of a collection in sorted order for faster comparisons. The sort order
  of attributes was only used in one particular and unlikely case, so it
  was removed. Collections with many different attribute names should
  benefit from this change by faster inserts and slightly less memory usage.

* fixed a bug in arangodump which got the collection name in _from and _to
  attributes of edges wrong (all were "_unknown")

* fixed a bug in arangorestore which did not recognize wrong _from and _to
  attributes of edges

* improved error detection and reporting in arangorestore


v2.1.1 (2014-06-06)
-------------------

* fixed dfdb: should not start any other V8 threads

* signature for collection functions was modified

  The basic change was the substitution of the input parameter of the
  function by an generic options object which can contain multiple
  option parameter of the function.
  Following functions were modified
  remove
  removeBySample
  replace
  replaceBySample
  update
  updateBySample

  Old signature is yet supported but it will be removed in future versions

v2.1.0 (2014-05-29)
-------------------

* implemented upgrade procedure for clusters

* fixed communication issue with agency which prevented reconnect
  after an agent failure

* fixed cluster dashboard in the case that one but not all servers
  in the cluster are down

* fixed a bug with coordinators creating local database objects
  in the wrong order (_system needs to be done first)

* improved cluster dashboard


v2.1.0-rc2 (2014-05-25)
-----------------------

* fixed issue #864: Inconsistent behavior of AQL REVERSE(list) function


v2.1.0-rc1 (XXXX-XX-XX)
-----------------------

* added server-side periodic task management functions:

  - require("org/arangodb/tasks").register(): registers a periodic task
  - require("org/arangodb/tasks").unregister(): unregisters and removes a
    periodic task
  - require("org/arangodb/tasks").get(): retrieves a specific tasks or all
    existing tasks

  the previous undocumented function `internal.definePeriodic` is now
  deprecated and will be removed in a future release.

* decrease the size of some seldom used system collections on creation.

  This will make these collections use less disk space and mapped memory.

* added AQL date functions

* added AQL FLATTEN() list function

* added index memory statistics to `db.<collection>.figures()` function

  The `figures` function will now return a sub-document `indexes`, which lists
  the number of indexes in the `count` sub-attribute, and the total memory
  usage of the indexes in bytes in the `size` sub-attribute.

* added AQL CURRENT_DATABASE() function

  This function returns the current database's name.

* added AQL CURRENT_USER() function

  This function returns the current user from an AQL query. The current user is the
  username that was specified in the `Authorization` HTTP header of the request. If
  authentication is turned off or the query was executed outside a request context,
  the function will return `null`.

* fixed issue #796: Searching with newline chars broken?

  fixed slightly different handling of backslash escape characters in a few
  AQL functions. Now handling of escape sequences should be consistent, and
  searching for newline characters should work the same everywhere

* added OpenSSL version check for configure

  It will report all OpenSSL versions < 1.0.1g as being too old.
  `configure` will only complain about an outdated OpenSSL version but not stop.

* require C++ compiler support (requires g++ 4.8, clang++ 3.4 or Visual Studio 13)

* less string copying returning JSONified documents from ArangoDB, e.g. via
  HTTP GET `/_api/document/<collection>/<document>`

* issue #798: Lower case http headers from arango

  This change allows returning capitalized HTTP headers, e.g.
  `Content-Length` instead of `content-length`.
  The HTTP spec says that headers are case-insensitive, but
  in fact several clients rely on a specific case in response
  headers.
  This change will capitalize HTTP headers if the `X-Arango-Version`
  request header is sent by the client and contains a value of at
  least `20100` (for version 2.1). The default value for the
  compatibility can also be set at server start, using the
  `--server.default-api-compatibility` option.

* simplified usage of `db._createStatement()`

  Previously, the function could not be called with a query string parameter as
  follows:

      db._createStatement(queryString);

  Calling it as above resulted in an error because the function expected an
  object as its parameter. From now on, it's possible to call the function with
  just the query string.

* make ArangoDB not send back a `WWW-Authenticate` header to a client in case the
  client sends the `X-Omit-WWW-Authenticate` HTTP header.

  This is done to prevent browsers from showing their built-in HTTP authentication
  dialog for AJAX requests that require authentication.
  ArangoDB will still return an HTTP 401 (Unauthorized) if the request doesn't
  contain valid credentials, but it will omit the `WWW-Authenticate` header,
  allowing clients to bypass the browser's authentication dialog.

* added REST API method HTTP GET `/_api/job/job-id` to query the status of an
  async job without potentially fetching it from the list of done jobs

* fixed non-intuitive behavior in jobs API: previously, querying the status
  of an async job via the API HTTP PUT `/_api/job/job-id` removed a currently
  executing async job from the list of queryable jobs on the server.
  Now, when querying the result of an async job that is still executing,
  the job is kept in the list of queryable jobs so its result can be fetched
  by a subsequent request.

* use a new data structure for the edge index of an edge collection. This
  improves the performance for the creation of the edge index and in
  particular speeds up removal of edges in graphs. Note however that
  this change might change the order in which edges starting at
  or ending in a vertex are returned. However, this order was never
  guaranteed anyway and it is not sensible to guarantee any particular
  order.

* provide a size hint to edge and hash indexes when initially filling them
  this will lead to less re-allocations when populating these indexes

  this may speed up building indexes when opening an existing collection

* don't requeue identical context methods in V8 threads in case a method is
  already registered

* removed arangod command line option `--database.remove-on-compacted`

* export the sort attribute for graph traversals to the HTTP interface

* add support for arangodump/arangorestore for clusters


v2.0.8 (XXXX-XX-XX)
-------------------

* fixed too-busy iteration over skiplists

  Even when a skiplist query was restricted by a limit clause, the skiplist
  index was queried without the limit. this led to slower-than-necessary
  execution times.

* fixed timeout overflows on 32 bit systems

  this bug has led to problems when select was called with a high timeout
  value (2000+ seconds) on 32bit systems that don't have a forgiving select
  implementation. when the call was made on these systems, select failed
  so no data would be read or sent over the connection

  this might have affected some cluster-internal operations.

* fixed ETCD issues on 32 bit systems

  ETCD was non-functional on 32 bit systems at all. The first call to the
  watch API crashed it. This was because atomic operations worked on data
  structures that were not properly aligned on 32 bit systems.

* fixed issue #848: db.someEdgeCollection.inEdge does not return correct
  value when called the 2nd time after a .save to the edge collection


v2.0.7 (2014-05-05)
-------------------

* issue #839: Foxx Manager missing "unfetch"

* fixed a race condition at startup

  this fixes undefined behavior in case the logger was involved directly at
  startup, before the logger initialization code was called. This should have
  occurred only for code that was executed before the invocation of main(),
  e.g. during ctor calls of statically defined objects.


v2.0.6 (2014-04-22)
-------------------

* fixed issue #835: arangosh doesn't show correct database name



v2.0.5 (2014-04-21)
-------------------

* Fixed a caching problem in IE JS Shell

* added cancelation for async jobs

* upgraded to new gyp for V8

* new Windows installer


v2.0.4 (2014-04-14)
-------------------

* fixed cluster authentication front-end issues for Firefox and IE, there are
  still problems with Chrome


v2.0.3 (2014-04-14)
-------------------

* fixed AQL optimizer bug

* fixed front-end issues

* added password change dialog


v2.0.2 (2014-04-06)
-------------------

* during cluster startup, do not log (somewhat expected) connection errors with
  log level error, but with log level info

* fixed dashboard modals

* fixed connection check for cluster planning front end: firefox does
  not support async:false

* document how to persist a cluster plan in order to relaunch an existing
  cluster later


v2.0.1 (2014-03-31)
-------------------

* make ArangoDB not send back a `WWW-Authenticate` header to a client in case the
  client sends the `X-Omit-WWW-Authenticate` HTTP header.

  This is done to prevent browsers from showing their built-in HTTP authentication
  dialog for AJAX requests that require authentication.
  ArangoDB will still return an HTTP 401 (Unauthorized) if the request doesn't
  contain valid credentials, but it will omit the `WWW-Authenticate` header,
  allowing clients to bypass the browser's authentication dialog.

* fixed isses in arango-dfdb:

  the dfdb was not able to unload certain system collections, so these couldn't be
  inspected with the dfdb sometimes. Additionally, it did not truncate corrupt
  markers from datafiles under some circumstances

* added `changePassword` attribute for users

* fixed non-working "save" button in collection edit view of web interface
  clicking the save button did nothing. one had to press enter in one of the input
  fields to send modified form data

* fixed V8 compile error on MacOS X

* prevent `body length: -9223372036854775808` being logged in development mode for
  some Foxx HTTP responses

* fixed several bugs in web interface dashboard

* fixed issue #783: coffee script not working in manifest file

* fixed issue #783: coffee script not working in manifest file

* fixed issue #781: Cant save current query from AQL editor ui

* bumped version in `X-Arango-Version` compatibility header sent by arangosh and other
  client tools from `1.5` to `2.0`.

* fixed startup options for arango-dfdb, added details option for arango-dfdb

* fixed display of missing error messages and codes in arangosh

* when creating a collection via the web interface, the collection type was always
  "document", regardless of the user's choice


v2.0.0 (2014-03-10)
-------------------

* first 2.0 release


v2.0.0-rc2 (2014-03-07)
-----------------------

* fixed cluster authorization


v2.0.0-rc1 (2014-02-28)
-----------------------

* added sharding :-)

* added collection._dbName attribute to query the name of the database from a collection

  more detailed documentation on the sharding and cluster features can be found in the user
  manual, section **Sharding**

* INCOMPATIBLE CHANGE: using complex values in AQL filter conditions with operators other
  than equality (e.g. >=, >, <=, <) will disable usage of skiplist indexes for filter
  evaluation.

  For example, the following queries will be affected by change:

      FOR doc IN docs FILTER doc.value < { foo: "bar" } RETURN doc
      FOR doc IN docs FILTER doc.value >= [ 1, 2, 3 ] RETURN doc

  The following queries will not be affected by the change:

      FOR doc IN docs FILTER doc.value == 1 RETURN doc
      FOR doc IN docs FILTER doc.value == "foo" RETURN doc
      FOR doc IN docs FILTER doc.value == [ 1, 2, 3 ] RETURN doc
      FOR doc IN docs FILTER doc.value == { foo: "bar" } RETURN doc

* INCOMPATIBLE CHANGE: removed undocumented method `collection.saveOrReplace`

  this feature was never advertised nor documented nor tested.

* INCOMPATIBLE CHANGE: removed undocumented REST API method `/_api/simple/BY-EXAMPLE-HASH`

  this feature was never advertised nor documented nor tested.

* added explicit startup parameter `--server.reuse-address`

  This flag can be used to control whether sockets should be acquired with the SO_REUSEADDR
  flag.

  Regardless of this setting, sockets on Windows are always acquired using the
  SO_EXCLUSIVEADDRUSE flag.

* removed undocumented REST API method GET `/_admin/database-name`

* added user validation API at POST `/_api/user/<username>`

* slightly improved users management API in `/_api/user`:

  Previously, when creating a new user via HTTP POST, the username needed to be
  passed in an attribute `username`. When users were returned via this API,
  the usernames were returned in an attribute named `user`. This was slightly
  confusing and was changed in 2.0 as follows:

  - when adding a user via HTTP POST, the username can be specified in an attribute
  `user`. If this attribute is not used, the API will look into the attribute `username`
  as before and use that value.
  - when users are returned via HTTP GET, the usernames are still returned in an
    attribute `user`.

  This change should be fully downwards-compatible with the previous version of the API.

* added AQL SLICE function to extract slices from lists

* made module loader more node compatible

* the startup option `--javascript.package-path` for arangosh is now deprecated and does
  nothing. Using it will not cause an error, but the option is ignored.

* added coffee script support

* Several UI improvements.

* Exchanged icons in the graphviewer toolbar

* always start networking and HTTP listeners when starting the server (even in
  console mode)

* allow vertex and edge filtering with user-defined functions in TRAVERSAL,
  TRAVERSAL_TREE and SHORTEST_PATH AQL functions:

      // using user-defined AQL functions for edge and vertex filtering
      RETURN TRAVERSAL(friends, friendrelations, "friends/john", "outbound", {
        followEdges: "myfunctions::checkedge",
        filterVertices: "myfunctions::checkvertex"
      })

      // using the following custom filter functions
      var aqlfunctions = require("org/arangodb/aql/functions");
      aqlfunctions.register("myfunctions::checkedge", function (config, vertex, edge, path) {
        return (edge.type !== 'dislikes'); // don't follow these edges
      }, false);

      aqlfunctions.register("myfunctions::checkvertex", function (config, vertex, path) {
        if (vertex.isDeleted || ! vertex.isActive) {
          return [ "prune", "exclude" ]; // exclude these and don't follow them
        }
        return [ ]; // include everything else
      }, false);

* fail if invalid `strategy`, `order` or `itemOrder` attribute values
  are passed to the AQL TRAVERSAL function. Omitting these attributes
  is not considered an error, but specifying an invalid value for any
  of these attributes will make an AQL query fail.

* issue #751: Create database through API should return HTTP status code 201

  By default, the server now returns HTTP 201 (created) when creating a new
  database successfully. To keep compatibility with older ArangoDB versions, the
  startup parameter `--server.default-api-compatibility` can be set to a value
  of `10400` to indicate API compatibility with ArangoDB 1.4. The compatibility
  can also be enforced by setting the `X-Arango-Version` HTTP header in a
  client request to this API on a per-request basis.

* allow direct access from the `db` object to collections whose names start
  with an underscore (e.g. db._users).

  Previously, access to such collections via the `db` object was possible from
  arangosh, but not from arangod (and thus Foxx and actions). The only way
  to access such collections from these places was via the `db._collection(<name>)`
  workaround.

* allow `\n` (as well as `\r\n`) as line terminator in batch requests sent to
  `/_api/batch` HTTP API.

* use `--data-binary` instead of `--data` parameter in generated cURL examples

* issue #703: Also show path of logfile for fm.config()

* issue #675: Dropping a collection used in "graph" module breaks the graph

* added "static" Graph.drop() method for graphs API

* fixed issue #695: arangosh server.password error

* use pretty-printing in `--console` mode by default

* simplified ArangoDB startup options

  Some startup options are now superfluous or their usage is simplified. The
  following options have been changed:

  * `--javascript.modules-path`: this option has been removed. The modules paths
    are determined by arangod and arangosh automatically based on the value of
    `--javascript.startup-directory`.

    If the option is set on startup, it is ignored so startup will not abort with
    an error `unrecognized option`.

  * `--javascript.action-directory`: this option has been removed. The actions
    directory is determined by arangod automatically based on the value of
    `--javascript.startup-directory`.

    If the option is set on startup, it is ignored so startup will not abort with
    an error `unrecognized option`.

  * `--javascript.package-path`: this option is still available but it is not
    required anymore to set the standard package paths (e.g. `js/npm`). arangod
    will automatically use this standard package path regardless of whether it
    was specified via the options.

    It is possible to use this option to add additional package paths to the
    standard value.

  Configuration files included with arangod are adjusted accordingly.

* layout of the graphs tab adapted to better fit with the other tabs

* database selection is moved to the bottom right corner of the web interface

* removed priority queue index type

  this feature was never advertised nor documented nor tested.

* display internal attributes in document source view of web interface

* removed separate shape collections

  When upgrading to ArangoDB 2.0, existing collections will be converted to include
  shapes and attribute markers in the datafiles instead of using separate files for
  shapes.

  When a collection is converted, existing shapes from the SHAPES directory will
  be written to a new datafile in the collection directory, and the SHAPES directory
  will be removed afterwards.

  This saves up to 2 MB of memory and disk space for each collection
  (savings are higher, the less different shapes there are in a collection).
  Additionally, one less file descriptor per opened collection will be used.

  When creating a new collection, the amount of sync calls may be reduced. The same
  may be true for documents with yet-unknown shapes. This may help performance
  in these cases.

* added AQL functions `NTH` and `POSITION`

* added signal handler for arangosh to save last command in more cases

* added extra prompt placeholders for arangosh:
  - `%e`: current endpoint
  - `%u`: current user

* added arangosh option `--javascript.gc-interval` to control amount of
  garbage collection performed by arangosh

* fixed issue #651: Allow addEdge() to take vertex ids in the JS library

* removed command-line option `--log.format`

  In previous versions, this option did not have an effect for most log messages, so
  it got removed.

* removed C++ logger implementation

  Logging inside ArangoDB is now done using the LOG_XXX() macros. The LOGGER_XXX()
  macros are gone.

* added collection status "loading"


v1.4.16 (XXXX-XX-XX)
--------------------

* fixed too eager datafile deletion

  this issue could have caused a crash when the compaction had marked datafiles as obsolete
  and they were removed while "old" temporary query results still pointed to the old datafile
  positions

* fixed issue #826: Replication fails when a collection's configuration changes


v1.4.15 (2014-04-19)
--------------------

* bugfix for AQL query optimizer

  the following type of query was too eagerly optimized, leading to errors in code-generation:

      LET a = (FOR i IN [] RETURN i) LET b = (FOR i IN [] RETURN i) RETURN 1

  the problem occurred when both lists in the subqueries were empty. In this case invalid code
  was generated and the query couldn't be executed.


v1.4.14 (2014-04-05)
--------------------

* fixed race conditions during shape / attribute insertion

  A race condition could have led to spurious `cannot find attribute #xx` or
  `cannot find shape #xx` (where xx is a number) warning messages being logged
  by the server. This happened when a new attribute was inserted and at the same
  time was queried by another thread.

  Also fixed a race condition that may have occurred when a thread tried to
  access the shapes / attributes hash tables while they were resized. In this
  cases, the shape / attribute may have been hashed to a wrong slot.

* fixed a memory barrier / cpu synchronization problem with libev, affecting
  Windows with Visual Studio 2013 (probably earlier versions are affected, too)

  The issue is described in detail here:
  http://lists.schmorp.de/pipermail/libev/2014q1/002318.html


v1.4.13 (2014-03-14)
--------------------

* added diagnostic output for Foxx application upload

* allow dump & restore from ArangoDB 1.4 with an ArangoDB 2.0 server

* allow startup options `temp-path` and `default-language` to be specified from the arangod
  configuration file and not only from the command line

* fixed too eager compaction

  The compaction will now wait for several seconds before trying to re-compact the same
  collection. Additionally, some other limits have been introduced for the compaction.


v1.4.12 (2014-03-05)
--------------------

* fixed display bug in web interface which caused the following problems:
  - documents were displayed in web interface as being empty
  - document attributes view displayed many attributes with content "undefined"
  - document source view displayed many attributes with name "TYPEOF" and value "undefined"
  - an alert popping up in the browser with message "Datatables warning..."

* re-introduced old-style read-write locks to supports Windows versions older than
  Windows 2008R2 and Windows 7. This should re-enable support for Windows Vista and
  Windows 2008.


v1.4.11 (2014-02-27)
--------------------

* added SHORTEST_PATH AQL function

  this calculates the shortest paths between two vertices, using the Dijkstra
  algorithm, employing a min-heap

  By default, ArangoDB does not know the distance between any two vertices and
  will use a default distance of 1. A custom distance function can be registered
  as an AQL user function to make the distance calculation use any document
  attributes or custom logic:

      RETURN SHORTEST_PATH(cities, motorways, "cities/CGN", "cities/MUC", "outbound", {
        paths: true,
        distance: "myfunctions::citydistance"
      })

      // using the following custom distance function
      var aqlfunctions = require("org/arangodb/aql/functions");
      aqlfunctions.register("myfunctions::distance", function (config, vertex1, vertex2, edge) {
        return Math.sqrt(Math.pow(vertex1.x - vertex2.x) + Math.pow(vertex1.y - vertex2.y));
      }, false);

* fixed bug in Graph.pathTo function

* fixed small memleak in AQL optimizer

* fixed access to potentially uninitialized variable when collection had a cap constraint


v1.4.10 (2014-02-21)
--------------------

* fixed graph constructor to allow graph with some parameter to be used

* added node.js "events" and "stream"

* updated npm packages

* added loading of .json file

* Fixed http return code in graph api with waitForSync parameter.

* Fixed documentation in graph, simple and index api.

* removed 2 tests due to change in ruby library.

* issue #756: set access-control-expose-headers on CORS response

  the following headers are now whitelisted by ArangoDB in CORS responses:
  - etag
  - content-encoding
  - content-length
  - location
  - server
  - x-arango-errors
  - x-arango-async-id


v1.4.9 (2014-02-07)
-------------------

* return a document's current etag in response header for HTTP HEAD requests on
  documents that return an HTTP 412 (precondition failed) error. This allows
  retrieving the document's current revision easily.

* added AQL function `SKIPLIST` to directly access skiplist indexes from AQL

  This is a shortcut method to use a skiplist index for retrieving specific documents in
  indexed order. The function capability is rather limited, but it may be used
  for several cases to speed up queries. The documents are returned in index order if
  only one condition is used.

      /* return all documents with mycollection.created > 12345678 */
      FOR doc IN SKIPLIST(mycollection, { created: [[ '>', 12345678 ]] })
        RETURN doc

      /* return first document with mycollection.created > 12345678 */
      FOR doc IN SKIPLIST(mycollection, { created: [[ '>', 12345678 ]] }, 0, 1)
        RETURN doc

      /* return all documents with mycollection.created between 12345678 and 123456790 */
      FOR doc IN SKIPLIST(mycollection, { created: [[ '>', 12345678 ], [ '<=', 123456790 ]] })
        RETURN doc

      /* return all documents with mycollection.a equal 1 and .b equal 2 */
      FOR doc IN SKIPLIST(mycollection, { a: [[ '==', 1 ]], b: [[ '==', 2 ]] })
        RETURN doc

  The function requires a skiplist index with the exact same attributes to
  be present on the specified collection. All attributes present in the skiplist
  index must be specified in the conditions specified for the `SKIPLIST` function.
  Attribute declaration order is important, too: attributes must be specified in the
  same order in the condition as they have been declared in the skiplist index.

* added command-line option `--server.disable-authentication-unix-sockets`

  with this option, authentication can be disabled for all requests coming
  in via UNIX domain sockets, enabling clients located on the same host as
  the ArangoDB server to connect without authentication.
  Other connections (e.g. TCP/IP) are not affected by this option.

  The default value for this option is `false`.
  Note: this option is only supported on platforms that support Unix domain
  sockets.

* call global arangod instance destructor on shutdown

* issue #755: TRAVERSAL does not use strategy, order and itemOrder options

  these options were not honored when configuring a traversal via the AQL
  TRAVERSAL function. Now, these options are used if specified.

* allow vertex and edge filtering with user-defined functions in TRAVERSAL,
  TRAVERSAL_TREE and SHORTEST_PATH AQL functions:

      // using user-defined AQL functions for edge and vertex filtering
      RETURN TRAVERSAL(friends, friendrelations, "friends/john", "outbound", {
        followEdges: "myfunctions::checkedge",
        filterVertices: "myfunctions::checkvertex"
      })

      // using the following custom filter functions
      var aqlfunctions = require("org/arangodb/aql/functions");
      aqlfunctions.register("myfunctions::checkedge", function (config, vertex, edge, path) {
        return (edge.type !== 'dislikes'); // don't follow these edges
      }, false);

      aqlfunctions.register("myfunctions::checkvertex", function (config, vertex, path) {
        if (vertex.isDeleted || ! vertex.isActive) {
          return [ "prune", "exclude" ]; // exclude these and don't follow them
        }
        return [ ]; // include everything else
      }, false);

* issue #748: add vertex filtering to AQL's TRAVERSAL[_TREE]() function


v1.4.8 (2014-01-31)
-------------------

* install foxx apps in the web interface

* fixed a segfault in the import API


v1.4.7 (2014-01-23)
-------------------

* issue #744: Add usage example arangoimp from Command line

* issue #738: added __dirname, __filename pseudo-globals. Fixes #733. (@by pluma)

* mount all Foxx applications in system apps directory on startup


v1.4.6 (2014-01-20)
-------------------

* issue #736: AQL function to parse collection and key from document handle

* added fm.rescan() method for Foxx-Manager

* fixed issue #734: foxx cookie and route problem

* added method `fm.configJson` for arangosh

* include `startupPath` in result of API `/_api/foxx/config`


v1.4.5 (2014-01-15)
-------------------

* fixed issue #726: Alternate Windows Install Method

* fixed issue #716: dpkg -P doesn't remove everything

* fixed bugs in description of HTTP API `_api/index`

* fixed issue #732: Rest API GET revision number

* added missing documentation for several methods in HTTP API `/_api/edge/...`

* fixed typos in description of HTTP API `_api/document`

* defer evaluation of AQL subqueries and logical operators (lazy evaluation)

* Updated font in WebFrontend, it now contains a version that renders properly on Windows

* generally allow function return values as call parameters to AQL functions

* fixed potential deadlock in global context method execution

* added override file "arangod.conf.local" (and co)


v1.4.4 (2013-12-24)
-------------------

* uid and gid are now set in the scripts, there is no longer a separate config file for
  arangod when started from a script

* foxx-manager is now an alias for arangosh

* arango-dfdb is now an alias for arangod, moved from bin to sbin

* changed from readline to linenoise for Windows

* added --install-service and --uninstall-service for Windows

* removed --daemon and --supervisor for Windows

* arangosh and arangod now uses the config-file which maps the binary name, i. e. if you
  rename arangosh to foxx-manager it will use the config file foxx-manager.conf

* fixed lock file for Windows

* fixed issue #711, #687: foxx-manager throws internal errors

* added `--server.ssl-protocol` option for client tools
  this allows connecting from arangosh, arangoimp, arangoimp etc. to an ArangoDB
  server that uses a non-default value for `--server.ssl-protocol`. The default
  value for the SSL protocol is 4 (TLSv1). If the server is configured to use a
  different protocol, it was not possible to connect to it with the client tools.

* added more detailed request statistics

  This adds the number of async-executed HTTP requests plus the number of HTTP
  requests per individual HTTP method type.

* added `--force` option for arangorestore
  this option allows continuing a restore operation even if the server reports errors
  in the middle of the restore operation

* better error reporting for arangorestore
  in case the server returned an HTTP error, arangorestore previously reported this
  error as `internal error` without any details only. Now server-side errors are
  reported by arangorestore with the server's error message

* include more system collections in dumps produced by arangodump
  previously some system collections were intentionally excluded from dumps, even if the
  dump was run with `--include-system-collections`. for example, the collections `_aal`,
  `_modules`, `_routing`, and `_users` were excluded. This makes sense in a replication
  context but not always in a dump context.
  When specifying `--include-system-collections`, arangodump will now include the above-
  mentioned collections in the dump, too. Some other system collections are still excluded
  even when the dump is run with `--include-system-collections`, for example `_replication`
  and `_trx`.

* fixed issue #701: ArangoStatement undefined in arangosh

* fixed typos in configuration files


v1.4.3 (2013-11-25)
-------------------

* fixed a segfault in the AQL optimizer, occurring when a constant non-list value was
  used on the right-hand side of an IN operator that had a collection attribute on the
  left-hand side

* issue #662:

  Fixed access violation errors (crashes) in the Windows version, occurring under some
  circumstances when accessing databases with multiple clients in parallel

* fixed issue #681: Problem with ArchLinux PKGBUILD configuration


v1.4.2 (2013-11-20)
-------------------

* fixed issue #669: Tiny documentation update

* ported Windows version to use native Windows API SRWLocks (slim read-write locks)
  and condition variables instead of homemade versions

  MSDN states the following about the compatibility of SRWLocks and Condition Variables:

      Minimum supported client:
      Windows Server 2008 [desktop apps | Windows Store apps]

      Minimum supported server:
      Windows Vista [desktop apps | Windows Store apps]

* fixed issue #662: ArangoDB on Windows hanging

  This fixes a deadlock issue that occurred on Windows when documents were written to
  a collection at the same time when some other thread tried to drop the collection.

* fixed file-based logging in Windows

  the logger complained on startup if the specified log file already existed

* fixed startup of server in daemon mode (`--daemon` startup option)

* fixed a segfault in the AQL optimizer

* issue #671: Method graph.measurement does not exist

* changed Windows condition variable implementation to use Windows native
  condition variables

  This is an attempt to fix spurious Windows hangs as described in issue #662.

* added documentation for JavaScript traversals

* added --code-page command-line option for Windows version of arangosh

* fixed a problem when creating edges via the web interface.

  The problem only occurred if a collection was created with type "document
  collection" via the web interface, and afterwards was dropped and re-created
  with type "edge collection". If the web interface page was not reloaded,
  the old collection type (document) was cached, making the subsequent creation
  of edges into the (seeming-to-be-document) collection fail.

  The fix is to not cache the collection type in the web interface. Users of
  an older version of the web interface can reload the collections page if they
  are affected.

* fixed a caching problem in arangosh: if a collection was created using the web
  interface, and then removed via arangosh, arangosh did not actually drop the
  collection due to caching.

  Because the `drop` operation was not carried out, this caused misleading error
  messages when trying to re-create the collection (e.g. `cannot create collection:
  duplicate name`).

* fixed ALT-introduced characters for arangosh console input on Windows

  The Windows readline port was not able to handle characters that are built
  using CTRL or ALT keys. Regular characters entered using the CTRL or ALT keys
  were silently swallowed and not passed to the terminal input handler.

  This did not seem to cause problems for the US keyboard layout, but was a
  severe issue for keyboard layouts that require the ALT (or ALT-GR) key to
  construct characters. For example, entering the character `{` with a German
  keyboard layout requires pressing ALT-GR + 9.

* fixed issue #665: Hash/skiplist combo madness bit my ass

  this fixes a problem with missing/non-deterministic rollbacks of inserts in
  case of a unique constraint violation into a collection with multiple secondary
  indexes (with at least one of them unique)

* fixed issue #664: ArangoDB installer on Windows requires drive c:

* partly fixed issue #662: ArangoDB on Windows hanging

  This fixes dropping databases on Windows. In previous 1.4 versions on Windows,
  one shape collection file was not unloaded and removed when dropping a database,
  leaving one directory and one shape collection file in the otherwise-dropped
  database directory.

* fixed issue #660: updated documentation on indexes


v1.4.1 (2013-11-08)
-------------------

* performance improvements for skip-list deletes


v1.4.1-rc1 (2013-11-07)
-----------------------

* fixed issue #635: Web-Interface should have a "Databases" Menu for Management

* fixed issue #624: Web-Interface is missing a Database selector

* fixed segfault in bitarray query

* fixed issue #656: Cannot create unique index through web interface

* fixed issue #654: bitarray index makes server down

* fixed issue #653: Slow query

* fixed issue #650: Randomness of any() should be improved

* made AQL `DOCUMENT()` function polymorphic and work with just one parameter.

  This allows using the `DOCUMENT` function like this:

      DOCUMENT('users/john')
      DOCUMENT([ 'users/john', 'users/amy' ])

  in addition to the existing use cases:

      DOCUMENT(users, 'users/john')
      DOCUMENT(users, 'john')
      DOCUMENT(users, [ 'users/john' ])
      DOCUMENT(users, [ 'users/john', 'users/amy' ])
      DOCUMENT(users, [ 'john', 'amy' ])

* simplified usage of ArangoDB batch API

  It is not necessary anymore to send the batch boundary in the HTTP `Content-Type`
  header. Previously, the batch API expected the client to send a Content-Type header
  of`multipart/form-data; boundary=<some boundary value>`. This is still supported in
  ArangoDB 2.0, but clients can now also omit this header. If the header is not
  present in a client request, ArangoDB will ignore the request content type and
  read the MIME boundary from the beginning of the request body.

  This also allows using the batch API with the Swagger "Try it out" feature (which is
  not too good at sending a different or even dynamic content-type request header).

* added API method GET `/_api/database/user`

  This returns the list of databases a specific user can see without changing the
  username/passwd.

* issue #424: Documentation about IDs needs to be upgraded


v1.4.0 (2013-10-29)
-------------------

* fixed issue #648: /batch API is missing from Web Interface API Documentation (Swagger)

* fixed issue #647: Icon tooltips missing

* fixed issue #646: index creation in web interface

* fixed issue #645: Allow jumping from edge to linked vertices

* merged PR for issue #643: Some minor corrections and a link to "Downloads"

* fixed issue #642: Completion of error handling

* fixed issue #639: compiling v1.4 on maverick produces warnings on -Wstrict-null-sentinel

* fixed issue #634: Web interface bug: Escape does not always propagate

* fixed issue #620: added startup option `--server.default-api-compatibility`

  This adds the following changes to the ArangoDB server and clients:
  - the server provides a new startup option `--server.default-api-compatibility`.
    This option can be used to determine the compatibility of (some) server API
    return values. The value for this parameter is a server version number,
    calculated as follows: `10000 * major + 100 * minor` (e.g. `10400` for ArangoDB
    1.3). The default value is `10400` (1.4), the minimum allowed value is `10300`
    (1.3).

    When setting this option to a value lower than the current server version,
    the server might respond with old-style results to "old" clients, increasing
    compatibility with "old" (non-up-to-date) clients.

  - the server will on each incoming request check for an HTTP header
    `x-arango-version`. Clients can optionally set this header to the API
    version number they support. For example, if a client sends the HTTP header
    `x-arango-version: 10300`, the server will pick this up and might send ArangoDB
    1.3-style responses in some situations.

    Setting either the startup parameter or using the HTTP header (or both) allows
    running "old" clients with newer versions of ArangoDB, without having to adjust
    the clients too much.

  - the `location` headers returned by the server for the APIs `/_api/document/...`
    and `/_api/collection/...` will have different values depending on the used API
    version. If the API compatibility is `10300`, the `location` headers returned
    will look like this:

        location: /_api/document/....

    whereas when an API compatibility of `10400` or higher is used, the `location`
    headers will look like this:

        location: /_db/<database name>/_api/document/...

  Please note that even in the presence of this, old API versions still may not
  be supported forever by the server.

* fixed issue #643: Some minor corrections and a link to "Downloads" by @frankmayer

* started issue #642: Completion of error handling

* fixed issue #639: compiling v1.4 on maverick produces warnings on
  -Wstrict-null-sentinel

* fixed issue #621: Standard Config needs to be fixed

* added function to manage indexes (web interface)

* improved server shutdown time by signaling shutdown to applicationserver,
  logging, cleanup and compactor threads

* added foxx-manager `replace` command

* added foxx-manager `installed` command (a more intuitive alias for `list`)

* fixed issue #617: Swagger API is missing '/_api/version'

* fixed issue #615: Swagger API: Some commands have no parameter entry forms

* fixed issue #614: API : Typo in : Request URL /_api/database/current

* fixed issue #609: Graph viz tool - different background color

* fixed issue #608: arangosh config files - eventually missing in the manual

* fixed issue #607: Admin interface: no core documentation

* fixed issue #603: Aardvark Foxx App Manager

* fixed a bug in type-mapping between AQL user functions and the AQL layer

  The bug caused errors like the following when working with collection documents
  in an AQL user function:

      TypeError: Cannot assign to read only property '_id' of #<ShapedJson>

* create less system collections when creating a new database

  This is achieved by deferring collection creation until the collections are actually
  needed by ArangoDB. The following collections are affected by the change:
  - `_fishbowl`
  - `_structures`


v1.4.0-beta2 (2013-10-14)
-------------------------

* fixed compaction on Windows

  The compaction on Windows did not ftruncate the cleaned datafiles to a smaller size.
  This has been fixed so not only the content of the files is cleaned but also files
  are re-created with potentially smaller sizes.

* only the following system collections will be excluded from replication from now on:
  - `_replication`
  - `_trx`
  - `_users`
  - `_aal`
  - `_fishbowl`
  - `_modules`
  - `_routing`

  Especially the following system collections will now be included in replication:
  - `_aqlfunctions`
  - `_graphs`

  In previous versions of ArangoDB, all system collections were excluded from the
  replication.

  The change also caused a change in the replication logger and applier:
  in previous versions of ArangoDB, only a collection's id was logged for an operation.
  This has not caused problems for non-system collections but for system collections
  there ids might differ. In addition to a collection id ArangoDB will now also log the
  name of a collection for each replication event.

  The replication applier will now look for the collection name attribute in logged
  events preferably.

* added database selection to arango-dfdb

* provide foxx-manager, arangodump, and arangorestore in Windows build

* ArangoDB 1.4 will refuse to start if option `--javascript.app-path` is not set.

* added startup option `--server.allow-method-override`

  This option can be set to allow overriding the HTTP request method in a request using
  one of the following custom headers:

  - x-http-method-override
  - x-http-method
  - x-method-override

  This allows bypassing proxies and tools that would otherwise just let certain types of
  requests pass. Enabling this option may impose a security risk, so it should only be
  used in very controlled environments.

  The default value for this option is `false` (no method overriding allowed).

* added "details" URL parameter for bulk import API

  Setting the `details` URL parameter to `true` in a call to POST `/_api/import` will make
  the import return details about non-imported documents in the `details` attribute. If
  `details` is `false` or omitted, no `details` attribute will be present in the response.
  This is the same behavior that previous ArangoDB versions exposed.

* added "complete" option for bulk import API

  Setting the `complete` URL parameter to `true` in a call to POST `/_api/import` will make
  the import completely fail if at least one of documents cannot be imported successfully.

  It defaults to `false`, which will make ArangoDB continue importing the other documents
  from the import even if some documents cannot be imported. This is the same behavior that
  previous ArangoDB versions exposed.

* added missing swagger documentation for `/_api/log`

* calling `/_api/logs` (or `/_admin/logs`) is only permitted from the `_system` database now.

  Calling this API method for/from other database will result in an HTTP 400.

' ported fix from https://github.com/novus/nvd3/commit/0894152def263b8dee60192f75f66700cea532cc

  This prevents JavaScript errors from occurring in Chrome when in the admin interface,
  section "Dashboard".

* show current database name in web interface (bottom right corner)

* added missing documentation for /_api/import in swagger API docs

* allow specification of database name for replication sync command replication applier

  This allows syncing from a master database with a different name than the slave database.

* issue #601: Show DB in prompt

  arangosh now displays the database name as part of the prompt by default.

  Can change the prompt by using the `--prompt` option, e.g.

      > arangosh --prompt "my db is named \"%d\"> "


v1.4.0-beta1 (2013-10-01)
-------------------------

* make the Foxx manager use per-database app directories

  Each database now has its own subdirectory for Foxx applications. Each database
  can thus use different Foxx applications if required. A Foxx app for a specific
  database resides in `<app-path>/databases/<database-name>/<app-name>`.

  System apps are shared between all databases. They reside in `<app-path>/system/<app-name>`.

* only trigger an engine reset in development mode for URLs starting with `/dev/`

  This prevents ArangoDB from reloading all Foxx applications when it is not
  actually necessary.

* changed error code from 10 (bad parameter) to 1232 (invalid key generator) for
  errors that are due to an invalid key generator specification when creating a new
  collection

* automatic detection of content-type / mime-type for Foxx assets based on filenames,
  added possibility to override auto detection

* added endpoint management API at `/_api/endpoint`

* changed HTTP return code of PUT `/_api/cursor` from 400 to 404 in case a
  non-existing cursor is referred to

* issue #360: added support for asynchronous requests

  Incoming HTTP requests with the headers `x-arango-async: true` or
  `x-arango-async: store` will be answered by the server instantly with a generic
  HTTP 202 (Accepted) response.

  The actual requests will be queued and processed by the server asynchronously,
  allowing the client to continue sending other requests without waiting for the
  server to process the actually requested operation.

  The exact point in time when a queued request is executed is undefined. If an
  error occurs during execution of an asynchronous request, the client will not
  be notified by the server.

  The maximum size of the asynchronous task queue can be controlled using the new
  option `--scheduler.maximal-queue-size`. If the queue contains this many number of
  tasks and a new asynchronous request comes in, the server will reject it with an
  HTTP 500 (internal server error) response.

  Results of incoming requests marked with header `x-arango-async: true` will be
  discarded by the server immediately. Clients have no way of accessing the result
  of such asynchronously executed request. This is just _fire and forget_.

  To later retrieve the result of an asynchronously executed request, clients can
  mark a request with the header `x-arango-async: keep`. This makes the server
  store the result of the request in memory until explicitly fetched by a client
  via the `/_api/job` API. The `/_api/job` API also provides methods for basic
  inspection of which pending or already finished requests there are on the server,
  plus ways for garbage collecting unneeded results.

* Added new option `--scheduler.maximal-queue-size`.

* issue #590: Manifest Lint

* added data dump and restore tools, arangodump and arangorestore.

  arangodump can be used to create a logical dump of an ArangoDB database, or
  just dedicated collections. It can be used to dump both a collection's structure
  (properties and indexes) and data (documents).

  arangorestore can be used to restore data from a dump created with arangodump.
  arangorestore currently does not re-create any indexes, and doesn't yet handle
  referenced documents in edges properly when doing just partial restores.
  This will be fixed until 1.4 stable.

* introduced `--server.database` option for arangosh, arangoimp, and arangob.

  The option allows these client tools to use a certain database for their actions.
  In arangosh, the current database can be switched at any time using the command

      db._useDatabase(<name>);

  When no database is specified, all client tools will assume they should use the
  default database `_system`. This is done for downwards-compatibility reasons.

* added basic multi database support (alpha)

  New databases can be created using the REST API POST `/_api/database` and the
  shell command `db._createDatabase(<name>)`.

  The default database in ArangoDB is called `_system`. This database is always
  present and cannot be deleted by the user. When an older version of ArangoDB is
  upgraded to 1.4, the previously only database will automatically become the
  `_system` database.

  New databases can be created with the above commands, and can be deleted with the
  REST API DELETE `/_api/database/<name>` or the shell command `db._dropDatabase(<name>);`.

  Deleting databases is still unstable in ArangoDB 1.4 alpha and might crash the
  server. This will be fixed until 1.4 stable.

  To access a specific database via the HTTP REST API, the `/_db/<name>/` prefix
  can be used in all URLs. ArangoDB will check if an incoming request starts with
  this prefix, and will automatically pick the database name from it. If the prefix
  is not there, ArangoDB will assume the request is made for the default database
  (`_system`). This is done for downwards-compatibility reasons.

  That means, the following URL pathnames are logically identical:

      /_api/document/mycollection/1234
      /_db/_system/document/mycollection/1234

  To access a different database (e.g. `test`), the URL pathname would look like this:

      /_db/test/document/mycollection/1234

  New databases can also be created and existing databases can only be dropped from
  within the default database (`_system`). It is not possible to drop the `_system`
  database itself.

  Cross-database operations are unintended and unsupported. The intention of the
  multi-database feature is to have the possibility to have a few databases managed
  by ArangoDB in parallel, but to only access one database at a time from a connection
  or a request.

  When accessing the web interface via the URL pathname `/_admin/html/` or `/_admin/aardvark`,
  the web interface for the default database (`_system`) will be displayed.
  To access the web interface for a different database, the database name can be
  put into the URLs as a prefix, e.g. `/_db/test/_admin/html` or
  `/_db/test/_admin/aardvark`.

  All internal request handlers and also all user-defined request handlers and actions
  (including Foxx) will only get to see the unprefixed URL pathnames (i.e. excluding
  any database name prefix). This is to ensure downwards-compatibility.

  To access the name of the requested database from any action (including Foxx), use
  use `req.database`.

  For example, when calling the URL `/myapp/myaction`, the content of `req.database`
  will be `_system` (the default database because no database got specified) and the
  content of `req.url` will be `/myapp/myaction`.

  When calling the URL `/_db/test/myapp/myaction`, the content of `req.database` will be
  `test`, and the content of `req.url` will still be `/myapp/myaction`.

* Foxx now excludes files starting with . (dot) when bundling assets

  This mitigates problems with editor swap files etc.

* made the web interface a Foxx application

  This change caused the files for the web interface to be moved from `html/admin` to
  `js/apps/aardvark` in the file system.

  The base URL for the admin interface changed from `_admin/html/index.html` to
  `_admin/aardvark/index.html`.

  The "old" redirection to `_admin/html/index.html` will now produce a 404 error.

  When starting ArangoDB with the `--upgrade` option, this will automatically be remedied
  by putting in a redirection from `/` to `/_admin/aardvark/index.html`, and from
  `/_admin/html/index.html` to `/_admin/aardvark/index.html`.

  This also obsoletes the following configuration (command-line) options:
  - `--server.admin-directory`
  - `--server.disable-admin-interface`

  when using these now obsolete options when the server is started, no error is produced
  for downwards-compatibility.

* changed User-Agent value sent by arangoimp, arangosh, and arangod from "VOC-Agent" to
  "ArangoDB"

* changed journal file creation behavior as follows:

  Previously, a journal file for a collection was always created when a collection was
  created. When a journal filled up and became full, the current journal was made a
  datafile, and a new (empty) journal was created automatically. There weren't many
  intended situations when a collection did not have at least one journal.

  This is changed now as follows:
  - when a collection is created, no journal file will be created automatically
  - when there is a write into a collection without a journal, the journal will be
    created lazily
  - when there is a write into a collection with a full journal, a new journal will
    be created automatically

  From the end user perspective, nothing should have changed, except that there is now
  less disk usage for empty collections. Disk usage of infrequently updated collections
  might also be reduced significantly by running the `rotate()` method of a collection,
  and not writing into a collection subsequently.

* added method `collection.rotate()`

  This allows premature rotation of a collection's current journal file into a (read-only)
  datafile. The purpose of using `rotate()` is to prematurely allow compaction (which is
  performed on datafiles only) on data, even if the journal was not filled up completely.

  Using `rotate()` may make sense in the following scenario:

      c = db._create("test");
      for (i = 0; i < 1000; ++i) {
        c.save(...); // insert lots of data here
      }

      ...
      c.truncate(); // collection is now empty
      // only data in datafiles will be compacted by following compaction runs
      // all data in the current journal would not be compacted

      // calling rotate will make the current journal a datafile, and thus make it
      // eligible for compaction
      c.rotate();

  Using `rotate()` may also be useful when data in a collection is known to not change
  in the immediate future. After having completed all write operations on a collection,
  performing a `rotate()` will reduce the size of the current journal to the actually
  required size (remember that journals are pre-allocated with a specific size) before
  making the journal a datafile. Thus `rotate()` may cause disk space savings, even if
  the datafiles does not qualify for compaction after rotation.

  Note: rotating the journal is asynchronous, so that the actual rotation may be executed
  after `rotate()` returns to the caller.

* changed compaction to merge small datafiles together (up to 3 datafiles are merged in
  a compaction run)

  In the regular case, this should leave less small datafiles stay around on disk and allow
  using less file descriptors in total.

* added AQL MINUS function

* added AQL UNION_DISTINCT function (more efficient than combination of `UNIQUE(UNION())`)

* updated mruby to 2013-08-22

* issue #587: Add db._create() in help for startup arangosh

* issue #586: Share a link on installation instructions in the User Manual

* issue #585: Bison 2.4 missing on Mac for custom build

* issue #584: Web interface images broken in devel

* issue #583: Small documentation update

* issue #581: Parameter binding for attributes

* issue #580: Small improvements (by @guidoreina)

* issue #577: Missing documentation for collection figures in implementor manual

* issue #576: Get disk usage for collections and graphs

  This extends the result of the REST API for /_api/collection/figures with
  the attributes `compactors.count`, `compactors.fileSize`, `shapefiles.count`,
  and `shapefiles.fileSize`.

* issue #575: installing devel version on mac (low prio)

* issue #574: Documentation (POST /_admin/routing/reload)

* issue #558: HTTP cursors, allow count to ignore LIMIT


v1.4.0-alpha1 (2013-08-02)
--------------------------

* added replication. check online manual for details.

* added server startup options `--server.disable-replication-logger` and
  `--server.disable-replication-applier`

* removed action deployment tool, this now handled with Foxx and its manager or
  by kaerus node utility

* fixed a server crash when using byExample / firstExample inside a transaction
  and the collection contained a usable hash/skiplist index for the example

* defineHttp now only expects a single context

* added collection detail dialog (web interface)

  Shows collection properties, figures (datafiles, journals, attributes, etc.)
  and indexes.

* added documents filter (web interface)

  Allows searching for documents based on attribute values. One or many filter
  conditions can be defined, using comparison operators such as '==', '<=', etc.

* improved AQL editor (web interface)

  Editor supports keyboard shortcuts (Submit, Undo, Redo, Select).
  Editor allows saving and reusing of user-defined queries.
  Added example queries to AQL editor.
  Added comment button.

* added document import (web interface)

  Allows upload of JSON-data from files. Files must have an extension of .json.

* added dashboard (web interface)

  Shows the status of replication and multiple system charts, e.g.
  Virtual Memory Size, Request Time, HTTP Connections etc.

* added API method `/_api/graph` to query all graphs with all properties.

* added example queries in web interface AQL editor

* added arango.reconnect(<host>) method for arangosh to dynamically switch server or
  user name

* added AQL range operator `..`

  The `..` operator can be used to easily iterate over a sequence of numeric
  values. It will produce a list of values in the defined range, with both bounding
  values included.

  Example:

      2010..2013

  will produce the following result:

      [ 2010, 2011, 2012, 2013 ]

* added AQL RANGE function

* added collection.first(count) and collection.last(count) document access functions

  These functions allow accessing the first or last n documents in a collection. The order
  is determined by document insertion/update time.

* added AQL INTERSECTION function

* INCOMPATIBLE CHANGE: changed AQL user function namespace resolution operator from `:` to `::`

  AQL user-defined functions were introduced in ArangoDB 1.3, and the namespace resolution
  operator for them was the single colon (`:`). A function call looked like this:

      RETURN mygroup:myfunc()

  The single colon caused an ambiguity in the AQL grammar, making it indistinguishable from
  named attributes or the ternary operator in some cases, e.g.

      { mygroup:myfunc ? mygroup:myfunc }

  The change of the namespace resolution operator from `:` to `::` fixes this ambiguity.

  Existing user functions in the database will be automatically fixed when starting ArangoDB
  1.4 with the `--upgrade` option. However, queries using user-defined functions need to be
  adjusted on the client side to use the new operator.

* allow multiple AQL LET declarations separated by comma, e.g.
  LET a = 1, b = 2, c = 3

* more useful AQL error messages

  The error position (line/column) is more clearly indicated for parse errors.
  Additionally, if a query references a collection that cannot be found, the error
  message will give a hint on the collection name

* changed return value for AQL `DOCUMENT` function in case document is not found

  Previously, when the AQL `DOCUMENT` function was called with the id of a document and
  the document could not be found, it returned `undefined`. This value is not part of the
  JSON type system and this has caused some problems.
  Starting with ArangoDB 1.4, the `DOCUMENT` function will return `null` if the document
  looked for cannot be found.

  In case the function is called with a list of documents, it will continue to return all
  found documents, and will not return `null` for non-found documents. This has not changed.

* added single line comments for AQL

  Single line comments can be started with a double forward slash: `//`.
  They end at the end of the line, or the end of the query string, whichever is first.

* fixed documentation issues #567, #568, #571.

* added collection.checksum(<withData>) method to calculate CRC checksums for
  collections

  This can be used to
  - check if data in a collection has changed
  - compare the contents of two collections on different ArangoDB instances

* issue #565: add description line to aal.listAvailable()

* fixed several out-of-memory situations when double freeing or invalid memory
  accesses could happen

* less msyncing during the creation of collections

  This is achieved by not syncing the initial (standard) markers in shapes collections.
  After all standard markers are written, the shapes collection will get synced.

* renamed command-line option `--log.filter` to `--log.source-filter` to avoid
  misunderstandings

* introduced new command-line option `--log.content-filter` to optionally restrict
  logging to just specific log messages (containing the filter string, case-sensitive).

  For example, to filter on just log entries which contain `ArangoDB`, use:

      --log.content-filter "ArangoDB"

* added optional command-line option `--log.requests-file` to log incoming HTTP
  requests to a file.

  When used, all HTTP requests will be logged to the specified file, containing the
  client IP address, HTTP method, requests URL, HTTP response code, and size of the
  response body.

* added a signal handler for SIGUSR1 signal:

  when ArangoDB receives this signal, it will respond all further incoming requests
  with an HTTP 503 (Service Unavailable) error. This will be the case until another
  SIGUSR1 signal is caught. This will make ArangoDB start serving requests regularly
  again. Note: this is not implemented on Windows.

* limited maximum request URI length to 16384 bytes:

  Incoming requests with longer request URIs will be responded to with an HTTP
  414 (Request-URI Too Long) error.

* require version 1.0 or 1.1 in HTTP version signature of requests sent by clients:

  Clients sending requests with a non-HTTP 1.0 or non-HTTP 1.1 version number will
  be served with an HTTP 505 (HTTP Version Not Supported) error.

* updated manual on indexes:

  using system attributes such as `_id`, `_key`, `_from`, `_to`, `_rev` in indexes is
  disallowed and will be rejected by the server. This was the case since ArangoDB 1.3,
  but was not properly documented.

* issue #563: can aal become a default object?

  aal is now a prefab object in arangosh

* prevent certain system collections from being renamed, dropped, or even unloaded.

  Which restrictions there are for which system collections may vary from release to
  release, but users should in general not try to modify system collections directly
  anyway.

  Note: there are no such restrictions for user-created collections.

* issue #559: added Foxx documentation to user manual

* added server startup option `--server.authenticate-system-only`. This option can be
  used to restrict the need for HTTP authentication to internal functionality and APIs,
  such as `/_api/*` and `/_admin/*`.
  Setting this option to `true` will thus force authentication for the ArangoDB APIs
  and the web interface, but allow unauthenticated requests for other URLs (including
  user defined actions and Foxx applications).
  The default value of this option is `false`, meaning that if authentication is turned
  on, authentication is still required for *all* incoming requests. Only by setting the
  option to `true` this restriction is lifted and authentication becomes required for
  URLs starting with `/_` only.

  Please note that authentication still needs to be enabled regularly by setting the
  `--server.disable-authentication` parameter to `false`. Otherwise no authentication
  will be required for any URLs as before.

* protect collections against unloading when there are still document barriers around.

* extended cap constraints to optionally limit the active data size in a collection to
  a specific number of bytes.

  The arguments for creating a cap constraint are now:
  `collection.ensureCapConstraint(<count>, <byteSize>);`

  It is supported to specify just a count as in ArangoDB 1.3 and before, to specify
  just a fileSize, or both. The first met constraint will trigger the automated
  document removal.

* added `db._exists(doc)` and `collection.exists(doc)` for easy document existence checks

* added API `/_api/current-database` to retrieve information about the database the
  client is currently connected to (note: the API `/_api/current-database` has been
  removed in the meantime. The functionality is accessible via `/_api/database/current`
  now).

* ensure a proper order of tick values in datafiles/journals/compactors.
  any new files written will have the _tick values of their markers in order. for
  older files, there are edge cases at the beginning and end of the datafiles when
  _tick values are not properly in order.

* prevent caching of static pages in PathHandler.
  whenever a static page is requested that is served by the general PathHandler, the
  server will respond to HTTP GET requests with a "Cache-Control: max-age=86400" header.

* added "doCompact" attribute when creating collections and to collection.properties().
  The attribute controls whether collection datafiles are compacted.

* changed the HTTP return code from 400 to 404 for some cases when there is a referral
  to a non-existing collection or document.

* introduced error code 1909 `too many iterations` that is thrown when graph traversals
  hit the `maxIterations` threshold.

* optionally limit traversals to a certain number of iterations
  the limitation can be achieved via the traversal API by setting the `maxIterations`
  attribute, and also via the AQL `TRAVERSAL` and `TRAVERSAL_TREE` functions by setting
  the same attribute. If traversals are not limited by the end user, a server-defined
  limit for `maxIterations` may be used to prevent server-side traversals from running
  endlessly.

* added graph traversal API at `/_api/traversal`

* added "API" link in web interface, pointing to REST API generated with Swagger

* moved "About" link in web interface into "links" menu

* allow incremental access to the documents in a collection from out of AQL
  this allows reading documents from a collection chunks when a full collection scan
  is required. memory usage might be must lower in this case and queries might finish
  earlier if there is an additional LIMIT statement

* changed AQL COLLECT to use a stable sort, so any previous SORT order is preserved

* issue #547: Javascript error in the web interface

* issue #550: Make AQL graph functions support key in addition to id

* issue #526: Unable to escape when an errorneous command is entered into the js shell

* issue #523: Graph and vertex methods for the javascript api

* issue #517: Foxx: Route parameters with capital letters fail

* issue #512: Binded Parameters for LIMIT


v1.3.3 (2013-08-01)
-------------------

* issue #570: updateFishbowl() fails once

* updated and fixed generated examples

* issue #559: added Foxx documentation to user manual

* added missing error reporting for errors that happened during import of edges


v1.3.2 (2013-06-21)
-------------------

* fixed memleak in internal.download()

* made the shape-collection journal size adaptive:
  if too big shapes come in, a shape journal will be created with a big-enough size
  automatically. the maximum size of a shape journal is still restricted, but to a
  very big value that should never be reached in practice.

* fixed a segfault that occurred when inserting documents with a shape size bigger
  than the default shape journal size (2MB)

* fixed a locking issue in collection.truncate()

* fixed value overflow in accumulated filesizes reported by collection.figures()

* issue #545: AQL FILTER unnecessary (?) loop

* issue #549: wrong return code with --daemon


v1.3.1 (2013-05-24)
-------------------

* removed currently unused _ids collection

* fixed usage of --temp-path in aranogd and arangosh

* issue #540: suppress return of temporary internal variables in AQL

* issue #530: ReferenceError: ArangoError is not a constructor

* issue #535: Problem with AQL user functions javascript API

* set --javascript.app-path for test execution to prevent startup error

* issue #532: Graph _edgesCache returns invalid data?

* issue #531: Arangod errors

* issue #529: Really weird transaction issue

* fixed usage of --temp-path in aranogd and arangosh


v1.3.0 (2013-05-10)
-------------------

* fixed problem on restart ("datafile-xxx is not sealed") when server was killed
  during a compaction run

* fixed leak when using cursors with very small batchSize

* issue #508: `unregistergroup` function not mentioned in http interface docs

* issue #507: GET /_api/aqlfunction returns code inside parentheses

* fixed issue #489: Bug in aal.install

* fixed issue 505: statistics not populated on MacOS


v1.3.0-rc1 (2013-04-24)
-----------------------

* updated documentation for 1.3.0

* added node modules and npm packages

* changed compaction to only compact datafiles with more at least 10% of dead
  documents (byte size-wise)

* issue #498: fixed reload of authentication info when using
  `require("org/arangodb/users").reload()`

* issue #495: Passing an empty array to create a document results in a
  "phantom" document

* added more precision for requests statistics figures

* added "sum" attribute for individual statistics results in statistics API
  at /_admin/statistics

* made "limit" an optional parameter in AQL function NEAR().
  limit can now be either omitted completely, or set to 0. If so, an internal
  default value (currently 100) will be applied for the limit.

* issue #481

* added "attributes.count" to output of `collection.figures()`
  this also affects the REST API /_api/collection/<name>/figures

* added IndexedPropertyGetter for ShapedJson objects

* added API for user-defined AQL functions

* issue #475: A better error message for deleting a non-existent graph

* issue #474: Web interface problems with the JS Shell

* added missing documentation for AQL UNION function

* added transaction support.
  This provides ACID transactions for ArangoDB. Transactions can be invoked
  using the `db._executeTransaction()` function, or the `/_api/transaction`
  REST API.

* switched to semantic versioning (at least for alpha & alpha naming)

* added saveOrReplace() for server-side JS

v1.3.alpha1 (2013-04-05)
------------------------

* cleanup of Module, Package, ArangoApp and modules "internal", "fs", "console"

* use Error instead of string in throw to allow stack-trace

* issue #454: error while creation of Collection

* make `collection.count()` not recalculate the number of documents on the fly, but
  use some internal document counters.

* issue #457: invalid string value in web interface

* make datafile id (datafile->_fid) identical to the numeric part of the filename.
  E.g. the datafile `journal-123456.db` will now have a datafile marker with the same
  fid (i.e. `123456`) instead of a different value. This change will only affect
  datafiles that are created with 1.3 and not any older files.
  The intention behind this change is to make datafile debugging easier.

* consistently discard document attributes with reserved names (system attributes)
  but without any known meaning, for example `_test`, `_foo`, ...

  Previously, these attributes were saved with the document regularly in some cases,
  but were discarded in other cases.
  Now these attributes are discarded consistently. "Real" system attributes such as
  `_key`, `_from`, `_to` are not affected and will work as before.

  Additionally, attributes with an empty name (``) are discarded when documents are
  saved.

  Though using reserved or empty attribute names in documents was not really and
  consistently supported in previous versions of ArangoDB, this change might cause
  an incompatibility for clients that rely on this feature.

* added server startup flag `--database.force-sync-properties` to force syncing of
  collection properties on collection creation, deletion and on property update.
  The default value is true to mimic the behavior of previous versions of ArangoDB.
  If set to false, collection properties are written to disk but no call to sync()
  is made.

* added detailed output of server version and components for REST APIs
  `/_admin/version` and `/_api/version`. To retrieve this extended information,
  call the REST APIs with URL parameter `details=true`.

* issue #443: For git-based builds include commit hash in version

* adjust startup log output to be more compact, less verbose

* set the required minimum number of file descriptors to 256.
  On server start, this number is enforced on systems that have rlimit. If the limit
  cannot be enforced, starting the server will fail.
  Note: 256 is considered to be the absolute minimum value. Depending on the use case
  for ArangoDB, a much higher number of file descriptors should be used.

  To avoid checking & potentially changing the number of maximum open files, use the
  startup option `--server.descriptors-minimum 0`

* fixed shapedjson to json conversion for special numeric values (NaN, +inf, -inf).
  Before, "NaN", "inf", or "-inf" were written into the JSONified output, but these
  values are not allowed in JSON. Now, "null" is written to the JSONified output as
  required.

* added AQL functions VARIANCE_POPULATION(), VARIANCE_SAMPLE(), STDDEV_POPULATION(),
  STDDEV_SAMPLE(), AVERAGE(), MEDIAN() to calculate statistical values for lists

* added AQL SQRT() function

* added AQL TRIM(), LEFT() and RIGHT() string functions

* fixed issue #436: GET /_api/document on edge

* make AQL REVERSE() and LENGTH() functions work on strings, too

* disabled DOT generation in `make doxygen`. this speeds up docs generation

* renamed startup option `--dispatcher.report-intervall` to `--dispatcher.report-interval`

* renamed startup option `--scheduler.report-intervall` to `--scheduler.report-interval`

* slightly changed output of REST API method /_admin/log.
  Previously, the log messages returned also contained the date and log level, now
  they will only contain the log message, and no date and log level information.
  This information can be re-created by API users from the `timestamp` and `level`
  attributes of the result.

* removed configure option `--enable-zone-debug`
  memory zone debugging is now automatically turned on when compiling with ArangoDB
  `--enable-maintainer-mode`

* removed configure option `--enable-arangob`
  arangob is now always included in the build


v1.2.3 (XXXX-XX-XX)
-------------------

* added optional parameter `edgexamples` for AQL function EDGES() and NEIGHBORS()

* added AQL function NEIGHBORS()

* added freebsd support

* fixed firstExample() query with `_id` and `_key` attributes

* issue triAGENS/ArangoDB-PHP#55: AQL optimizer may have mis-optimized duplicate
  filter statements with limit


v1.2.2 (2013-03-26)
-------------------

* fixed save of objects with common sub-objects

* issue #459: fulltext internal memory allocation didn't scale well
  This fix improves loading times for collections with fulltext indexes that have
  lots of equal words indexed.

* issue #212: auto-increment support

  The feature can be used by creating a collection with the extra `keyOptions`
  attribute as follows:

      db._create("mycollection", { keyOptions: { type: "autoincrement", offset: 1, increment: 10, allowUserKeys: true } });

  The `type` attribute will make sure the keys will be auto-generated if no
  `_key` attribute is specified for a document.

  The `allowUserKeys` attribute determines whether users might still supply own
  `_key` values with documents or if this is considered an error.

  The `increment` value determines the actual increment value, whereas the `offset`
  value can be used to seed to value sequence with a specific starting value.
  This will be useful later in a multi-master setup, when multiple servers can use
  different auto-increment seed values and thus generate non-conflicting auto-increment values.

  The default values currently are:

  - `allowUserKeys`: `true`
  - `offset`: `0`
  - `increment`: `1`

  The only other available key generator type currently is `traditional`.
  The `traditional` key generator will auto-generate keys in a fashion as ArangoDB
  always did (some increasing integer value, with a more or less unpredictable
  increment value).

  Note that for the `traditional` key generator there is only the option to disallow
  user-supplied keys and give the server the sole responsibility for key generation.
  This can be achieved by setting the `allowUserKeys` property to `false`.

  This change also introduces the following errors that API implementors may want to check
  the return values for:

  - 1222: `document key unexpected`: will be raised when a document is created with
    a `_key` attribute, but the underlying collection was set up with the `keyOptions`
    attribute `allowUserKeys: false`.

  - 1225: `out of keys`: will be raised when the auto-increment key generator runs
    out of keys. This may happen when the next key to be generated is 2^64 or higher.
    In practice, this will only happen if the values for `increment` or `offset` are
    not set appropriately, or if users are allowed to supply own keys, those keys
    are near the 2^64 threshold, and later the auto-increment feature kicks in and
    generates keys that cross that threshold.

    In practice it should not occur with proper configuration and proper usage of the
    collections.

  This change may also affect the following REST APIs:
  - POST `/_api/collection`: the server does now accept the optional `keyOptions`
    attribute in the second parameter
  - GET `/_api/collection/properties`: will return the `keyOptions` attribute as part
    of the collection's properties. The previous optional attribute `createOptions`
    is now gone.

* fixed `ArangoStatement.explain()` method with bind variables

* fixed misleading "cursor not found" error message in arangosh that occurred when
  `count()` was called for client-side cursors

* fixed handling of empty attribute names, which may have crashed the server under
  certain circumstances before

* fixed usage of invalid pointer in error message output when index description could
  not be opened


v1.2.1 (2013-03-14)
-------------------

* issue #444: please darken light color in arangosh

* issue #442: pls update post install info on osx

* fixed conversion of special double values (NaN, -inf, +inf) when converting from
  shapedjson to JSON

* fixed compaction of markers (location of _key was not updated correctly in memory,
  leading to _keys pointing to undefined memory after datafile rotation)

* fixed edge index key pointers to use document master pointer plus offset instead
  of direct _key address

* fixed case when server could not create any more journal or compactor files.
  Previously a wrong status code may have been returned, and not being able to create
  a new compactor file may have led to an infinite loop with error message
  "could not create compactor".

* fixed value truncation for numeric filename parts when renaming datafiles/journals


v1.2.0 (2013-03-01)
-------------------

* by default statistics are now switch off; in order to enable comment out
  the "disable-statistics = yes" line in "arangod.conf"

* fixed issue #435: csv parser skips data at buffer border

* added server startup option `--server.disable-statistics` to turn off statistics
  gathering without recompilation of ArangoDB.
  This partly addresses issue #432.

* fixed dropping of indexes without collection name, e.g.
  `db.xxx.dropIndex("123456");`
  Dropping an index like this failed with an assertion error.

* fixed issue #426: arangoimp should be able to import edges into edge collections

* fixed issue #425: In case of conflict ArangoDB returns HTTP 400 Bad request
  (with 1207 Error) instead of HTTP 409 Conflict

* fixed too greedy token consumption in AQL for negative values:
  e.g. in the statement `RETURN { a: 1 -2 }` the minus token was consumed as part
  of the value `-2`, and not interpreted as the binary arithmetic operator


v1.2.beta3 (2013-02-22)
-----------------------

* issue #427: ArangoDB Importer Manual has no navigation links (previous|home|next)

* issue #319: Documentation missing for Emergency console and incomplete for datafile debugger.

* issue #370: add documentation for reloadRouting and flushServerModules

* issue #393: added REST API for user management at /_api/user

* issue #393, #128: added simple cryptographic functions for user actions in module "crypto":
  * require("org/arangodb/crypto").md5()
  * require("org/arangodb/crypto").sha256()
  * require("org/arangodb/crypto").rand()

* added replaceByExample() Javascript and REST API method

* added updateByExample() Javascript and REST API method

* added optional "limit" parameter for removeByExample() Javascript and REST API method

* fixed issue #413

* updated bundled V8 version from 3.9.4 to 3.16.14.1
  Note: the Windows version used a more recent version (3.14.0.1) and was not updated.

* fixed issue #404: keep original request url in request object


v1.2.beta2 (2013-02-15)
-----------------------

* fixed issue #405: 1.2 compile warnings

* fixed issue #333: [debian] Group "arangodb" is not used when starting vie init.d script

* added optional parameter 'excludeSystem' to GET /_api/collection
  This parameter can be used to disable returning system collections in the list
  of all collections.

* added AQL functions KEEP() and UNSET()

* fixed issue #348: "HTTP Interface for Administration and Monitoring"
  documentation errors.

* fix stringification of specific positive int64 values. Stringification of int64
  values with the upper 32 bits cleared and the 33rd bit set were broken.

* issue #395:  Collection properties() function should return 'isSystem' for
  Javascript and REST API

* make server stop after upgrade procedure when invoked with `--upgrade option`.
  When started with the `--upgrade` option, the server will perfom
  the upgrade, and then exit with a status code indicating the result of the
  upgrade (0 = success, 1 = failure). To start the server regularly in either
  daemon or console mode, the `--upgrade` option must not be specified.
  This change was introduced to allow init.d scripts check the result of
  the upgrade procedure, even in case an upgrade was successful.
  this was introduced as part of issue #391.

* added AQL function EDGES()

* added more crash-protection when reading corrupted collections at startup

* added documentation for AQL function CONTAINS()

* added AQL function LIKE()

* replaced redundant error return code 1520 (Unable to open collection) with error code
  1203 (Collection not found). These error codes have the same meanings, but one of
  them was returned from AQL queries only, the other got thrown by other parts of
  ArangoDB. Now, error 1203 (Collection not found) is used in AQL too in case a
  non-existing collection is used.

v1.2.beta1 (2013-02-01)
-----------------------

* fixed issue #382: [Documentation error] Maschine... should be Machine...

* unified history file locations for arangod, arangosh, and arangoirb.
  - The readline history for arangod (emergency console) is now stored in file
    $HOME/.arangod. It was stored in $HOME/.arango before.
  - The readline history for arangosh is still stored in $HOME/.arangosh.
  - The readline history for arangoirb is now stored in $HOME/.arangoirb. It was
    stored in $HOME/.arango-mrb before.

* fixed issue #381: _users user should have a unique constraint

* allow negative list indexes in AQL to access elements from the end of a list,
  e.g. ```RETURN values[-1]``` will return the last element of the `values` list.

* collection ids, index ids, cursor ids, and document revision ids created and
  returned by ArangoDB are now returned as strings with numeric content inside.
  This is done to prevent some value overrun/truncation in any part of the
  complete client/server workflow.
  In ArangoDB 1.1 and before, these values were previously returned as
  (potentially very big) integer values. This may cause problems (clipping, overrun,
  precision loss) for clients that do not support big integers natively and store
  such values in IEEE754 doubles internally. This type loses precision after about
  52 bits and is thus not safe to hold an id.
  Javascript and 32 bit-PHP are examples for clients that may cause such problems.
  Therefore, ids are now returned by ArangoDB as strings, with the string
  content being the integer value as before.

  Example for documents ("_rev" attribute):
  - Document returned by ArangoDB 1.1: { "_rev": 1234, ... }
  - Document returned by ArangoDB 1.2: { "_rev": "1234", ... }

  Example for collections ("id" attribute / "_id" property):
  - Collection returned by ArangoDB 1.1: { "id": 9327643, "name": "test", ... }
  - Collection returned by ArangoDB 1.2: { "id": "9327643", "name": "test", ... }

  Example for cursors ("id" attribute):
  - Collection returned by ArangoDB 1.1: { "id": 11734292, "hasMore": true, ... }
  - Collection returned by ArangoDB 1.2: { "id": "11734292", "hasMore": true, ... }

* global variables are not automatically available anymore when starting the
  arangod Javascript emergency console (i.e. ```arangod --console```).

  Especially, the variables `db`, `edges`, and `internal` are not available
  anymore. `db` and `internal` can be made available in 1.2 by
  ```var db = require("org/arangodb").db;``` and
  ```var internal = require("internal");```, respectively.
  The reason for this change is to get rid of global variables in the server
  because this will allow more specific inclusion of functionality.

  For convenience, the global variable `db` is still available by default in
  arangosh. The global variable `edges`, which since ArangoDB 1.1 was kind of
  a redundant wrapper of `db`, has been removed in 1.2 completely.
  Please use `db` instead, and if creating an edge collection, use the explicit
  ```db._createEdgeCollection()``` command.

* issue #374: prevent endless redirects when calling admin interface with
  unexpected URLs

* issue #373: TRAVERSAL() `trackPaths` option does not work. Instead `paths` does work

* issue #358: added support for CORS

* honor optional waitForSync property for document removal, replace, update, and
  save operations in arangosh. The waitForSync parameter for these operations
  was previously honored by the REST API and on the server-side, but not when
  the waitForSync parameter was specified for a document operation in arangosh.

* calls to db.collection.figures() and /_api/collection/<collection>/figures now
  additionally return the number of shapes used in the collection in the
  extra attribute "shapes.count"

* added AQL TRAVERSAL_TREE() function to return a hierarchical result from a traversal

* added AQL TRAVERSAL() function to return the results from a traversal

* added AQL function ATTRIBUTES() to return the attribute names of a document

* removed internal server-side AQL functions from global scope.

  Now the AQL internal functions can only be accessed via the exports of the
  ahuacatl module, which can be included via ```require("org/arangodb/ahuacatl")```.
  It shouldn't be necessary for clients to access this module at all, but
  internal code may use this module.

  The previously global AQL-related server-side functions were moved to the
  internal namespace. This produced the following function name changes on
  the server:

     old name              new name
     ------------------------------------------------------
     AHUACATL_RUN       => require("internal").AQL_QUERY
     AHUACATL_EXPLAIN   => require("internal").AQL_EXPLAIN
     AHUACATL_PARSE     => require("internal").AQL_PARSE

  Again, clients shouldn't have used these functions at all as there is the
  ArangoStatement object to execute AQL queries.

* fixed issue #366: Edges index returns strange description

* added AQL function MATCHES() to check a document against a list of examples

* added documentation and tests for db.collection.removeByExample

* added --progress option for arangoimp. This will show the percentage of the input
  file that has been processed by arangoimp while the import is still running. It can
  be used as a rough indicator of progress for the entire import.

* make the server log documents that cannot be imported via /_api/import into the
  logfile using the warning log level. This may help finding illegal documents in big
  import runs.

* check on server startup whether the database directory and all collection directories
  are writable. if not, the server startup will be aborted. this prevents serious
  problems with collections being non-writable and this being detected at some pointer
  after the server has been started

* allow the following AQL constructs: FUNC(...)[...], FUNC(...).attribute

* fixed issue #361: Bug in Admin Interface. Header disappears when clicking new collection

* Added in-memory only collections

  Added collection creation parameter "isVolatile":
  if set to true, the collection is created as an in-memory only collection,
  meaning that all document data of that collection will reside in memory only,
  and will not be stored permanently to disk.
  This means that all collection data will be lost when the collection is unloaded
  or the server is shut down.
  As this collection type does not have datafile disk overhead for the regular
  document operations, it may be faster than normal disk-backed collections. The
  actual performance gains strongly depend on the underlying OS, filesystem, and
  settings though.
  This collection type should be used for caches only and not for any sensible data
  that cannot be re-created otherwise.
  Some platforms, namely Windows, currently do not support this collection type.
  When creating an in-memory collection on such platform, an error message will be
  returned by ArangoDB telling the user the platform does not support it.

  Note: in-memory collections are an experimental feature. The feature might
  change drastically or even be removed altogether in a future version of ArangoDB.

* fixed issue #353: Please include "pretty print" in Emergency Console

* fixed issue #352: "pretty print" console.log
  This was achieved by adding the dump() function for the "internal" object

* reduced insertion time for edges index
  Inserting into the edges index now avoids costly comparisons in case of a hash
  collision, reducing the prefilling/loading timer for bigger edge collections

* added fulltext queries to AQL via FULLTEXT() function. This allows search
  fulltext indexes from an AQL query to find matching documents

* added fulltext index type. This index type allows indexing words and prefixes of
  words from a specific document attribute. The index can be queries using a
  SimpleQueryFull object, the HTTP REST API at /_api/simple/fulltext, or via AQL

* added collection.revision() method to determine whether a collection has changed.
  The revision method returns a revision string that can be used by client programs
  for equality/inequality comparisons. The value returned by the revision method
  should be treated by clients as an opaque string and clients should not try to
  figure out the sense of the revision id. This is still useful enough to check
  whether data in a collection has changed.

* issue #346: adaptively determine NUMBER_HEADERS_PER_BLOCK

* issue #338: arangosh cursor positioning problems

* issue #326: use limit optimization with filters

* issue #325: use index to avoid sorting

* issue #324: add limit optimization to AQL

* removed arango-password script and added Javascript functionality to add/delete
  users instead. The functionality is contained in module `users` and can be invoked
  as follows from arangosh and arangod:
  * require("users").save("name", "passwd");
  * require("users").replace("name", "newPasswd");
  * require("users").remove("name");
  * require("users").reload();
  These functions are intentionally not offered via the web interface.
  This also addresses issue #313

* changed print output in arangosh and the web interface for JSON objects.
  Previously, printing a JSON object in arangosh resulted in the attribute values
  being printed as proper JSON, but attribute names were printed unquoted and
  unescaped. This was fine for the purpose of arangosh, but lead to invalid
  JSON being produced. Now, arangosh will produce valid JSON that can be used
  to send it back to ArangoDB or use it with arangoimp etc.

* fixed issue #300: allow importing documents via the REST /_api/import API
  from a JSON list, too.
  So far, the API only supported importing from a format that had one JSON object
  on each line. This is sometimes inconvenient, e.g. when the result of an AQL
  query or any other list is to be imported. This list is a JSON list and does not
  necessary have a document per line if pretty-printed.
  arangoimp now supports the JSON list format, too. However, the format requires
  arangoimp and the server to read the entire dataset at once. If the dataset is
  too big (bigger than --max-upload-size) then the import will be rejected. Even if
  increased, the entire list must fit in memory on both the client and the server,
  and this may be more resource-intensive than importing individual lines in chunks.

* removed unused parameter --reuse-ids for arangoimp. This parameter did not have
  any effect in 1.2, was never publicly announced and did evil (TM) things.

* fixed issue #297 (partly): added whitespace between command line and
  command result in arangosh, added shell colors for better usability

* fixed issue #296: system collections not usable from AQL

* fixed issue #295: deadlock on shutdown

* fixed issue #293: AQL queries should exploit edges index

* fixed issue #292: use index when filtering on _key in AQL

* allow user-definable document keys
  users can now define their own document keys by using the _key attribute
  when creating new documents or edges. Once specified, the value of _key is
  immutable.
  The restrictions for user-defined key values are:
  * the key must be at most 254 bytes long
  * it must consist of the letters a-z (lower or upper case), the digits 0-9,
    the underscore (_) or dash (-) characters only
  * any other characters, especially multi-byte sequences, whitespace or
    punctuation characters cannot be used inside key values

  Specifying a document key is optional when creating new documents. If no
  document key is specified, ArangoDB will create a document key itself.
  There are no guarantees about the format and pattern of auto-generated document
  keys other than the above restrictions.
  Clients should therefore treat auto-generated document keys as opaque values.
  Keys can be used to look up and reference documents, e.g.:
  * saving a document: `db.users.save({ "_key": "fred", ... })`
  * looking up a document: `db.users.document("fred")`
  * referencing other documents: `edges.relations.save("users/fred", "users/john", ...)`

  This change is downwards-compatible to ArangoDB 1.1 because in ArangoDB 1.1
  users were not able to define their own keys. If the user does not supply a _key
  attribute when creating a document, ArangoDB 1.2 will still generate a key of
  its own as ArangoDB 1.1 did. However, all documents returned by ArangoDB 1.2 will
  include a _key attribute and clients should be able to handle that (e.g. by
  ignoring it if not needed). Documents returned will still include the _id attribute
  as in ArangoDB 1.1.

* require collection names everywhere where a collection id was allowed in
  ArangoDB 1.1 & 1.0
  This change requires clients to use a collection name in place of a collection id
  at all places the client deals with collections.
  Examples:
  * creating edges: the _from and _to attributes must now contain collection names instead
    of collection ids: `edges.relations.save("test/my-key1", "test/my-key2", ...)`
  * retrieving edges: the returned _from and _to attributes now will contain collection
    names instead of ids, too: _from: `test/fred` instead of `1234/3455`
  * looking up documents: db.users.document("fred") or db._document("users/fred")

  Collection names must be used in REST API calls instead of collection ids, too.
  This change is thus not completely downwards-compatible to ArangoDB 1.1. ArangoDB 1.1
  required users to use collection ids in many places instead of collection names.
  This was unintuitive and caused overhead in cases when just the collection name was
  known on client-side but not its id. This overhead can now be avoided so clients can
  work with the collection names directly. There is no need to work with collection ids
  on the client side anymore.
  This change will likely require adjustments to API calls issued by clients, and also
  requires a change in how clients handle the _id value of returned documents. Previously,
  the _id value of returned documents contained the collection id, a slash separator and
  the document number. Since 1.2, _id will contain the collection name, a slash separator
  and the document key. The same applies to the _from and _to attribute values of edges
  that are returned by ArangoDB.

  Also removed (now unnecessary) location header in responses of the collections REST API.
  The location header was previously returned because it was necessary for clients.
  When clients created a collection, they specified the collection name. The collection
  id was generated on the server, but the client needed to use the server-generated
  collection id for further API calls, e.g. when creating edges etc. Therefore, the
  full collection URL, also containing the collection id, was returned by the server in
  responses to the collection API, in the HTTP location header.
  Returning the location header has become unnecessary in ArangoDB 1.2 because users
  can access collections by name and do not need to care about collection ids.


v1.1.3 (2013-XX-XX)
-------------------

* fix case when an error message was looked up for an error code but no error
  message was found. In this case a NULL ptr was returned and not checked everywhere.
  The place this error popped up was when inserting into a non-unique hash index
  failed with a specific, invalid error code.

* fixed issue #381:  db._collection("_users").getIndexes();

* fixed issue #379: arango-password fatal issue javscript.startup-directory

* fixed issue #372: Command-Line Options for the Authentication and Authorization


v1.1.2 (2013-01-20)
-------------------

* upgraded to mruby 2013-01-20 583983385b81c21f82704b116eab52d606a609f4

* fixed issue #357: Some spelling and grammar errors

* fixed issue #355: fix quotes in pdf manual

* fixed issue #351: Strange arangosh error message for long running query

* fixed randomly hanging connections in arangosh on MacOS

* added "any" query method: this returns a random document from a collection. It
  is also available via REST HTTP at /_api/simple/any.

* added deployment tool

* added getPeerVertex

* small fix for logging of long messages: the last character of log messages longer
  than 256 bytes was not logged.

* fixed truncation of human-readable log messages for web interface: the trailing \0
  byte was not appended for messages longer than 256 bytes

* fixed issue #341: ArangoDB crashes when stressed with Batch jobs
  Contrary to the issue title, this did not have anything to do with batch jobs but
  with too high memory usage. The memory usage of ArangoDB is now reduced for cases
   when there are lots of small collections with few documents each

* started with issue #317: Feature Request (from Google Groups): DATE handling

* backported issue #300: Extend arangoImp to Allow importing resultset-like
  (list of documents) formatted files

* fixed issue #337: "WaitForSync" on new collection does not work on Win/X64

* fixed issue #336: Collections REST API docs

* fixed issue #335: mmap errors due to wrong memory address calculation

* fixed issue #332: arangoimp --use-ids parameter seems to have no impact

* added option '--server.disable-authentication' for arangosh as well. No more passwd
  prompts if not needed

* fixed issue #330: session logging for arangosh

* fixed issue #329: Allow passing script file(s) as parameters for arangosh to run

* fixed issue #328: 1.1 compile warnings

* fixed issue #327: Javascript parse errors in front end


v1.1.1 (2012-12-18)
-------------------

* fixed issue #339: DELETE /_api/cursor/cursor-identifier return incollect errorNum

  The fix for this has led to a signature change of the function actions.resultNotFound().
  The meaning of parameter #3 for This function has changed from the error message string
  to the error code. The error message string is now parameter #4.
  Any client code that uses this function in custom actions must be adjusted.

* fixed issue #321: Problem upgrading arangodb 1.0.4 to 1.1.0 with Homebrew (OSX 10.8.2)

* fixed issue #230: add navigation and search for online documentation

* fixed issue #315: Strange result in PATH

* fixed issue #323: Wrong function returned in error message of AQL CHAR_LENGTH()

* fixed some log errors on startup / shutdown due to pid file handling and changing
  of directories


v1.1.0 (2012-12-05)
-------------------

* WARNING:
  arangod now performs a database version check at startup. It will look for a file
  named "VERSION" in its database directory. If the file is not present, arangod will
  perform an automatic upgrade of the database directory. This should be the normal
  case when upgrading from ArangoDB 1.0 to ArangoDB 1.1.

  If the VERSION file is present but is from an older version of ArangoDB, arangod
  will refuse to start and ask the user to run a manual upgrade first. A manual upgrade
  can be performed by starting arangod with the option `--upgrade`.

  This upgrade procedure shall ensure that users have full control over when they
  perform any updates/upgrades of their data, and can plan backups accordingly. The
  procedure also guarantees that the server is not run without any required system
  collections or with in incompatible data state.

* added AQL function DOCUMENT() to retrieve a document by its _id value

* fixed issue #311: fixed segfault on unload

* fixed issue #309: renamed stub "import" button from web interface

* fixed issue #307: added WaitForSync column in collections list in in web interface

* fixed issue #306: naming in web interface

* fixed issue #304: do not clear AQL query text input when switching tabs in
  web interface

* fixed issue #303: added documentation about usage of var keyword in web interface

* fixed issue #301: PATCH does not work in web interface

# fixed issue #269: fix make distclean & clean

* fixed issue #296: system collections not usable from AQL

* fixed issue #295: deadlock on shutdown

* added collection type label to web interface

* fixed issue #290: the web interface now disallows creating non-edges in edge collections
  when creating collections via the web interface, the collection type must also be
  specified (default is document collection)

* fixed issue #289: tab-completion does not insert any spaces

* fixed issue #282: fix escaping in web interface

* made AQL function NOT_NULL take any number of arguments. Will now return its
  first argument that is not null, or null if all arguments are null. This is downwards
  compatible.

* changed misleading AQL function name NOT_LIST() to FIRST_LIST() and slightly changed
  the behavior. The function will now return its first argument that is a list, or null
  if none of the arguments are lists.
  This is mostly downwards-compatible. The only change to the previous implementation in
  1.1-beta will happen if two arguments were passed and the 1st and 2nd arguments were
  both no lists. In previous 1.1, the 2nd argument was returned as is, but now null
  will be returned.

* add AQL function FIRST_DOCUMENT(), with same behavior as FIRST_LIST(), but working
  with documents instead of lists.

* added UPGRADING help text

* fixed issue #284: fixed Javascript errors when adding edges/vertices without own
  attributes

* fixed issue #283: AQL LENGTH() now works on documents, too

* fixed issue #281: documentation for skip lists shows wrong example

* fixed AQL optimizer bug, related to OR-combined conditions that filtered on the
  same attribute but with different conditions

* fixed issue #277: allow usage of collection names when creating edges
  the fix of this issue also implies validation of collection names / ids passed to
  the REST edge create method. edges with invalid collection ids or names in the
  "from" or "to" values will be rejected and not saved


v1.1.beta2 (2012-11-13)
-----------------------

* fixed arangoirb compilation

* fixed doxygen


v1.1.beta1 (2012-10-24)
-----------------------

* fixed AQL optimizer bug

* WARNING:
  - the user has changed from "arango" to "arangodb", the start script has changed from
    "arangod" to "arangodb", the database directory has changed from "/var/arangodb" to
    "/var/lib/arangodb" to be compliant with various Linux policies

  - In 1.1, we have introduced types for collections: regular documents go into document
    collections, and edges go into edge collections. The prefixing (db.xxx vs. edges.xxx)
    works slightly different in 1.1: edges.xxx can still be used to access collections,
    however, it will not determine the type of existing collections anymore. To create an
    edge collection 1.1, you can use db._createEdgeCollection() or edges._create().
    And there's of course also db._createDocumentCollection().
    db._create() is also still there and will create a document collection by default,
    whereas edges._create() will create an edge collection.

  - the admin web interface that was previously available via the simple URL suffix /
    is now available via a dedicated URL suffix only: /_admin/html
    The reason for this is that routing and URLs are now subject to changes by the end user,
    and only URLs parts prefixed with underscores (e.g. /_admin or /_api) are reserved
    for ArangoDB's internal usage.

* the server now handles requests with invalid Content-Length header values as follows:
  - if Content-Length is negative, the server will respond instantly with HTTP 411
    (length required)

  - if Content-Length is positive but shorter than the supplied body, the server will
    respond with HTTP 400 (bad request)

  - if Content-Length is positive but longer than the supplied body, the server will
    wait for the client to send the missing bytes. The server allows 90 seconds for this
    and will close the connection if the client does not send the remaining data

  - if Content-Length is bigger than the maximum allowed size (512 MB), the server will
    fail with HTTP 413 (request entity too large).

  - if the length of the HTTP headers is greater than the maximum allowed size (1 MB),
    the server will fail with HTTP 431 (request header fields too large)

* issue #265: allow optional base64 encoding/decoding of action response data

* issue #252: create _modules collection using arango-upgrade (note: arango-upgrade was
  finally replaced by the `--upgrade` option for arangod)

* issue #251: allow passing arbitrary options to V8 engine using new command line option:
  --javascript.v8-options. Using this option, the Harmony features or other settings in
  v8 can be enabled if the end user requires them

* issue #248: allow AQL optimizer to pull out completely uncorrelated subqueries to the
  top level, resulting in less repeated evaluation of the subquery

* upgraded to Doxygen 1.8.0

* issue #247: added AQL function MERGE_RECURSIVE

* issue #246: added clear() function in arangosh

* issue #245: Documentation: Central place for naming rules/limits inside ArangoDB

* reduced size of hash index elements by 50 %, allowing more index elements to fit in
  memory

* issue #235: GUI Shell throws Error:ReferenceError: db is not defined

* issue #229: methods marked as "under construction"

* issue #228: remove unfinished APIs (/_admin/config/*)

* having the OpenSSL library installed is now a prerequisite to compiling ArangoDB
  Also removed the --enable-ssl configure option because ssl is always required.

* added AQL functions TO_LIST, NOT_LIST

* issue #224: add optional Content-Id for batch requests

* issue #221: more documentation on AQL explain functionality. Also added
  ArangoStatement.explain() client method

* added db._createStatement() method on server as well (was previously available
  on the client only)

* issue #219: continue in case of "document not found" error in PATHS() function

* issue #213: make waitForSync overridable on specific actions

* changed AQL optimizer to use indexes in more cases. Previously, indexes might
  not have been used when in a reference expression the inner collection was
  specified last. Example: FOR u1 IN users FOR u2 IN users FILTER u1._id == u2._id
  Previously, this only checked whether an index could be used for u2._id (not
  possible). It was not checked whether an index on u1._id could be used (possible).
  Now, for expressions that have references/attribute names on both sides of the
  above as above, indexes are checked for both sides.

* issue #204: extend the CSV import by TSV and by user configurable
  separator character(s)

* issue #180: added support for batch operations

* added startup option --server.backlog-size
  this allows setting the value of the backlog for the listen() system call.
  the default value is 10, the maximum value is platform-dependent

* introduced new configure option "--enable-maintainer-mode" for
  ArangoDB maintainers. this option replaces the previous compile switches
  --with-boost-test, --enable-bison, --enable-flex and --enable-errors-dependency
  the individual configure options have been removed. --enable-maintainer-mode
  turns them all on.

* removed potentially unused configure option --enable-memfail

* fixed issue #197: HTML web interface calls /_admin/user-manager/session

* fixed issue #195: VERSION file in database directory

* fixed issue #193: REST API HEAD request returns a message body on 404

* fixed issue #188: intermittent issues with 1.0.0
  (server-side cursors not cleaned up in all cases, pthreads deadlock issue)

* issue #189: key store should use ISO datetime format bug

* issue #187: run arango-upgrade on server start (note: arango-upgrade was finally
  replaced by the `--upgrade` option for arangod)n

* fixed issue #183: strange unittest error

* fixed issue #182: manual pages

* fixed issue #181: use getaddrinfo

* moved default database directory to "/var/lib/arangodb" in accordance with
  http://www.pathname.com/fhs/pub/fhs-2.3.html

* fixed issue #179: strange text in import manual

* fixed issue #178: test for aragoimp is missing

* fixed issue #177: a misleading error message was returned if unknown variables
  were used in certain positions in an AQL query.

* fixed issue #176: explain how to use AQL from the arangosh

* issue #175: re-added hidden (and deprecated) option --server.http-port. This
  option is only there to be downwards-compatible to Arango 1.0.

* fixed issue #174: missing Documentation for `within`

* fixed issue #170: add db.<coll_name>.all().toArray() to arangosh help screen

* fixed issue #169: missing argument in Simple Queries

* added program arango-upgrade. This program must be run after installing ArangoDB
  and after upgrading from a previous version of ArangoDB. The arango-upgrade script
  will ensure all system collections are created and present in the correct state.
  It will also perform any necessary data updates.
  Note: arango-upgrade was finally replaced by the `--upgrade` option for arangod.

* issue #153: edge collection should be a flag for a collection
  collections now have a type so that the distinction between document and edge
  collections can now be done at runtime using a collection's type value.
  A collection's type can be queried in Javascript using the <collection>.type() method.

  When new collections are created using db._create(), they will be document
  collections by default. When edge._create() is called, an edge collection will be created.
  To explicitly create a collection of a specific/different type, use the methods
  _createDocumentCollection() or _createEdgeCollection(), which are available for
  both the db and the edges object.
  The Javascript objects ArangoEdges and ArangoEdgesCollection have been removed
  completely.
  All internal and test code has been adjusted for this, and client code
  that uses edges.* should also still work because edges is still there and creates
  edge collections when _create() is called.

  INCOMPATIBLE CHANGE: Client code might still need to be changed in the following aspect:
  Previously, collections did not have a type so documents and edges could be inserted
  in the same collection. This is now disallowed. Edges can only be inserted into
  edge collections now. As there were no collection types in 1.0, ArangoDB will perform
  an automatic upgrade when migrating from 1.0 to 1.1.
  The automatic upgrade will check every collection and determine its type as follows:
  - if among the first 50 documents in the collection there are documents with
    attributes "_from" and "_to", the collection is typed as an edge collection
  - if among the first 50 documents in the collection there are no documents with
    attributes "_from" and "_to", the collection is made as a document collection

* issue #150: call V8 garbage collection on server periodically

* issue #110: added support for partial updates

  The REST API for documents now offers an HTTP PATCH method to partially update
  documents. Overwriting/replacing documents is still available via the HTTP PUT method
  as before. The Javascript API in the shell also offers a new update() method in extension to
  the previously existing replace() method.


v1.0.4 (2012-11-12)
-------------------

* issue #275: strange error message in arangosh 1.0.3 at startup


v1.0.3 (2012-11-08)
-------------------

* fixed AQL optimizer bug

* issue #273: fixed segfault in arangosh on HTTP 40x

* issue #265: allow optional base64 encoding/decoding of action response data

* issue #252: _modules collection not created automatically


v1.0.2 (2012-10-22)
-------------------

* repository CentOS-X.Y moved to CentOS-X, same for Debian

* bugfix for rollback from edges

* bugfix for hash indexes

* bugfix for StringBuffer::erase_front

* added autoload for modules

* added AQL function TO_LIST


v1.0.1 (2012-09-30)
-------------------

* draft for issue #165: front-end application howto

* updated mruby to cf8fdea4a6598aa470e698e8cbc9b9b492319d

* fix for issue #190: install doesn't create log directory

* fix for issue #194: potential race condition between creating and dropping collections

* fix for issue #193: REST API HEAD request returns a message body on 404

* fix for issue #188: intermittent issues with 1.0.0

* fix for issue #163: server cannot create collection because of abandoned files

* fix for issue #150: call V8 garbage collection on server periodically


v1.0.0 (2012-08-17)
-------------------

* fix for issue #157: check for readline and ncurses headers, not only libraries


v1.0.beta4 (2012-08-15)
-----------------------

* fix for issue #152: fix memleak for barriers


v1.0.beta3 (2012-08-10)
-----------------------

* fix for issue #151: Memleak, collection data not removed

* fix for issue #149: Inconsistent port for admin interface

* fix for issue #163: server cannot create collection because of abandoned files

* fix for issue #157: check for readline and ncurses headers, not only libraries

* fix for issue #108: db.<collection>.truncate() inefficient

* fix for issue #109: added startup note about cached collection names and how to
  refresh them

* fix for issue #156: fixed memleaks in /_api/import

* fix for issue #59: added tests for /_api/import

* modified return value for calls to /_api/import: now, the attribute "empty" is
  returned as well, stating the number of empty lines in the input. Also changed the
  return value of the error code attribute ("errorNum") from 1100 ("corrupted datafile")
  to 400 ("bad request") in case invalid/unexpected JSON data was sent to the server.
  This error code is more appropriate as no datafile is broken but just input data is
  incorrect.

* fix for issue #152: Memleak for barriers

* fix for issue #151: Memleak, collection data not removed

* value of --database.maximal-journal-size parameter is now validated on startup. If
  value is smaller than the minimum value (currently 1048576), an error is thrown and
  the server will not start. Before this change, the global value of maximal journal
  size was not validated at server start, but only on collection level

* increased sleep value in statistics creation loop from 10 to 500 microseconds. This
  reduces accuracy of statistics values somewhere after the decimal points but saves
  CPU time.

* avoid additional sync() calls when writing partial shape data (attribute name data)
  to disk. sync() will still be called when the shape marker (will be written after
  the attributes) is written to disk

* issue #147: added flag --database.force-sync-shapes to force synching of shape data
  to disk. The default value is true so it is the same behavior as in version 1.0.
  if set to false, shape data is synched to disk if waitForSync for the collection is
  set to true, otherwise, shape data is not synched.

* fix for issue #145: strange issue on Travis: added epsilon for numeric comparison in
  geo index

* fix for issue #136: adjusted message during indexing

* issue #131: added timeout for HTTP keep-alive connections. The default value is 300
  seconds. There is a startup parameter server.keep-alive-timeout to configure the value.
  Setting it to 0 will disable keep-alive entirely on the server.

* fix for issue #137: AQL optimizer should use indexes for ref accesses with
  2 named attributes


v1.0.beta2 (2012-08-03)
-----------------------

* fix for issue #134: improvements for centos RPM

* fixed problem with disable-admin-interface in config file


v1.0.beta1 (2012-07-29)
-----------------------

* fixed issue #118: We need a collection "debugger"

* fixed issue #126: Access-Shaper must be cached

* INCOMPATIBLE CHANGE: renamed parameters "connect-timeout" and "request-timeout"
  for arangosh and arangoimp to "--server.connect-timeout" and "--server.request-timeout"

* INCOMPATIBLE CHANGE: authorization is now required on the server side
  Clients sending requests without HTTP authorization will be rejected with HTTP 401
  To allow backwards compatibility, the server can be started with the option
  "--server.disable-authentication"

* added options "--server.username" and "--server.password" for arangosh and arangoimp
  These parameters must be used to specify the user and password to be used when
  connecting to the server. If no password is given on the command line, arangosh/
  arangoimp will interactively prompt for a password.
  If no user name is specified on the command line, the default user "root" will be
  used.

* added startup option "--server.ssl-cipher-list" to determine which ciphers to
  use in SSL context. also added SSL_OP_CIPHER_SERVER_PREFERENCE to SSL default
  options so ciphers are tried in server and not in client order

* changed default SSL protocol to TLSv1 instead of SSLv2

* changed log-level of SSL-related messages

* added SSL connections if server is compiled with OpenSSL support. Use --help-ssl

* INCOMPATIBLE CHANGE: removed startup option "--server.admin-port".
  The new endpoints feature (see --server.endpoint) allows opening multiple endpoints
  anyway, and the distinction between admin and "other" endpoints can be emulated
  later using privileges.

* INCOMPATIBLE CHANGE: removed startup options "--port", "--server.port", and
  "--server.http-port" for arangod.
  These options have been replaced by the new "--server.endpoint" parameter

* INCOMPATIBLE CHANGE: removed startup option "--server" for arangosh and arangoimp.
  These options have been replaced by the new "--server.endpoint" parameter

* Added "--server.endpoint" option to arangod, arangosh, and arangoimp.
  For arangod, this option allows specifying the bind endpoints for the server
  The server can be bound to one or multiple endpoints at once. For arangosh
  and arangoimp, the option specifies the server endpoint to connect to.
  The following endpoint syntax is currently supported:
  - tcp://host:port or http@tcp://host:port (HTTP over IPv4)
  - tcp://[host]:port or http@tcp://[host]:port (HTTP over IPv6)
  - ssl://host:port or http@tcp://host:port (HTTP over SSL-encrypted IPv4)
  - ssl://[host]:port or http@tcp://[host]:port (HTTP over SSL-encrypted IPv6)
  - unix:///path/to/socket or http@unix:///path/to/socket (HTTP over UNIX socket)

  If no port is specified, the default port of 8529 will be used.

* INCOMPATIBLE CHANGE: removed startup options "--server.require-keep-alive" and
  "--server.secure-require-keep-alive".
  The server will now behave as follows which should be more conforming to the
  HTTP standard:
  * if a client sends a "Connection: close" header, the server will close the
    connection
  * if a client sends a "Connection: keep-alive" header, the server will not
    close the connection
  * if a client does not send any "Connection" header, the server will assume
    "keep-alive" if the request was an HTTP/1.1 request, and "close" if the
    request was an HTTP/1.0 request

* (minimal) internal optimizations for HTTP request parsing and response header
  handling

* fixed Unicode unescaping bugs for \f and surrogate pairs in BasicsC/strings.c

* changed implementation of TRI_BlockCrc32 algorithm to use 8 bytes at a time

* fixed issue #122: arangod doesn't start if <log.file> cannot be created

* fixed issue #121: wrong collection size reported

* fixed issue #98: Unable to change journalSize

* fixed issue #88: fds not closed

* fixed escaping of document data in HTML admin front end

* added HTTP basic authentication, this is always turned on

* added server startup option --server.disable-admin-interface to turn off the
  HTML admin interface

* honor server startup option --database.maximal-journal-size when creating new
  collections without specific journalsize setting. Previously, these
  collections were always created with journal file sizes of 32 MB and the
  --database.maximal-journal-size setting was ignored

* added server startup option --database.wait-for-sync to control the default
  behavior

* renamed "--unit-tests" to "--javascript.unit-tests"


v1.0.alpha3 (2012-06-30)
------------------------

* fixed issue #116: createCollection=create option doesn't work

* fixed issue #115: Compilation issue under OSX 10.7 Lion & 10.8 Mountain Lion
  (homebrew)

* fixed issue #114: image not found

* fixed issue #111: crash during "make unittests"

* fixed issue #104: client.js -> ARANGO_QUIET is not defined


v1.0.alpha2 (2012-06-24)
------------------------

* fixed issue #112: do not accept document with duplicate attribute names

* fixed issue #103: Should we cleanup the directory structure

* fixed issue #100: "count" attribute exists in cursor response with "count:
  false"

* fixed issue #84 explain command

* added new MRuby version (2012-06-02)

* added --log.filter

* cleanup of command line options:
** --startup.directory => --javascript.startup-directory
** --quite => --quiet
** --gc.interval => --javascript.gc-interval
** --startup.modules-path => --javascript.modules-path
** --action.system-directory => --javascript.action-directory
** --javascript.action-threads => removed (is now the same pool as --server.threads)

* various bug-fixes

* support for import

* added option SKIP_RANGES=1 for make unittests

* fixed several range-related assertion failures in the AQL query optimizer

* fixed AQL query optimizations for some edge cases (e.g. nested subqueries with
  invalid constant filter expressions)


v1.0.alpha1 (2012-05-28)
------------------------

Alpha Release of ArangoDB 1.0<|MERGE_RESOLUTION|>--- conflicted
+++ resolved
@@ -17,17 +17,15 @@
 
 * inception was ignoring leader's configuration
 
-<<<<<<< HEAD
 * inception could get caught in a trap, where agent configuration
   version and timeout multiplier lead to incapacitated agency
-=======
+
 * more patient agency tests to allow for ASAN tests to successfully finish
 
 * fixed for agent coming back to agency with changed endpoint and
   total data loss
 
 * fixed agency restart from compaction without data
->>>>>>> ed5b2568
 
 
 v3.2.15 (2018-05-13)
