devel
-----

<<<<<<< HEAD
* remove _admin/echo handler
=======
* fix issue #4583 - add AQL ASSERT and AQL WARN
>>>>>>> 586a66eb

* remove long disfunctional admin/long_echo handler

* fixed Foxx API:
  * PUT /_api/foxx/service: Respect force flag
  * PATCH /_api/foxx/service: Check whether a service under given mount exists

* renamed startup option `--replication.automatic-failover` to
  `--replication.active-failover` using the old option name will still work in
  ArangoDB 3.4, but the old option will be removed afterwards

* Index selectivity estimates for RocksDB engine are now eventually consistent.
  This change addresses a previous issue where some index updates could be
  "lost" from the view of the internal selectivity estimate, leading to
  inaccurate estimates. The issue is solved now, but there can be up to a second
  or so delay before updates are reflected in the estimates.

* support `returnOld` and `returnNew` attributes for in the following HTTP REST
  APIs:

  * /_api/gharial/<graph>/vertex/<collection>
  * /_api/gharial/<graph>/edge/<collection>

  The exception from this is that the HTTP DELETE verb for these APIs does not
  support `returnOld` because that would make the existing API incompatible

* fixed issue #4160: Run arangod with "--database.auto-upgrade" option always crash
  silently without error log

* fix issue #4457: create /var/tmp/arangod with correct user in supervisor mode

* fix inconvenience: If we want to start server with a non-existing
  --javascript.app-path it will now be created (if possible)

* fix internal issue #478: remove unused and undocumented REST API endpoints
  _admin/statistics/short and _admin/statistics/long.
  These APIs were available in ArangoDB's REST API, but have not been called by
  ArangoDB itself nor have they been part of the documented API. They have been
  superseded by other REST APIs and were partially dysfunctional. Therefore
  these two endpoints have been removed entirely.

* fixed issue #1532: reload users on restore

* fixed internal issue #1475: when restoring a cluster dump to a single server
  ignore indexes of type primary and edge since we mustn't create them here.

* fix internal issue 1770: collection creation using distributeShardsLike yields
  errors and did not distribute shards correctly in the following cases:
  1. If numberOfShards * replicationFactor % nrDBServers != 0
     (shards * replication is not divisible by DBServers).
  2. If there was failover / move shard case on the leading collection
     and creating the follower collection afterwards.

* fixed: REST API `POST _api/foxx` now returns HTTP code 201 on success, as documented.
         returned 200 before.

* fixed: REST API `PATCH _api/foxx/dependencies` now updates the existing dependencies
         instead of replacing them.

* fixed: Foxx upload of single javascript file. You now can upload via http-url pointing
         to a JavaScript file.

* fixed issue #4395: If your foxx app includes an `APP` folder it got accidently removed by selfhealing
         this is not the case anymore.

* fix internal issue #1439: improve performance of any-iterator for RocksDB

* added option `--rocksdb.throttle` to control whether write-throttling is enabled
  Write-throttling is turned on by default, to reduce chances of compactions getting
  too far behind and blocking incoming writes.

* UI: fixed an issue where a collection name gets wrongly cached within the
  documents overview of a collection.

* issue #1190: added option `--create-database` for arangoimport

  with this option set to true, it is possible to make any arangorestore attempt
  fail if the specified target database does not match the database name
  specified in the source dump's "dump.json" file. it can thus be used to
  prevent restoring data into the "wrong" database

  The option is set to `false` by default to ensure backwards-compatibility

* UI: updated dygraph js library to version 2.1.0

* honor specified COLLECT method in AQL COLLECT options

  for example, when the user explicitly asks for the COLLECT method
  to be `sorted`, the optimizer will now not produce an alternative
  version of the plan using the hash method.

  additionally, if the user explcitly asks for the COLLECT method to
  be `hash`, the optimizer will now change the existing plan to use
  the hash method if possible instead of just creating an alternative
  plan.

  `COLLECT ... OPTIONS { method: 'sorted' }` => always use sorted method
  `COLLECT ... OPTIONS { method: 'hash' }`   => use hash if this is technically possible
  `COLLECT ...` (no options)                 => create a plan using sorted, and another plan using hash method

* added C++ implementation for AQL function `SHA512()`

* added AQL function `IS_KEY`
  this function checks if the value passed to it can be used as a document key,
  i.e. as the value of the `_key` attribute

* add AQL functions `SORTED` and `SORTED_UNIQUE`

  `SORTED` will return a sorted version of the input array using AQL's internal
  comparison order
  `SORTED_UNIQUE` will do the same, but additionally removes duplicates.

* Added C++ implementation for the AQL TRANSLATE function

* renamed arangoimp to arangoimport for consistency
  Release packages will still install arangoimp as a symlink so user scripts
  invoking arangoimp do not need to be changed

* UI: Shard distribution view now has an accordion view instead of displaying
  all shards of all collections at once.

* fix issue #4393: broken handling of unix domain sockets in
  JS_Download

* internal issue #1726: Supervision to remove deleted nodes from
  Health did not function for multiple servers at the same time, as
  agency transaction was malformed.

v3.3.4 (XXXX-XX-XX)
-------------------

* fix timeout issues in replication client expiration


v3.3.3 (2018-01-16)
-------------------

* fix issue #4272: VERSION file keeps disappearing

* fix internal issue #81: quotation marks disappeared when switching table/json
  editor in the query editor ui

* added option `--rocksdb.throttle` to control whether write-throttling is enabled
  Write-throttling is turned on by default, to reduce chances of compactions getting
  too far behind and blocking incoming writes.

* fixed issue #4308: Crash when getter for error.name throws an error (on Windows)

* UI: fixed a query editor caching and parsing issue

* Fixed internal issue #1683: fixes an UI issue where a collection name gets wrongly cached
  within the documents overview of a collection.

* Fixed an issue with the index estimates in RocksDB in the case a transaction is aborted.
  Former the index estimates were modified if the transaction commited or not.
  Now they will only be modified if the transaction commited successfully.

* UI: optimized login view for very small screen sizes

* Truncate in RocksDB will now do intermediate commits every 10.000 documents
  if truncate fails or the server crashes during this operation all deletes
  that have been commited so far are persisted.

* make the default value of `--rocksdb.block-cache-shard-bits` use the RocksDB
  default value. This will mostly mean the default number block cache shard
  bits is lower than before, allowing each shard to store more data and cause
  less evictions from block cache

* issue #4222: Permission error preventing AQL query import / export on webui

* UI: optimized error messages for invalid query bind parameter

* UI: upgraded swagger ui to version 3.9.0

* issue #3504: added option `--force-same-database` for arangorestore

  with this option set to true, it is possible to make any arangorestore attempt
  fail if the specified target database does not match the database name
  specified in the source dump's "dump.json" file. it can thus be used to
  prevent restoring data into the "wrong" database

  The option is set to `false` by default to ensure backwards-compatibility

* make the default value of `--rocksdb.block-cache-shard-bits` use the RocksDB
  default value. This will mostly mean the default number block cache shard
  bits is lower than before, allowing each shard to store more data and cause
  less evictions from block cache

* fixed issue #4255: AQL SORT consuming too much memory

* fixed incorrect persistence of RAFT vote and term


v3.3.2 (2018-01-04)
-------------------

* fixed issue #4199: Internal failure: JavaScript exception in file 'arangosh.js'
  at 98,7: ArangoError 4: Expecting type String

* fixed issue in agency supervision with a good server being left in
  failedServers

* distinguish isReady and allInSync in clusterInventory

* fixed issue #4197: AQL statement not working in 3.3.1 when upgraded from 3.2.10

* do not reuse collection ids when restoring collections from a dump, but assign new collection ids, this should prevent collection id conflicts


v3.3.1 (2017-12-28)
-------------------

* UI: displayed wrong wfs property for a collection when using RocksDB as
  storage engine

* added `--ignore-missing` option to arangoimp
  this option allows importing lines with less fields than specified in the CSV
  header line

* changed misleading error message from "no leader" to "not a leader"

* optimize usage of AQL FULLTEXT index function to a FOR loop with index
  usage in some cases
  When the optimization is applied, this especially speeds up fulltext index
  queries in the cluster

* UI: improved the behavior during collection creation in a cluster environment

* Agency lockup fixes for very small machines.

* Agency performance improvement by finer grained locking.

* Use steady_clock in agency whereever possible.

* Agency prevent Supervision thread crash.

* Fix agency integer overflow in timeout calculation.


v3.3.0 (2012-12-14)
-------------------

* release version

* added a missing try/catch block in the supervision thread


v3.3.rc8 (2017-12-12)
---------------------

* UI: fixed broken foxx configuration keys. Some valid configuration values
  could not be edited via the ui.

* UI: pressing the return key inside a select2 box no longer triggers the modal's
  success function

* UI: coordinators and db servers are now in sorted order (ascending)


v3.3.rc7 (2017-12-07)
---------------------

* fixed issue #3741: fix terminal color output in Windows

* UI: fixed issue #3822: disabled name input field for system collections

* fixed issue #3640: limit in subquery

* fixed issue #3745: Invalid result when using OLD object with array attribute in UPSERT statement

* UI: edge collections were wrongly added to from and to vertices select box during graph creation

* UI: added not found views for documents and collections

* UI: using default user database api during database creation now

* UI: the graph viewer backend now picks one random start vertex of the
  first 1000 documents instead of calling any(). The implementation of
  "any" is known to scale bad on huge collections with RocksDB.

* UI: fixed disappearing of the navigation label in some case special case

* UI: the graph viewer now displays updated label values correctly.
  Additionally the included node/edge editor now closes automatically
  after a successful node/edge update.

* fixed issue #3917: traversals with high maximal depth take extremely long
  in planning phase.


v3.3.rc4 (2017-11-28)
---------------------

* minor bug-fixes


v3.3.rc3 (2017-11-24)
---------------------

* bug-fixes


v3.3.rc2 (2017-11-22)
---------------------

* UI: document/edge editor now remembering their modes (e.g. code or tree)

* UI: optimized error messages for invalid graph definitions. Also fixed a
  graph renderer cleanup error.

* UI: added a delay within the graph viewer while changing the colors of the
  graph. Necessary due different browser behaviour.

* added options `--encryption.keyfile` and `--encryption.key-generator` to arangodump
  and arangorestore

* UI: the graph viewer now displays updated label values correctly.
  Additionally the included node/edge editor now closes automatically
	after a successful node/edge update.

* removed `--recycle-ids` option for arangorestore

  using that option could have led to problems on the restore, with potential
  id conflicts between the originating server (the source dump server) and the
  target server (the restore server)


v3.3.rc1 (2017-11-17)
---------------------

* add readonly mode REST API

* allow compilation of ArangoDB source code with g++ 7

* upgrade minimum required g++ compiler version to g++ 5.4
  That means ArangoDB source code will not compile with g++ 4.x or g++ < 5.4 anymore.

* AQL: during a traversal if a vertex is not found. It will not print an ERROR to the log and continue
  with a NULL value, but will register a warning at the query and continue with a NULL value.
  The situation is not desired as an ERROR as ArangoDB can store edges pointing to non-existing
  vertex which is perfectly valid, but it may be a n issue on the data model, so users
  can directly see it on the query now and do not "by accident" have to check the LOG output.

* introduce `enforceReplicationFactor` attribute for creating collections:
  this optional parameter controls if the coordinator should bail out during collection
  creation if there are not enough DBServers available for the desired `replicationFactor`.

* fixed issue #3516: Show execution time in arangosh

  this change adds more dynamic prompt components for arangosh
  The following components are now available for dynamic prompts,
  settable via the `--console.prompt` option in arangosh:

  - '%t': current time as timestamp
  - '%a': elpased time since ArangoShell start in seconds
  - '%p': duration of last command in seconds
  - '%d': name of current database
  - '%e': current endpoint
  - '%E': current endpoint without protocol
  - '%u': current user

  The time a command takes can be displayed easily by starting arangosh with `--console.prompt "%p> "`.

* make the ArangoShell refill its collection cache when a yet-unknown collection
  is first accessed. This fixes the following problem:

      arangosh1> db._collections();  // shell1 lists all collections
      arangosh2> db._create("test"); // shell2 now creates a new collection 'test'
      arangosh1> db.test.insert({}); // shell1 is not aware of the collection created
                                     // in shell2, so the insert will fail

* make AQL `DISTINCT` not change the order of the results it is applied on

* incremental transfer of initial collection data now can handle partial
  responses for a chunk, allowing the leader/master to send smaller chunks
  (in terms of HTTP response size) and limit memory usage

  this optimization is only active if client applications send the "offset" parameter
  in their requests to PUT `/_api/replication/keys/<id>?type=docs`

* initial creation of shards for cluster collections is now faster with
  `replicationFactor` values bigger than 1. this is achieved by an optimization
  for the case when the collection on the leader is still empty

* potential fix for issue #3517: several "filesystem full" errors in logs
  while there's a lot of disk space

* added C++ implementations for AQL function `SUBSTRING()`, `LEFT()`, `RIGHT()` and `TRIM()`

* show C++ function name of call site in ArangoDB log output

  this requires option `--log.line-number` to be set to *true*

* UI: added word wrapping to query editor

* UI: fixed wrong user attribute name validation, issue #3228

* make AQL return a proper error message in case of a unique key constraint
  violation. previously it only returned the generic "unique constraint violated"
  error message but omitted the details about which index caused the problem.

  This addresses https://stackoverflow.com/questions/46427126/arangodb-3-2-unique-constraint-violation-id-or-key

* added option `--server.local-authentication`

* UI: added user roles

* added config option `--log.color` to toggle colorful logging to terminal

* added config option `--log.thread-name` to additionally log thread names

* usernames must not start with `:role:`, added new options:
    --server.authentication-timeout
    --ldap.roles-attribute-name
    --ldap.roles-transformation
    --ldap.roles-search
    --ldap.superuser-role
    --ldap.roles-include
    --ldap.roles-exclude

* performance improvements for full collection scans and a few other operations
  in MMFiles engine

* added `--rocksdb.encryption-key-generator` for enterprise

* removed `--compat28` parameter from arangodump and replication API

  older ArangoDB versions will no longer be supported by these tools.

* increase the recommended value for `/proc/sys/vm/max_map_count` to a value
  eight times as high as the previous recommended value. Increasing the
  values helps to prevent an ArangoDB server from running out of memory mappings.

  The raised minimum recommended value may lead to ArangoDB showing some startup
  warnings as follows:

      WARNING {memory} maximum number of memory mappings per process is 65530, which seems too low. it is recommended to set it to at least 512000
      WARNING {memory} execute 'sudo sysctl -w "vm.max_map_count=512000"'

* Foxx now warns about malformed configuration/dependency names and aliases in the manifest.

v3.2.7 (2017-11-13)
-------------------

* Cluster customers, which have upgraded from 3.1 to 3.2 need to upgrade
  to 3.2.7. The cluster supervision is otherwise not operational.

* Fixed issue #3597: AQL with path filters returns unexpected results
  In some cases breadth first search in combination with vertex filters
  yields wrong result, the filter was not applied correctly.

* fixed some undefined behavior in some internal value caches for AQL GatherNodes
  and SortNodes, which could have led to sorted results being effectively not
  correctly sorted.

* make the replication applier for the RocksDB engine start automatically after a
  restart of the server if the applier was configured with its `autoStart` property
  set to `true`. previously the replication appliers were only automatically restarted
  at server start for the MMFiles engine.

* fixed arangodump batch size adaptivity in cluster mode and upped default batch size
  for arangodump

  these changes speed up arangodump in cluster context

* smart graphs now return a proper inventory in response to replication inventory
  requests

* fixed issue #3618: Inconsistent behavior of OR statement with object bind parameters

* only users with read/write rights on the "_system" database can now execute
  "_admin/shutdown" as well as modify properties of the write-ahead log (WAL)

* increase default maximum number of V8 contexts to at least 16 if not explicitly
  configured otherwise.
  the procedure for determining the actual maximum value of V8 contexts is unchanged
  apart from the value `16` and works as follows:
  - if explicitly set, the value of the configuration option `--javascript.v8-contexts`
    is used as the maximum number of V8 contexts
  - when the option is not set, the maximum number of V8 contexts is determined
    by the configuration option `--server.threads` if that option is set. if
    `--server.threads` is not set, then the maximum number of V8 contexts is the
    server's reported hardware concurrency (number of processors visible
    to the arangod process). if that would result in a maximum value of less than 16
    in any of these two cases, then the maximum value will be increased to 16.

* fixed issue #3447: ArangoError 1202: AQL: NotFound: (while executing) when
  updating collection

* potential fix for issue #3581: Unexpected "rocksdb unique constraint
  violated" with unique hash index

* fixed geo index optimizer rule for geo indexes with a single (array of coordinates)
  attribute.

* improved the speed of the shards overview in cluster (API endpoint /_api/cluster/shardDistribution API)
  It is now guaranteed to return after ~2 seconds even if the entire cluster is unresponsive.

* fix agency precondition check for complex objects
  this fixes issues with several CAS operations in the agency

* several fixes for agency restart and shutdown

* the cluster-internal representation of planned collection objects is now more
  lightweight than before, using less memory and not allocating any cache for indexes
  etc.

* fixed issue #3403: How to kill long running AQL queries with the browser console's
  AQL (display issue)

* fixed issue #3549: server reading ENGINE config file fails on common standard
  newline character

* UI: fixed error notifications for collection modifications

* several improvements for the truncate operation on collections:

  * the timeout for the truncate operation was increased in cluster mode in
    order to prevent too frequent "could not truncate collection" errors

  * after a truncate operation, collections in MMFiles still used disk space.
    to reclaim disk space used by truncated collection, the truncate actions
    in the web interface and from the ArangoShell now issue an extra WAL flush
    command (in cluster mode, this command is also propagated to all servers).
    the WAL flush allows all servers to write out any pending operations into the
    datafiles of the truncated collection. afterwards, a final journal rotate
    command is sent, which enables the compaction to entirely remove all datafiles
    and journals for the truncated collection, so that all disk space can be
    reclaimed

  * for MMFiles a special method will be called after a truncate operation so that
    all indexes of the collection can free most of their memory. previously some
    indexes (hash and skiplist indexes) partially kept already allocated memory
    in order to avoid future memory allocations

  * after a truncate operation in the RocksDB engine, an additional compaction
    will be triggered for the truncated collection. this compaction removes all
    deletions from the key space so that follow-up scans over the collection's key
    range do not have to filter out lots of already-removed values

  These changes make truncate operations potentially more time-consuming than before,
  but allow for memory/disk space savings afterwards.

* enable JEMalloc background threads for purging and returning unused memory
  back to the operating system (Linux only)

  JEMalloc will create its background threads on demand. The number of background
  threads is capped by the number of CPUs or active arenas. The background threads run
  periodically and purge unused memory pages, allowing memory to be returned to the
  operating system.

  This change will make the arangod process create several additional threads.
  It is accompanied by an increased `TasksMax` value in the systemd service configuration
  file for the arangodb3 service.

* upgraded bundled V8 engine to bugfix version v5.7.492.77

  this upgrade fixes a memory leak in upstream V8 described in
  https://bugs.chromium.org/p/v8/issues/detail?id=5945 that will result in memory
  chunks only getting uncommitted but not unmapped


v3.2.6 (2017-10-26)
-------------------

* UI: fixed event cleanup in cluster shards view

* UI: reduced cluster dashboard api calls

* fixed a permission problem that prevented collection contents to be displayed
  in the web interface

* removed posix_fadvise call from RocksDB's PosixSequentialFile::Read(). This is
  consistent with Facebook PR 2573 (#3505)

  this fix should improve the performance of the replication with the RocksDB
  storage engine

* allow changing of collection replication factor for existing collections

* UI: replicationFactor of a collection is now changeable in a cluster
  environment

* several fixes for the cluster agency

* fixed undefined behavior in the RocksDB-based geo index

* fixed Foxxmaster failover

* purging or removing the Debian/Ubuntu arangodb3 packages now properly stops
  the arangod instance before actuallying purging or removing


v3.2.5 (2017-10-16)
-------------------

* general-graph module and _api/gharial now accept cluster options
  for collection creation. It is now possible to set replicationFactor and
  numberOfShards for all collections created via this graph object.
  So adding a new collection will not result in a singleShard and
  no replication anymore.

* fixed issue #3408: Hard crash in query for pagination

* minimum number of V8 contexts in console mode must be 2, not 1. this is
  required to ensure the console gets one dedicated V8 context and all other
  operations have at least one extra context. This requirement was not enforced
  anymore.

* fixed issue #3395: AQL: cannot instantiate CollectBlock with undetermined
  aggregation method

* UI: fixed wrong user attribute name validation, issue #3228

* fix potential overflow in CRC marker check when a corrupted CRC marker
  is found at the very beginning of an MMFiles datafile

* UI: fixed unresponsive events in cluster shards view

* Add statistics about the V8 context counts and number of available/active/busy
  threads we expose through the server statistics interface.


v3.2.4 (2017-09-26)
-------------------

* UI: no default index selected during index creation

* UI: added replicationFactor option during SmartGraph creation

* make the MMFiles compactor perform less writes during normal compaction
  operation

  This partially fixes issue #3144

* make the MMFiles compactor configurable

  The following options have been added:

* `--compaction.db-sleep-time`: sleep interval between two compaction runs
    (in s)
  * `--compaction.min-interval"`: minimum sleep time between two compaction
     runs (in s)
  * `--compaction.min-small-data-file-size`: minimal filesize threshold
    original datafiles have to be below for a compaction
  * `--compaction.dead-documents-threshold`: minimum unused count of documents
    in a datafile
  * `--compaction.dead-size-threshold`: how many bytes of the source data file
    are allowed to be unused at most
  * `--compaction.dead-size-percent-threshold`: how many percent of the source
    datafile should be unused at least
  * `--compaction.max-files`: Maximum number of files to merge to one file
  * `--compaction.max-result-file-size`: how large may the compaction result
    file become (in bytes)
  * `--compaction.max-file-size-factor`: how large the resulting file may
    be in comparison to the collection's `--database.maximal-journal-size' setting`

* fix downwards-incompatibility in /_api/explain REST handler

* fix Windows implementation for fs.getTempPath() to also create a
  sub-directory as we do on linux

* fixed a multi-threading issue in cluster-internal communication

* performance improvements for traversals and edge lookups

* removed internal memory zone handling code. the memory zones were a leftover
  from the early ArangoDB days and did not provide any value in the current
  implementation.

* (Enterprise only) added `skipInaccessibleCollections` option for AQL queries:
  if set, AQL queries (especially graph traversals) will treat collections to
  which a user has no access rights to as if these collections were empty.

* adjusted scheduler thread handling to start and stop less threads in
  normal operations

* leader-follower replication catchup code has been rewritten in C++

* early stage AQL optimization now also uses the C++ implementations of
  AQL functions if present. Previously it always referred to the JavaScript
  implementations and ignored the C++ implementations. This change gives
  more flexibility to the AQL optimizer.

* ArangoDB tty log output is now colored for log messages with levels
  FATAL, ERR and WARN.

* changed the return values of AQL functions `REGEX_TEST` and `REGEX_REPLACE`
  to `null` when the input regex is invalid. Previous versions of ArangoDB
  partly returned `false` for invalid regexes and partly `null`.

* added `--log.role` option for arangod

  When set to `true`, this option will make the ArangoDB logger print a single
  character with the server's role into each logged message. The roles are:

  - U: undefined/unclear (used at startup)
  - S: single server
  - C: coordinator
  - P: primary
  - A: agent

  The default value for this option is `false`, so no roles will be logged.


v3.2.3 (2017-09-07)
-------------------

* fixed issue #3106: orphan collections could not be registered in general-graph module

* fixed wrong selection of the database inside the internal cluster js api

* added startup option `--server.check-max-memory-mappings` to make arangod check
  the number of memory mappings currently used by the process and compare it with
  the maximum number of allowed mappings as determined by /proc/sys/vm/max_map_count

  The default value is `true`, so the checks will be performed. When the current
  number of mappings exceeds 90% of the maximum number of mappings, the creation
  of further V8 contexts will be deferred.

  Note that this option is effective on Linux systems only.

* arangoimp now has a `--remove-attribute` option

* added V8 context lifetime control options
  `--javascript.v8-contexts-max-invocations` and `--javascript.v8-contexts-max-age`

  These options allow specifying after how many invocations a used V8 context is
  disposed, or after what time a V8 context is disposed automatically after its
  creation. If either of the two thresholds is reached, an idl V8 context will be
  disposed.

  The default value of `--javascript.v8-contexts-max-invocations` is 0, meaning that
  the maximum number of invocations per context is unlimited. The default value
  for `--javascript.v8-contexts-max-age` is 60 seconds.

* fixed wrong UI cluster health information

* fixed issue #3070: Add index in _jobs collection

* fixed issue #3125: HTTP Foxx API JSON parsing

* fixed issue #3120: Foxx queue: job isn't running when server.authentication = true

* fixed supervision failure detection and handling, which happened with simultaneous
  agency leadership change


v3.2.2 (2017-08-23)
-------------------

* make "Rebalance shards" button work in selected database only, and not make
  it rebalance the shards of all databases

* fixed issue #2847: adjust the response of the DELETE `/_api/users/database/*` calls

* fixed issue #3075: Error when upgrading arangoDB on linux ubuntu 16.04

* fixed a buffer overrun in linenoise console input library for long input strings

* increase size of the linenoise input buffer to 8 KB

* abort compilation if the detected GCC or CLANG isn't in the range of compilers
  we support

* fixed spurious cluster hangups by always sending AQL-query related requests
  to the correct servers, even after failover or when a follower drops

  The problem with the previous shard-based approach was that responsibilities
  for shards may change from one server to another at runtime, after the query
  was already instanciated. The coordinator and other parts of the query then
  sent further requests for the query to the servers now responsible for the
  shards.
  However, an AQL query must send all further requests to the same servers on
  which the query was originally instanciated, even in case of failover.
  Otherwise this would potentially send requests to servers that do not know
  about the query, and would also send query shutdown requests to the wrong
  servers, leading to abandoned queries piling up and using resources until
  they automatically time out.

* fixed issue with RocksDB engine acquiring the collection count values too
  early, leading to the collection count values potentially being slightly off
  even in exclusive transactions (for which the exclusive access should provide
  an always-correct count value)

* fixed some issues in leader-follower catch-up code, specifically for the
  RocksDB engine

* make V8 log fatal errors to syslog before it terminates the process.
  This change is effective on Linux only.

* fixed issue with MMFiles engine creating superfluous collection journals
  on shutdown

* fixed issue #3067: Upgrade from 3.2 to 3.2.1 reset autoincrement keys

* fixed issue #3044: ArangoDB server shutdown unexpectedly

* fixed issue #3039: Incorrect filter interpretation

* fixed issue #3037: Foxx, internal server error when I try to add a new service

* improved MMFiles fulltext index document removal performance
  and fulltext index query performance for bigger result sets

* ui: fixed a display bug within the slow and running queries view

* ui: fixed a bug when success event triggers twice in a modal

* ui: fixed the appearance of the documents filter

* ui: graph vertex collections not restricted to 10 anymore

* fixed issue #2835: UI detection of JWT token in case of server restart or upgrade

* upgrade jemalloc version to 5.0.1

  This fixes problems with the memory allocator returing "out of memory" when
  calling munmap to free memory in order to return it to the OS.

  It seems that calling munmap on Linux can increase the number of mappings, at least
  when a region is partially unmapped. This can lead to the process exceeding its
  maximum number of mappings, and munmap and future calls to mmap returning errors.

  jemalloc version 5.0.1 does not have the `--enable-munmap` configure option anymore,
  so the problem is avoided. To return memory to the OS eventually, jemalloc 5's
  background purge threads are used on Linux.

* fixed issue #2978: log something more obvious when you log a Buffer

* fixed issue #2982: AQL parse error?

* fixed issue #3125: HTTP Foxx API Json parsing

v3.2.1 (2017-08-09)
-------------------

* added C++ implementations for AQL functions `LEFT()`, `RIGHT()` and `TRIM()`

* fixed docs for issue #2968: Collection _key autoincrement value increases on error

* fixed issue #3011: Optimizer rule reduce-extraction-to-projection breaks queries

* Now allowing to restore users in a sharded environment as well
  It is still not possible to restore collections that are sharded
  differently than by _key.

* fixed an issue with restoring of system collections and user rights.
  It was not possible to restore users into an authenticated server.

* fixed issue #2977: Documentation for db._createDatabase is wrong

* ui: added bind parameters to slow query history view

* fixed issue #1751: Slow Query API should provide bind parameters, webui should display them

* ui: fixed a bug when moving multiple documents was not possible

* fixed docs for issue #2968: Collection _key autoincrement value increases on error

* AQL CHAR_LENGTH(null) returns now 0. Since AQL TO_STRING(null) is '' (string of length 0)

* ui: now supports single js file upload for Foxx services in addition to zip files

* fixed a multi-threading issue in the agency when callElection was called
  while the Supervision was calling updateSnapshot

* added startup option `--query.tracking-with-bindvars`

  This option controls whether the list of currently running queries
  and the list of slow queries should contain the bind variables used
  in the queries or not.

  The option can be changed at runtime using the commands

      // enables tracking of bind variables
      // set to false to turn tracking of bind variables off
      var value = true;
      require("@arangodb/aql/queries").properties({
        trackBindVars: value
      });

* index selectivity estimates are now available in the cluster as well

* fixed issue #2943: loadIndexesIntoMemory not returning the same structure
  as the rest of the collection APIs

* fixed issue #2949: ArangoError 1208: illegal name

* fixed issue #2874: Collection properties do not return `isVolatile`
  attribute

* potential fix for issue #2939: Segmentation fault when starting
  coordinator node

* fixed issue #2810: out of memory error when running UPDATE/REPLACE
  on medium-size collection

* fix potential deadlock errors in collector thread

* disallow the usage of volatile collections in the RocksDB engine
  by throwing an error when a collection is created with attribute
  `isVolatile` set to `true`.
  Volatile collections are unsupported by the RocksDB engine, so
  creating them should not succeed and silently create a non-volatile
  collection

* prevent V8 from issuing SIGILL instructions when it runs out of memory

  Now arangod will attempt to log a FATAL error into its logfile in case V8
  runs out of memory. In case V8 runs out of memory, it will still terminate the
  entire process. But at least there should be something in the ArangoDB logs
  indicating what the problem was. Apart from that, the arangod process should
  now be exited with SIGABRT rather than SIGILL as it shouldn't return into the
  V8 code that aborted the process with `__builtin_trap`.

  this potentially fixes issue #2920: DBServer crashing automatically post upgrade to 3.2

* Foxx queues and tasks now ensure that the scripts in them run with the same
  permissions as the Foxx code who started the task / queue

* fixed issue #2928: Offset problems

* fixed issue #2876: wrong skiplist index usage in edge collection

* fixed issue #2868: cname missing from logger-follow results in rocksdb

* fixed issue #2889: Traversal query using incorrect collection id

* fixed issue #2884: AQL traversal uniqueness constraints "propagating" to other traversals? Weird results

* arangoexport: added `--query` option for passing an AQL query to export the result

* fixed issue #2879: No result when querying for the last record of a query

* ui: allows now to edit default access level for collections in database
  _system for all users except the root user.

* The _users collection is no longer accessible outside the arngod process, _queues is always read-only

* added new option "--rocksdb.max-background-jobs"

* removed options "--rocksdb.max-background-compactions", "--rocksdb.base-background-compactions" and "--rocksdb.max-background-flushes"

* option "--rocksdb.compaction-read-ahead-size" now defaults to 2MB

* change Windows build so that RocksDB doesn't enforce AVX optimizations by default
  This fixes startup crashes on servers that do not have AVX CPU extensions

* speed up RocksDB secondary index creation and dropping

* removed RocksDB note in Geo index docs


v3.2.0 (2017-07-20)
-------------------

* fixed UI issues

* fixed multi-threading issues in Pregel

* fixed Foxx resilience

* added command-line option `--javascript.allow-admin-execute`

  This option can be used to control whether user-defined JavaScript code
  is allowed to be executed on server by sending via HTTP to the API endpoint
  `/_admin/execute`  with an authenticated user account.
  The default value is `false`, which disables the execution of user-defined
  code. This is also the recommended setting for production. In test environments,
  it may be convenient to turn the option on in order to send arbitrary setup
  or teardown commands for execution on the server.


v3.2.beta6 (2017-07-18)
-----------------------

* various bugfixes


v3.2.beta5 (2017-07-16)
-----------------------

* numerous bugfixes


v3.2.beta4 (2017-07-04)
-----------------------

* ui: fixed document view _from and _to linking issue for special characters

* added function `db._parse(query)` for parsing an AQL query and returning information about it

* fixed one medium priority and two low priority security user interface
  issues found by owasp zap.

* ui: added index deduplicate options

* ui: fixed renaming of collections for the rocksdb storage engine

* documentation and js fixes for secondaries

* RocksDB storage format was changed, users of the previous beta/alpha versions
  must delete the database directory and re-import their data

* enabled permissions on database and collection level

* added and changed some user related REST APIs
    * added `PUT /_api/user/{user}/database/{database}/{collection}` to change collection permission
    * added `GET /_api/user/{user}/database/{database}/{collection}`
    * added optional `full` parameter to the `GET /_api/user/{user}/database/` REST call

* added user functions in the arangoshell `@arangodb/users` module
    * added `grantCollection` and `revokeCollection` functions
    * added `permission(user, database, collection)` to retrieve collection specific rights

* added "deduplicate" attribute for array indexes, which controls whether inserting
  duplicate index values from the same document into a unique array index will lead to
  an error or not:

      // with deduplicate = true, which is the default value:
      db._create("test");
      db.test.ensureIndex({ type: "hash", fields: ["tags[*]"], deduplicate: true });
      db.test.insert({ tags: ["a", "b"] });
      db.test.insert({ tags: ["c", "d", "c"] }); // will work, because deduplicate = true
      db.test.insert({ tags: ["a"] }); // will fail

      // with deduplicate = false
      db._create("test");
      db.test.ensureIndex({ type: "hash", fields: ["tags[*]"], deduplicate: false });
      db.test.insert({ tags: ["a", "b"] });
      db.test.insert({ tags: ["c", "d", "c"] }); // will not work, because deduplicate = false
      db.test.insert({ tags: ["a"] }); // will fail

  The "deduplicate" attribute is now also accepted by the index creation HTTP
  API endpoint POST /_api/index and is returned by GET /_api/index.

* added optimizer rule "remove-filters-covered-by-traversal"

* Debian/Ubuntu installer: make messages about future package upgrades more clear

* fix a hangup in VST

  The problem happened when the two first chunks of a VST message arrived
  together on a connection that was newly switched to VST.

* fix deletion of outdated WAL files in RocksDB engine

* make use of selectivity estimates in hash, skiplist and persistent indexes
  in RocksDB engine

* changed VM overcommit recommendation for user-friendliness

* fix a shutdown bug in the cluster: a destroyed query could still be active

* do not terminate the entire server process if a temp file cannot be created
  (Windows only)

* fix log output in the front-end, it stopped in case of too many messages


v3.2.beta3 (2017-06-27)
-----------------------

* numerous bugfixes


v3.2.beta2 (2017-06-20)
-----------------------

* potentially fixed issue #2559: Duplicate _key generated on insertion

* fix invalid results (too many) when a skipping LIMIT was used for a
  traversal. `LIMIT x` or `LIMIT 0, x` were not affected, but `LIMIT s, x`
  may have returned too many results

* fix races in SSL communication code

* fix invalid locking in JWT authentication cache, which could have
  crashed the server

* fix invalid first group results for sorted AQL COLLECT when LIMIT
  was used

* fix potential race, which could make arangod hang on startup

* removed `exception` field from transaction error result; users should throw
  explicit `Error` instances to return custom exceptions (addresses issue #2561)

* fixed issue #2613: Reduce log level when Foxx manager tries to self heal missing database

* add a read only mode for users and collection level authorization

* removed `exception` field from transaction error result; users should throw
  explicit `Error` instances to return custom exceptions (addresses issue #2561)

* fixed issue #2677: Foxx disabling development mode creates non-deterministic service bundle

* fixed issue #2684: Legacy service UI not working


v3.2.beta1 (2017-06-12)
-----------------------

* provide more context for index errors (addresses issue #342)

* arangod now validates several OS/environment settings on startup and warns if
  the settings are non-ideal. Most of the checks are executed on Linux systems only.

* fixed issue #2515: The replace-or-with-in optimization rule might prevent use of indexes

* added `REGEX_REPLACE` AQL function

* the RocksDB storage format was changed, users of the previous alpha versions
  must delete the database directory and re-import their data

* added server startup option `--query.fail-on-warning`

  setting this option to `true` will abort any AQL query with an exception if
  it causes a warning at runtime. The value can be overridden per query by
  setting the `failOnWarning` attribute in a query's options.

* added --rocksdb.num-uncompressed-levels to adjust number of non-compressed levels

* added checks for memory managment and warn (i. e. if hugepages are enabled)

* set default SSL cipher suite string to "HIGH:!EXPORT:!aNULL@STRENGTH"

* fixed issue #2469: Authentication = true does not protect foxx-routes

* fixed issue #2459: compile success but can not run with rocksdb

* `--server.maximal-queue-size` is now an absolute maximum. If the queue is
  full, then 503 is returned. Setting it to 0 means "no limit".

* (Enterprise only) added authentication against an LDAP server

* fixed issue #2083: Foxx services aren't distributed to all coordinators

* fixed issue #2384: new coordinators don't pick up existing Foxx services

* fixed issue #2408: Foxx service validation causes unintended side-effects

* extended HTTP API with routes for managing Foxx services

* added distinction between hasUser and authorized within Foxx
  (cluster internal requests are authorized requests but don't have a user)

* arangoimp now has a `--threads` option to enable parallel imports of data

* PR #2514: Foxx services that can't be fixed by self-healing now serve a 503 error

* added `time` function to `@arangodb` module


v3.2.alpha4 (2017-04-25)
------------------------

* fixed issue #2450: Bad optimization plan on simple query

* fixed issue #2448: ArangoDB Web UI takes no action when Delete button is clicked

* fixed issue #2442: Frontend shows already deleted databases during login

* added 'x-content-type-options: nosniff' to avoid MSIE bug

* set default value for `--ssl.protocol` from TLSv1 to TLSv1.2.

* AQL breaking change in cluster:
  The SHORTEST_PATH statement using edge-collection names instead
  of a graph name now requires to explicitly name the vertex-collection names
  within the AQL query in the cluster. It can be done by adding `WITH <name>`
  at the beginning of the query.

  Example:
  ```
  FOR v,e IN OUTBOUND SHORTEST_PATH @start TO @target edges [...]
  ```

  Now has to be:

  ```
  WITH vertices
  FOR v,e IN OUTBOUND SHORTEST_PATH @start TO @target edges [...]
  ```

  This change is due to avoid dead-lock sitations in clustered case.
  An error stating the above is included.

* add implicit use of geo indexes when using SORT/FILTER in AQL, without
  the need to use the special-purpose geo AQL functions `NEAR` or `WITHIN`.

  the special purpose `NEAR` AQL function can now be substituted with the
  following AQL (provided there is a geo index present on the `doc.latitude`
  and `doc.longitude` attributes):

      FOR doc in geoSort
        SORT DISTANCE(doc.latitude, doc.longitude, 0, 0)
        LIMIT 5
        RETURN doc

  `WITHIN` can be substituted with the following AQL:

      FOR doc in geoFilter
        FILTER DISTANCE(doc.latitude, doc.longitude, 0, 0) < 2000
        RETURN doc

  Compared to using the special purpose AQL functions this approach has the
  advantage that it is more composable, and will also honor any `LIMIT` values
  used in the AQL query.

* potential fix for shutdown hangs on OSX

* added KB, MB, GB prefix for integer parameters, % for integer parameters
  with a base value

* added JEMALLOC 4.5.0

* added `--vm.resident-limit` and `--vm.path` for file-backed memory mapping
  after reaching a configurable maximum RAM size

* try recommended limit for file descriptors in case of unlimited
  hard limit

* issue #2413: improve logging in case of lock timeout and deadlocks

* added log topic attribute to /_admin/log api

* removed internal build option `USE_DEV_TIMERS`

  Enabling this option activated some proprietary timers for only selected
  events in arangod. Instead better use `perf` to gather timings.


v3.2.alpha3 (2017-03-22)
------------------------

* increase default collection lock timeout from 30 to 900 seconds

* added function `db._engine()` for retrieval of storage engine information at
  server runtime

  There is also an HTTP REST handler at GET /_api/engine that returns engine
  information.

* require at least cmake 3.2 for building ArangoDB

* make arangod start with less V8 JavaScript contexts

  This speeds up the server start (a little bit) and makes it use less memory.
  Whenever a V8 context is needed by a Foxx action or some other operation and
  there is no usable V8 context, a new one will be created dynamically now.

  Up to `--javascript.v8-contexts` V8 contexts will be created, so this option
  will change its meaning. Previously as many V8 contexts as specified by this
  option were created at server start, and the number of V8 contexts did not
  change at runtime. Now up to this number of V8 contexts will be in use at the
  same time, but the actual number of V8 contexts is dynamic.

  The garbage collector thread will automatically delete unused V8 contexts after
  a while. The number of spare contexts will go down to as few as configured in
  the new option `--javascript.v8-contexts-minimum`. Actually that many V8 contexts
  are also created at server start.

  The first few requests in new V8 contexts will take longer than in contexts
  that have been there already. Performance may therefore suffer a bit for the
  initial requests sent to ArangoDB or when there are only few but performance-
  critical situations in which new V8 contexts will be created. If this is a
  concern, it can easily be fixed by setting `--javascipt.v8-contexts-minimum`
  and `--javascript.v8-contexts` to a relatively high value, which will guarantee
  that many number of V8 contexts to be created at startup and kept around even
  when unused.

  Waiting for an unused V8 context will now also abort if no V8 context can be
  acquired/created after 120 seconds.

* improved diagnostic messages written to logfiles by supervisor process

* fixed issue #2367

* added "bindVars" to attributes of currently running and slow queries

* added "jsonl" as input file type for arangoimp

* upgraded version of bundled zlib library from 1.2.8 to 1.2.11

* added input file type `auto` for arangoimp so it can automatically detect the
  type of the input file from the filename extension

* fixed variables parsing in GraphQL

* added `--translate` option for arangoimp to translate attribute names from
  the input files to attriubte names expected by ArangoDB

  The `--translate` option can be specified multiple times (once per translation
  to be executed). The following example renames the "id" column from the input
  file to "_key", and the "from" column to "_from", and the "to" column to "_to":

      arangoimp --type csv --file data.csv --translate "id=_key" --translate "from=_from" --translate "to=_to"

  `--translate` works for CSV and TSV inputs only.

* changed default value for `--server.max-packet-size` from 128 MB to 256 MB

* fixed issue #2350

* fixed issue #2349

* fixed issue #2346

* fixed issue #2342

* change default string truncation length from 80 characters to 256 characters for
  `print`/`printShell` functions in ArangoShell and arangod. This will emit longer
  prefixes of string values before truncating them with `...`, which is helpful
  for debugging.

* always validate incoming JSON HTTP requests for duplicate attribute names

  Incoming JSON data with duplicate attribute names will now be rejected as
  invalid. Previous versions of ArangoDB only validated the uniqueness of
  attribute names inside incoming JSON for some API endpoints, but not
  consistently for all APIs.

* don't let read-only transactions block the WAL collector

* allow passing own `graphql-sync` module instance to Foxx GraphQL router

* arangoexport can now export to csv format

* arangoimp: fixed issue #2214

* Foxx: automatically add CORS response headers

* added "OPTIONS" to CORS `access-control-allow-methods` header

* Foxx: Fix arangoUser sometimes not being set correctly

* fixed issue #1974


v3.2.alpha2 (2017-02-20)
------------------------

* ui: fixed issue #2065

* ui: fixed a dashboard related memory issue

* Internal javascript rest actions will now hide their stack traces to the client
  unless maintainer mode is activated. Instead they will always log to the logfile

* Removed undocumented internal HTTP API:
  * PUT _api/edges

  The documented GET _api/edges and the undocumented POST _api/edges remains unmodified.

* updated V8 version to 5.7.0.0

* change undocumented behaviour in case of invalid revision ids in
  If-Match and If-None-Match headers from 400 (BAD) to 412 (PRECONDITION
  FAILED).

* change undocumented behaviour in case of invalid revision ids in
  JavaScript document operations from 1239 ("illegal document revision")
  to 1200 ("conflict").

* added data export tool, arangoexport.

  arangoexport can be used to export collections to json, jsonl or xml
  and export a graph or collections to xgmml.

* fixed a race condition when closing a connection

* raised default hard limit on threads for very small to 64

* fixed negative counting of http connection in UI


v3.2.alpha1 (2017-02-05)
------------------------

* added figure `httpRequests` to AQL query statistics

* removed revisions cache intermediate layer implementation

* obsoleted startup options `--database.revision-cache-chunk-size` and
  `--database.revision-cache-target-size`

* fix potential port number over-/underruns

* added startup option `--log.shorten-filenames` for controlling whether filenames
  in log messages should be shortened to just the filename with the absolute path

* removed IndexThreadFeature, made `--database.index-threads` option obsolete

* changed index filling to make it more parallel, dispatch tasks to boost::asio

* more detailed stacktraces in Foxx apps

* generated Foxx services now use swagger tags


v3.1.24 (XXXX-XX-XX)
--------------------

* fixed one more LIMIT issue in traversals


v3.1.23 (2017-06-19)
--------------------

* potentially fixed issue #2559: Duplicate _key generated on insertion

* fix races in SSL communication code

* fix invalid results (too many) when a skipping LIMIT was used for a
  traversal. `LIMIT x` or `LIMIT 0, x` were not affected, but `LIMIT s, x`
  may have returned too many results

* fix invalid first group results for sorted AQL COLLECT when LIMIT
  was used

* fix invalid locking in JWT authentication cache, which could have
  crashed the server

* fix undefined behavior in traverser when traversals were used inside
  a FOR loop


v3.1.22 (2017-06-07)
--------------------

* fixed issue #2505: Problem with export + report of a bug

* documented changed behavior of WITH

* fixed ui glitch in aardvark

* avoid agency compaction bug

* fixed issue #2283: disabled proxy communication internally


v3.1.21 (2017-05-22)
--------------------

* fixed issue #2488:  AQL operator IN error when data use base64 chars

* more randomness in seeding RNG

v3.1.20 (2016-05-16)
--------------------

* fixed incorrect sorting for distributeShardsLike

* improve reliability of AgencyComm communication with Agency

* fixed shard numbering bug, where ids were erouneously incremented by 1

* remove an unnecessary precondition in createCollectionCoordinator

* funny fail rotation fix

* fix in SimpleHttpClient for correct advancement of readBufferOffset

* forward SIG_HUP in supervisor process to the server process to fix logrotaion
  You need to stop the remaining arangod server process manually for the upgrade to work.


v3.1.19 (2017-04-28)
--------------------

* Fixed a StackOverflow issue in Traversal and ShortestPath. Occured if many (>1000) input
  values in a row do not return any result. Fixes issue: #2445

* fixed issue #2448

* fixed issue #2442

* added 'x-content-type-options: nosniff' to avoid MSIE bug

* fixed issue #2441

* fixed issue #2440

* Fixed a StackOverflow issue in Traversal and ShortestPath. Occured if many (>1000) input
  values in a row do not return any result. Fixes issue: #2445

* fix occasional hanging shutdowns on OS X


v3.1.18 (2017-04-18)
--------------------

* fixed error in continuous synchronization of collections

* fixed spurious hangs on server shutdown

* better error messages during restore collection

* completely overhaul supervision. More detailed tests

* Fixed a dead-lock situation in cluster traversers, it could happen in
  rare cases if the computation on one DBServer could be completed much earlier
  than the other server. It could also be restricted to SmartGraphs only.

* (Enterprise only) Fixed a bug in SmartGraph DepthFirstSearch. In some
  more complicated queries, the maxDepth limit of 1 was not considered strictly
  enough, causing the traverser to do unlimited depth searches.

* fixed issue #2415

* fixed issue #2422

* fixed issue #1974


v3.1.17 (2017-04-04)
--------------------

* (Enterprise only) fixed a bug where replicationFactor was not correctly
  forwarded in SmartGraph creation.

* fixed issue #2404

* fixed issue #2397

* ui - fixed smart graph option not appearing

* fixed issue #2389

* fixed issue #2400


v3.1.16 (2017-03-27)
--------------------

* fixed issue #2392

* try to raise file descriptors to at least 8192, warn otherwise

* ui - aql editor improvements + updated ace editor version (memory leak)

* fixed lost HTTP requests

* ui - fixed some event issues

* avoid name resolution when given connection string is a valid ip address

* helps with issue #1842, bug in COLLECT statement in connection with LIMIT.

* fix locking bug in cluster traversals

* increase lock timeout defaults

* increase various cluster timeouts

* limit default target size for revision cache to 1GB, which is better for
  tight RAM situations (used to be 40% of (totalRAM - 1GB), use
  --database.revision-cache-target-size <VALUEINBYTES> to get back the
  old behaviour

* fixed a bug with restarted servers indicating status as "STARTUP"
  rather that "SERVING" in Nodes UI.


v3.1.15 (2017-03-20)
--------------------

* add logrotate configuration as requested in #2355

* fixed issue #2376

* ui - changed document api due a chrome bug

* ui - fixed a submenu bug

* added endpoint /_api/cluster/endpoints in cluster case to get all
  coordinator endpoints

* fix documentation of /_api/endpoint, declaring this API obsolete.

* Foxx response objects now have a `type` method for manipulating the content-type header

* Foxx tests now support `xunit` and `tap` reporters


v3.1.14 (2017-03-13)
--------------------

* ui - added feature request (multiple start nodes within graph viewer) #2317

* added missing locks to authentication cache methods

* ui - added feature request (multiple start nodes within graph viewer) #2317

* ui - fixed wrong merge of statistics information from different coordinators

* ui - fixed issue #2316

* ui - fixed wrong protocol usage within encrypted environment

* fixed compile error on Mac Yosemite

* minor UI fixes


v3.1.13 (2017-03-06)
--------------------

* fixed variables parsing in GraphQL

* fixed issue #2214

* fixed issue #2342

* changed thread handling to queue only user requests on coordinator

* use exponential backoff when waiting for collection locks

* repair short name server lookup in cluster in the case of a removed
  server


v3.1.12 (2017-02-28)
--------------------

* disable shell color escape sequences on Windows

* fixed issue #2326

* fixed issue #2320

* fixed issue #2315

* fixed a race condition when closing a connection

* raised default hard limit on threads for very small to 64

* fixed negative counting of http connection in UI

* fixed a race when renaming collections

* fixed a race when dropping databases


v3.1.11 (2017-02-17)
--------------------

* fixed a race between connection closing and sending out last chunks of data to clients
  when the "Connection: close" HTTP header was set in requests

* ui: optimized smart graph creation usability

* ui: fixed #2308

* fixed a race in async task cancellation via `require("@arangodb/tasks").unregisterTask()`

* fixed spuriously hanging threads in cluster AQL that could sit idle for a few minutes

* fixed potential numeric overflow for big index ids in index deletion API

* fixed sort issue in cluster, occurring when one of the local sort buffers of a
  GatherNode was empty

* reduce number of HTTP requests made for certain kinds of join queries in cluster,
  leading to speedup of some join queries

* supervision deals with demised coordinators correctly again

* implement a timeout in TraverserEngineRegistry

* agent communication reduced in large batches of append entries RPCs

* inception no longer estimates RAFT timings

* compaction in agents has been moved to a separate thread

* replicated logs hold local timestamps

* supervision jobs failed leader and failed follower revisited for
  function in precarious stability situations

* fixed bug in random number generator for 64bit int


v3.1.10 (2017-02-02)
--------------------

* updated versions of bundled node modules:
  - joi: from 8.4.2 to 9.2.0
  - joi-to-json-schema: from 2.2.0 to 2.3.0
  - sinon: from 1.17.4 to 1.17.6
  - lodash: from 4.13.1 to 4.16.6

* added shortcut for AQL ternary operator
  instead of `condition ? true-part : false-part` it is now possible to also use a
  shortcut variant `condition ? : false-part`, e.g.

      FOR doc IN docs RETURN doc.value ?: 'not present'

  instead of

      FOR doc IN docs RETURN doc.value ? doc.value : 'not present'

* fixed wrong sorting order in cluster, if an index was used to sort with many
  shards.

* added --replication-factor, --number-of-shards and --wait-for-sync to arangobench

* turn on UTF-8 string validation for VelocyPack values received via VST connections

* fixed issue #2257

* upgraded Boost version to 1.62.0

* added optional detail flag for db.<collection>.count()
  setting the flag to `true` will make the count operation returned the per-shard
  counts for the collection:

      db._create("test", { numberOfShards: 10 });
      for (i = 0; i < 1000; ++i) {
        db.test.insert({value: i});
      }
      db.test.count(true);

      {
        "s100058" : 99,
        "s100057" : 103,
        "s100056" : 100,
        "s100050" : 94,
        "s100055" : 90,
        "s100054" : 122,
        "s100051" : 109,
        "s100059" : 99,
        "s100053" : 95,
        "s100052" : 89
      }

* added optional memory limit for AQL queries:

      db._query("FOR i IN 1..100000 SORT i RETURN i", {}, { options: { memoryLimit: 100000 } });

  This option limits the default maximum amount of memory (in bytes) that a single
  AQL query can use.
  When a single AQL query reaches the specified limit value, the query will be
  aborted with a *resource limit exceeded* exception. In a cluster, the memory
  accounting is done per shard, so the limit value is effectively a memory limit per
  query per shard.

  The global limit value can be overriden per query by setting the *memoryLimit*
  option value for individual queries when running an AQL query.

* added server startup option `--query.memory-limit`

* added convenience function to create vertex-centric indexes.

  Usage: `db.collection.ensureVertexCentricIndex("label", {type: "hash", direction: "outbound"})`
  That will create an index that can be used on OUTBOUND with filtering on the
  edge attribute `label`.

* change default log output for tools to stdout (instead of stderr)

* added option -D to define a configuration file environment key=value

* changed encoding behavior for URLs encoded in the C++ code of ArangoDB:
  previously the special characters `-`, `_`, `~` and `.` were returned as-is
  after URL-encoding, now `.` will be encoded to be `%2e`.
  This also changes the behavior of how incoming URIs are processed: previously
  occurrences of `..` in incoming request URIs were collapsed (e.g. `a/../b/` was
  collapsed to a plain `b/`). Now `..` in incoming request URIs are not collapsed.

* Foxx request URL suffix is no longer unescaped

* @arangodb/request option json now defaults to `true` if the response body is not empty and encoding is not explicitly set to `null` (binary).
  The option can still be set to `false` to avoid unnecessary attempts at parsing the response as JSON.

* Foxx configuration values for unknown options will be discarded when saving the configuration in production mode using the web interface

* module.context.dependencies is now immutable

* process.stdout.isTTY now returns `true` in arangosh and when running arangod with the `--console` flag

* add support for Swagger tags in Foxx


v3.1.9 (XXXX-XX-XX)
-------------------

* macos CLI package: store databases and apps in the users home directory

* ui: fixed re-login issue within a non system db, when tab was closed

* fixed a race in the VelocyStream Commtask implementation

* fixed issue #2256


v3.1.8 (2017-01-09)
-------------------

* add Windows silent installer

* add handling of debug symbols during Linux & windows release builds.

* fixed issue #2181

* fixed issue #2248: reduce V8 max old space size from 3 GB to 1 GB on 32 bit systems

* upgraded Boost version to 1.62.0

* fixed issue #2238

* fixed issue #2234

* agents announce new endpoints in inception phase to leader

* agency leadership accepts updatet endpoints to given uuid

* unified endpoints replace localhost with 127.0.0.1

* fix several problems within an authenticated cluster


v3.1.7 (2016-12-29)
-------------------

* fixed one too many elections in RAFT

* new agency comm backported from devel


v3.1.6 (2016-12-20)
-------------------

* fixed issue #2227

* fixed issue #2220

* agency constituent/agent bug fixes in race conditions picking up
  leadership

* supervision does not need waking up anymore as it is running
  regardless

* agents challenge their leadership more rigorously


v3.1.5 (2016-12-16)
-------------------

* lowered default value of `--database.revision-cache-target-size` from 75% of
  RAM to less than 40% of RAM

* fixed issue #2218

* fixed issue #2217

* Foxx router.get/post/etc handler argument can no longer accidentally omitted

* fixed issue #2223


v3.1.4 (2016-12-08)
-------------------

* fixed issue #2211

* fixed issue #2204

* at cluster start, coordinators wait until at least one DBserver is there,
  and either at least two DBservers are there or 15s have passed, before they
  initiate the bootstrap of system collections.

* more robust agency startup from devel

* supervision's AddFollower adds many followers at once

* supervision has new FailedFollower job

* agency's Node has new method getArray

* agency RAFT timing estimates more conservative in waitForSync
  scenario

* agency RAFT timing estimates capped at maximum 2.0/10.0 for low/high


v3.1.3 (2016-12-02)
-------------------

* fix a traversal bug when using skiplist indexes:
  if we have a skiplist of ["a", "unused", "_from"] and a traversal like:
  FOR v,e,p IN OUTBOUND @start @@edges
    FILTER p.edges[0].a == 'foo'
    RETURN v
  And the above index applied on "a" is considered better than EdgeIndex, than
  the executor got into undefined behaviour.

* fix endless loop when trying to create a collection with replicationFactor: -1


v3.1.2 (2016-11-24)
-------------------

* added support for descriptions field in Foxx dependencies

* (Enterprise only) fixed a bug in the statistic report for SmartGraph traversals.
Now they state correctly how many documents were fetched from the index and how many
have been filtered.

* Prevent uniform shard distribution when replicationFactor == numServers

v3.1.1 (2016-11-15)
-------------------

* fixed issue #2176

* fixed issue #2168

* display index usage of traversals in AQL explainer output (previously missing)

* fixed issue #2163

* preserve last-used HLC value across server starts

* allow more control over handling of pre-3.1 _rev values

  this changes the server startup option `--database.check-30-revisions` from a boolean (true/false)
  parameter to a string parameter with the following possible values:

  - "fail":
    will validate _rev values of 3.0 collections on collection loading and throw an exception when invalid _rev values are found.
    in this case collections with invalid _rev values are marked as corrupted and cannot be used in the ArangoDB 3.1 instance.
    the fix procedure for such collections is to export the collections from 3.0 database with arangodump and restore them in 3.1 with arangorestore.
    collections that do not contain invalid _rev values are marked as ok and will not be re-checked on following loads.
    collections that contain invalid _rev values will be re-checked on following loads.

  - "true":
    will validate _rev values of 3.0 collections on collection loading and print a warning when invalid _rev values are found.
    in this case collections with invalid _rev values can be used in the ArangoDB 3.1 instance.
    however, subsequent operations on documents with invalid _rev values may silently fail or fail with explicit errors.
    the fix procedure for such collections is to export the collections from 3.0 database with arangodump and restore them in 3.1 with arangorestore.
    collections that do not contain invalid _rev values are marked as ok and will not be re-checked on following loads.
    collections that contain invalid _rev values will be re-checked on following loads.

  - "false":
    will not validate _rev values on collection loading and not print warnings.
    no hint is given when invalid _rev values are found.
    subsequent operations on documents with invalid _rev values may silently fail or fail with explicit errors.
    this setting does not affect whether collections are re-checked later.
    collections will be re-checked on following loads if `--database.check-30-revisions` is later set to either `true` or `fail`.

  The change also suppresses warnings that were printed when collections were restored using arangorestore, and the restore
  data contained invalid _rev values. Now these warnings are suppressed, and new HLC _rev values are generated for these documents
  as before.

* added missing functions to AQL syntax highlighter in web interface

* fixed display of `ANY` direction in traversal explainer output (direction `ANY` was shown as either
  `INBOUND` or `OUTBOUND`)

* changed behavior of toJSON() function when serializing an object before saving it in the database

  if an object provides a toJSON() function, this function is still called for serializing it.
  the change is that the result of toJSON() is not stringified anymore, but saved as is. previous
  versions of ArangoDB called toJSON() and after that additionally stringified its result.

  This change will affect the saving of JS Buffer objects, which will now be saved as arrays of
  bytes instead of a comma-separated string of the Buffer's byte contents.

* allow creating unique indexes on more attributes than present in shardKeys

  The following combinations of shardKeys and indexKeys are allowed/not allowed:

  shardKeys     indexKeys
      a             a        ok
      a             b    not ok
      a           a b        ok
    a b             a    not ok
    a b             b    not ok
    a b           a b        ok
    a b         a b c        ok
  a b c           a b    not ok
  a b c         a b c        ok

* fixed wrong version in web interface login screen (EE only)

* make web interface not display an exclamation mark next to ArangoDB version number 3.1

* fixed search for arbitrary document attributes in web interface in case multiple
  search values were used on different attribute names. in this case, the search always
  produced an empty result

* disallow updating `_from` and `_to` values of edges in Smart Graphs. Updating these
  attributes would lead to potential redistribution of edges to other shards, which must be
  avoided.

* fixed issue #2148

* updated graphql-sync dependency to 0.6.2

* fixed issue #2156

* fixed CRC4 assembly linkage


v3.1.0 (2016-10-29)
-------------------

* AQL breaking change in cluster:

  from ArangoDB 3.1 onwards `WITH` is required for traversals in a
  clustered environment in order to avoid deadlocks.

  Note that for queries that access only a single collection or that have all
  collection names specified somewhere else in the query string, there is no
  need to use *WITH*. *WITH* is only useful when the AQL query parser cannot
  automatically figure out which collections are going to be used by the query.
  *WITH* is only useful for queries that dynamically access collections, e.g.
  via traversals, shortest path operations or the *DOCUMENT()* function.

  more info can be found [here](https://github.com/arangodb/arangodb/blob/devel/Documentation/Books/AQL/Operations/With.md)

* added AQL function `DISTANCE` to calculate the distance between two arbitrary
  coordinates (haversine formula)

* fixed issue #2110

* added Auto-aptation of RAFT timings as calculations only


v3.1.rc2 (2016-10-10)
---------------------

* second release candidate


v3.1.rc1 (2016-09-30)
---------------------

* first release candidate


v3.1.alpha2 (2016-09-01)
------------------------

* added module.context.createDocumentationRouter to replace module.context.apiDocumentation

* bug in RAFT implementation of reads. dethroned leader still answered requests in isolation

* ui: added new graph viewer

* ui: aql-editor added tabular & graph display

* ui: aql-editor improved usability

* ui: aql-editor: query profiling support

* fixed issue #2109

* fixed issue #2111

* fixed issue #2075

* added AQL function `DISTANCE` to calculate the distance between two arbitrary
  coordinates (haversine formula)

* rewrote scheduler and dispatcher based on boost::asio

  parameters changed:
    `--scheduler.threads` and `--server.threads` are now merged into a single one: `--server.threads`

    hidden `--server.extra-threads` has been removed

    hidden `--server.aql-threads` has been removed

    hidden `--server.backend` has been removed

    hidden `--server.show-backends` has been removed

    hidden `--server.thread-affinity` has been removed

* fixed issue #2086

* fixed issue #2079

* fixed issue #2071

  make the AQL query optimizer inject filter condition expressions referred to
  by variables during filter condition aggregation.
  For example, in the following query

      FOR doc IN collection
        LET cond1 = (doc.value == 1)
        LET cond2 = (doc.value == 2)
        FILTER cond1 || cond2
        RETURN { doc, cond1, cond2 }

  the optimizer will now inject the conditions for `cond1` and `cond2` into the filter
  condition `cond1 || cond2`, expanding it to `(doc.value == 1) || (doc.value == 2)`
  and making these conditions available for index searching.

  Note that the optimizer previously already injected some conditions into other
  conditions, but only if the variable that defined the condition was not used
  elsewhere. For example, the filter condition in the query

      FOR doc IN collection
        LET cond = (doc.value == 1)
        FILTER cond
        RETURN { doc }

  already got optimized before because `cond` was only used once in the query and
  the optimizer decided to inject it into the place where it was used.

  This only worked for variables that were referred to once in the query.
  When a variable was used multiple times, the condition was not injected as
  in the following query:

      FOR doc IN collection
        LET cond = (doc.value == 1)
        FILTER cond
        RETURN { doc, cond }

  The fix for #2070 now will enable this optimization so that the query can
  use an index on `doc.value` if available.

* changed behavior of AQL array comparison operators for empty arrays:
  * `ALL` and `ANY` now always return `false` when the left-hand operand is an
    empty array. The behavior for non-empty arrays does not change:
    * `[] ALL == 1` will return `false`
    * `[1] ALL == 1` will return `true`
    * `[1, 2] ALL == 1` will return `false`
    * `[2, 2] ALL == 1` will return `false`
    * `[] ANY == 1` will return `false`
    * `[1] ANY == 1` will return `true`
    * `[1, 2] ANY == 1` will return `true`
    * `[2, 2] ANY == 1` will return `false`
  * `NONE` now always returns `true` when the left-hand operand is an empty array.
    The behavior for non-empty arrays does not change:
    * `[] NONE == 1` will return `true`
    * `[1] NONE == 1` will return `false`
    * `[1, 2] NONE == 1` will return `false`
    * `[2, 2] NONE == 1` will return `true`

* added experimental AQL functions `JSON_STRINGIFY` and `JSON_PARSE`

* added experimental support for incoming gzip-compressed requests

* added HTTP REST APIs for online loglevel adjustments:

  - GET `/_admin/log/level` returns the current loglevel settings
  - PUT `/_admin/log/level` modifies the current loglevel settings

* PATCH /_api/gharial/{graph-name}/vertex/{collection-name}/{vertex-key}
  - changed default value for keepNull to true

* PATCH /_api/gharial/{graph-name}/edge/{collection-name}/{edge-key}
  - changed default value for keepNull to true

* renamed `maximalSize` attribute in parameter.json files to `journalSize`

  The `maximalSize` attribute will still be picked up from collections that
  have not been adjusted. Responses from the replication API will now also use
  `journalSize` instead of `maximalSize`.

* added `--cluster.system-replication-factor` in order to adjust the
  replication factor for new system collections

* fixed issue #2012

* added a memory expection in case V8 memory gets too low

* added Optimizer Rule for other indexes in Traversals
  this allows AQL traversals to use other indexes than the edge index.
  So traversals with filters on edges can now make use of more specific
  indexes, e.g.

      FOR v, e, p IN 2 OUTBOUND @start @@edge FILTER p.edges[0].foo == "bar"

  will prefer a Hash Index on [_from, foo] above the EdgeIndex.

* fixed epoch computation in hybrid logical clock

* fixed thread affinity

* replaced require("internal").db by require("@arangodb").db

* added option `--skip-lines` for arangoimp
  this allows skipping the first few lines from the import file in case the
  CSV or TSV import are used

* fixed periodic jobs: there should be only one instance running - even if it
  runs longer than the period

* improved performance of primary index and edge index lookups

* optimizations for AQL `[*]` operator in case no filter, no projection and
  no offset/limit are used

* added AQL function `OUTERSECTION` to return the symmetric difference of its
  input arguments

* Foxx manifests of installed services are now saved to disk with indentation

* Foxx tests and scripts in development mode should now always respect updated
  files instead of loading stale modules

* When disabling Foxx development mode the setup script is now re-run

* Foxx now provides an easy way to directly serve GraphQL requests using the
  `@arangodb/foxx/graphql` module and the bundled `graphql-sync` dependency

* Foxx OAuth2 module now correctly passes the `access_token` to the OAuth2 server

* added iconv-lite and timezone modules

* web interface now allows installing GitHub and zip services in legacy mode

* added module.context.createDocumentationRouter to replace module.context.apiDocumentation

* bug in RAFT implementation of reads. dethroned leader still answered
  requests in isolation

* all lambdas in ClusterInfo might have been left with dangling references.

* Agency bug fix for handling of empty json objects as values.

* Foxx tests no longer support the Mocha QUnit interface as this resulted in weird
  inconsistencies in the BDD and TDD interfaces. This fixes the TDD interface
  as well as out-of-sequence problems when using the BDD before/after functions.

* updated bundled JavaScript modules to latest versions; joi has been updated from 8.4 to 9.2
  (see [joi 9.0.0 release notes](https://github.com/hapijs/joi/issues/920) for information on
  breaking changes and new features)

* fixed issue #2139

* updated graphql-sync dependency to 0.6.2

* fixed issue #2156


v3.0.13 (XXXX-XX-XX)
--------------------

* fixed issue #2315

* fixed issue #2210


v3.0.12 (2016-11-23)
--------------------

* fixed issue #2176

* fixed issue #2168

* fixed issues #2149, #2159

* fixed error reporting for issue #2158

* fixed assembly linkage bug in CRC4 module

* added support for descriptions field in Foxx dependencies


v3.0.11 (2016-11-08)
--------------------

* fixed issue #2140: supervisor dies instead of respawning child

* fixed issue #2131: use shard key value entered by user in web interface

* fixed issue #2129: cannot kill a long-run query

* fixed issue #2110

* fixed issue #2081

* fixed issue #2038

* changes to Foxx service configuration or dependencies should now be
  stored correctly when options are cleared or omitted

* Foxx tests no longer support the Mocha QUnit interface as this resulted in weird
  inconsistencies in the BDD and TDD interfaces. This fixes the TDD interface
  as well as out-of-sequence problems when using the BDD before/after functions.

* fixed issue #2148


v3.0.10 (2016-09-26)
--------------------

* fixed issue #2072

* fixed issue #2070

* fixed slow cluster starup issues. supervision will demonstrate more
  patience with db servers


v3.0.9 (2016-09-21)
-------------------

* fixed issue #2064

* fixed issue #2060

* speed up `collection.any()` and skiplist index creation

* fixed multiple issues where ClusterInfo bug hung agency in limbo
  timeouting on multiple collection and database callbacks


v3.0.8 (2016-09-14)
-------------------

* fixed issue #2052

* fixed issue #2005

* fixed issue #2039

* fixed multiple issues where ClusterInfo bug hung agency in limbo
  timeouting on multiple collection and database callbacks


v3.0.7 (2016-09-05)
-------------------

* new supervision job handles db server failure during collection creation.


v3.0.6 (2016-09-02)
-------------------

* fixed issue #2026

* slightly better error diagnostics for AQL query compilation and replication

* fixed issue #2018

* fixed issue #2015

* fixed issue #2012

* fixed wrong default value for arangoimp's `--on-duplicate` value

* fix execution of AQL traversal expressions when there are multiple
  conditions that refer to variables set outside the traversal

* properly return HTTP 503 in JS actions when backend is gone

* supervision creates new key in agency for failed servers

* new shards will not be allocated on failed or cleaned servers


v3.0.5 (2016-08-18)
-------------------

* execute AQL ternary operator via C++ if possible

* fixed issue #1977

* fixed extraction of _id attribute in AQL traversal conditions

* fix SSL agency endpoint

* Minimum RAFT timeout was one order of magnitude to short.

* Optimized RAFT RPCs from leader to followers for efficiency.

* Optimized RAFT RPC handling on followers with respect to compaction.

* Fixed bug in handling of duplicates and overlapping logs

* Fixed bug in supervision take over after leadership change.

v3.0.4 (2016-08-01)
-------------------

* added missing lock for periodic jobs access

* fix multiple foxx related cluster issues

* fix handling of empty AQL query strings

* fixed issue in `INTERSECTION` AQL function with duplicate elements
  in the source arrays

* fixed issue #1970

* fixed issue #1968

* fixed issue #1967

* fixed issue #1962

* fixed issue #1959

* replaced require("internal").db by require("@arangodb").db

* fixed issue #1954

* fixed issue #1953

* fixed issue #1950

* fixed issue #1949

* fixed issue #1943

* fixed segfault in V8, by backporting https://bugs.chromium.org/p/v8/issues/detail?id=5033

* Foxx OAuth2 module now correctly passes the `access_token` to the OAuth2 server

* fixed credentialed CORS requests properly respecting --http.trusted-origin

* fixed a crash in V8Periodic task (forgotten lock)

* fixed two bugs in synchronous replication (syncCollectionFinalize)


v3.0.3 (2016-07-17)
-------------------

* fixed issue #1942

* fixed issue #1941

* fixed array index batch insertion issues for hash indexes that caused problems when
  no elements remained for insertion

* fixed AQL MERGE() function with External objects originating from traversals

* fixed some logfile recovery errors with error message "document not found"

* fixed issue #1937

* fixed issue #1936

* improved performance of arangorestore in clusters with synchronous
  replication

* Foxx tests and scripts in development mode should now always respect updated
  files instead of loading stale modules

* When disabling Foxx development mode the setup script is now re-run

* Foxx manifests of installed services are now saved to disk with indentation


v3.0.2 (2016-07-09)
-------------------

* fixed assertion failure in case multiple remove operations were used in the same query

* fixed upsert behavior in case upsert was used in a loop with the same document example

* fixed issue #1930

* don't expose local file paths in Foxx error messages.

* fixed issue #1929

* make arangodump dump the attribute `isSystem` when dumping the structure
  of a collection, additionally make arangorestore not fail when the attribute
  is missing

* fixed "Could not extract custom attribute" issue when using COLLECT with
  MIN/MAX functions in some contexts

* honor presence of persistent index for sorting

* make AQL query optimizer not skip "use-indexes-rule", even if enough
  plans have been created already

* make AQL optimizer not skip "use-indexes-rule", even if enough execution plans
  have been created already

* fix double precision value loss in VelocyPack JSON parser

* added missing SSL support for arangorestore

* improved cluster import performance

* fix Foxx thumbnails on DC/OS

* fix Foxx configuration not being saved

* fix Foxx app access from within the frontend on DC/OS

* add option --default-replication-factor to arangorestore and simplify
  the control over the number of shards when restoring

* fix a bug in the VPack -> V8 conversion if special attributes _key,
  _id, _rev, _from and _to had non-string values, which is allowed
  below the top level

* fix malloc_usable_size for darwin


v3.0.1 (2016-06-30)
-------------------

* fixed periodic jobs: there should be only one instance running - even if it
  runs longer than the period

* increase max. number of collections in AQL queries from 32 to 256

* fixed issue #1916: header "authorization" is required" when opening
  services page

* fixed issue #1915: Explain: member out of range

* fixed issue #1914: fix unterminated buffer

* don't remove lockfile if we are the same (now stale) pid
  fixes docker setups (our pid will always be 1)

* do not use revision id comparisons in compaction for determining whether a
  revision is obsolete, but marker memory addresses
  this ensures revision ids don't matter when compacting documents

* escape Unicode characters in JSON HTTP responses
  this converts UTF-8 characters in HTTP responses of arangod into `\uXXXX`
  escape sequences. This makes the HTTP responses fit into the 7 bit ASCII
  character range, which speeds up HTTP response parsing for some clients,
  namely node.js/v8

* add write before read collections when starting a user transaction
  this allows specifying the same collection in both read and write mode without
  unintended side effects

* fixed buffer overrun that occurred when building very large result sets

* index lookup optimizations for primary index and edge index

* fixed "collection is a nullptr" issue when starting a traversal from a transaction

* enable /_api/import on coordinator servers


v3.0.0 (2016-06-22)
-------------------

* minor GUI fixxes

* fix for replication and nonces


v3.0.0-rc3 (2016-06-19)
-----------------------

* renamed various Foxx errors to no longer refer to Foxx services as apps

* adjusted various error messages in Foxx to be more informative

* specifying "files" in a Foxx manifest to be mounted at the service root
  no longer results in 404s when trying to access non-file routes

* undeclared path parameters in Foxx no longer break the service

* trusted reverse proxy support is now handled more consistently

* ArangoDB request compatibility and user are now exposed in Foxx

* all bundled NPM modules have been upgraded to their latest versions


v3.0.0-rc2 (2016-06-12)
-----------------------

* added option `--server.max-packet-size` for client tools

* renamed option `--server.ssl-protocol` to `--ssl.protocol` in client tools
  (was already done for arangod, but overlooked for client tools)

* fix handling of `--ssl.protocol` value 5 (TLS v1.2) in client tools, which
  claimed to support it but didn't

* config file can use '@include' to include a different config file as base


v3.0.0-rc1 (2016-06-10)
-----------------------

* the user management has changed: it now has users that are independent of
  databases. A user can have one or more database assigned to the user.

* forward ported V8 Comparator bugfix for inline heuristics from
  https://github.com/v8/v8/commit/5ff7901e24c2c6029114567de5a08ed0f1494c81

* changed to-string conversion for AQL objects and arrays, used by the AQL
  function `TO_STRING()` and implicit to-string casts in AQL

  - arrays are now converted into their JSON-stringify equivalents, e.g.

    - `[ ]` is now converted to `[]`
    - `[ 1, 2, 3 ]` is now converted to `[1,2,3]`
    - `[ "test", 1, 2 ] is now converted to `["test",1,2]`

    Previous versions of ArangoDB converted arrays with no members into the
    empty string, and non-empty arrays into a comma-separated list of member
    values, without the surrounding angular brackets. Additionally, string
    array members were not enclosed in quotes in the result string:

    - `[ ]` was converted to ``
    - `[ 1, 2, 3 ]` was converted to `1,2,3`
    - `[ "test", 1, 2 ] was converted to `test,1,2`

  - objects are now converted to their JSON-stringify equivalents, e.g.

    - `{ }` is converted to `{}`
    - `{ a: 1, b: 2 }` is converted to `{"a":1,"b":2}`
    - `{ "test" : "foobar" }` is converted to `{"test":"foobar"}`

    Previous versions of ArangoDB always converted objects into the string
    `[object Object]`

  This change affects also the AQL functions `CONCAT()` and `CONCAT_SEPARATOR()`
  which treated array values differently in previous versions. Previous versions
  of ArangoDB automatically flattened array values on the first level of the array,
  e.g. `CONCAT([1, 2, 3, [ 4, 5, 6 ]])` produced `1,2,3,4,5,6`. Now this will produce
  `[1,2,3,[4,5,6]]`. To flatten array members on the top level, you can now use
  the more explicit `CONCAT(FLATTEN([1, 2, 3, [4, 5, 6]], 1))`.

* added C++ implementations for AQL functions `SLICE()`, `CONTAINS()` and
  `RANDOM_TOKEN()`

* as a consequence of the upgrade to V8 version 5, the implementation of the
  JavaScript `Buffer` object had to be changed. JavaScript `Buffer` objects in
  ArangoDB now always store their data on the heap. There is no shared pool
  for small Buffer values, and no pointing into existing Buffer data when
  extracting slices. This change may increase the cost of creating Buffers with
  short contents or when peeking into existing Buffers, but was required for
  safer memory management and to prevent leaks.

* the `db` object's function `_listDatabases()` was renamed to just `_databases()`
  in order to make it more consistent with the existing `_collections()` function.
  Additionally the `db` object's `_listEndpoints()` function was renamed to just
  `_endpoints()`.

* changed default value of `--server.authentication` from `false` to `true` in
  configuration files etc/relative/arangod.conf and etc/arangodb/arangod.conf.in.
  This means the server will be started with authentication enabled by default,
  requiring all client connections to provide authentication data when connecting
  to ArangoDB. Authentication can still be turned off via setting the value of
  `--server.authentication` to `false` in ArangoDB's configuration files or by
  specifying the option on the command-line.

* Changed result format for querying all collections via the API GET `/_api/collection`.

  Previous versions of ArangoDB returned an object with an attribute named `collections`
  and an attribute named `names`. Both contained all available collections, but
  `collections` contained the collections as an array, and `names` contained the
  collections again, contained in an object in which the attribute names were the
  collection names, e.g.

  ```
  {
    "collections": [
      {"id":"5874437","name":"test","isSystem":false,"status":3,"type":2},
      {"id":"17343237","name":"something","isSystem":false,"status":3,"type":2},
      ...
    ],
    "names": {
      "test": {"id":"5874437","name":"test","isSystem":false,"status":3,"type":2},
      "something": {"id":"17343237","name":"something","isSystem":false,"status":3,"type":2},
      ...
    }
  }
  ```
  This result structure was redundant, and therefore has been simplified to just

  ```
  {
    "result": [
      {"id":"5874437","name":"test","isSystem":false,"status":3,"type":2},
      {"id":"17343237","name":"something","isSystem":false,"status":3,"type":2},
      ...
    ]
  }
  ```

  in ArangoDB 3.0.

* added AQL functions `TYPENAME()` and `HASH()`

* renamed arangob tool to arangobench

* added AQL string comparison operator `LIKE`

  The operator can be used to compare strings like this:

      value LIKE search

  The operator is currently implemented by calling the already existing AQL
  function `LIKE`.

  This change also makes `LIKE` an AQL keyword. Using `LIKE` in either case as
  an attribute or collection name in AQL thus requires quoting.

* make AQL optimizer rule "remove-unnecessary-calculations" fire in more cases

  The rule will now remove calculations that are used exactly once in other
  expressions (e.g. `LET a = doc RETURN a.value`) and calculations,
  or calculations that are just references (e.g. `LET a = b`).

* renamed AQL optimizer rule "merge-traversal-filter" to "optimize-traversals"
  Additionally, the optimizer rule will remove unused edge and path result variables
  from the traversal in case they are specified in the `FOR` section of the traversal,
  but not referenced later in the query. This saves constructing edges and paths
  results.

* added AQL optimizer rule "inline-subqueries"

  This rule can pull out certain subqueries that are used as an operand to a `FOR`
  loop one level higher, eliminating the subquery completely. For example, the query

      FOR i IN (FOR j IN [1,2,3] RETURN j) RETURN i

  will be transformed by the rule to:

      FOR i IN [1,2,3] RETURN i

  The query

      FOR name IN (FOR doc IN _users FILTER doc.status == 1 RETURN doc.name) LIMIT 2 RETURN name

  will be transformed into

      FOR tmp IN _users FILTER tmp.status == 1 LIMIT 2 RETURN tmp.name

  The rule will only fire when the subquery is used as an operand to a `FOR` loop, and
  if the subquery does not contain a `COLLECT` with an `INTO` variable.

* added new endpoint "srv://" for DNS service records

* The result order of the AQL functions VALUES and ATTRIBUTES has never been
  guaranteed and it only had the "correct" ordering by accident when iterating
  over objects that were not loaded from the database. This accidental behavior
  is now changed by introduction of VelocyPack. No ordering is guaranteed unless
  you specify the sort parameter.

* removed configure option `--enable-logger`

* added AQL array comparison operators

  All AQL comparison operators now also exist in an array variant. In the
  array variant, the operator is preceded with one of the keywords *ALL*, *ANY*
  or *NONE*. Using one of these keywords changes the operator behavior to
  execute the comparison operation for all, any, or none of its left hand
  argument values. It is therefore expected that the left hand argument
  of an array operator is an array.

  Examples:

      [ 1, 2, 3 ] ALL IN [ 2, 3, 4 ]   // false
      [ 1, 2, 3 ] ALL IN [ 1, 2, 3 ]   // true
      [ 1, 2, 3 ] NONE IN [ 3 ]        // false
      [ 1, 2, 3 ] NONE IN [ 23, 42 ]   // true
      [ 1, 2, 3 ] ANY IN [ 4, 5, 6 ]   // false
      [ 1, 2, 3 ] ANY IN [ 1, 42 ]     // true
      [ 1, 2, 3 ] ANY == 2             // true
      [ 1, 2, 3 ] ANY == 4             // false
      [ 1, 2, 3 ] ANY > 0              // true
      [ 1, 2, 3 ] ANY <= 1             // true
      [ 1, 2, 3 ] NONE < 99            // false
      [ 1, 2, 3 ] NONE > 10            // true
      [ 1, 2, 3 ] ALL > 2              // false
      [ 1, 2, 3 ] ALL > 0              // true
      [ 1, 2, 3 ] ALL >= 3             // false
      ["foo", "bar"] ALL != "moo"      // true
      ["foo", "bar"] NONE == "bar"     // false
      ["foo", "bar"] ANY == "foo"      // true

* improved AQL optimizer to remove unnecessary sort operations in more cases

* allow enclosing AQL identifiers in forward ticks in addition to using
  backward ticks

  This allows for convenient writing of AQL queries in JavaScript template strings
  (which are delimited with backticks themselves), e.g.

      var q = `FOR doc IN ´collection´ RETURN doc.´name´`;

* allow to set `print.limitString` to configure the number of characters
  to output before truncating

* make logging configurable per log "topic"

  `--log.level <level>` sets the global log level to <level>, e.g. `info`,
  `debug`, `trace`.

  `--log.level topic=<level>` sets the log level for a specific topic.
  Currently, the following topics exist: `collector`, `compactor`, `mmap`,
  `performance`, `queries`, and `requests`. `performance` and `requests` are
  set to FATAL by default. `queries` is set to info. All others are
  set to the global level by default.

  The new log option `--log.output <definition>` allows directing the global
  or per-topic log output to different outputs. The output definition
  "<definition>" can be one of

    "-" for stdin
    "+" for stderr
    "syslog://<syslog-facility>"
    "syslog://<syslog-facility>/<application-name>"
    "file://<relative-path>"

  The option can be specified multiple times in order to configure the output
  for different log topics. To set up a per-topic output configuration, use
  `--log.output <topic>=<definition>`, e.g.

    queries=file://queries.txt

  logs all queries to the file "queries.txt".

* the option `--log.requests-file` is now deprecated. Instead use

    `--log.level requests=info`
    `--log.output requests=file://requests.txt`

* the option `--log.facility` is now deprecated. Instead use

    `--log.output requests=syslog://facility`

* the option `--log.performance` is now deprecated. Instead use

    `--log.level performance=trace`

* removed option `--log.source-filter`

* removed configure option `--enable-logger`

* change collection directory names to include a random id component at the end

  The new pattern is `collection-<id>-<random>`, where `<id>` is the collection
  id and `<random>` is a random number. Previous versions of ArangoDB used a
  pattern `collection-<id>` without the random number.

  ArangoDB 3.0 understands both the old and name directory name patterns.

* removed mostly unused internal spin-lock implementation

* removed support for pre-Windows 7-style locks. This removes compatibility for
  Windows versions older than Windows 7 (e.g. Windows Vista, Windows XP) and
  Windows 2008R2 (e.g. Windows 2008).

* changed names of sub-threads started by arangod

* added option `--default-number-of-shards` to arangorestore, allowing creating
  collections with a specifiable number of shards from a non-cluster dump

* removed support for CoffeeScript source files

* removed undocumented SleepAndRequeue

* added WorkMonitor to inspect server threads

* when downloading a Foxx service from the web interface the suggested filename
  is now based on the service's mount path instead of simply "app.zip"

* the `@arangodb/request` response object now stores the parsed JSON response
  body in a property `json` instead of `body` when the request was made using the
  `json` option. The `body` instead contains the response body as a string.

* the Foxx API has changed significantly, 2.8 services are still supported
  using a backwards-compatible "legacy mode"


v2.8.12 (XXXX-XX-XX)
--------------------

* issue #2091: decrease connect timeout to 5 seconds on startup

* fixed issue #2072

* slightly better error diagnostics for some replication errors

* fixed issue #1977

* fixed issue in `INTERSECTION` AQL function with duplicate elements
  in the source arrays

* fixed issue #1962

* fixed issue #1959

* export aqlQuery template handler as require('org/arangodb').aql for forwards-compatibility


v2.8.11 (2016-07-13)
--------------------

* fixed array index batch insertion issues for hash indexes that caused problems when
  no elements remained for insertion

* fixed issue #1937


v2.8.10 (2016-07-01)
--------------------

* make sure next local _rev value used for a document is at least as high as the
  _rev value supplied by external sources such as replication

* make adding a collection in both read- and write-mode to a transaction behave as
  expected (write includes read). This prevents the `unregister collection used in
  transaction` error

* fixed sometimes invalid result for `byExample(...).count()` when an index plus
  post-filtering was used

* fixed "collection is a nullptr" issue when starting a traversal from a transaction

* honor the value of startup option `--database.wait-for-sync` (that is used to control
  whether new collections are created with `waitForSync` set to `true` by default) also
  when creating collections via the HTTP API (and thus the ArangoShell). When creating
  a collection via these mechanisms, the option was ignored so far, which was inconsistent.

* fixed issue #1826: arangosh --javascript.execute: internal error (geo index issue)

* fixed issue #1823: Arango crashed hard executing very simple query on windows


v2.8.9 (2016-05-13)
-------------------

* fixed escaping and quoting of extra parameters for executables in Mac OS X App

* added "waiting for" status variable to web interface collection figures view

* fixed undefined behavior in query cache invaldation

* fixed access to /_admin/statistics API in case statistics are disable via option
  `--server.disable-statistics`

* Foxx manager will no longer fail hard when Foxx store is unreachable unless installing
  a service from the Foxx store (e.g. when behind a firewall or GitHub is unreachable).


v2.8.8 (2016-04-19)
-------------------

* fixed issue #1805: Query: internal error (location: arangod/Aql/AqlValue.cpp:182).
  Please report this error to arangodb.com (while executing)

* allow specifying collection name prefixes for `_from` and `_to` in arangoimp:

  To avoid specifying complete document ids (consisting of collection names and document
  keys) for *_from* and *_to* values when importing edges with arangoimp, there are now
  the options *--from-collection-prefix* and *--to-collection-prefix*.

  If specified, these values will be automatically prepended to each value in *_from*
  (or *_to* resp.). This allows specifying only document keys inside *_from* and/or *_to*.

  *Example*

      > arangoimp --from-collection-prefix users --to-collection-prefix products ...

  Importing the following document will then create an edge between *users/1234* and
  *products/4321*:

  ```js
  { "_from" : "1234", "_to" : "4321", "desc" : "users/1234 is connected to products/4321" }
  ```

* requests made with the interactive system API documentation in the web interface
  (Swagger) will now respect the active database instead of always using `_system`


v2.8.7 (2016-04-07)
-------------------

* optimized primary=>secondary failover

* fix to-boolean conversion for documents in AQL

* expose the User-Agent HTTP header from the ArangoShell since Github seems to
  require it now, and we use the ArangoShell for fetching Foxx repositories from Github

* work with http servers that only send

* fixed potential race condition between compactor and collector threads

* fix removal of temporary directories on arangosh exit

* javadoc-style comments in Foxx services are no longer interpreted as
  Foxx comments outside of controller/script/exports files (#1748)

* removed remaining references to class syntax for Foxx Model and Repository
  from the documentation

* added a safe-guard for corrupted master-pointer


v2.8.6 (2016-03-23)
-------------------

* arangosh can now execute JavaScript script files that contain a shebang
  in the first line of the file. This allows executing script files directly.

  Provided there is a script file `/path/to/script.js` with the shebang
  `#!arangosh --javascript.execute`:

      > cat /path/to/script.js
      #!arangosh --javascript.execute
      print("hello from script.js");

  If the script file is made executable

      > chmod a+x /path/to/script.js

  it can be invoked on the shell directly and use arangosh for its execution:

      > /path/to/script.js
      hello from script.js

  This did not work in previous versions of ArangoDB, as the whole script contents
  (including the shebang) were treated as JavaScript code.
  Now shebangs in script files will now be ignored for all files passed to arangosh's
  `--javascript.execute` parameter.

  The alternative way of executing a JavaScript file with arangosh still works:

      > arangosh --javascript.execute /path/to/script.js
      hello from script.js

* added missing reset of traversal state for nested traversals.
  The state of nested traversals (a traversal in an AQL query that was
  located in a repeatedly executed subquery or inside another FOR loop)
  was not reset properly, so that multiple invocations of the same nested
  traversal with different start vertices led to the nested traversal
  always using the start vertex provided on the first invocation.

* fixed issue #1781: ArangoDB startup time increased tremendously

* fixed issue #1783: SIGHUP should rotate the log


v2.8.5 (2016-03-11)
-------------------

* Add OpenSSL handler for TLS V1.2 as sugested by kurtkincaid in #1771

* fixed issue #1765 (The webinterface should display the correct query time)
  and #1770 (Display ACTUAL query time in aardvark's AQL editor)

* Windows: the unhandled exception handler now calls the windows logging
  facilities directly without locks.
  This fixes lockups on crashes from the logging framework.

* improve nullptr handling in logger.

* added new endpoint "srv://" for DNS service records

* `org/arangodb/request` no longer sets the content-type header to the
  string "undefined" when no content-type header should be sent (issue #1776)


v2.8.4 (2016-03-01)
-------------------

* global modules are no longer incorrectly resolved outside the ArangoDB
  JavaScript directory or the Foxx service's root directory (issue #1577)

* improved error messages from Foxx and JavaScript (issues #1564, #1565, #1744)


v2.8.3 (2016-02-22)
-------------------

* fixed AQL filter condition collapsing for deeply-nested cases, potentially
  enabling usage of indexes in some dedicated cases

* added parentheses in AQL explain command output to correctly display precedence
  of logical and arithmetic operators

* Foxx Model event listeners defined on the model are now correctly invoked by
  the Repository methods (issue #1665)

* Deleting a Foxx service in the frontend should now always succeed even if the
  files no longer exist on the file system (issue #1358)

* Routing actions loaded from the database no longer throw exceptions when
  trying to load other modules using "require"

* The `org/arangodb/request` response object now sets a property `json` to the
  parsed JSON response body in addition to overwriting the `body` property when
  the request was made using the `json` option.

* Improved Windows stability

* Fixed a bug in the interactive API documentation that would escape slashes
  in document-handle fields. Document handles are now provided as separate
  fields for collection name and document key.


v2.8.2 (2016-02-09)
-------------------

* the continuous replication applier will now prevent the master's WAL logfiles
  from being removed if they are still needed by the applier on the slave. This
  should help slaves that suffered from masters garbage collection WAL logfiles
  which would have been needed by the slave later.

  The initial synchronization will block removal of still needed WAL logfiles
  on the master for 10 minutes initially, and will extend this period when further
  requests are made to the master. Initial synchronization hands over its handle
  for blocking logfile removal to the continuous replication when started via
  the *setupReplication* function. In this case, continuous replication will
  extend the logfile removal blocking period for the required WAL logfiles when
  the slave makes additional requests.

  All handles that block logfile removal will time out automatically after at
  most 5 minutes should a master not be contacted by the slave anymore (e.g. in
  case the slave's replication is turned off, the slaves loses the connection
  to the master or the slave goes down).

* added all-in-one function *setupReplication* to synchronize data from master
  to slave and start the continuous replication:

      require("@arangodb/replication").setupReplication(configuration);

  The command will return when the initial synchronization is finished and the
  continuous replication has been started, or in case the initial synchronization
  has failed.

  If the initial synchronization is successful, the command will store the given
  configuration on the slave. It also configures the continuous replication to start
  automatically if the slave is restarted, i.e. *autoStart* is set to *true*.

  If the command is run while the slave's replication applier is already running,
  it will first stop the running applier, drop its configuration and do a
  resynchronization of data with the master. It will then use the provided configration,
  overwriting any previously existing replication configuration on the slave.

  The following example demonstrates how to use the command for setting up replication
  for the *_system* database. Note that it should be run on the slave and not the
  master:

      db._useDatabase("_system");
      require("@arangodb/replication").setupReplication({
        endpoint: "tcp://master.domain.org:8529",
        username: "myuser",
        password: "mypasswd",
        verbose: false,
        includeSystem: false,
        incremental: true,
        autoResync: true
      });

* the *sync* and *syncCollection* functions now always start the data synchronization
  as an asynchronous server job. The call to *sync* or *syncCollection* will block
  until synchronization is either complete or has failed with an error. The functions
  will automatically poll the slave periodically for status updates.

  The main benefit is that the connection to the slave does not need to stay open
  permanently and is thus not affected by timeout issues. Additionally the caller does
  not need to query the synchronization status from the slave manually as this is
  now performed automatically by these functions.

* fixed undefined behavior when explaining some types of AQL traversals, fixed
  display of some types of traversals in AQL explain output


v2.8.1 (2016-01-29)
-------------------

* Improved AQL Pattern matching by allowing to specify a different traversal
  direction for one or many of the edge collections.

      FOR v, e, p IN OUTBOUND @start @@ec1, INBOUND @@ec2, @@ec3

  will traverse *ec1* and *ec3* in the OUTBOUND direction and for *ec2* it will use
  the INBOUND direction. These directions can be combined in arbitrary ways, the
  direction defined after *IN [steps]* will we used as default direction and can
  be overriden for specific collections.
  This feature is only available for collection lists, it is not possible to
  combine it with graph names.

* detect more types of transaction deadlocks early

* fixed display of relational operators in traversal explain output

* fixed undefined behavior in AQL function `PARSE_IDENTIFIER`

* added "engines" field to Foxx services generated in the admin interface

* added AQL function `IS_SAME_COLLECTION`:

  *IS_SAME_COLLECTION(collection, document)*: Return true if *document* has the same
  collection id as the collection specified in *collection*. *document* can either be
  a [document handle](../Glossary/README.md#document-handle) string, or a document with
  an *_id* attribute. The function does not validate whether the collection actually
  contains the specified document, but only compares the name of the specified collection
  with the collection name part of the specified document.
  If *document* is neither an object with an *id* attribute nor a *string* value,
  the function will return *null* and raise a warning.

      /* true */
      IS_SAME_COLLECTION('_users', '_users/my-user')
      IS_SAME_COLLECTION('_users', { _id: '_users/my-user' })

      /* false */
      IS_SAME_COLLECTION('_users', 'foobar/baz')
      IS_SAME_COLLECTION('_users', { _id: 'something/else' })


v2.8.0 (2016-01-25)
-------------------

* avoid recursive locking


v2.8.0-beta8 (2016-01-19)
-------------------------

* improved internal datafile statistics for compaction and compaction triggering
  conditions, preventing excessive growth of collection datafiles under some
  workloads. This should also fix issue #1596.

* renamed AQL optimizer rule `remove-collect-into` to `remove-collect-variables`

* fixed primary and edge index lookups prematurely aborting searches when the
  specified id search value contained a different collection than the collection
  the index was created for


v2.8.0-beta7 (2016-01-06)
-------------------------

* added vm.runInThisContext

* added AQL keyword `AGGREGATE` for use in AQL `COLLECT` statement

  Using `AGGREGATE` allows more efficient aggregation (incrementally while building
  the groups) than previous versions of AQL, which built group aggregates afterwards
  from the total of all group values.

  `AGGREGATE` can be used inside a `COLLECT` statement only. If used, it must follow
  the declaration of grouping keys:

      FOR doc IN collection
        COLLECT gender = doc.gender AGGREGATE minAge = MIN(doc.age), maxAge = MAX(doc.age)
        RETURN { gender, minAge, maxAge }

  or, if no grouping keys are used, it can follow the `COLLECT` keyword:

      FOR doc IN collection
        COLLECT AGGREGATE minAge = MIN(doc.age), maxAge = MAX(doc.age)
        RETURN {
  minAge, maxAge
}

  Only specific expressions are allowed on the right-hand side of each `AGGREGATE`
  assignment:

  - on the top level the expression must be a call to one of the supported aggregation
    functions `LENGTH`, `MIN`, `MAX`, `SUM`, `AVERAGE`, `STDDEV_POPULATION`, `STDDEV_SAMPLE`,
    `VARIANCE_POPULATION`, or `VARIANCE_SAMPLE`

  - the expression must not refer to variables introduced in the `COLLECT` itself

* Foxx: mocha test paths with wildcard characters (asterisks) now work on Windows

* reserved AQL keyword `NONE` for future use

* web interface: fixed a graph display bug concerning dashboard view

* web interface: fixed several bugs during the dashboard initialize process

* web interface: included several bugfixes: #1597, #1611, #1623

* AQL query optimizer now converts `LENGTH(collection-name)` to an optimized
  expression that returns the number of documents in a collection

* adjusted the behavior of the expansion (`[*]`) operator in AQL for non-array values

  In ArangoDB 2.8, calling the expansion operator on a non-array value will always
  return an empty array. Previous versions of ArangoDB expanded non-array values by
  calling the `TO_ARRAY()` function for the value, which for example returned an
  array with a single value for boolean, numeric and string input values, and an array
  with the object's values for an object input value. This behavior was inconsistent
  with how the expansion operator works for the array indexes in 2.8, so the behavior
  is now unified:

  - if the left-hand side operand of `[*]` is an array, the array will be returned as
    is when calling `[*]` on it
  - if the left-hand side operand of `[*]` is not an array, an empty array will be
    returned by `[*]`

  AQL queries that rely on the old behavior can be changed by either calling `TO_ARRAY`
  explicitly or by using the `[*]` at the correct position.

  The following example query will change its result in 2.8 compared to 2.7:

      LET values = "foo" RETURN values[*]

  In 2.7 the query has returned the array `[ "foo" ]`, but in 2.8 it will return an
  empty array `[ ]`. To make it return the array `[ "foo" ]` again, an explicit
  `TO_ARRAY` function call is needed in 2.8 (which in this case allows the removal
  of the `[*]` operator altogether). This also works in 2.7:

      LET values = "foo" RETURN TO_ARRAY(values)

  Another example:

      LET values = [ { name: "foo" }, { name: "bar" } ]
      RETURN values[*].name[*]

  The above returned `[ [ "foo" ], [ "bar" ] ] in 2.7. In 2.8 it will return
  `[ [ ], [ ] ]`, because the value of `name` is not an array. To change the results
  to the 2.7 style, the query can be changed to

      LET values = [ { name: "foo" }, { name: "bar" } ]
      RETURN values[* RETURN TO_ARRAY(CURRENT.name)]

  The above also works in 2.7.
  The following types of queries won't change:

      LET values = [ 1, 2, 3 ] RETURN values[*]
      LET values = [ { name: "foo" }, { name: "bar" } ] RETURN values[*].name
      LET values = [ { names: [ "foo", "bar" ] }, { names: [ "baz" ] } ] RETURN values[*].names[*]
      LET values = [ { names: [ "foo", "bar" ] }, { names: [ "baz" ] } ] RETURN values[*].names[**]

* slightly adjusted V8 garbage collection strategy so that collection eventually
  happens in all contexts that hold V8 external references to documents and
  collections.

  also adjusted default value of `--javascript.gc-frequency` from 10 seconds to
  15 seconds, as less internal operations are carried out in JavaScript.

* fixes for AQL optimizer and traversal

* added `--create-collection-type` option to arangoimp

  This allows specifying the type of the collection to be created when
  `--create-collection` is set to `true`.

* Foxx export cache should no longer break if a broken app is loaded in the
  web admin interface.


v2.8.0-beta2 (2015-12-16)
-------------------------

* added AQL query optimizer rule "sort-in-values"

  This rule pre-sorts the right-hand side operand of the `IN` and `NOT IN`
  operators so the operation can use a binary search with logarithmic complexity
  instead of a linear search. The rule is applied when the right-hand side
  operand of an `IN` or `NOT IN` operator in a filter condition is a variable that
  is defined in a different loop/scope than the operator itself. Additionally,
  the filter condition must consist of solely the `IN` or `NOT IN` operation
  in order to avoid any side-effects.

* changed collection status terminology in web interface for collections for
  which an unload request has been issued from `in the process of being unloaded`
  to `will be unloaded`.

* unloading a collection via the web interface will now trigger garbage collection
  in all v8 contexts and force a WAL flush. This increases the chances of perfoming
  the unload faster.

* added the following attributes to the result of `collection.figures()` and the
  corresponding HTTP API at `PUT /_api/collection/<name>/figures`:

  - `documentReferences`: The number of references to documents in datafiles
    that JavaScript code currently holds. This information can be used for
    debugging compaction and unload issues.
  - `waitingFor`: An optional string value that contains information about
    which object type is at the head of the collection's cleanup queue. This
    information can be used for debugging compaction and unload issues.
  - `compactionStatus.time`: The point in time the compaction for the collection
    was last executed. This information can be used for debugging compaction
    issues.
  - `compactionStatus.message`: The action that was performed when the compaction
    was last run for the collection. This information can be used for debugging
    compaction issues.

  Note: `waitingFor` and `compactionStatus` may be empty when called on a coordinator
  in a cluster.

* the compaction will now provide queryable status info that can be used to track
  its progress. The compaction status is displayed in the web interface, too.

* better error reporting for arangodump and arangorestore

* arangodump will now fail by default when trying to dump edges that
  refer to already dropped collections. This can be circumvented by
  specifying the option `--force true` when invoking arangodump

* fixed cluster upgrade procedure

* the AQL functions `NEAR` and `WITHIN` now have stricter validations
  for their input parameters `limit`, `radius` and `distance`. They may now throw
  exceptions when invalid parameters are passed that may have not led
  to exceptions in previous versions.

* deprecation warnings now log stack traces

* Foxx: improved backwards compatibility with 2.5 and 2.6

  - reverted Model and Repository back to non-ES6 "classes" because of
    compatibility issues when using the extend method with a constructor

  - removed deprecation warnings for extend and controller.del

  - restored deprecated method Model.toJSONSchema

  - restored deprecated `type`, `jwt` and `sessionStorageApp` options
    in Controller#activateSessions

* Fixed a deadlock problem in the cluster


v2.8.0-beta1 (2015-12-06)
-------------------------

* added AQL function `IS_DATESTRING(value)`

  Returns true if *value* is a string that can be used in a date function.
  This includes partial dates such as *2015* or *2015-10* and strings containing
  invalid dates such as *2015-02-31*. The function will return false for all
  non-string values, even if some of them may be usable in date functions.


v2.8.0-alpha1 (2015-12-03)
--------------------------

* added AQL keywords `GRAPH`, `OUTBOUND`, `INBOUND` and `ANY` for use in graph
  traversals, reserved AQL keyword `ALL` for future use

  Usage of these keywords as collection names, variable names or attribute names
  in AQL queries will not be possible without quoting. For example, the following
  AQL query will still work as it uses a quoted collection name and a quoted
  attribute name:

      FOR doc IN `OUTBOUND`
        RETURN doc.`any`

* issue #1593: added AQL `POW` function for exponentation

* added cluster execution site info in explain output for AQL queries

* replication improvements:

  - added `autoResync` configuration parameter for continuous replication.

    When set to `true`, a replication slave will automatically trigger a full data
    re-synchronization with the master when the master cannot provide the log data
    the slave had asked for. Note that `autoResync` will only work when the option
    `requireFromPresent` is also set to `true` for the continuous replication, or
    when the continuous syncer is started and detects that no start tick is present.

    Automatic re-synchronization may transfer a lot of data from the master to the
    slave and may be expensive. It is therefore turned off by default.
    When turned off, the slave will never perform an automatic re-synchronization
    with the master.

  - added `idleMinWaitTime` and `idleMaxWaitTime` configuration parameters for
    continuous replication.

    These parameters can be used to control the minimum and maximum wait time the
    slave will (intentionally) idle and not poll for master log changes in case the
    master had sent the full logs already.
    The `idleMaxWaitTime` value will only be used when `adapativePolling` is set
    to `true`. When `adaptivePolling` is disable, only `idleMinWaitTime` will be
    used as a constant time span in which the slave will not poll the master for
    further changes. The default values are 0.5 seconds for `idleMinWaitTime` and
    2.5 seconds for `idleMaxWaitTime`, which correspond to the hard-coded values
    used in previous versions of ArangoDB.

  - added `initialSyncMaxWaitTime` configuration parameter for initial and continuous
    replication

    This option controls the maximum wait time (in seconds) that the initial
    synchronization will wait for a response from the master when fetching initial
    collection data. If no response is received within this time period, the initial
    synchronization will give up and fail. This option is also relevant for
    continuous replication in case *autoResync* is set to *true*, as then the
    continuous replication may trigger a full data re-synchronization in case
    the master cannot the log data the slave had asked for.

  - HTTP requests sent from the slave to the master during initial synchronization
    will now be retried if they fail with connection problems.

  - the initial synchronization now logs its progress so it can be queried using
    the regular replication status check APIs.

  - added `async` attribute for `sync` and `syncCollection` operations called from
    the ArangoShell. Setthing this attribute to `true` will make the synchronization
    job on the server go into the background, so that the shell does not block. The
    status of the started asynchronous synchronization job can be queried from the
    ArangoShell like this:

        /* starts initial synchronization */
        var replication = require("@arangodb/replication");
        var id = replication.sync({
          endpoint: "tcp://master.domain.org:8529",
          username: "myuser",
          password: "mypasswd",
          async: true
       });

       /* now query the id of the returned async job and print the status */
       print(replication.getSyncResult(id));

    The result of `getSyncResult()` will be `false` while the server-side job
    has not completed, and different to `false` if it has completed. When it has
    completed, all job result details will be returned by the call to `getSyncResult()`.


* fixed non-deterministic query results in some cluster queries

* fixed issue #1589

* return HTTP status code 410 (gone) instead of HTTP 408 (request timeout) for
  server-side operations that are canceled / killed. Sending 410 instead of 408
  prevents clients from re-starting the same (canceled) operation. Google Chrome
  for example sends the HTTP request again in case it is responded with an HTTP
  408, and this is exactly the opposite of the desired behavior when an operation
  is canceled / killed by the user.

* web interface: queries in AQL editor now cancelable

* web interface: dashboard - added replication information

* web interface: AQL editor now supports bind parameters

* added startup option `--server.hide-product-header` to make the server not send
  the HTTP response header `"Server: ArangoDB"` in its HTTP responses. By default,
  the option is turned off so the header is still sent as usual.

* added new AQL function `UNSET_RECURSIVE` to recursively unset attritutes from
  objects/documents

* switched command-line editor in ArangoShell and arangod to linenoise-ng

* added automatic deadlock detection for transactions

  In case a deadlock is detected, a multi-collection operation may be rolled back
  automatically and fail with error 29 (`deadlock detected`). Client code for
  operations containing more than one collection should be aware of this potential
  error and handle it accordingly, either by giving up or retrying the transaction.

* Added C++ implementations for the AQL arithmetic operations and the following
  AQL functions:
  - ABS
  - APPEND
  - COLLECTIONS
  - CURRENT_DATABASE
  - DOCUMENT
  - EDGES
  - FIRST
  - FIRST_DOCUMENT
  - FIRST_LIST
  - FLATTEN
  - FLOOR
  - FULLTEXT
  - LAST
  - MEDIAN
  - MERGE_RECURSIVE
  - MINUS
  - NEAR
  - NOT_NULL
  - NTH
  - PARSE_IDENTIFIER
  - PERCENTILE
  - POP
  - POSITION
  - PUSH
  - RAND
  - RANGE
  - REMOVE_NTH
  - REMOVE_VALUE
  - REMOVE_VALUES
  - ROUND
  - SHIFT
  - SQRT
  - STDDEV_POPULATION
  - STDDEV_SAMPLE
  - UNSHIFT
  - VARIANCE_POPULATION
  - VARIANCE_SAMPLE
  - WITHIN
  - ZIP

* improved performance of skipping over many documents in an AQL query when no
  indexes and no filters are used, e.g.

      FOR doc IN collection
        LIMIT 1000000, 10
        RETURN doc

* Added array indexes

  Hash indexes and skiplist indexes can now optionally be defined for array values
  so they index individual array members.

  To define an index for array values, the attribute name is extended with the
  expansion operator `[*]` in the index definition:

      arangosh> db.colName.ensureHashIndex("tags[*]");

  When given the following document

      { tags: [ "AQL", "ArangoDB", "Index" ] }

  the index will now contain the individual values `"AQL"`, `"ArangoDB"` and `"Index"`.

  Now the index can be used for finding all documents having `"ArangoDB"` somewhere in their
  tags array using the following AQL query:

      FOR doc IN colName
        FILTER "ArangoDB" IN doc.tags[*]
        RETURN doc

* rewrote AQL query optimizer rule `use-index-range` and renamed it to `use-indexes`.
  The name change affects rule names in the optimizer's output.

* rewrote AQL execution node `IndexRangeNode` and renamed it to `IndexNode`. The name
  change affects node names in the optimizer's explain output.

* added convenience function `db._explain(query)` for human-readable explanation
  of AQL queries

* module resolution as used by `require` now behaves more like in node.js

* the `org/arangodb/request` module now returns response bodies for error responses
  by default. The old behavior of not returning bodies for error responses can be
  re-enabled by explicitly setting the option `returnBodyOnError` to `false` (#1437)


v2.7.6 (2016-01-30)
-------------------

* detect more types of transaction deadlocks early


v2.7.5 (2016-01-22)
-------------------

* backported added automatic deadlock detection for transactions

  In case a deadlock is detected, a multi-collection operation may be rolled back
  automatically and fail with error 29 (`deadlock detected`). Client code for
  operations containing more than one collection should be aware of this potential
  error and handle it accordingly, either by giving up or retrying the transaction.

* improved internal datafile statistics for compaction and compaction triggering
  conditions, preventing excessive growth of collection datafiles under some
  workloads. This should also fix issue #1596.

* Foxx export cache should no longer break if a broken app is loaded in the
  web admin interface.

* Foxx: removed some incorrect deprecation warnings.

* Foxx: mocha test paths with wildcard characters (asterisks) now work on Windows


v2.7.4 (2015-12-21)
-------------------

* slightly adjusted V8 garbage collection strategy so that collection eventually
  happens in all contexts that hold V8 external references to documents and
  collections.

* added the following attributes to the result of `collection.figures()` and the
  corresponding HTTP API at `PUT /_api/collection/<name>/figures`:

  - `documentReferences`: The number of references to documents in datafiles
    that JavaScript code currently holds. This information can be used for
    debugging compaction and unload issues.
  - `waitingFor`: An optional string value that contains information about
    which object type is at the head of the collection's cleanup queue. This
    information can be used for debugging compaction and unload issues.
  - `compactionStatus.time`: The point in time the compaction for the collection
    was last executed. This information can be used for debugging compaction
    issues.
  - `compactionStatus.message`: The action that was performed when the compaction
    was last run for the collection. This information can be used for debugging
    compaction issues.

  Note: `waitingFor` and `compactionStatus` may be empty when called on a coordinator
  in a cluster.

* the compaction will now provide queryable status info that can be used to track
  its progress. The compaction status is displayed in the web interface, too.


v2.7.3 (2015-12-17)
-------------------

* fixed some replication value conversion issues when replication applier properties
  were set via ArangoShell

* fixed disappearing of documents for collections transferred via `sync` or
  `syncCollection` if the collection was dropped right before synchronization
  and drop and (re-)create collection markers were located in the same WAL file

* fixed an issue where overwriting the system sessions collection would break
  the web interface when authentication is enabled


v2.7.2 (2015-12-01)
-------------------

* replication improvements:

  - added `autoResync` configuration parameter for continuous replication.

    When set to `true`, a replication slave will automatically trigger a full data
    re-synchronization with the master when the master cannot provide the log data
    the slave had asked for. Note that `autoResync` will only work when the option
    `requireFromPresent` is also set to `true` for the continuous replication, or
    when the continuous syncer is started and detects that no start tick is present.

    Automatic re-synchronization may transfer a lot of data from the master to the
    slave and may be expensive. It is therefore turned off by default.
    When turned off, the slave will never perform an automatic re-synchronization
    with the master.

  - added `idleMinWaitTime` and `idleMaxWaitTime` configuration parameters for
    continuous replication.

    These parameters can be used to control the minimum and maximum wait time the
    slave will (intentionally) idle and not poll for master log changes in case the
    master had sent the full logs already.
    The `idleMaxWaitTime` value will only be used when `adapativePolling` is set
    to `true`. When `adaptivePolling` is disable, only `idleMinWaitTime` will be
    used as a constant time span in which the slave will not poll the master for
    further changes. The default values are 0.5 seconds for `idleMinWaitTime` and
    2.5 seconds for `idleMaxWaitTime`, which correspond to the hard-coded values
    used in previous versions of ArangoDB.

  - added `initialSyncMaxWaitTime` configuration parameter for initial and continuous
    replication

    This option controls the maximum wait time (in seconds) that the initial
    synchronization will wait for a response from the master when fetching initial
    collection data. If no response is received within this time period, the initial
    synchronization will give up and fail. This option is also relevant for
    continuous replication in case *autoResync* is set to *true*, as then the
    continuous replication may trigger a full data re-synchronization in case
    the master cannot the log data the slave had asked for.

  - HTTP requests sent from the slave to the master during initial synchronization
    will now be retried if they fail with connection problems.

  - the initial synchronization now logs its progress so it can be queried using
    the regular replication status check APIs.

* fixed non-deterministic query results in some cluster queries

* added missing lock instruction for primary index in compactor size calculation

* fixed issue #1589

* fixed issue #1583

* fixed undefined behavior when accessing the top level of a document with the `[*]`
  operator

* fixed potentially invalid pointer access in shaper when the currently accessed
  document got re-located by the WAL collector at the very same time

* Foxx: optional configuration options no longer log validation errors when assigned
  empty values (#1495)

* Foxx: constructors provided to Repository and Model sub-classes via extend are
  now correctly called (#1592)


v2.7.1 (2015-11-07)
-------------------

* switch to linenoise next generation

* exclude `_apps` collection from replication

  The slave has its own `_apps` collection which it populates on server start.
  When replicating data from the master to the slave, the data from the master may
  clash with the slave's own data in the `_apps` collection. Excluding the `_apps`
  collection from replication avoids this.

* disable replication appliers when starting in modes `--upgrade`, `--no-server`
  and `--check-upgrade`

* more detailed output in arango-dfdb

* fixed "no start tick" issue in replication applier

  This error could occur after restarting a slave server after a shutdown
  when no data was ever transferred from the master to the slave via the
  continuous replication

* fixed problem during SSL client connection abort that led to scheduler thread
  staying at 100% CPU saturation

* fixed potential segfault in AQL `NEIGHBORS` function implementation when C++ function
  variant was used and collection names were passed as strings

* removed duplicate target for some frontend JavaScript files from the Makefile

* make AQL function `MERGE()` work on a single array parameter, too.
  This allows combining the attributes of multiple objects from an array into
  a single object, e.g.

      RETURN MERGE([
        { foo: 'bar' },
        { quux: 'quetzalcoatl', ruled: true },
        { bar: 'baz', foo: 'done' }
      ])

  will now return:

      {
        "foo": "done",
        "quux": "quetzalcoatl",
        "ruled": true,
        "bar": "baz"
      }

* fixed potential deadlock in collection status changing on Windows

* fixed hard-coded `incremental` parameter in shell implementation of
  `syncCollection` function in replication module

* fix for GCC5: added check for '-stdlib' option


v2.7.0 (2015-10-09)
-------------------

* fixed request statistics aggregation
  When arangod was started in supervisor mode, the request statistics always showed
  0 requests, as the statistics aggregation thread did not run then.

* read server configuration files before dropping privileges. this ensures that
  the SSL keyfile specified in the configuration can be read with the server's start
  privileges (i.e. root when using a standard ArangoDB package).

* fixed replication with a 2.6 replication configuration and issues with a 2.6 master

* raised default value of `--server.descriptors-minimum` to 1024

* allow Foxx apps to be installed underneath URL path `/_open/`, so they can be
  (intentionally) accessed without authentication.

* added *allowImplicit* sub-attribute in collections declaration of transactions.
  The *allowImplicit* attributes allows making transactions fail should they
  read-access a collection that was not explicitly declared in the *collections*
  array of the transaction.

* added "special" password ARANGODB_DEFAULT_ROOT_PASSWORD. If you pass
  ARANGODB_DEFAULT_ROOT_PASSWORD as password, it will read the password
  from the environment variable ARANGODB_DEFAULT_ROOT_PASSWORD


v2.7.0-rc2 (2015-09-22)
-----------------------

* fix over-eager datafile compaction

  This should reduce the need to compact directly after loading a collection when a
  collection datafile contained many insertions and updates for the same documents. It
  should also prevent from re-compacting already merged datafiles in case not many
  changes were made. Compaction will also make fewer index lookups than before.

* added `syncCollection()` function in module `org/arangodb/replication`

  This allows synchronizing the data of a single collection from a master to a slave
  server. Synchronization can either restore the whole collection by transferring all
  documents from the master to the slave, or incrementally by only transferring documents
  that differ. This is done by partitioning the collection's entire key space into smaller
  chunks and comparing the data chunk-wise between master and slave. Only chunks that are
  different will be re-transferred.

  The `syncCollection()` function can be used as follows:

      require("org/arangodb/replication").syncCollection(collectionName, options);

  e.g.

      require("org/arangodb/replication").syncCollection("myCollection", {
        endpoint: "tcp://127.0.0.1:8529",  /* master */
        username: "root",                  /* username for master */
        password: "secret",                /* password for master */
        incremental: true                  /* use incremental mode */
      });


* additionally allow the following characters in document keys:

  `(` `)` `+` `,` `=` `;` `$` `!` `*` `'` `%`


v2.7.0-rc1 (2015-09-17)
-----------------------

* removed undocumented server-side-only collection functions:
  * collection.OFFSET()
  * collection.NTH()
  * collection.NTH2()
  * collection.NTH3()

* upgraded Swagger to version 2.0 for the Documentation

  This gives the user better prepared test request structures.
  More conversions will follow so finally client libraries can be auto-generated.

* added extra AQL functions for date and time calculation and manipulation.
  These functions were contributed by GitHub users @CoDEmanX and @friday.
  A big thanks for their work!

  The following extra date functions are available from 2.7 on:

  * `DATE_DAYOFYEAR(date)`: Returns the day of year number of *date*.
    The return values range from 1 to 365, or 366 in a leap year respectively.

  * `DATE_ISOWEEK(date)`: Returns the ISO week date of *date*.
    The return values range from 1 to 53. Monday is considered the first day of the week.
    There are no fractional weeks, thus the last days in December may belong to the first
    week of the next year, and the first days in January may be part of the previous year's
    last week.

  * `DATE_LEAPYEAR(date)`: Returns whether the year of *date* is a leap year.

  * `DATE_QUARTER(date)`: Returns the quarter of the given date (1-based):
    * 1: January, February, March
    * 2: April, May, June
    * 3: July, August, September
    * 4: October, November, December

  - *DATE_DAYS_IN_MONTH(date)*: Returns the number of days in *date*'s month (28..31).

  * `DATE_ADD(date, amount, unit)`: Adds *amount* given in *unit* to *date* and
    returns the calculated date.

    *unit* can be either of the following to specify the time unit to add or
    subtract (case-insensitive):
    - y, year, years
    - m, month, months
    - w, week, weeks
    - d, day, days
    - h, hour, hours
    - i, minute, minutes
    - s, second, seconds
    - f, millisecond, milliseconds

    *amount* is the number of *unit*s to add (positive value) or subtract
    (negative value).

  * `DATE_SUBTRACT(date, amount, unit)`: Subtracts *amount* given in *unit* from
    *date* and returns the calculated date.

    It works the same as `DATE_ADD()`, except that it subtracts. It is equivalent
    to calling `DATE_ADD()` with a negative amount, except that `DATE_SUBTRACT()`
    can also subtract ISO durations. Note that negative ISO durations are not
    supported (i.e. starting with `-P`, like `-P1Y`).

  * `DATE_DIFF(date1, date2, unit, asFloat)`: Calculate the difference
    between two dates in given time *unit*, optionally with decimal places.
    Returns a negative value if *date1* is greater than *date2*.

  * `DATE_COMPARE(date1, date2, unitRangeStart, unitRangeEnd)`: Compare two
    partial dates and return true if they match, false otherwise. The parts to
    compare are defined by a range of time units.

    The full range is: years, months, days, hours, minutes, seconds, milliseconds.
    Pass the unit to start from as *unitRangeStart*, and the unit to end with as
    *unitRangeEnd*. All units in between will be compared. Leave out *unitRangeEnd*
    to only compare *unitRangeStart*.

  * `DATE_FORMAT(date, format)`: Format a date according to the given format string.
    It supports the following placeholders (case-insensitive):
    - %t: timestamp, in milliseconds since midnight 1970-01-01
    - %z: ISO date (0000-00-00T00:00:00.000Z)
    - %w: day of week (0..6)
    - %y: year (0..9999)
    - %yy: year (00..99), abbreviated (last two digits)
    - %yyyy: year (0000..9999), padded to length of 4
    - %yyyyyy: year (-009999 .. +009999), with sign prefix and padded to length of 6
    - %m: month (1..12)
    - %mm: month (01..12), padded to length of 2
    - %d: day (1..31)
    - %dd: day (01..31), padded to length of 2
    - %h: hour (0..23)
    - %hh: hour (00..23), padded to length of 2
    - %i: minute (0..59)
    - %ii: minute (00..59), padded to length of 2
    - %s: second (0..59)
    - %ss: second (00..59), padded to length of 2
    - %f: millisecond (0..999)
    - %fff: millisecond (000..999), padded to length of 3
    - %x: day of year (1..366)
    - %xxx: day of year (001..366), padded to length of 3
    - %k: ISO week date (1..53)
    - %kk: ISO week date (01..53), padded to length of 2
    - %l: leap year (0 or 1)
    - %q: quarter (1..4)
    - %a: days in month (28..31)
    - %mmm: abbreviated English name of month (Jan..Dec)
    - %mmmm: English name of month (January..December)
    - %www: abbreviated English name of weekday (Sun..Sat)
    - %wwww: English name of weekday (Sunday..Saturday)
    - %&: special escape sequence for rare occasions
    - %%: literal %
    - %: ignored

* new WAL logfiles and datafiles are now created non-sparse

  This prevents SIGBUS signals being raised when memory of a sparse datafile is accessed
  and the disk is full and the accessed file part is not actually disk-backed. In
  this case the mapped memory region is not necessarily backed by physical memory, and
  accessing the memory may raise SIGBUS and crash arangod.

* the `internal.download()` function and the module `org/arangodb/request` used some
  internal library function that handled the sending of HTTP requests from inside of
  ArangoDB. This library unconditionally set an HTTP header `Accept-Encoding: gzip`
  in all outgoing HTTP requests.

  This has been fixed in 2.7, so `Accept-Encoding: gzip` is not set automatically anymore.
  Additionally, the header `User-Agent: ArangoDB` is not set automatically either. If
  client applications desire to send these headers, they are free to add it when
  constructing the requests using the `download` function or the request module.

* fixed issue #1436: org/arangodb/request advertises deflate without supporting it

* added template string generator function `aqlQuery` for generating AQL queries

  This can be used to generate safe AQL queries with JavaScript parameter
  variables or expressions easily:

      var name = 'test';
      var attributeName = '_key';
      var query = aqlQuery`FOR u IN users FILTER u.name == ${name} RETURN u.${attributeName}`;
      db._query(query);

* report memory usage for document header data (revision id, pointer to data etc.)
  in `db.collection.figures()`. The memory used for document headers will now
  show up in the already existing attribute `indexes.size`. Due to that, the index
  sizes reported by `figures()` in 2.7 will be higher than those reported by 2.6,
  but the 2.7 values are more accurate.

* IMPORTANT CHANGE: the filenames in dumps created by arangodump now contain
  not only the name of the dumped collection, but also an additional 32-digit hash
  value. This is done to prevent overwriting dump files in case-insensitive file
  systems when there exist multiple collections with the same name (but with
  different cases).

  For example, if a database has two collections: `test` and `Test`, previous
  versions of ArangoDB created the files

  * `test.structure.json` and `test.data.json` for collection `test`
  * `Test.structure.json` and `Test.data.json` for collection `Test`

  This did not work for case-insensitive filesystems, because the files for the
  second collection would have overwritten the files of the first. arangodump in
  2.7 will create the following filenames instead:

  * `test_098f6bcd4621d373cade4e832627b4f6.structure.json` and `test_098f6bcd4621d373cade4e832627b4f6.data.json`
  * `Test_0cbc6611f5540bd0809a388dc95a615b.structure.json` and `Test_0cbc6611f5540bd0809a388dc95a615b.data.json`

  These filenames will be unambiguous even in case-insensitive filesystems.

* IMPORTANT CHANGE: make arangod actually close lingering client connections
  when idle for at least the duration specified via `--server.keep-alive-timeout`.
  In previous versions of ArangoDB, connections were not closed by the server
  when the timeout was reached and the client was still connected. Now the
  connection is properly closed by the server in case of timeout. Client
  applications relying on the old behavior may now need to reconnect to the
  server when their idle connections time out and get closed (note: connections
  being idle for a long time may be closed by the OS or firewalls anyway -
  client applications should be aware of that and try to reconnect).

* IMPORTANT CHANGE: when starting arangod, the server will drop the process
  privileges to the specified values in options `--server.uid` and `--server.gid`
  instantly after parsing the startup options.

  That means when either `--server.uid` or `--server.gid` are set, the privilege
  change will happen earlier. This may prevent binding the server to an endpoint
  with a port number lower than 1024 if the arangodb user has no privileges
  for that. Previous versions of ArangoDB changed the privileges later, so some
  startup actions were still carried out under the invoking user (i.e. likely
  *root* when started via init.d or system scripts) and especially binding to
  low port numbers was still possible there.

  The default privileges for user *arangodb* will not be sufficient for binding
  to port numbers lower than 1024. To have an ArangoDB 2.7 bind to a port number
  lower than 1024, it needs to be started with either a different privileged user,
  or the privileges of the *arangodb* user have to raised manually beforehand.

* added AQL optimizer rule `patch-update-statements`

* Linux startup scripts and systemd configuration for arangod now try to
  adjust the NOFILE (number of open files) limits for the process. The limit
  value is set to 131072 (128k) when ArangoDB is started via start/stop
  commands

* When ArangoDB is started/stopped manually via the start/stop commands, the
  main process will wait for up to 10 seconds after it forks the supervisor
  and arangod child processes. If the startup fails within that period, the
  start/stop script will fail with an exit code other than zero. If the
  startup of the supervisor or arangod is still ongoing after 10 seconds,
  the main program will still return with exit code 0. The limit of 10 seconds
  is arbitrary because the time required for a startup is not known in advance.

* added startup option `--database.throw-collection-not-loaded-error`

  Accessing a not-yet loaded collection will automatically load a collection
  on first access. This flag controls what happens in case an operation
  would need to wait for another thread to finalize loading a collection. If
  set to *true*, then the first operation that accesses an unloaded collection
  will load it. Further threads that try to access the same collection while
  it is still loading immediately fail with an error (1238, *collection not loaded*).
  This is to prevent all server threads from being blocked while waiting on the
  same collection to finish loading. When the first thread has completed loading
  the collection, the collection becomes regularly available, and all operations
  from that point on can be carried out normally, and error 1238 will not be
  thrown anymore for that collection.

  If set to *false*, the first thread that accesses a not-yet loaded collection
  will still load it. Other threads that try to access the collection while
  loading will not fail with error 1238 but instead block until the collection
  is fully loaded. This configuration might lead to all server threads being
  blocked because they are all waiting for the same collection to complete
  loading. Setting the option to *true* will prevent this from happening, but
  requires clients to catch error 1238 and react on it (maybe by scheduling
  a retry for later).

  The default value is *false*.

* added better control-C support in arangosh

  When CTRL-C is pressed in arangosh, it will now print a `^C` first. Pressing
  CTRL-C again will reset the prompt if something was entered before, or quit
  arangosh if no command was entered directly before.

  This affects the arangosh version build with Readline-support only (Linux
  and MacOS).

  The MacOS version of ArangoDB for Homebrew now depends on Readline, too. The
  Homebrew formula has been changed accordingly.
  When self-compiling ArangoDB on MacOS without Homebrew, Readline now is a
  prerequisite.

* increased default value for collection-specific `indexBuckets` value from 1 to 8

  Collections created from 2.7 on will use the new default value of `8` if not
  overridden on collection creation or later using
  `collection.properties({ indexBuckets: ... })`.

  The `indexBuckets` value determines the number of buckets to use for indexes of
  type `primary`, `hash` and `edge`. Having multiple index buckets allows splitting
  an index into smaller components, which can be filled in parallel when a collection
  is loading. Additionally, resizing and reallocation of indexes are faster and
  less intrusive if the index uses multiple buckets, because resize and reallocation
  will affect only data in a single bucket instead of all index values.

  The index buckets will be filled in parallel when loading a collection if the collection
  has an `indexBuckets` value greater than 1 and the collection contains a significant
  amount of documents/edges (the current threshold is 256K documents but this value
  may change in future versions of ArangoDB).

* changed HTTP client to use poll instead of select on Linux and MacOS

  This affects the ArangoShell and user-defined JavaScript code running inside
  arangod that initiates its own HTTP calls.

  Using poll instead of select allows using arbitrary high file descriptors
  (bigger than the compiled in FD_SETSIZE). Server connections are still handled using
  epoll, which has never been affected by FD_SETSIZE.

* implemented AQL `LIKE` function using ICU regexes

* added `RETURN DISTINCT` for AQL queries to return unique results:

      FOR doc IN collection
        RETURN DISTINCT doc.status

  This change also introduces `DISTINCT` as an AQL keyword.

* removed `createNamedQueue()` and `addJob()` functions from org/arangodb/tasks

* use less locks and more atomic variables in the internal dispatcher
  and V8 context handling implementations. This leads to improved throughput in
  some ArangoDB internals and allows for higher HTTP request throughput for
  many operations.

  A short overview of the improvements can be found here:

  https://www.arangodb.com/2015/08/throughput-enhancements/

* added shorthand notation for attribute names in AQL object literals:

      LET name = "Peter"
      LET age = 42
      RETURN { name, age }

  The above is the shorthand equivalent of the generic form

      LET name = "Peter"
      LET age = 42
      RETURN { name : name, age : age }

* removed configure option `--enable-timings`

  This option did not have any effect.

* removed configure option `--enable-figures`

  This option previously controlled whether HTTP request statistics code was
  compiled into ArangoDB or not. The previous default value was `true` so
  statistics code was available in official packages. Setting the option to
  `false` led to compile errors so it is doubtful the default value was
  ever changed. By removing the option some internal statistics code was also
  simplified.

* removed run-time manipulation methods for server endpoints:

  * `db._removeEndpoint()`
  * `db._configureEndpoint()`
  * HTTP POST `/_api/endpoint`
  * HTTP DELETE `/_api/endpoint`

* AQL query result cache

  The query result cache can optionally cache the complete results of all or selected AQL queries.
  It can be operated in the following modes:

  * `off`: the cache is disabled. No query results will be stored
  * `on`: the cache will store the results of all AQL queries unless their `cache`
    attribute flag is set to `false`
  * `demand`: the cache will store the results of AQL queries that have their
    `cache` attribute set to `true`, but will ignore all others

  The mode can be set at server startup using the `--database.query-cache-mode` configuration
  option and later changed at runtime.

  The following HTTP REST APIs have been added for controlling the query cache:

  * HTTP GET `/_api/query-cache/properties`: returns the global query cache configuration
  * HTTP PUT `/_api/query-cache/properties`: modifies the global query cache configuration
  * HTTP DELETE `/_api/query-cache`: invalidates all results in the query cache

  The following JavaScript functions have been added for controlling the query cache:

  * `require("org/arangodb/aql/cache").properties()`: returns the global query cache configuration
  * `require("org/arangodb/aql/cache").properties(properties)`: modifies the global query cache configuration
  * `require("org/arangodb/aql/cache").clear()`: invalidates all results in the query cache

* do not link arangoimp against V8

* AQL function call arguments optimization

  This will lead to arguments in function calls inside AQL queries not being copied but passed
  by reference. This may speed up calls to functions with bigger argument values or queries that
  call functions a lot of times.

* upgraded V8 version to 4.3.61

* removed deprecated AQL `SKIPLIST` function.

  This function was introduced in older versions of ArangoDB with a less powerful query optimizer to
  retrieve data from a skiplist index using a `LIMIT` clause. It was marked as deprecated in ArangoDB
  2.6.

  Since ArangoDB 2.3 the behavior of the `SKIPLIST` function can be emulated using regular AQL
  constructs, e.g.

      FOR doc IN @@collection
        FILTER doc.value >= @value
        SORT doc.value DESC
        LIMIT 1
        RETURN doc

* the `skip()` function for simple queries does not accept negative input any longer.
  This feature was deprecated in 2.6.0.

* fix exception handling

  In some cases JavaScript exceptions would re-throw without information of the original problem.
  Now the original exception is logged for failure analysis.

* based REST API method PUT `/_api/simple/all` on the cursor API and make it use AQL internally.

  The change speeds up this REST API method and will lead to additional query information being
  returned by the REST API. Clients can use this extra information or ignore it.

* Foxx Queue job success/failure handlers arguments have changed from `(jobId, jobData, result, jobFailures)` to `(result, jobData, job)`.

* added Foxx Queue job options `repeatTimes`, `repeatUntil` and `repeatDelay` to automatically re-schedule jobs when they are completed.

* added Foxx manifest configuration type `password` to mask values in the web interface.

* fixed default values in Foxx manifest configurations sometimes not being used as defaults.

* fixed optional parameters in Foxx manifest configurations sometimes not being cleared correctly.

* Foxx dependencies can now be marked as optional using a slightly more verbose syntax in your manifest file.

* converted Foxx constructors to ES6 classes so you can extend them using class syntax.

* updated aqb to 2.0.

* updated chai to 3.0.

* Use more madvise calls to speed up things when memory is tight, in particular
  at load time but also for random accesses later.

* Overhauled web interface

  The web interface now has a new design.

  The API documentation for ArangoDB has been moved from "Tools" to "Links" in the web interface.

  The "Applications" tab in the web interfaces has been renamed to "Services".


v2.6.12 (2015-12-02)
--------------------

* fixed disappearing of documents for collections transferred via `sync` if the
  the collection was dropped right before synchronization and drop and (re-)create
  collection markers were located in the same WAL file

* added missing lock instruction for primary index in compactor size calculation

* fixed issue #1589

* fixed issue #1583

* Foxx: optional configuration options no longer log validation errors when assigned
  empty values (#1495)


v2.6.11 (2015-11-18)
--------------------

* fixed potentially invalid pointer access in shaper when the currently accessed
  document got re-located by the WAL collector at the very same time


v2.6.10 (2015-11-10)
--------------------

* disable replication appliers when starting in modes `--upgrade`, `--no-server`
  and `--check-upgrade`

* more detailed output in arango-dfdb

* fixed potential deadlock in collection status changing on Windows

* issue #1521: Can't dump/restore with user and password


v2.6.9 (2015-09-29)
-------------------

* added "special" password ARANGODB_DEFAULT_ROOT_PASSWORD. If you pass
  ARANGODB_DEFAULT_ROOT_PASSWORD as password, it will read the password
  from the environment variable ARANGODB_DEFAULT_ROOT_PASSWORD

* fixed failing AQL skiplist, sort and limit combination

  When using a Skiplist index on an attribute (say "a") and then using sort
  and skip on this attribute caused the result to be empty e.g.:

    require("internal").db.test.ensureSkiplist("a");
    require("internal").db._query("FOR x IN test SORT x.a LIMIT 10, 10");

  Was always empty no matter how many documents are stored in test.
  This is now fixed.

v2.6.8 (2015-09-09)
-------------------

* ARM only:

  The ArangoDB packages for ARM require the kernel to allow unaligned memory access.
  How the kernel handles unaligned memory access is configurable at runtime by
  checking and adjusting the contents `/proc/cpu/alignment`.

  In order to operate on ARM, ArangoDB requires the bit 1 to be set. This will
  make the kernel trap and adjust unaligned memory accesses. If this bit is not
  set, the kernel may send a SIGBUS signal to ArangoDB and terminate it.

  To set bit 1 in `/proc/cpu/alignment` use the following command as a privileged
  user (e.g. root):

      echo "2" > /proc/cpu/alignment

  Note that this setting affects all user processes and not just ArangoDB. Setting
  the alignment with the above command will also not make the setting permanent,
  so it will be lost after a restart of the system. In order to make the setting
  permanent, it should be executed during system startup or before starting arangod.

  The ArangoDB start/stop scripts do not adjust the alignment setting, but rely on
  the environment to have the correct alignment setting already. The reason for this
  is that the alignment settings also affect all other user processes (which ArangoDB
  is not aware of) and thus may have side-effects outside of ArangoDB. It is therefore
  more reasonable to have the system administrator carry out the change.


v2.6.7 (2015-08-25)
-------------------

* improved AssocMulti index performance when resizing.

  This makes the edge index perform less I/O when under memory pressure.


v2.6.6 (2015-08-23)
-------------------

* added startup option `--server.additional-threads` to create separate queues
  for slow requests.


v2.6.5 (2015-08-17)
-------------------

* added startup option `--database.throw-collection-not-loaded-error`

  Accessing a not-yet loaded collection will automatically load a collection
  on first access. This flag controls what happens in case an operation
  would need to wait for another thread to finalize loading a collection. If
  set to *true*, then the first operation that accesses an unloaded collection
  will load it. Further threads that try to access the same collection while
  it is still loading immediately fail with an error (1238, *collection not loaded*).
  This is to prevent all server threads from being blocked while waiting on the
  same collection to finish loading. When the first thread has completed loading
  the collection, the collection becomes regularly available, and all operations
  from that point on can be carried out normally, and error 1238 will not be
  thrown anymore for that collection.

  If set to *false*, the first thread that accesses a not-yet loaded collection
  will still load it. Other threads that try to access the collection while
  loading will not fail with error 1238 but instead block until the collection
  is fully loaded. This configuration might lead to all server threads being
  blocked because they are all waiting for the same collection to complete
  loading. Setting the option to *true* will prevent this from happening, but
  requires clients to catch error 1238 and react on it (maybe by scheduling
  a retry for later).

  The default value is *false*.

* fixed busy wait loop in scheduler threads that sometimes consumed 100% CPU while
  waiting for events on connections closed unexpectedly by the client side

* handle attribute `indexBuckets` when restoring collections via arangorestore.
  Previously the `indexBuckets` attribute value from the dump was ignored, and the
   server default value for `indexBuckets` was used when restoring a collection.

* fixed "EscapeValue already set error" crash in V8 actions that might have occurred when
  canceling V8-based operations.


v2.6.4 (2015-08-01)
-------------------

* V8: Upgrade to version 4.1.0.27 - this is intended to be the stable V8 version.

* fixed issue #1424: Arango shell should not processing arrows pushing on keyboard


v2.6.3 (2015-07-21)
-------------------

* issue #1409: Document values with null character truncated


v2.6.2 (2015-07-04)
-------------------

* fixed issue #1383: bindVars for HTTP API doesn't work with empty string

* fixed handling of default values in Foxx manifest configurations

* fixed handling of optional parameters in Foxx manifest configurations

* fixed a reference error being thrown in Foxx queues when a function-based job type is used that is not available and no options object is passed to queue.push


v2.6.1 (2015-06-24)
-------------------

* Add missing swagger files to cmake build. fixes #1368

* fixed documentation errors


v2.6.0 (2015-06-20)
-------------------

* using negative values for `SimpleQuery.skip()` is deprecated.
  This functionality will be removed in future versions of ArangoDB.

* The following simple query functions are now deprecated:

  * collection.near
  * collection.within
  * collection.geo
  * collection.fulltext
  * collection.range
  * collection.closedRange

  This also lead to the following REST API methods being deprecated from now on:

  * PUT /_api/simple/near
  * PUT /_api/simple/within
  * PUT /_api/simple/fulltext
  * PUT /_api/simple/range

  It is recommended to replace calls to these functions or APIs with equivalent AQL queries,
  which are more flexible because they can be combined with other operations:

      FOR doc IN NEAR(@@collection, @latitude, @longitude, @limit)
        RETURN doc

      FOR doc IN WITHIN(@@collection, @latitude, @longitude, @radius, @distanceAttributeName)
        RETURN doc

      FOR doc IN FULLTEXT(@@collection, @attributeName, @queryString, @limit)
        RETURN doc

      FOR doc IN @@collection
        FILTER doc.value >= @left && doc.value < @right
        LIMIT @skip, @limit
        RETURN doc`

  The above simple query functions and REST API methods may be removed in future versions
  of ArangoDB.

* deprecated now-obsolete AQL `SKIPLIST` function

  The function was introduced in older versions of ArangoDB with a less powerful query optimizer to
  retrieve data from a skiplist index using a `LIMIT` clause.

  Since 2.3 the same goal can be achieved by using regular AQL constructs, e.g.

      FOR doc IN collection FILTER doc.value >= @value SORT doc.value DESC LIMIT 1 RETURN doc

* fixed issues when switching the database inside tasks and during shutdown of database cursors

  These features were added during 2.6 alpha stage so the fixes affect devel/2.6-alpha builds only

* issue #1360: improved foxx-manager help

* added `--enable-tcmalloc` configure option.

  When this option is set, arangod and the client tools will be linked against tcmalloc, which replaces
  the system allocator. When the option is set, a tcmalloc library must be present on the system under
  one of the names `libtcmalloc`, `libtcmalloc_minimal` or `libtcmalloc_debug`.

  As this is a configure option, it is supported for manual builds on Linux-like systems only. tcmalloc
  support is currently experimental.

* issue #1353: Windows: HTTP API - incorrect path in errorMessage

* issue #1347: added option `--create-database` for arangorestore.

  Setting this option to `true` will now create the target database if it does not exist. When creating
  the target database, the username and passwords passed to arangorestore will be used to create an
  initial user for the new database.

* issue #1345: advanced debug information for User Functions

* issue #1341: Can't use bindvars in UPSERT

* fixed vulnerability in JWT implementation.

* changed default value of option `--database.ignore-datafile-errors` from `true` to `false`

  If the new default value of `false` is used, then arangod will refuse loading collections that contain
  datafiles with CRC mismatches or other errors. A collection with datafile errors will then become
  unavailable. This prevents follow up errors from happening.

  The only way to access such collection is to use the datafile debugger (arango-dfdb) and try to repair
  or truncate the datafile with it.

  If `--database.ignore-datafile-errors` is set to `true`, then collections will become available
  even if parts of their data cannot be loaded. This helps availability, but may cause (partial) data
  loss and follow up errors.

* added server startup option `--server.session-timeout` for controlling the timeout of user sessions
  in the web interface

* add sessions and cookie authentication for ArangoDB's web interface

  ArangoDB's built-in web interface now uses sessions. Session information ids are stored in cookies,
  so clients using the web interface must accept cookies in order to use it

* web interface: display query execution time in AQL editor

* web interface: renamed AQL query *submit* button to *execute*

* web interface: added query explain feature in AQL editor

* web interface: demo page added. only working if demo data is available, hidden otherwise

* web interface: added support for custom app scripts with optional arguments and results

* web interface: mounted apps that need to be configured are now indicated in the app overview

* web interface: added button for running tests to app details

* web interface: added button for configuring app dependencies to app details

* web interface: upgraded API documentation to use Swagger 2

* INCOMPATIBLE CHANGE

  removed startup option `--log.severity`

  The docs for `--log.severity` mentioned lots of severities (e.g. `exception`, `technical`, `functional`, `development`)
  but only a few severities (e.g. `all`, `human`) were actually used, with `human` being the default and `all` enabling the
  additional logging of requests. So the option pretended to control a lot of things which it actually didn't. Additionally,
  the option `--log.requests-file` was around for a long time already, also controlling request logging.

  Because the `--log.severity` option effectively did not control that much, it was removed. A side effect of removing the
  option is that 2.5 installations which used `--log.severity all` will not log requests after the upgrade to 2.6. This can
  be adjusted by setting the `--log.requests-file` option.

* add backtrace to fatal log events

* added optional `limit` parameter for AQL function `FULLTEXT`

* make fulltext index also index text values contained in direct sub-objects of the indexed
  attribute.

  Previous versions of ArangoDB only indexed the attribute value if it was a string. Sub-attributes
  of the index attribute were ignored when fulltext indexing.

  Now, if the index attribute value is an object, the object's values will each be included in the
  fulltext index if they are strings. If the index attribute value is an array, the array's values
  will each be included in the fulltext index if they are strings.

  For example, with a fulltext index present on the `translations` attribute, the following text
  values will now be indexed:

      var c = db._create("example");
      c.ensureFulltextIndex("translations");
      c.insert({ translations: { en: "fox", de: "Fuchs", fr: "renard", ru: "лиса" } });
      c.insert({ translations: "Fox is the English translation of the German word Fuchs" });
      c.insert({ translations: [ "ArangoDB", "document", "database", "Foxx" ] });

      c.fulltext("translations", "лиса").toArray();       // returns only first document
      c.fulltext("translations", "Fox").toArray();        // returns first and second documents
      c.fulltext("translations", "prefix:Fox").toArray(); // returns all three documents

* added batch document removal and lookup commands:

      collection.lookupByKeys(keys)
      collection.removeByKeys(keys)

  These commands can be used to perform multi-document lookup and removal operations efficiently
  from the ArangoShell. The argument to these operations is an array of document keys.

  Also added HTTP APIs for batch document commands:

  * PUT /_api/simple/lookup-by-keys
  * PUT /_api/simple/remove-by-keys

* properly prefix document address URLs with the current database name for calls to the REST
  API method GET `/_api/document?collection=...` (that method will return partial URLs to all
  documents in the collection).

  Previous versions of ArangoDB returned the URLs starting with `/_api/` but without the current
  database name, e.g. `/_api/document/mycollection/mykey`. Starting with 2.6, the response URLs
  will include the database name as well, e.g. `/_db/_system/_api/document/mycollection/mykey`.

* added dedicated collection export HTTP REST API

  ArangoDB now provides a dedicated collection export API, which can take snapshots of entire
  collections more efficiently than the general-purpose cursor API. The export API is useful
  to transfer the contents of an entire collection to a client application. It provides optional
  filtering on specific attributes.

  The export API is available at endpoint `POST /_api/export?collection=...`. The API has the
  same return value structure as the already established cursor API (`POST /_api/cursor`).

  An introduction to the export API is given in this blog post:
  http://jsteemann.github.io/blog/2015/04/04/more-efficient-data-exports/

* subquery optimizations for AQL queries

  This optimization avoids copying intermediate results into subqueries that are not required
  by the subquery.

  A brief description can be found here:
  http://jsteemann.github.io/blog/2015/05/04/subquery-optimizations/

* return value optimization for AQL queries

  This optimization avoids copying the final query result inside the query's main `ReturnNode`.

  A brief description can be found here:
  http://jsteemann.github.io/blog/2015/05/04/return-value-optimization-for-aql/

* speed up AQL queries containing big `IN` lists for index lookups

  `IN` lists used for index lookups had performance issues in previous versions of ArangoDB.
  These issues have been addressed in 2.6 so using bigger `IN` lists for filtering is much
  faster.

  A brief description can be found here:
  http://jsteemann.github.io/blog/2015/05/07/in-list-improvements/

* allow `@` and `.` characters in document keys, too

  This change also leads to document keys being URL-encoded when returned in HTTP `location`
  response headers.

* added alternative implementation for AQL COLLECT

  The alternative method uses a hash table for grouping and does not require its input elements
  to be sorted. It will be taken into account by the optimizer for `COLLECT` statements that do
  not use an `INTO` clause.

  In case a `COLLECT` statement can use the hash table variant, the optimizer will create an extra
  plan for it at the beginning of the planning phase. In this plan, no extra `SORT` node will be
  added in front of the `COLLECT` because the hash table variant of `COLLECT` does not require
  sorted input. Instead, a `SORT` node will be added after it to sort its output. This `SORT` node
  may be optimized away again in later stages. If the sort order of the result is irrelevant to
  the user, adding an extra `SORT null` after a hash `COLLECT` operation will allow the optimizer to
  remove the sorts altogether.

  In addition to the hash table variant of `COLLECT`, the optimizer will modify the original plan
  to use the regular `COLLECT` implementation. As this implementation requires sorted input, the
  optimizer will insert a `SORT` node in front of the `COLLECT`. This `SORT` node may be optimized
  away in later stages.

  The created plans will then be shipped through the regular optimization pipeline. In the end,
  the optimizer will pick the plan with the lowest estimated total cost as usual. The hash table
  variant does not require an up-front sort of the input, and will thus be preferred over the
  regular `COLLECT` if the optimizer estimates many input elements for the `COLLECT` node and
  cannot use an index to sort them.

  The optimizer can be explicitly told to use the regular *sorted* variant of `COLLECT` by
  suffixing a `COLLECT` statement with `OPTIONS { "method" : "sorted" }`. This will override the
  optimizer guesswork and only produce the *sorted* variant of `COLLECT`.

  A blog post on the new `COLLECT` implementation can be found here:
  http://jsteemann.github.io/blog/2015/04/22/collecting-with-a-hash-table/

* refactored HTTP REST API for cursors

  The HTTP REST API for cursors (`/_api/cursor`) has been refactored to improve its performance
  and use less memory.

  A post showing some of the performance improvements can be found here:
  http://jsteemann.github.io/blog/2015/04/01/improvements-for-the-cursor-api/

* simplified return value syntax for data-modification AQL queries

  ArangoDB 2.4 since version allows to return results from data-modification AQL queries. The
  syntax for this was quite limited and verbose:

      FOR i IN 1..10
        INSERT { value: i } IN test
        LET inserted = NEW
        RETURN inserted

  The `LET inserted = NEW RETURN inserted` was required literally to return the inserted
  documents. No calculations could be made using the inserted documents.

  This is now more flexible. After a data-modification clause (e.g. `INSERT`, `UPDATE`, `REPLACE`,
  `REMOVE`, `UPSERT`) there can follow any number of `LET` calculations. These calculations can
  refer to the pseudo-values `OLD` and `NEW` that are created by the data-modification statements.

  This allows returning projections of inserted or updated documents, e.g.:

      FOR i IN 1..10
        INSERT { value: i } IN test
        RETURN { _key: NEW._key, value: i }

  Still not every construct is allowed after a data-modification clause. For example, no functions
  can be called that may access documents.

  More information can be found here:
  http://jsteemann.github.io/blog/2015/03/27/improvements-for-data-modification-queries/

* added AQL `UPSERT` statement

  This adds an `UPSERT` statement to AQL that is a combination of both `INSERT` and `UPDATE` /
  `REPLACE`. The `UPSERT` will search for a matching document using a user-provided example.
  If no document matches the example, the *insert* part of the `UPSERT` statement will be
  executed. If there is a match, the *update* / *replace* part will be carried out:

      UPSERT { page: 'index.html' }                 /* search example */
        INSERT { page: 'index.html', pageViews: 1 } /* insert part */
        UPDATE { pageViews: OLD.pageViews + 1 }     /* update part */
        IN pageViews

  `UPSERT` can be used with an `UPDATE` or `REPLACE` clause. The `UPDATE` clause will perform
  a partial update of the found document, whereas the `REPLACE` clause will replace the found
  document entirely. The `UPDATE` or `REPLACE` parts can refer to the pseudo-value `OLD`, which
  contains all attributes of the found document.

  `UPSERT` statements can optionally return values. In the following query, the return
  attribute `found` will return the found document before the `UPDATE` was applied. If no
  document was found, `found` will contain a value of `null`. The `updated` result attribute will
  contain the inserted / updated document:

      UPSERT { page: 'index.html' }                 /* search example */
        INSERT { page: 'index.html', pageViews: 1 } /* insert part */
        UPDATE { pageViews: OLD.pageViews + 1 }     /* update part */
        IN pageViews
        RETURN { found: OLD, updated: NEW }

  A more detailed description of `UPSERT` can be found here:
  http://jsteemann.github.io/blog/2015/03/27/preview-of-the-upsert-command/

* adjusted default configuration value for `--server.backlog-size` from 10 to 64.

* issue #1231: bug xor feature in AQL: LENGTH(null) == 4

  This changes the behavior of the AQL `LENGTH` function as follows:

  - if the single argument to `LENGTH()` is `null`, then the result will now be `0`. In previous
    versions of ArangoDB, the result of `LENGTH(null)` was `4`.

  - if the single argument to `LENGTH()` is `true`, then the result will now be `1`. In previous
    versions of ArangoDB, the result of `LENGTH(true)` was `4`.

  - if the single argument to `LENGTH()` is `false`, then the result will now be `0`. In previous
    versions of ArangoDB, the result of `LENGTH(false)` was `5`.

  The results of `LENGTH()` with string, numeric, array object argument values do not change.

* issue #1298: Bulk import if data already exists (#1298)

  This change extends the HTTP REST API for bulk imports as follows:

  When documents are imported and the `_key` attribute is specified for them, the import can be
  used for inserting and updating/replacing documents. Previously, the import could be used for
  inserting new documents only, and re-inserting a document with an existing key would have failed
  with a *unique key constraint violated* error.

  The above behavior is still the default. However, the API now allows controlling the behavior
  in case of a unique key constraint error via the optional URL parameter `onDuplicate`.

  This parameter can have one of the following values:

  - `error`: when a unique key constraint error occurs, do not import or update the document but
    report an error. This is the default.

  - `update`: when a unique key constraint error occurs, try to (partially) update the existing
    document with the data specified in the import. This may still fail if the document would
    violate secondary unique indexes. Only the attributes present in the import data will be
    updated and other attributes already present will be preserved. The number of updated documents
    will be reported in the `updated` attribute of the HTTP API result.

  - `replace`: when a unique key constraint error occurs, try to fully replace the existing
    document with the data specified in the import. This may still fail if the document would
    violate secondary unique indexes. The number of replaced documents will be reported in the
    `updated` attribute of the HTTP API result.

  - `ignore`: when a unique key constraint error occurs, ignore this error. There will be no
    insert, update or replace for the particular document. Ignored documents will be reported
    separately in the `ignored` attribute of the HTTP API result.

  The result of the HTTP import API will now contain the attributes `ignored` and `updated`, which
  contain the number of ignored and updated documents respectively. These attributes will contain a
  value of zero unless the `onDuplicate` URL parameter is set to either `update` or `replace`
  (in this case the `updated` attribute may contain non-zero values) or `ignore` (in this case the
  `ignored` attribute may contain a non-zero value).

  To support the feature, arangoimp also has a new command line option `--on-duplicate` which can
  have one of the values `error`, `update`, `replace`, `ignore`. The default value is `error`.

  A few examples for using arangoimp with the `--on-duplicate` option can be found here:
  http://jsteemann.github.io/blog/2015/04/14/updating-documents-with-arangoimp/

* changed behavior of `db._query()` in the ArangoShell:

  if the command's result is printed in the shell, the first 10 results will be printed. Previously
  only a basic description of the underlying query result cursor was printed. Additionally, if the
  cursor result contains more than 10 results, the cursor is assigned to a global variable `more`,
  which can be used to iterate over the cursor result.

  Example:

      arangosh [_system]> db._query("FOR i IN 1..15 RETURN i")
      [object ArangoQueryCursor, count: 15, hasMore: true]

      [
        1,
        2,
        3,
        4,
        5,
        6,
        7,
        8,
        9,
        10
      ]

      type 'more' to show more documents


      arangosh [_system]> more
      [object ArangoQueryCursor, count: 15, hasMore: false]

      [
        11,
        12,
        13,
        14,
        15
      ]

* Disallow batchSize value 0 in HTTP `POST /_api/cursor`:

  The HTTP REST API `POST /_api/cursor` does not accept a `batchSize` parameter value of
  `0` any longer. A batch size of 0 never made much sense, but previous versions of ArangoDB
  did not check for this value. Now creating a cursor using a `batchSize` value 0 will
  result in an HTTP 400 error response

* REST Server: fix memory leaks when failing to add jobs

* 'EDGES' AQL Function

  The AQL function `EDGES` got a new fifth option parameter.
  Right now only one option is available: 'includeVertices'. This is a boolean parameter
  that allows to modify the result of the `EDGES` function.
  Default is 'includeVertices: false' which does not have any effect.
  'includeVertices: true' modifies the result, such that
  {vertex: <vertexDocument>, edge: <edgeDocument>} is returned.

* INCOMPATIBLE CHANGE:

  The result format of the AQL function `NEIGHBORS` has been changed.
  Before it has returned an array of objects containing 'vertex' and 'edge'.
  Now it will only contain the vertex directly.
  Also an additional option 'includeData' has been added.
  This is used to define if only the 'vertex._id' value should be returned (false, default),
  or if the vertex should be looked up in the collection and the complete JSON should be returned
  (true).
  Using only the id values can lead to significantly improved performance if this is the only information
  required.

  In order to get the old result format prior to ArangoDB 2.6, please use the function EDGES instead.
  Edges allows for a new option 'includeVertices' which, set to true, returns exactly the format of NEIGHBORS.
  Example:

      NEIGHBORS(<vertexCollection>, <edgeCollection>, <vertex>, <direction>, <example>)

  This can now be achieved by:

      EDGES(<edgeCollection>, <vertex>, <direction>, <example>, {includeVertices: true})

  If you are nesting several NEIGHBORS steps you can speed up their performance in the following way:

  Old Example:

  FOR va IN NEIGHBORS(Users, relations, 'Users/123', 'outbound') FOR vc IN NEIGHBORS(Products, relations, va.vertex._id, 'outbound') RETURN vc

  This can now be achieved by:

  FOR va IN NEIGHBORS(Users, relations, 'Users/123', 'outbound') FOR vc IN NEIGHBORS(Products, relations, va, 'outbound', null, {includeData: true}) RETURN vc
                                                                                                          ^^^^                  ^^^^^^^^^^^^^^^^^^^
                                                                                                  Use intermediate directly     include Data for final

* INCOMPATIBLE CHANGE:

  The AQL function `GRAPH_NEIGHBORS` now provides an additional option `includeData`.
  This option allows controlling whether the function should return the complete vertices
  or just their IDs. Returning only the IDs instead of the full vertices can lead to
  improved performance .

  If provided, `includeData` is set to `true`, all vertices in the result will be returned
  with all their attributes. The default value of `includeData` is `false`.
  This makes the default function results incompatible with previous versions of ArangoDB.

  To get the old result style in ArangoDB 2.6, please set the options as follows in calls
  to `GRAPH_NEIGHBORS`:

      GRAPH_NEIGHBORS(<graph>, <vertex>, { includeData: true })

* INCOMPATIBLE CHANGE:

  The AQL function `GRAPH_COMMON_NEIGHBORS` now provides an additional option `includeData`.
  This option allows controlling whether the function should return the complete vertices
  or just their IDs. Returning only the IDs instead of the full vertices can lead to
  improved performance .

  If provided, `includeData` is set to `true`, all vertices in the result will be returned
  with all their attributes. The default value of `includeData` is `false`.
  This makes the default function results incompatible with previous versions of ArangoDB.

  To get the old result style in ArangoDB 2.6, please set the options as follows in calls
  to `GRAPH_COMMON_NEIGHBORS`:

      GRAPH_COMMON_NEIGHBORS(<graph>, <vertexExamples1>, <vertexExamples2>, { includeData: true }, { includeData: true })

* INCOMPATIBLE CHANGE:

  The AQL function `GRAPH_SHORTEST_PATH` now provides an additional option `includeData`.
  This option allows controlling whether the function should return the complete vertices
  and edges or just their IDs. Returning only the IDs instead of full vertices and edges
  can lead to improved performance .

  If provided, `includeData` is set to `true`, all vertices and edges in the result will
  be returned with all their attributes. There is also an optional parameter `includePath` of
  type object.
  It has two optional sub-attributes `vertices` and `edges`, both of type boolean.
  Both can be set individually and the result will include all vertices on the path if
  `includePath.vertices == true` and all edges if `includePath.edges == true` respectively.

  The default value of `includeData` is `false`, and paths are now excluded by default.
  This makes the default function results incompatible with previous versions of ArangoDB.

  To get the old result style in ArangoDB 2.6, please set the options as follows in calls
  to `GRAPH_SHORTEST_PATH`:

      GRAPH_SHORTEST_PATH(<graph>, <source>, <target>, { includeData: true, includePath: { edges: true, vertices: true } })

  The attributes `startVertex` and `vertex` that were present in the results of `GRAPH_SHORTEST_PATH`
  in previous versions of ArangoDB will not be produced in 2.6. To calculate these attributes in 2.6,
  please extract the first and last elements from the `vertices` result attribute.

* INCOMPATIBLE CHANGE:

  The AQL function `GRAPH_DISTANCE_TO` will now return only the id the destination vertex
  in the `vertex` attribute, and not the full vertex data with all vertex attributes.

* INCOMPATIBLE CHANGE:

  All graph measurements functions in JavaScript module `general-graph` that calculated a
  single figure previously returned an array containing just the figure. Now these functions
  will return the figure directly and not put it inside an array.

  The affected functions are:

  * `graph._absoluteEccentricity`
  * `graph._eccentricity`
  * `graph._absoluteCloseness`
  * `graph._closeness`
  * `graph._absoluteBetweenness`
  * `graph._betweenness`
  * `graph._radius`
  * `graph._diameter`

* Create the `_graphs` collection in new databases with `waitForSync` attribute set to `false`

  The previous `waitForSync` value was `true`, so default the behavior when creating and dropping
  graphs via the HTTP REST API changes as follows if the new settings are in effect:

  * `POST /_api/graph` by default returns `HTTP 202` instead of `HTTP 201`
  * `DELETE /_api/graph/graph-name` by default returns `HTTP 202` instead of `HTTP 201`

  If the `_graphs` collection still has its `waitForSync` value set to `true`, then the HTTP status
  code will not change.

* Upgraded ICU to version 54; this increases performance in many places.
  based on https://code.google.com/p/chromium/issues/detail?id=428145

* added support for HTTP push aka chunked encoding

* issue #1051: add info whether server is running in service or user mode?

  This will add a "mode" attribute to the result of the result of HTTP GET `/_api/version?details=true`

  "mode" can have the following values:

  - `standalone`: server was started manually (e.g. on command-line)
  - `service`: service is running as Windows service, in daemon mode or under the supervisor

* improve system error messages in Windows port

* increased default value of `--server.request-timeout` from 300 to 1200 seconds for client tools
  (arangosh, arangoimp, arangodump, arangorestore)

* increased default value of `--server.connect-timeout` from 3 to 5 seconds for client tools
  (arangosh, arangoimp, arangodump, arangorestore)

* added startup option `--server.foxx-queues-poll-interval`

  This startup option controls the frequency with which the Foxx queues manager is checking
  the queue (or queues) for jobs to be executed.

  The default value is `1` second. Lowering this value will result in the queue manager waking
  up and checking the queues more frequently, which may increase CPU usage of the server.
  When not using Foxx queues, this value can be raised to save some CPU time.

* added startup option `--server.foxx-queues`

  This startup option controls whether the Foxx queue manager will check queue and job entries.
  Disabling this option can reduce server load but will prevent jobs added to Foxx queues from
  being processed at all.

  The default value is `true`, enabling the Foxx queues feature.

* make Foxx queues really database-specific.

  Foxx queues were and are stored in a database-specific collection `_queues`. However, a global
  cache variable for the queues led to the queue names being treated database-independently, which
  was wrong.

  Since 2.6, Foxx queues names are truly database-specific, so the same queue name can be used in
  two different databases for two different queues. Until then, it is advisable to think of queues
  as already being database-specific, and using the database name as a queue name prefix to be
  avoid name conflicts, e.g.:

      var queueName = "myQueue";
      var Foxx = require("org/arangodb/foxx");
      Foxx.queues.create(db._name() + ":" + queueName);

* added support for Foxx queue job types defined as app scripts.

  The old job types introduced in 2.4 are still supported but are known to cause issues in 2.5
  and later when the server is restarted or the job types are not defined in every thread.

  The new job types avoid this issue by storing an explicit mount path and script name rather
  than an assuming the job type is defined globally. It is strongly recommended to convert your
  job types to the new script-based system.

* renamed Foxx sessions option "sessionStorageApp" to "sessionStorage". The option now also accepts session storages directly.

* Added the following JavaScript methods for file access:
  * fs.copyFile() to copy single files
  * fs.copyRecursive() to copy directory trees
  * fs.chmod() to set the file permissions (non-Windows only)

* Added process.env for accessing the process environment from JavaScript code

* Cluster: kickstarter shutdown routines will more precisely follow the shutdown of its nodes.

* Cluster: don't delete agency connection objects that are currently in use.

* Cluster: improve passing along of HTTP errors

* fixed issue #1247: debian init script problems

* multi-threaded index creation on collection load

  When a collection contains more than one secondary index, they can be built in memory in
  parallel when the collection is loaded. How many threads are used for parallel index creation
  is determined by the new configuration parameter `--database.index-threads`. If this is set
  to 0, indexes are built by the opening thread only and sequentially. This is equivalent to
  the behavior in 2.5 and before.

* speed up building up primary index when loading collections

* added `count` attribute to `parameters.json` files of collections. This attribute indicates
  the number of live documents in the collection on unload. It is read when the collection is
  (re)loaded to determine the initial size for the collection's primary index

* removed remainders of MRuby integration, removed arangoirb

* simplified `controllers` property in Foxx manifests. You can now specify a filename directly
  if you only want to use a single file mounted at the base URL of your Foxx app.

* simplified `exports` property in Foxx manifests. You can now specify a filename directly if
  you only want to export variables from a single file in your Foxx app.

* added support for node.js-style exports in Foxx exports. Your Foxx exports file can now export
  arbitrary values using the `module.exports` property instead of adding properties to the
  `exports` object.

* added `scripts` property to Foxx manifests. You should now specify the `setup` and `teardown`
  files as properties of the `scripts` object in your manifests and can define custom,
  app-specific scripts that can be executed from the web interface or the CLI.

* added `tests` property to Foxx manifests. You can now define test cases using the `mocha`
  framework which can then be executed inside ArangoDB.

* updated `joi` package to 6.0.8.

* added `extendible` package.

* added Foxx model lifecycle events to repositories. See #1257.

* speed up resizing of edge index.

* allow to split an edge index into buckets which are resized individually.
  This is controlled by the `indexBuckets` attribute in the `properties`
  of the collection.

* fix a cluster deadlock bug in larger clusters by marking a thread waiting
  for a lock on a DBserver as blocked


v2.5.7 (2015-08-02)
-------------------

* V8: Upgrade to version 4.1.0.27 - this is intended to be the stable V8 version.


v2.5.6 (2015-07-21)
-------------------

* alter Windows build infrastructure so we can properly store pdb files.

* potentially fixed issue #1313: Wrong metric calculation at dashboard

  Escape whitespace in process name when scanning /proc/pid/stats

  This fixes statistics values read from that file

* Fixed variable naming in AQL `COLLECT INTO` results in case the COLLECT is placed
  in a subquery which itself is followed by other constructs that require variables


v2.5.5 (2015-05-29)
-------------------

* fixed vulnerability in JWT implementation.

* fixed format string for reading /proc/pid/stat

* take into account barriers used in different V8 contexts


v2.5.4 (2015-05-14)
-------------------

* added startup option `--log.performance`: specifying this option at startup will log
  performance-related info messages, mainly timings via the regular logging mechanisms

* cluster fixes

* fix for recursive copy under Windows


v2.5.3 (2015-04-29)
-------------------

* Fix fs.move to work across filesystem borders; Fixes Foxx app installation problems;
  issue #1292.

* Fix Foxx app install when installed on a different drive on Windows

* issue #1322: strange AQL result

* issue #1318: Inconsistent db._create() syntax

* issue #1315: queries to a collection fail with an empty response if the
  collection contains specific JSON data

* issue #1300: Make arangodump not fail if target directory exists but is empty

* allow specifying higher values than SOMAXCONN for `--server.backlog-size`

  Previously, arangod would not start when a `--server.backlog-size` value was
  specified that was higher than the platform's SOMAXCONN header value.

  Now, arangod will use the user-provided value for `--server.backlog-size` and
  pass it to the listen system call even if the value is higher than SOMAXCONN.
  If the user-provided value is higher than SOMAXCONN, arangod will log a warning
  on startup.

* Fixed a cluster deadlock bug. Mark a thread that is in a RemoteBlock as
  blocked to allow for additional dispatcher threads to be started.

* Fix locking in cluster by using another ReadWriteLock class for collections.

* Add a second DispatcherQueue for AQL in the cluster. This fixes a
  cluster-AQL thread explosion bug.


v2.5.2 (2015-04-11)
-------------------

* modules stored in _modules are automatically flushed when changed

* added missing query-id parameter in documentation of HTTP DELETE `/_api/query` endpoint

* added iterator for edge index in AQL queries

  this change may lead to less edges being read when used together with a LIMIT clause

* make graph viewer in web interface issue less expensive queries for determining
  a random vertex from the graph, and for determining vertex attributes

* issue #1285: syntax error, unexpected $undefined near '@_to RETURN obj

  this allows AQL bind parameter names to also start with underscores

* moved /_api/query to C++

* issue #1289: Foxx models created from database documents expose an internal method

* added `Foxx.Repository#exists`

* parallelize initialization of V8 context in multiple threads

* fixed a possible crash when the debug-level was TRACE

* cluster: do not initialize statistics collection on each
  coordinator, this fixes a race condition at startup

* cluster: fix a startup race w.r.t. the _configuration collection

* search for db:// JavaScript modules only after all local files have been
  considered, this speeds up the require command in a cluster considerably

* general cluster speedup in certain areas


v2.5.1 (2015-03-19)
-------------------

* fixed bug that caused undefined behavior when an AQL query was killed inside
  a calculation block

* fixed memleaks in AQL query cleanup in case out-of-memory errors are thrown

* by default, Debian and RedHat packages are built with debug symbols

* added option `--database.ignore-logfile-errors`

  This option controls how collection datafiles with a CRC mismatch are treated.

  If set to `false`, CRC mismatch errors in collection datafiles will lead
  to a collection not being loaded at all. If a collection needs to be loaded
  during WAL recovery, the WAL recovery will also abort (if not forced with
  `--wal.ignore-recovery-errors true`). Setting this flag to `false` protects
  users from unintentionally using a collection with corrupted datafiles, from
  which only a subset of the original data can be recovered.

  If set to `true`, CRC mismatch errors in collection datafiles will lead to
  the datafile being partially loaded. All data up to until the mismatch will
  be loaded. This will enable users to continue with collection datafiles
  that are corrupted, but will result in only a partial load of the data.
  The WAL recovery will still abort when encountering a collection with a
  corrupted datafile, at least if `--wal.ignore-recovery-errors` is not set to
  `true`.

  The default value is *true*, so for collections with corrupted datafiles
  there might be partial data loads once the WAL recovery has finished. If
  the WAL recovery will need to load a collection with a corrupted datafile,
  it will still stop when using the default values.

* INCOMPATIBLE CHANGE:

  make the arangod server refuse to start if during startup it finds a non-readable
  `parameter.json` file for a database or a collection.

  Stopping the startup process in this case requires manual intervention (fixing
  the unreadable files), but prevents follow-up errors due to ignored databases or
  collections from happening.

* datafiles and `parameter.json` files written by arangod are now created with read and write
  privileges for the arangod process user, and with read and write privileges for the arangod
  process group.

  Previously, these files were created with user read and write permissions only.

* INCOMPATIBLE CHANGE:

  abort WAL recovery if one of the collection's datafiles cannot be opened

* INCOMPATIBLE CHANGE:

  never try to raise the privileges after dropping them, this can lead to a race condition while
  running the recovery

  If you require to run ArangoDB on a port lower than 1024, you must run ArangoDB as root.

* fixed inefficiencies in `remove` methods of general-graph module

* added option `--database.slow-query-threshold` for controlling the default AQL slow query
  threshold value on server start

* add system error strings for Windows on many places

* rework service startup so we announce 'RUNNING' only when we're finished starting.

* use the Windows eventlog for FATAL and ERROR - log messages

* fix service handling in NSIS Windows installer, specify human readable name

* add the ICU_DATA environment variable to the fatal error messages

* fixed issue #1265: arangod crashed with SIGSEGV

* fixed issue #1241: Wildcards in examples


v2.5.0 (2015-03-09)
-------------------

* installer fixes for Windows

* fix for downloading Foxx

* fixed issue #1258: http pipelining not working?


v2.5.0-beta4 (2015-03-05)
-------------------------

* fixed issue #1247: debian init script problems


v2.5.0-beta3 (2015-02-27)
-------------------------

* fix Windows install path calculation in arango

* fix Windows logging of long strings

* fix possible undefinedness of const strings in Windows


v2.5.0-beta2 (2015-02-23)
-------------------------

* fixed issue #1256: agency binary not found #1256

* fixed issue #1230: API: document/col-name/_key and cursor return different floats

* front-end: dashboard tries not to (re)load statistics if user has no access

* V8: Upgrade to version 3.31.74.1

* etcd: Upgrade to version 2.0 - This requires go 1.3 to compile at least.

* refuse to startup if ICU wasn't initialized, this will i.e. prevent errors from being printed,
  and libraries from being loaded.

* front-end: unwanted removal of index table header after creating new index

* fixed issue #1248: chrome: applications filtering not working

* fixed issue #1198: queries remain in aql editor (front-end) if you navigate through different tabs

* Simplify usage of Foxx

  Thanks to our user feedback we learned that Foxx is a powerful, yet rather complicated concept.
  With this release we tried to make it less complicated while keeping all its strength.
  That includes a rewrite of the documentation as well as some code changes as listed below:

  * Moved Foxx applications to a different folder.

    The naming convention now is: <app-path>/_db/<dbname>/<mountpoint>/APP
    Before it was: <app-path>/databases/<dbname>/<appname>:<appversion>
    This caused some trouble as apps where cached based on name and version and updates did not apply.
    Hence the path on filesystem and the app's access URL had no relation to one another.
    Now the path on filesystem is identical to the URL (except for slashes and the appended APP)

  * Rewrite of Foxx routing

    The routing of Foxx has been exposed to major internal changes we adjusted because of user feedback.
    This allows us to set the development mode per mountpoint without having to change paths and hold
    apps at separate locations.

  * Foxx Development mode

    The development mode used until 2.4 is gone. It has been replaced by a much more mature version.
    This includes the deprecation of the javascript.dev-app-path parameter, which is useless since 2.5.
    Instead of having two separate app directories for production and development, apps now reside in
    one place, which is used for production as well as for development.
    Apps can still be put into development mode, changing their behavior compared to production mode.
    Development mode apps are still reread from disk at every request, and still they ship more debug
    output.

    This change has also made the startup options `--javascript.frontend-development-mode` and
    `--javascript.dev-app-path` obsolete. The former option will not have any effect when set, and the
    latter option is only read and used during the upgrade to 2.5 and does not have any effects later.

  * Foxx install process

    Installing Foxx apps has been a two step process: import them into ArangoDB and mount them at a
    specific mountpoint. These operations have been joined together. You can install an app at one
    mountpoint, that's it. No fetch, mount, unmount, purge cycle anymore. The commands have been
    simplified to just:

    * install: get your Foxx app up and running
    * uninstall: shut it down and erase it from disk

  * Foxx error output

    Until 2.4 the errors produced by Foxx were not optimal. Often, the error message was just
    `unable to parse manifest` and contained only an internal stack trace.
    In 2.5 we made major improvements there, including a much more fine-grained error output that
    helps you debug your Foxx apps. The error message printed is now much closer to its source and
    should help you track it down.

    Also we added the default handlers for unhandled errors in Foxx apps:

    * You will get a nice internal error page whenever your Foxx app is called but was not installed
      due to any error
    * You will get a proper error message when having an uncaught error appears in any app route

    In production mode the messages above will NOT contain any information about your Foxx internals
    and are safe to be exposed to third party users.
    In development mode the messages above will contain the stacktrace (if available), making it easier for
    your in-house devs to track down errors in the application.

* added `console` object to Foxx apps. All Foxx apps now have a console object implementing
  the familiar Console API in their global scope, which can be used to log diagnostic
  messages to the database.

* added `org/arangodb/request` module, which provides a simple API for making HTTP requests
  to external services.

* added optimizer rule `propagate-constant-attributes`

  This rule will look inside `FILTER` conditions for constant value equality comparisons,
  and insert the constant values in other places in `FILTER`s. For example, the rule will
  insert `42` instead of `i.value` in the second `FILTER` of the following query:

      FOR i IN c1 FOR j IN c2 FILTER i.value == 42 FILTER j.value == i.value RETURN 1

* added `filtered` value to AQL query execution statistics

  This value indicates how many documents were filtered by `FilterNode`s in the AQL query.
  Note that `IndexRangeNode`s can also filter documents by selecting only the required ranges
  from the index. The `filtered` value will not include the work done by `IndexRangeNode`s,
  but only the work performed by `FilterNode`s.

* added support for sparse hash and skiplist indexes

  Hash and skiplist indexes can optionally be made sparse. Sparse indexes exclude documents
  in which at least one of the index attributes is either not set or has a value of `null`.

  As such documents are excluded from sparse indexes, they may contain fewer documents than
  their non-sparse counterparts. This enables faster indexing and can lead to reduced memory
  usage in case the indexed attribute does occur only in some, but not all documents of the
  collection. Sparse indexes will also reduce the number of collisions in non-unique hash
  indexes in case non-existing or optional attributes are indexed.

  In order to create a sparse index, an object with the attribute `sparse` can be added to
  the index creation commands:

      db.collection.ensureHashIndex(attributeName, { sparse: true });
      db.collection.ensureHashIndex(attributeName1, attributeName2, { sparse: true });
      db.collection.ensureUniqueConstraint(attributeName, { sparse: true });
      db.collection.ensureUniqueConstraint(attributeName1, attributeName2, { sparse: true });

      db.collection.ensureSkiplist(attributeName, { sparse: true });
      db.collection.ensureSkiplist(attributeName1, attributeName2, { sparse: true });
      db.collection.ensureUniqueSkiplist(attributeName, { sparse: true });
      db.collection.ensureUniqueSkiplist(attributeName1, attributeName2, { sparse: true });

  Note that in place of the above specialized index creation commands, it is recommended to use
  the more general index creation command `ensureIndex`:

  ```js
  db.collection.ensureIndex({ type: "hash", sparse: true, unique: true, fields: [ attributeName ] });
  db.collection.ensureIndex({ type: "skiplist", sparse: false, unique: false, fields: [ "a", "b" ] });
  ```

  When not explicitly set, the `sparse` attribute defaults to `false` for new indexes.

  This causes a change in behavior when creating a unique hash index without specifying the
  sparse flag: in 2.4, unique hash indexes were implicitly sparse, always excluding `null` values.
  There was no option to control this behavior, and sparsity was neither supported for non-unique
  hash indexes nor skiplists in 2.4. This implicit sparsity of unique hash indexes was considered
  an inconsistency, and therefore the behavior was cleaned up in 2.5. As of 2.5, indexes will
  only be created sparse if sparsity is explicitly requested. Existing unique hash indexes from 2.4
  or before will automatically be migrated so they are still sparse after the upgrade to 2.5.

  Geo indexes are implicitly sparse, meaning documents without the indexed location attribute or
  containing invalid location coordinate values will be excluded from the index automatically. This
  is also a change when compared to pre-2.5 behavior, when documents with missing or invalid
  coordinate values may have caused errors on insertion when the geo index' `unique` flag was set
  and its `ignoreNull` flag was not.

  This was confusing and has been rectified in 2.5. The method `ensureGeoConstaint()` now does the
  same as `ensureGeoIndex()`. Furthermore, the attributes `constraint`, `unique`, `ignoreNull` and
  `sparse` flags are now completely ignored when creating geo indexes.

  The same is true for fulltext indexes. There is no need to specify non-uniqueness or sparsity for
  geo or fulltext indexes. They will always be non-unique and sparse.

  As sparse indexes may exclude some documents, they cannot be used for every type of query.
  Sparse hash indexes cannot be used to find documents for which at least one of the indexed
  attributes has a value of `null`. For example, the following AQL query cannot use a sparse
  index, even if one was created on attribute `attr`:

      FOR doc In collection
        FILTER doc.attr == null
        RETURN doc

  If the lookup value is non-constant, a sparse index may or may not be used, depending on
  the other types of conditions in the query. If the optimizer can safely determine that
  the lookup value cannot be `null`, a sparse index may be used. When uncertain, the optimizer
  will not make use of a sparse index in a query in order to produce correct results.

  For example, the following queries cannot use a sparse index on `attr` because the optimizer
  will not know beforehand whether the comparison values for `doc.attr` will include `null`:

      FOR doc In collection
        FILTER doc.attr == SOME_FUNCTION(...)
        RETURN doc

      FOR other IN otherCollection
        FOR doc In collection
          FILTER doc.attr == other.attr
          RETURN doc

  Sparse skiplist indexes can be used for sorting if the optimizer can safely detect that the
  index range does not include `null` for any of the index attributes.

* inspection of AQL data-modification queries will now detect if the data-modification part
  of the query can run in lockstep with the data retrieval part of the query, or if the data
  retrieval part must be executed before the data modification can start.

  Executing the two in lockstep allows using much smaller buffers for intermediate results
  and starts the actual data-modification operations much earlier than if the two phases
  were executed separately.

* Allow dynamic attribute names in AQL object literals

  This allows using arbitrary expressions to construct attribute names in object
  literals specified in AQL queries. To disambiguate expressions and other unquoted
  attribute names, dynamic attribute names need to be enclosed in brackets (`[` and `]`).
  Example:

      FOR i IN 1..100
        RETURN { [ CONCAT('value-of-', i) ] : i }

* make AQL optimizer rule "use-index-for-sort" remove sort also in case a non-sorted
  index (e.g. a hash index) is used for only equality lookups and all sort attributes
  are covered by the index.

  Example that does not require an extra sort (needs hash index on `value`):

      FOR doc IN collection FILTER doc.value == 1 SORT doc.value RETURN doc

  Another example that does not require an extra sort (with hash index on `value1`, `value2`):

      FOR doc IN collection FILTER doc.value1 == 1 && doc.value2 == 2 SORT doc.value1, doc.value2 RETURN doc

* make AQL optimizer rule "use-index-for-sort" remove sort also in case the sort criteria
  excludes the left-most index attributes, but the left-most index attributes are used
  by the index for equality-only lookups.

  Example that can use the index for sorting (needs skiplist index on `value1`, `value2`):

      FOR doc IN collection FILTER doc.value1 == 1 SORT doc.value2 RETURN doc

* added selectivity estimates for primary index, edge index, and hash index

  The selectivity estimates are returned by the `GET /_api/index` REST API method
  in a sub-attribute `selectivityEstimate` for each index that supports it. This
  attribute will be omitted for indexes that do not provide selectivity estimates.
  If provided, the selectivity estimate will be a numeric value between 0 and 1.

  Selectivity estimates will also be reported in the result of `collection.getIndexes()`
  for all indexes that support this. If no selectivity estimate can be determined for
  an index, the attribute `selectivityEstimate` will be omitted here, too.

  The web interface also shows selectivity estimates for each index that supports this.

  Currently the following index types can provide selectivity estimates:
  - primary index
  - edge index
  - hash index (unique and non-unique)

  No selectivity estimates will be provided when running in cluster mode.

* fixed issue #1226: arangod log issues

* added additional logger if arangod is started in foreground mode on a tty

* added AQL optimizer rule "move-calculations-down"

* use exclusive native SRWLocks on Windows instead of native mutexes

* added AQL functions `MD5`, `SHA1`, and `RANDOM_TOKEN`.

* reduced number of string allocations when parsing certain AQL queries

  parsing numbers (integers or doubles) does not require a string allocation
  per number anymore

* RequestContext#bodyParam now accepts arbitrary joi schemas and rejects invalid (but well-formed) request bodies.

* enforce that AQL user functions are wrapped inside JavaScript function () declarations

  AQL user functions were always expected to be wrapped inside a JavaScript function, but previously
  this was not enforced when registering a user function. Enforcing the AQL user functions to be contained
  inside functions prevents functions from doing some unexpected things that may have led to undefined
  behavior.

* Windows service uninstalling: only remove service if it points to the currently running binary,
  or --force was specified.

* Windows (debug only): print stacktraces on crash and run minidump

* Windows (cygwin): if you run arangosh in a cygwin shell or via ssh we will detect this and use
  the appropriate output functions.

* Windows: improve process management

* fix IPv6 reverse ip lookups - so far we only did IPv4 addresses.

* improve join documentation, add outer join example

* run jslint for unit tests too, to prevent "memory leaks" by global js objects with native code.

* fix error logging for exceptions - we wouldn't log the exception message itself so far.

* improve error reporting in the http client (Windows & *nix)

* improve error reports in cluster

* Standard errors can now contain custom messages.


v2.4.7 (XXXX-XX-XX)
-------------------

* fixed issue #1282: Geo WITHIN_RECTANGLE for nested lat/lng


v2.4.6 (2015-03-18)
-------------------

* added option `--database.ignore-logfile-errors`

  This option controls how collection datafiles with a CRC mismatch are treated.

  If set to `false`, CRC mismatch errors in collection datafiles will lead
  to a collection not being loaded at all. If a collection needs to be loaded
  during WAL recovery, the WAL recovery will also abort (if not forced with
  `--wal.ignore-recovery-errors true`). Setting this flag to `false` protects
  users from unintentionally using a collection with corrupted datafiles, from
  which only a subset of the original data can be recovered.

  If set to `true`, CRC mismatch errors in collection datafiles will lead to
  the datafile being partially loaded. All data up to until the mismatch will
  be loaded. This will enable users to continue with a collection datafiles
  that are corrupted, but will result in only a partial load of the data.
  The WAL recovery will still abort when encountering a collection with a
  corrupted datafile, at least if `--wal.ignore-recovery-errors` is not set to
  `true`.

  The default value is *true*, so for collections with corrupted datafiles
  there might be partial data loads once the WAL recovery has finished. If
  the WAL recovery will need to load a collection with a corrupted datafile,
  it will still stop when using the default values.

* INCOMPATIBLE CHANGE:

  make the arangod server refuse to start if during startup it finds a non-readable
  `parameter.json` file for a database or a collection.

  Stopping the startup process in this case requires manual intervention (fixing
  the unreadable files), but prevents follow-up errors due to ignored databases or
  collections from happening.

* datafiles and `parameter.json` files written by arangod are now created with read and write
  privileges for the arangod process user, and with read and write privileges for the arangod
  process group.

  Previously, these files were created with user read and write permissions only.

* INCOMPATIBLE CHANGE:

  abort WAL recovery if one of the collection's datafiles cannot be opened

* INCOMPATIBLE CHANGE:

  never try to raise the privileges after dropping them, this can lead to a race condition while
  running the recovery

  If you require to run ArangoDB on a port lower than 1024, you must run ArangoDB as root.

* fixed inefficiencies in `remove` methods of general-graph module

* added option `--database.slow-query-threshold` for controlling the default AQL slow query
  threshold value on server start


v2.4.5 (2015-03-16)
-------------------

* added elapsed time to HTTP request logging output (`--log.requests-file`)

* added AQL current and slow query tracking, killing of AQL queries

  This change enables retrieving the list of currently running AQL queries inside the selected database.
  AQL queries with an execution time beyond a certain threshold can be moved to a "slow query" facility
  and retrieved from there. Queries can also be killed by specifying the query id.

  This change adds the following HTTP REST APIs:

  - `GET /_api/query/current`: for retrieving the list of currently running queries
  - `GET /_api/query/slow`: for retrieving the list of slow queries
  - `DELETE /_api/query/slow`: for clearing the list of slow queries
  - `GET /_api/query/properties`: for retrieving the properties for query tracking
  - `PUT /_api/query/properties`: for adjusting the properties for query tracking
  - `DELETE /_api/query/<id>`: for killing an AQL query

  The following JavaScript APIs have been added:

  - require("org/arangodb/aql/queries").current();
  - require("org/arangodb/aql/queries").slow();
  - require("org/arangodb/aql/queries").clearSlow();
  - require("org/arangodb/aql/queries").properties();
  - require("org/arangodb/aql/queries").kill();

* fixed issue #1265: arangod crashed with SIGSEGV

* fixed issue #1241: Wildcards in examples

* fixed comment parsing in Foxx controllers


v2.4.4 (2015-02-24)
-------------------

* fixed the generation template for foxx apps. It now does not create deprecated functions anymore

* add custom visitor functionality for `GRAPH_NEIGHBORS` function, too

* increased default value of traversal option *maxIterations* to 100 times of its previous
  default value


v2.4.3 (2015-02-06)
-------------------

* fix multi-threading with openssl when running under Windows

* fix timeout on socket operations when running under Windows

* Fixed an error in Foxx routing which caused some apps that worked in 2.4.1 to fail with status 500: `undefined is not a function` errors in 2.4.2
  This error was occurring due to seldom internal rerouting introduced by the malformed application handler.


v2.4.2 (2015-01-30)
-------------------

* added custom visitor functionality for AQL traversals

  This allows more complex result processing in traversals triggered by AQL. A few examples
  are shown in [this article](http://jsteemann.github.io/blog/2015/01/28/using-custom-visitors-in-aql-graph-traversals/).

* improved number of results estimated for nodes of type EnumerateListNode and SubqueryNode
  in AQL explain output

* added AQL explain helper to explain arbitrary AQL queries

  The helper function prints the query execution plan and the indexes to be used in the
  query. It can be invoked from the ArangoShell or the web interface as follows:

      require("org/arangodb/aql/explainer").explain(query);

* enable use of indexes for certain AQL conditions with non-equality predicates, in
  case the condition(s) also refer to indexed attributes

  The following queries will now be able to use indexes:

      FILTER a.indexed == ... && a.indexed != ...
      FILTER a.indexed == ... && a.nonIndexed != ...
      FILTER a.indexed == ... && ! (a.indexed == ...)
      FILTER a.indexed == ... && ! (a.nonIndexed == ...)
      FILTER a.indexed == ... && ! (a.indexed != ...)
      FILTER a.indexed == ... && ! (a.nonIndexed != ...)
      FILTER (a.indexed == ... && a.nonIndexed == ...) || (a.indexed == ... && a.nonIndexed == ...)
      FILTER (a.indexed == ... && a.nonIndexed != ...) || (a.indexed == ... && a.nonIndexed != ...)

* Fixed spuriously occurring "collection not found" errors when running queries on local
  collections on a cluster DB server

* Fixed upload of Foxx applications to the server for apps exceeding approx. 1 MB zipped.

* Malformed Foxx applications will now return a more useful error when any route is requested.

  In Production a Foxx app mounted on /app will display an html page on /app/* stating a 503 Service temporarily not available.
  It will not state any information about your Application.
  Before it was a 404 Not Found without any information and not distinguishable from a correct not found on your route.

  In Development Mode the html page also contains information about the error occurred.

* Unhandled errors thrown in Foxx routes are now handled by the Foxx framework itself.

  In Production the route will return a status 500 with a body {error: "Error statement"}.
  In Development the route will return a status 500 with a body {error: "Error statement", stack: "..."}

  Before, it was status 500 with a plain text stack including ArangoDB internal routing information.

* The Applications tab in web interface will now request development apps more often.
  So if you have a fixed a syntax error in your app it should always be visible after reload.


v2.4.1 (2015-01-19)
-------------------

* improved WAL recovery output

* fixed certain OR optimizations in AQL optimizer

* better diagnostics for arangoimp

* fixed invalid result of HTTP REST API method `/_admin/foxx/rescan`

* fixed possible segmentation fault when passing a Buffer object into a V8 function
  as a parameter

* updated AQB module to 1.8.0.


v2.4.0 (2015-01-13)
-------------------

* updated AQB module to 1.7.0.

* fixed V8 integration-related crashes

* make `fs.move(src, dest)` also fail when both `src` and `dest` are
  existing directories. This ensures the same behavior of the move operation
  on different platforms.

* fixed AQL insert operation for multi-shard collections in cluster

* added optional return value for AQL data-modification queries.
  This allows returning the documents inserted, removed or updated with the query, e.g.

      FOR doc IN docs REMOVE doc._key IN docs LET removed = OLD RETURN removed
      FOR doc IN docs INSERT { } IN docs LET inserted = NEW RETURN inserted
      FOR doc IN docs UPDATE doc._key WITH { } IN docs LET previous = OLD RETURN previous
      FOR doc IN docs UPDATE doc._key WITH { } IN docs LET updated = NEW RETURN updated

  The variables `OLD` and `NEW` are automatically available when a `REMOVE`, `INSERT`,
  `UPDATE` or `REPLACE` statement is immediately followed by a `LET` statement.
  Note that the `LET` and `RETURN` statements in data-modification queries are not as
  flexible as the general versions of `LET` and `RETURN`. When returning documents from
  data-modification operations, only a single variable can be assigned using `LET`, and
  the assignment can only be either `OLD` or `NEW`, but not an arbitrary expression. The
  `RETURN` statement also allows using the just-created variable only, and no arbitrary
  expressions.


v2.4.0-beta1 (2014-12-26)
--------------------------

* fixed superstates in FoxxGenerator

* fixed issue #1065: Aardvark: added creation of documents and edges with _key property

* fixed issue #1198: Aardvark: current AQL editor query is now cached

* Upgraded V8 version from 3.16.14 to 3.29.59

  The built-in version of V8 has been upgraded from 3.16.14 to 3.29.59.
  This activates several ES6 (also dubbed *Harmony* or *ES.next*) features in
  ArangoDB, both in the ArangoShell and the ArangoDB server. They can be
  used for scripting and in server-side actions such as Foxx routes, traversals
  etc.

  The following ES6 features are available in ArangoDB 2.4 by default:

  * iterators
  * the `of` operator
  * symbols
  * predefined collections types (Map, Set etc.)
  * typed arrays

  Many other ES6 features are disabled by default, but can be made available by
  starting arangod or arangosh with the appropriate options:

  * arrow functions
  * proxies
  * generators
  * String, Array, and Number enhancements
  * constants
  * enhanced object and numeric literals

  To activate all these ES6 features in arangod or arangosh, start it with
  the following options:

      arangosh --javascript.v8-options="--harmony --harmony_generators"

  More details on the available ES6 features can be found in
  [this blog](https://jsteemann.github.io/blog/2014/12/19/using-es6-features-in-arangodb/).

* Added Foxx generator for building Hypermedia APIs

  A more detailed description is [here](https://www.arangodb.com/2014/12/08/building-hypermedia-apis-foxxgenerator)

* New `Applications` tab in web interface:

  The `applications` tab got a complete redesign.
  It will now only show applications that are currently running on ArangoDB.
  For a selected application, a new detailed view has been created.
  This view provides a better overview of the app:
  * author
  * license
  * version
  * contributors
  * download links
  * API documentation

  To install a new application, a new dialog is now available.
  It provides the features already available in the console application `foxx-manager` plus some more:
  * install an application from Github
  * install an application from a zip file
  * install an application from ArangoDB's application store
  * create a new application from scratch: this feature uses a generator to
    create a Foxx application with pre-defined CRUD methods for a given list
    of collections. The generated Foxx app can either be downloaded as a zip file or
    be installed on the server. Starting with a new Foxx app has never been easier.

* fixed issue #1102: Aardvark: Layout bug in documents overview

  The documents overview was entirely destroyed in some situations on Firefox.
  We replaced the plugin we used there.

* fixed issue #1168: Aardvark: pagination buttons jumping

* fixed issue #1161: Aardvark: Click on Import JSON imports previously uploaded file

* removed configure options `--enable-all-in-one-v8`, `--enable-all-in-one-icu`,
  and `--enable-all-in-one-libev`.

* global internal rename to fix naming incompatibilities with JSON:

  Internal functions with names containing `array` have been renamed to `object`,
  internal functions with names containing `list` have been renamed to `array`.
  The renaming was mainly done in the C++ parts. The documentation has also been
  adjusted so that the correct JSON type names are used in most places.

  The change also led to the addition of a few function aliases in AQL:

  * `TO_LIST` now is an alias of the new `TO_ARRAY`
  * `IS_LIST` now is an alias of the new `IS_ARRAY`
  * `IS_DOCUMENT` now is an alias of the new `IS_OBJECT`

  The changed also renamed the option `mergeArrays` to `mergeObjects` for AQL
  data-modification query options and HTTP document modification API

* AQL: added optimizer rule "remove-filter-covered-by-index"

  This rule removes FilterNodes and CalculationNodes from an execution plan if the
  filter is already covered by a previous IndexRangeNode. Removing the CalculationNode
  and the FilterNode will speed up query execution because the query requires less
  computation.

* AQL: added optimizer rule "remove-sort-rand"

  This rule removes a `SORT RAND()` expression from a query and moves the random
  iteration into the appropriate `EnumerateCollectionNode`. This is more efficient
  than individually enumerating and then sorting randomly.

* AQL: range optimizations for IN and OR

  This change enables usage of indexes for several additional cases. Filters containing
  the `IN` operator can now make use of indexes, and multiple OR- or AND-combined filter
  conditions can now also use indexes if the filters are accessing the same indexed
  attribute.

  Here are a few examples of queries that can now use indexes but couldn't before:

    FOR doc IN collection
      FILTER doc.indexedAttribute == 1 || doc.indexedAttribute > 99
      RETURN doc

    FOR doc IN collection
      FILTER doc.indexedAttribute IN [ 3, 42 ] || doc.indexedAttribute > 99
      RETURN doc

    FOR doc IN collection
      FILTER (doc.indexedAttribute > 2 && doc.indexedAttribute < 10) ||
             (doc.indexedAttribute > 23 && doc.indexedAttribute < 42)
      RETURN doc

* fixed issue #500: AQL parentheses issue

  This change allows passing subqueries as AQL function parameters without using
  duplicate brackets (e.g. `FUNC(query)` instead of `FUNC((query))`

* added optional `COUNT` clause to AQL `COLLECT`

  This allows more efficient group count calculation queries, e.g.

      FOR doc IN collection
        COLLECT age = doc.age WITH COUNT INTO length
        RETURN { age: age, count: length }

  A count-only query is also possible:

      FOR doc IN collection
        COLLECT WITH COUNT INTO length
        RETURN length

* fixed missing makeDirectory when fetching a Foxx application from a zip file

* fixed issue #1134: Change the default endpoint to localhost

  This change will modify the IP address ArangoDB listens on to 127.0.0.1 by default.
  This will make new ArangoDB installations unaccessible from clients other than
  localhost unless changed. This is a security feature.

  To make ArangoDB accessible from any client, change the server's configuration
  (`--server.endpoint`) to either `tcp://0.0.0.0:8529` or the server's publicly
  visible IP address.

* deprecated `Repository#modelPrototype`. Use `Repository#model` instead.

* IMPORTANT CHANGE: by default, system collections are included in replication and all
  replication API return values. This will lead to user accounts and credentials
  data being replicated from master to slave servers. This may overwrite
  slave-specific database users.

  If this is undesired, the `_users` collection can be excluded from replication
  easily by setting the `includeSystem` attribute to `false` in the following commands:

  * replication.sync({ includeSystem: false });
  * replication.applier.properties({ includeSystem: false });

  This will exclude all system collections (including `_aqlfunctions`, `_graphs` etc.)
  from the initial synchronization and the continuous replication.

  If this is also undesired, it is also possible to specify a list of collections to
  exclude from the initial synchronization and the continuous replication using the
  `restrictCollections` attribute, e.g.:

      replication.applier.properties({
        includeSystem: true,
        restrictType: "exclude",
        restrictCollections: [ "_users", "_graphs", "foo" ]
      });

  The HTTP API methods for fetching the replication inventory and for dumping collections
  also support the `includeSystem` control flag via a URL parameter.

* removed DEPRECATED replication methods:
  * `replication.logger.start()`
  * `replication.logger.stop()`
  * `replication.logger.properties()`
  * HTTP PUT `/_api/replication/logger-start`
  * HTTP PUT `/_api/replication/logger-stop`
  * HTTP GET `/_api/replication/logger-config`
  * HTTP PUT `/_api/replication/logger-config`

* fixed issue #1174, which was due to locking problems in distributed
  AQL execution

* improved cluster locking for AQL avoiding deadlocks

* use DistributeNode for modifying queries with REPLACE and UPDATE, if
  possible


v2.3.6 (2015-XX-XX)
-------------------

* fixed AQL subquery optimization that produced wrong result when multiple subqueries
  directly followed each other and and a directly following `LET` statement did refer
  to any but the first subquery.


v2.3.5 (2015-01-16)
-------------------

* fixed intermittent 404 errors in Foxx apps after mounting or unmounting apps

* fixed issue #1200: Expansion operator results in "Cannot call method 'forEach' of null"

* fixed issue #1199: Cannot unlink root node of plan


v2.3.4 (2014-12-23)
-------------------

* fixed cerberus path for MyArangoDB


v2.3.3 (2014-12-17)
-------------------

* fixed error handling in instantiation of distributed AQL queries, this
  also fixes a bug in cluster startup with many servers

* issue #1185: parse non-fractional JSON numbers with exponent (e.g. `4e-261`)

* issue #1159: allow --server.request-timeout and --server.connect-timeout of 0


v2.3.2 (2014-12-09)
-------------------

* fixed issue #1177: Fix bug in the user app's storage

* fixed issue #1173: AQL Editor "Save current query" resets user password

* fixed missing makeDirectory when fetching a Foxx application from a zip file

* put in warning about default changed: fixed issue #1134: Change the default endpoint to localhost

* fixed issue #1163: invalid fullCount value returned from AQL

* fixed range operator precedence

* limit default maximum number of plans created by AQL optimizer to 256 (from 1024)

* make AQL optimizer not generate an extra plan if an index can be used, but modify
  existing plans in place

* fixed AQL cursor ttl (time-to-live) issue

  Any user-specified cursor ttl value was not honored since 2.3.0.

* fixed segfault in AQL query hash index setup with unknown shapes

* fixed memleaks

* added AQL optimizer rule for removing `INTO` from a `COLLECT` statement if not needed

* fixed issue #1131

  This change provides the `KEEP` clause for `COLLECT ... INTO`. The `KEEP` clause
  allows controlling which variables will be kept in the variable created by `INTO`.

* fixed issue #1147, must protect dispatcher ID for etcd

v2.3.1 (2014-11-28)
-------------------

* recreate password if missing during upgrade

* fixed issue #1126

* fixed non-working subquery index optimizations

* do not restrict summary of Foxx applications to 60 characters

* fixed display of "required" path parameters in Foxx application documentation

* added more optimizations of constants values in AQL FILTER conditions

* fixed invalid or-to-in optimization for FILTERs containing comparisons
  with boolean values

* fixed replication of `_graphs` collection

* added AQL list functions `PUSH`, `POP`, `UNSHIFT`, `SHIFT`, `REMOVE_VALUES`,
  `REMOVE_VALUE`, `REMOVE_NTH` and `APPEND`

* added AQL functions `CALL` and `APPLY` to dynamically call other functions

* fixed AQL optimizer cost estimation for LIMIT node

* prevent Foxx queues from permanently writing to the journal even when
  server is idle

* fixed AQL COLLECT statement with INTO clause, which copied more variables
  than v2.2 and thus lead to too much memory consumption.
  This deals with #1107.

* fixed AQL COLLECT statement, this concerned every COLLECT statement,
  only the first group had access to the values of the variables before
  the COLLECT statement. This deals with #1127.

* fixed some AQL internals, where sometimes too many items were
  fetched from upstream in the presence of a LIMIT clause. This should
  generally improve performance.


v2.3.0 (2014-11-18)
-------------------

* fixed syslog flags. `--log.syslog` is deprecated and setting it has no effect,
  `--log.facility` now works as described. Application name has been changed from
  `triagens` to `arangod`. It can be changed using `--log.application`. The syslog
  will only contain the actual log message. The datetime prefix is omitted.

* fixed deflate in SimpleHttpClient

* fixed issue #1104: edgeExamples broken or changed

* fixed issue #1103: Error while importing user queries

* fixed issue #1100: AQL: HAS() fails on doc[attribute_name]

* fixed issue #1098: runtime error when creating graph vertex

* hide system applications in **Applications** tab by default

  Display of system applications can be toggled by using the *system applications*
  toggle in the UI.

* added HTTP REST API for managing tasks (`/_api/tasks`)

* allow passing character lists as optional parameter to AQL functions `TRIM`,
  `LTRIM` and `RTRIM`

  These functions now support trimming using custom character lists. If no character
  lists are specified, all whitespace characters will be removed as previously:

      TRIM("  foobar\t \r\n ")         // "foobar"
      TRIM(";foo;bar;baz, ", "; ")     // "foo;bar;baz"

* added AQL string functions `LTRIM`, `RTRIM`, `FIND_FIRST`, `FIND_LAST`, `SPLIT`,
  `SUBSTITUTE`

* added AQL functions `ZIP`, `VALUES` and `PERCENTILE`

* made AQL functions `CONCAT` and `CONCAT_SEPARATOR` work with list arguments

* dynamically create extra dispatcher threads if required

* fixed issue #1097: schemas in the API docs no longer show required properties as optional


v2.3.0-beta2 (2014-11-08)
-------------------------

* front-end: new icons for uploading and downloading JSON documents into a collection

* front-end: fixed documents pagination css display error

* front-end: fixed flickering of the progress view

* front-end: fixed missing event for documents filter function

* front-end: jsoneditor: added CMD+Return (Mac) CTRL+Return (Linux/Win) shortkey for
  saving a document

* front-end: added information tooltip for uploading json documents.

* front-end: added database management view to the collapsed navigation menu

* front-end: added collection truncation feature

* fixed issue #1086: arangoimp: Odd errors if arguments are not given properly

* performance improvements for AQL queries that use JavaScript-based expressions
  internally

* added AQL geo functions `WITHIN_RECTANGLE` and `IS_IN_POLYGON`

* fixed non-working query results download in AQL editor of web interface

* removed debug print message in AQL editor query export routine

* fixed issue #1075: Aardvark: user name required even if auth is off #1075

  The fix for this prefills the username input field with the current user's
  account name if any and `root` (the default username) otherwise. Additionally,
  the tooltip text has been slightly adjusted.

* fixed issue #1069: Add 'raw' link to swagger ui so that the raw swagger
  json can easily be retrieved

  This adds a link to the Swagger API docs to an application's detail view in
  the **Applications** tab of the web interface. The link produces the Swagger
  JSON directly. If authentication is turned on, the link requires authentication,
  too.

* documentation updates


v2.3.0-beta1 (2014-11-01)
-------------------------

* added dedicated `NOT IN` operator for AQL

  Previously, a `NOT IN` was only achievable by writing a negated `IN` condition:

      FOR i IN ... FILTER ! (i IN [ 23, 42 ]) ...

  This can now alternatively be expressed more intuitively as follows:

      FOR i IN ... FILTER i NOT IN [ 23, 42 ] ...

* added alternative logical operator syntax for AQL

  Previously, the logical operators in AQL could only be written as:
  - `&&`: logical and
  - `||`: logical or
  - `!`: negation

  ArangoDB 2.3 introduces the alternative variants for these operators:
  - `AND`: logical and
  - `OR`: logical or
  - `NOT`: negation

  The new syntax is just an alternative to the old syntax, allowing easier
  migration from SQL. The old syntax is still fully supported and will be.

* improved output of `ArangoStatement.parse()` and POST `/_api/query`

  If an AQL query can be parsed without problems, The return value of
  `ArangoStatement.parse()` now contains an attribute `ast` with the abstract
  syntax tree of the query (before optimizations). Though this is an internal
  representation of the query and is subject to change, it can be used to inspect
  how ArangoDB interprets a given query.

* improved `ArangoStatement.explain()` and POST `/_api/explain`

  The commands for explaining AQL queries have been improved.

* added command-line option `--javascript.v8-contexts` to control the number of
  V8 contexts created in arangod.

  Previously, the number of V8 contexts was equal to the number of server threads
  (as specified by option `--server.threads`).

  However, it may be sensible to create different amounts of threads and V8
  contexts. If the option is not specified, the number of V8 contexts created
  will be equal to the number of server threads. Thus no change in configuration
  is required to keep the old behavior.

  If you are using the default config files or merge them with your local config
  files, please review if the default number of server threads is okay in your
  environment. Additionally you should verify that the number of V8 contexts
  created (as specified in option `--javascript.v8-contexts`) is okay.

* the number of server.threads specified is now the minimum of threads
  started. There are situation in which threads are waiting for results of
  distributed database servers. In this case the number of threads is
  dynamically increased.

* removed index type "bitarray"

  Bitarray indexes were only half-way documented and integrated in previous versions
  of ArangoDB so their benefit was limited. The support for bitarray indexes has
  thus been removed in ArangoDB 2.3. It is not possible to create indexes of type
  "bitarray" with ArangoDB 2.3.

  When a collection is opened that contains a bitarray index definition created
  with a previous version of ArangoDB, ArangoDB will ignore it and log the following
  warning:

      index type 'bitarray' is not supported in this version of ArangoDB and is ignored

  Future versions of ArangoDB may automatically remove such index definitions so the
  warnings will eventually disappear.

* removed internal "_admin/modules/flush" in order to fix requireApp

* added basic support for handling binary data in Foxx

  Requests with binary payload can be processed in Foxx applications by
  using the new method `res.rawBodyBuffer()`. This will return the unparsed request
  body as a Buffer object.

  There is now also the method `req.requestParts()` available in Foxx to retrieve
  the individual components of a multipart HTTP request.

  Buffer objects can now be used when setting the response body of any Foxx action.
  Additionally, `res.send()` has been added as a convenience method for returning
  strings, JSON objects or buffers from a Foxx action:

      res.send("<p>some HTML</p>");
      res.send({ success: true });
      res.send(new Buffer("some binary data"));

  The convenience method `res.sendFile()` can now be used to easily return the
  contents of a file from a Foxx action:

      res.sendFile(applicationContext.foxxFilename("image.png"));

  `fs.write` now accepts not only strings but also Buffer objects as second parameter:

      fs.write(filename, "some data");
      fs.write(filename, new Buffer("some binary data"));

  `fs.readBuffer` can be used to return the contents of a file in a Buffer object.

* improved performance of insertion into non-unique hash indexes significantly in case
  many duplicate keys are used in the index

* issue #1042: set time zone in log output

  the command-line option `--log.use-local-time` was added to print dates and times in
  the server-local timezone instead of UTC

* command-line options that require a boolean value now validate the
  value given on the command-line

  This prevents issues if no value is specified for an option that
  requires a boolean value. For example, the following command-line would
  have caused trouble in 2.2, because `--server.endpoint` would have been
  used as the value for the `--server.disable-authentication` options
  (which requires a boolean value):

      arangod --server.disable-authentication --server.endpoint tcp://127.0.0.1:8529 data

  In 2.3, running this command will fail with an error and requires to
  be modified to:

      arangod --server.disable-authentication true --server.endpoint tcp://127.0.0.1:8529 data

* improved performance of CSV import in arangoimp

* fixed issue #1027: Stack traces are off-by-one

* fixed issue #1026: Modules loaded in different files within the same app
  should refer to the same module

* fixed issue #1025: Traversal not as expected in undirected graph

* added a _relation function in the general-graph module.

  This deprecated _directedRelation and _undirectedRelation.
  ArangoDB does not offer any constraints for undirected edges
  which caused some confusion of users how undirected relations
  have to be handled. Relation now only supports directed relations
  and the user can actively simulate undirected relations.

* changed return value of Foxx.applicationContext#collectionName:

  Previously, the function could return invalid collection names because
  invalid characters were not replaced in the application name prefix, only
  in the collection name passed.

  Now, the function replaces invalid characters also in the application name
  prefix, which might to slightly different results for application names that
  contained any characters outside the ranges [a-z], [A-Z] and [0-9].

* prevent XSS in AQL editor and logs view

* integrated tutorial into ArangoShell and web interface

* added option `--backslash-escape` for arangoimp when running CSV file imports

* front-end: added download feature for (filtered) documents

* front-end: added download feature for the results of a user query

* front-end: added function to move documents to another collection

* front-end: added sort-by attribute to the documents filter

* front-end: added sorting feature to database, graph management and user management view.

* issue #989: front-end: Databases view not refreshing after deleting a database

* issue #991: front-end: Database search broken

* front-end: added infobox which shows more information about a document (_id, _rev, _key) or
  an edge (_id, _rev, _key, _from, _to). The from and to attributes are clickable and redirect
  to their document location.

* front-end: added edit-mode for deleting multiple documents at the same time.

* front-end: added delete button to the detailed document/edge view.

* front-end: added visual feedback for saving documents/edges inside the editor (error/success).

* front-end: added auto-focusing for the first input field in a modal.

* front-end: added validation for user input in a modal.

* front-end: user defined queries are now stored inside the database and are bound to the current
  user, instead of using the local storage functionality of the browsers. The outcome of this is
  that user defined queries are now independently usable from any device. Also queries can now be
  edited through the standard document editor of the front-end through the _users collection.

* front-end: added import and export functionality for user defined queries.

* front-end: added new keywords and functions to the aql-editor theme

* front-end: applied tile-style to the graph view

* front-end: now using the new graph api including multi-collection support

* front-end: foxx apps are now deletable

* front-end: foxx apps are now installable and updateable through github, if github is their
  origin.

* front-end: added foxx app version control. Multiple versions of a single foxx app are now
  installable and easy to manage and are also arranged in groups.

* front-end: the user-set filter of a collection is now stored until the user navigates to
  another collection.

* front-end: fetching and filtering of documents, statistics, and query operations are now
  handled with asynchronous ajax calls.

* front-end: added progress indicator if the front-end is waiting for a server operation.

* front-end: fixed wrong count of documents in the documents view of a collection.

* front-end: fixed unexpected styling of the manage db view and navigation.

* front-end: fixed wrong handling of select fields in a modal view.

* front-end: fixed wrong positioning of some tooltips.

* automatically call `toJSON` function of JavaScript objects (if present)
  when serializing them into database documents. This change allows
  storing JavaScript date objects in the database in a sensible manner.


v2.2.7 (2014-11-19)
-------------------

* fixed issue #998: Incorrect application URL for non-system Foxx apps

* fixed issue #1079: AQL editor: keyword WITH in UPDATE query is not highlighted

* fix memory leak in cluster nodes

* fixed registration of AQL user-defined functions in Web UI (JS shell)

* fixed error display in Web UI for certain errors
  (now error message is printed instead of 'undefined')

* fixed issue #1059: bug in js module console

* fixed issue #1056: "fs": zip functions fail with passwords

* fixed issue #1063: Docs: measuring unit of --wal.logfile-size?

* fixed issue #1062: Docs: typo in 14.2 Example data


v2.2.6 (2014-10-20)
-------------------

* fixed issue #972: Compilation Issue

* fixed issue #743: temporary directories are now unique and one can read
  off the tool that created them, if empty, they are removed atexit

* Highly improved performance of all AQL GRAPH_* functions.

* Orphan collections in general graphs can now be found via GRAPH_VERTICES
  if either "any" or no direction is defined

* Fixed documentation for AQL function GRAPH_NEIGHBORS.
  The option "vertexCollectionRestriction" is meant to filter the target
  vertices only, and should not filter the path.

* Fixed a bug in GRAPH_NEIGHBORS which enforced only empty results
  under certain conditions


v2.2.5 (2014-10-09)
-------------------

* fixed issue #961: allow non-JSON values in undocument request bodies

* fixed issue 1028: libicu is now statically linked

* fixed cached lookups of collections on the server, which may have caused spurious
  problems after collection rename operations


v2.2.4 (2014-10-01)
-------------------

* fixed accessing `_from` and `_to` attributes in `collection.byExample` and
  `collection.firstExample`

  These internal attributes were not handled properly in the mentioned functions, so
  searching for them did not always produce documents

* fixed issue #1030: arangoimp 2.2.3 crashing, not logging on large Windows CSV file

* fixed issue #1025: Traversal not as expected in undirected graph

* fixed issue #1020

  This requires re-introducing the startup option `--database.force-sync-properties`.

  This option can again be used to force fsyncs of collection, index and database properties
  stored as JSON strings on disk in files named `parameter.json`. Syncing these files after
  a write may be necessary if the underlying storage does not sync file contents by itself
  in a "sensible" amount of time after a file has been written and closed.

  The default value is `true` so collection, index and database properties will always be
  synced to disk immediately. This affects creating, renaming and dropping collections as
  well as creating and dropping databases and indexes. Each of these operations will perform
  an additional fsync on the `parameter.json` file if the option is set to `true`.

  It might be sensible to set this option to `false` for workloads that create and drop a
  lot of collections (e.g. test runs).

  Document operations such as creating, updating and dropping documents are not affected
  by this option.

* fixed issue #1016: AQL editor bug

* fixed issue #1014: WITHIN function returns wrong distance

* fixed AQL shortest path calculation in function `GRAPH_SHORTEST_PATH` to return
  complete vertex objects instead of just vertex ids

* allow changing of attributes of documents stored in server-side JavaScript variables

  Previously, the following did not work:

      var doc = db.collection.document(key);
      doc._key = "abc"; // overwriting internal attributes not supported
      doc.value = 123;  // overwriting existing attributes not supported

  Now, modifying documents stored in server-side variables (e.g. `doc` in the above case)
  is supported. Modifying the variables will not update the documents in the database,
  but will modify the JavaScript object (which can be written back to the database using
  `db.collection.update` or `db.collection.replace`)

* fixed issue #997: arangoimp apparently doesn't support files >2gig on Windows

  large file support (requires using `_stat64` instead of `stat`) is now supported on
  Windows


v2.2.3 (2014-09-02)
-------------------

* added `around` for Foxx controller

* added `type` option for HTTP API `GET /_api/document?collection=...`

  This allows controlling the type of results to be returned. By default, paths to
  documents will be returned, e.g.

      [
        `/_api/document/test/mykey1`,
        `/_api/document/test/mykey2`,
        ...
      ]

  To return a list of document ids instead of paths, the `type` URL parameter can be
  set to `id`:

      [
        `test/mykey1`,
        `test/mykey2`,
        ...
      ]

  To return a list of document keys only, the `type` URL parameter can be set to `key`:

      [
        `mykey1`,
        `mykey2`,
        ...
      ]


* properly capitalize HTTP response header field names in case the `x-arango-async`
  HTTP header was used in a request.

* fixed several documentation issues

* speedup for several general-graph functions, AQL functions starting with `GRAPH_`
  and traversals


v2.2.2 (2014-08-08)
-------------------

* allow storing non-reserved attribute names starting with an underscore

  Previous versions of ArangoDB parsed away all attribute names that started with an
  underscore (e.g. `_test', '_foo', `_bar`) on all levels of a document (root level
  and sub-attribute levels). While this behavior was documented, it was unintuitive and
  prevented storing documents inside other documents, e.g.:

      {
        "_key" : "foo",
        "_type" : "mydoc",
        "references" : [
          {
            "_key" : "something",
            "_rev" : "...",
            "value" : 1
          },
          {
            "_key" : "something else",
            "_rev" : "...",
            "value" : 2
          }
        ]
      }

  In the above example, previous versions of ArangoDB removed all attributes and
  sub-attributes that started with underscores, meaning the embedded documents would lose
  some of their attributes. 2.2.2 should preserve such attributes, and will also allow
  storing user-defined attribute names on the top-level even if they start with underscores
  (such as `_type` in the above example).

* fix conversion of JavaScript String, Number and Boolean objects to JSON.

  Objects created in JavaScript using `new Number(...)`, `new String(...)`, or
  `new Boolean(...)` were not converted to JSON correctly.

* fixed a race condition on task registration (i.e. `require("org/arangodb/tasks").register()`)

  this race condition led to undefined behavior when a just-created task with no offset and
  no period was instantly executed and deleted by the task scheduler, before the `register`
  function returned to the caller.

* changed run-tests.sh to execute all suitable tests.

* switch to new version of gyp

* fixed upgrade button


v2.2.1 (2014-07-24)
-------------------

* fixed hanging write-ahead log recovery for certain cases that involved dropping
  databases

* fixed issue with --check-version: when creating a new database the check failed

* issue #947 Foxx applicationContext missing some properties

* fixed issue with --check-version: when creating a new database the check failed

* added startup option `--wal.suppress-shape-information`

  Setting this option to `true` will reduce memory and disk space usage and require
  less CPU time when modifying documents or edges. It should therefore be turned on
  for standalone ArangoDB servers. However, for servers that are used as replication
  masters, setting this option to `true` will effectively disable the usage of the
  write-ahead log for replication, so it should be set to `false` for any replication
  master servers.

  The default value for this option is `false`.

* added optional `ttl` attribute to specify result cursor expiration for HTTP API method
  `POST /_api/cursor`

  The `ttl` attribute can be used to prevent cursor results from timing out too early.

* issue #947: Foxx applicationContext missing some properties

* (reported by Christian Neubauer):

  The problem was that in Google's V8, signed and unsigned chars are not always declared cleanly.
  so we need to force v8 to compile with forced signed chars which is done by the Flag:
    -fsigned-char
  at least it is enough to follow the instructions of compiling arango on rasperry
  and add "CFLAGS='-fsigned-char'" to the make command of V8 and remove the armv7=0

* Fixed a bug with the replication client. In the case of single document
  transactions the collection was not write locked.


v2.2.0 (2014-07-10)
-------------------

* The replication methods `logger.start`, `logger.stop` and `logger.properties` are
  no-ops in ArangoDB 2.2 as there is no separate replication logger anymore. Data changes
  are logged into the write-ahead log in ArangoDB 2.2, and not separately by the
  replication logger. The replication logger object is still there in ArangoDB 2.2 to
  ensure backwards-compatibility, however, logging cannot be started, stopped or
  configured anymore. Using any of these methods will do nothing.

  This also affects the following HTTP API methods:
  - `PUT /_api/replication/logger-start`
  - `PUT /_api/replication/logger-stop`
  - `GET /_api/replication/logger-config`
  - `PUT /_api/replication/logger-config`

  Using any of these methods is discouraged from now on as they will be removed in
  future versions of ArangoDB.

* INCOMPATIBLE CHANGE: replication of transactions has changed. Previously, transactions
  were logged on a master in one big block and shipped to a slave in one block, too.
  Now transactions will be logged and replicated as separate entries, allowing transactions
  to be bigger and also ensure replication progress.

  This change also affects the behavior of the `stop` method of the replication applier.
  If the replication applier is now stopped manually using the `stop` method and later
  restarted using the `start` method, any transactions that were unfinished at the
  point of stopping will be aborted on a slave, even if they later commit on the master.

  In ArangoDB 2.2, stopping the replication applier manually should be avoided unless the
  goal is to stop replication permanently or to do a full resync with the master anyway.
  If the replication applier still must be stopped, it should be made sure that the
  slave has fetched and applied all pending operations from a master, and that no
  extra transactions are started on the master before the `stop` command on the slave
  is executed.

  Replication of transactions in ArangoDB 2.2 might also lock the involved collections on
  the slave while a transaction is either committed or aborted on the master and the
  change has been replicated to the slave. This change in behavior may be important for
  slave servers that are used for read-scaling. In order to avoid long lasting collection
  locks on the slave, transactions should be kept small.

  The `_replication` system collection is not used anymore in ArangoDB 2.2 and its usage is
  discouraged.

* INCOMPATIBLE CHANGE: the figures reported by the `collection.figures` method
  now only reflect documents and data contained in the journals and datafiles of
  collections. Documents or deletions contained only in the write-ahead log will
  not influence collection figures until the write-ahead log garbage collection
  kicks in. The figures for a collection might therefore underreport the total
  resource usage of a collection.

  Additionally, the attributes `lastTick` and `uncollectedLogfileEntries` have been
  added to the result of the `figures` operation and the HTTP API method
  `PUT /_api/collection/figures`

* added `insert` method as an alias for `save`. Documents can now be inserted into
  a collection using either method:

      db.test.save({ foo: "bar" });
      db.test.insert({ foo: "bar" });

* added support for data-modification AQL queries

* added AQL keywords `INSERT`, `UPDATE`, `REPLACE` and `REMOVE` (and `WITH`) to
  support data-modification AQL queries.

  Unquoted usage of these keywords for attribute names in AQL queries will likely
  fail in ArangoDB 2.2. If any such attribute name needs to be used in a query, it
  should be enclosed in backticks to indicate the usage of a literal attribute
  name.

  For example, the following query will fail in ArangoDB 2.2 with a parse error:

      FOR i IN foo RETURN i.remove

  and needs to be rewritten like this:

      FOR i IN foo RETURN i.`remove`

* disallow storing of JavaScript objects that contain JavaScript native objects
  of type `Date`, `Function`, `RegExp` or `External`, e.g.

      db.test.save({ foo: /bar/ });
      db.test.save({ foo: new Date() });

  will now print

      Error: <data> cannot be converted into JSON shape: could not shape document

  Previously, objects of these types were silently converted into an empty object
  (i.e. `{ }`).

  To store such objects in a collection, explicitly convert them into strings
  like this:

      db.test.save({ foo: String(/bar/) });
      db.test.save({ foo: String(new Date()) });

* The replication methods `logger.start`, `logger.stop` and `logger.properties` are
  no-ops in ArangoDB 2.2 as there is no separate replication logger anymore. Data changes
  are logged into the write-ahead log in ArangoDB 2.2, and not separately by the
  replication logger. The replication logger object is still there in ArangoDB 2.2 to
  ensure backwards-compatibility, however, logging cannot be started, stopped or
  configured anymore. Using any of these methods will do nothing.

  This also affects the following HTTP API methods:
  - `PUT /_api/replication/logger-start`
  - `PUT /_api/replication/logger-stop`
  - `GET /_api/replication/logger-config`
  - `PUT /_api/replication/logger-config`

  Using any of these methods is discouraged from now on as they will be removed in
  future versions of ArangoDB.

* INCOMPATIBLE CHANGE: replication of transactions has changed. Previously, transactions
  were logged on a master in one big block and shipped to a slave in one block, too.
  Now transactions will be logged and replicated as separate entries, allowing transactions
  to be bigger and also ensure replication progress.

  This change also affects the behavior of the `stop` method of the replication applier.
  If the replication applier is now stopped manually using the `stop` method and later
  restarted using the `start` method, any transactions that were unfinished at the
  point of stopping will be aborted on a slave, even if they later commit on the master.

  In ArangoDB 2.2, stopping the replication applier manually should be avoided unless the
  goal is to stop replication permanently or to do a full resync with the master anyway.
  If the replication applier still must be stopped, it should be made sure that the
  slave has fetched and applied all pending operations from a master, and that no
  extra transactions are started on the master before the `stop` command on the slave
  is executed.

  Replication of transactions in ArangoDB 2.2 might also lock the involved collections on
  the slave while a transaction is either committed or aborted on the master and the
  change has been replicated to the slave. This change in behavior may be important for
  slave servers that are used for read-scaling. In order to avoid long lasting collection
  locks on the slave, transactions should be kept small.

  The `_replication` system collection is not used anymore in ArangoDB 2.2 and its usage is
  discouraged.

* INCOMPATIBLE CHANGE: the figures reported by the `collection.figures` method
  now only reflect documents and data contained in the journals and datafiles of
  collections. Documents or deletions contained only in the write-ahead log will
  not influence collection figures until the write-ahead log garbage collection
  kicks in. The figures for a collection might therefore underreport the total
  resource usage of a collection.

  Additionally, the attributes `lastTick` and `uncollectedLogfileEntries` have been
  added to the result of the `figures` operation and the HTTP API method
  `PUT /_api/collection/figures`

* added `insert` method as an alias for `save`. Documents can now be inserted into
  a collection using either method:

      db.test.save({ foo: "bar" });
      db.test.insert({ foo: "bar" });

* added support for data-modification AQL queries

* added AQL keywords `INSERT`, `UPDATE`, `REPLACE` and `REMOVE` (and `WITH`) to
  support data-modification AQL queries.

  Unquoted usage of these keywords for attribute names in AQL queries will likely
  fail in ArangoDB 2.2. If any such attribute name needs to be used in a query, it
  should be enclosed in backticks to indicate the usage of a literal attribute
  name.

  For example, the following query will fail in ArangoDB 2.2 with a parse error:

      FOR i IN foo RETURN i.remove

  and needs to be rewritten like this:

      FOR i IN foo RETURN i.`remove`

* disallow storing of JavaScript objects that contain JavaScript native objects
  of type `Date`, `Function`, `RegExp` or `External`, e.g.

      db.test.save({ foo: /bar/ });
      db.test.save({ foo: new Date() });

  will now print

      Error: <data> cannot be converted into JSON shape: could not shape document

  Previously, objects of these types were silently converted into an empty object
  (i.e. `{ }`).

  To store such objects in a collection, explicitly convert them into strings
  like this:

      db.test.save({ foo: String(/bar/) });
      db.test.save({ foo: String(new Date()) });

* honor startup option `--server.disable-statistics` when deciding whether or not
  to start periodic statistics collection jobs

  Previously, the statistics collection jobs were started even if the server was
  started with the `--server.disable-statistics` flag being set to `true`

* removed startup option `--random.no-seed`

  This option had no effect in previous versions of ArangoDB and was thus removed.

* removed startup option `--database.remove-on-drop`

  This option was used for debugging only.

* removed startup option `--database.force-sync-properties`

  This option is now superfluous as collection properties are now stored in the
  write-ahead log.

* introduced write-ahead log

  All write operations in an ArangoDB server instance are automatically logged
  to the server's write-ahead log. The write-ahead log is a set of append-only
  logfiles, and it is used in case of a crash recovery and for replication.
  Data from the write-ahead log will eventually be moved into the journals or
  datafiles of collections, allowing the server to remove older write-ahead log
  logfiles. Figures of collections will be updated when data are moved from the
  write-ahead log into the journals or datafiles of collections.

  Cross-collection transactions in ArangoDB should benefit considerably by this
  change, as less writes than in previous versions are required to ensure the data
  of multiple collections are atomically and durably committed. All data-modifying
  operations inside transactions (insert, update, remove) will write their
  operations into the write-ahead log directly, making transactions with multiple
  operations also require less physical memory than in previous versions of ArangoDB,
  that required all transaction data to fit into RAM.

  The `_trx` system collection is not used anymore in ArangoDB 2.2 and its usage is
  discouraged.

  The data in the write-ahead log can also be used in the replication context.
  The `_replication` collection that was used in previous versions of ArangoDB to
  store all changes on the server is not used anymore in ArangoDB 2.2. Instead,
  slaves can read from a master's write-ahead log to get informed about most
  recent changes. This removes the need to store data-modifying operations in
  both the actual place and the `_replication` collection.

* removed startup option `--server.disable-replication-logger`

  This option is superfluous in ArangoDB 2.2. There is no dedicated replication
  logger in ArangoDB 2.2. There is now always the write-ahead log, and it is also
  used as the server's replication log. Specifying the startup option
  `--server.disable-replication-logger` will do nothing in ArangoDB 2.2, but the
  option should not be used anymore as it might be removed in a future version.

* changed behavior of replication logger

  There is no dedicated replication logger in ArangoDB 2.2 as there is the
  write-ahead log now. The existing APIs for starting and stopping the replication
  logger still exist in ArangoDB 2.2 for downwards-compatibility, but calling
  the start or stop operations are no-ops in ArangoDB 2.2. When querying the
  replication logger status via the API, the server will always report that the
  replication logger is running. Configuring the replication logger is a no-op
  in ArangoDB 2.2, too. Changing the replication logger configuration has no
  effect. Instead, the write-ahead log configuration can be changed.

* removed MRuby integration for arangod

  ArangoDB had an experimental MRuby integration in some of the publish builds.
  This wasn't continuously developed, and so it has been removed in ArangoDB 2.2.

  This change has led to the following startup options being superfluous:

  - `--ruby.gc-interval`
  - `--ruby.action-directory`
  - `--ruby.modules-path`
  - `--ruby.startup-directory`

  Specifying these startup options will do nothing in ArangoDB 2.2, but the
  options should be avoided from now on as they might be removed in future versions.

* reclaim index memory when last document in collection is deleted

  Previously, deleting documents from a collection did not lead to index sizes being
  reduced. Instead, the already allocated index memory was re-used when a collection
  was refilled.

  Now, index memory for primary indexes and hash indexes is reclaimed instantly when
  the last document from a collection is removed.

* inlined and optimized functions in hash indexes

* added AQL TRANSLATE function

  This function can be used to perform lookups from static lists, e.g.

      LET countryNames = { US: "United States", UK: "United Kingdom", FR: "France" }
      RETURN TRANSLATE("FR", countryNames)

* fixed datafile debugger

* fixed check-version for empty directory

* moved try/catch block to the top of routing chain

* added mountedApp function for foxx-manager

* fixed issue #883: arango 2.1 - when starting multi-machine cluster, UI web
  does not change to cluster overview

* fixed dfdb: should not start any other V8 threads

* cleanup of version-check, added module org/arangodb/database-version,
  added --check-version option

* fixed issue #881: [2.1.0] Bombarded (every 10 sec or so) with
  "WARNING format string is corrupt" when in non-system DB Dashboard

* specialized primary index implementation to allow faster hash table
  rebuilding and reduce lookups in datafiles for the actual value of `_key`.

* issue #862: added `--overwrite` option to arangoimp

* removed number of property lookups for documents during AQL queries that
  access documents

* prevent buffering of long print results in arangosh's and arangod's print
  command

  this change will emit buffered intermediate print results and discard the
  output buffer to quickly deliver print results to the user, and to prevent
  constructing very large buffers for large results

* removed sorting of attribute names for use in a collection's shaper

  sorting attribute names was done on document insert to keep attributes
  of a collection in sorted order for faster comparisons. The sort order
  of attributes was only used in one particular and unlikely case, so it
  was removed. Collections with many different attribute names should
  benefit from this change by faster inserts and slightly less memory usage.

* fixed a bug in arangodump which got the collection name in _from and _to
  attributes of edges wrong (all were "_unknown")

* fixed a bug in arangorestore which did not recognize wrong _from and _to
  attributes of edges

* improved error detection and reporting in arangorestore


v2.1.1 (2014-06-06)
-------------------

* fixed dfdb: should not start any other V8 threads

* signature for collection functions was modified

  The basic change was the substitution of the input parameter of the
  function by an generic options object which can contain multiple
  option parameter of the function.
  Following functions were modified
  remove
  removeBySample
  replace
  replaceBySample
  update
  updateBySample

  Old signature is yet supported but it will be removed in future versions

v2.1.0 (2014-05-29)
-------------------

* implemented upgrade procedure for clusters

* fixed communication issue with agency which prevented reconnect
  after an agent failure

* fixed cluster dashboard in the case that one but not all servers
  in the cluster are down

* fixed a bug with coordinators creating local database objects
  in the wrong order (_system needs to be done first)

* improved cluster dashboard


v2.1.0-rc2 (2014-05-25)
-----------------------

* fixed issue #864: Inconsistent behavior of AQL REVERSE(list) function


v2.1.0-rc1 (XXXX-XX-XX)
-----------------------

* added server-side periodic task management functions:

  - require("org/arangodb/tasks").register(): registers a periodic task
  - require("org/arangodb/tasks").unregister(): unregisters and removes a
    periodic task
  - require("org/arangodb/tasks").get(): retrieves a specific tasks or all
    existing tasks

  the previous undocumented function `internal.definePeriodic` is now
  deprecated and will be removed in a future release.

* decrease the size of some seldom used system collections on creation.

  This will make these collections use less disk space and mapped memory.

* added AQL date functions

* added AQL FLATTEN() list function

* added index memory statistics to `db.<collection>.figures()` function

  The `figures` function will now return a sub-document `indexes`, which lists
  the number of indexes in the `count` sub-attribute, and the total memory
  usage of the indexes in bytes in the `size` sub-attribute.

* added AQL CURRENT_DATABASE() function

  This function returns the current database's name.

* added AQL CURRENT_USER() function

  This function returns the current user from an AQL query. The current user is the
  username that was specified in the `Authorization` HTTP header of the request. If
  authentication is turned off or the query was executed outside a request context,
  the function will return `null`.

* fixed issue #796: Searching with newline chars broken?

  fixed slightly different handling of backslash escape characters in a few
  AQL functions. Now handling of escape sequences should be consistent, and
  searching for newline characters should work the same everywhere

* added OpenSSL version check for configure

  It will report all OpenSSL versions < 1.0.1g as being too old.
  `configure` will only complain about an outdated OpenSSL version but not stop.

* require C++ compiler support (requires g++ 4.8, clang++ 3.4 or Visual Studio 13)

* less string copying returning JSONified documents from ArangoDB, e.g. via
  HTTP GET `/_api/document/<collection>/<document>`

* issue #798: Lower case http headers from arango

  This change allows returning capitalized HTTP headers, e.g.
  `Content-Length` instead of `content-length`.
  The HTTP spec says that headers are case-insensitive, but
  in fact several clients rely on a specific case in response
  headers.
  This change will capitalize HTTP headers if the `X-Arango-Version`
  request header is sent by the client and contains a value of at
  least `20100` (for version 2.1). The default value for the
  compatibility can also be set at server start, using the
  `--server.default-api-compatibility` option.

* simplified usage of `db._createStatement()`

  Previously, the function could not be called with a query string parameter as
  follows:

      db._createStatement(queryString);

  Calling it as above resulted in an error because the function expected an
  object as its parameter. From now on, it's possible to call the function with
  just the query string.

* make ArangoDB not send back a `WWW-Authenticate` header to a client in case the
  client sends the `X-Omit-WWW-Authenticate` HTTP header.

  This is done to prevent browsers from showing their built-in HTTP authentication
  dialog for AJAX requests that require authentication.
  ArangoDB will still return an HTTP 401 (Unauthorized) if the request doesn't
  contain valid credentials, but it will omit the `WWW-Authenticate` header,
  allowing clients to bypass the browser's authentication dialog.

* added REST API method HTTP GET `/_api/job/job-id` to query the status of an
  async job without potentially fetching it from the list of done jobs

* fixed non-intuitive behavior in jobs API: previously, querying the status
  of an async job via the API HTTP PUT `/_api/job/job-id` removed a currently
  executing async job from the list of queryable jobs on the server.
  Now, when querying the result of an async job that is still executing,
  the job is kept in the list of queryable jobs so its result can be fetched
  by a subsequent request.

* use a new data structure for the edge index of an edge collection. This
  improves the performance for the creation of the edge index and in
  particular speeds up removal of edges in graphs. Note however that
  this change might change the order in which edges starting at
  or ending in a vertex are returned. However, this order was never
  guaranteed anyway and it is not sensible to guarantee any particular
  order.

* provide a size hint to edge and hash indexes when initially filling them
  this will lead to less re-allocations when populating these indexes

  this may speed up building indexes when opening an existing collection

* don't requeue identical context methods in V8 threads in case a method is
  already registered

* removed arangod command line option `--database.remove-on-compacted`

* export the sort attribute for graph traversals to the HTTP interface

* add support for arangodump/arangorestore for clusters


v2.0.8 (XXXX-XX-XX)
-------------------

* fixed too-busy iteration over skiplists

  Even when a skiplist query was restricted by a limit clause, the skiplist
  index was queried without the limit. this led to slower-than-necessary
  execution times.

* fixed timeout overflows on 32 bit systems

  this bug has led to problems when select was called with a high timeout
  value (2000+ seconds) on 32bit systems that don't have a forgiving select
  implementation. when the call was made on these systems, select failed
  so no data would be read or sent over the connection

  this might have affected some cluster-internal operations.

* fixed ETCD issues on 32 bit systems

  ETCD was non-functional on 32 bit systems at all. The first call to the
  watch API crashed it. This was because atomic operations worked on data
  structures that were not properly aligned on 32 bit systems.

* fixed issue #848: db.someEdgeCollection.inEdge does not return correct
  value when called the 2nd time after a .save to the edge collection


v2.0.7 (2014-05-05)
-------------------

* issue #839: Foxx Manager missing "unfetch"

* fixed a race condition at startup

  this fixes undefined behavior in case the logger was involved directly at
  startup, before the logger initialization code was called. This should have
  occurred only for code that was executed before the invocation of main(),
  e.g. during ctor calls of statically defined objects.


v2.0.6 (2014-04-22)
-------------------

* fixed issue #835: arangosh doesn't show correct database name



v2.0.5 (2014-04-21)
-------------------

* Fixed a caching problem in IE JS Shell

* added cancelation for async jobs

* upgraded to new gyp for V8

* new Windows installer


v2.0.4 (2014-04-14)
-------------------

* fixed cluster authentication front-end issues for Firefox and IE, there are
  still problems with Chrome


v2.0.3 (2014-04-14)
-------------------

* fixed AQL optimizer bug

* fixed front-end issues

* added password change dialog


v2.0.2 (2014-04-06)
-------------------

* during cluster startup, do not log (somewhat expected) connection errors with
  log level error, but with log level info

* fixed dashboard modals

* fixed connection check for cluster planning front end: firefox does
  not support async:false

* document how to persist a cluster plan in order to relaunch an existing
  cluster later


v2.0.1 (2014-03-31)
-------------------

* make ArangoDB not send back a `WWW-Authenticate` header to a client in case the
  client sends the `X-Omit-WWW-Authenticate` HTTP header.

  This is done to prevent browsers from showing their built-in HTTP authentication
  dialog for AJAX requests that require authentication.
  ArangoDB will still return an HTTP 401 (Unauthorized) if the request doesn't
  contain valid credentials, but it will omit the `WWW-Authenticate` header,
  allowing clients to bypass the browser's authentication dialog.

* fixed isses in arango-dfdb:

  the dfdb was not able to unload certain system collections, so these couldn't be
  inspected with the dfdb sometimes. Additionally, it did not truncate corrupt
  markers from datafiles under some circumstances

* added `changePassword` attribute for users

* fixed non-working "save" button in collection edit view of web interface
  clicking the save button did nothing. one had to press enter in one of the input
  fields to send modified form data

* fixed V8 compile error on MacOS X

* prevent `body length: -9223372036854775808` being logged in development mode for
  some Foxx HTTP responses

* fixed several bugs in web interface dashboard

* fixed issue #783: coffee script not working in manifest file

* fixed issue #783: coffee script not working in manifest file

* fixed issue #781: Cant save current query from AQL editor ui

* bumped version in `X-Arango-Version` compatibility header sent by arangosh and other
  client tools from `1.5` to `2.0`.

* fixed startup options for arango-dfdb, added details option for arango-dfdb

* fixed display of missing error messages and codes in arangosh

* when creating a collection via the web interface, the collection type was always
  "document", regardless of the user's choice


v2.0.0 (2014-03-10)
-------------------

* first 2.0 release


v2.0.0-rc2 (2014-03-07)
-----------------------

* fixed cluster authorization


v2.0.0-rc1 (2014-02-28)
-----------------------

* added sharding :-)

* added collection._dbName attribute to query the name of the database from a collection

  more detailed documentation on the sharding and cluster features can be found in the user
  manual, section **Sharding**

* INCOMPATIBLE CHANGE: using complex values in AQL filter conditions with operators other
  than equality (e.g. >=, >, <=, <) will disable usage of skiplist indexes for filter
  evaluation.

  For example, the following queries will be affected by change:

      FOR doc IN docs FILTER doc.value < { foo: "bar" } RETURN doc
      FOR doc IN docs FILTER doc.value >= [ 1, 2, 3 ] RETURN doc

  The following queries will not be affected by the change:

      FOR doc IN docs FILTER doc.value == 1 RETURN doc
      FOR doc IN docs FILTER doc.value == "foo" RETURN doc
      FOR doc IN docs FILTER doc.value == [ 1, 2, 3 ] RETURN doc
      FOR doc IN docs FILTER doc.value == { foo: "bar" } RETURN doc

* INCOMPATIBLE CHANGE: removed undocumented method `collection.saveOrReplace`

  this feature was never advertised nor documented nor tested.

* INCOMPATIBLE CHANGE: removed undocumented REST API method `/_api/simple/BY-EXAMPLE-HASH`

  this feature was never advertised nor documented nor tested.

* added explicit startup parameter `--server.reuse-address`

  This flag can be used to control whether sockets should be acquired with the SO_REUSEADDR
  flag.

  Regardless of this setting, sockets on Windows are always acquired using the
  SO_EXCLUSIVEADDRUSE flag.

* removed undocumented REST API method GET `/_admin/database-name`

* added user validation API at POST `/_api/user/<username>`

* slightly improved users management API in `/_api/user`:

  Previously, when creating a new user via HTTP POST, the username needed to be
  passed in an attribute `username`. When users were returned via this API,
  the usernames were returned in an attribute named `user`. This was slightly
  confusing and was changed in 2.0 as follows:

  - when adding a user via HTTP POST, the username can be specified in an attribute
  `user`. If this attribute is not used, the API will look into the attribute `username`
  as before and use that value.
  - when users are returned via HTTP GET, the usernames are still returned in an
    attribute `user`.

  This change should be fully downwards-compatible with the previous version of the API.

* added AQL SLICE function to extract slices from lists

* made module loader more node compatible

* the startup option `--javascript.package-path` for arangosh is now deprecated and does
  nothing. Using it will not cause an error, but the option is ignored.

* added coffee script support

* Several UI improvements.

* Exchanged icons in the graphviewer toolbar

* always start networking and HTTP listeners when starting the server (even in
  console mode)

* allow vertex and edge filtering with user-defined functions in TRAVERSAL,
  TRAVERSAL_TREE and SHORTEST_PATH AQL functions:

      // using user-defined AQL functions for edge and vertex filtering
      RETURN TRAVERSAL(friends, friendrelations, "friends/john", "outbound", {
        followEdges: "myfunctions::checkedge",
        filterVertices: "myfunctions::checkvertex"
      })

      // using the following custom filter functions
      var aqlfunctions = require("org/arangodb/aql/functions");
      aqlfunctions.register("myfunctions::checkedge", function (config, vertex, edge, path) {
        return (edge.type !== 'dislikes'); // don't follow these edges
      }, false);

      aqlfunctions.register("myfunctions::checkvertex", function (config, vertex, path) {
        if (vertex.isDeleted || ! vertex.isActive) {
          return [ "prune", "exclude" ]; // exclude these and don't follow them
        }
        return [ ]; // include everything else
      }, false);

* fail if invalid `strategy`, `order` or `itemOrder` attribute values
  are passed to the AQL TRAVERSAL function. Omitting these attributes
  is not considered an error, but specifying an invalid value for any
  of these attributes will make an AQL query fail.

* issue #751: Create database through API should return HTTP status code 201

  By default, the server now returns HTTP 201 (created) when creating a new
  database successfully. To keep compatibility with older ArangoDB versions, the
  startup parameter `--server.default-api-compatibility` can be set to a value
  of `10400` to indicate API compatibility with ArangoDB 1.4. The compatibility
  can also be enforced by setting the `X-Arango-Version` HTTP header in a
  client request to this API on a per-request basis.

* allow direct access from the `db` object to collections whose names start
  with an underscore (e.g. db._users).

  Previously, access to such collections via the `db` object was possible from
  arangosh, but not from arangod (and thus Foxx and actions). The only way
  to access such collections from these places was via the `db._collection(<name>)`
  workaround.

* allow `\n` (as well as `\r\n`) as line terminator in batch requests sent to
  `/_api/batch` HTTP API.

* use `--data-binary` instead of `--data` parameter in generated cURL examples

* issue #703: Also show path of logfile for fm.config()

* issue #675: Dropping a collection used in "graph" module breaks the graph

* added "static" Graph.drop() method for graphs API

* fixed issue #695: arangosh server.password error

* use pretty-printing in `--console` mode by default

* simplified ArangoDB startup options

  Some startup options are now superfluous or their usage is simplified. The
  following options have been changed:

  * `--javascript.modules-path`: this option has been removed. The modules paths
    are determined by arangod and arangosh automatically based on the value of
    `--javascript.startup-directory`.

    If the option is set on startup, it is ignored so startup will not abort with
    an error `unrecognized option`.

  * `--javascript.action-directory`: this option has been removed. The actions
    directory is determined by arangod automatically based on the value of
    `--javascript.startup-directory`.

    If the option is set on startup, it is ignored so startup will not abort with
    an error `unrecognized option`.

  * `--javascript.package-path`: this option is still available but it is not
    required anymore to set the standard package paths (e.g. `js/npm`). arangod
    will automatically use this standard package path regardless of whether it
    was specified via the options.

    It is possible to use this option to add additional package paths to the
    standard value.

  Configuration files included with arangod are adjusted accordingly.

* layout of the graphs tab adapted to better fit with the other tabs

* database selection is moved to the bottom right corner of the web interface

* removed priority queue index type

  this feature was never advertised nor documented nor tested.

* display internal attributes in document source view of web interface

* removed separate shape collections

  When upgrading to ArangoDB 2.0, existing collections will be converted to include
  shapes and attribute markers in the datafiles instead of using separate files for
  shapes.

  When a collection is converted, existing shapes from the SHAPES directory will
  be written to a new datafile in the collection directory, and the SHAPES directory
  will be removed afterwards.

  This saves up to 2 MB of memory and disk space for each collection
  (savings are higher, the less different shapes there are in a collection).
  Additionally, one less file descriptor per opened collection will be used.

  When creating a new collection, the amount of sync calls may be reduced. The same
  may be true for documents with yet-unknown shapes. This may help performance
  in these cases.

* added AQL functions `NTH` and `POSITION`

* added signal handler for arangosh to save last command in more cases

* added extra prompt placeholders for arangosh:
  - `%e`: current endpoint
  - `%u`: current user

* added arangosh option `--javascript.gc-interval` to control amount of
  garbage collection performed by arangosh

* fixed issue #651: Allow addEdge() to take vertex ids in the JS library

* removed command-line option `--log.format`

  In previous versions, this option did not have an effect for most log messages, so
  it got removed.

* removed C++ logger implementation

  Logging inside ArangoDB is now done using the LOG_XXX() macros. The LOGGER_XXX()
  macros are gone.

* added collection status "loading"


v1.4.16 (XXXX-XX-XX)
--------------------

* fixed too eager datafile deletion

  this issue could have caused a crash when the compaction had marked datafiles as obsolete
  and they were removed while "old" temporary query results still pointed to the old datafile
  positions

* fixed issue #826: Replication fails when a collection's configuration changes


v1.4.15 (2014-04-19)
--------------------

* bugfix for AQL query optimizer

  the following type of query was too eagerly optimized, leading to errors in code-generation:

      LET a = (FOR i IN [] RETURN i) LET b = (FOR i IN [] RETURN i) RETURN 1

  the problem occurred when both lists in the subqueries were empty. In this case invalid code
  was generated and the query couldn't be executed.


v1.4.14 (2014-04-05)
--------------------

* fixed race conditions during shape / attribute insertion

  A race condition could have led to spurious `cannot find attribute #xx` or
  `cannot find shape #xx` (where xx is a number) warning messages being logged
  by the server. This happened when a new attribute was inserted and at the same
  time was queried by another thread.

  Also fixed a race condition that may have occurred when a thread tried to
  access the shapes / attributes hash tables while they were resized. In this
  cases, the shape / attribute may have been hashed to a wrong slot.

* fixed a memory barrier / cpu synchronization problem with libev, affecting
  Windows with Visual Studio 2013 (probably earlier versions are affected, too)

  The issue is described in detail here:
  http://lists.schmorp.de/pipermail/libev/2014q1/002318.html


v1.4.13 (2014-03-14)
--------------------

* added diagnostic output for Foxx application upload

* allow dump & restore from ArangoDB 1.4 with an ArangoDB 2.0 server

* allow startup options `temp-path` and `default-language` to be specified from the arangod
  configuration file and not only from the command line

* fixed too eager compaction

  The compaction will now wait for several seconds before trying to re-compact the same
  collection. Additionally, some other limits have been introduced for the compaction.


v1.4.12 (2014-03-05)
--------------------

* fixed display bug in web interface which caused the following problems:
  - documents were displayed in web interface as being empty
  - document attributes view displayed many attributes with content "undefined"
  - document source view displayed many attributes with name "TYPEOF" and value "undefined"
  - an alert popping up in the browser with message "Datatables warning..."

* re-introduced old-style read-write locks to supports Windows versions older than
  Windows 2008R2 and Windows 7. This should re-enable support for Windows Vista and
  Windows 2008.


v1.4.11 (2014-02-27)
--------------------

* added SHORTEST_PATH AQL function

  this calculates the shortest paths between two vertices, using the Dijkstra
  algorithm, employing a min-heap

  By default, ArangoDB does not know the distance between any two vertices and
  will use a default distance of 1. A custom distance function can be registered
  as an AQL user function to make the distance calculation use any document
  attributes or custom logic:

      RETURN SHORTEST_PATH(cities, motorways, "cities/CGN", "cities/MUC", "outbound", {
        paths: true,
        distance: "myfunctions::citydistance"
      })

      // using the following custom distance function
      var aqlfunctions = require("org/arangodb/aql/functions");
      aqlfunctions.register("myfunctions::distance", function (config, vertex1, vertex2, edge) {
        return Math.sqrt(Math.pow(vertex1.x - vertex2.x) + Math.pow(vertex1.y - vertex2.y));
      }, false);

* fixed bug in Graph.pathTo function

* fixed small memleak in AQL optimizer

* fixed access to potentially uninitialized variable when collection had a cap constraint


v1.4.10 (2014-02-21)
--------------------

* fixed graph constructor to allow graph with some parameter to be used

* added node.js "events" and "stream"

* updated npm packages

* added loading of .json file

* Fixed http return code in graph api with waitForSync parameter.

* Fixed documentation in graph, simple and index api.

* removed 2 tests due to change in ruby library.

* issue #756: set access-control-expose-headers on CORS response

  the following headers are now whitelisted by ArangoDB in CORS responses:
  - etag
  - content-encoding
  - content-length
  - location
  - server
  - x-arango-errors
  - x-arango-async-id


v1.4.9 (2014-02-07)
-------------------

* return a document's current etag in response header for HTTP HEAD requests on
  documents that return an HTTP 412 (precondition failed) error. This allows
  retrieving the document's current revision easily.

* added AQL function `SKIPLIST` to directly access skiplist indexes from AQL

  This is a shortcut method to use a skiplist index for retrieving specific documents in
  indexed order. The function capability is rather limited, but it may be used
  for several cases to speed up queries. The documents are returned in index order if
  only one condition is used.

      /* return all documents with mycollection.created > 12345678 */
      FOR doc IN SKIPLIST(mycollection, { created: [[ '>', 12345678 ]] })
        RETURN doc

      /* return first document with mycollection.created > 12345678 */
      FOR doc IN SKIPLIST(mycollection, { created: [[ '>', 12345678 ]] }, 0, 1)
        RETURN doc

      /* return all documents with mycollection.created between 12345678 and 123456790 */
      FOR doc IN SKIPLIST(mycollection, { created: [[ '>', 12345678 ], [ '<=', 123456790 ]] })
        RETURN doc

      /* return all documents with mycollection.a equal 1 and .b equal 2 */
      FOR doc IN SKIPLIST(mycollection, { a: [[ '==', 1 ]], b: [[ '==', 2 ]] })
        RETURN doc

  The function requires a skiplist index with the exact same attributes to
  be present on the specified collection. All attributes present in the skiplist
  index must be specified in the conditions specified for the `SKIPLIST` function.
  Attribute declaration order is important, too: attributes must be specified in the
  same order in the condition as they have been declared in the skiplist index.

* added command-line option `--server.disable-authentication-unix-sockets`

  with this option, authentication can be disabled for all requests coming
  in via UNIX domain sockets, enabling clients located on the same host as
  the ArangoDB server to connect without authentication.
  Other connections (e.g. TCP/IP) are not affected by this option.

  The default value for this option is `false`.
  Note: this option is only supported on platforms that support Unix domain
  sockets.

* call global arangod instance destructor on shutdown

* issue #755: TRAVERSAL does not use strategy, order and itemOrder options

  these options were not honored when configuring a traversal via the AQL
  TRAVERSAL function. Now, these options are used if specified.

* allow vertex and edge filtering with user-defined functions in TRAVERSAL,
  TRAVERSAL_TREE and SHORTEST_PATH AQL functions:

      // using user-defined AQL functions for edge and vertex filtering
      RETURN TRAVERSAL(friends, friendrelations, "friends/john", "outbound", {
        followEdges: "myfunctions::checkedge",
        filterVertices: "myfunctions::checkvertex"
      })

      // using the following custom filter functions
      var aqlfunctions = require("org/arangodb/aql/functions");
      aqlfunctions.register("myfunctions::checkedge", function (config, vertex, edge, path) {
        return (edge.type !== 'dislikes'); // don't follow these edges
      }, false);

      aqlfunctions.register("myfunctions::checkvertex", function (config, vertex, path) {
        if (vertex.isDeleted || ! vertex.isActive) {
          return [ "prune", "exclude" ]; // exclude these and don't follow them
        }
        return [ ]; // include everything else
      }, false);

* issue #748: add vertex filtering to AQL's TRAVERSAL[_TREE]() function


v1.4.8 (2014-01-31)
-------------------

* install foxx apps in the web interface

* fixed a segfault in the import API


v1.4.7 (2014-01-23)
-------------------

* issue #744: Add usage example arangoimp from Command line

* issue #738: added __dirname, __filename pseudo-globals. Fixes #733. (@by pluma)

* mount all Foxx applications in system apps directory on startup


v1.4.6 (2014-01-20)
-------------------

* issue #736: AQL function to parse collection and key from document handle

* added fm.rescan() method for Foxx-Manager

* fixed issue #734: foxx cookie and route problem

* added method `fm.configJson` for arangosh

* include `startupPath` in result of API `/_api/foxx/config`


v1.4.5 (2014-01-15)
-------------------

* fixed issue #726: Alternate Windows Install Method

* fixed issue #716: dpkg -P doesn't remove everything

* fixed bugs in description of HTTP API `_api/index`

* fixed issue #732: Rest API GET revision number

* added missing documentation for several methods in HTTP API `/_api/edge/...`

* fixed typos in description of HTTP API `_api/document`

* defer evaluation of AQL subqueries and logical operators (lazy evaluation)

* Updated font in WebFrontend, it now contains a version that renders properly on Windows

* generally allow function return values as call parameters to AQL functions

* fixed potential deadlock in global context method execution

* added override file "arangod.conf.local" (and co)


v1.4.4 (2013-12-24)
-------------------

* uid and gid are now set in the scripts, there is no longer a separate config file for
  arangod when started from a script

* foxx-manager is now an alias for arangosh

* arango-dfdb is now an alias for arangod, moved from bin to sbin

* changed from readline to linenoise for Windows

* added --install-service and --uninstall-service for Windows

* removed --daemon and --supervisor for Windows

* arangosh and arangod now uses the config-file which maps the binary name, i. e. if you
  rename arangosh to foxx-manager it will use the config file foxx-manager.conf

* fixed lock file for Windows

* fixed issue #711, #687: foxx-manager throws internal errors

* added `--server.ssl-protocol` option for client tools
  this allows connecting from arangosh, arangoimp, arangoimp etc. to an ArangoDB
  server that uses a non-default value for `--server.ssl-protocol`. The default
  value for the SSL protocol is 4 (TLSv1). If the server is configured to use a
  different protocol, it was not possible to connect to it with the client tools.

* added more detailed request statistics

  This adds the number of async-executed HTTP requests plus the number of HTTP
  requests per individual HTTP method type.

* added `--force` option for arangorestore
  this option allows continuing a restore operation even if the server reports errors
  in the middle of the restore operation

* better error reporting for arangorestore
  in case the server returned an HTTP error, arangorestore previously reported this
  error as `internal error` without any details only. Now server-side errors are
  reported by arangorestore with the server's error message

* include more system collections in dumps produced by arangodump
  previously some system collections were intentionally excluded from dumps, even if the
  dump was run with `--include-system-collections`. for example, the collections `_aal`,
  `_modules`, `_routing`, and `_users` were excluded. This makes sense in a replication
  context but not always in a dump context.
  When specifying `--include-system-collections`, arangodump will now include the above-
  mentioned collections in the dump, too. Some other system collections are still excluded
  even when the dump is run with `--include-system-collections`, for example `_replication`
  and `_trx`.

* fixed issue #701: ArangoStatement undefined in arangosh

* fixed typos in configuration files


v1.4.3 (2013-11-25)
-------------------

* fixed a segfault in the AQL optimizer, occurring when a constant non-list value was
  used on the right-hand side of an IN operator that had a collection attribute on the
  left-hand side

* issue #662:

  Fixed access violation errors (crashes) in the Windows version, occurring under some
  circumstances when accessing databases with multiple clients in parallel

* fixed issue #681: Problem with ArchLinux PKGBUILD configuration


v1.4.2 (2013-11-20)
-------------------

* fixed issue #669: Tiny documentation update

* ported Windows version to use native Windows API SRWLocks (slim read-write locks)
  and condition variables instead of homemade versions

  MSDN states the following about the compatibility of SRWLocks and Condition Variables:

      Minimum supported client:
      Windows Server 2008 [desktop apps | Windows Store apps]

      Minimum supported server:
      Windows Vista [desktop apps | Windows Store apps]

* fixed issue #662: ArangoDB on Windows hanging

  This fixes a deadlock issue that occurred on Windows when documents were written to
  a collection at the same time when some other thread tried to drop the collection.

* fixed file-based logging in Windows

  the logger complained on startup if the specified log file already existed

* fixed startup of server in daemon mode (`--daemon` startup option)

* fixed a segfault in the AQL optimizer

* issue #671: Method graph.measurement does not exist

* changed Windows condition variable implementation to use Windows native
  condition variables

  This is an attempt to fix spurious Windows hangs as described in issue #662.

* added documentation for JavaScript traversals

* added --code-page command-line option for Windows version of arangosh

* fixed a problem when creating edges via the web interface.

  The problem only occurred if a collection was created with type "document
  collection" via the web interface, and afterwards was dropped and re-created
  with type "edge collection". If the web interface page was not reloaded,
  the old collection type (document) was cached, making the subsequent creation
  of edges into the (seeming-to-be-document) collection fail.

  The fix is to not cache the collection type in the web interface. Users of
  an older version of the web interface can reload the collections page if they
  are affected.

* fixed a caching problem in arangosh: if a collection was created using the web
  interface, and then removed via arangosh, arangosh did not actually drop the
  collection due to caching.

  Because the `drop` operation was not carried out, this caused misleading error
  messages when trying to re-create the collection (e.g. `cannot create collection:
  duplicate name`).

* fixed ALT-introduced characters for arangosh console input on Windows

  The Windows readline port was not able to handle characters that are built
  using CTRL or ALT keys. Regular characters entered using the CTRL or ALT keys
  were silently swallowed and not passed to the terminal input handler.

  This did not seem to cause problems for the US keyboard layout, but was a
  severe issue for keyboard layouts that require the ALT (or ALT-GR) key to
  construct characters. For example, entering the character `{` with a German
  keyboard layout requires pressing ALT-GR + 9.

* fixed issue #665: Hash/skiplist combo madness bit my ass

  this fixes a problem with missing/non-deterministic rollbacks of inserts in
  case of a unique constraint violation into a collection with multiple secondary
  indexes (with at least one of them unique)

* fixed issue #664: ArangoDB installer on Windows requires drive c:

* partly fixed issue #662: ArangoDB on Windows hanging

  This fixes dropping databases on Windows. In previous 1.4 versions on Windows,
  one shape collection file was not unloaded and removed when dropping a database,
  leaving one directory and one shape collection file in the otherwise-dropped
  database directory.

* fixed issue #660: updated documentation on indexes


v1.4.1 (2013-11-08)
-------------------

* performance improvements for skip-list deletes


v1.4.1-rc1 (2013-11-07)
-----------------------

* fixed issue #635: Web-Interface should have a "Databases" Menu for Management

* fixed issue #624: Web-Interface is missing a Database selector

* fixed segfault in bitarray query

* fixed issue #656: Cannot create unique index through web interface

* fixed issue #654: bitarray index makes server down

* fixed issue #653: Slow query

* fixed issue #650: Randomness of any() should be improved

* made AQL `DOCUMENT()` function polymorphic and work with just one parameter.

  This allows using the `DOCUMENT` function like this:

      DOCUMENT('users/john')
      DOCUMENT([ 'users/john', 'users/amy' ])

  in addition to the existing use cases:

      DOCUMENT(users, 'users/john')
      DOCUMENT(users, 'john')
      DOCUMENT(users, [ 'users/john' ])
      DOCUMENT(users, [ 'users/john', 'users/amy' ])
      DOCUMENT(users, [ 'john', 'amy' ])

* simplified usage of ArangoDB batch API

  It is not necessary anymore to send the batch boundary in the HTTP `Content-Type`
  header. Previously, the batch API expected the client to send a Content-Type header
  of`multipart/form-data; boundary=<some boundary value>`. This is still supported in
  ArangoDB 2.0, but clients can now also omit this header. If the header is not
  present in a client request, ArangoDB will ignore the request content type and
  read the MIME boundary from the beginning of the request body.

  This also allows using the batch API with the Swagger "Try it out" feature (which is
  not too good at sending a different or even dynamic content-type request header).

* added API method GET `/_api/database/user`

  This returns the list of databases a specific user can see without changing the
  username/passwd.

* issue #424: Documentation about IDs needs to be upgraded


v1.4.0 (2013-10-29)
-------------------

* fixed issue #648: /batch API is missing from Web Interface API Documentation (Swagger)

* fixed issue #647: Icon tooltips missing

* fixed issue #646: index creation in web interface

* fixed issue #645: Allow jumping from edge to linked vertices

* merged PR for issue #643: Some minor corrections and a link to "Downloads"

* fixed issue #642: Completion of error handling

* fixed issue #639: compiling v1.4 on maverick produces warnings on -Wstrict-null-sentinel

* fixed issue #634: Web interface bug: Escape does not always propagate

* fixed issue #620: added startup option `--server.default-api-compatibility`

  This adds the following changes to the ArangoDB server and clients:
  - the server provides a new startup option `--server.default-api-compatibility`.
    This option can be used to determine the compatibility of (some) server API
    return values. The value for this parameter is a server version number,
    calculated as follows: `10000 * major + 100 * minor` (e.g. `10400` for ArangoDB
    1.3). The default value is `10400` (1.4), the minimum allowed value is `10300`
    (1.3).

    When setting this option to a value lower than the current server version,
    the server might respond with old-style results to "old" clients, increasing
    compatibility with "old" (non-up-to-date) clients.

  - the server will on each incoming request check for an HTTP header
    `x-arango-version`. Clients can optionally set this header to the API
    version number they support. For example, if a client sends the HTTP header
    `x-arango-version: 10300`, the server will pick this up and might send ArangoDB
    1.3-style responses in some situations.

    Setting either the startup parameter or using the HTTP header (or both) allows
    running "old" clients with newer versions of ArangoDB, without having to adjust
    the clients too much.

  - the `location` headers returned by the server for the APIs `/_api/document/...`
    and `/_api/collection/...` will have different values depending on the used API
    version. If the API compatibility is `10300`, the `location` headers returned
    will look like this:

        location: /_api/document/....

    whereas when an API compatibility of `10400` or higher is used, the `location`
    headers will look like this:

        location: /_db/<database name>/_api/document/...

  Please note that even in the presence of this, old API versions still may not
  be supported forever by the server.

* fixed issue #643: Some minor corrections and a link to "Downloads" by @frankmayer

* started issue #642: Completion of error handling

* fixed issue #639: compiling v1.4 on maverick produces warnings on
  -Wstrict-null-sentinel

* fixed issue #621: Standard Config needs to be fixed

* added function to manage indexes (web interface)

* improved server shutdown time by signaling shutdown to applicationserver,
  logging, cleanup and compactor threads

* added foxx-manager `replace` command

* added foxx-manager `installed` command (a more intuitive alias for `list`)

* fixed issue #617: Swagger API is missing '/_api/version'

* fixed issue #615: Swagger API: Some commands have no parameter entry forms

* fixed issue #614: API : Typo in : Request URL /_api/database/current

* fixed issue #609: Graph viz tool - different background color

* fixed issue #608: arangosh config files - eventually missing in the manual

* fixed issue #607: Admin interface: no core documentation

* fixed issue #603: Aardvark Foxx App Manager

* fixed a bug in type-mapping between AQL user functions and the AQL layer

  The bug caused errors like the following when working with collection documents
  in an AQL user function:

      TypeError: Cannot assign to read only property '_id' of #<ShapedJson>

* create less system collections when creating a new database

  This is achieved by deferring collection creation until the collections are actually
  needed by ArangoDB. The following collections are affected by the change:
  - `_fishbowl`
  - `_structures`


v1.4.0-beta2 (2013-10-14)
-------------------------

* fixed compaction on Windows

  The compaction on Windows did not ftruncate the cleaned datafiles to a smaller size.
  This has been fixed so not only the content of the files is cleaned but also files
  are re-created with potentially smaller sizes.

* only the following system collections will be excluded from replication from now on:
  - `_replication`
  - `_trx`
  - `_users`
  - `_aal`
  - `_fishbowl`
  - `_modules`
  - `_routing`

  Especially the following system collections will now be included in replication:
  - `_aqlfunctions`
  - `_graphs`

  In previous versions of ArangoDB, all system collections were excluded from the
  replication.

  The change also caused a change in the replication logger and applier:
  in previous versions of ArangoDB, only a collection's id was logged for an operation.
  This has not caused problems for non-system collections but for system collections
  there ids might differ. In addition to a collection id ArangoDB will now also log the
  name of a collection for each replication event.

  The replication applier will now look for the collection name attribute in logged
  events preferably.

* added database selection to arango-dfdb

* provide foxx-manager, arangodump, and arangorestore in Windows build

* ArangoDB 1.4 will refuse to start if option `--javascript.app-path` is not set.

* added startup option `--server.allow-method-override`

  This option can be set to allow overriding the HTTP request method in a request using
  one of the following custom headers:

  - x-http-method-override
  - x-http-method
  - x-method-override

  This allows bypassing proxies and tools that would otherwise just let certain types of
  requests pass. Enabling this option may impose a security risk, so it should only be
  used in very controlled environments.

  The default value for this option is `false` (no method overriding allowed).

* added "details" URL parameter for bulk import API

  Setting the `details` URL parameter to `true` in a call to POST `/_api/import` will make
  the import return details about non-imported documents in the `details` attribute. If
  `details` is `false` or omitted, no `details` attribute will be present in the response.
  This is the same behavior that previous ArangoDB versions exposed.

* added "complete" option for bulk import API

  Setting the `complete` URL parameter to `true` in a call to POST `/_api/import` will make
  the import completely fail if at least one of documents cannot be imported successfully.

  It defaults to `false`, which will make ArangoDB continue importing the other documents
  from the import even if some documents cannot be imported. This is the same behavior that
  previous ArangoDB versions exposed.

* added missing swagger documentation for `/_api/log`

* calling `/_api/logs` (or `/_admin/logs`) is only permitted from the `_system` database now.

  Calling this API method for/from other database will result in an HTTP 400.

' ported fix from https://github.com/novus/nvd3/commit/0894152def263b8dee60192f75f66700cea532cc

  This prevents JavaScript errors from occurring in Chrome when in the admin interface,
  section "Dashboard".

* show current database name in web interface (bottom right corner)

* added missing documentation for /_api/import in swagger API docs

* allow specification of database name for replication sync command replication applier

  This allows syncing from a master database with a different name than the slave database.

* issue #601: Show DB in prompt

  arangosh now displays the database name as part of the prompt by default.

  Can change the prompt by using the `--prompt` option, e.g.

      > arangosh --prompt "my db is named \"%d\"> "


v1.4.0-beta1 (2013-10-01)
-------------------------

* make the Foxx manager use per-database app directories

  Each database now has its own subdirectory for Foxx applications. Each database
  can thus use different Foxx applications if required. A Foxx app for a specific
  database resides in `<app-path>/databases/<database-name>/<app-name>`.

  System apps are shared between all databases. They reside in `<app-path>/system/<app-name>`.

* only trigger an engine reset in development mode for URLs starting with `/dev/`

  This prevents ArangoDB from reloading all Foxx applications when it is not
  actually necessary.

* changed error code from 10 (bad parameter) to 1232 (invalid key generator) for
  errors that are due to an invalid key generator specification when creating a new
  collection

* automatic detection of content-type / mime-type for Foxx assets based on filenames,
  added possibility to override auto detection

* added endpoint management API at `/_api/endpoint`

* changed HTTP return code of PUT `/_api/cursor` from 400 to 404 in case a
  non-existing cursor is referred to

* issue #360: added support for asynchronous requests

  Incoming HTTP requests with the headers `x-arango-async: true` or
  `x-arango-async: store` will be answered by the server instantly with a generic
  HTTP 202 (Accepted) response.

  The actual requests will be queued and processed by the server asynchronously,
  allowing the client to continue sending other requests without waiting for the
  server to process the actually requested operation.

  The exact point in time when a queued request is executed is undefined. If an
  error occurs during execution of an asynchronous request, the client will not
  be notified by the server.

  The maximum size of the asynchronous task queue can be controlled using the new
  option `--scheduler.maximal-queue-size`. If the queue contains this many number of
  tasks and a new asynchronous request comes in, the server will reject it with an
  HTTP 500 (internal server error) response.

  Results of incoming requests marked with header `x-arango-async: true` will be
  discarded by the server immediately. Clients have no way of accessing the result
  of such asynchronously executed request. This is just _fire and forget_.

  To later retrieve the result of an asynchronously executed request, clients can
  mark a request with the header `x-arango-async: keep`. This makes the server
  store the result of the request in memory until explicitly fetched by a client
  via the `/_api/job` API. The `/_api/job` API also provides methods for basic
  inspection of which pending or already finished requests there are on the server,
  plus ways for garbage collecting unneeded results.

* Added new option `--scheduler.maximal-queue-size`.

* issue #590: Manifest Lint

* added data dump and restore tools, arangodump and arangorestore.

  arangodump can be used to create a logical dump of an ArangoDB database, or
  just dedicated collections. It can be used to dump both a collection's structure
  (properties and indexes) and data (documents).

  arangorestore can be used to restore data from a dump created with arangodump.
  arangorestore currently does not re-create any indexes, and doesn't yet handle
  referenced documents in edges properly when doing just partial restores.
  This will be fixed until 1.4 stable.

* introduced `--server.database` option for arangosh, arangoimp, and arangob.

  The option allows these client tools to use a certain database for their actions.
  In arangosh, the current database can be switched at any time using the command

      db._useDatabase(<name>);

  When no database is specified, all client tools will assume they should use the
  default database `_system`. This is done for downwards-compatibility reasons.

* added basic multi database support (alpha)

  New databases can be created using the REST API POST `/_api/database` and the
  shell command `db._createDatabase(<name>)`.

  The default database in ArangoDB is called `_system`. This database is always
  present and cannot be deleted by the user. When an older version of ArangoDB is
  upgraded to 1.4, the previously only database will automatically become the
  `_system` database.

  New databases can be created with the above commands, and can be deleted with the
  REST API DELETE `/_api/database/<name>` or the shell command `db._dropDatabase(<name>);`.

  Deleting databases is still unstable in ArangoDB 1.4 alpha and might crash the
  server. This will be fixed until 1.4 stable.

  To access a specific database via the HTTP REST API, the `/_db/<name>/` prefix
  can be used in all URLs. ArangoDB will check if an incoming request starts with
  this prefix, and will automatically pick the database name from it. If the prefix
  is not there, ArangoDB will assume the request is made for the default database
  (`_system`). This is done for downwards-compatibility reasons.

  That means, the following URL pathnames are logically identical:

      /_api/document/mycollection/1234
      /_db/_system/document/mycollection/1234

  To access a different database (e.g. `test`), the URL pathname would look like this:

      /_db/test/document/mycollection/1234

  New databases can also be created and existing databases can only be dropped from
  within the default database (`_system`). It is not possible to drop the `_system`
  database itself.

  Cross-database operations are unintended and unsupported. The intention of the
  multi-database feature is to have the possibility to have a few databases managed
  by ArangoDB in parallel, but to only access one database at a time from a connection
  or a request.

  When accessing the web interface via the URL pathname `/_admin/html/` or `/_admin/aardvark`,
  the web interface for the default database (`_system`) will be displayed.
  To access the web interface for a different database, the database name can be
  put into the URLs as a prefix, e.g. `/_db/test/_admin/html` or
  `/_db/test/_admin/aardvark`.

  All internal request handlers and also all user-defined request handlers and actions
  (including Foxx) will only get to see the unprefixed URL pathnames (i.e. excluding
  any database name prefix). This is to ensure downwards-compatibility.

  To access the name of the requested database from any action (including Foxx), use
  use `req.database`.

  For example, when calling the URL `/myapp/myaction`, the content of `req.database`
  will be `_system` (the default database because no database got specified) and the
  content of `req.url` will be `/myapp/myaction`.

  When calling the URL `/_db/test/myapp/myaction`, the content of `req.database` will be
  `test`, and the content of `req.url` will still be `/myapp/myaction`.

* Foxx now excludes files starting with . (dot) when bundling assets

  This mitigates problems with editor swap files etc.

* made the web interface a Foxx application

  This change caused the files for the web interface to be moved from `html/admin` to
  `js/apps/aardvark` in the file system.

  The base URL for the admin interface changed from `_admin/html/index.html` to
  `_admin/aardvark/index.html`.

  The "old" redirection to `_admin/html/index.html` will now produce a 404 error.

  When starting ArangoDB with the `--upgrade` option, this will automatically be remedied
  by putting in a redirection from `/` to `/_admin/aardvark/index.html`, and from
  `/_admin/html/index.html` to `/_admin/aardvark/index.html`.

  This also obsoletes the following configuration (command-line) options:
  - `--server.admin-directory`
  - `--server.disable-admin-interface`

  when using these now obsolete options when the server is started, no error is produced
  for downwards-compatibility.

* changed User-Agent value sent by arangoimp, arangosh, and arangod from "VOC-Agent" to
  "ArangoDB"

* changed journal file creation behavior as follows:

  Previously, a journal file for a collection was always created when a collection was
  created. When a journal filled up and became full, the current journal was made a
  datafile, and a new (empty) journal was created automatically. There weren't many
  intended situations when a collection did not have at least one journal.

  This is changed now as follows:
  - when a collection is created, no journal file will be created automatically
  - when there is a write into a collection without a journal, the journal will be
    created lazily
  - when there is a write into a collection with a full journal, a new journal will
    be created automatically

  From the end user perspective, nothing should have changed, except that there is now
  less disk usage for empty collections. Disk usage of infrequently updated collections
  might also be reduced significantly by running the `rotate()` method of a collection,
  and not writing into a collection subsequently.

* added method `collection.rotate()`

  This allows premature rotation of a collection's current journal file into a (read-only)
  datafile. The purpose of using `rotate()` is to prematurely allow compaction (which is
  performed on datafiles only) on data, even if the journal was not filled up completely.

  Using `rotate()` may make sense in the following scenario:

      c = db._create("test");
      for (i = 0; i < 1000; ++i) {
        c.save(...); // insert lots of data here
      }

      ...
      c.truncate(); // collection is now empty
      // only data in datafiles will be compacted by following compaction runs
      // all data in the current journal would not be compacted

      // calling rotate will make the current journal a datafile, and thus make it
      // eligible for compaction
      c.rotate();

  Using `rotate()` may also be useful when data in a collection is known to not change
  in the immediate future. After having completed all write operations on a collection,
  performing a `rotate()` will reduce the size of the current journal to the actually
  required size (remember that journals are pre-allocated with a specific size) before
  making the journal a datafile. Thus `rotate()` may cause disk space savings, even if
  the datafiles does not qualify for compaction after rotation.

  Note: rotating the journal is asynchronous, so that the actual rotation may be executed
  after `rotate()` returns to the caller.

* changed compaction to merge small datafiles together (up to 3 datafiles are merged in
  a compaction run)

  In the regular case, this should leave less small datafiles stay around on disk and allow
  using less file descriptors in total.

* added AQL MINUS function

* added AQL UNION_DISTINCT function (more efficient than combination of `UNIQUE(UNION())`)

* updated mruby to 2013-08-22

* issue #587: Add db._create() in help for startup arangosh

* issue #586: Share a link on installation instructions in the User Manual

* issue #585: Bison 2.4 missing on Mac for custom build

* issue #584: Web interface images broken in devel

* issue #583: Small documentation update

* issue #581: Parameter binding for attributes

* issue #580: Small improvements (by @guidoreina)

* issue #577: Missing documentation for collection figures in implementor manual

* issue #576: Get disk usage for collections and graphs

  This extends the result of the REST API for /_api/collection/figures with
  the attributes `compactors.count`, `compactors.fileSize`, `shapefiles.count`,
  and `shapefiles.fileSize`.

* issue #575: installing devel version on mac (low prio)

* issue #574: Documentation (POST /_admin/routing/reload)

* issue #558: HTTP cursors, allow count to ignore LIMIT


v1.4.0-alpha1 (2013-08-02)
--------------------------

* added replication. check online manual for details.

* added server startup options `--server.disable-replication-logger` and
  `--server.disable-replication-applier`

* removed action deployment tool, this now handled with Foxx and its manager or
  by kaerus node utility

* fixed a server crash when using byExample / firstExample inside a transaction
  and the collection contained a usable hash/skiplist index for the example

* defineHttp now only expects a single context

* added collection detail dialog (web interface)

  Shows collection properties, figures (datafiles, journals, attributes, etc.)
  and indexes.

* added documents filter (web interface)

  Allows searching for documents based on attribute values. One or many filter
  conditions can be defined, using comparison operators such as '==', '<=', etc.

* improved AQL editor (web interface)

  Editor supports keyboard shortcuts (Submit, Undo, Redo, Select).
  Editor allows saving and reusing of user-defined queries.
  Added example queries to AQL editor.
  Added comment button.

* added document import (web interface)

  Allows upload of JSON-data from files. Files must have an extension of .json.

* added dashboard (web interface)

  Shows the status of replication and multiple system charts, e.g.
  Virtual Memory Size, Request Time, HTTP Connections etc.

* added API method `/_api/graph` to query all graphs with all properties.

* added example queries in web interface AQL editor

* added arango.reconnect(<host>) method for arangosh to dynamically switch server or
  user name

* added AQL range operator `..`

  The `..` operator can be used to easily iterate over a sequence of numeric
  values. It will produce a list of values in the defined range, with both bounding
  values included.

  Example:

      2010..2013

  will produce the following result:

      [ 2010, 2011, 2012, 2013 ]

* added AQL RANGE function

* added collection.first(count) and collection.last(count) document access functions

  These functions allow accessing the first or last n documents in a collection. The order
  is determined by document insertion/update time.

* added AQL INTERSECTION function

* INCOMPATIBLE CHANGE: changed AQL user function namespace resolution operator from `:` to `::`

  AQL user-defined functions were introduced in ArangoDB 1.3, and the namespace resolution
  operator for them was the single colon (`:`). A function call looked like this:

      RETURN mygroup:myfunc()

  The single colon caused an ambiguity in the AQL grammar, making it indistinguishable from
  named attributes or the ternary operator in some cases, e.g.

      { mygroup:myfunc ? mygroup:myfunc }

  The change of the namespace resolution operator from `:` to `::` fixes this ambiguity.

  Existing user functions in the database will be automatically fixed when starting ArangoDB
  1.4 with the `--upgrade` option. However, queries using user-defined functions need to be
  adjusted on the client side to use the new operator.

* allow multiple AQL LET declarations separated by comma, e.g.
  LET a = 1, b = 2, c = 3

* more useful AQL error messages

  The error position (line/column) is more clearly indicated for parse errors.
  Additionally, if a query references a collection that cannot be found, the error
  message will give a hint on the collection name

* changed return value for AQL `DOCUMENT` function in case document is not found

  Previously, when the AQL `DOCUMENT` function was called with the id of a document and
  the document could not be found, it returned `undefined`. This value is not part of the
  JSON type system and this has caused some problems.
  Starting with ArangoDB 1.4, the `DOCUMENT` function will return `null` if the document
  looked for cannot be found.

  In case the function is called with a list of documents, it will continue to return all
  found documents, and will not return `null` for non-found documents. This has not changed.

* added single line comments for AQL

  Single line comments can be started with a double forward slash: `//`.
  They end at the end of the line, or the end of the query string, whichever is first.

* fixed documentation issues #567, #568, #571.

* added collection.checksum(<withData>) method to calculate CRC checksums for
  collections

  This can be used to
  - check if data in a collection has changed
  - compare the contents of two collections on different ArangoDB instances

* issue #565: add description line to aal.listAvailable()

* fixed several out-of-memory situations when double freeing or invalid memory
  accesses could happen

* less msyncing during the creation of collections

  This is achieved by not syncing the initial (standard) markers in shapes collections.
  After all standard markers are written, the shapes collection will get synced.

* renamed command-line option `--log.filter` to `--log.source-filter` to avoid
  misunderstandings

* introduced new command-line option `--log.content-filter` to optionally restrict
  logging to just specific log messages (containing the filter string, case-sensitive).

  For example, to filter on just log entries which contain `ArangoDB`, use:

      --log.content-filter "ArangoDB"

* added optional command-line option `--log.requests-file` to log incoming HTTP
  requests to a file.

  When used, all HTTP requests will be logged to the specified file, containing the
  client IP address, HTTP method, requests URL, HTTP response code, and size of the
  response body.

* added a signal handler for SIGUSR1 signal:

  when ArangoDB receives this signal, it will respond all further incoming requests
  with an HTTP 503 (Service Unavailable) error. This will be the case until another
  SIGUSR1 signal is caught. This will make ArangoDB start serving requests regularly
  again. Note: this is not implemented on Windows.

* limited maximum request URI length to 16384 bytes:

  Incoming requests with longer request URIs will be responded to with an HTTP
  414 (Request-URI Too Long) error.

* require version 1.0 or 1.1 in HTTP version signature of requests sent by clients:

  Clients sending requests with a non-HTTP 1.0 or non-HTTP 1.1 version number will
  be served with an HTTP 505 (HTTP Version Not Supported) error.

* updated manual on indexes:

  using system attributes such as `_id`, `_key`, `_from`, `_to`, `_rev` in indexes is
  disallowed and will be rejected by the server. This was the case since ArangoDB 1.3,
  but was not properly documented.

* issue #563: can aal become a default object?

  aal is now a prefab object in arangosh

* prevent certain system collections from being renamed, dropped, or even unloaded.

  Which restrictions there are for which system collections may vary from release to
  release, but users should in general not try to modify system collections directly
  anyway.

  Note: there are no such restrictions for user-created collections.

* issue #559: added Foxx documentation to user manual

* added server startup option `--server.authenticate-system-only`. This option can be
  used to restrict the need for HTTP authentication to internal functionality and APIs,
  such as `/_api/*` and `/_admin/*`.
  Setting this option to `true` will thus force authentication for the ArangoDB APIs
  and the web interface, but allow unauthenticated requests for other URLs (including
  user defined actions and Foxx applications).
  The default value of this option is `false`, meaning that if authentication is turned
  on, authentication is still required for *all* incoming requests. Only by setting the
  option to `true` this restriction is lifted and authentication becomes required for
  URLs starting with `/_` only.

  Please note that authentication still needs to be enabled regularly by setting the
  `--server.disable-authentication` parameter to `false`. Otherwise no authentication
  will be required for any URLs as before.

* protect collections against unloading when there are still document barriers around.

* extended cap constraints to optionally limit the active data size in a collection to
  a specific number of bytes.

  The arguments for creating a cap constraint are now:
  `collection.ensureCapConstraint(<count>, <byteSize>);`

  It is supported to specify just a count as in ArangoDB 1.3 and before, to specify
  just a fileSize, or both. The first met constraint will trigger the automated
  document removal.

* added `db._exists(doc)` and `collection.exists(doc)` for easy document existence checks

* added API `/_api/current-database` to retrieve information about the database the
  client is currently connected to (note: the API `/_api/current-database` has been
  removed in the meantime. The functionality is accessible via `/_api/database/current`
  now).

* ensure a proper order of tick values in datafiles/journals/compactors.
  any new files written will have the _tick values of their markers in order. for
  older files, there are edge cases at the beginning and end of the datafiles when
  _tick values are not properly in order.

* prevent caching of static pages in PathHandler.
  whenever a static page is requested that is served by the general PathHandler, the
  server will respond to HTTP GET requests with a "Cache-Control: max-age=86400" header.

* added "doCompact" attribute when creating collections and to collection.properties().
  The attribute controls whether collection datafiles are compacted.

* changed the HTTP return code from 400 to 404 for some cases when there is a referral
  to a non-existing collection or document.

* introduced error code 1909 `too many iterations` that is thrown when graph traversals
  hit the `maxIterations` threshold.

* optionally limit traversals to a certain number of iterations
  the limitation can be achieved via the traversal API by setting the `maxIterations`
  attribute, and also via the AQL `TRAVERSAL` and `TRAVERSAL_TREE` functions by setting
  the same attribute. If traversals are not limited by the end user, a server-defined
  limit for `maxIterations` may be used to prevent server-side traversals from running
  endlessly.

* added graph traversal API at `/_api/traversal`

* added "API" link in web interface, pointing to REST API generated with Swagger

* moved "About" link in web interface into "links" menu

* allow incremental access to the documents in a collection from out of AQL
  this allows reading documents from a collection chunks when a full collection scan
  is required. memory usage might be must lower in this case and queries might finish
  earlier if there is an additional LIMIT statement

* changed AQL COLLECT to use a stable sort, so any previous SORT order is preserved

* issue #547: Javascript error in the web interface

* issue #550: Make AQL graph functions support key in addition to id

* issue #526: Unable to escape when an errorneous command is entered into the js shell

* issue #523: Graph and vertex methods for the javascript api

* issue #517: Foxx: Route parameters with capital letters fail

* issue #512: Binded Parameters for LIMIT


v1.3.3 (2013-08-01)
-------------------

* issue #570: updateFishbowl() fails once

* updated and fixed generated examples

* issue #559: added Foxx documentation to user manual

* added missing error reporting for errors that happened during import of edges


v1.3.2 (2013-06-21)
-------------------

* fixed memleak in internal.download()

* made the shape-collection journal size adaptive:
  if too big shapes come in, a shape journal will be created with a big-enough size
  automatically. the maximum size of a shape journal is still restricted, but to a
  very big value that should never be reached in practice.

* fixed a segfault that occurred when inserting documents with a shape size bigger
  than the default shape journal size (2MB)

* fixed a locking issue in collection.truncate()

* fixed value overflow in accumulated filesizes reported by collection.figures()

* issue #545: AQL FILTER unnecessary (?) loop

* issue #549: wrong return code with --daemon


v1.3.1 (2013-05-24)
-------------------

* removed currently unused _ids collection

* fixed usage of --temp-path in aranogd and arangosh

* issue #540: suppress return of temporary internal variables in AQL

* issue #530: ReferenceError: ArangoError is not a constructor

* issue #535: Problem with AQL user functions javascript API

* set --javascript.app-path for test execution to prevent startup error

* issue #532: Graph _edgesCache returns invalid data?

* issue #531: Arangod errors

* issue #529: Really weird transaction issue

* fixed usage of --temp-path in aranogd and arangosh


v1.3.0 (2013-05-10)
-------------------

* fixed problem on restart ("datafile-xxx is not sealed") when server was killed
  during a compaction run

* fixed leak when using cursors with very small batchSize

* issue #508: `unregistergroup` function not mentioned in http interface docs

* issue #507: GET /_api/aqlfunction returns code inside parentheses

* fixed issue #489: Bug in aal.install

* fixed issue 505: statistics not populated on MacOS


v1.3.0-rc1 (2013-04-24)
-----------------------

* updated documentation for 1.3.0

* added node modules and npm packages

* changed compaction to only compact datafiles with more at least 10% of dead
  documents (byte size-wise)

* issue #498: fixed reload of authentication info when using
  `require("org/arangodb/users").reload()`

* issue #495: Passing an empty array to create a document results in a
  "phantom" document

* added more precision for requests statistics figures

* added "sum" attribute for individual statistics results in statistics API
  at /_admin/statistics

* made "limit" an optional parameter in AQL function NEAR().
  limit can now be either omitted completely, or set to 0. If so, an internal
  default value (currently 100) will be applied for the limit.

* issue #481

* added "attributes.count" to output of `collection.figures()`
  this also affects the REST API /_api/collection/<name>/figures

* added IndexedPropertyGetter for ShapedJson objects

* added API for user-defined AQL functions

* issue #475: A better error message for deleting a non-existent graph

* issue #474: Web interface problems with the JS Shell

* added missing documentation for AQL UNION function

* added transaction support.
  This provides ACID transactions for ArangoDB. Transactions can be invoked
  using the `db._executeTransaction()` function, or the `/_api/transaction`
  REST API.

* switched to semantic versioning (at least for alpha & alpha naming)

* added saveOrReplace() for server-side JS

v1.3.alpha1 (2013-04-05)
------------------------

* cleanup of Module, Package, ArangoApp and modules "internal", "fs", "console"

* use Error instead of string in throw to allow stack-trace

* issue #454: error while creation of Collection

* make `collection.count()` not recalculate the number of documents on the fly, but
  use some internal document counters.

* issue #457: invalid string value in web interface

* make datafile id (datafile->_fid) identical to the numeric part of the filename.
  E.g. the datafile `journal-123456.db` will now have a datafile marker with the same
  fid (i.e. `123456`) instead of a different value. This change will only affect
  datafiles that are created with 1.3 and not any older files.
  The intention behind this change is to make datafile debugging easier.

* consistently discard document attributes with reserved names (system attributes)
  but without any known meaning, for example `_test`, `_foo`, ...

  Previously, these attributes were saved with the document regularly in some cases,
  but were discarded in other cases.
  Now these attributes are discarded consistently. "Real" system attributes such as
  `_key`, `_from`, `_to` are not affected and will work as before.

  Additionally, attributes with an empty name (``) are discarded when documents are
  saved.

  Though using reserved or empty attribute names in documents was not really and
  consistently supported in previous versions of ArangoDB, this change might cause
  an incompatibility for clients that rely on this feature.

* added server startup flag `--database.force-sync-properties` to force syncing of
  collection properties on collection creation, deletion and on property update.
  The default value is true to mimic the behavior of previous versions of ArangoDB.
  If set to false, collection properties are written to disk but no call to sync()
  is made.

* added detailed output of server version and components for REST APIs
  `/_admin/version` and `/_api/version`. To retrieve this extended information,
  call the REST APIs with URL parameter `details=true`.

* issue #443: For git-based builds include commit hash in version

* adjust startup log output to be more compact, less verbose

* set the required minimum number of file descriptors to 256.
  On server start, this number is enforced on systems that have rlimit. If the limit
  cannot be enforced, starting the server will fail.
  Note: 256 is considered to be the absolute minimum value. Depending on the use case
  for ArangoDB, a much higher number of file descriptors should be used.

  To avoid checking & potentially changing the number of maximum open files, use the
  startup option `--server.descriptors-minimum 0`

* fixed shapedjson to json conversion for special numeric values (NaN, +inf, -inf).
  Before, "NaN", "inf", or "-inf" were written into the JSONified output, but these
  values are not allowed in JSON. Now, "null" is written to the JSONified output as
  required.

* added AQL functions VARIANCE_POPULATION(), VARIANCE_SAMPLE(), STDDEV_POPULATION(),
  STDDEV_SAMPLE(), AVERAGE(), MEDIAN() to calculate statistical values for lists

* added AQL SQRT() function

* added AQL TRIM(), LEFT() and RIGHT() string functions

* fixed issue #436: GET /_api/document on edge

* make AQL REVERSE() and LENGTH() functions work on strings, too

* disabled DOT generation in `make doxygen`. this speeds up docs generation

* renamed startup option `--dispatcher.report-intervall` to `--dispatcher.report-interval`

* renamed startup option `--scheduler.report-intervall` to `--scheduler.report-interval`

* slightly changed output of REST API method /_admin/log.
  Previously, the log messages returned also contained the date and log level, now
  they will only contain the log message, and no date and log level information.
  This information can be re-created by API users from the `timestamp` and `level`
  attributes of the result.

* removed configure option `--enable-zone-debug`
  memory zone debugging is now automatically turned on when compiling with ArangoDB
  `--enable-maintainer-mode`

* removed configure option `--enable-arangob`
  arangob is now always included in the build


v1.2.3 (XXXX-XX-XX)
-------------------

* added optional parameter `edgexamples` for AQL function EDGES() and NEIGHBORS()

* added AQL function NEIGHBORS()

* added freebsd support

* fixed firstExample() query with `_id` and `_key` attributes

* issue triAGENS/ArangoDB-PHP#55: AQL optimizer may have mis-optimized duplicate
  filter statements with limit


v1.2.2 (2013-03-26)
-------------------

* fixed save of objects with common sub-objects

* issue #459: fulltext internal memory allocation didn't scale well
  This fix improves loading times for collections with fulltext indexes that have
  lots of equal words indexed.

* issue #212: auto-increment support

  The feature can be used by creating a collection with the extra `keyOptions`
  attribute as follows:

      db._create("mycollection", { keyOptions: { type: "autoincrement", offset: 1, increment: 10, allowUserKeys: true } });

  The `type` attribute will make sure the keys will be auto-generated if no
  `_key` attribute is specified for a document.

  The `allowUserKeys` attribute determines whether users might still supply own
  `_key` values with documents or if this is considered an error.

  The `increment` value determines the actual increment value, whereas the `offset`
  value can be used to seed to value sequence with a specific starting value.
  This will be useful later in a multi-master setup, when multiple servers can use
  different auto-increment seed values and thus generate non-conflicting auto-increment values.

  The default values currently are:

  - `allowUserKeys`: `true`
  - `offset`: `0`
  - `increment`: `1`

  The only other available key generator type currently is `traditional`.
  The `traditional` key generator will auto-generate keys in a fashion as ArangoDB
  always did (some increasing integer value, with a more or less unpredictable
  increment value).

  Note that for the `traditional` key generator there is only the option to disallow
  user-supplied keys and give the server the sole responsibility for key generation.
  This can be achieved by setting the `allowUserKeys` property to `false`.

  This change also introduces the following errors that API implementors may want to check
  the return values for:

  - 1222: `document key unexpected`: will be raised when a document is created with
    a `_key` attribute, but the underlying collection was set up with the `keyOptions`
    attribute `allowUserKeys: false`.

  - 1225: `out of keys`: will be raised when the auto-increment key generator runs
    out of keys. This may happen when the next key to be generated is 2^64 or higher.
    In practice, this will only happen if the values for `increment` or `offset` are
    not set appropriately, or if users are allowed to supply own keys, those keys
    are near the 2^64 threshold, and later the auto-increment feature kicks in and
    generates keys that cross that threshold.

    In practice it should not occur with proper configuration and proper usage of the
    collections.

  This change may also affect the following REST APIs:
  - POST `/_api/collection`: the server does now accept the optional `keyOptions`
    attribute in the second parameter
  - GET `/_api/collection/properties`: will return the `keyOptions` attribute as part
    of the collection's properties. The previous optional attribute `createOptions`
    is now gone.

* fixed `ArangoStatement.explain()` method with bind variables

* fixed misleading "cursor not found" error message in arangosh that occurred when
  `count()` was called for client-side cursors

* fixed handling of empty attribute names, which may have crashed the server under
  certain circumstances before

* fixed usage of invalid pointer in error message output when index description could
  not be opened


v1.2.1 (2013-03-14)
-------------------

* issue #444: please darken light color in arangosh

* issue #442: pls update post install info on osx

* fixed conversion of special double values (NaN, -inf, +inf) when converting from
  shapedjson to JSON

* fixed compaction of markers (location of _key was not updated correctly in memory,
  leading to _keys pointing to undefined memory after datafile rotation)

* fixed edge index key pointers to use document master pointer plus offset instead
  of direct _key address

* fixed case when server could not create any more journal or compactor files.
  Previously a wrong status code may have been returned, and not being able to create
  a new compactor file may have led to an infinite loop with error message
  "could not create compactor".

* fixed value truncation for numeric filename parts when renaming datafiles/journals


v1.2.0 (2013-03-01)
-------------------

* by default statistics are now switch off; in order to enable comment out
  the "disable-statistics = yes" line in "arangod.conf"

* fixed issue #435: csv parser skips data at buffer border

* added server startup option `--server.disable-statistics` to turn off statistics
  gathering without recompilation of ArangoDB.
  This partly addresses issue #432.

* fixed dropping of indexes without collection name, e.g.
  `db.xxx.dropIndex("123456");`
  Dropping an index like this failed with an assertion error.

* fixed issue #426: arangoimp should be able to import edges into edge collections

* fixed issue #425: In case of conflict ArangoDB returns HTTP 400 Bad request
  (with 1207 Error) instead of HTTP 409 Conflict

* fixed too greedy token consumption in AQL for negative values:
  e.g. in the statement `RETURN { a: 1 -2 }` the minus token was consumed as part
  of the value `-2`, and not interpreted as the binary arithmetic operator


v1.2.beta3 (2013-02-22)
-----------------------

* issue #427: ArangoDB Importer Manual has no navigation links (previous|home|next)

* issue #319: Documentation missing for Emergency console and incomplete for datafile debugger.

* issue #370: add documentation for reloadRouting and flushServerModules

* issue #393: added REST API for user management at /_api/user

* issue #393, #128: added simple cryptographic functions for user actions in module "crypto":
  * require("org/arangodb/crypto").md5()
  * require("org/arangodb/crypto").sha256()
  * require("org/arangodb/crypto").rand()

* added replaceByExample() Javascript and REST API method

* added updateByExample() Javascript and REST API method

* added optional "limit" parameter for removeByExample() Javascript and REST API method

* fixed issue #413

* updated bundled V8 version from 3.9.4 to 3.16.14.1
  Note: the Windows version used a more recent version (3.14.0.1) and was not updated.

* fixed issue #404: keep original request url in request object


v1.2.beta2 (2013-02-15)
-----------------------

* fixed issue #405: 1.2 compile warnings

* fixed issue #333: [debian] Group "arangodb" is not used when starting vie init.d script

* added optional parameter 'excludeSystem' to GET /_api/collection
  This parameter can be used to disable returning system collections in the list
  of all collections.

* added AQL functions KEEP() and UNSET()

* fixed issue #348: "HTTP Interface for Administration and Monitoring"
  documentation errors.

* fix stringification of specific positive int64 values. Stringification of int64
  values with the upper 32 bits cleared and the 33rd bit set were broken.

* issue #395:  Collection properties() function should return 'isSystem' for
  Javascript and REST API

* make server stop after upgrade procedure when invoked with `--upgrade option`.
  When started with the `--upgrade` option, the server will perfom
  the upgrade, and then exit with a status code indicating the result of the
  upgrade (0 = success, 1 = failure). To start the server regularly in either
  daemon or console mode, the `--upgrade` option must not be specified.
  This change was introduced to allow init.d scripts check the result of
  the upgrade procedure, even in case an upgrade was successful.
  this was introduced as part of issue #391.

* added AQL function EDGES()

* added more crash-protection when reading corrupted collections at startup

* added documentation for AQL function CONTAINS()

* added AQL function LIKE()

* replaced redundant error return code 1520 (Unable to open collection) with error code
  1203 (Collection not found). These error codes have the same meanings, but one of
  them was returned from AQL queries only, the other got thrown by other parts of
  ArangoDB. Now, error 1203 (Collection not found) is used in AQL too in case a
  non-existing collection is used.

v1.2.beta1 (2013-02-01)
-----------------------

* fixed issue #382: [Documentation error] Maschine... should be Machine...

* unified history file locations for arangod, arangosh, and arangoirb.
  - The readline history for arangod (emergency console) is now stored in file
    $HOME/.arangod. It was stored in $HOME/.arango before.
  - The readline history for arangosh is still stored in $HOME/.arangosh.
  - The readline history for arangoirb is now stored in $HOME/.arangoirb. It was
    stored in $HOME/.arango-mrb before.

* fixed issue #381: _users user should have a unique constraint

* allow negative list indexes in AQL to access elements from the end of a list,
  e.g. ```RETURN values[-1]``` will return the last element of the `values` list.

* collection ids, index ids, cursor ids, and document revision ids created and
  returned by ArangoDB are now returned as strings with numeric content inside.
  This is done to prevent some value overrun/truncation in any part of the
  complete client/server workflow.
  In ArangoDB 1.1 and before, these values were previously returned as
  (potentially very big) integer values. This may cause problems (clipping, overrun,
  precision loss) for clients that do not support big integers natively and store
  such values in IEEE754 doubles internally. This type loses precision after about
  52 bits and is thus not safe to hold an id.
  Javascript and 32 bit-PHP are examples for clients that may cause such problems.
  Therefore, ids are now returned by ArangoDB as strings, with the string
  content being the integer value as before.

  Example for documents ("_rev" attribute):
  - Document returned by ArangoDB 1.1: { "_rev": 1234, ... }
  - Document returned by ArangoDB 1.2: { "_rev": "1234", ... }

  Example for collections ("id" attribute / "_id" property):
  - Collection returned by ArangoDB 1.1: { "id": 9327643, "name": "test", ... }
  - Collection returned by ArangoDB 1.2: { "id": "9327643", "name": "test", ... }

  Example for cursors ("id" attribute):
  - Collection returned by ArangoDB 1.1: { "id": 11734292, "hasMore": true, ... }
  - Collection returned by ArangoDB 1.2: { "id": "11734292", "hasMore": true, ... }

* global variables are not automatically available anymore when starting the
  arangod Javascript emergency console (i.e. ```arangod --console```).

  Especially, the variables `db`, `edges`, and `internal` are not available
  anymore. `db` and `internal` can be made available in 1.2 by
  ```var db = require("org/arangodb").db;``` and
  ```var internal = require("internal");```, respectively.
  The reason for this change is to get rid of global variables in the server
  because this will allow more specific inclusion of functionality.

  For convenience, the global variable `db` is still available by default in
  arangosh. The global variable `edges`, which since ArangoDB 1.1 was kind of
  a redundant wrapper of `db`, has been removed in 1.2 completely.
  Please use `db` instead, and if creating an edge collection, use the explicit
  ```db._createEdgeCollection()``` command.

* issue #374: prevent endless redirects when calling admin interface with
  unexpected URLs

* issue #373: TRAVERSAL() `trackPaths` option does not work. Instead `paths` does work

* issue #358: added support for CORS

* honor optional waitForSync property for document removal, replace, update, and
  save operations in arangosh. The waitForSync parameter for these operations
  was previously honored by the REST API and on the server-side, but not when
  the waitForSync parameter was specified for a document operation in arangosh.

* calls to db.collection.figures() and /_api/collection/<collection>/figures now
  additionally return the number of shapes used in the collection in the
  extra attribute "shapes.count"

* added AQL TRAVERSAL_TREE() function to return a hierarchical result from a traversal

* added AQL TRAVERSAL() function to return the results from a traversal

* added AQL function ATTRIBUTES() to return the attribute names of a document

* removed internal server-side AQL functions from global scope.

  Now the AQL internal functions can only be accessed via the exports of the
  ahuacatl module, which can be included via ```require("org/arangodb/ahuacatl")```.
  It shouldn't be necessary for clients to access this module at all, but
  internal code may use this module.

  The previously global AQL-related server-side functions were moved to the
  internal namespace. This produced the following function name changes on
  the server:

     old name              new name
     ------------------------------------------------------
     AHUACATL_RUN       => require("internal").AQL_QUERY
     AHUACATL_EXPLAIN   => require("internal").AQL_EXPLAIN
     AHUACATL_PARSE     => require("internal").AQL_PARSE

  Again, clients shouldn't have used these functions at all as there is the
  ArangoStatement object to execute AQL queries.

* fixed issue #366: Edges index returns strange description

* added AQL function MATCHES() to check a document against a list of examples

* added documentation and tests for db.collection.removeByExample

* added --progress option for arangoimp. This will show the percentage of the input
  file that has been processed by arangoimp while the import is still running. It can
  be used as a rough indicator of progress for the entire import.

* make the server log documents that cannot be imported via /_api/import into the
  logfile using the warning log level. This may help finding illegal documents in big
  import runs.

* check on server startup whether the database directory and all collection directories
  are writable. if not, the server startup will be aborted. this prevents serious
  problems with collections being non-writable and this being detected at some pointer
  after the server has been started

* allow the following AQL constructs: FUNC(...)[...], FUNC(...).attribute

* fixed issue #361: Bug in Admin Interface. Header disappears when clicking new collection

* Added in-memory only collections

  Added collection creation parameter "isVolatile":
  if set to true, the collection is created as an in-memory only collection,
  meaning that all document data of that collection will reside in memory only,
  and will not be stored permanently to disk.
  This means that all collection data will be lost when the collection is unloaded
  or the server is shut down.
  As this collection type does not have datafile disk overhead for the regular
  document operations, it may be faster than normal disk-backed collections. The
  actual performance gains strongly depend on the underlying OS, filesystem, and
  settings though.
  This collection type should be used for caches only and not for any sensible data
  that cannot be re-created otherwise.
  Some platforms, namely Windows, currently do not support this collection type.
  When creating an in-memory collection on such platform, an error message will be
  returned by ArangoDB telling the user the platform does not support it.

  Note: in-memory collections are an experimental feature. The feature might
  change drastically or even be removed altogether in a future version of ArangoDB.

* fixed issue #353: Please include "pretty print" in Emergency Console

* fixed issue #352: "pretty print" console.log
  This was achieved by adding the dump() function for the "internal" object

* reduced insertion time for edges index
  Inserting into the edges index now avoids costly comparisons in case of a hash
  collision, reducing the prefilling/loading timer for bigger edge collections

* added fulltext queries to AQL via FULLTEXT() function. This allows search
  fulltext indexes from an AQL query to find matching documents

* added fulltext index type. This index type allows indexing words and prefixes of
  words from a specific document attribute. The index can be queries using a
  SimpleQueryFull object, the HTTP REST API at /_api/simple/fulltext, or via AQL

* added collection.revision() method to determine whether a collection has changed.
  The revision method returns a revision string that can be used by client programs
  for equality/inequality comparisons. The value returned by the revision method
  should be treated by clients as an opaque string and clients should not try to
  figure out the sense of the revision id. This is still useful enough to check
  whether data in a collection has changed.

* issue #346: adaptively determine NUMBER_HEADERS_PER_BLOCK

* issue #338: arangosh cursor positioning problems

* issue #326: use limit optimization with filters

* issue #325: use index to avoid sorting

* issue #324: add limit optimization to AQL

* removed arango-password script and added Javascript functionality to add/delete
  users instead. The functionality is contained in module `users` and can be invoked
  as follows from arangosh and arangod:
  * require("users").save("name", "passwd");
  * require("users").replace("name", "newPasswd");
  * require("users").remove("name");
  * require("users").reload();
  These functions are intentionally not offered via the web interface.
  This also addresses issue #313

* changed print output in arangosh and the web interface for JSON objects.
  Previously, printing a JSON object in arangosh resulted in the attribute values
  being printed as proper JSON, but attribute names were printed unquoted and
  unescaped. This was fine for the purpose of arangosh, but lead to invalid
  JSON being produced. Now, arangosh will produce valid JSON that can be used
  to send it back to ArangoDB or use it with arangoimp etc.

* fixed issue #300: allow importing documents via the REST /_api/import API
  from a JSON list, too.
  So far, the API only supported importing from a format that had one JSON object
  on each line. This is sometimes inconvenient, e.g. when the result of an AQL
  query or any other list is to be imported. This list is a JSON list and does not
  necessary have a document per line if pretty-printed.
  arangoimp now supports the JSON list format, too. However, the format requires
  arangoimp and the server to read the entire dataset at once. If the dataset is
  too big (bigger than --max-upload-size) then the import will be rejected. Even if
  increased, the entire list must fit in memory on both the client and the server,
  and this may be more resource-intensive than importing individual lines in chunks.

* removed unused parameter --reuse-ids for arangoimp. This parameter did not have
  any effect in 1.2, was never publicly announced and did evil (TM) things.

* fixed issue #297 (partly): added whitespace between command line and
  command result in arangosh, added shell colors for better usability

* fixed issue #296: system collections not usable from AQL

* fixed issue #295: deadlock on shutdown

* fixed issue #293: AQL queries should exploit edges index

* fixed issue #292: use index when filtering on _key in AQL

* allow user-definable document keys
  users can now define their own document keys by using the _key attribute
  when creating new documents or edges. Once specified, the value of _key is
  immutable.
  The restrictions for user-defined key values are:
  * the key must be at most 254 bytes long
  * it must consist of the letters a-z (lower or upper case), the digits 0-9,
    the underscore (_) or dash (-) characters only
  * any other characters, especially multi-byte sequences, whitespace or
    punctuation characters cannot be used inside key values

  Specifying a document key is optional when creating new documents. If no
  document key is specified, ArangoDB will create a document key itself.
  There are no guarantees about the format and pattern of auto-generated document
  keys other than the above restrictions.
  Clients should therefore treat auto-generated document keys as opaque values.
  Keys can be used to look up and reference documents, e.g.:
  * saving a document: `db.users.save({ "_key": "fred", ... })`
  * looking up a document: `db.users.document("fred")`
  * referencing other documents: `edges.relations.save("users/fred", "users/john", ...)`

  This change is downwards-compatible to ArangoDB 1.1 because in ArangoDB 1.1
  users were not able to define their own keys. If the user does not supply a _key
  attribute when creating a document, ArangoDB 1.2 will still generate a key of
  its own as ArangoDB 1.1 did. However, all documents returned by ArangoDB 1.2 will
  include a _key attribute and clients should be able to handle that (e.g. by
  ignoring it if not needed). Documents returned will still include the _id attribute
  as in ArangoDB 1.1.

* require collection names everywhere where a collection id was allowed in
  ArangoDB 1.1 & 1.0
  This change requires clients to use a collection name in place of a collection id
  at all places the client deals with collections.
  Examples:
  * creating edges: the _from and _to attributes must now contain collection names instead
    of collection ids: `edges.relations.save("test/my-key1", "test/my-key2", ...)`
  * retrieving edges: the returned _from and _to attributes now will contain collection
    names instead of ids, too: _from: `test/fred` instead of `1234/3455`
  * looking up documents: db.users.document("fred") or db._document("users/fred")

  Collection names must be used in REST API calls instead of collection ids, too.
  This change is thus not completely downwards-compatible to ArangoDB 1.1. ArangoDB 1.1
  required users to use collection ids in many places instead of collection names.
  This was unintuitive and caused overhead in cases when just the collection name was
  known on client-side but not its id. This overhead can now be avoided so clients can
  work with the collection names directly. There is no need to work with collection ids
  on the client side anymore.
  This change will likely require adjustments to API calls issued by clients, and also
  requires a change in how clients handle the _id value of returned documents. Previously,
  the _id value of returned documents contained the collection id, a slash separator and
  the document number. Since 1.2, _id will contain the collection name, a slash separator
  and the document key. The same applies to the _from and _to attribute values of edges
  that are returned by ArangoDB.

  Also removed (now unnecessary) location header in responses of the collections REST API.
  The location header was previously returned because it was necessary for clients.
  When clients created a collection, they specified the collection name. The collection
  id was generated on the server, but the client needed to use the server-generated
  collection id for further API calls, e.g. when creating edges etc. Therefore, the
  full collection URL, also containing the collection id, was returned by the server in
  responses to the collection API, in the HTTP location header.
  Returning the location header has become unnecessary in ArangoDB 1.2 because users
  can access collections by name and do not need to care about collection ids.


v1.1.3 (2013-XX-XX)
-------------------

* fix case when an error message was looked up for an error code but no error
  message was found. In this case a NULL ptr was returned and not checked everywhere.
  The place this error popped up was when inserting into a non-unique hash index
  failed with a specific, invalid error code.

* fixed issue #381:  db._collection("_users").getIndexes();

* fixed issue #379: arango-password fatal issue javscript.startup-directory

* fixed issue #372: Command-Line Options for the Authentication and Authorization


v1.1.2 (2013-01-20)
-------------------

* upgraded to mruby 2013-01-20 583983385b81c21f82704b116eab52d606a609f4

* fixed issue #357: Some spelling and grammar errors

* fixed issue #355: fix quotes in pdf manual

* fixed issue #351: Strange arangosh error message for long running query

* fixed randomly hanging connections in arangosh on MacOS

* added "any" query method: this returns a random document from a collection. It
  is also available via REST HTTP at /_api/simple/any.

* added deployment tool

* added getPeerVertex

* small fix for logging of long messages: the last character of log messages longer
  than 256 bytes was not logged.

* fixed truncation of human-readable log messages for web interface: the trailing \0
  byte was not appended for messages longer than 256 bytes

* fixed issue #341: ArangoDB crashes when stressed with Batch jobs
  Contrary to the issue title, this did not have anything to do with batch jobs but
  with too high memory usage. The memory usage of ArangoDB is now reduced for cases
   when there are lots of small collections with few documents each

* started with issue #317: Feature Request (from Google Groups): DATE handling

* backported issue #300: Extend arangoImp to Allow importing resultset-like
  (list of documents) formatted files

* fixed issue #337: "WaitForSync" on new collection does not work on Win/X64

* fixed issue #336: Collections REST API docs

* fixed issue #335: mmap errors due to wrong memory address calculation

* fixed issue #332: arangoimp --use-ids parameter seems to have no impact

* added option '--server.disable-authentication' for arangosh as well. No more passwd
  prompts if not needed

* fixed issue #330: session logging for arangosh

* fixed issue #329: Allow passing script file(s) as parameters for arangosh to run

* fixed issue #328: 1.1 compile warnings

* fixed issue #327: Javascript parse errors in front end


v1.1.1 (2012-12-18)
-------------------

* fixed issue #339: DELETE /_api/cursor/cursor-identifier return incollect errorNum

  The fix for this has led to a signature change of the function actions.resultNotFound().
  The meaning of parameter #3 for This function has changed from the error message string
  to the error code. The error message string is now parameter #4.
  Any client code that uses this function in custom actions must be adjusted.

* fixed issue #321: Problem upgrading arangodb 1.0.4 to 1.1.0 with Homebrew (OSX 10.8.2)

* fixed issue #230: add navigation and search for online documentation

* fixed issue #315: Strange result in PATH

* fixed issue #323: Wrong function returned in error message of AQL CHAR_LENGTH()

* fixed some log errors on startup / shutdown due to pid file handling and changing
  of directories


v1.1.0 (2012-12-05)
-------------------

* WARNING:
  arangod now performs a database version check at startup. It will look for a file
  named "VERSION" in its database directory. If the file is not present, arangod will
  perform an automatic upgrade of the database directory. This should be the normal
  case when upgrading from ArangoDB 1.0 to ArangoDB 1.1.

  If the VERSION file is present but is from an older version of ArangoDB, arangod
  will refuse to start and ask the user to run a manual upgrade first. A manual upgrade
  can be performed by starting arangod with the option `--upgrade`.

  This upgrade procedure shall ensure that users have full control over when they
  perform any updates/upgrades of their data, and can plan backups accordingly. The
  procedure also guarantees that the server is not run without any required system
  collections or with in incompatible data state.

* added AQL function DOCUMENT() to retrieve a document by its _id value

* fixed issue #311: fixed segfault on unload

* fixed issue #309: renamed stub "import" button from web interface

* fixed issue #307: added WaitForSync column in collections list in in web interface

* fixed issue #306: naming in web interface

* fixed issue #304: do not clear AQL query text input when switching tabs in
  web interface

* fixed issue #303: added documentation about usage of var keyword in web interface

* fixed issue #301: PATCH does not work in web interface

# fixed issue #269: fix make distclean & clean

* fixed issue #296: system collections not usable from AQL

* fixed issue #295: deadlock on shutdown

* added collection type label to web interface

* fixed issue #290: the web interface now disallows creating non-edges in edge collections
  when creating collections via the web interface, the collection type must also be
  specified (default is document collection)

* fixed issue #289: tab-completion does not insert any spaces

* fixed issue #282: fix escaping in web interface

* made AQL function NOT_NULL take any number of arguments. Will now return its
  first argument that is not null, or null if all arguments are null. This is downwards
  compatible.

* changed misleading AQL function name NOT_LIST() to FIRST_LIST() and slightly changed
  the behavior. The function will now return its first argument that is a list, or null
  if none of the arguments are lists.
  This is mostly downwards-compatible. The only change to the previous implementation in
  1.1-beta will happen if two arguments were passed and the 1st and 2nd arguments were
  both no lists. In previous 1.1, the 2nd argument was returned as is, but now null
  will be returned.

* add AQL function FIRST_DOCUMENT(), with same behavior as FIRST_LIST(), but working
  with documents instead of lists.

* added UPGRADING help text

* fixed issue #284: fixed Javascript errors when adding edges/vertices without own
  attributes

* fixed issue #283: AQL LENGTH() now works on documents, too

* fixed issue #281: documentation for skip lists shows wrong example

* fixed AQL optimizer bug, related to OR-combined conditions that filtered on the
  same attribute but with different conditions

* fixed issue #277: allow usage of collection names when creating edges
  the fix of this issue also implies validation of collection names / ids passed to
  the REST edge create method. edges with invalid collection ids or names in the
  "from" or "to" values will be rejected and not saved


v1.1.beta2 (2012-11-13)
-----------------------

* fixed arangoirb compilation

* fixed doxygen


v1.1.beta1 (2012-10-24)
-----------------------

* fixed AQL optimizer bug

* WARNING:
  - the user has changed from "arango" to "arangodb", the start script has changed from
    "arangod" to "arangodb", the database directory has changed from "/var/arangodb" to
    "/var/lib/arangodb" to be compliant with various Linux policies

  - In 1.1, we have introduced types for collections: regular documents go into document
    collections, and edges go into edge collections. The prefixing (db.xxx vs. edges.xxx)
    works slightly different in 1.1: edges.xxx can still be used to access collections,
    however, it will not determine the type of existing collections anymore. To create an
    edge collection 1.1, you can use db._createEdgeCollection() or edges._create().
    And there's of course also db._createDocumentCollection().
    db._create() is also still there and will create a document collection by default,
    whereas edges._create() will create an edge collection.

  - the admin web interface that was previously available via the simple URL suffix /
    is now available via a dedicated URL suffix only: /_admin/html
    The reason for this is that routing and URLs are now subject to changes by the end user,
    and only URLs parts prefixed with underscores (e.g. /_admin or /_api) are reserved
    for ArangoDB's internal usage.

* the server now handles requests with invalid Content-Length header values as follows:
  - if Content-Length is negative, the server will respond instantly with HTTP 411
    (length required)

  - if Content-Length is positive but shorter than the supplied body, the server will
    respond with HTTP 400 (bad request)

  - if Content-Length is positive but longer than the supplied body, the server will
    wait for the client to send the missing bytes. The server allows 90 seconds for this
    and will close the connection if the client does not send the remaining data

  - if Content-Length is bigger than the maximum allowed size (512 MB), the server will
    fail with HTTP 413 (request entity too large).

  - if the length of the HTTP headers is greater than the maximum allowed size (1 MB),
    the server will fail with HTTP 431 (request header fields too large)

* issue #265: allow optional base64 encoding/decoding of action response data

* issue #252: create _modules collection using arango-upgrade (note: arango-upgrade was
  finally replaced by the `--upgrade` option for arangod)

* issue #251: allow passing arbitrary options to V8 engine using new command line option:
  --javascript.v8-options. Using this option, the Harmony features or other settings in
  v8 can be enabled if the end user requires them

* issue #248: allow AQL optimizer to pull out completely uncorrelated subqueries to the
  top level, resulting in less repeated evaluation of the subquery

* upgraded to Doxygen 1.8.0

* issue #247: added AQL function MERGE_RECURSIVE

* issue #246: added clear() function in arangosh

* issue #245: Documentation: Central place for naming rules/limits inside ArangoDB

* reduced size of hash index elements by 50 %, allowing more index elements to fit in
  memory

* issue #235: GUI Shell throws Error:ReferenceError: db is not defined

* issue #229: methods marked as "under construction"

* issue #228: remove unfinished APIs (/_admin/config/*)

* having the OpenSSL library installed is now a prerequisite to compiling ArangoDB
  Also removed the --enable-ssl configure option because ssl is always required.

* added AQL functions TO_LIST, NOT_LIST

* issue #224: add optional Content-Id for batch requests

* issue #221: more documentation on AQL explain functionality. Also added
  ArangoStatement.explain() client method

* added db._createStatement() method on server as well (was previously available
  on the client only)

* issue #219: continue in case of "document not found" error in PATHS() function

* issue #213: make waitForSync overridable on specific actions

* changed AQL optimizer to use indexes in more cases. Previously, indexes might
  not have been used when in a reference expression the inner collection was
  specified last. Example: FOR u1 IN users FOR u2 IN users FILTER u1._id == u2._id
  Previously, this only checked whether an index could be used for u2._id (not
  possible). It was not checked whether an index on u1._id could be used (possible).
  Now, for expressions that have references/attribute names on both sides of the
  above as above, indexes are checked for both sides.

* issue #204: extend the CSV import by TSV and by user configurable
  separator character(s)

* issue #180: added support for batch operations

* added startup option --server.backlog-size
  this allows setting the value of the backlog for the listen() system call.
  the default value is 10, the maximum value is platform-dependent

* introduced new configure option "--enable-maintainer-mode" for
  ArangoDB maintainers. this option replaces the previous compile switches
  --with-boost-test, --enable-bison, --enable-flex and --enable-errors-dependency
  the individual configure options have been removed. --enable-maintainer-mode
  turns them all on.

* removed potentially unused configure option --enable-memfail

* fixed issue #197: HTML web interface calls /_admin/user-manager/session

* fixed issue #195: VERSION file in database directory

* fixed issue #193: REST API HEAD request returns a message body on 404

* fixed issue #188: intermittent issues with 1.0.0
  (server-side cursors not cleaned up in all cases, pthreads deadlock issue)

* issue #189: key store should use ISO datetime format bug

* issue #187: run arango-upgrade on server start (note: arango-upgrade was finally
  replaced by the `--upgrade` option for arangod)n

* fixed issue #183: strange unittest error

* fixed issue #182: manual pages

* fixed issue #181: use getaddrinfo

* moved default database directory to "/var/lib/arangodb" in accordance with
  http://www.pathname.com/fhs/pub/fhs-2.3.html

* fixed issue #179: strange text in import manual

* fixed issue #178: test for aragoimp is missing

* fixed issue #177: a misleading error message was returned if unknown variables
  were used in certain positions in an AQL query.

* fixed issue #176: explain how to use AQL from the arangosh

* issue #175: re-added hidden (and deprecated) option --server.http-port. This
  option is only there to be downwards-compatible to Arango 1.0.

* fixed issue #174: missing Documentation for `within`

* fixed issue #170: add db.<coll_name>.all().toArray() to arangosh help screen

* fixed issue #169: missing argument in Simple Queries

* added program arango-upgrade. This program must be run after installing ArangoDB
  and after upgrading from a previous version of ArangoDB. The arango-upgrade script
  will ensure all system collections are created and present in the correct state.
  It will also perform any necessary data updates.
  Note: arango-upgrade was finally replaced by the `--upgrade` option for arangod.

* issue #153: edge collection should be a flag for a collection
  collections now have a type so that the distinction between document and edge
  collections can now be done at runtime using a collection's type value.
  A collection's type can be queried in Javascript using the <collection>.type() method.

  When new collections are created using db._create(), they will be document
  collections by default. When edge._create() is called, an edge collection will be created.
  To explicitly create a collection of a specific/different type, use the methods
  _createDocumentCollection() or _createEdgeCollection(), which are available for
  both the db and the edges object.
  The Javascript objects ArangoEdges and ArangoEdgesCollection have been removed
  completely.
  All internal and test code has been adjusted for this, and client code
  that uses edges.* should also still work because edges is still there and creates
  edge collections when _create() is called.

  INCOMPATIBLE CHANGE: Client code might still need to be changed in the following aspect:
  Previously, collections did not have a type so documents and edges could be inserted
  in the same collection. This is now disallowed. Edges can only be inserted into
  edge collections now. As there were no collection types in 1.0, ArangoDB will perform
  an automatic upgrade when migrating from 1.0 to 1.1.
  The automatic upgrade will check every collection and determine its type as follows:
  - if among the first 50 documents in the collection there are documents with
    attributes "_from" and "_to", the collection is typed as an edge collection
  - if among the first 50 documents in the collection there are no documents with
    attributes "_from" and "_to", the collection is made as a document collection

* issue #150: call V8 garbage collection on server periodically

* issue #110: added support for partial updates

  The REST API for documents now offers an HTTP PATCH method to partially update
  documents. Overwriting/replacing documents is still available via the HTTP PUT method
  as before. The Javascript API in the shell also offers a new update() method in extension to
  the previously existing replace() method.


v1.0.4 (2012-11-12)
-------------------

* issue #275: strange error message in arangosh 1.0.3 at startup


v1.0.3 (2012-11-08)
-------------------

* fixed AQL optimizer bug

* issue #273: fixed segfault in arangosh on HTTP 40x

* issue #265: allow optional base64 encoding/decoding of action response data

* issue #252: _modules collection not created automatically


v1.0.2 (2012-10-22)
-------------------

* repository CentOS-X.Y moved to CentOS-X, same for Debian

* bugfix for rollback from edges

* bugfix for hash indexes

* bugfix for StringBuffer::erase_front

* added autoload for modules

* added AQL function TO_LIST


v1.0.1 (2012-09-30)
-------------------

* draft for issue #165: front-end application howto

* updated mruby to cf8fdea4a6598aa470e698e8cbc9b9b492319d

* fix for issue #190: install doesn't create log directory

* fix for issue #194: potential race condition between creating and dropping collections

* fix for issue #193: REST API HEAD request returns a message body on 404

* fix for issue #188: intermittent issues with 1.0.0

* fix for issue #163: server cannot create collection because of abandoned files

* fix for issue #150: call V8 garbage collection on server periodically


v1.0.0 (2012-08-17)
-------------------

* fix for issue #157: check for readline and ncurses headers, not only libraries


v1.0.beta4 (2012-08-15)
-----------------------

* fix for issue #152: fix memleak for barriers


v1.0.beta3 (2012-08-10)
-----------------------

* fix for issue #151: Memleak, collection data not removed

* fix for issue #149: Inconsistent port for admin interface

* fix for issue #163: server cannot create collection because of abandoned files

* fix for issue #157: check for readline and ncurses headers, not only libraries

* fix for issue #108: db.<collection>.truncate() inefficient

* fix for issue #109: added startup note about cached collection names and how to
  refresh them

* fix for issue #156: fixed memleaks in /_api/import

* fix for issue #59: added tests for /_api/import

* modified return value for calls to /_api/import: now, the attribute "empty" is
  returned as well, stating the number of empty lines in the input. Also changed the
  return value of the error code attribute ("errorNum") from 1100 ("corrupted datafile")
  to 400 ("bad request") in case invalid/unexpected JSON data was sent to the server.
  This error code is more appropriate as no datafile is broken but just input data is
  incorrect.

* fix for issue #152: Memleak for barriers

* fix for issue #151: Memleak, collection data not removed

* value of --database.maximal-journal-size parameter is now validated on startup. If
  value is smaller than the minimum value (currently 1048576), an error is thrown and
  the server will not start. Before this change, the global value of maximal journal
  size was not validated at server start, but only on collection level

* increased sleep value in statistics creation loop from 10 to 500 microseconds. This
  reduces accuracy of statistics values somewhere after the decimal points but saves
  CPU time.

* avoid additional sync() calls when writing partial shape data (attribute name data)
  to disk. sync() will still be called when the shape marker (will be written after
  the attributes) is written to disk

* issue #147: added flag --database.force-sync-shapes to force synching of shape data
  to disk. The default value is true so it is the same behavior as in version 1.0.
  if set to false, shape data is synched to disk if waitForSync for the collection is
  set to true, otherwise, shape data is not synched.

* fix for issue #145: strange issue on Travis: added epsilon for numeric comparison in
  geo index

* fix for issue #136: adjusted message during indexing

* issue #131: added timeout for HTTP keep-alive connections. The default value is 300
  seconds. There is a startup parameter server.keep-alive-timeout to configure the value.
  Setting it to 0 will disable keep-alive entirely on the server.

* fix for issue #137: AQL optimizer should use indexes for ref accesses with
  2 named attributes


v1.0.beta2 (2012-08-03)
-----------------------

* fix for issue #134: improvements for centos RPM

* fixed problem with disable-admin-interface in config file


v1.0.beta1 (2012-07-29)
-----------------------

* fixed issue #118: We need a collection "debugger"

* fixed issue #126: Access-Shaper must be cached

* INCOMPATIBLE CHANGE: renamed parameters "connect-timeout" and "request-timeout"
  for arangosh and arangoimp to "--server.connect-timeout" and "--server.request-timeout"

* INCOMPATIBLE CHANGE: authorization is now required on the server side
  Clients sending requests without HTTP authorization will be rejected with HTTP 401
  To allow backwards compatibility, the server can be started with the option
  "--server.disable-authentication"

* added options "--server.username" and "--server.password" for arangosh and arangoimp
  These parameters must be used to specify the user and password to be used when
  connecting to the server. If no password is given on the command line, arangosh/
  arangoimp will interactively prompt for a password.
  If no user name is specified on the command line, the default user "root" will be
  used.

* added startup option "--server.ssl-cipher-list" to determine which ciphers to
  use in SSL context. also added SSL_OP_CIPHER_SERVER_PREFERENCE to SSL default
  options so ciphers are tried in server and not in client order

* changed default SSL protocol to TLSv1 instead of SSLv2

* changed log-level of SSL-related messages

* added SSL connections if server is compiled with OpenSSL support. Use --help-ssl

* INCOMPATIBLE CHANGE: removed startup option "--server.admin-port".
  The new endpoints feature (see --server.endpoint) allows opening multiple endpoints
  anyway, and the distinction between admin and "other" endpoints can be emulated
  later using privileges.

* INCOMPATIBLE CHANGE: removed startup options "--port", "--server.port", and
  "--server.http-port" for arangod.
  These options have been replaced by the new "--server.endpoint" parameter

* INCOMPATIBLE CHANGE: removed startup option "--server" for arangosh and arangoimp.
  These options have been replaced by the new "--server.endpoint" parameter

* Added "--server.endpoint" option to arangod, arangosh, and arangoimp.
  For arangod, this option allows specifying the bind endpoints for the server
  The server can be bound to one or multiple endpoints at once. For arangosh
  and arangoimp, the option specifies the server endpoint to connect to.
  The following endpoint syntax is currently supported:
  - tcp://host:port or http@tcp://host:port (HTTP over IPv4)
  - tcp://[host]:port or http@tcp://[host]:port (HTTP over IPv6)
  - ssl://host:port or http@tcp://host:port (HTTP over SSL-encrypted IPv4)
  - ssl://[host]:port or http@tcp://[host]:port (HTTP over SSL-encrypted IPv6)
  - unix:///path/to/socket or http@unix:///path/to/socket (HTTP over UNIX socket)

  If no port is specified, the default port of 8529 will be used.

* INCOMPATIBLE CHANGE: removed startup options "--server.require-keep-alive" and
  "--server.secure-require-keep-alive".
  The server will now behave as follows which should be more conforming to the
  HTTP standard:
  * if a client sends a "Connection: close" header, the server will close the
    connection
  * if a client sends a "Connection: keep-alive" header, the server will not
    close the connection
  * if a client does not send any "Connection" header, the server will assume
    "keep-alive" if the request was an HTTP/1.1 request, and "close" if the
    request was an HTTP/1.0 request

* (minimal) internal optimizations for HTTP request parsing and response header
  handling

* fixed Unicode unescaping bugs for \f and surrogate pairs in BasicsC/strings.c

* changed implementation of TRI_BlockCrc32 algorithm to use 8 bytes at a time

* fixed issue #122: arangod doesn't start if <log.file> cannot be created

* fixed issue #121: wrong collection size reported

* fixed issue #98: Unable to change journalSize

* fixed issue #88: fds not closed

* fixed escaping of document data in HTML admin front end

* added HTTP basic authentication, this is always turned on

* added server startup option --server.disable-admin-interface to turn off the
  HTML admin interface

* honor server startup option --database.maximal-journal-size when creating new
  collections without specific journalsize setting. Previously, these
  collections were always created with journal file sizes of 32 MB and the
  --database.maximal-journal-size setting was ignored

* added server startup option --database.wait-for-sync to control the default
  behavior

* renamed "--unit-tests" to "--javascript.unit-tests"


v1.0.alpha3 (2012-06-30)
------------------------

* fixed issue #116: createCollection=create option doesn't work

* fixed issue #115: Compilation issue under OSX 10.7 Lion & 10.8 Mountain Lion
  (homebrew)

* fixed issue #114: image not found

* fixed issue #111: crash during "make unittests"

* fixed issue #104: client.js -> ARANGO_QUIET is not defined


v1.0.alpha2 (2012-06-24)
------------------------

* fixed issue #112: do not accept document with duplicate attribute names

* fixed issue #103: Should we cleanup the directory structure

* fixed issue #100: "count" attribute exists in cursor response with "count:
  false"

* fixed issue #84 explain command

* added new MRuby version (2012-06-02)

* added --log.filter

* cleanup of command line options:
** --startup.directory => --javascript.startup-directory
** --quite => --quiet
** --gc.interval => --javascript.gc-interval
** --startup.modules-path => --javascript.modules-path
** --action.system-directory => --javascript.action-directory
** --javascript.action-threads => removed (is now the same pool as --server.threads)

* various bug-fixes

* support for import

* added option SKIP_RANGES=1 for make unittests

* fixed several range-related assertion failures in the AQL query optimizer

* fixed AQL query optimizations for some edge cases (e.g. nested subqueries with
  invalid constant filter expressions)


v1.0.alpha1 (2012-05-28)
------------------------

Alpha Release of ArangoDB 1.0<|MERGE_RESOLUTION|>--- conflicted
+++ resolved
@@ -1,11 +1,9 @@
 devel
 -----
 
-<<<<<<< HEAD
+* fix issue #4583 - add AQL ASSERT and AQL WARN
+
 * remove _admin/echo handler
-=======
-* fix issue #4583 - add AQL ASSERT and AQL WARN
->>>>>>> 586a66eb
 
 * remove long disfunctional admin/long_echo handler
 
