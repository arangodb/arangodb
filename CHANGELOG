--- conflicted
+++ resolved
@@ -1,10 +1,9 @@
 devel
 -----
 
-<<<<<<< HEAD
 * fixed an isse with restoring of system collections and user rights.
   It was not possible to restore users into an authenticated server.
-=======
+
 * fixed a multi-threading issue in the agency when callElection was called 
   while the SuperVision was calling updateSnapshot 
 
@@ -38,7 +37,6 @@
 
 * fixed issue #2810: out of memory error when running UPDATE/REPLACE 
   on medium-size collection
->>>>>>> 49fa0bf4
 
 * fix potential deadlock errors in collector thread
 
