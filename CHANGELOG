v3.3.10 (XXXX-XX-XX)
--------------------

<<<<<<< HEAD
* fixed issue #5400: Unexpected AQL Result
=======
* fixe dissue #5429: Frequent 'updated local foxx repository' messages

* fixed issue #5252: Empty result if FULLTEXT() is used together with LIMIT offset

* fixed issue #5035: fixed a vulnerability issue within the web ui's index view

* inception was ignoring leader's configuration
>>>>>>> ff9cd74c


v3.3.9 (2018-05-17)
-------------------

* added `/_admin/repair/distributeShardsLike` that repairs collections with
  distributeShardsLike where the shards aren't actually distributed like in the
  prototype collection, as could happen due to internal issue #1770

* fixed Foxx queues bug when queues are created in a request handler with an
  ArangoDB authentication header

* upgraded arangosync version to 0.5.1

* upgraded arangodb starter version to 0.11.3

* fix cluster upgrading issue introduced in 3.3.8

  the issue made arangod crash when starting a DB server with option
  `--database.auto-upgrade true`

* fix C++ implementation of AQL ZIP function to return each distinct attribute
  name only once. The previous implementation added non-unique attribute names
  multiple times, which led to follow-up issues.
  Now if an attribute name occurs multiple times in the input list of attribute
  names, it will only be incorporated once into the result object, with the
  value that corresponds to the first occurrence.
  This fix also changes the V8 implementation of the ZIP function, which now
  will always return the first value for non-unique attribute names and not the
  last occurring value.

* self heal during a Foxx service install, upgrade or replace no longer breaks
  the respective operation

* make /_api/index, /_api/database and /_api/user REST handlers use the scheduler's
  internal queue, so they do not run in an I/O handling thread

* fixed issue #4919: C++ implementation of LIKE function now matches the old and
  correct behavior of the JavaScript implementation.

* added REST API endpoint /_admin/server/availability for monitoring purposes

* UI: fixed an unreasonable event bug within the modal view engine

* fixed issue #3811: gharial api is now checking existence of _from and _to vertices
  during edge creation

* fixed internal issue #2149: number of documents in the UI is not adjusted after
  moving them

* fixed internal issue #2150: UI - loading a saved query does not update the list
  of bind parameters

* fixed internal issue #2147 - fixed database filter in UI

* fixed issue #4934: Wrong used GeoIndex depending on FILTER order

* added `query` and `aql.literal` helpers to `@arangodb` module.

* remove post-sort from GatherNode in cluster AQL queries that do use indexes
  for filtering but that do not require a sorted result

  This optimization can speed up gathering data from multiple shards, because
  it allows to remove a merge sort of the individual shards' results.

* extend the already existing "reduce-extraction-to-projection" AQL optimizer
  rule for RocksDB to provide projections of up to 5 document attributes. The
  previous implementation only supported a projection for a single document
  attribute. The new implementation will extract up to 5 document attributes from
  a document while scanning a collection via an EnumerateCollectionNode.
  Additionally the new version of the optimizer rule can also produce projections
  when scanning an index via an IndexNode.
  The optimization is benefial especially for huge documents because it will copy
  out only the projected attributes from the document instead of copying the entire
  document data from the storage engine.

  When applied, the explainer will show the projected attributes in a `projections`
  remark for an EnumerateCollectionNode or IndexNode. The optimization is limited
  to the RocksDB storage engine.

* added index-only optimization for AQL queries that can satisfy the retrieval of
  all required document attributes directly from an index.

  This optimization will be triggered for the RocksDB engine if an index is used
  that covers all required attributes of the document used later on in the query.
  If applied, it will save retrieving the actual document data (which would require
  an extra lookup in RocksDB), but will instead build the document data solely
  from the index values found. It will only be applied when using up to 5 attributes
  from the document, and only if the rest of the document data is not used later
  on in the query.

  The optimization is currently available for the RocksDB engine for the index types
  primary, edge, hash, skiplist and persistent.

  If the optimization is applied, it will show up as "index only" in an AQL
  query's execution plan for an IndexNode.

* added scan-only optimization for AQL queries that iterate over collections or
  indexes and that do not need to return the actual document values.

  Not fetching the document values from the storage engine will provide a
  considerable speedup when using the RocksDB engine, but may also help a bit
  in case of the MMFiles engine. The optimization will only be applied when
  full-scanning or index-scanning a collection without refering to any of its
  documents later on, and, for an IndexNode, if all filter conditions for the
  documents of the collection are covered by the index.

  If the optimization is applied, it will show up as "scan only" in an AQL
  query's execution plan for an EnumerateCollectionNode or an IndexNode.

* extend existing "collect-in-cluster" optimizer rule to run grouping, counting
  and deduplication on the DB servers in several cases, so that the coordinator
  will only need to sum up the potentially smaller results from the individual shards.

  The following types of COLLECT queries are covered now:
  - RETURN DISTINCT expr
  - COLLECT WITH COUNT INTO ...
  - COLLECT var1 = expr1, ..., varn = exprn (WITH COUNT INTO ...), without INTO or KEEP
  - COLLECT var1 = expr1, ..., varn = exprn AGGREGATE ..., without INTO or KEEP, for
    aggregate functions COUNT/LENGTH, SUM, MIN and MAX.

* honor specified COLLECT method in AQL COLLECT options

  for example, when the user explicitly asks for the COLLECT method
  to be `sorted`, the optimizer will now not produce an alternative
  version of the plan using the hash method.

  additionally, if the user explcitly asks for the COLLECT method to
  be `hash`, the optimizer will now change the existing plan to use
  the hash method if possible instead of just creating an alternative
  plan.

  `COLLECT ... OPTIONS { method: 'sorted' }` => always use sorted method
  `COLLECT ... OPTIONS { method: 'hash' }`   => use hash if this is technically possible
  `COLLECT ...` (no options)                 => create a plan using sorted, and another plan using hash method

* added bulk document lookups for MMFiles engine, which will improve the performance
  of document lookups from an inside an index in case the index lookup produces many 
  documents


v3.3.8 (2018-04-24)
-------------------

* included version of ArangoDB Starter (`arangodb` binary) updated to v0.10.11,
  see [Starter changelog](https://github.com/arangodb-helper/arangodb/blob/master/CHANGELOG.md)

* added arangod startup option `--dump-options` to print all configuration parameters
  as a JSON object

* fixed: (Enterprise only) If you restore a SmartGraph where the collections
  are still existing and are supposed to be dropped on restore we ended up in
  duplicate name error. This is now gone and the SmartGraph is correctly restored.

* fix lookups by `_id` in smart graph edge collections

* improve startup resilience in case there are datafile errors (MMFiles)

  also allow repairing broken VERSION files automatically on startup by
  specifying the option `--database.ignore-datafile-errors true`

* fix issue #4582: UI query editor now supports usage of empty string as bind parameter value

* fixed internal issue #2148: Number of documents found by filter is misleading in web UI

* added startup option `--database.required-directory-state`

  using this option it is possible to require the database directory to be
  in a specific state on startup. the options for this value are:

  - non-existing: database directory must not exist
  - existing: database directory must exist
  - empty: database directory must exist but be empty
  - populated: database directory must exist and contain specific files already
  - any: any state allowed

* field "$schema" in Foxx manifest.json files no longer produce warnings

* added `@arangodb/locals` module to expose the Foxx service context as an
  alternative to using `module.context` directly.

* supervision can be put into maintenance mode


v3.3.7 (2018-04-11)
-------------------

* added hidden option `--query.registry-ttl` to control the lifetime of cluster AQL
  query parts

* fixed internal issue #2237: AQL queries on collections with replicationFactor:
  "satellite" crashed arangod in single server mode

* fixed restore of satellite collections: replicationFactor was set to 1 during
  restore

* fixed dump and restore of smart graphs:
  a) The dump will not include the hidden shadow collections anymore, they were dumped
     accidentially and only contain duplicated data.
  b) Restore will now ignore hidden shadow collections as all data is contained
     in the smart-edge collection. You can manually include these collections from an
     old dump (3.3.5 or earlier) by using `--force`.
  c) Restore of a smart-graph will now create smart collections properly instead
     of getting into `TIMEOUT_IN_CLUSTER_OPERATION`

* fixed issue in AQL query optimizer rule "restrict-to-single-shard", which
  may have sent documents to a wrong shard in AQL INSERT queries that specified
  the value for `_key` using an expression (and not a constant value)
  Important: if you were affected by this bug in v3.3.5 it is required that you
  recreate your dataset in v3.3.6 (i.e. dumping and restoring) instead of doing
  a simple binary upgrade

* added /_admin/status HTTP API for debugging purposes

* added ArangoShell helper function for packaging all information about an
  AQL query so it can be run and analyzed elsewhere:

  query = "FOR doc IN mycollection FILTER doc.value > 42 RETURN doc";
  require("@arangodb/aql/explainer").debugDump("/tmp/query-debug-info", query);

  Entitled users can send the generated file to the ArangoDB support to facilitate
  reproduction and debugging.

* added hidden option `--server.ask-jwt-secret`. This is an internal option
  for debugging and should not be exposed to end-users.

* fix for internal issue #2215. supervision will now wait for agent to
  fully prepare before adding 10 second grace period after leadership change

* fixed internal issue #2215's FailedLeader timeout bug


v3.3.5 (2018-03-28)
-------------------

* fixed issue #4934: Wrong used GeoIndex depending on FILTER order

* make build id appear in startup log message alongside with other version info

* make AQL data modification operations that are sent to all shards and that are
  supposed to return values (i.e. `RETURN OLD` or `RETURN NEW`) not return fake
  empty result rows if the document to be updated/replaced/removed was not present
  on the target shard

* added AQL optimizer rule `restrict-to-single-shard`

  This rule will kick in if a collection operation (index lookup or data
  modification operation) will only affect a single shard, and the operation can be
  restricted to the single shard and is not applied for all shards. This optimization
  can be applied for queries that access a collection only once in the query, and that
  do not use traversals, shortest path queries and that do not access collection data
  dynamically using the `DOCUMENT`, `FULLTEXT`, `NEAR` or `WITHIN` AQL functions.
  Additionally, the optimizer will only pull off this optimization if can safely
  determine the values of all the collection's shard keys from the query, and when the
  shard keys are covered by a single index (this is always true if the shard key is
  the default `_key`)

* display missing attributes of GatherNodes in AQL explain output

* make AQL optimizer rule `undistribute-remove-after-enum-coll` fire in a few
  more cases in which it is possible

* slightly improve index selection for the RocksDB engine when there are multiple
  competing indexes with the same attribute prefixes, but different amount of
  attributes covered. In this case, the more specialized index will be preferred
  now

* fix issue #4924: removeFollower now prefers to remove the last follower(s)

* added "collect-in-cluster" optimizer rule to have COLLECT WITH COUNT queries
  without grouping being executed on the DB servers and the coordinator only summing
  up the counts from the individual shards

* fixed issue #4900: Nested FOR query uses index but ignores other filters

* properly exit v8::Context in one place where it was missing before

* added hidden option `--cluster.index-create-timeout` for controlling the
  default value of the index creation timeout in cluster
  under normal circumstances, this option does not need to be adjusted

* increase default timeout for index creation in cluster to 3600s

* fixed issue #4843: Query-Result has more Docs than the Collection itself

* fixed the behavior of ClusterInfo when waiting for current to catch
  up with plan in create collection.

* fixed issue #4827: COLLECT on edge _to field doesn't group distinct values as expected (MMFiles)


v3.3.4 (2018-03-01)
-------------------

* fix AQL `fullCount` result value in some cluster cases when it was off a bit

* fix issue #4651: Simple query taking forever until a request timeout error

* fix issue #4657: fixed incomplete content type header

* Vastly improved the Foxx Store UI

* fix issue #4677: AQL WITH with bind parameters results in "access after data-modification"
  for two independent UPSERTs

* remove unused startup option `--ldap.permissions-attribute-name`

* fix issue #4457: create /var/tmp/arangod with correct user in supervisor mode

* remove long disfunctional admin/long_echo handler

* fixed Foxx API:

  * PUT /_api/foxx/service: Respect force flag
  * PATCH /_api/foxx/service: Check whether a service under given mount exists

* internal issue #1726: supervision failed to remove multiple servers
  from health monitoring at once.

* more information from inception, why agent is activated

* fixed a bug where supervision tried to deal with shards of virtual collections

* Behaviour of permissions for databases and collections changed:
  The new fallback rule for databases for which an access level is not explicitly specified:
  Choose the higher access level of:
    * A wildcard database grant
    * A database grant on the `_system` database
  The new fallback rule for collections for which an access level is not explicitly specified:
  Choose the higher access level of:
    * Any wildcard access grant in the same database, or on "*/*"
    * The access level for the current database
    * The access level for the `_system` database

* fix internal issue 1770: collection creation using distributeShardsLike yields
  errors and did not distribute shards correctly in the following cases:
  1. If numberOfShards * replicationFactor % nrDBServers != 0
     (shards * replication is not divisible by DBServers).
  2. If there was failover / move shard case on the leading collection
     and creating the follower collection afterwards.

* fix timeout issues in replication client expiration

* added missing edge filter to neighbors-only traversals
  in case a filter condition was moved into the traverser and the traversal was
  executed in breadth-first mode and was returning each visited vertex exactly
  once, and there was a filter on the edges of the path and the resulting vertices
  and edges were not used later, the edge filter was not applied

* fixed issue #4160: Run arangod with "--database.auto-upgrade" option always crash silently without error log

* fix internal issue #1848: AQL optimizer was trying to resolve attribute accesses
  to attributes of constant object values at query compile time, but only did so far
  the very first attribute in each object

  this fixes https://stackoverflow.com/questions/48648737/beginner-bug-in-for-loops-from-objects

* fix inconvenience: If we want to start server with a non-existing
  --javascript.app-path it will now be created (if possible)

* fixed: REST API `POST _api/foxx` now returns HTTP code 201 on success, as documented.
         returned 200 before.

* fixed: REST API `PATCH _api/foxx/dependencies` now updates the existing dependencies
         instead of replacing them.

* fixed: Foxx upload of single javascript file. You now can upload via http-url pointing
         to a javascript file.

* fixed issue #4395: If your foxx app includes an `APP` folder it got
         accidently removed by selfhealing this is not the case anymore.

* fixed internal issue #1969 - command apt-get purge/remove arangodb3e was failing


v3.3.3 (2018-01-26)
-------------------

* fix issue #4272: VERSION file keeps disappearing

* fix internal issue #81: quotation marks disappeared when switching table/json
  editor in the query editor ui

* added option `--rocksdb.throttle` to control whether write-throttling is enabled
  Write-throttling is turned on by default, to reduce chances of compactions getting
  too far behind and blocking incoming writes.

* fixed issue #4308: Crash when getter for error.name throws an error (on Windows)

* UI: fixed a query editor caching and parsing issue

* Fixed internal issue #1683: fixes an UI issue where a collection name gets wrongly cached
  within the documents overview of a collection.

* Fixed an issue with the index estimates in RocksDB in the case a transaction is aborted.
  Former the index estimates were modified if the transaction commited or not.
  Now they will only be modified if the transaction commited successfully.

* UI: optimized login view for very small screen sizes

* UI: optimized error messages for invalid query bind parameter

* Truncate in RocksDB will now do intermediate commits every 10.000 documents
  if truncate fails or the server crashes during this operation all deletes
  that have been commited so far are persisted.

* make the default value of `--rocksdb.block-cache-shard-bits` use the RocksDB
  default value. This will mostly mean the default number block cache shard
  bits is lower than before, allowing each shard to store more data and cause
  less evictions from block cache

* UI: optimized login view for very small screen sizes

* issue #4222: Permission error preventing AQL query import / export on webui

* UI: optimized error messages for invalid query bind parameter

* UI: upgraded swagger ui to version 3.9.0

* issue #3504: added option `--force-same-database` for arangorestore

  with this option set to true, it is possible to make any arangorestore attempt
  fail if the specified target database does not match the database name
  specified in the source dump's "dump.json" file. it can thus be used to
  prevent restoring data into the "wrong" database

  The option is set to `false` by default to ensure backwards-compatibility

* make the default value of `--rocksdb.block-cache-shard-bits` use the RocksDB
  default value. This will mostly mean the default number block cache shard
  bits is lower than before, allowing each shard to store more data and cause
  less evictions from block cache

* fixed issue #4255: AQL SORT consuming too much memory

* fixed incorrect persistence of RAFT vote and term


v3.3.2 (2018-01-04)
-------------------

* fixed issue #4199: Internal failure: JavaScript exception in file 'arangosh.js'
  at 98,7: ArangoError 4: Expecting type String

* fixed issue in agency supervision with a good server being left in
  failedServers

* distinguish isReady and allInSync in clusterInventory

* fixed issue #4197: AQL statement not working in 3.3.1 when upgraded from 3.2.10

* do not reuse collection ids when restoring collections from a dump, but assign
  new collection ids, this should prevent collection id conflicts

* fix issue #4393: broken handling of unix domain sockets in
  JS_Download

v3.3.1 (2017-12-28)
-------------------

* UI: displayed wrong wfs property for a collection when using RocksDB as
  storage engine

* added `--ignore-missing` option to arangoimp
  this option allows importing lines with less fields than specified in the CSV
  header line

* changed misleading error message from "no leader" to "not a leader"

* optimize usage of AQL FULLTEXT index function to a FOR loop with index
  usage in some cases
  When the optimization is applied, this especially speeds up fulltext index
  queries in the cluster

* UI: improved the behavior during collection creation in a cluster environment

* Agency lockup fixes for very small machines.

* Agency performance improvement by finer grained locking.

* Use steady_clock in agency whereever possible.

* Agency prevent Supervision thread crash.

* Fix agency integer overflow in timeout calculation.


v3.3.0 (2012-12-14)
-------------------

* release version

* added a missing try/catch block in the supervision thread


v3.3.rc8 (2017-12-12)
---------------------

* UI: fixed broken foxx configuration keys. Some valid configuration values
  could not be edited via the ui.

* UI: Shard distribution view now has an accordion view instead of displaying
  all shards of all collections at once.

* UI: pressing the return key inside a select2 box no longer triggers the modals

* UI: coordinators and db servers are now in sorted order (ascending)


v3.3.rc7 (2017-12-07)
---------------------

* fixed issue #3741: fix terminal color output in Windows

* UI: fixed issue #3822: disabled name input field for system collections

* fixed issue #3640: limit in subquery

* fixed issue #3745: Invalid result when using OLD object with array attribute in UPSERT statement

* UI: edge collections were wrongly added to from and to vertices select box during graph creation

* UI: added not found views for documents and collections

* UI: using default user database api during database creation now

* UI: the graph viewer backend now picks one random start vertex of the
  first 1000 documents instead of calling any(). The implementation of
  "any" is known to scale bad on huge collections with RocksDB.

* UI: fixed disappearing of the navigation label in some case special case

* UI: the graph viewer now displays updated label values correctly.
  Additionally the included node/edge editor now closes automatically
	after a successful node/edge update.

* fixed issue #3917: traversals with high maximal depth take extremely long
  in planning phase.


v3.3.rc4 (2017-11-28)
---------------------

* minor bug-fixes


v3.3.rc3 (2017-11-24)
---------------------

* bug-fixes


v3.3.rc2 (2017-11-22)
---------------------

* UI: document/edge editor now remembering their modes (e.g. code or tree)

* UI: optimized error messages for invalid graph definitions. Also fixed a
  graph renderer cleanup error.

* UI: added a delay within the graph viewer while changing the colors of the
  graph. Necessary due different browser behaviour.

* added options `--encryption.keyfile` and `--encryption.key-generator` to arangodump
  and arangorestore

* UI: the graph viewer now displays updated label values correctly.
  Additionally the included node/edge editor now closes automatically
	after a successful node/edge update.

* removed `--recycle-ids` option for arangorestore

  using that option could have led to problems on the restore, with potential
  id conflicts between the originating server (the source dump server) and the
  target server (the restore server)


v3.3.rc1 (2017-11-17)
---------------------

* add readonly mode REST API

* allow compilation of ArangoDB source code with g++ 7

* upgrade minimum required g++ compiler version to g++ 5.4
  That means ArangoDB source code will not compile with g++ 4.x or g++ < 5.4 anymore.

* AQL: during a traversal if a vertex is not found. It will not print an ERROR to the log and continue
  with a NULL value, but will register a warning at the query and continue with a NULL value.
  The situation is not desired as an ERROR as ArangoDB can store edges pointing to non-existing
  vertex which is perfectly valid, but it may be a n issue on the data model, so users
  can directly see it on the query now and do not "by accident" have to check the LOG output.


v3.3.beta1 (2017-11-07)
-----------------------

* introduce `enforceReplicationFactor`: An optional parameter controlling
  if the server should bail out during collection creation if there are not
  enough DBServers available for the desired `replicationFactor`.

* fixed issue #3516: Show execution time in arangosh

  this change adds more dynamic prompt components for arangosh
  The following components are now available for dynamic prompts,
  settable via the `--console.prompt` option in arangosh:

  - '%t': current time as timestamp
  - '%a': elpased time since ArangoShell start in seconds
  - '%p': duration of last command in seconds
  - '%d': name of current database
  - '%e': current endpoint
  - '%E': current endpoint without protocol
  - '%u': current user

  The time a command takes can be displayed easily by starting arangosh with `--console.prompt "%p> "`.

* make the ArangoShell refill its collection cache when a yet-unknown collection
  is first accessed. This fixes the following problem:

      arangosh1> db._collections();  // shell1 lists all collections
      arangosh2> db._create("test"); // shell2 now creates a new collection 'test'
      arangosh1> db.test.insert({}); // shell1 is not aware of the collection created
                                     // in shell2, so the insert will fail

* incremental transfer of initial collection data now can handle partial
  responses for a chunk, allowing the leader/master to send smaller chunks
  (in terms of HTTP response size) and limit memory usage

* initial creation of shards for cluster collections is now faster with
  replicationFactor values bigger than 1. this is achieved by an optimization
  for the case when the collection on the leader is still empty

* potential fix for issue #3517: several "filesystem full" errors in logs
  while there's a lot of disk space

* added C++ implementations for AQL function `SUBSTRING()`, `LEFT()`, `RIGHT()` and `TRIM()`


v3.3.milestone2 (2017-10-19)
----------------------------

* added new replication module

* make AQL `DISTINCT` not change the order of the results it is applied on

* show C++ function name of call site in ArangoDB log output

  This requires option `--log.line-number` to be set to *true*

* fixed issue #3408: Hard crash in query for pagination

* UI: fixed unresponsive events in cluster shards view

* UI: added word wrapping to query editor

* fixed issue #3395: AQL: cannot instantiate CollectBlock with undetermined
  aggregation method

* minimum number of V8 contexts in console mode must be 2, not 1. this is
  required to ensure the console gets one dedicated V8 context and all other
  operations have at least one extra context. This requirement was not enforced
  anymore.

* UI: fixed wrong user attribute name validation, issue #3228

* make AQL return a proper error message in case of a unique key constraint
  violation. previously it only returned the generic "unique constraint violated"
  error message but omitted the details about which index caused the problem.

  This addresses https://stackoverflow.com/questions/46427126/arangodb-3-2-unique-constraint-violation-id-or-key

* fix potential overflow in CRC marker check when a corrupted CRC marker
  is found at the very beginning of an MMFiles datafile


v3.3.milestone1 (2017-10-11)
----------------------------

* added option `--server.local-authentication`

* UI: added user roles

* added config option `--log.color` to toggle colorful logging to terminal

* added config option `--log.thread-name` to additionally log thread names

* usernames must not start with `:role:`, added new options:
    --server.authentication-timeout
    --ldap.roles-attribute-name
    --ldap.roles-transformation
    --ldap.roles-search
    --ldap.superuser-role
    --ldap.roles-include
    --ldap.roles-exclude

* performance improvements for full collection scans and a few other operations
  in MMFiles engine

* added `--rocksdb.encryption-key-generator` for enterprise

* removed `--compat28` parameter from arangodump and replication API

  older ArangoDB versions will no longer be supported by these tools.

* increase the recommended value for `/proc/sys/vm/max_map_count` to a value
  eight times as high as the previous recommended value. Increasing the
  values helps to prevent an ArangoDB server from running out of memory mappings.

  The raised minimum recommended value may lead to ArangoDB showing some startup
  warnings as follows:

      WARNING {memory} maximum number of memory mappings per process is 65530, which seems too low. it is recommended to set it to at least 512000
      WARNING {memory} execute 'sudo sysctl -w "vm.max_map_count=512000"'


v3.2.7 (2017-11-13)
-------------------

* Cluster customers, which have upgraded from 3.1 to 3.2 need to upgrade
  to 3.2.7. The cluster supervision is otherwise not operational.

* Fixed issue #3597: AQL with path filters returns unexpected results
  In some cases breadth first search in combination with vertex filters
  yields wrong result, the filter was not applied correctly.

* enable JEMalloc background thread for purging and returning unused memory
  back to the operating system (Linux only)

* fixed some undefined behavior in some internal value caches for AQL GatherNodes
  and SortNodes, which could have led to sorted results being effectively not
  correctly sorted.

* make the replication applier for the RocksDB engine start automatically after a
  restart of the server if the applier was configured with its `autoStart` property
  set to `true`. previously the replication appliers were only automatically restarted
  at server start for the MMFiles engine.

* fixed arangodump batch size adaptivity in cluster mode and upped default batch size
  for arangodump

  these changes speed up arangodump in cluster context

* smart graphs now return a proper inventory in response to replication inventory
  requests

* fixed issue #3618: Inconsistent behavior of OR statement with object bind parameters

* only users with read/write rights on the "_system" database can now execute
  "_admin/shutdown" as well as modify properties of the write-ahead log (WAL)

* increase default maximum number of V8 contexts to at least 16 if not explicitly
  configured otherwise.
  the procedure for determining the actual maximum value of V8 contexts is unchanged
  apart from the value `16` and works as follows:
  - if explicitly set, the value of the configuration option `--javascript.v8-contexts`
    is used as the maximum number of V8 contexts
  - when the option is not set, the maximum number of V8 contexts is determined
    by the configuration option `--server.threads` if that option is set. if
    `--server.threads` is not set, then the maximum number of V8 contexts is the
    server's reported hardware concurrency (number of processors visible
    to the arangod process). if that would result in a maximum value of less than 16
    in any of these two cases, then the maximum value will be increased to 16.

* fixed issue #3447: ArangoError 1202: AQL: NotFound: (while executing) when
  updating collection

* potential fix for issue #3581: Unexpected "rocksdb unique constraint
  violated" with unique hash index

* fixed geo index optimizer rule for geo indexes with a single (array of coordinates)
  attribute.

* improved the speed of the shards overview in cluster (API endpoint /_api/cluster/shardDistribution API)
  It is now guaranteed to return after ~2 seconds even if the entire cluster is unresponsive.

* fix agency precondition check for complex objects
  this fixes issues with several CAS operations in the agency

* several fixes for agency restart and shutdown

* the cluster-internal representation of planned collection objects is now more
  lightweight than before, using less memory and not allocating any cache for indexes
  etc.

* fixed issue #3403: How to kill long running AQL queries with the browser console's
  AQL (display issue)

* fixed issue #3549: server reading ENGINE config file fails on common standard
  newline character

* UI: fixed error notifications for collection modifications

* several improvements for the truncate operation on collections:

  * the timeout for the truncate operation was increased in cluster mode in
    order to prevent too frequent "could not truncate collection" errors

  * after a truncate operation, collections in MMFiles still used disk space.
    to reclaim disk space used by truncated collection, the truncate actions
    in the web interface and from the ArangoShell now issue an extra WAL flush
    command (in cluster mode, this command is also propagated to all servers).
    the WAL flush allows all servers to write out any pending operations into the
    datafiles of the truncated collection. afterwards, a final journal rotate
    command is sent, which enables the compaction to entirely remove all datafiles
    and journals for the truncated collection, so that all disk space can be
    reclaimed

  * for MMFiles a special method will be called after a truncate operation so that
    all indexes of the collection can free most of their memory. previously some
    indexes (hash and skiplist indexes) partially kept already allocated memory
    in order to avoid future memory allocations

  * after a truncate operation in the RocksDB engine, an additional compaction
    will be triggered for the truncated collection. this compaction removes all
    deletions from the key space so that follow-up scans over the collection's key
    range do not have to filter out lots of already-removed values

  These changes make truncate operations potentially more time-consuming than before,
  but allow for memory/disk space savings afterwards.

* enable JEMalloc background threads for purging and returning unused memory
  back to the operating system (Linux only)

  JEMalloc will create its background threads on demand. The number of background
  threads is capped by the number of CPUs or active arenas. The background threads run
  periodically and purge unused memory pages, allowing memory to be returned to the
  operating system.

  This change will make the arangod process create several additional threads.
  It is accompanied by an increased `TasksMax` value in the systemd service configuration
  file for the arangodb3 service.

* upgraded bundled V8 engine to bugfix version v5.7.492.77

  this upgrade fixes a memory leak in upstream V8 described in
  https://bugs.chromium.org/p/v8/issues/detail?id=5945 that will result in memory
  chunks only getting uncommitted but not unmapped


v3.2.6 (2017-10-26)
-------------------

* UI: fixed event cleanup in cluster shards view

* UI: reduced cluster dashboard api calls

* fixed a permission problem that prevented collection contents to be displayed
  in the web interface

* removed posix_fadvise call from RocksDB's PosixSequentialFile::Read(). This is
  consistent with Facebook PR 2573 (#3505)

  this fix should improve the performance of the replication with the RocksDB
  storage engine

* allow changing of collection replication factor for existing collections

* UI: replicationFactor of a collection is now changeable in a cluster
  environment

* several fixes for the cluster agency

* fixed undefined behavior in the RocksDB-based geo index

* fixed Foxxmaster failover

* purging or removing the Debian/Ubuntu arangodb3 packages now properly stops
  the arangod instance before actuallying purging or removing


v3.2.5 (2017-10-16)
-------------------

* general-graph module and _api/gharial now accept cluster options
  for collection creation. It is now possible to set replicationFactor and
  numberOfShards for all collections created via this graph object.
  So adding a new collection will not result in a singleShard and
  no replication anymore.

* fixed issue #3408: Hard crash in query for pagination

* minimum number of V8 contexts in console mode must be 2, not 1. this is
  required to ensure the console gets one dedicated V8 context and all other
  operations have at least one extra context. This requirement was not enforced
  anymore.

* fixed issue #3395: AQL: cannot instantiate CollectBlock with undetermined
  aggregation method

* UI: fixed wrong user attribute name validation, issue #3228

* fix potential overflow in CRC marker check when a corrupted CRC marker
  is found at the very beginning of an MMFiles datafile

* UI: fixed unresponsive events in cluster shards view

* Add statistics about the V8 context counts and number of available/active/busy
  threads we expose through the server statistics interface.


v3.2.4 (2017-09-26)
-------------------

* UI: no default index selected during index creation

* UI: added replicationFactor option during SmartGraph creation

* make the MMFiles compactor perform less writes during normal compaction
  operation

  This partially fixes issue #3144

* make the MMFiles compactor configurable

  The following options have been added:

* `--compaction.db-sleep-time`: sleep interval between two compaction runs
    (in s)
  * `--compaction.min-interval"`: minimum sleep time between two compaction
     runs (in s)
  * `--compaction.min-small-data-file-size`: minimal filesize threshold
    original datafiles have to be below for a compaction
  * `--compaction.dead-documents-threshold`: minimum unused count of documents
    in a datafile
  * `--compaction.dead-size-threshold`: how many bytes of the source data file
    are allowed to be unused at most
  * `--compaction.dead-size-percent-threshold`: how many percent of the source
    datafile should be unused at least
  * `--compaction.max-files`: Maximum number of files to merge to one file
  * `--compaction.max-result-file-size`: how large may the compaction result
    file become (in bytes)
  * `--compaction.max-file-size-factor`: how large the resulting file may
    be in comparison to the collection's `--database.maximal-journal-size' setting`

* fix downwards-incompatibility in /_api/explain REST handler

* fix Windows implementation for fs.getTempPath() to also create a
  sub-directory as we do on linux

* fixed a multi-threading issue in cluster-internal communication

* performance improvements for traversals and edge lookups

* removed internal memory zone handling code. the memory zones were a leftover
  from the early ArangoDB days and did not provide any value in the current
  implementation.

* (Enterprise only) added `skipInaccessibleCollections` option for AQL queries:
  if set, AQL queries (especially graph traversals) will treat collections to
  which a user has no access rights to as if these collections were empty.

* adjusted scheduler thread handling to start and stop less threads in
  normal operations

* leader-follower replication catchup code has been rewritten in C++

* early stage AQL optimization now also uses the C++ implementations of
  AQL functions if present. Previously it always referred to the JavaScript
  implementations and ignored the C++ implementations. This change gives
  more flexibility to the AQL optimizer.

* ArangoDB tty log output is now colored for log messages with levels
  FATAL, ERR and WARN.

* changed the return values of AQL functions `REGEX_TEST` and `REGEX_REPLACE`
  to `null` when the input regex is invalid. Previous versions of ArangoDB
  partly returned `false` for invalid regexes and partly `null`.

* added `--log.role` option for arangod

  When set to `true`, this option will make the ArangoDB logger print a single
  character with the server's role into each logged message. The roles are:

  - U: undefined/unclear (used at startup)
  - S: single server
  - C: coordinator
  - P: primary
  - A: agent

  The default value for this option is `false`, so no roles will be logged.


v3.2.3 (2017-09-07)
-------------------

* fixed issue #3106: orphan collections could not be registered in general-graph module

* fixed wrong selection of the database inside the internal cluster js api

* added startup option `--server.check-max-memory-mappings` to make arangod check
  the number of memory mappings currently used by the process and compare it with
  the maximum number of allowed mappings as determined by /proc/sys/vm/max_map_count

  The default value is `true`, so the checks will be performed. When the current
  number of mappings exceeds 90% of the maximum number of mappings, the creation
  of further V8 contexts will be deferred.

  Note that this option is effective on Linux systems only.

* arangoimp now has a `--remove-attribute` option

* added V8 context lifetime control options
  `--javascript.v8-contexts-max-invocations` and `--javascript.v8-contexts-max-age`

  These options allow specifying after how many invocations a used V8 context is
  disposed, or after what time a V8 context is disposed automatically after its
  creation. If either of the two thresholds is reached, an idl V8 context will be
  disposed.

  The default value of `--javascript.v8-contexts-max-invocations` is 0, meaning that
  the maximum number of invocations per context is unlimited. The default value
  for `--javascript.v8-contexts-max-age` is 60 seconds.

* fixed wrong UI cluster health information

* fixed issue #3070: Add index in _jobs collection

* fixed issue #3125: HTTP Foxx API JSON parsing

* fixed issue #3120: Foxx queue: job isn't running when server.authentication = true

* fixed supervision failure detection and handling, which happened with simultaneous
  agency leadership change


v3.2.2 (2017-08-23)
-------------------

* make "Rebalance shards" button work in selected database only, and not make
  it rebalance the shards of all databases

* fixed issue #2847: adjust the response of the DELETE `/_api/users/database/*` calls

* fixed issue #3075: Error when upgrading arangoDB on linux ubuntu 16.04

* fixed a buffer overrun in linenoise console input library for long input strings

* increase size of the linenoise input buffer to 8 KB

* abort compilation if the detected GCC or CLANG isn't in the range of compilers
  we support

* fixed spurious cluster hangups by always sending AQL-query related requests
  to the correct servers, even after failover or when a follower drops

  The problem with the previous shard-based approach was that responsibilities
  for shards may change from one server to another at runtime, after the query
  was already instanciated. The coordinator and other parts of the query then
  sent further requests for the query to the servers now responsible for the
  shards.
  However, an AQL query must send all further requests to the same servers on
  which the query was originally instanciated, even in case of failover.
  Otherwise this would potentially send requests to servers that do not know
  about the query, and would also send query shutdown requests to the wrong
  servers, leading to abandoned queries piling up and using resources until
  they automatically time out.

* fixed issue with RocksDB engine acquiring the collection count values too
  early, leading to the collection count values potentially being slightly off
  even in exclusive transactions (for which the exclusive access should provide
  an always-correct count value)

* fixed some issues in leader-follower catch-up code, specifically for the
  RocksDB engine

* make V8 log fatal errors to syslog before it terminates the process.
  This change is effective on Linux only.

* fixed issue with MMFiles engine creating superfluous collection journals
  on shutdown

* fixed issue #3067: Upgrade from 3.2 to 3.2.1 reset autoincrement keys

* fixed issue #3044: ArangoDB server shutdown unexpectedly

* fixed issue #3039: Incorrect filter interpretation

* fixed issue #3037: Foxx, internal server error when I try to add a new service

* improved MMFiles fulltext index document removal performance
  and fulltext index query performance for bigger result sets

* ui: fixed a display bug within the slow and running queries view

* ui: fixed a bug when success event triggers twice in a modal

* ui: fixed the appearance of the documents filter

* ui: graph vertex collections not restricted to 10 anymore

* fixed issue #2835: UI detection of JWT token in case of server restart or upgrade

* upgrade jemalloc version to 5.0.1

  This fixes problems with the memory allocator returing "out of memory" when
  calling munmap to free memory in order to return it to the OS.

  It seems that calling munmap on Linux can increase the number of mappings, at least
  when a region is partially unmapped. This can lead to the process exceeding its
  maximum number of mappings, and munmap and future calls to mmap returning errors.

  jemalloc version 5.0.1 does not have the `--enable-munmap` configure option anymore,
  so the problem is avoided. To return memory to the OS eventually, jemalloc 5's
  background purge threads are used on Linux.

* fixed issue #2978: log something more obvious when you log a Buffer

* fixed issue #2982: AQL parse error?

* fixed issue #3125: HTTP Foxx API Json parsing

v3.2.1 (2017-08-09)
-------------------

* added C++ implementations for AQL functions `LEFT()`, `RIGHT()` and `TRIM()`

* fixed docs for issue #2968: Collection _key autoincrement value increases on error

* fixed issue #3011: Optimizer rule reduce-extraction-to-projection breaks queries

* Now allowing to restore users in a sharded environment as well
  It is still not possible to restore collections that are sharded
  differently than by _key.

* fixed an issue with restoring of system collections and user rights.
  It was not possible to restore users into an authenticated server.

* fixed issue #2977: Documentation for db._createDatabase is wrong

* ui: added bind parameters to slow query history view

* fixed issue #1751: Slow Query API should provide bind parameters, webui should display them

* ui: fixed a bug when moving multiple documents was not possible

* fixed docs for issue #2968: Collection _key autoincrement value increases on error

* AQL CHAR_LENGTH(null) returns now 0. Since AQL TO_STRING(null) is '' (string of length 0)

* ui: now supports single js file upload for Foxx services in addition to zip files

* fixed a multi-threading issue in the agency when callElection was called
  while the Supervision was calling updateSnapshot

* added startup option `--query.tracking-with-bindvars`

  This option controls whether the list of currently running queries
  and the list of slow queries should contain the bind variables used
  in the queries or not.

  The option can be changed at runtime using the commands

      // enables tracking of bind variables
      // set to false to turn tracking of bind variables off
      var value = true;
      require("@arangodb/aql/queries").properties({
        trackBindVars: value
      });

* index selectivity estimates are now available in the cluster as well

* fixed issue #2943: loadIndexesIntoMemory not returning the same structure
  as the rest of the collection APIs

* fixed issue #2949: ArangoError 1208: illegal name

* fixed issue #2874: Collection properties do not return `isVolatile`
  attribute

* potential fix for issue #2939: Segmentation fault when starting
  coordinator node

* fixed issue #2810: out of memory error when running UPDATE/REPLACE
  on medium-size collection

* fix potential deadlock errors in collector thread

* disallow the usage of volatile collections in the RocksDB engine
  by throwing an error when a collection is created with attribute
  `isVolatile` set to `true`.
  Volatile collections are unsupported by the RocksDB engine, so
  creating them should not succeed and silently create a non-volatile
  collection

* prevent V8 from issuing SIGILL instructions when it runs out of memory

  Now arangod will attempt to log a FATAL error into its logfile in case V8
  runs out of memory. In case V8 runs out of memory, it will still terminate the
  entire process. But at least there should be something in the ArangoDB logs
  indicating what the problem was. Apart from that, the arangod process should
  now be exited with SIGABRT rather than SIGILL as it shouldn't return into the
  V8 code that aborted the process with `__builtin_trap`.

  this potentially fixes issue #2920: DBServer crashing automatically post upgrade to 3.2

* Foxx queues and tasks now ensure that the scripts in them run with the same
  permissions as the Foxx code who started the task / queue

* fixed issue #2928: Offset problems

* fixed issue #2876: wrong skiplist index usage in edge collection

* fixed issue #2868: cname missing from logger-follow results in rocksdb

* fixed issue #2889: Traversal query using incorrect collection id

* fixed issue #2884: AQL traversal uniqueness constraints "propagating" to other traversals? Weird results

* arangoexport: added `--query` option for passing an AQL query to export the result

* fixed issue #2879: No result when querying for the last record of a query

* ui: allows now to edit default access level for collections in database
  _system for all users except the root user.

* The _users collection is no longer accessible outside the arngod process, _queues is always read-only

* added new option "--rocksdb.max-background-jobs"

* removed options "--rocksdb.max-background-compactions", "--rocksdb.base-background-compactions" and "--rocksdb.max-background-flushes"

* option "--rocksdb.compaction-read-ahead-size" now defaults to 2MB

* change Windows build so that RocksDB doesn't enforce AVX optimizations by default
  This fixes startup crashes on servers that do not have AVX CPU extensions

* speed up RocksDB secondary index creation and dropping

* removed RocksDB note in Geo index docs


v3.2.0 (2017-07-20)
-------------------

* fixed UI issues

* fixed multi-threading issues in Pregel

* fixed Foxx resilience

* added command-line option `--javascript.allow-admin-execute`

  This option can be used to control whether user-defined JavaScript code
  is allowed to be executed on server by sending via HTTP to the API endpoint
  `/_admin/execute`  with an authenticated user account.
  The default value is `false`, which disables the execution of user-defined
  code. This is also the recommended setting for production. In test environments,
  it may be convenient to turn the option on in order to send arbitrary setup
  or teardown commands for execution on the server.


v3.2.beta6 (2017-07-18)
-----------------------

* various bugfixes


v3.2.beta5 (2017-07-16)
-----------------------

* numerous bugfixes


v3.2.beta4 (2017-07-04)
-----------------------

* ui: fixed document view _from and _to linking issue for special characters

* added function `db._parse(query)` for parsing an AQL query and returning information about it

* fixed one medium priority and two low priority security user interface
  issues found by owasp zap.

* ui: added index deduplicate options

* ui: fixed renaming of collections for the rocksdb storage engine

* documentation and js fixes for secondaries

* RocksDB storage format was changed, users of the previous beta/alpha versions
  must delete the database directory and re-import their data

* enabled permissions on database and collection level

* added and changed some user related REST APIs
    * added `PUT /_api/user/{user}/database/{database}/{collection}` to change collection permission
    * added `GET /_api/user/{user}/database/{database}/{collection}`
    * added optional `full` parameter to the `GET /_api/user/{user}/database/` REST call

* added user functions in the arangoshell `@arangodb/users` module
    * added `grantCollection` and `revokeCollection` functions
    * added `permission(user, database, collection)` to retrieve collection specific rights

* added "deduplicate" attribute for array indexes, which controls whether inserting
  duplicate index values from the same document into a unique array index will lead to
  an error or not:

      // with deduplicate = true, which is the default value:
      db._create("test");
      db.test.ensureIndex({ type: "hash", fields: ["tags[*]"], deduplicate: true });
      db.test.insert({ tags: ["a", "b"] });
      db.test.insert({ tags: ["c", "d", "c"] }); // will work, because deduplicate = true
      db.test.insert({ tags: ["a"] }); // will fail

      // with deduplicate = false
      db._create("test");
      db.test.ensureIndex({ type: "hash", fields: ["tags[*]"], deduplicate: false });
      db.test.insert({ tags: ["a", "b"] });
      db.test.insert({ tags: ["c", "d", "c"] }); // will not work, because deduplicate = false
      db.test.insert({ tags: ["a"] }); // will fail

  The "deduplicate" attribute is now also accepted by the index creation HTTP
  API endpoint POST /_api/index and is returned by GET /_api/index.

* added optimizer rule "remove-filters-covered-by-traversal"

* Debian/Ubuntu installer: make messages about future package upgrades more clear

* fix a hangup in VST

  The problem happened when the two first chunks of a VST message arrived
  together on a connection that was newly switched to VST.

* fix deletion of outdated WAL files in RocksDB engine

* make use of selectivity estimates in hash, skiplist and persistent indexes
  in RocksDB engine

* changed VM overcommit recommendation for user-friendliness

* fix a shutdown bug in the cluster: a destroyed query could still be active

* do not terminate the entire server process if a temp file cannot be created
  (Windows only)

* fix log output in the front-end, it stopped in case of too many messages


v3.2.beta3 (2017-06-27)
-----------------------

* numerous bugfixes


v3.2.beta2 (2017-06-20)
-----------------------

* potentially fixed issue #2559: Duplicate _key generated on insertion

* fix invalid results (too many) when a skipping LIMIT was used for a
  traversal. `LIMIT x` or `LIMIT 0, x` were not affected, but `LIMIT s, x`
  may have returned too many results

* fix races in SSL communication code

* fix invalid locking in JWT authentication cache, which could have
  crashed the server

* fix invalid first group results for sorted AQL COLLECT when LIMIT
  was used

* fix potential race, which could make arangod hang on startup

* removed `exception` field from transaction error result; users should throw
  explicit `Error` instances to return custom exceptions (addresses issue #2561)

* fixed issue #2613: Reduce log level when Foxx manager tries to self heal missing database

* add a read only mode for users and collection level authorization

* removed `exception` field from transaction error result; users should throw
  explicit `Error` instances to return custom exceptions (addresses issue #2561)

* fixed issue #2677: Foxx disabling development mode creates non-deterministic service bundle

* fixed issue #2684: Legacy service UI not working


v3.2.beta1 (2017-06-12)
-----------------------

* provide more context for index errors (addresses issue #342)

* arangod now validates several OS/environment settings on startup and warns if
  the settings are non-ideal. Most of the checks are executed on Linux systems only.

* fixed issue #2515: The replace-or-with-in optimization rule might prevent use of indexes

* added `REGEX_REPLACE` AQL function

* the RocksDB storage format was changed, users of the previous alpha versions
  must delete the database directory and re-import their data

* added server startup option `--query.fail-on-warning`

  setting this option to `true` will abort any AQL query with an exception if
  it causes a warning at runtime. The value can be overridden per query by
  setting the `failOnWarning` attribute in a query's options.

* added --rocksdb.num-uncompressed-levels to adjust number of non-compressed levels

* added checks for memory managment and warn (i. e. if hugepages are enabled)

* set default SSL cipher suite string to "HIGH:!EXPORT:!aNULL@STRENGTH"

* fixed issue #2469: Authentication = true does not protect foxx-routes

* fixed issue #2459: compile success but can not run with rocksdb

* `--server.maximal-queue-size` is now an absolute maximum. If the queue is
  full, then 503 is returned. Setting it to 0 means "no limit".

* (Enterprise only) added authentication against an LDAP server

* fixed issue #2083: Foxx services aren't distributed to all coordinators

* fixed issue #2384: new coordinators don't pick up existing Foxx services

* fixed issue #2408: Foxx service validation causes unintended side-effects

* extended HTTP API with routes for managing Foxx services

* added distinction between hasUser and authorized within Foxx
  (cluster internal requests are authorized requests but don't have a user)

* arangoimp now has a `--threads` option to enable parallel imports of data

* PR #2514: Foxx services that can't be fixed by self-healing now serve a 503 error

* added `time` function to `@arangodb` module


v3.2.alpha4 (2017-04-25)
------------------------

* fixed issue #2450: Bad optimization plan on simple query

* fixed issue #2448: ArangoDB Web UI takes no action when Delete button is clicked

* fixed issue #2442: Frontend shows already deleted databases during login

* added 'x-content-type-options: nosniff' to avoid MSIE bug

* set default value for `--ssl.protocol` from TLSv1 to TLSv1.2.

* AQL breaking change in cluster:
  The SHORTEST_PATH statement using edge-collection names instead
  of a graph name now requires to explicitly name the vertex-collection names
  within the AQL query in the cluster. It can be done by adding `WITH <name>`
  at the beginning of the query.

  Example:
  ```
  FOR v,e IN OUTBOUND SHORTEST_PATH @start TO @target edges [...]
  ```

  Now has to be:

  ```
  WITH vertices
  FOR v,e IN OUTBOUND SHORTEST_PATH @start TO @target edges [...]
  ```

  This change is due to avoid dead-lock sitations in clustered case.
  An error stating the above is included.

* add implicit use of geo indexes when using SORT/FILTER in AQL, without
  the need to use the special-purpose geo AQL functions `NEAR` or `WITHIN`.

  the special purpose `NEAR` AQL function can now be substituted with the
  following AQL (provided there is a geo index present on the `doc.latitude`
  and `doc.longitude` attributes):

      FOR doc in geoSort
        SORT DISTANCE(doc.latitude, doc.longitude, 0, 0)
        LIMIT 5
        RETURN doc

  `WITHIN` can be substituted with the following AQL:

      FOR doc in geoFilter
        FILTER DISTANCE(doc.latitude, doc.longitude, 0, 0) < 2000
        RETURN doc

  Compared to using the special purpose AQL functions this approach has the
  advantage that it is more composable, and will also honor any `LIMIT` values
  used in the AQL query.

* potential fix for shutdown hangs on OSX

* added KB, MB, GB prefix for integer parameters, % for integer parameters
  with a base value

* added JEMALLOC 4.5.0

* added `--vm.resident-limit` and `--vm.path` for file-backed memory mapping
  after reaching a configurable maximum RAM size

* try recommended limit for file descriptors in case of unlimited
  hard limit

* issue #2413: improve logging in case of lock timeout and deadlocks

* added log topic attribute to /_admin/log api

* removed internal build option `USE_DEV_TIMERS`

  Enabling this option activated some proprietary timers for only selected
  events in arangod. Instead better use `perf` to gather timings.


v3.2.alpha3 (2017-03-22)
------------------------

* increase default collection lock timeout from 30 to 900 seconds

* added function `db._engine()` for retrieval of storage engine information at
  server runtime

  There is also an HTTP REST handler at GET /_api/engine that returns engine
  information.

* require at least cmake 3.2 for building ArangoDB

* make arangod start with less V8 JavaScript contexts

  This speeds up the server start (a little bit) and makes it use less memory.
  Whenever a V8 context is needed by a Foxx action or some other operation and
  there is no usable V8 context, a new one will be created dynamically now.

  Up to `--javascript.v8-contexts` V8 contexts will be created, so this option
  will change its meaning. Previously as many V8 contexts as specified by this
  option were created at server start, and the number of V8 contexts did not
  change at runtime. Now up to this number of V8 contexts will be in use at the
  same time, but the actual number of V8 contexts is dynamic.

  The garbage collector thread will automatically delete unused V8 contexts after
  a while. The number of spare contexts will go down to as few as configured in
  the new option `--javascript.v8-contexts-minimum`. Actually that many V8 contexts
  are also created at server start.

  The first few requests in new V8 contexts will take longer than in contexts
  that have been there already. Performance may therefore suffer a bit for the
  initial requests sent to ArangoDB or when there are only few but performance-
  critical situations in which new V8 contexts will be created. If this is a
  concern, it can easily be fixed by setting `--javascipt.v8-contexts-minimum`
  and `--javascript.v8-contexts` to a relatively high value, which will guarantee
  that many number of V8 contexts to be created at startup and kept around even
  when unused.

  Waiting for an unused V8 context will now also abort if no V8 context can be
  acquired/created after 120 seconds.

* improved diagnostic messages written to logfiles by supervisor process

* fixed issue #2367

* added "bindVars" to attributes of currently running and slow queries

* added "jsonl" as input file type for arangoimp

* upgraded version of bundled zlib library from 1.2.8 to 1.2.11

* added input file type `auto` for arangoimp so it can automatically detect the
  type of the input file from the filename extension

* fixed variables parsing in GraphQL

* added `--translate` option for arangoimp to translate attribute names from
  the input files to attriubte names expected by ArangoDB

  The `--translate` option can be specified multiple times (once per translation
  to be executed). The following example renames the "id" column from the input
  file to "_key", and the "from" column to "_from", and the "to" column to "_to":

      arangoimp --type csv --file data.csv --translate "id=_key" --translate "from=_from" --translate "to=_to"

  `--translate` works for CSV and TSV inputs only.

* changed default value for `--server.max-packet-size` from 128 MB to 256 MB

* fixed issue #2350

* fixed issue #2349

* fixed issue #2346

* fixed issue #2342

* change default string truncation length from 80 characters to 256 characters for
  `print`/`printShell` functions in ArangoShell and arangod. This will emit longer
  prefixes of string values before truncating them with `...`, which is helpful
  for debugging.

* always validate incoming JSON HTTP requests for duplicate attribute names

  Incoming JSON data with duplicate attribute names will now be rejected as
  invalid. Previous versions of ArangoDB only validated the uniqueness of
  attribute names inside incoming JSON for some API endpoints, but not
  consistently for all APIs.

* don't let read-only transactions block the WAL collector

* allow passing own `graphql-sync` module instance to Foxx GraphQL router

* arangoexport can now export to csv format

* arangoimp: fixed issue #2214

* Foxx: automatically add CORS response headers

* added "OPTIONS" to CORS `access-control-allow-methods` header

* Foxx: Fix arangoUser sometimes not being set correctly

* fixed issue #1974


v3.2.alpha2 (2017-02-20)
------------------------

* ui: fixed issue #2065

* ui: fixed a dashboard related memory issue

* Internal javascript rest actions will now hide their stack traces to the client
  unless maintainer mode is activated. Instead they will always log to the logfile

* Removed undocumented internal HTTP API:
  * PUT _api/edges

  The documented GET _api/edges and the undocumented POST _api/edges remains unmodified.

* updated V8 version to 5.7.0.0

* change undocumented behaviour in case of invalid revision ids in
  If-Match and If-None-Match headers from 400 (BAD) to 412 (PRECONDITION
  FAILED).

* change undocumented behaviour in case of invalid revision ids in
  JavaScript document operations from 1239 ("illegal document revision")
  to 1200 ("conflict").

* added data export tool, arangoexport.

  arangoexport can be used to export collections to json, jsonl or xml
  and export a graph or collections to xgmml.

* fixed a race condition when closing a connection

* raised default hard limit on threads for very small to 64

* fixed negative counting of http connection in UI


v3.2.alpha1 (2017-02-05)
------------------------

* added figure `httpRequests` to AQL query statistics

* removed revisions cache intermediate layer implementation

* obsoleted startup options `--database.revision-cache-chunk-size` and
  `--database.revision-cache-target-size`

* fix potential port number over-/underruns

* added startup option `--log.shorten-filenames` for controlling whether filenames
  in log messages should be shortened to just the filename with the absolute path

* removed IndexThreadFeature, made `--database.index-threads` option obsolete

* changed index filling to make it more parallel, dispatch tasks to boost::asio

* more detailed stacktraces in Foxx apps

* generated Foxx services now use swagger tags


v3.1.24 (XXXX-XX-XX)
--------------------

* fixed one more LIMIT issue in traversals


v3.1.23 (2017-06-19)
--------------------

* potentially fixed issue #2559: Duplicate _key generated on insertion

* fix races in SSL communication code

* fix invalid results (too many) when a skipping LIMIT was used for a
  traversal. `LIMIT x` or `LIMIT 0, x` were not affected, but `LIMIT s, x`
  may have returned too many results

* fix invalid first group results for sorted AQL COLLECT when LIMIT
  was used

* fix invalid locking in JWT authentication cache, which could have
  crashed the server

* fix undefined behavior in traverser when traversals were used inside
  a FOR loop


v3.1.22 (2017-06-07)
--------------------

* fixed issue #2505: Problem with export + report of a bug

* documented changed behavior of WITH

* fixed ui glitch in aardvark

* avoid agency compaction bug

* fixed issue #2283: disabled proxy communication internally


v3.1.21 (2017-05-22)
--------------------

* fixed issue #2488:  AQL operator IN error when data use base64 chars

* more randomness in seeding RNG

v3.1.20 (2016-05-16)
--------------------

* fixed incorrect sorting for distributeShardsLike

* improve reliability of AgencyComm communication with Agency

* fixed shard numbering bug, where ids were erouneously incremented by 1

* remove an unnecessary precondition in createCollectionCoordinator

* funny fail rotation fix

* fix in SimpleHttpClient for correct advancement of readBufferOffset

* forward SIG_HUP in supervisor process to the server process to fix logrotaion
  You need to stop the remaining arangod server process manually for the upgrade to work.


v3.1.19 (2017-04-28)
--------------------

* Fixed a StackOverflow issue in Traversal and ShortestPath. Occured if many (>1000) input
  values in a row do not return any result. Fixes issue: #2445

* fixed issue #2448

* fixed issue #2442

* added 'x-content-type-options: nosniff' to avoid MSIE bug

* fixed issue #2441

* fixed issue #2440

* Fixed a StackOverflow issue in Traversal and ShortestPath. Occured if many (>1000) input
  values in a row do not return any result. Fixes issue: #2445

* fix occasional hanging shutdowns on OS X


v3.1.18 (2017-04-18)
--------------------

* fixed error in continuous synchronization of collections

* fixed spurious hangs on server shutdown

* better error messages during restore collection

* completely overhaul supervision. More detailed tests

* Fixed a dead-lock situation in cluster traversers, it could happen in
  rare cases if the computation on one DBServer could be completed much earlier
  than the other server. It could also be restricted to SmartGraphs only.

* (Enterprise only) Fixed a bug in SmartGraph DepthFirstSearch. In some
  more complicated queries, the maxDepth limit of 1 was not considered strictly
  enough, causing the traverser to do unlimited depth searches.

* fixed issue #2415

* fixed issue #2422

* fixed issue #1974


v3.1.17 (2017-04-04)
--------------------

* (Enterprise only) fixed a bug where replicationFactor was not correctly
  forwarded in SmartGraph creation.

* fixed issue #2404

* fixed issue #2397

* ui - fixed smart graph option not appearing

* fixed issue #2389

* fixed issue #2400


v3.1.16 (2017-03-27)
--------------------

* fixed issue #2392

* try to raise file descriptors to at least 8192, warn otherwise

* ui - aql editor improvements + updated ace editor version (memory leak)

* fixed lost HTTP requests

* ui - fixed some event issues

* avoid name resolution when given connection string is a valid ip address

* helps with issue #1842, bug in COLLECT statement in connection with LIMIT.

* fix locking bug in cluster traversals

* increase lock timeout defaults

* increase various cluster timeouts

* limit default target size for revision cache to 1GB, which is better for
  tight RAM situations (used to be 40% of (totalRAM - 1GB), use
  --database.revision-cache-target-size <VALUEINBYTES> to get back the
  old behaviour

* fixed a bug with restarted servers indicating status as "STARTUP"
  rather that "SERVING" in Nodes UI.


v3.1.15 (2017-03-20)
--------------------

* add logrotate configuration as requested in #2355

* fixed issue #2376

* ui - changed document api due a chrome bug

* ui - fixed a submenu bug

* added endpoint /_api/cluster/endpoints in cluster case to get all
  coordinator endpoints

* fix documentation of /_api/endpoint, declaring this API obsolete.

* Foxx response objects now have a `type` method for manipulating the content-type header

* Foxx tests now support `xunit` and `tap` reporters


v3.1.14 (2017-03-13)
--------------------

* ui - added feature request (multiple start nodes within graph viewer) #2317

* added missing locks to authentication cache methods

* ui - added feature request (multiple start nodes within graph viewer) #2317

* ui - fixed wrong merge of statistics information from different coordinators

* ui - fixed issue #2316

* ui - fixed wrong protocol usage within encrypted environment

* fixed compile error on Mac Yosemite

* minor UI fixes


v3.1.13 (2017-03-06)
--------------------

* fixed variables parsing in GraphQL

* fixed issue #2214

* fixed issue #2342

* changed thread handling to queue only user requests on coordinator

* use exponential backoff when waiting for collection locks

* repair short name server lookup in cluster in the case of a removed
  server


v3.1.12 (2017-02-28)
--------------------

* disable shell color escape sequences on Windows

* fixed issue #2326

* fixed issue #2320

* fixed issue #2315

* fixed a race condition when closing a connection

* raised default hard limit on threads for very small to 64

* fixed negative counting of http connection in UI

* fixed a race when renaming collections

* fixed a race when dropping databases


v3.1.11 (2017-02-17)
--------------------

* fixed a race between connection closing and sending out last chunks of data to clients
  when the "Connection: close" HTTP header was set in requests

* ui: optimized smart graph creation usability

* ui: fixed #2308

* fixed a race in async task cancellation via `require("@arangodb/tasks").unregisterTask()`

* fixed spuriously hanging threads in cluster AQL that could sit idle for a few minutes

* fixed potential numeric overflow for big index ids in index deletion API

* fixed sort issue in cluster, occurring when one of the local sort buffers of a
  GatherNode was empty

* reduce number of HTTP requests made for certain kinds of join queries in cluster,
  leading to speedup of some join queries

* supervision deals with demised coordinators correctly again

* implement a timeout in TraverserEngineRegistry

* agent communication reduced in large batches of append entries RPCs

* inception no longer estimates RAFT timings

* compaction in agents has been moved to a separate thread

* replicated logs hold local timestamps

* supervision jobs failed leader and failed follower revisited for
  function in precarious stability situations

* fixed bug in random number generator for 64bit int


v3.1.10 (2017-02-02)
--------------------

* updated versions of bundled node modules:
  - joi: from 8.4.2 to 9.2.0
  - joi-to-json-schema: from 2.2.0 to 2.3.0
  - sinon: from 1.17.4 to 1.17.6
  - lodash: from 4.13.1 to 4.16.6

* added shortcut for AQL ternary operator
  instead of `condition ? true-part : false-part` it is now possible to also use a
  shortcut variant `condition ? : false-part`, e.g.

      FOR doc IN docs RETURN doc.value ?: 'not present'

  instead of

      FOR doc IN docs RETURN doc.value ? doc.value : 'not present'

* fixed wrong sorting order in cluster, if an index was used to sort with many
  shards.

* added --replication-factor, --number-of-shards and --wait-for-sync to arangobench

* turn on UTF-8 string validation for VelocyPack values received via VST connections

* fixed issue #2257

* upgraded Boost version to 1.62.0

* added optional detail flag for db.<collection>.count()
  setting the flag to `true` will make the count operation returned the per-shard
  counts for the collection:

      db._create("test", { numberOfShards: 10 });
      for (i = 0; i < 1000; ++i) {
        db.test.insert({value: i});
      }
      db.test.count(true);

      {
        "s100058" : 99,
        "s100057" : 103,
        "s100056" : 100,
        "s100050" : 94,
        "s100055" : 90,
        "s100054" : 122,
        "s100051" : 109,
        "s100059" : 99,
        "s100053" : 95,
        "s100052" : 89
      }

* added optional memory limit for AQL queries:

      db._query("FOR i IN 1..100000 SORT i RETURN i", {}, { options: { memoryLimit: 100000 } });

  This option limits the default maximum amount of memory (in bytes) that a single
  AQL query can use.
  When a single AQL query reaches the specified limit value, the query will be
  aborted with a *resource limit exceeded* exception. In a cluster, the memory
  accounting is done per shard, so the limit value is effectively a memory limit per
  query per shard.

  The global limit value can be overriden per query by setting the *memoryLimit*
  option value for individual queries when running an AQL query.

* added server startup option `--query.memory-limit`

* added convenience function to create vertex-centric indexes.

  Usage: `db.collection.ensureVertexCentricIndex("label", {type: "hash", direction: "outbound"})`
  That will create an index that can be used on OUTBOUND with filtering on the
  edge attribute `label`.

* change default log output for tools to stdout (instead of stderr)

* added option -D to define a configuration file environment key=value

* changed encoding behavior for URLs encoded in the C++ code of ArangoDB:
  previously the special characters `-`, `_`, `~` and `.` were returned as-is
  after URL-encoding, now `.` will be encoded to be `%2e`.
  This also changes the behavior of how incoming URIs are processed: previously
  occurrences of `..` in incoming request URIs were collapsed (e.g. `a/../b/` was
  collapsed to a plain `b/`). Now `..` in incoming request URIs are not collapsed.

* Foxx request URL suffix is no longer unescaped

* @arangodb/request option json now defaults to `true` if the response body is not empty and encoding is not explicitly set to `null` (binary).
  The option can still be set to `false` to avoid unnecessary attempts at parsing the response as JSON.

* Foxx configuration values for unknown options will be discarded when saving the configuration in production mode using the web interface

* module.context.dependencies is now immutable

* process.stdout.isTTY now returns `true` in arangosh and when running arangod with the `--console` flag

* add support for Swagger tags in Foxx


v3.1.9 (XXXX-XX-XX)
-------------------

* macos CLI package: store databases and apps in the users home directory

* ui: fixed re-login issue within a non system db, when tab was closed

* fixed a race in the VelocyStream Commtask implementation

* fixed issue #2256


v3.1.8 (2017-01-09)
-------------------

* add Windows silent installer

* add handling of debug symbols during Linux & windows release builds.

* fixed issue #2181

* fixed issue #2248: reduce V8 max old space size from 3 GB to 1 GB on 32 bit systems

* upgraded Boost version to 1.62.0

* fixed issue #2238

* fixed issue #2234

* agents announce new endpoints in inception phase to leader

* agency leadership accepts updatet endpoints to given uuid

* unified endpoints replace localhost with 127.0.0.1

* fix several problems within an authenticated cluster


v3.1.7 (2016-12-29)
-------------------

* fixed one too many elections in RAFT

* new agency comm backported from devel


v3.1.6 (2016-12-20)
-------------------

* fixed issue #2227

* fixed issue #2220

* agency constituent/agent bug fixes in race conditions picking up
  leadership

* supervision does not need waking up anymore as it is running
  regardless

* agents challenge their leadership more rigorously


v3.1.5 (2016-12-16)
-------------------

* lowered default value of `--database.revision-cache-target-size` from 75% of
  RAM to less than 40% of RAM

* fixed issue #2218

* fixed issue #2217

* Foxx router.get/post/etc handler argument can no longer accidentally omitted

* fixed issue #2223


v3.1.4 (2016-12-08)
-------------------

* fixed issue #2211

* fixed issue #2204

* at cluster start, coordinators wait until at least one DBserver is there,
  and either at least two DBservers are there or 15s have passed, before they
  initiate the bootstrap of system collections.

* more robust agency startup from devel

* supervision's AddFollower adds many followers at once

* supervision has new FailedFollower job

* agency's Node has new method getArray

* agency RAFT timing estimates more conservative in waitForSync
  scenario

* agency RAFT timing estimates capped at maximum 2.0/10.0 for low/high


v3.1.3 (2016-12-02)
-------------------

* fix a traversal bug when using skiplist indexes:
  if we have a skiplist of ["a", "unused", "_from"] and a traversal like:
  FOR v,e,p IN OUTBOUND @start @@edges
    FILTER p.edges[0].a == 'foo'
    RETURN v
  And the above index applied on "a" is considered better than EdgeIndex, than
  the executor got into undefined behaviour.

* fix endless loop when trying to create a collection with replicationFactor: -1


v3.1.2 (2016-11-24)
-------------------

* added support for descriptions field in Foxx dependencies

* (Enterprise only) fixed a bug in the statistic report for SmartGraph traversals.
Now they state correctly how many documents were fetched from the index and how many
have been filtered.

* Prevent uniform shard distribution when replicationFactor == numServers

v3.1.1 (2016-11-15)
-------------------

* fixed issue #2176

* fixed issue #2168

* display index usage of traversals in AQL explainer output (previously missing)

* fixed issue #2163

* preserve last-used HLC value across server starts

* allow more control over handling of pre-3.1 _rev values

  this changes the server startup option `--database.check-30-revisions` from a boolean (true/false)
  parameter to a string parameter with the following possible values:

  - "fail":
    will validate _rev values of 3.0 collections on collection loading and throw an exception when invalid _rev values are found.
    in this case collections with invalid _rev values are marked as corrupted and cannot be used in the ArangoDB 3.1 instance.
    the fix procedure for such collections is to export the collections from 3.0 database with arangodump and restore them in 3.1 with arangorestore.
    collections that do not contain invalid _rev values are marked as ok and will not be re-checked on following loads.
    collections that contain invalid _rev values will be re-checked on following loads.

  - "true":
    will validate _rev values of 3.0 collections on collection loading and print a warning when invalid _rev values are found.
    in this case collections with invalid _rev values can be used in the ArangoDB 3.1 instance.
    however, subsequent operations on documents with invalid _rev values may silently fail or fail with explicit errors.
    the fix procedure for such collections is to export the collections from 3.0 database with arangodump and restore them in 3.1 with arangorestore.
    collections that do not contain invalid _rev values are marked as ok and will not be re-checked on following loads.
    collections that contain invalid _rev values will be re-checked on following loads.

  - "false":
    will not validate _rev values on collection loading and not print warnings.
    no hint is given when invalid _rev values are found.
    subsequent operations on documents with invalid _rev values may silently fail or fail with explicit errors.
    this setting does not affect whether collections are re-checked later.
    collections will be re-checked on following loads if `--database.check-30-revisions` is later set to either `true` or `fail`.

  The change also suppresses warnings that were printed when collections were restored using arangorestore, and the restore
  data contained invalid _rev values. Now these warnings are suppressed, and new HLC _rev values are generated for these documents
  as before.

* added missing functions to AQL syntax highlighter in web interface

* fixed display of `ANY` direction in traversal explainer output (direction `ANY` was shown as either
  `INBOUND` or `OUTBOUND`)

* changed behavior of toJSON() function when serializing an object before saving it in the database

  if an object provides a toJSON() function, this function is still called for serializing it.
  the change is that the result of toJSON() is not stringified anymore, but saved as is. previous
  versions of ArangoDB called toJSON() and after that additionally stringified its result.

  This change will affect the saving of JS Buffer objects, which will now be saved as arrays of
  bytes instead of a comma-separated string of the Buffer's byte contents.

* allow creating unique indexes on more attributes than present in shardKeys

  The following combinations of shardKeys and indexKeys are allowed/not allowed:

  shardKeys     indexKeys
      a             a        ok
      a             b    not ok
      a           a b        ok
    a b             a    not ok
    a b             b    not ok
    a b           a b        ok
    a b         a b c        ok
  a b c           a b    not ok
  a b c         a b c        ok

* fixed wrong version in web interface login screen (EE only)

* make web interface not display an exclamation mark next to ArangoDB version number 3.1

* fixed search for arbitrary document attributes in web interface in case multiple
  search values were used on different attribute names. in this case, the search always
  produced an empty result

* disallow updating `_from` and `_to` values of edges in Smart Graphs. Updating these
  attributes would lead to potential redistribution of edges to other shards, which must be
  avoided.

* fixed issue #2148

* updated graphql-sync dependency to 0.6.2

* fixed issue #2156

* fixed CRC4 assembly linkage


v3.1.0 (2016-10-29)
-------------------

* AQL breaking change in cluster:

  from ArangoDB 3.1 onwards `WITH` is required for traversals in a
  clustered environment in order to avoid deadlocks.

  Note that for queries that access only a single collection or that have all
  collection names specified somewhere else in the query string, there is no
  need to use *WITH*. *WITH* is only useful when the AQL query parser cannot
  automatically figure out which collections are going to be used by the query.
  *WITH* is only useful for queries that dynamically access collections, e.g.
  via traversals, shortest path operations or the *DOCUMENT()* function.

  more info can be found [here](https://github.com/arangodb/arangodb/blob/devel/Documentation/Books/AQL/Operations/With.md)

* added AQL function `DISTANCE` to calculate the distance between two arbitrary
  coordinates (haversine formula)

* fixed issue #2110

* added Auto-aptation of RAFT timings as calculations only


v3.1.rc2 (2016-10-10)
---------------------

* second release candidate


v3.1.rc1 (2016-09-30)
---------------------

* first release candidate


v3.1.alpha2 (2016-09-01)
------------------------

* added module.context.createDocumentationRouter to replace module.context.apiDocumentation

* bug in RAFT implementation of reads. dethroned leader still answered requests in isolation

* ui: added new graph viewer

* ui: aql-editor added tabular & graph display

* ui: aql-editor improved usability

* ui: aql-editor: query profiling support

* fixed issue #2109

* fixed issue #2111

* fixed issue #2075

* added AQL function `DISTANCE` to calculate the distance between two arbitrary
  coordinates (haversine formula)

* rewrote scheduler and dispatcher based on boost::asio

  parameters changed:
    `--scheduler.threads` and `--server.threads` are now merged into a single one: `--server.threads`

    hidden `--server.extra-threads` has been removed

    hidden `--server.aql-threads` has been removed

    hidden `--server.backend` has been removed

    hidden `--server.show-backends` has been removed

    hidden `--server.thread-affinity` has been removed

* fixed issue #2086

* fixed issue #2079

* fixed issue #2071

  make the AQL query optimizer inject filter condition expressions referred to
  by variables during filter condition aggregation.
  For example, in the following query

      FOR doc IN collection
        LET cond1 = (doc.value == 1)
        LET cond2 = (doc.value == 2)
        FILTER cond1 || cond2
        RETURN { doc, cond1, cond2 }

  the optimizer will now inject the conditions for `cond1` and `cond2` into the filter
  condition `cond1 || cond2`, expanding it to `(doc.value == 1) || (doc.value == 2)`
  and making these conditions available for index searching.

  Note that the optimizer previously already injected some conditions into other
  conditions, but only if the variable that defined the condition was not used
  elsewhere. For example, the filter condition in the query

      FOR doc IN collection
        LET cond = (doc.value == 1)
        FILTER cond
        RETURN { doc }

  already got optimized before because `cond` was only used once in the query and
  the optimizer decided to inject it into the place where it was used.

  This only worked for variables that were referred to once in the query.
  When a variable was used multiple times, the condition was not injected as
  in the following query:

      FOR doc IN collection
        LET cond = (doc.value == 1)
        FILTER cond
        RETURN { doc, cond }

  The fix for #2070 now will enable this optimization so that the query can
  use an index on `doc.value` if available.

* changed behavior of AQL array comparison operators for empty arrays:
  * `ALL` and `ANY` now always return `false` when the left-hand operand is an
    empty array. The behavior for non-empty arrays does not change:
    * `[] ALL == 1` will return `false`
    * `[1] ALL == 1` will return `true`
    * `[1, 2] ALL == 1` will return `false`
    * `[2, 2] ALL == 1` will return `false`
    * `[] ANY == 1` will return `false`
    * `[1] ANY == 1` will return `true`
    * `[1, 2] ANY == 1` will return `true`
    * `[2, 2] ANY == 1` will return `false`
  * `NONE` now always returns `true` when the left-hand operand is an empty array.
    The behavior for non-empty arrays does not change:
    * `[] NONE == 1` will return `true`
    * `[1] NONE == 1` will return `false`
    * `[1, 2] NONE == 1` will return `false`
    * `[2, 2] NONE == 1` will return `true`

* added experimental AQL functions `JSON_STRINGIFY` and `JSON_PARSE`

* added experimental support for incoming gzip-compressed requests

* added HTTP REST APIs for online loglevel adjustments:

  - GET `/_admin/log/level` returns the current loglevel settings
  - PUT `/_admin/log/level` modifies the current loglevel settings

* PATCH /_api/gharial/{graph-name}/vertex/{collection-name}/{vertex-key}
  - changed default value for keepNull to true

* PATCH /_api/gharial/{graph-name}/edge/{collection-name}/{edge-key}
  - changed default value for keepNull to true

* renamed `maximalSize` attribute in parameter.json files to `journalSize`

  The `maximalSize` attribute will still be picked up from collections that
  have not been adjusted. Responses from the replication API will now also use
  `journalSize` instead of `maximalSize`.

* added `--cluster.system-replication-factor` in order to adjust the
  replication factor for new system collections

* fixed issue #2012

* added a memory expection in case V8 memory gets too low

* added Optimizer Rule for other indexes in Traversals
  this allows AQL traversals to use other indexes than the edge index.
  So traversals with filters on edges can now make use of more specific
  indexes, e.g.

      FOR v, e, p IN 2 OUTBOUND @start @@edge FILTER p.edges[0].foo == "bar"

  will prefer a Hash Index on [_from, foo] above the EdgeIndex.

* fixed epoch computation in hybrid logical clock

* fixed thread affinity

* replaced require("internal").db by require("@arangodb").db

* added option `--skip-lines` for arangoimp
  this allows skipping the first few lines from the import file in case the
  CSV or TSV import are used

* fixed periodic jobs: there should be only one instance running - even if it
  runs longer than the period

* improved performance of primary index and edge index lookups

* optimizations for AQL `[*]` operator in case no filter, no projection and
  no offset/limit are used

* added AQL function `OUTERSECTION` to return the symmetric difference of its
  input arguments

* Foxx manifests of installed services are now saved to disk with indentation

* Foxx tests and scripts in development mode should now always respect updated
  files instead of loading stale modules

* When disabling Foxx development mode the setup script is now re-run

* Foxx now provides an easy way to directly serve GraphQL requests using the
  `@arangodb/foxx/graphql` module and the bundled `graphql-sync` dependency

* Foxx OAuth2 module now correctly passes the `access_token` to the OAuth2 server

* added iconv-lite and timezone modules

* web interface now allows installing GitHub and zip services in legacy mode

* added module.context.createDocumentationRouter to replace module.context.apiDocumentation

* bug in RAFT implementation of reads. dethroned leader still answered
  requests in isolation

* all lambdas in ClusterInfo might have been left with dangling references.

* Agency bug fix for handling of empty json objects as values.

* Foxx tests no longer support the Mocha QUnit interface as this resulted in weird
  inconsistencies in the BDD and TDD interfaces. This fixes the TDD interface
  as well as out-of-sequence problems when using the BDD before/after functions.

* updated bundled JavaScript modules to latest versions; joi has been updated from 8.4 to 9.2
  (see [joi 9.0.0 release notes](https://github.com/hapijs/joi/issues/920) for information on
  breaking changes and new features)

* fixed issue #2139

* updated graphql-sync dependency to 0.6.2

* fixed issue #2156


v3.0.13 (XXXX-XX-XX)
--------------------

* fixed issue #2315

* fixed issue #2210


v3.0.12 (2016-11-23)
--------------------

* fixed issue #2176

* fixed issue #2168

* fixed issues #2149, #2159

* fixed error reporting for issue #2158

* fixed assembly linkage bug in CRC4 module

* added support for descriptions field in Foxx dependencies


v3.0.11 (2016-11-08)
--------------------

* fixed issue #2140: supervisor dies instead of respawning child

* fixed issue #2131: use shard key value entered by user in web interface

* fixed issue #2129: cannot kill a long-run query

* fixed issue #2110

* fixed issue #2081

* fixed issue #2038

* changes to Foxx service configuration or dependencies should now be
  stored correctly when options are cleared or omitted

* Foxx tests no longer support the Mocha QUnit interface as this resulted in weird
  inconsistencies in the BDD and TDD interfaces. This fixes the TDD interface
  as well as out-of-sequence problems when using the BDD before/after functions.

* fixed issue #2148


v3.0.10 (2016-09-26)
--------------------

* fixed issue #2072

* fixed issue #2070

* fixed slow cluster starup issues. supervision will demonstrate more
  patience with db servers


v3.0.9 (2016-09-21)
-------------------

* fixed issue #2064

* fixed issue #2060

* speed up `collection.any()` and skiplist index creation

* fixed multiple issues where ClusterInfo bug hung agency in limbo
  timeouting on multiple collection and database callbacks


v3.0.8 (2016-09-14)
-------------------

* fixed issue #2052

* fixed issue #2005

* fixed issue #2039

* fixed multiple issues where ClusterInfo bug hung agency in limbo
  timeouting on multiple collection and database callbacks


v3.0.7 (2016-09-05)
-------------------

* new supervision job handles db server failure during collection creation.


v3.0.6 (2016-09-02)
-------------------

* fixed issue #2026

* slightly better error diagnostics for AQL query compilation and replication

* fixed issue #2018

* fixed issue #2015

* fixed issue #2012

* fixed wrong default value for arangoimp's `--on-duplicate` value

* fix execution of AQL traversal expressions when there are multiple
  conditions that refer to variables set outside the traversal

* properly return HTTP 503 in JS actions when backend is gone

* supervision creates new key in agency for failed servers

* new shards will not be allocated on failed or cleaned servers


v3.0.5 (2016-08-18)
-------------------

* execute AQL ternary operator via C++ if possible

* fixed issue #1977

* fixed extraction of _id attribute in AQL traversal conditions

* fix SSL agency endpoint

* Minimum RAFT timeout was one order of magnitude to short.

* Optimized RAFT RPCs from leader to followers for efficiency.

* Optimized RAFT RPC handling on followers with respect to compaction.

* Fixed bug in handling of duplicates and overlapping logs

* Fixed bug in supervision take over after leadership change.

v3.0.4 (2016-08-01)
-------------------

* added missing lock for periodic jobs access

* fix multiple foxx related cluster issues

* fix handling of empty AQL query strings

* fixed issue in `INTERSECTION` AQL function with duplicate elements
  in the source arrays

* fixed issue #1970

* fixed issue #1968

* fixed issue #1967

* fixed issue #1962

* fixed issue #1959

* replaced require("internal").db by require("@arangodb").db

* fixed issue #1954

* fixed issue #1953

* fixed issue #1950

* fixed issue #1949

* fixed issue #1943

* fixed segfault in V8, by backporting https://bugs.chromium.org/p/v8/issues/detail?id=5033

* Foxx OAuth2 module now correctly passes the `access_token` to the OAuth2 server

* fixed credentialed CORS requests properly respecting --http.trusted-origin

* fixed a crash in V8Periodic task (forgotten lock)

* fixed two bugs in synchronous replication (syncCollectionFinalize)


v3.0.3 (2016-07-17)
-------------------

* fixed issue #1942

* fixed issue #1941

* fixed array index batch insertion issues for hash indexes that caused problems when
  no elements remained for insertion

* fixed AQL MERGE() function with External objects originating from traversals

* fixed some logfile recovery errors with error message "document not found"

* fixed issue #1937

* fixed issue #1936

* improved performance of arangorestore in clusters with synchronous
  replication

* Foxx tests and scripts in development mode should now always respect updated
  files instead of loading stale modules

* When disabling Foxx development mode the setup script is now re-run

* Foxx manifests of installed services are now saved to disk with indentation


v3.0.2 (2016-07-09)
-------------------

* fixed assertion failure in case multiple remove operations were used in the same query

* fixed upsert behavior in case upsert was used in a loop with the same document example

* fixed issue #1930

* don't expose local file paths in Foxx error messages.

* fixed issue #1929

* make arangodump dump the attribute `isSystem` when dumping the structure
  of a collection, additionally make arangorestore not fail when the attribute
  is missing

* fixed "Could not extract custom attribute" issue when using COLLECT with
  MIN/MAX functions in some contexts

* honor presence of persistent index for sorting

* make AQL query optimizer not skip "use-indexes-rule", even if enough
  plans have been created already

* make AQL optimizer not skip "use-indexes-rule", even if enough execution plans
  have been created already

* fix double precision value loss in VelocyPack JSON parser

* added missing SSL support for arangorestore

* improved cluster import performance

* fix Foxx thumbnails on DC/OS

* fix Foxx configuration not being saved

* fix Foxx app access from within the frontend on DC/OS

* add option --default-replication-factor to arangorestore and simplify
  the control over the number of shards when restoring

* fix a bug in the VPack -> V8 conversion if special attributes _key,
  _id, _rev, _from and _to had non-string values, which is allowed
  below the top level

* fix malloc_usable_size for darwin


v3.0.1 (2016-06-30)
-------------------

* fixed periodic jobs: there should be only one instance running - even if it
  runs longer than the period

* increase max. number of collections in AQL queries from 32 to 256

* fixed issue #1916: header "authorization" is required" when opening
  services page

* fixed issue #1915: Explain: member out of range

* fixed issue #1914: fix unterminated buffer

* don't remove lockfile if we are the same (now stale) pid
  fixes docker setups (our pid will always be 1)

* do not use revision id comparisons in compaction for determining whether a
  revision is obsolete, but marker memory addresses
  this ensures revision ids don't matter when compacting documents

* escape Unicode characters in JSON HTTP responses
  this converts UTF-8 characters in HTTP responses of arangod into `\uXXXX`
  escape sequences. This makes the HTTP responses fit into the 7 bit ASCII
  character range, which speeds up HTTP response parsing for some clients,
  namely node.js/v8

* add write before read collections when starting a user transaction
  this allows specifying the same collection in both read and write mode without
  unintended side effects

* fixed buffer overrun that occurred when building very large result sets

* index lookup optimizations for primary index and edge index

* fixed "collection is a nullptr" issue when starting a traversal from a transaction

* enable /_api/import on coordinator servers


v3.0.0 (2016-06-22)
-------------------

* minor GUI fixxes

* fix for replication and nonces


v3.0.0-rc3 (2016-06-19)
-----------------------

* renamed various Foxx errors to no longer refer to Foxx services as apps

* adjusted various error messages in Foxx to be more informative

* specifying "files" in a Foxx manifest to be mounted at the service root
  no longer results in 404s when trying to access non-file routes

* undeclared path parameters in Foxx no longer break the service

* trusted reverse proxy support is now handled more consistently

* ArangoDB request compatibility and user are now exposed in Foxx

* all bundled NPM modules have been upgraded to their latest versions


v3.0.0-rc2 (2016-06-12)
-----------------------

* added option `--server.max-packet-size` for client tools

* renamed option `--server.ssl-protocol` to `--ssl.protocol` in client tools
  (was already done for arangod, but overlooked for client tools)

* fix handling of `--ssl.protocol` value 5 (TLS v1.2) in client tools, which
  claimed to support it but didn't

* config file can use '@include' to include a different config file as base


v3.0.0-rc1 (2016-06-10)
-----------------------

* the user management has changed: it now has users that are independent of
  databases. A user can have one or more database assigned to the user.

* forward ported V8 Comparator bugfix for inline heuristics from
  https://github.com/v8/v8/commit/5ff7901e24c2c6029114567de5a08ed0f1494c81

* changed to-string conversion for AQL objects and arrays, used by the AQL
  function `TO_STRING()` and implicit to-string casts in AQL

  - arrays are now converted into their JSON-stringify equivalents, e.g.

    - `[ ]` is now converted to `[]`
    - `[ 1, 2, 3 ]` is now converted to `[1,2,3]`
    - `[ "test", 1, 2 ] is now converted to `["test",1,2]`

    Previous versions of ArangoDB converted arrays with no members into the
    empty string, and non-empty arrays into a comma-separated list of member
    values, without the surrounding angular brackets. Additionally, string
    array members were not enclosed in quotes in the result string:

    - `[ ]` was converted to ``
    - `[ 1, 2, 3 ]` was converted to `1,2,3`
    - `[ "test", 1, 2 ] was converted to `test,1,2`

  - objects are now converted to their JSON-stringify equivalents, e.g.

    - `{ }` is converted to `{}`
    - `{ a: 1, b: 2 }` is converted to `{"a":1,"b":2}`
    - `{ "test" : "foobar" }` is converted to `{"test":"foobar"}`

    Previous versions of ArangoDB always converted objects into the string
    `[object Object]`

  This change affects also the AQL functions `CONCAT()` and `CONCAT_SEPARATOR()`
  which treated array values differently in previous versions. Previous versions
  of ArangoDB automatically flattened array values on the first level of the array,
  e.g. `CONCAT([1, 2, 3, [ 4, 5, 6 ]])` produced `1,2,3,4,5,6`. Now this will produce
  `[1,2,3,[4,5,6]]`. To flatten array members on the top level, you can now use
  the more explicit `CONCAT(FLATTEN([1, 2, 3, [4, 5, 6]], 1))`.

* added C++ implementations for AQL functions `SLICE()`, `CONTAINS()` and
  `RANDOM_TOKEN()`

* as a consequence of the upgrade to V8 version 5, the implementation of the
  JavaScript `Buffer` object had to be changed. JavaScript `Buffer` objects in
  ArangoDB now always store their data on the heap. There is no shared pool
  for small Buffer values, and no pointing into existing Buffer data when
  extracting slices. This change may increase the cost of creating Buffers with
  short contents or when peeking into existing Buffers, but was required for
  safer memory management and to prevent leaks.

* the `db` object's function `_listDatabases()` was renamed to just `_databases()`
  in order to make it more consistent with the existing `_collections()` function.
  Additionally the `db` object's `_listEndpoints()` function was renamed to just
  `_endpoints()`.

* changed default value of `--server.authentication` from `false` to `true` in
  configuration files etc/relative/arangod.conf and etc/arangodb/arangod.conf.in.
  This means the server will be started with authentication enabled by default,
  requiring all client connections to provide authentication data when connecting
  to ArangoDB. Authentication can still be turned off via setting the value of
  `--server.authentication` to `false` in ArangoDB's configuration files or by
  specifying the option on the command-line.

* Changed result format for querying all collections via the API GET `/_api/collection`.

  Previous versions of ArangoDB returned an object with an attribute named `collections`
  and an attribute named `names`. Both contained all available collections, but
  `collections` contained the collections as an array, and `names` contained the
  collections again, contained in an object in which the attribute names were the
  collection names, e.g.

  ```
  {
    "collections": [
      {"id":"5874437","name":"test","isSystem":false,"status":3,"type":2},
      {"id":"17343237","name":"something","isSystem":false,"status":3,"type":2},
      ...
    ],
    "names": {
      "test": {"id":"5874437","name":"test","isSystem":false,"status":3,"type":2},
      "something": {"id":"17343237","name":"something","isSystem":false,"status":3,"type":2},
      ...
    }
  }
  ```
  This result structure was redundant, and therefore has been simplified to just

  ```
  {
    "result": [
      {"id":"5874437","name":"test","isSystem":false,"status":3,"type":2},
      {"id":"17343237","name":"something","isSystem":false,"status":3,"type":2},
      ...
    ]
  }
  ```

  in ArangoDB 3.0.

* added AQL functions `TYPENAME()` and `HASH()`

* renamed arangob tool to arangobench

* added AQL string comparison operator `LIKE`

  The operator can be used to compare strings like this:

      value LIKE search

  The operator is currently implemented by calling the already existing AQL
  function `LIKE`.

  This change also makes `LIKE` an AQL keyword. Using `LIKE` in either case as
  an attribute or collection name in AQL thus requires quoting.

* make AQL optimizer rule "remove-unnecessary-calculations" fire in more cases

  The rule will now remove calculations that are used exactly once in other
  expressions (e.g. `LET a = doc RETURN a.value`) and calculations,
  or calculations that are just references (e.g. `LET a = b`).

* renamed AQL optimizer rule "merge-traversal-filter" to "optimize-traversals"
  Additionally, the optimizer rule will remove unused edge and path result variables
  from the traversal in case they are specified in the `FOR` section of the traversal,
  but not referenced later in the query. This saves constructing edges and paths
  results.

* added AQL optimizer rule "inline-subqueries"

  This rule can pull out certain subqueries that are used as an operand to a `FOR`
  loop one level higher, eliminating the subquery completely. For example, the query

      FOR i IN (FOR j IN [1,2,3] RETURN j) RETURN i

  will be transformed by the rule to:

      FOR i IN [1,2,3] RETURN i

  The query

      FOR name IN (FOR doc IN _users FILTER doc.status == 1 RETURN doc.name) LIMIT 2 RETURN name

  will be transformed into

      FOR tmp IN _users FILTER tmp.status == 1 LIMIT 2 RETURN tmp.name

  The rule will only fire when the subquery is used as an operand to a `FOR` loop, and
  if the subquery does not contain a `COLLECT` with an `INTO` variable.

* added new endpoint "srv://" for DNS service records

* The result order of the AQL functions VALUES and ATTRIBUTES has never been
  guaranteed and it only had the "correct" ordering by accident when iterating
  over objects that were not loaded from the database. This accidental behavior
  is now changed by introduction of VelocyPack. No ordering is guaranteed unless
  you specify the sort parameter.

* removed configure option `--enable-logger`

* added AQL array comparison operators

  All AQL comparison operators now also exist in an array variant. In the
  array variant, the operator is preceded with one of the keywords *ALL*, *ANY*
  or *NONE*. Using one of these keywords changes the operator behavior to
  execute the comparison operation for all, any, or none of its left hand
  argument values. It is therefore expected that the left hand argument
  of an array operator is an array.

  Examples:

      [ 1, 2, 3 ] ALL IN [ 2, 3, 4 ]   // false
      [ 1, 2, 3 ] ALL IN [ 1, 2, 3 ]   // true
      [ 1, 2, 3 ] NONE IN [ 3 ]        // false
      [ 1, 2, 3 ] NONE IN [ 23, 42 ]   // true
      [ 1, 2, 3 ] ANY IN [ 4, 5, 6 ]   // false
      [ 1, 2, 3 ] ANY IN [ 1, 42 ]     // true
      [ 1, 2, 3 ] ANY == 2             // true
      [ 1, 2, 3 ] ANY == 4             // false
      [ 1, 2, 3 ] ANY > 0              // true
      [ 1, 2, 3 ] ANY <= 1             // true
      [ 1, 2, 3 ] NONE < 99            // false
      [ 1, 2, 3 ] NONE > 10            // true
      [ 1, 2, 3 ] ALL > 2              // false
      [ 1, 2, 3 ] ALL > 0              // true
      [ 1, 2, 3 ] ALL >= 3             // false
      ["foo", "bar"] ALL != "moo"      // true
      ["foo", "bar"] NONE == "bar"     // false
      ["foo", "bar"] ANY == "foo"      // true

* improved AQL optimizer to remove unnecessary sort operations in more cases

* allow enclosing AQL identifiers in forward ticks in addition to using
  backward ticks

  This allows for convenient writing of AQL queries in JavaScript template strings
  (which are delimited with backticks themselves), e.g.

      var q = `FOR doc IN ´collection´ RETURN doc.´name´`;

* allow to set `print.limitString` to configure the number of characters
  to output before truncating

* make logging configurable per log "topic"

  `--log.level <level>` sets the global log level to <level>, e.g. `info`,
  `debug`, `trace`.

  `--log.level topic=<level>` sets the log level for a specific topic.
  Currently, the following topics exist: `collector`, `compactor`, `mmap`,
  `performance`, `queries`, and `requests`. `performance` and `requests` are
  set to FATAL by default. `queries` is set to info. All others are
  set to the global level by default.

  The new log option `--log.output <definition>` allows directing the global
  or per-topic log output to different outputs. The output definition
  "<definition>" can be one of

    "-" for stdin
    "+" for stderr
    "syslog://<syslog-facility>"
    "syslog://<syslog-facility>/<application-name>"
    "file://<relative-path>"

  The option can be specified multiple times in order to configure the output
  for different log topics. To set up a per-topic output configuration, use
  `--log.output <topic>=<definition>`, e.g.

    queries=file://queries.txt

  logs all queries to the file "queries.txt".

* the option `--log.requests-file` is now deprecated. Instead use

    `--log.level requests=info`
    `--log.output requests=file://requests.txt`

* the option `--log.facility` is now deprecated. Instead use

    `--log.output requests=syslog://facility`

* the option `--log.performance` is now deprecated. Instead use

    `--log.level performance=trace`

* removed option `--log.source-filter`

* removed configure option `--enable-logger`

* change collection directory names to include a random id component at the end

  The new pattern is `collection-<id>-<random>`, where `<id>` is the collection
  id and `<random>` is a random number. Previous versions of ArangoDB used a
  pattern `collection-<id>` without the random number.

  ArangoDB 3.0 understands both the old and name directory name patterns.

* removed mostly unused internal spin-lock implementation

* removed support for pre-Windows 7-style locks. This removes compatibility for
  Windows versions older than Windows 7 (e.g. Windows Vista, Windows XP) and
  Windows 2008R2 (e.g. Windows 2008).

* changed names of sub-threads started by arangod

* added option `--default-number-of-shards` to arangorestore, allowing creating
  collections with a specifiable number of shards from a non-cluster dump

* removed support for CoffeeScript source files

* removed undocumented SleepAndRequeue

* added WorkMonitor to inspect server threads

* when downloading a Foxx service from the web interface the suggested filename
  is now based on the service's mount path instead of simply "app.zip"

* the `@arangodb/request` response object now stores the parsed JSON response
  body in a property `json` instead of `body` when the request was made using the
  `json` option. The `body` instead contains the response body as a string.

* the Foxx API has changed significantly, 2.8 services are still supported
  using a backwards-compatible "legacy mode"


v2.8.12 (XXXX-XX-XX)
--------------------

* issue #2091: decrease connect timeout to 5 seconds on startup

* fixed issue #2072

* slightly better error diagnostics for some replication errors

* fixed issue #1977

* fixed issue in `INTERSECTION` AQL function with duplicate elements
  in the source arrays

* fixed issue #1962

* fixed issue #1959

* export aqlQuery template handler as require('org/arangodb').aql for forwards-compatibility


v2.8.11 (2016-07-13)
--------------------

* fixed array index batch insertion issues for hash indexes that caused problems when
  no elements remained for insertion

* fixed issue #1937


v2.8.10 (2016-07-01)
--------------------

* make sure next local _rev value used for a document is at least as high as the
  _rev value supplied by external sources such as replication

* make adding a collection in both read- and write-mode to a transaction behave as
  expected (write includes read). This prevents the `unregister collection used in
  transaction` error

* fixed sometimes invalid result for `byExample(...).count()` when an index plus
  post-filtering was used

* fixed "collection is a nullptr" issue when starting a traversal from a transaction

* honor the value of startup option `--database.wait-for-sync` (that is used to control
  whether new collections are created with `waitForSync` set to `true` by default) also
  when creating collections via the HTTP API (and thus the ArangoShell). When creating
  a collection via these mechanisms, the option was ignored so far, which was inconsistent.

* fixed issue #1826: arangosh --javascript.execute: internal error (geo index issue)

* fixed issue #1823: Arango crashed hard executing very simple query on windows


v2.8.9 (2016-05-13)
-------------------

* fixed escaping and quoting of extra parameters for executables in Mac OS X App

* added "waiting for" status variable to web interface collection figures view

* fixed undefined behavior in query cache invaldation

* fixed access to /_admin/statistics API in case statistics are disable via option
  `--server.disable-statistics`

* Foxx manager will no longer fail hard when Foxx store is unreachable unless installing
  a service from the Foxx store (e.g. when behind a firewall or GitHub is unreachable).


v2.8.8 (2016-04-19)
-------------------

* fixed issue #1805: Query: internal error (location: arangod/Aql/AqlValue.cpp:182).
  Please report this error to arangodb.com (while executing)

* allow specifying collection name prefixes for `_from` and `_to` in arangoimp:

  To avoid specifying complete document ids (consisting of collection names and document
  keys) for *_from* and *_to* values when importing edges with arangoimp, there are now
  the options *--from-collection-prefix* and *--to-collection-prefix*.

  If specified, these values will be automatically prepended to each value in *_from*
  (or *_to* resp.). This allows specifying only document keys inside *_from* and/or *_to*.

  *Example*

      > arangoimp --from-collection-prefix users --to-collection-prefix products ...

  Importing the following document will then create an edge between *users/1234* and
  *products/4321*:

  ```js
  { "_from" : "1234", "_to" : "4321", "desc" : "users/1234 is connected to products/4321" }
  ```

* requests made with the interactive system API documentation in the web interface
  (Swagger) will now respect the active database instead of always using `_system`


v2.8.7 (2016-04-07)
-------------------

* optimized primary=>secondary failover

* fix to-boolean conversion for documents in AQL

* expose the User-Agent HTTP header from the ArangoShell since Github seems to
  require it now, and we use the ArangoShell for fetching Foxx repositories from Github

* work with http servers that only send

* fixed potential race condition between compactor and collector threads

* fix removal of temporary directories on arangosh exit

* javadoc-style comments in Foxx services are no longer interpreted as
  Foxx comments outside of controller/script/exports files (#1748)

* removed remaining references to class syntax for Foxx Model and Repository
  from the documentation

* added a safe-guard for corrupted master-pointer


v2.8.6 (2016-03-23)
-------------------

* arangosh can now execute JavaScript script files that contain a shebang
  in the first line of the file. This allows executing script files directly.

  Provided there is a script file `/path/to/script.js` with the shebang
  `#!arangosh --javascript.execute`:

      > cat /path/to/script.js
      #!arangosh --javascript.execute
      print("hello from script.js");

  If the script file is made executable

      > chmod a+x /path/to/script.js

  it can be invoked on the shell directly and use arangosh for its execution:

      > /path/to/script.js
      hello from script.js

  This did not work in previous versions of ArangoDB, as the whole script contents
  (including the shebang) were treated as JavaScript code.
  Now shebangs in script files will now be ignored for all files passed to arangosh's
  `--javascript.execute` parameter.

  The alternative way of executing a JavaScript file with arangosh still works:

      > arangosh --javascript.execute /path/to/script.js
      hello from script.js

* added missing reset of traversal state for nested traversals.
  The state of nested traversals (a traversal in an AQL query that was
  located in a repeatedly executed subquery or inside another FOR loop)
  was not reset properly, so that multiple invocations of the same nested
  traversal with different start vertices led to the nested traversal
  always using the start vertex provided on the first invocation.

* fixed issue #1781: ArangoDB startup time increased tremendously

* fixed issue #1783: SIGHUP should rotate the log


v2.8.5 (2016-03-11)
-------------------

* Add OpenSSL handler for TLS V1.2 as sugested by kurtkincaid in #1771

* fixed issue #1765 (The webinterface should display the correct query time)
  and #1770 (Display ACTUAL query time in aardvark's AQL editor)

* Windows: the unhandled exception handler now calls the windows logging
  facilities directly without locks.
  This fixes lockups on crashes from the logging framework.

* improve nullptr handling in logger.

* added new endpoint "srv://" for DNS service records

* `org/arangodb/request` no longer sets the content-type header to the
  string "undefined" when no content-type header should be sent (issue #1776)


v2.8.4 (2016-03-01)
-------------------

* global modules are no longer incorrectly resolved outside the ArangoDB
  JavaScript directory or the Foxx service's root directory (issue #1577)

* improved error messages from Foxx and JavaScript (issues #1564, #1565, #1744)


v2.8.3 (2016-02-22)
-------------------

* fixed AQL filter condition collapsing for deeply-nested cases, potentially
  enabling usage of indexes in some dedicated cases

* added parentheses in AQL explain command output to correctly display precedence
  of logical and arithmetic operators

* Foxx Model event listeners defined on the model are now correctly invoked by
  the Repository methods (issue #1665)

* Deleting a Foxx service in the frontend should now always succeed even if the
  files no longer exist on the file system (issue #1358)

* Routing actions loaded from the database no longer throw exceptions when
  trying to load other modules using "require"

* The `org/arangodb/request` response object now sets a property `json` to the
  parsed JSON response body in addition to overwriting the `body` property when
  the request was made using the `json` option.

* Improved Windows stability

* Fixed a bug in the interactive API documentation that would escape slashes
  in document-handle fields. Document handles are now provided as separate
  fields for collection name and document key.


v2.8.2 (2016-02-09)
-------------------

* the continuous replication applier will now prevent the master's WAL logfiles
  from being removed if they are still needed by the applier on the slave. This
  should help slaves that suffered from masters garbage collection WAL logfiles
  which would have been needed by the slave later.

  The initial synchronization will block removal of still needed WAL logfiles
  on the master for 10 minutes initially, and will extend this period when further
  requests are made to the master. Initial synchronization hands over its handle
  for blocking logfile removal to the continuous replication when started via
  the *setupReplication* function. In this case, continuous replication will
  extend the logfile removal blocking period for the required WAL logfiles when
  the slave makes additional requests.

  All handles that block logfile removal will time out automatically after at
  most 5 minutes should a master not be contacted by the slave anymore (e.g. in
  case the slave's replication is turned off, the slaves loses the connection
  to the master or the slave goes down).

* added all-in-one function *setupReplication* to synchronize data from master
  to slave and start the continuous replication:

      require("@arangodb/replication").setupReplication(configuration);

  The command will return when the initial synchronization is finished and the
  continuous replication has been started, or in case the initial synchronization
  has failed.

  If the initial synchronization is successful, the command will store the given
  configuration on the slave. It also configures the continuous replication to start
  automatically if the slave is restarted, i.e. *autoStart* is set to *true*.

  If the command is run while the slave's replication applier is already running,
  it will first stop the running applier, drop its configuration and do a
  resynchronization of data with the master. It will then use the provided configration,
  overwriting any previously existing replication configuration on the slave.

  The following example demonstrates how to use the command for setting up replication
  for the *_system* database. Note that it should be run on the slave and not the
  master:

      db._useDatabase("_system");
      require("@arangodb/replication").setupReplication({
        endpoint: "tcp://master.domain.org:8529",
        username: "myuser",
        password: "mypasswd",
        verbose: false,
        includeSystem: false,
        incremental: true,
        autoResync: true
      });

* the *sync* and *syncCollection* functions now always start the data synchronization
  as an asynchronous server job. The call to *sync* or *syncCollection* will block
  until synchronization is either complete or has failed with an error. The functions
  will automatically poll the slave periodically for status updates.

  The main benefit is that the connection to the slave does not need to stay open
  permanently and is thus not affected by timeout issues. Additionally the caller does
  not need to query the synchronization status from the slave manually as this is
  now performed automatically by these functions.

* fixed undefined behavior when explaining some types of AQL traversals, fixed
  display of some types of traversals in AQL explain output


v2.8.1 (2016-01-29)
-------------------

* Improved AQL Pattern matching by allowing to specify a different traversal
  direction for one or many of the edge collections.

      FOR v, e, p IN OUTBOUND @start @@ec1, INBOUND @@ec2, @@ec3

  will traverse *ec1* and *ec3* in the OUTBOUND direction and for *ec2* it will use
  the INBOUND direction. These directions can be combined in arbitrary ways, the
  direction defined after *IN [steps]* will we used as default direction and can
  be overriden for specific collections.
  This feature is only available for collection lists, it is not possible to
  combine it with graph names.

* detect more types of transaction deadlocks early

* fixed display of relational operators in traversal explain output

* fixed undefined behavior in AQL function `PARSE_IDENTIFIER`

* added "engines" field to Foxx services generated in the admin interface

* added AQL function `IS_SAME_COLLECTION`:

  *IS_SAME_COLLECTION(collection, document)*: Return true if *document* has the same
  collection id as the collection specified in *collection*. *document* can either be
  a [document handle](../Glossary/README.md#document-handle) string, or a document with
  an *_id* attribute. The function does not validate whether the collection actually
  contains the specified document, but only compares the name of the specified collection
  with the collection name part of the specified document.
  If *document* is neither an object with an *id* attribute nor a *string* value,
  the function will return *null* and raise a warning.

      /* true */
      IS_SAME_COLLECTION('_users', '_users/my-user')
      IS_SAME_COLLECTION('_users', { _id: '_users/my-user' })

      /* false */
      IS_SAME_COLLECTION('_users', 'foobar/baz')
      IS_SAME_COLLECTION('_users', { _id: 'something/else' })


v2.8.0 (2016-01-25)
-------------------

* avoid recursive locking


v2.8.0-beta8 (2016-01-19)
-------------------------

* improved internal datafile statistics for compaction and compaction triggering
  conditions, preventing excessive growth of collection datafiles under some
  workloads. This should also fix issue #1596.

* renamed AQL optimizer rule `remove-collect-into` to `remove-collect-variables`

* fixed primary and edge index lookups prematurely aborting searches when the
  specified id search value contained a different collection than the collection
  the index was created for


v2.8.0-beta7 (2016-01-06)
-------------------------

* added vm.runInThisContext

* added AQL keyword `AGGREGATE` for use in AQL `COLLECT` statement

  Using `AGGREGATE` allows more efficient aggregation (incrementally while building
  the groups) than previous versions of AQL, which built group aggregates afterwards
  from the total of all group values.

  `AGGREGATE` can be used inside a `COLLECT` statement only. If used, it must follow
  the declaration of grouping keys:

      FOR doc IN collection
        COLLECT gender = doc.gender AGGREGATE minAge = MIN(doc.age), maxAge = MAX(doc.age)
        RETURN { gender, minAge, maxAge }

  or, if no grouping keys are used, it can follow the `COLLECT` keyword:

      FOR doc IN collection
        COLLECT AGGREGATE minAge = MIN(doc.age), maxAge = MAX(doc.age)
        RETURN {
  minAge, maxAge
}

  Only specific expressions are allowed on the right-hand side of each `AGGREGATE`
  assignment:

  - on the top level the expression must be a call to one of the supported aggregation
    functions `LENGTH`, `MIN`, `MAX`, `SUM`, `AVERAGE`, `STDDEV_POPULATION`, `STDDEV_SAMPLE`,
    `VARIANCE_POPULATION`, or `VARIANCE_SAMPLE`

  - the expression must not refer to variables introduced in the `COLLECT` itself

* Foxx: mocha test paths with wildcard characters (asterisks) now work on Windows

* reserved AQL keyword `NONE` for future use

* web interface: fixed a graph display bug concerning dashboard view

* web interface: fixed several bugs during the dashboard initialize process

* web interface: included several bugfixes: #1597, #1611, #1623

* AQL query optimizer now converts `LENGTH(collection-name)` to an optimized
  expression that returns the number of documents in a collection

* adjusted the behavior of the expansion (`[*]`) operator in AQL for non-array values

  In ArangoDB 2.8, calling the expansion operator on a non-array value will always
  return an empty array. Previous versions of ArangoDB expanded non-array values by
  calling the `TO_ARRAY()` function for the value, which for example returned an
  array with a single value for boolean, numeric and string input values, and an array
  with the object's values for an object input value. This behavior was inconsistent
  with how the expansion operator works for the array indexes in 2.8, so the behavior
  is now unified:

  - if the left-hand side operand of `[*]` is an array, the array will be returned as
    is when calling `[*]` on it
  - if the left-hand side operand of `[*]` is not an array, an empty array will be
    returned by `[*]`

  AQL queries that rely on the old behavior can be changed by either calling `TO_ARRAY`
  explicitly or by using the `[*]` at the correct position.

  The following example query will change its result in 2.8 compared to 2.7:

      LET values = "foo" RETURN values[*]

  In 2.7 the query has returned the array `[ "foo" ]`, but in 2.8 it will return an
  empty array `[ ]`. To make it return the array `[ "foo" ]` again, an explicit
  `TO_ARRAY` function call is needed in 2.8 (which in this case allows the removal
  of the `[*]` operator altogether). This also works in 2.7:

      LET values = "foo" RETURN TO_ARRAY(values)

  Another example:

      LET values = [ { name: "foo" }, { name: "bar" } ]
      RETURN values[*].name[*]

  The above returned `[ [ "foo" ], [ "bar" ] ] in 2.7. In 2.8 it will return
  `[ [ ], [ ] ]`, because the value of `name` is not an array. To change the results
  to the 2.7 style, the query can be changed to

      LET values = [ { name: "foo" }, { name: "bar" } ]
      RETURN values[* RETURN TO_ARRAY(CURRENT.name)]

  The above also works in 2.7.
  The following types of queries won't change:

      LET values = [ 1, 2, 3 ] RETURN values[*]
      LET values = [ { name: "foo" }, { name: "bar" } ] RETURN values[*].name
      LET values = [ { names: [ "foo", "bar" ] }, { names: [ "baz" ] } ] RETURN values[*].names[*]
      LET values = [ { names: [ "foo", "bar" ] }, { names: [ "baz" ] } ] RETURN values[*].names[**]

* slightly adjusted V8 garbage collection strategy so that collection eventually
  happens in all contexts that hold V8 external references to documents and
  collections.

  also adjusted default value of `--javascript.gc-frequency` from 10 seconds to
  15 seconds, as less internal operations are carried out in JavaScript.

* fixes for AQL optimizer and traversal

* added `--create-collection-type` option to arangoimp

  This allows specifying the type of the collection to be created when
  `--create-collection` is set to `true`.

* Foxx export cache should no longer break if a broken app is loaded in the
  web admin interface.


v2.8.0-beta2 (2015-12-16)
-------------------------

* added AQL query optimizer rule "sort-in-values"

  This rule pre-sorts the right-hand side operand of the `IN` and `NOT IN`
  operators so the operation can use a binary search with logarithmic complexity
  instead of a linear search. The rule is applied when the right-hand side
  operand of an `IN` or `NOT IN` operator in a filter condition is a variable that
  is defined in a different loop/scope than the operator itself. Additionally,
  the filter condition must consist of solely the `IN` or `NOT IN` operation
  in order to avoid any side-effects.

* changed collection status terminology in web interface for collections for
  which an unload request has been issued from `in the process of being unloaded`
  to `will be unloaded`.

* unloading a collection via the web interface will now trigger garbage collection
  in all v8 contexts and force a WAL flush. This increases the chances of perfoming
  the unload faster.

* added the following attributes to the result of `collection.figures()` and the
  corresponding HTTP API at `PUT /_api/collection/<name>/figures`:

  - `documentReferences`: The number of references to documents in datafiles
    that JavaScript code currently holds. This information can be used for
    debugging compaction and unload issues.
  - `waitingFor`: An optional string value that contains information about
    which object type is at the head of the collection's cleanup queue. This
    information can be used for debugging compaction and unload issues.
  - `compactionStatus.time`: The point in time the compaction for the collection
    was last executed. This information can be used for debugging compaction
    issues.
  - `compactionStatus.message`: The action that was performed when the compaction
    was last run for the collection. This information can be used for debugging
    compaction issues.

  Note: `waitingFor` and `compactionStatus` may be empty when called on a coordinator
  in a cluster.

* the compaction will now provide queryable status info that can be used to track
  its progress. The compaction status is displayed in the web interface, too.

* better error reporting for arangodump and arangorestore

* arangodump will now fail by default when trying to dump edges that
  refer to already dropped collections. This can be circumvented by
  specifying the option `--force true` when invoking arangodump

* fixed cluster upgrade procedure

* the AQL functions `NEAR` and `WITHIN` now have stricter validations
  for their input parameters `limit`, `radius` and `distance`. They may now throw
  exceptions when invalid parameters are passed that may have not led
  to exceptions in previous versions.

* deprecation warnings now log stack traces

* Foxx: improved backwards compatibility with 2.5 and 2.6

  - reverted Model and Repository back to non-ES6 "classes" because of
    compatibility issues when using the extend method with a constructor

  - removed deprecation warnings for extend and controller.del

  - restored deprecated method Model.toJSONSchema

  - restored deprecated `type`, `jwt` and `sessionStorageApp` options
    in Controller#activateSessions

* Fixed a deadlock problem in the cluster


v2.8.0-beta1 (2015-12-06)
-------------------------

* added AQL function `IS_DATESTRING(value)`

  Returns true if *value* is a string that can be used in a date function.
  This includes partial dates such as *2015* or *2015-10* and strings containing
  invalid dates such as *2015-02-31*. The function will return false for all
  non-string values, even if some of them may be usable in date functions.


v2.8.0-alpha1 (2015-12-03)
--------------------------

* added AQL keywords `GRAPH`, `OUTBOUND`, `INBOUND` and `ANY` for use in graph
  traversals, reserved AQL keyword `ALL` for future use

  Usage of these keywords as collection names, variable names or attribute names
  in AQL queries will not be possible without quoting. For example, the following
  AQL query will still work as it uses a quoted collection name and a quoted
  attribute name:

      FOR doc IN `OUTBOUND`
        RETURN doc.`any`

* issue #1593: added AQL `POW` function for exponentation

* added cluster execution site info in explain output for AQL queries

* replication improvements:

  - added `autoResync` configuration parameter for continuous replication.

    When set to `true`, a replication slave will automatically trigger a full data
    re-synchronization with the master when the master cannot provide the log data
    the slave had asked for. Note that `autoResync` will only work when the option
    `requireFromPresent` is also set to `true` for the continuous replication, or
    when the continuous syncer is started and detects that no start tick is present.

    Automatic re-synchronization may transfer a lot of data from the master to the
    slave and may be expensive. It is therefore turned off by default.
    When turned off, the slave will never perform an automatic re-synchronization
    with the master.

  - added `idleMinWaitTime` and `idleMaxWaitTime` configuration parameters for
    continuous replication.

    These parameters can be used to control the minimum and maximum wait time the
    slave will (intentionally) idle and not poll for master log changes in case the
    master had sent the full logs already.
    The `idleMaxWaitTime` value will only be used when `adapativePolling` is set
    to `true`. When `adaptivePolling` is disable, only `idleMinWaitTime` will be
    used as a constant time span in which the slave will not poll the master for
    further changes. The default values are 0.5 seconds for `idleMinWaitTime` and
    2.5 seconds for `idleMaxWaitTime`, which correspond to the hard-coded values
    used in previous versions of ArangoDB.

  - added `initialSyncMaxWaitTime` configuration parameter for initial and continuous
    replication

    This option controls the maximum wait time (in seconds) that the initial
    synchronization will wait for a response from the master when fetching initial
    collection data. If no response is received within this time period, the initial
    synchronization will give up and fail. This option is also relevant for
    continuous replication in case *autoResync* is set to *true*, as then the
    continuous replication may trigger a full data re-synchronization in case
    the master cannot the log data the slave had asked for.

  - HTTP requests sent from the slave to the master during initial synchronization
    will now be retried if they fail with connection problems.

  - the initial synchronization now logs its progress so it can be queried using
    the regular replication status check APIs.

  - added `async` attribute for `sync` and `syncCollection` operations called from
    the ArangoShell. Setthing this attribute to `true` will make the synchronization
    job on the server go into the background, so that the shell does not block. The
    status of the started asynchronous synchronization job can be queried from the
    ArangoShell like this:

        /* starts initial synchronization */
        var replication = require("@arangodb/replication");
        var id = replication.sync({
          endpoint: "tcp://master.domain.org:8529",
          username: "myuser",
          password: "mypasswd",
          async: true
       });

       /* now query the id of the returned async job and print the status */
       print(replication.getSyncResult(id));

    The result of `getSyncResult()` will be `false` while the server-side job
    has not completed, and different to `false` if it has completed. When it has
    completed, all job result details will be returned by the call to `getSyncResult()`.


* fixed non-deterministic query results in some cluster queries

* fixed issue #1589

* return HTTP status code 410 (gone) instead of HTTP 408 (request timeout) for
  server-side operations that are canceled / killed. Sending 410 instead of 408
  prevents clients from re-starting the same (canceled) operation. Google Chrome
  for example sends the HTTP request again in case it is responded with an HTTP
  408, and this is exactly the opposite of the desired behavior when an operation
  is canceled / killed by the user.

* web interface: queries in AQL editor now cancelable

* web interface: dashboard - added replication information

* web interface: AQL editor now supports bind parameters

* added startup option `--server.hide-product-header` to make the server not send
  the HTTP response header `"Server: ArangoDB"` in its HTTP responses. By default,
  the option is turned off so the header is still sent as usual.

* added new AQL function `UNSET_RECURSIVE` to recursively unset attritutes from
  objects/documents

* switched command-line editor in ArangoShell and arangod to linenoise-ng

* added automatic deadlock detection for transactions

  In case a deadlock is detected, a multi-collection operation may be rolled back
  automatically and fail with error 29 (`deadlock detected`). Client code for
  operations containing more than one collection should be aware of this potential
  error and handle it accordingly, either by giving up or retrying the transaction.

* Added C++ implementations for the AQL arithmetic operations and the following
  AQL functions:
  - ABS
  - APPEND
  - COLLECTIONS
  - CURRENT_DATABASE
  - DOCUMENT
  - EDGES
  - FIRST
  - FIRST_DOCUMENT
  - FIRST_LIST
  - FLATTEN
  - FLOOR
  - FULLTEXT
  - LAST
  - MEDIAN
  - MERGE_RECURSIVE
  - MINUS
  - NEAR
  - NOT_NULL
  - NTH
  - PARSE_IDENTIFIER
  - PERCENTILE
  - POP
  - POSITION
  - PUSH
  - RAND
  - RANGE
  - REMOVE_NTH
  - REMOVE_VALUE
  - REMOVE_VALUES
  - ROUND
  - SHIFT
  - SQRT
  - STDDEV_POPULATION
  - STDDEV_SAMPLE
  - UNSHIFT
  - VARIANCE_POPULATION
  - VARIANCE_SAMPLE
  - WITHIN
  - ZIP

* improved performance of skipping over many documents in an AQL query when no
  indexes and no filters are used, e.g.

      FOR doc IN collection
        LIMIT 1000000, 10
        RETURN doc

* Added array indexes

  Hash indexes and skiplist indexes can now optionally be defined for array values
  so they index individual array members.

  To define an index for array values, the attribute name is extended with the
  expansion operator `[*]` in the index definition:

      arangosh> db.colName.ensureHashIndex("tags[*]");

  When given the following document

      { tags: [ "AQL", "ArangoDB", "Index" ] }

  the index will now contain the individual values `"AQL"`, `"ArangoDB"` and `"Index"`.

  Now the index can be used for finding all documents having `"ArangoDB"` somewhere in their
  tags array using the following AQL query:

      FOR doc IN colName
        FILTER "ArangoDB" IN doc.tags[*]
        RETURN doc

* rewrote AQL query optimizer rule `use-index-range` and renamed it to `use-indexes`.
  The name change affects rule names in the optimizer's output.

* rewrote AQL execution node `IndexRangeNode` and renamed it to `IndexNode`. The name
  change affects node names in the optimizer's explain output.

* added convenience function `db._explain(query)` for human-readable explanation
  of AQL queries

* module resolution as used by `require` now behaves more like in node.js

* the `org/arangodb/request` module now returns response bodies for error responses
  by default. The old behavior of not returning bodies for error responses can be
  re-enabled by explicitly setting the option `returnBodyOnError` to `false` (#1437)


v2.7.6 (2016-01-30)
-------------------

* detect more types of transaction deadlocks early


v2.7.5 (2016-01-22)
-------------------

* backported added automatic deadlock detection for transactions

  In case a deadlock is detected, a multi-collection operation may be rolled back
  automatically and fail with error 29 (`deadlock detected`). Client code for
  operations containing more than one collection should be aware of this potential
  error and handle it accordingly, either by giving up or retrying the transaction.

* improved internal datafile statistics for compaction and compaction triggering
  conditions, preventing excessive growth of collection datafiles under some
  workloads. This should also fix issue #1596.

* Foxx export cache should no longer break if a broken app is loaded in the
  web admin interface.

* Foxx: removed some incorrect deprecation warnings.

* Foxx: mocha test paths with wildcard characters (asterisks) now work on Windows


v2.7.4 (2015-12-21)
-------------------

* slightly adjusted V8 garbage collection strategy so that collection eventually
  happens in all contexts that hold V8 external references to documents and
  collections.

* added the following attributes to the result of `collection.figures()` and the
  corresponding HTTP API at `PUT /_api/collection/<name>/figures`:

  - `documentReferences`: The number of references to documents in datafiles
    that JavaScript code currently holds. This information can be used for
    debugging compaction and unload issues.
  - `waitingFor`: An optional string value that contains information about
    which object type is at the head of the collection's cleanup queue. This
    information can be used for debugging compaction and unload issues.
  - `compactionStatus.time`: The point in time the compaction for the collection
    was last executed. This information can be used for debugging compaction
    issues.
  - `compactionStatus.message`: The action that was performed when the compaction
    was last run for the collection. This information can be used for debugging
    compaction issues.

  Note: `waitingFor` and `compactionStatus` may be empty when called on a coordinator
  in a cluster.

* the compaction will now provide queryable status info that can be used to track
  its progress. The compaction status is displayed in the web interface, too.


v2.7.3 (2015-12-17)
-------------------

* fixed some replication value conversion issues when replication applier properties
  were set via ArangoShell

* fixed disappearing of documents for collections transferred via `sync` or
  `syncCollection` if the collection was dropped right before synchronization
  and drop and (re-)create collection markers were located in the same WAL file


* fixed an issue where overwriting the system sessions collection would break
  the web interface when authentication is enabled

v2.7.2 (2015-12-01)
-------------------

* replication improvements:

  - added `autoResync` configuration parameter for continuous replication.

    When set to `true`, a replication slave will automatically trigger a full data
    re-synchronization with the master when the master cannot provide the log data
    the slave had asked for. Note that `autoResync` will only work when the option
    `requireFromPresent` is also set to `true` for the continuous replication, or
    when the continuous syncer is started and detects that no start tick is present.

    Automatic re-synchronization may transfer a lot of data from the master to the
    slave and may be expensive. It is therefore turned off by default.
    When turned off, the slave will never perform an automatic re-synchronization
    with the master.

  - added `idleMinWaitTime` and `idleMaxWaitTime` configuration parameters for
    continuous replication.

    These parameters can be used to control the minimum and maximum wait time the
    slave will (intentionally) idle and not poll for master log changes in case the
    master had sent the full logs already.
    The `idleMaxWaitTime` value will only be used when `adapativePolling` is set
    to `true`. When `adaptivePolling` is disable, only `idleMinWaitTime` will be
    used as a constant time span in which the slave will not poll the master for
    further changes. The default values are 0.5 seconds for `idleMinWaitTime` and
    2.5 seconds for `idleMaxWaitTime`, which correspond to the hard-coded values
    used in previous versions of ArangoDB.

  - added `initialSyncMaxWaitTime` configuration parameter for initial and continuous
    replication

    This option controls the maximum wait time (in seconds) that the initial
    synchronization will wait for a response from the master when fetching initial
    collection data. If no response is received within this time period, the initial
    synchronization will give up and fail. This option is also relevant for
    continuous replication in case *autoResync* is set to *true*, as then the
    continuous replication may trigger a full data re-synchronization in case
    the master cannot the log data the slave had asked for.

  - HTTP requests sent from the slave to the master during initial synchronization
    will now be retried if they fail with connection problems.

  - the initial synchronization now logs its progress so it can be queried using
    the regular replication status check APIs.

* fixed non-deterministic query results in some cluster queries

* added missing lock instruction for primary index in compactor size calculation

* fixed issue #1589

* fixed issue #1583

* fixed undefined behavior when accessing the top level of a document with the `[*]`
  operator

* fixed potentially invalid pointer access in shaper when the currently accessed
  document got re-located by the WAL collector at the very same time

* Foxx: optional configuration options no longer log validation errors when assigned
  empty values (#1495)

* Foxx: constructors provided to Repository and Model sub-classes via extend are
  now correctly called (#1592)


v2.7.1 (2015-11-07)
-------------------

* switch to linenoise next generation

* exclude `_apps` collection from replication

  The slave has its own `_apps` collection which it populates on server start.
  When replicating data from the master to the slave, the data from the master may
  clash with the slave's own data in the `_apps` collection. Excluding the `_apps`
  collection from replication avoids this.

* disable replication appliers when starting in modes `--upgrade`, `--no-server`
  and `--check-upgrade`

* more detailed output in arango-dfdb

* fixed "no start tick" issue in replication applier

  This error could occur after restarting a slave server after a shutdown
  when no data was ever transferred from the master to the slave via the
  continuous replication

* fixed problem during SSL client connection abort that led to scheduler thread
  staying at 100% CPU saturation

* fixed potential segfault in AQL `NEIGHBORS` function implementation when C++ function
  variant was used and collection names were passed as strings

* removed duplicate target for some frontend JavaScript files from the Makefile

* make AQL function `MERGE()` work on a single array parameter, too.
  This allows combining the attributes of multiple objects from an array into
  a single object, e.g.

      RETURN MERGE([
        { foo: 'bar' },
        { quux: 'quetzalcoatl', ruled: true },
        { bar: 'baz', foo: 'done' }
      ])

  will now return:

      {
        "foo": "done",
        "quux": "quetzalcoatl",
        "ruled": true,
        "bar": "baz"
      }

* fixed potential deadlock in collection status changing on Windows

* fixed hard-coded `incremental` parameter in shell implementation of
  `syncCollection` function in replication module

* fix for GCC5: added check for '-stdlib' option


v2.7.0 (2015-10-09)
-------------------

* fixed request statistics aggregation
  When arangod was started in supervisor mode, the request statistics always showed
  0 requests, as the statistics aggregation thread did not run then.

* read server configuration files before dropping privileges. this ensures that
  the SSL keyfile specified in the configuration can be read with the server's start
  privileges (i.e. root when using a standard ArangoDB package).

* fixed replication with a 2.6 replication configuration and issues with a 2.6 master

* raised default value of `--server.descriptors-minimum` to 1024

* allow Foxx apps to be installed underneath URL path `/_open/`, so they can be
  (intentionally) accessed without authentication.

* added *allowImplicit* sub-attribute in collections declaration of transactions.
  The *allowImplicit* attributes allows making transactions fail should they
  read-access a collection that was not explicitly declared in the *collections*
  array of the transaction.

* added "special" password ARANGODB_DEFAULT_ROOT_PASSWORD. If you pass
  ARANGODB_DEFAULT_ROOT_PASSWORD as password, it will read the password
  from the environment variable ARANGODB_DEFAULT_ROOT_PASSWORD


v2.7.0-rc2 (2015-09-22)
-----------------------

* fix over-eager datafile compaction

  This should reduce the need to compact directly after loading a collection when a
  collection datafile contained many insertions and updates for the same documents. It
  should also prevent from re-compacting already merged datafiles in case not many
  changes were made. Compaction will also make fewer index lookups than before.

* added `syncCollection()` function in module `org/arangodb/replication`

  This allows synchronizing the data of a single collection from a master to a slave
  server. Synchronization can either restore the whole collection by transferring all
  documents from the master to the slave, or incrementally by only transferring documents
  that differ. This is done by partitioning the collection's entire key space into smaller
  chunks and comparing the data chunk-wise between master and slave. Only chunks that are
  different will be re-transferred.

  The `syncCollection()` function can be used as follows:

      require("org/arangodb/replication").syncCollection(collectionName, options);

  e.g.

      require("org/arangodb/replication").syncCollection("myCollection", {
        endpoint: "tcp://127.0.0.1:8529",  /* master */
        username: "root",                  /* username for master */
        password: "secret",                /* password for master */
        incremental: true                  /* use incremental mode */
      });


* additionally allow the following characters in document keys:

  `(` `)` `+` `,` `=` `;` `$` `!` `*` `'` `%`


v2.7.0-rc1 (2015-09-17)
-----------------------

* removed undocumented server-side-only collection functions:
  * collection.OFFSET()
  * collection.NTH()
  * collection.NTH2()
  * collection.NTH3()

* upgraded Swagger to version 2.0 for the Documentation

  This gives the user better prepared test request structures.
  More conversions will follow so finally client libraries can be auto-generated.

* added extra AQL functions for date and time calculation and manipulation.
  These functions were contributed by GitHub users @CoDEmanX and @friday.
  A big thanks for their work!

  The following extra date functions are available from 2.7 on:

  * `DATE_DAYOFYEAR(date)`: Returns the day of year number of *date*.
    The return values range from 1 to 365, or 366 in a leap year respectively.

  * `DATE_ISOWEEK(date)`: Returns the ISO week date of *date*.
    The return values range from 1 to 53. Monday is considered the first day of the week.
    There are no fractional weeks, thus the last days in December may belong to the first
    week of the next year, and the first days in January may be part of the previous year's
    last week.

  * `DATE_LEAPYEAR(date)`: Returns whether the year of *date* is a leap year.

  * `DATE_QUARTER(date)`: Returns the quarter of the given date (1-based):
    * 1: January, February, March
    * 2: April, May, June
    * 3: July, August, September
    * 4: October, November, December

  - *DATE_DAYS_IN_MONTH(date)*: Returns the number of days in *date*'s month (28..31).

  * `DATE_ADD(date, amount, unit)`: Adds *amount* given in *unit* to *date* and
    returns the calculated date.

    *unit* can be either of the following to specify the time unit to add or
    subtract (case-insensitive):
    - y, year, years
    - m, month, months
    - w, week, weeks
    - d, day, days
    - h, hour, hours
    - i, minute, minutes
    - s, second, seconds
    - f, millisecond, milliseconds

    *amount* is the number of *unit*s to add (positive value) or subtract
    (negative value).

  * `DATE_SUBTRACT(date, amount, unit)`: Subtracts *amount* given in *unit* from
    *date* and returns the calculated date.

    It works the same as `DATE_ADD()`, except that it subtracts. It is equivalent
    to calling `DATE_ADD()` with a negative amount, except that `DATE_SUBTRACT()`
    can also subtract ISO durations. Note that negative ISO durations are not
    supported (i.e. starting with `-P`, like `-P1Y`).

  * `DATE_DIFF(date1, date2, unit, asFloat)`: Calculate the difference
    between two dates in given time *unit*, optionally with decimal places.
    Returns a negative value if *date1* is greater than *date2*.

  * `DATE_COMPARE(date1, date2, unitRangeStart, unitRangeEnd)`: Compare two
    partial dates and return true if they match, false otherwise. The parts to
    compare are defined by a range of time units.

    The full range is: years, months, days, hours, minutes, seconds, milliseconds.
    Pass the unit to start from as *unitRangeStart*, and the unit to end with as
    *unitRangeEnd*. All units in between will be compared. Leave out *unitRangeEnd*
    to only compare *unitRangeStart*.

  * `DATE_FORMAT(date, format)`: Format a date according to the given format string.
    It supports the following placeholders (case-insensitive):
    - %t: timestamp, in milliseconds since midnight 1970-01-01
    - %z: ISO date (0000-00-00T00:00:00.000Z)
    - %w: day of week (0..6)
    - %y: year (0..9999)
    - %yy: year (00..99), abbreviated (last two digits)
    - %yyyy: year (0000..9999), padded to length of 4
    - %yyyyyy: year (-009999 .. +009999), with sign prefix and padded to length of 6
    - %m: month (1..12)
    - %mm: month (01..12), padded to length of 2
    - %d: day (1..31)
    - %dd: day (01..31), padded to length of 2
    - %h: hour (0..23)
    - %hh: hour (00..23), padded to length of 2
    - %i: minute (0..59)
    - %ii: minute (00..59), padded to length of 2
    - %s: second (0..59)
    - %ss: second (00..59), padded to length of 2
    - %f: millisecond (0..999)
    - %fff: millisecond (000..999), padded to length of 3
    - %x: day of year (1..366)
    - %xxx: day of year (001..366), padded to length of 3
    - %k: ISO week date (1..53)
    - %kk: ISO week date (01..53), padded to length of 2
    - %l: leap year (0 or 1)
    - %q: quarter (1..4)
    - %a: days in month (28..31)
    - %mmm: abbreviated English name of month (Jan..Dec)
    - %mmmm: English name of month (January..December)
    - %www: abbreviated English name of weekday (Sun..Sat)
    - %wwww: English name of weekday (Sunday..Saturday)
    - %&: special escape sequence for rare occasions
    - %%: literal %
    - %: ignored

* new WAL logfiles and datafiles are now created non-sparse

  This prevents SIGBUS signals being raised when memory of a sparse datafile is accessed
  and the disk is full and the accessed file part is not actually disk-backed. In
  this case the mapped memory region is not necessarily backed by physical memory, and
  accessing the memory may raise SIGBUS and crash arangod.

* the `internal.download()` function and the module `org/arangodb/request` used some
  internal library function that handled the sending of HTTP requests from inside of
  ArangoDB. This library unconditionally set an HTTP header `Accept-Encoding: gzip`
  in all outgoing HTTP requests.

  This has been fixed in 2.7, so `Accept-Encoding: gzip` is not set automatically anymore.
  Additionally, the header `User-Agent: ArangoDB` is not set automatically either. If
  client applications desire to send these headers, they are free to add it when
  constructing the requests using the `download` function or the request module.

* fixed issue #1436: org/arangodb/request advertises deflate without supporting it

* added template string generator function `aqlQuery` for generating AQL queries

  This can be used to generate safe AQL queries with JavaScript parameter
  variables or expressions easily:

      var name = 'test';
      var attributeName = '_key';
      var query = aqlQuery`FOR u IN users FILTER u.name == ${name} RETURN u.${attributeName}`;
      db._query(query);

* report memory usage for document header data (revision id, pointer to data etc.)
  in `db.collection.figures()`. The memory used for document headers will now
  show up in the already existing attribute `indexes.size`. Due to that, the index
  sizes reported by `figures()` in 2.7 will be higher than those reported by 2.6,
  but the 2.7 values are more accurate.

* IMPORTANT CHANGE: the filenames in dumps created by arangodump now contain
  not only the name of the dumped collection, but also an additional 32-digit hash
  value. This is done to prevent overwriting dump files in case-insensitive file
  systems when there exist multiple collections with the same name (but with
  different cases).

  For example, if a database has two collections: `test` and `Test`, previous
  versions of ArangoDB created the files

  * `test.structure.json` and `test.data.json` for collection `test`
  * `Test.structure.json` and `Test.data.json` for collection `Test`

  This did not work for case-insensitive filesystems, because the files for the
  second collection would have overwritten the files of the first. arangodump in
  2.7 will create the following filenames instead:

  * `test_098f6bcd4621d373cade4e832627b4f6.structure.json` and `test_098f6bcd4621d373cade4e832627b4f6.data.json`
  * `Test_0cbc6611f5540bd0809a388dc95a615b.structure.json` and `Test_0cbc6611f5540bd0809a388dc95a615b.data.json`

  These filenames will be unambiguous even in case-insensitive filesystems.

* IMPORTANT CHANGE: make arangod actually close lingering client connections
  when idle for at least the duration specified via `--server.keep-alive-timeout`.
  In previous versions of ArangoDB, connections were not closed by the server
  when the timeout was reached and the client was still connected. Now the
  connection is properly closed by the server in case of timeout. Client
  applications relying on the old behavior may now need to reconnect to the
  server when their idle connections time out and get closed (note: connections
  being idle for a long time may be closed by the OS or firewalls anyway -
  client applications should be aware of that and try to reconnect).

* IMPORTANT CHANGE: when starting arangod, the server will drop the process
  privileges to the specified values in options `--server.uid` and `--server.gid`
  instantly after parsing the startup options.

  That means when either `--server.uid` or `--server.gid` are set, the privilege
  change will happen earlier. This may prevent binding the server to an endpoint
  with a port number lower than 1024 if the arangodb user has no privileges
  for that. Previous versions of ArangoDB changed the privileges later, so some
  startup actions were still carried out under the invoking user (i.e. likely
  *root* when started via init.d or system scripts) and especially binding to
  low port numbers was still possible there.

  The default privileges for user *arangodb* will not be sufficient for binding
  to port numbers lower than 1024. To have an ArangoDB 2.7 bind to a port number
  lower than 1024, it needs to be started with either a different privileged user,
  or the privileges of the *arangodb* user have to raised manually beforehand.

* added AQL optimizer rule `patch-update-statements`

* Linux startup scripts and systemd configuration for arangod now try to
  adjust the NOFILE (number of open files) limits for the process. The limit
  value is set to 131072 (128k) when ArangoDB is started via start/stop
  commands

* When ArangoDB is started/stopped manually via the start/stop commands, the
  main process will wait for up to 10 seconds after it forks the supervisor
  and arangod child processes. If the startup fails within that period, the
  start/stop script will fail with an exit code other than zero. If the
  startup of the supervisor or arangod is still ongoing after 10 seconds,
  the main program will still return with exit code 0. The limit of 10 seconds
  is arbitrary because the time required for a startup is not known in advance.

* added startup option `--database.throw-collection-not-loaded-error`

  Accessing a not-yet loaded collection will automatically load a collection
  on first access. This flag controls what happens in case an operation
  would need to wait for another thread to finalize loading a collection. If
  set to *true*, then the first operation that accesses an unloaded collection
  will load it. Further threads that try to access the same collection while
  it is still loading immediately fail with an error (1238, *collection not loaded*).
  This is to prevent all server threads from being blocked while waiting on the
  same collection to finish loading. When the first thread has completed loading
  the collection, the collection becomes regularly available, and all operations
  from that point on can be carried out normally, and error 1238 will not be
  thrown anymore for that collection.

  If set to *false*, the first thread that accesses a not-yet loaded collection
  will still load it. Other threads that try to access the collection while
  loading will not fail with error 1238 but instead block until the collection
  is fully loaded. This configuration might lead to all server threads being
  blocked because they are all waiting for the same collection to complete
  loading. Setting the option to *true* will prevent this from happening, but
  requires clients to catch error 1238 and react on it (maybe by scheduling
  a retry for later).

  The default value is *false*.

* added better control-C support in arangosh

  When CTRL-C is pressed in arangosh, it will now print a `^C` first. Pressing
  CTRL-C again will reset the prompt if something was entered before, or quit
  arangosh if no command was entered directly before.

  This affects the arangosh version build with Readline-support only (Linux
  and MacOS).

  The MacOS version of ArangoDB for Homebrew now depends on Readline, too. The
  Homebrew formula has been changed accordingly.
  When self-compiling ArangoDB on MacOS without Homebrew, Readline now is a
  prerequisite.

* increased default value for collection-specific `indexBuckets` value from 1 to 8

  Collections created from 2.7 on will use the new default value of `8` if not
  overridden on collection creation or later using
  `collection.properties({ indexBuckets: ... })`.

  The `indexBuckets` value determines the number of buckets to use for indexes of
  type `primary`, `hash` and `edge`. Having multiple index buckets allows splitting
  an index into smaller components, which can be filled in parallel when a collection
  is loading. Additionally, resizing and reallocation of indexes are faster and
  less intrusive if the index uses multiple buckets, because resize and reallocation
  will affect only data in a single bucket instead of all index values.

  The index buckets will be filled in parallel when loading a collection if the collection
  has an `indexBuckets` value greater than 1 and the collection contains a significant
  amount of documents/edges (the current threshold is 256K documents but this value
  may change in future versions of ArangoDB).

* changed HTTP client to use poll instead of select on Linux and MacOS

  This affects the ArangoShell and user-defined JavaScript code running inside
  arangod that initiates its own HTTP calls.

  Using poll instead of select allows using arbitrary high file descriptors
  (bigger than the compiled in FD_SETSIZE). Server connections are still handled using
  epoll, which has never been affected by FD_SETSIZE.

* implemented AQL `LIKE` function using ICU regexes

* added `RETURN DISTINCT` for AQL queries to return unique results:

      FOR doc IN collection
        RETURN DISTINCT doc.status

  This change also introduces `DISTINCT` as an AQL keyword.

* removed `createNamedQueue()` and `addJob()` functions from org/arangodb/tasks

* use less locks and more atomic variables in the internal dispatcher
  and V8 context handling implementations. This leads to improved throughput in
  some ArangoDB internals and allows for higher HTTP request throughput for
  many operations.

  A short overview of the improvements can be found here:

  https://www.arangodb.com/2015/08/throughput-enhancements/

* added shorthand notation for attribute names in AQL object literals:

      LET name = "Peter"
      LET age = 42
      RETURN { name, age }

  The above is the shorthand equivalent of the generic form

      LET name = "Peter"
      LET age = 42
      RETURN { name : name, age : age }

* removed configure option `--enable-timings`

  This option did not have any effect.

* removed configure option `--enable-figures`

  This option previously controlled whether HTTP request statistics code was
  compiled into ArangoDB or not. The previous default value was `true` so
  statistics code was available in official packages. Setting the option to
  `false` led to compile errors so it is doubtful the default value was
  ever changed. By removing the option some internal statistics code was also
  simplified.

* removed run-time manipulation methods for server endpoints:

  * `db._removeEndpoint()`
  * `db._configureEndpoint()`
  * HTTP POST `/_api/endpoint`
  * HTTP DELETE `/_api/endpoint`

* AQL query result cache

  The query result cache can optionally cache the complete results of all or selected AQL queries.
  It can be operated in the following modes:

  * `off`: the cache is disabled. No query results will be stored
  * `on`: the cache will store the results of all AQL queries unless their `cache`
    attribute flag is set to `false`
  * `demand`: the cache will store the results of AQL queries that have their
    `cache` attribute set to `true`, but will ignore all others

  The mode can be set at server startup using the `--database.query-cache-mode` configuration
  option and later changed at runtime.

  The following HTTP REST APIs have been added for controlling the query cache:

  * HTTP GET `/_api/query-cache/properties`: returns the global query cache configuration
  * HTTP PUT `/_api/query-cache/properties`: modifies the global query cache configuration
  * HTTP DELETE `/_api/query-cache`: invalidates all results in the query cache

  The following JavaScript functions have been added for controlling the query cache:

  * `require("org/arangodb/aql/cache").properties()`: returns the global query cache configuration
  * `require("org/arangodb/aql/cache").properties(properties)`: modifies the global query cache configuration
  * `require("org/arangodb/aql/cache").clear()`: invalidates all results in the query cache

* do not link arangoimp against V8

* AQL function call arguments optimization

  This will lead to arguments in function calls inside AQL queries not being copied but passed
  by reference. This may speed up calls to functions with bigger argument values or queries that
  call functions a lot of times.

* upgraded V8 version to 4.3.61

* removed deprecated AQL `SKIPLIST` function.

  This function was introduced in older versions of ArangoDB with a less powerful query optimizer to
  retrieve data from a skiplist index using a `LIMIT` clause. It was marked as deprecated in ArangoDB
  2.6.

  Since ArangoDB 2.3 the behavior of the `SKIPLIST` function can be emulated using regular AQL
  constructs, e.g.

      FOR doc IN @@collection
        FILTER doc.value >= @value
        SORT doc.value DESC
        LIMIT 1
        RETURN doc

* the `skip()` function for simple queries does not accept negative input any longer.
  This feature was deprecated in 2.6.0.

* fix exception handling

  In some cases JavaScript exceptions would re-throw without information of the original problem.
  Now the original exception is logged for failure analysis.

* based REST API method PUT `/_api/simple/all` on the cursor API and make it use AQL internally.

  The change speeds up this REST API method and will lead to additional query information being
  returned by the REST API. Clients can use this extra information or ignore it.

* Foxx Queue job success/failure handlers arguments have changed from `(jobId, jobData, result, jobFailures)` to `(result, jobData, job)`.

* added Foxx Queue job options `repeatTimes`, `repeatUntil` and `repeatDelay` to automatically re-schedule jobs when they are completed.

* added Foxx manifest configuration type `password` to mask values in the web interface.

* fixed default values in Foxx manifest configurations sometimes not being used as defaults.

* fixed optional parameters in Foxx manifest configurations sometimes not being cleared correctly.

* Foxx dependencies can now be marked as optional using a slightly more verbose syntax in your manifest file.

* converted Foxx constructors to ES6 classes so you can extend them using class syntax.

* updated aqb to 2.0.

* updated chai to 3.0.

* Use more madvise calls to speed up things when memory is tight, in particular
  at load time but also for random accesses later.

* Overhauled web interface

  The web interface now has a new design.

  The API documentation for ArangoDB has been moved from "Tools" to "Links" in the web interface.

  The "Applications" tab in the web interfaces has been renamed to "Services".


v2.6.12 (2015-12-02)
--------------------

* fixed disappearing of documents for collections transferred via `sync` if the
  the collection was dropped right before synchronization and drop and (re-)create
  collection markers were located in the same WAL file

* added missing lock instruction for primary index in compactor size calculation

* fixed issue #1589

* fixed issue #1583

* Foxx: optional configuration options no longer log validation errors when assigned
  empty values (#1495)


v2.6.11 (2015-11-18)
--------------------

* fixed potentially invalid pointer access in shaper when the currently accessed
  document got re-located by the WAL collector at the very same time


v2.6.10 (2015-11-10)
--------------------

* disable replication appliers when starting in modes `--upgrade`, `--no-server`
  and `--check-upgrade`

* more detailed output in arango-dfdb

* fixed potential deadlock in collection status changing on Windows

* issue #1521: Can't dump/restore with user and password


v2.6.9 (2015-09-29)
-------------------

* added "special" password ARANGODB_DEFAULT_ROOT_PASSWORD. If you pass
  ARANGODB_DEFAULT_ROOT_PASSWORD as password, it will read the password
  from the environment variable ARANGODB_DEFAULT_ROOT_PASSWORD

* fixed failing AQL skiplist, sort and limit combination

  When using a Skiplist index on an attribute (say "a") and then using sort
  and skip on this attribute caused the result to be empty e.g.:

    require("internal").db.test.ensureSkiplist("a");
    require("internal").db._query("FOR x IN test SORT x.a LIMIT 10, 10");

  Was always empty no matter how many documents are stored in test.
  This is now fixed.

v2.6.8 (2015-09-09)
-------------------

* ARM only:

  The ArangoDB packages for ARM require the kernel to allow unaligned memory access.
  How the kernel handles unaligned memory access is configurable at runtime by
  checking and adjusting the contents `/proc/cpu/alignment`.

  In order to operate on ARM, ArangoDB requires the bit 1 to be set. This will
  make the kernel trap and adjust unaligned memory accesses. If this bit is not
  set, the kernel may send a SIGBUS signal to ArangoDB and terminate it.

  To set bit 1 in `/proc/cpu/alignment` use the following command as a privileged
  user (e.g. root):

      echo "2" > /proc/cpu/alignment

  Note that this setting affects all user processes and not just ArangoDB. Setting
  the alignment with the above command will also not make the setting permanent,
  so it will be lost after a restart of the system. In order to make the setting
  permanent, it should be executed during system startup or before starting arangod.

  The ArangoDB start/stop scripts do not adjust the alignment setting, but rely on
  the environment to have the correct alignment setting already. The reason for this
  is that the alignment settings also affect all other user processes (which ArangoDB
  is not aware of) and thus may have side-effects outside of ArangoDB. It is therefore
  more reasonable to have the system administrator carry out the change.


v2.6.7 (2015-08-25)
-------------------

* improved AssocMulti index performance when resizing.

  This makes the edge index perform less I/O when under memory pressure.


v2.6.6 (2015-08-23)
-------------------

* added startup option `--server.additional-threads` to create separate queues
  for slow requests.


v2.6.5 (2015-08-17)
-------------------

* added startup option `--database.throw-collection-not-loaded-error`

  Accessing a not-yet loaded collection will automatically load a collection
  on first access. This flag controls what happens in case an operation
  would need to wait for another thread to finalize loading a collection. If
  set to *true*, then the first operation that accesses an unloaded collection
  will load it. Further threads that try to access the same collection while
  it is still loading immediately fail with an error (1238, *collection not loaded*).
  This is to prevent all server threads from being blocked while waiting on the
  same collection to finish loading. When the first thread has completed loading
  the collection, the collection becomes regularly available, and all operations
  from that point on can be carried out normally, and error 1238 will not be
  thrown anymore for that collection.

  If set to *false*, the first thread that accesses a not-yet loaded collection
  will still load it. Other threads that try to access the collection while
  loading will not fail with error 1238 but instead block until the collection
  is fully loaded. This configuration might lead to all server threads being
  blocked because they are all waiting for the same collection to complete
  loading. Setting the option to *true* will prevent this from happening, but
  requires clients to catch error 1238 and react on it (maybe by scheduling
  a retry for later).

  The default value is *false*.

* fixed busy wait loop in scheduler threads that sometimes consumed 100% CPU while
  waiting for events on connections closed unexpectedly by the client side

* handle attribute `indexBuckets` when restoring collections via arangorestore.
  Previously the `indexBuckets` attribute value from the dump was ignored, and the
   server default value for `indexBuckets` was used when restoring a collection.

* fixed "EscapeValue already set error" crash in V8 actions that might have occurred when
  canceling V8-based operations.


v2.6.4 (2015-08-01)
-------------------

* V8: Upgrade to version 4.1.0.27 - this is intended to be the stable V8 version.

* fixed issue #1424: Arango shell should not processing arrows pushing on keyboard


v2.6.3 (2015-07-21)
-------------------

* issue #1409: Document values with null character truncated


v2.6.2 (2015-07-04)
-------------------

* fixed issue #1383: bindVars for HTTP API doesn't work with empty string

* fixed handling of default values in Foxx manifest configurations

* fixed handling of optional parameters in Foxx manifest configurations

* fixed a reference error being thrown in Foxx queues when a function-based job type is used that is not available and no options object is passed to queue.push


v2.6.1 (2015-06-24)
-------------------

* Add missing swagger files to cmake build. fixes #1368

* fixed documentation errors


v2.6.0 (2015-06-20)
-------------------

* using negative values for `SimpleQuery.skip()` is deprecated.
  This functionality will be removed in future versions of ArangoDB.

* The following simple query functions are now deprecated:

  * collection.near
  * collection.within
  * collection.geo
  * collection.fulltext
  * collection.range
  * collection.closedRange

  This also lead to the following REST API methods being deprecated from now on:

  * PUT /_api/simple/near
  * PUT /_api/simple/within
  * PUT /_api/simple/fulltext
  * PUT /_api/simple/range

  It is recommended to replace calls to these functions or APIs with equivalent AQL queries,
  which are more flexible because they can be combined with other operations:

      FOR doc IN NEAR(@@collection, @latitude, @longitude, @limit)
        RETURN doc

      FOR doc IN WITHIN(@@collection, @latitude, @longitude, @radius, @distanceAttributeName)
        RETURN doc

      FOR doc IN FULLTEXT(@@collection, @attributeName, @queryString, @limit)
        RETURN doc

      FOR doc IN @@collection
        FILTER doc.value >= @left && doc.value < @right
        LIMIT @skip, @limit
        RETURN doc`

  The above simple query functions and REST API methods may be removed in future versions
  of ArangoDB.

* deprecated now-obsolete AQL `SKIPLIST` function

  The function was introduced in older versions of ArangoDB with a less powerful query optimizer to
  retrieve data from a skiplist index using a `LIMIT` clause.

  Since 2.3 the same goal can be achieved by using regular AQL constructs, e.g.

      FOR doc IN collection FILTER doc.value >= @value SORT doc.value DESC LIMIT 1 RETURN doc

* fixed issues when switching the database inside tasks and during shutdown of database cursors

  These features were added during 2.6 alpha stage so the fixes affect devel/2.6-alpha builds only

* issue #1360: improved foxx-manager help

* added `--enable-tcmalloc` configure option.

  When this option is set, arangod and the client tools will be linked against tcmalloc, which replaces
  the system allocator. When the option is set, a tcmalloc library must be present on the system under
  one of the names `libtcmalloc`, `libtcmalloc_minimal` or `libtcmalloc_debug`.

  As this is a configure option, it is supported for manual builds on Linux-like systems only. tcmalloc
  support is currently experimental.

* issue #1353: Windows: HTTP API - incorrect path in errorMessage

* issue #1347: added option `--create-database` for arangorestore.

  Setting this option to `true` will now create the target database if it does not exist. When creating
  the target database, the username and passwords passed to arangorestore will be used to create an
  initial user for the new database.

* issue #1345: advanced debug information for User Functions

* issue #1341: Can't use bindvars in UPSERT

* fixed vulnerability in JWT implementation.

* changed default value of option `--database.ignore-datafile-errors` from `true` to `false`

  If the new default value of `false` is used, then arangod will refuse loading collections that contain
  datafiles with CRC mismatches or other errors. A collection with datafile errors will then become
  unavailable. This prevents follow up errors from happening.

  The only way to access such collection is to use the datafile debugger (arango-dfdb) and try to repair
  or truncate the datafile with it.

  If `--database.ignore-datafile-errors` is set to `true`, then collections will become available
  even if parts of their data cannot be loaded. This helps availability, but may cause (partial) data
  loss and follow up errors.

* added server startup option `--server.session-timeout` for controlling the timeout of user sessions
  in the web interface

* add sessions and cookie authentication for ArangoDB's web interface

  ArangoDB's built-in web interface now uses sessions. Session information ids are stored in cookies,
  so clients using the web interface must accept cookies in order to use it

* web interface: display query execution time in AQL editor

* web interface: renamed AQL query *submit* button to *execute*

* web interface: added query explain feature in AQL editor

* web interface: demo page added. only working if demo data is available, hidden otherwise

* web interface: added support for custom app scripts with optional arguments and results

* web interface: mounted apps that need to be configured are now indicated in the app overview

* web interface: added button for running tests to app details

* web interface: added button for configuring app dependencies to app details

* web interface: upgraded API documentation to use Swagger 2

* INCOMPATIBLE CHANGE

  removed startup option `--log.severity`

  The docs for `--log.severity` mentioned lots of severities (e.g. `exception`, `technical`, `functional`, `development`)
  but only a few severities (e.g. `all`, `human`) were actually used, with `human` being the default and `all` enabling the
  additional logging of requests. So the option pretended to control a lot of things which it actually didn't. Additionally,
  the option `--log.requests-file` was around for a long time already, also controlling request logging.

  Because the `--log.severity` option effectively did not control that much, it was removed. A side effect of removing the
  option is that 2.5 installations which used `--log.severity all` will not log requests after the upgrade to 2.6. This can
  be adjusted by setting the `--log.requests-file` option.

* add backtrace to fatal log events

* added optional `limit` parameter for AQL function `FULLTEXT`

* make fulltext index also index text values contained in direct sub-objects of the indexed
  attribute.

  Previous versions of ArangoDB only indexed the attribute value if it was a string. Sub-attributes
  of the index attribute were ignored when fulltext indexing.

  Now, if the index attribute value is an object, the object's values will each be included in the
  fulltext index if they are strings. If the index attribute value is an array, the array's values
  will each be included in the fulltext index if they are strings.

  For example, with a fulltext index present on the `translations` attribute, the following text
  values will now be indexed:

      var c = db._create("example");
      c.ensureFulltextIndex("translations");
      c.insert({ translations: { en: "fox", de: "Fuchs", fr: "renard", ru: "лиса" } });
      c.insert({ translations: "Fox is the English translation of the German word Fuchs" });
      c.insert({ translations: [ "ArangoDB", "document", "database", "Foxx" ] });

      c.fulltext("translations", "лиса").toArray();       // returns only first document
      c.fulltext("translations", "Fox").toArray();        // returns first and second documents
      c.fulltext("translations", "prefix:Fox").toArray(); // returns all three documents

* added batch document removal and lookup commands:

      collection.lookupByKeys(keys)
      collection.removeByKeys(keys)

  These commands can be used to perform multi-document lookup and removal operations efficiently
  from the ArangoShell. The argument to these operations is an array of document keys.

  Also added HTTP APIs for batch document commands:

  * PUT /_api/simple/lookup-by-keys
  * PUT /_api/simple/remove-by-keys

* properly prefix document address URLs with the current database name for calls to the REST
  API method GET `/_api/document?collection=...` (that method will return partial URLs to all
  documents in the collection).

  Previous versions of ArangoDB returned the URLs starting with `/_api/` but without the current
  database name, e.g. `/_api/document/mycollection/mykey`. Starting with 2.6, the response URLs
  will include the database name as well, e.g. `/_db/_system/_api/document/mycollection/mykey`.

* added dedicated collection export HTTP REST API

  ArangoDB now provides a dedicated collection export API, which can take snapshots of entire
  collections more efficiently than the general-purpose cursor API. The export API is useful
  to transfer the contents of an entire collection to a client application. It provides optional
  filtering on specific attributes.

  The export API is available at endpoint `POST /_api/export?collection=...`. The API has the
  same return value structure as the already established cursor API (`POST /_api/cursor`).

  An introduction to the export API is given in this blog post:
  http://jsteemann.github.io/blog/2015/04/04/more-efficient-data-exports/

* subquery optimizations for AQL queries

  This optimization avoids copying intermediate results into subqueries that are not required
  by the subquery.

  A brief description can be found here:
  http://jsteemann.github.io/blog/2015/05/04/subquery-optimizations/

* return value optimization for AQL queries

  This optimization avoids copying the final query result inside the query's main `ReturnNode`.

  A brief description can be found here:
  http://jsteemann.github.io/blog/2015/05/04/return-value-optimization-for-aql/

* speed up AQL queries containing big `IN` lists for index lookups

  `IN` lists used for index lookups had performance issues in previous versions of ArangoDB.
  These issues have been addressed in 2.6 so using bigger `IN` lists for filtering is much
  faster.

  A brief description can be found here:
  http://jsteemann.github.io/blog/2015/05/07/in-list-improvements/

* allow `@` and `.` characters in document keys, too

  This change also leads to document keys being URL-encoded when returned in HTTP `location`
  response headers.

* added alternative implementation for AQL COLLECT

  The alternative method uses a hash table for grouping and does not require its input elements
  to be sorted. It will be taken into account by the optimizer for `COLLECT` statements that do
  not use an `INTO` clause.

  In case a `COLLECT` statement can use the hash table variant, the optimizer will create an extra
  plan for it at the beginning of the planning phase. In this plan, no extra `SORT` node will be
  added in front of the `COLLECT` because the hash table variant of `COLLECT` does not require
  sorted input. Instead, a `SORT` node will be added after it to sort its output. This `SORT` node
  may be optimized away again in later stages. If the sort order of the result is irrelevant to
  the user, adding an extra `SORT null` after a hash `COLLECT` operation will allow the optimizer to
  remove the sorts altogether.

  In addition to the hash table variant of `COLLECT`, the optimizer will modify the original plan
  to use the regular `COLLECT` implementation. As this implementation requires sorted input, the
  optimizer will insert a `SORT` node in front of the `COLLECT`. This `SORT` node may be optimized
  away in later stages.

  The created plans will then be shipped through the regular optimization pipeline. In the end,
  the optimizer will pick the plan with the lowest estimated total cost as usual. The hash table
  variant does not require an up-front sort of the input, and will thus be preferred over the
  regular `COLLECT` if the optimizer estimates many input elements for the `COLLECT` node and
  cannot use an index to sort them.

  The optimizer can be explicitly told to use the regular *sorted* variant of `COLLECT` by
  suffixing a `COLLECT` statement with `OPTIONS { "method" : "sorted" }`. This will override the
  optimizer guesswork and only produce the *sorted* variant of `COLLECT`.

  A blog post on the new `COLLECT` implementation can be found here:
  http://jsteemann.github.io/blog/2015/04/22/collecting-with-a-hash-table/

* refactored HTTP REST API for cursors

  The HTTP REST API for cursors (`/_api/cursor`) has been refactored to improve its performance
  and use less memory.

  A post showing some of the performance improvements can be found here:
  http://jsteemann.github.io/blog/2015/04/01/improvements-for-the-cursor-api/

* simplified return value syntax for data-modification AQL queries

  ArangoDB 2.4 since version allows to return results from data-modification AQL queries. The
  syntax for this was quite limited and verbose:

      FOR i IN 1..10
        INSERT { value: i } IN test
        LET inserted = NEW
        RETURN inserted

  The `LET inserted = NEW RETURN inserted` was required literally to return the inserted
  documents. No calculations could be made using the inserted documents.

  This is now more flexible. After a data-modification clause (e.g. `INSERT`, `UPDATE`, `REPLACE`,
  `REMOVE`, `UPSERT`) there can follow any number of `LET` calculations. These calculations can
  refer to the pseudo-values `OLD` and `NEW` that are created by the data-modification statements.

  This allows returning projections of inserted or updated documents, e.g.:

      FOR i IN 1..10
        INSERT { value: i } IN test
        RETURN { _key: NEW._key, value: i }

  Still not every construct is allowed after a data-modification clause. For example, no functions
  can be called that may access documents.

  More information can be found here:
  http://jsteemann.github.io/blog/2015/03/27/improvements-for-data-modification-queries/

* added AQL `UPSERT` statement

  This adds an `UPSERT` statement to AQL that is a combination of both `INSERT` and `UPDATE` /
  `REPLACE`. The `UPSERT` will search for a matching document using a user-provided example.
  If no document matches the example, the *insert* part of the `UPSERT` statement will be
  executed. If there is a match, the *update* / *replace* part will be carried out:

      UPSERT { page: 'index.html' }                 /* search example */
        INSERT { page: 'index.html', pageViews: 1 } /* insert part */
        UPDATE { pageViews: OLD.pageViews + 1 }     /* update part */
        IN pageViews

  `UPSERT` can be used with an `UPDATE` or `REPLACE` clause. The `UPDATE` clause will perform
  a partial update of the found document, whereas the `REPLACE` clause will replace the found
  document entirely. The `UPDATE` or `REPLACE` parts can refer to the pseudo-value `OLD`, which
  contains all attributes of the found document.

  `UPSERT` statements can optionally return values. In the following query, the return
  attribute `found` will return the found document before the `UPDATE` was applied. If no
  document was found, `found` will contain a value of `null`. The `updated` result attribute will
  contain the inserted / updated document:

      UPSERT { page: 'index.html' }                 /* search example */
        INSERT { page: 'index.html', pageViews: 1 } /* insert part */
        UPDATE { pageViews: OLD.pageViews + 1 }     /* update part */
        IN pageViews
        RETURN { found: OLD, updated: NEW }

  A more detailed description of `UPSERT` can be found here:
  http://jsteemann.github.io/blog/2015/03/27/preview-of-the-upsert-command/

* adjusted default configuration value for `--server.backlog-size` from 10 to 64.

* issue #1231: bug xor feature in AQL: LENGTH(null) == 4

  This changes the behavior of the AQL `LENGTH` function as follows:

  - if the single argument to `LENGTH()` is `null`, then the result will now be `0`. In previous
    versions of ArangoDB, the result of `LENGTH(null)` was `4`.

  - if the single argument to `LENGTH()` is `true`, then the result will now be `1`. In previous
    versions of ArangoDB, the result of `LENGTH(true)` was `4`.

  - if the single argument to `LENGTH()` is `false`, then the result will now be `0`. In previous
    versions of ArangoDB, the result of `LENGTH(false)` was `5`.

  The results of `LENGTH()` with string, numeric, array object argument values do not change.

* issue #1298: Bulk import if data already exists (#1298)

  This change extends the HTTP REST API for bulk imports as follows:

  When documents are imported and the `_key` attribute is specified for them, the import can be
  used for inserting and updating/replacing documents. Previously, the import could be used for
  inserting new documents only, and re-inserting a document with an existing key would have failed
  with a *unique key constraint violated* error.

  The above behavior is still the default. However, the API now allows controlling the behavior
  in case of a unique key constraint error via the optional URL parameter `onDuplicate`.

  This parameter can have one of the following values:

  - `error`: when a unique key constraint error occurs, do not import or update the document but
    report an error. This is the default.

  - `update`: when a unique key constraint error occurs, try to (partially) update the existing
    document with the data specified in the import. This may still fail if the document would
    violate secondary unique indexes. Only the attributes present in the import data will be
    updated and other attributes already present will be preserved. The number of updated documents
    will be reported in the `updated` attribute of the HTTP API result.

  - `replace`: when a unique key constraint error occurs, try to fully replace the existing
    document with the data specified in the import. This may still fail if the document would
    violate secondary unique indexes. The number of replaced documents will be reported in the
    `updated` attribute of the HTTP API result.

  - `ignore`: when a unique key constraint error occurs, ignore this error. There will be no
    insert, update or replace for the particular document. Ignored documents will be reported
    separately in the `ignored` attribute of the HTTP API result.

  The result of the HTTP import API will now contain the attributes `ignored` and `updated`, which
  contain the number of ignored and updated documents respectively. These attributes will contain a
  value of zero unless the `onDuplicate` URL parameter is set to either `update` or `replace`
  (in this case the `updated` attribute may contain non-zero values) or `ignore` (in this case the
  `ignored` attribute may contain a non-zero value).

  To support the feature, arangoimp also has a new command line option `--on-duplicate` which can
  have one of the values `error`, `update`, `replace`, `ignore`. The default value is `error`.

  A few examples for using arangoimp with the `--on-duplicate` option can be found here:
  http://jsteemann.github.io/blog/2015/04/14/updating-documents-with-arangoimp/

* changed behavior of `db._query()` in the ArangoShell:

  if the command's result is printed in the shell, the first 10 results will be printed. Previously
  only a basic description of the underlying query result cursor was printed. Additionally, if the
  cursor result contains more than 10 results, the cursor is assigned to a global variable `more`,
  which can be used to iterate over the cursor result.

  Example:

      arangosh [_system]> db._query("FOR i IN 1..15 RETURN i")
      [object ArangoQueryCursor, count: 15, hasMore: true]

      [
        1,
        2,
        3,
        4,
        5,
        6,
        7,
        8,
        9,
        10
      ]

      type 'more' to show more documents


      arangosh [_system]> more
      [object ArangoQueryCursor, count: 15, hasMore: false]

      [
        11,
        12,
        13,
        14,
        15
      ]

* Disallow batchSize value 0 in HTTP `POST /_api/cursor`:

  The HTTP REST API `POST /_api/cursor` does not accept a `batchSize` parameter value of
  `0` any longer. A batch size of 0 never made much sense, but previous versions of ArangoDB
  did not check for this value. Now creating a cursor using a `batchSize` value 0 will
  result in an HTTP 400 error response

* REST Server: fix memory leaks when failing to add jobs

* 'EDGES' AQL Function

  The AQL function `EDGES` got a new fifth option parameter.
  Right now only one option is available: 'includeVertices'. This is a boolean parameter
  that allows to modify the result of the `EDGES` function.
  Default is 'includeVertices: false' which does not have any effect.
  'includeVertices: true' modifies the result, such that
  {vertex: <vertexDocument>, edge: <edgeDocument>} is returned.

* INCOMPATIBLE CHANGE:

  The result format of the AQL function `NEIGHBORS` has been changed.
  Before it has returned an array of objects containing 'vertex' and 'edge'.
  Now it will only contain the vertex directly.
  Also an additional option 'includeData' has been added.
  This is used to define if only the 'vertex._id' value should be returned (false, default),
  or if the vertex should be looked up in the collection and the complete JSON should be returned
  (true).
  Using only the id values can lead to significantly improved performance if this is the only information
  required.

  In order to get the old result format prior to ArangoDB 2.6, please use the function EDGES instead.
  Edges allows for a new option 'includeVertices' which, set to true, returns exactly the format of NEIGHBORS.
  Example:

      NEIGHBORS(<vertexCollection>, <edgeCollection>, <vertex>, <direction>, <example>)

  This can now be achieved by:

      EDGES(<edgeCollection>, <vertex>, <direction>, <example>, {includeVertices: true})

  If you are nesting several NEIGHBORS steps you can speed up their performance in the following way:

  Old Example:

  FOR va IN NEIGHBORS(Users, relations, 'Users/123', 'outbound') FOR vc IN NEIGHBORS(Products, relations, va.vertex._id, 'outbound') RETURN vc

  This can now be achieved by:

  FOR va IN NEIGHBORS(Users, relations, 'Users/123', 'outbound') FOR vc IN NEIGHBORS(Products, relations, va, 'outbound', null, {includeData: true}) RETURN vc
                                                                                                          ^^^^                  ^^^^^^^^^^^^^^^^^^^
                                                                                                  Use intermediate directly     include Data for final

* INCOMPATIBLE CHANGE:

  The AQL function `GRAPH_NEIGHBORS` now provides an additional option `includeData`.
  This option allows controlling whether the function should return the complete vertices
  or just their IDs. Returning only the IDs instead of the full vertices can lead to
  improved performance .

  If provided, `includeData` is set to `true`, all vertices in the result will be returned
  with all their attributes. The default value of `includeData` is `false`.
  This makes the default function results incompatible with previous versions of ArangoDB.

  To get the old result style in ArangoDB 2.6, please set the options as follows in calls
  to `GRAPH_NEIGHBORS`:

      GRAPH_NEIGHBORS(<graph>, <vertex>, { includeData: true })

* INCOMPATIBLE CHANGE:

  The AQL function `GRAPH_COMMON_NEIGHBORS` now provides an additional option `includeData`.
  This option allows controlling whether the function should return the complete vertices
  or just their IDs. Returning only the IDs instead of the full vertices can lead to
  improved performance .

  If provided, `includeData` is set to `true`, all vertices in the result will be returned
  with all their attributes. The default value of `includeData` is `false`.
  This makes the default function results incompatible with previous versions of ArangoDB.

  To get the old result style in ArangoDB 2.6, please set the options as follows in calls
  to `GRAPH_COMMON_NEIGHBORS`:

      GRAPH_COMMON_NEIGHBORS(<graph>, <vertexExamples1>, <vertexExamples2>, { includeData: true }, { includeData: true })

* INCOMPATIBLE CHANGE:

  The AQL function `GRAPH_SHORTEST_PATH` now provides an additional option `includeData`.
  This option allows controlling whether the function should return the complete vertices
  and edges or just their IDs. Returning only the IDs instead of full vertices and edges
  can lead to improved performance .

  If provided, `includeData` is set to `true`, all vertices and edges in the result will
  be returned with all their attributes. There is also an optional parameter `includePath` of
  type object.
  It has two optional sub-attributes `vertices` and `edges`, both of type boolean.
  Both can be set individually and the result will include all vertices on the path if
  `includePath.vertices == true` and all edges if `includePath.edges == true` respectively.

  The default value of `includeData` is `false`, and paths are now excluded by default.
  This makes the default function results incompatible with previous versions of ArangoDB.

  To get the old result style in ArangoDB 2.6, please set the options as follows in calls
  to `GRAPH_SHORTEST_PATH`:

      GRAPH_SHORTEST_PATH(<graph>, <source>, <target>, { includeData: true, includePath: { edges: true, vertices: true } })

  The attributes `startVertex` and `vertex` that were present in the results of `GRAPH_SHORTEST_PATH`
  in previous versions of ArangoDB will not be produced in 2.6. To calculate these attributes in 2.6,
  please extract the first and last elements from the `vertices` result attribute.

* INCOMPATIBLE CHANGE:

  The AQL function `GRAPH_DISTANCE_TO` will now return only the id the destination vertex
  in the `vertex` attribute, and not the full vertex data with all vertex attributes.

* INCOMPATIBLE CHANGE:

  All graph measurements functions in JavaScript module `general-graph` that calculated a
  single figure previously returned an array containing just the figure. Now these functions
  will return the figure directly and not put it inside an array.

  The affected functions are:

  * `graph._absoluteEccentricity`
  * `graph._eccentricity`
  * `graph._absoluteCloseness`
  * `graph._closeness`
  * `graph._absoluteBetweenness`
  * `graph._betweenness`
  * `graph._radius`
  * `graph._diameter`

* Create the `_graphs` collection in new databases with `waitForSync` attribute set to `false`

  The previous `waitForSync` value was `true`, so default the behavior when creating and dropping
  graphs via the HTTP REST API changes as follows if the new settings are in effect:

  * `POST /_api/graph` by default returns `HTTP 202` instead of `HTTP 201`
  * `DELETE /_api/graph/graph-name` by default returns `HTTP 202` instead of `HTTP 201`

  If the `_graphs` collection still has its `waitForSync` value set to `true`, then the HTTP status
  code will not change.

* Upgraded ICU to version 54; this increases performance in many places.
  based on https://code.google.com/p/chromium/issues/detail?id=428145

* added support for HTTP push aka chunked encoding

* issue #1051: add info whether server is running in service or user mode?

  This will add a "mode" attribute to the result of the result of HTTP GET `/_api/version?details=true`

  "mode" can have the following values:

  - `standalone`: server was started manually (e.g. on command-line)
  - `service`: service is running as Windows service, in daemon mode or under the supervisor

* improve system error messages in Windows port

* increased default value of `--server.request-timeout` from 300 to 1200 seconds for client tools
  (arangosh, arangoimp, arangodump, arangorestore)

* increased default value of `--server.connect-timeout` from 3 to 5 seconds for client tools
  (arangosh, arangoimp, arangodump, arangorestore)

* added startup option `--server.foxx-queues-poll-interval`

  This startup option controls the frequency with which the Foxx queues manager is checking
  the queue (or queues) for jobs to be executed.

  The default value is `1` second. Lowering this value will result in the queue manager waking
  up and checking the queues more frequently, which may increase CPU usage of the server.
  When not using Foxx queues, this value can be raised to save some CPU time.

* added startup option `--server.foxx-queues`

  This startup option controls whether the Foxx queue manager will check queue and job entries.
  Disabling this option can reduce server load but will prevent jobs added to Foxx queues from
  being processed at all.

  The default value is `true`, enabling the Foxx queues feature.

* make Foxx queues really database-specific.

  Foxx queues were and are stored in a database-specific collection `_queues`. However, a global
  cache variable for the queues led to the queue names being treated database-independently, which
  was wrong.

  Since 2.6, Foxx queues names are truly database-specific, so the same queue name can be used in
  two different databases for two different queues. Until then, it is advisable to think of queues
  as already being database-specific, and using the database name as a queue name prefix to be
  avoid name conflicts, e.g.:

      var queueName = "myQueue";
      var Foxx = require("org/arangodb/foxx");
      Foxx.queues.create(db._name() + ":" + queueName);

* added support for Foxx queue job types defined as app scripts.

  The old job types introduced in 2.4 are still supported but are known to cause issues in 2.5
  and later when the server is restarted or the job types are not defined in every thread.

  The new job types avoid this issue by storing an explicit mount path and script name rather
  than an assuming the job type is defined globally. It is strongly recommended to convert your
  job types to the new script-based system.

* renamed Foxx sessions option "sessionStorageApp" to "sessionStorage". The option now also accepts session storages directly.

* Added the following JavaScript methods for file access:
  * fs.copyFile() to copy single files
  * fs.copyRecursive() to copy directory trees
  * fs.chmod() to set the file permissions (non-Windows only)

* Added process.env for accessing the process environment from JavaScript code

* Cluster: kickstarter shutdown routines will more precisely follow the shutdown of its nodes.

* Cluster: don't delete agency connection objects that are currently in use.

* Cluster: improve passing along of HTTP errors

* fixed issue #1247: debian init script problems

* multi-threaded index creation on collection load

  When a collection contains more than one secondary index, they can be built in memory in
  parallel when the collection is loaded. How many threads are used for parallel index creation
  is determined by the new configuration parameter `--database.index-threads`. If this is set
  to 0, indexes are built by the opening thread only and sequentially. This is equivalent to
  the behavior in 2.5 and before.

* speed up building up primary index when loading collections

* added `count` attribute to `parameters.json` files of collections. This attribute indicates
  the number of live documents in the collection on unload. It is read when the collection is
  (re)loaded to determine the initial size for the collection's primary index

* removed remainders of MRuby integration, removed arangoirb

* simplified `controllers` property in Foxx manifests. You can now specify a filename directly
  if you only want to use a single file mounted at the base URL of your Foxx app.

* simplified `exports` property in Foxx manifests. You can now specify a filename directly if
  you only want to export variables from a single file in your Foxx app.

* added support for node.js-style exports in Foxx exports. Your Foxx exports file can now export
  arbitrary values using the `module.exports` property instead of adding properties to the
  `exports` object.

* added `scripts` property to Foxx manifests. You should now specify the `setup` and `teardown`
  files as properties of the `scripts` object in your manifests and can define custom,
  app-specific scripts that can be executed from the web interface or the CLI.

* added `tests` property to Foxx manifests. You can now define test cases using the `mocha`
  framework which can then be executed inside ArangoDB.

* updated `joi` package to 6.0.8.

* added `extendible` package.

* added Foxx model lifecycle events to repositories. See #1257.

* speed up resizing of edge index.

* allow to split an edge index into buckets which are resized individually.
  This is controlled by the `indexBuckets` attribute in the `properties`
  of the collection.

* fix a cluster deadlock bug in larger clusters by marking a thread waiting
  for a lock on a DBserver as blocked


v2.5.7 (2015-08-02)
-------------------

* V8: Upgrade to version 4.1.0.27 - this is intended to be the stable V8 version.


v2.5.6 (2015-07-21)
-------------------

* alter Windows build infrastructure so we can properly store pdb files.

* potentially fixed issue #1313: Wrong metric calculation at dashboard

  Escape whitespace in process name when scanning /proc/pid/stats

  This fixes statistics values read from that file

* Fixed variable naming in AQL `COLLECT INTO` results in case the COLLECT is placed
  in a subquery which itself is followed by other constructs that require variables


v2.5.5 (2015-05-29)
-------------------

* fixed vulnerability in JWT implementation.

* fixed format string for reading /proc/pid/stat

* take into account barriers used in different V8 contexts


v2.5.4 (2015-05-14)
-------------------

* added startup option `--log.performance`: specifying this option at startup will log
  performance-related info messages, mainly timings via the regular logging mechanisms

* cluster fixes

* fix for recursive copy under Windows


v2.5.3 (2015-04-29)
-------------------

* Fix fs.move to work across filesystem borders; Fixes Foxx app installation problems;
  issue #1292.

* Fix Foxx app install when installed on a different drive on Windows

* issue #1322: strange AQL result

* issue #1318: Inconsistent db._create() syntax

* issue #1315: queries to a collection fail with an empty response if the
  collection contains specific JSON data

* issue #1300: Make arangodump not fail if target directory exists but is empty

* allow specifying higher values than SOMAXCONN for `--server.backlog-size`

  Previously, arangod would not start when a `--server.backlog-size` value was
  specified that was higher than the platform's SOMAXCONN header value.

  Now, arangod will use the user-provided value for `--server.backlog-size` and
  pass it to the listen system call even if the value is higher than SOMAXCONN.
  If the user-provided value is higher than SOMAXCONN, arangod will log a warning
  on startup.

* Fixed a cluster deadlock bug. Mark a thread that is in a RemoteBlock as
  blocked to allow for additional dispatcher threads to be started.

* Fix locking in cluster by using another ReadWriteLock class for collections.

* Add a second DispatcherQueue for AQL in the cluster. This fixes a
  cluster-AQL thread explosion bug.


v2.5.2 (2015-04-11)
-------------------

* modules stored in _modules are automatically flushed when changed

* added missing query-id parameter in documentation of HTTP DELETE `/_api/query` endpoint

* added iterator for edge index in AQL queries

  this change may lead to less edges being read when used together with a LIMIT clause

* make graph viewer in web interface issue less expensive queries for determining
  a random vertex from the graph, and for determining vertex attributes

* issue #1285: syntax error, unexpected $undefined near '@_to RETURN obj

  this allows AQL bind parameter names to also start with underscores

* moved /_api/query to C++

* issue #1289: Foxx models created from database documents expose an internal method

* added `Foxx.Repository#exists`

* parallelize initialization of V8 context in multiple threads

* fixed a possible crash when the debug-level was TRACE

* cluster: do not initialize statistics collection on each
  coordinator, this fixes a race condition at startup

* cluster: fix a startup race w.r.t. the _configuration collection

* search for db:// JavaScript modules only after all local files have been
  considered, this speeds up the require command in a cluster considerably

* general cluster speedup in certain areas


v2.5.1 (2015-03-19)
-------------------

* fixed bug that caused undefined behavior when an AQL query was killed inside
  a calculation block

* fixed memleaks in AQL query cleanup in case out-of-memory errors are thrown

* by default, Debian and RedHat packages are built with debug symbols

* added option `--database.ignore-logfile-errors`

  This option controls how collection datafiles with a CRC mismatch are treated.

  If set to `false`, CRC mismatch errors in collection datafiles will lead
  to a collection not being loaded at all. If a collection needs to be loaded
  during WAL recovery, the WAL recovery will also abort (if not forced with
  `--wal.ignore-recovery-errors true`). Setting this flag to `false` protects
  users from unintentionally using a collection with corrupted datafiles, from
  which only a subset of the original data can be recovered.

  If set to `true`, CRC mismatch errors in collection datafiles will lead to
  the datafile being partially loaded. All data up to until the mismatch will
  be loaded. This will enable users to continue with collection datafiles
  that are corrupted, but will result in only a partial load of the data.
  The WAL recovery will still abort when encountering a collection with a
  corrupted datafile, at least if `--wal.ignore-recovery-errors` is not set to
  `true`.

  The default value is *true*, so for collections with corrupted datafiles
  there might be partial data loads once the WAL recovery has finished. If
  the WAL recovery will need to load a collection with a corrupted datafile,
  it will still stop when using the default values.

* INCOMPATIBLE CHANGE:

  make the arangod server refuse to start if during startup it finds a non-readable
  `parameter.json` file for a database or a collection.

  Stopping the startup process in this case requires manual intervention (fixing
  the unreadable files), but prevents follow-up errors due to ignored databases or
  collections from happening.

* datafiles and `parameter.json` files written by arangod are now created with read and write
  privileges for the arangod process user, and with read and write privileges for the arangod
  process group.

  Previously, these files were created with user read and write permissions only.

* INCOMPATIBLE CHANGE:

  abort WAL recovery if one of the collection's datafiles cannot be opened

* INCOMPATIBLE CHANGE:

  never try to raise the privileges after dropping them, this can lead to a race condition while
  running the recovery

  If you require to run ArangoDB on a port lower than 1024, you must run ArangoDB as root.

* fixed inefficiencies in `remove` methods of general-graph module

* added option `--database.slow-query-threshold` for controlling the default AQL slow query
  threshold value on server start

* add system error strings for Windows on many places

* rework service startup so we announce 'RUNNING' only when we're finished starting.

* use the Windows eventlog for FATAL and ERROR - log messages

* fix service handling in NSIS Windows installer, specify human readable name

* add the ICU_DATA environment variable to the fatal error messages

* fixed issue #1265: arangod crashed with SIGSEGV

* fixed issue #1241: Wildcards in examples


v2.5.0 (2015-03-09)
-------------------

* installer fixes for Windows

* fix for downloading Foxx

* fixed issue #1258: http pipelining not working?


v2.5.0-beta4 (2015-03-05)
-------------------------

* fixed issue #1247: debian init script problems


v2.5.0-beta3 (2015-02-27)
-------------------------

* fix Windows install path calculation in arango

* fix Windows logging of long strings

* fix possible undefinedness of const strings in Windows


v2.5.0-beta2 (2015-02-23)
-------------------------

* fixed issue #1256: agency binary not found #1256

* fixed issue #1230: API: document/col-name/_key and cursor return different floats

* front-end: dashboard tries not to (re)load statistics if user has no access

* V8: Upgrade to version 3.31.74.1

* etcd: Upgrade to version 2.0 - This requires go 1.3 to compile at least.

* refuse to startup if ICU wasn't initialized, this will i.e. prevent errors from being printed,
  and libraries from being loaded.

* front-end: unwanted removal of index table header after creating new index

* fixed issue #1248: chrome: applications filtering not working

* fixed issue #1198: queries remain in aql editor (front-end) if you navigate through different tabs

* Simplify usage of Foxx

  Thanks to our user feedback we learned that Foxx is a powerful, yet rather complicated concept.
  With this release we tried to make it less complicated while keeping all its strength.
  That includes a rewrite of the documentation as well as some code changes as listed below:

  * Moved Foxx applications to a different folder.

    The naming convention now is: <app-path>/_db/<dbname>/<mountpoint>/APP
    Before it was: <app-path>/databases/<dbname>/<appname>:<appversion>
    This caused some trouble as apps where cached based on name and version and updates did not apply.
    Hence the path on filesystem and the app's access URL had no relation to one another.
    Now the path on filesystem is identical to the URL (except for slashes and the appended APP)

  * Rewrite of Foxx routing

    The routing of Foxx has been exposed to major internal changes we adjusted because of user feedback.
    This allows us to set the development mode per mountpoint without having to change paths and hold
    apps at separate locations.

  * Foxx Development mode

    The development mode used until 2.4 is gone. It has been replaced by a much more mature version.
    This includes the deprecation of the javascript.dev-app-path parameter, which is useless since 2.5.
    Instead of having two separate app directories for production and development, apps now reside in
    one place, which is used for production as well as for development.
    Apps can still be put into development mode, changing their behavior compared to production mode.
    Development mode apps are still reread from disk at every request, and still they ship more debug
    output.

    This change has also made the startup options `--javascript.frontend-development-mode` and
    `--javascript.dev-app-path` obsolete. The former option will not have any effect when set, and the
    latter option is only read and used during the upgrade to 2.5 and does not have any effects later.

  * Foxx install process

    Installing Foxx apps has been a two step process: import them into ArangoDB and mount them at a
    specific mountpoint. These operations have been joined together. You can install an app at one
    mountpoint, that's it. No fetch, mount, unmount, purge cycle anymore. The commands have been
    simplified to just:

    * install: get your Foxx app up and running
    * uninstall: shut it down and erase it from disk

  * Foxx error output

    Until 2.4 the errors produced by Foxx were not optimal. Often, the error message was just
    `unable to parse manifest` and contained only an internal stack trace.
    In 2.5 we made major improvements there, including a much more fine-grained error output that
    helps you debug your Foxx apps. The error message printed is now much closer to its source and
    should help you track it down.

    Also we added the default handlers for unhandled errors in Foxx apps:

    * You will get a nice internal error page whenever your Foxx app is called but was not installed
      due to any error
    * You will get a proper error message when having an uncaught error appears in any app route

    In production mode the messages above will NOT contain any information about your Foxx internals
    and are safe to be exposed to third party users.
    In development mode the messages above will contain the stacktrace (if available), making it easier for
    your in-house devs to track down errors in the application.

* added `console` object to Foxx apps. All Foxx apps now have a console object implementing
  the familiar Console API in their global scope, which can be used to log diagnostic
  messages to the database.

* added `org/arangodb/request` module, which provides a simple API for making HTTP requests
  to external services.

* added optimizer rule `propagate-constant-attributes`

  This rule will look inside `FILTER` conditions for constant value equality comparisons,
  and insert the constant values in other places in `FILTER`s. For example, the rule will
  insert `42` instead of `i.value` in the second `FILTER` of the following query:

      FOR i IN c1 FOR j IN c2 FILTER i.value == 42 FILTER j.value == i.value RETURN 1

* added `filtered` value to AQL query execution statistics

  This value indicates how many documents were filtered by `FilterNode`s in the AQL query.
  Note that `IndexRangeNode`s can also filter documents by selecting only the required ranges
  from the index. The `filtered` value will not include the work done by `IndexRangeNode`s,
  but only the work performed by `FilterNode`s.

* added support for sparse hash and skiplist indexes

  Hash and skiplist indexes can optionally be made sparse. Sparse indexes exclude documents
  in which at least one of the index attributes is either not set or has a value of `null`.

  As such documents are excluded from sparse indexes, they may contain fewer documents than
  their non-sparse counterparts. This enables faster indexing and can lead to reduced memory
  usage in case the indexed attribute does occur only in some, but not all documents of the
  collection. Sparse indexes will also reduce the number of collisions in non-unique hash
  indexes in case non-existing or optional attributes are indexed.

  In order to create a sparse index, an object with the attribute `sparse` can be added to
  the index creation commands:

      db.collection.ensureHashIndex(attributeName, { sparse: true });
      db.collection.ensureHashIndex(attributeName1, attributeName2, { sparse: true });
      db.collection.ensureUniqueConstraint(attributeName, { sparse: true });
      db.collection.ensureUniqueConstraint(attributeName1, attributeName2, { sparse: true });

      db.collection.ensureSkiplist(attributeName, { sparse: true });
      db.collection.ensureSkiplist(attributeName1, attributeName2, { sparse: true });
      db.collection.ensureUniqueSkiplist(attributeName, { sparse: true });
      db.collection.ensureUniqueSkiplist(attributeName1, attributeName2, { sparse: true });

  Note that in place of the above specialized index creation commands, it is recommended to use
  the more general index creation command `ensureIndex`:

  ```js
  db.collection.ensureIndex({ type: "hash", sparse: true, unique: true, fields: [ attributeName ] });
  db.collection.ensureIndex({ type: "skiplist", sparse: false, unique: false, fields: [ "a", "b" ] });
  ```

  When not explicitly set, the `sparse` attribute defaults to `false` for new indexes.

  This causes a change in behavior when creating a unique hash index without specifying the
  sparse flag: in 2.4, unique hash indexes were implicitly sparse, always excluding `null` values.
  There was no option to control this behavior, and sparsity was neither supported for non-unique
  hash indexes nor skiplists in 2.4. This implicit sparsity of unique hash indexes was considered
  an inconsistency, and therefore the behavior was cleaned up in 2.5. As of 2.5, indexes will
  only be created sparse if sparsity is explicitly requested. Existing unique hash indexes from 2.4
  or before will automatically be migrated so they are still sparse after the upgrade to 2.5.

  Geo indexes are implicitly sparse, meaning documents without the indexed location attribute or
  containing invalid location coordinate values will be excluded from the index automatically. This
  is also a change when compared to pre-2.5 behavior, when documents with missing or invalid
  coordinate values may have caused errors on insertion when the geo index' `unique` flag was set
  and its `ignoreNull` flag was not.

  This was confusing and has been rectified in 2.5. The method `ensureGeoConstaint()` now does the
  same as `ensureGeoIndex()`. Furthermore, the attributes `constraint`, `unique`, `ignoreNull` and
  `sparse` flags are now completely ignored when creating geo indexes.

  The same is true for fulltext indexes. There is no need to specify non-uniqueness or sparsity for
  geo or fulltext indexes. They will always be non-unique and sparse.

  As sparse indexes may exclude some documents, they cannot be used for every type of query.
  Sparse hash indexes cannot be used to find documents for which at least one of the indexed
  attributes has a value of `null`. For example, the following AQL query cannot use a sparse
  index, even if one was created on attribute `attr`:

      FOR doc In collection
        FILTER doc.attr == null
        RETURN doc

  If the lookup value is non-constant, a sparse index may or may not be used, depending on
  the other types of conditions in the query. If the optimizer can safely determine that
  the lookup value cannot be `null`, a sparse index may be used. When uncertain, the optimizer
  will not make use of a sparse index in a query in order to produce correct results.

  For example, the following queries cannot use a sparse index on `attr` because the optimizer
  will not know beforehand whether the comparison values for `doc.attr` will include `null`:

      FOR doc In collection
        FILTER doc.attr == SOME_FUNCTION(...)
        RETURN doc

      FOR other IN otherCollection
        FOR doc In collection
          FILTER doc.attr == other.attr
          RETURN doc

  Sparse skiplist indexes can be used for sorting if the optimizer can safely detect that the
  index range does not include `null` for any of the index attributes.

* inspection of AQL data-modification queries will now detect if the data-modification part
  of the query can run in lockstep with the data retrieval part of the query, or if the data
  retrieval part must be executed before the data modification can start.

  Executing the two in lockstep allows using much smaller buffers for intermediate results
  and starts the actual data-modification operations much earlier than if the two phases
  were executed separately.

* Allow dynamic attribute names in AQL object literals

  This allows using arbitrary expressions to construct attribute names in object
  literals specified in AQL queries. To disambiguate expressions and other unquoted
  attribute names, dynamic attribute names need to be enclosed in brackets (`[` and `]`).
  Example:

      FOR i IN 1..100
        RETURN { [ CONCAT('value-of-', i) ] : i }

* make AQL optimizer rule "use-index-for-sort" remove sort also in case a non-sorted
  index (e.g. a hash index) is used for only equality lookups and all sort attributes
  are covered by the index.

  Example that does not require an extra sort (needs hash index on `value`):

      FOR doc IN collection FILTER doc.value == 1 SORT doc.value RETURN doc

  Another example that does not require an extra sort (with hash index on `value1`, `value2`):

      FOR doc IN collection FILTER doc.value1 == 1 && doc.value2 == 2 SORT doc.value1, doc.value2 RETURN doc

* make AQL optimizer rule "use-index-for-sort" remove sort also in case the sort criteria
  excludes the left-most index attributes, but the left-most index attributes are used
  by the index for equality-only lookups.

  Example that can use the index for sorting (needs skiplist index on `value1`, `value2`):

      FOR doc IN collection FILTER doc.value1 == 1 SORT doc.value2 RETURN doc

* added selectivity estimates for primary index, edge index, and hash index

  The selectivity estimates are returned by the `GET /_api/index` REST API method
  in a sub-attribute `selectivityEstimate` for each index that supports it. This
  attribute will be omitted for indexes that do not provide selectivity estimates.
  If provided, the selectivity estimate will be a numeric value between 0 and 1.

  Selectivity estimates will also be reported in the result of `collection.getIndexes()`
  for all indexes that support this. If no selectivity estimate can be determined for
  an index, the attribute `selectivityEstimate` will be omitted here, too.

  The web interface also shows selectivity estimates for each index that supports this.

  Currently the following index types can provide selectivity estimates:
  - primary index
  - edge index
  - hash index (unique and non-unique)

  No selectivity estimates will be provided when running in cluster mode.

* fixed issue #1226: arangod log issues

* added additional logger if arangod is started in foreground mode on a tty

* added AQL optimizer rule "move-calculations-down"

* use exclusive native SRWLocks on Windows instead of native mutexes

* added AQL functions `MD5`, `SHA1`, and `RANDOM_TOKEN`.

* reduced number of string allocations when parsing certain AQL queries

  parsing numbers (integers or doubles) does not require a string allocation
  per number anymore

* RequestContext#bodyParam now accepts arbitrary joi schemas and rejects invalid (but well-formed) request bodies.

* enforce that AQL user functions are wrapped inside JavaScript function () declarations

  AQL user functions were always expected to be wrapped inside a JavaScript function, but previously
  this was not enforced when registering a user function. Enforcing the AQL user functions to be contained
  inside functions prevents functions from doing some unexpected things that may have led to undefined
  behavior.

* Windows service uninstalling: only remove service if it points to the currently running binary,
  or --force was specified.

* Windows (debug only): print stacktraces on crash and run minidump

* Windows (cygwin): if you run arangosh in a cygwin shell or via ssh we will detect this and use
  the appropriate output functions.

* Windows: improve process management

* fix IPv6 reverse ip lookups - so far we only did IPv4 addresses.

* improve join documentation, add outer join example

* run jslint for unit tests too, to prevent "memory leaks" by global js objects with native code.

* fix error logging for exceptions - we wouldn't log the exception message itself so far.

* improve error reporting in the http client (Windows & *nix)

* improve error reports in cluster

* Standard errors can now contain custom messages.


v2.4.7 (XXXX-XX-XX)
-------------------

* fixed issue #1282: Geo WITHIN_RECTANGLE for nested lat/lng


v2.4.6 (2015-03-18)
-------------------

* added option `--database.ignore-logfile-errors`

  This option controls how collection datafiles with a CRC mismatch are treated.

  If set to `false`, CRC mismatch errors in collection datafiles will lead
  to a collection not being loaded at all. If a collection needs to be loaded
  during WAL recovery, the WAL recovery will also abort (if not forced with
  `--wal.ignore-recovery-errors true`). Setting this flag to `false` protects
  users from unintentionally using a collection with corrupted datafiles, from
  which only a subset of the original data can be recovered.

  If set to `true`, CRC mismatch errors in collection datafiles will lead to
  the datafile being partially loaded. All data up to until the mismatch will
  be loaded. This will enable users to continue with a collection datafiles
  that are corrupted, but will result in only a partial load of the data.
  The WAL recovery will still abort when encountering a collection with a
  corrupted datafile, at least if `--wal.ignore-recovery-errors` is not set to
  `true`.

  The default value is *true*, so for collections with corrupted datafiles
  there might be partial data loads once the WAL recovery has finished. If
  the WAL recovery will need to load a collection with a corrupted datafile,
  it will still stop when using the default values.

* INCOMPATIBLE CHANGE:

  make the arangod server refuse to start if during startup it finds a non-readable
  `parameter.json` file for a database or a collection.

  Stopping the startup process in this case requires manual intervention (fixing
  the unreadable files), but prevents follow-up errors due to ignored databases or
  collections from happening.

* datafiles and `parameter.json` files written by arangod are now created with read and write
  privileges for the arangod process user, and with read and write privileges for the arangod
  process group.

  Previously, these files were created with user read and write permissions only.

* INCOMPATIBLE CHANGE:

  abort WAL recovery if one of the collection's datafiles cannot be opened

* INCOMPATIBLE CHANGE:

  never try to raise the privileges after dropping them, this can lead to a race condition while
  running the recovery

  If you require to run ArangoDB on a port lower than 1024, you must run ArangoDB as root.

* fixed inefficiencies in `remove` methods of general-graph module

* added option `--database.slow-query-threshold` for controlling the default AQL slow query
  threshold value on server start


v2.4.5 (2015-03-16)
-------------------

* added elapsed time to HTTP request logging output (`--log.requests-file`)

* added AQL current and slow query tracking, killing of AQL queries

  This change enables retrieving the list of currently running AQL queries inside the selected database.
  AQL queries with an execution time beyond a certain threshold can be moved to a "slow query" facility
  and retrieved from there. Queries can also be killed by specifying the query id.

  This change adds the following HTTP REST APIs:

  - `GET /_api/query/current`: for retrieving the list of currently running queries
  - `GET /_api/query/slow`: for retrieving the list of slow queries
  - `DELETE /_api/query/slow`: for clearing the list of slow queries
  - `GET /_api/query/properties`: for retrieving the properties for query tracking
  - `PUT /_api/query/properties`: for adjusting the properties for query tracking
  - `DELETE /_api/query/<id>`: for killing an AQL query

  The following JavaScript APIs have been added:

  - require("org/arangodb/aql/queries").current();
  - require("org/arangodb/aql/queries").slow();
  - require("org/arangodb/aql/queries").clearSlow();
  - require("org/arangodb/aql/queries").properties();
  - require("org/arangodb/aql/queries").kill();

* fixed issue #1265: arangod crashed with SIGSEGV

* fixed issue #1241: Wildcards in examples

* fixed comment parsing in Foxx controllers


v2.4.4 (2015-02-24)
-------------------

* fixed the generation template for foxx apps. It now does not create deprecated functions anymore

* add custom visitor functionality for `GRAPH_NEIGHBORS` function, too

* increased default value of traversal option *maxIterations* to 100 times of its previous
  default value


v2.4.3 (2015-02-06)
-------------------

* fix multi-threading with openssl when running under Windows

* fix timeout on socket operations when running under Windows

* Fixed an error in Foxx routing which caused some apps that worked in 2.4.1 to fail with status 500: `undefined is not a function` errors in 2.4.2
  This error was occurring due to seldom internal rerouting introduced by the malformed application handler.


v2.4.2 (2015-01-30)
-------------------

* added custom visitor functionality for AQL traversals

  This allows more complex result processing in traversals triggered by AQL. A few examples
  are shown in [this article](http://jsteemann.github.io/blog/2015/01/28/using-custom-visitors-in-aql-graph-traversals/).

* improved number of results estimated for nodes of type EnumerateListNode and SubqueryNode
  in AQL explain output

* added AQL explain helper to explain arbitrary AQL queries

  The helper function prints the query execution plan and the indexes to be used in the
  query. It can be invoked from the ArangoShell or the web interface as follows:

      require("org/arangodb/aql/explainer").explain(query);

* enable use of indexes for certain AQL conditions with non-equality predicates, in
  case the condition(s) also refer to indexed attributes

  The following queries will now be able to use indexes:

      FILTER a.indexed == ... && a.indexed != ...
      FILTER a.indexed == ... && a.nonIndexed != ...
      FILTER a.indexed == ... && ! (a.indexed == ...)
      FILTER a.indexed == ... && ! (a.nonIndexed == ...)
      FILTER a.indexed == ... && ! (a.indexed != ...)
      FILTER a.indexed == ... && ! (a.nonIndexed != ...)
      FILTER (a.indexed == ... && a.nonIndexed == ...) || (a.indexed == ... && a.nonIndexed == ...)
      FILTER (a.indexed == ... && a.nonIndexed != ...) || (a.indexed == ... && a.nonIndexed != ...)

* Fixed spuriously occurring "collection not found" errors when running queries on local
  collections on a cluster DB server

* Fixed upload of Foxx applications to the server for apps exceeding approx. 1 MB zipped.

* Malformed Foxx applications will now return a more useful error when any route is requested.

  In Production a Foxx app mounted on /app will display an html page on /app/* stating a 503 Service temporarily not available.
  It will not state any information about your Application.
  Before it was a 404 Not Found without any information and not distinguishable from a correct not found on your route.

  In Development Mode the html page also contains information about the error occurred.

* Unhandled errors thrown in Foxx routes are now handled by the Foxx framework itself.

  In Production the route will return a status 500 with a body {error: "Error statement"}.
  In Development the route will return a status 500 with a body {error: "Error statement", stack: "..."}

  Before, it was status 500 with a plain text stack including ArangoDB internal routing information.

* The Applications tab in web interface will now request development apps more often.
  So if you have a fixed a syntax error in your app it should always be visible after reload.


v2.4.1 (2015-01-19)
-------------------

* improved WAL recovery output

* fixed certain OR optimizations in AQL optimizer

* better diagnostics for arangoimp

* fixed invalid result of HTTP REST API method `/_admin/foxx/rescan`

* fixed possible segmentation fault when passing a Buffer object into a V8 function
  as a parameter

* updated AQB module to 1.8.0.


v2.4.0 (2015-01-13)
-------------------

* updated AQB module to 1.7.0.

* fixed V8 integration-related crashes

* make `fs.move(src, dest)` also fail when both `src` and `dest` are
  existing directories. This ensures the same behavior of the move operation
  on different platforms.

* fixed AQL insert operation for multi-shard collections in cluster

* added optional return value for AQL data-modification queries.
  This allows returning the documents inserted, removed or updated with the query, e.g.

      FOR doc IN docs REMOVE doc._key IN docs LET removed = OLD RETURN removed
      FOR doc IN docs INSERT { } IN docs LET inserted = NEW RETURN inserted
      FOR doc IN docs UPDATE doc._key WITH { } IN docs LET previous = OLD RETURN previous
      FOR doc IN docs UPDATE doc._key WITH { } IN docs LET updated = NEW RETURN updated

  The variables `OLD` and `NEW` are automatically available when a `REMOVE`, `INSERT`,
  `UPDATE` or `REPLACE` statement is immediately followed by a `LET` statement.
  Note that the `LET` and `RETURN` statements in data-modification queries are not as
  flexible as the general versions of `LET` and `RETURN`. When returning documents from
  data-modification operations, only a single variable can be assigned using `LET`, and
  the assignment can only be either `OLD` or `NEW`, but not an arbitrary expression. The
  `RETURN` statement also allows using the just-created variable only, and no arbitrary
  expressions.


v2.4.0-beta1 (2014-12-26)
--------------------------

* fixed superstates in FoxxGenerator

* fixed issue #1065: Aardvark: added creation of documents and edges with _key property

* fixed issue #1198: Aardvark: current AQL editor query is now cached

* Upgraded V8 version from 3.16.14 to 3.29.59

  The built-in version of V8 has been upgraded from 3.16.14 to 3.29.59.
  This activates several ES6 (also dubbed *Harmony* or *ES.next*) features in
  ArangoDB, both in the ArangoShell and the ArangoDB server. They can be
  used for scripting and in server-side actions such as Foxx routes, traversals
  etc.

  The following ES6 features are available in ArangoDB 2.4 by default:

  * iterators
  * the `of` operator
  * symbols
  * predefined collections types (Map, Set etc.)
  * typed arrays

  Many other ES6 features are disabled by default, but can be made available by
  starting arangod or arangosh with the appropriate options:

  * arrow functions
  * proxies
  * generators
  * String, Array, and Number enhancements
  * constants
  * enhanced object and numeric literals

  To activate all these ES6 features in arangod or arangosh, start it with
  the following options:

      arangosh --javascript.v8-options="--harmony --harmony_generators"

  More details on the available ES6 features can be found in
  [this blog](https://jsteemann.github.io/blog/2014/12/19/using-es6-features-in-arangodb/).

* Added Foxx generator for building Hypermedia APIs

  A more detailed description is [here](https://www.arangodb.com/2014/12/08/building-hypermedia-apis-foxxgenerator)

* New `Applications` tab in web interface:

  The `applications` tab got a complete redesign.
  It will now only show applications that are currently running on ArangoDB.
  For a selected application, a new detailed view has been created.
  This view provides a better overview of the app:
  * author
  * license
  * version
  * contributors
  * download links
  * API documentation

  To install a new application, a new dialog is now available.
  It provides the features already available in the console application `foxx-manager` plus some more:
  * install an application from Github
  * install an application from a zip file
  * install an application from ArangoDB's application store
  * create a new application from scratch: this feature uses a generator to
    create a Foxx application with pre-defined CRUD methods for a given list
    of collections. The generated Foxx app can either be downloaded as a zip file or
    be installed on the server. Starting with a new Foxx app has never been easier.

* fixed issue #1102: Aardvark: Layout bug in documents overview

  The documents overview was entirely destroyed in some situations on Firefox.
  We replaced the plugin we used there.

* fixed issue #1168: Aardvark: pagination buttons jumping

* fixed issue #1161: Aardvark: Click on Import JSON imports previously uploaded file

* removed configure options `--enable-all-in-one-v8`, `--enable-all-in-one-icu`,
  and `--enable-all-in-one-libev`.

* global internal rename to fix naming incompatibilities with JSON:

  Internal functions with names containing `array` have been renamed to `object`,
  internal functions with names containing `list` have been renamed to `array`.
  The renaming was mainly done in the C++ parts. The documentation has also been
  adjusted so that the correct JSON type names are used in most places.

  The change also led to the addition of a few function aliases in AQL:

  * `TO_LIST` now is an alias of the new `TO_ARRAY`
  * `IS_LIST` now is an alias of the new `IS_ARRAY`
  * `IS_DOCUMENT` now is an alias of the new `IS_OBJECT`

  The changed also renamed the option `mergeArrays` to `mergeObjects` for AQL
  data-modification query options and HTTP document modification API

* AQL: added optimizer rule "remove-filter-covered-by-index"

  This rule removes FilterNodes and CalculationNodes from an execution plan if the
  filter is already covered by a previous IndexRangeNode. Removing the CalculationNode
  and the FilterNode will speed up query execution because the query requires less
  computation.

* AQL: added optimizer rule "remove-sort-rand"

  This rule removes a `SORT RAND()` expression from a query and moves the random
  iteration into the appropriate `EnumerateCollectionNode`. This is more efficient
  than individually enumerating and then sorting randomly.

* AQL: range optimizations for IN and OR

  This change enables usage of indexes for several additional cases. Filters containing
  the `IN` operator can now make use of indexes, and multiple OR- or AND-combined filter
  conditions can now also use indexes if the filters are accessing the same indexed
  attribute.

  Here are a few examples of queries that can now use indexes but couldn't before:

    FOR doc IN collection
      FILTER doc.indexedAttribute == 1 || doc.indexedAttribute > 99
      RETURN doc

    FOR doc IN collection
      FILTER doc.indexedAttribute IN [ 3, 42 ] || doc.indexedAttribute > 99
      RETURN doc

    FOR doc IN collection
      FILTER (doc.indexedAttribute > 2 && doc.indexedAttribute < 10) ||
             (doc.indexedAttribute > 23 && doc.indexedAttribute < 42)
      RETURN doc

* fixed issue #500: AQL parentheses issue

  This change allows passing subqueries as AQL function parameters without using
  duplicate brackets (e.g. `FUNC(query)` instead of `FUNC((query))`

* added optional `COUNT` clause to AQL `COLLECT`

  This allows more efficient group count calculation queries, e.g.

      FOR doc IN collection
        COLLECT age = doc.age WITH COUNT INTO length
        RETURN { age: age, count: length }

  A count-only query is also possible:

      FOR doc IN collection
        COLLECT WITH COUNT INTO length
        RETURN length

* fixed missing makeDirectory when fetching a Foxx application from a zip file

* fixed issue #1134: Change the default endpoint to localhost

  This change will modify the IP address ArangoDB listens on to 127.0.0.1 by default.
  This will make new ArangoDB installations unaccessible from clients other than
  localhost unless changed. This is a security feature.

  To make ArangoDB accessible from any client, change the server's configuration
  (`--server.endpoint`) to either `tcp://0.0.0.0:8529` or the server's publicly
  visible IP address.

* deprecated `Repository#modelPrototype`. Use `Repository#model` instead.

* IMPORTANT CHANGE: by default, system collections are included in replication and all
  replication API return values. This will lead to user accounts and credentials
  data being replicated from master to slave servers. This may overwrite
  slave-specific database users.

  If this is undesired, the `_users` collection can be excluded from replication
  easily by setting the `includeSystem` attribute to `false` in the following commands:

  * replication.sync({ includeSystem: false });
  * replication.applier.properties({ includeSystem: false });

  This will exclude all system collections (including `_aqlfunctions`, `_graphs` etc.)
  from the initial synchronization and the continuous replication.

  If this is also undesired, it is also possible to specify a list of collections to
  exclude from the initial synchronization and the continuous replication using the
  `restrictCollections` attribute, e.g.:

      replication.applier.properties({
        includeSystem: true,
        restrictType: "exclude",
        restrictCollections: [ "_users", "_graphs", "foo" ]
      });

  The HTTP API methods for fetching the replication inventory and for dumping collections
  also support the `includeSystem` control flag via a URL parameter.

* removed DEPRECATED replication methods:
  * `replication.logger.start()`
  * `replication.logger.stop()`
  * `replication.logger.properties()`
  * HTTP PUT `/_api/replication/logger-start`
  * HTTP PUT `/_api/replication/logger-stop`
  * HTTP GET `/_api/replication/logger-config`
  * HTTP PUT `/_api/replication/logger-config`

* fixed issue #1174, which was due to locking problems in distributed
  AQL execution

* improved cluster locking for AQL avoiding deadlocks

* use DistributeNode for modifying queries with REPLACE and UPDATE, if
  possible


v2.3.6 (2015-XX-XX)
-------------------

* fixed AQL subquery optimization that produced wrong result when multiple subqueries
  directly followed each other and and a directly following `LET` statement did refer
  to any but the first subquery.


v2.3.5 (2015-01-16)
-------------------

* fixed intermittent 404 errors in Foxx apps after mounting or unmounting apps

* fixed issue #1200: Expansion operator results in "Cannot call method 'forEach' of null"

* fixed issue #1199: Cannot unlink root node of plan


v2.3.4 (2014-12-23)
-------------------

* fixed cerberus path for MyArangoDB


v2.3.3 (2014-12-17)
-------------------

* fixed error handling in instantiation of distributed AQL queries, this
  also fixes a bug in cluster startup with many servers

* issue #1185: parse non-fractional JSON numbers with exponent (e.g. `4e-261`)

* issue #1159: allow --server.request-timeout and --server.connect-timeout of 0


v2.3.2 (2014-12-09)
-------------------

* fixed issue #1177: Fix bug in the user app's storage

* fixed issue #1173: AQL Editor "Save current query" resets user password

* fixed missing makeDirectory when fetching a Foxx application from a zip file

* put in warning about default changed: fixed issue #1134: Change the default endpoint to localhost

* fixed issue #1163: invalid fullCount value returned from AQL

* fixed range operator precedence

* limit default maximum number of plans created by AQL optimizer to 256 (from 1024)

* make AQL optimizer not generate an extra plan if an index can be used, but modify
  existing plans in place

* fixed AQL cursor ttl (time-to-live) issue

  Any user-specified cursor ttl value was not honored since 2.3.0.

* fixed segfault in AQL query hash index setup with unknown shapes

* fixed memleaks

* added AQL optimizer rule for removing `INTO` from a `COLLECT` statement if not needed

* fixed issue #1131

  This change provides the `KEEP` clause for `COLLECT ... INTO`. The `KEEP` clause
  allows controlling which variables will be kept in the variable created by `INTO`.

* fixed issue #1147, must protect dispatcher ID for etcd

v2.3.1 (2014-11-28)
-------------------

* recreate password if missing during upgrade

* fixed issue #1126

* fixed non-working subquery index optimizations

* do not restrict summary of Foxx applications to 60 characters

* fixed display of "required" path parameters in Foxx application documentation

* added more optimizations of constants values in AQL FILTER conditions

* fixed invalid or-to-in optimization for FILTERs containing comparisons
  with boolean values

* fixed replication of `_graphs` collection

* added AQL list functions `PUSH`, `POP`, `UNSHIFT`, `SHIFT`, `REMOVE_VALUES`,
  `REMOVE_VALUE`, `REMOVE_NTH` and `APPEND`

* added AQL functions `CALL` and `APPLY` to dynamically call other functions

* fixed AQL optimizer cost estimation for LIMIT node

* prevent Foxx queues from permanently writing to the journal even when
  server is idle

* fixed AQL COLLECT statement with INTO clause, which copied more variables
  than v2.2 and thus lead to too much memory consumption.
  This deals with #1107.

* fixed AQL COLLECT statement, this concerned every COLLECT statement,
  only the first group had access to the values of the variables before
  the COLLECT statement. This deals with #1127.

* fixed some AQL internals, where sometimes too many items were
  fetched from upstream in the presence of a LIMIT clause. This should
  generally improve performance.


v2.3.0 (2014-11-18)
-------------------

* fixed syslog flags. `--log.syslog` is deprecated and setting it has no effect,
  `--log.facility` now works as described. Application name has been changed from
  `triagens` to `arangod`. It can be changed using `--log.application`. The syslog
  will only contain the actual log message. The datetime prefix is omitted.

* fixed deflate in SimpleHttpClient

* fixed issue #1104: edgeExamples broken or changed

* fixed issue #1103: Error while importing user queries

* fixed issue #1100: AQL: HAS() fails on doc[attribute_name]

* fixed issue #1098: runtime error when creating graph vertex

* hide system applications in **Applications** tab by default

  Display of system applications can be toggled by using the *system applications*
  toggle in the UI.

* added HTTP REST API for managing tasks (`/_api/tasks`)

* allow passing character lists as optional parameter to AQL functions `TRIM`,
  `LTRIM` and `RTRIM`

  These functions now support trimming using custom character lists. If no character
  lists are specified, all whitespace characters will be removed as previously:

      TRIM("  foobar\t \r\n ")         // "foobar"
      TRIM(";foo;bar;baz, ", "; ")     // "foo;bar;baz"

* added AQL string functions `LTRIM`, `RTRIM`, `FIND_FIRST`, `FIND_LAST`, `SPLIT`,
  `SUBSTITUTE`

* added AQL functions `ZIP`, `VALUES` and `PERCENTILE`

* made AQL functions `CONCAT` and `CONCAT_SEPARATOR` work with list arguments

* dynamically create extra dispatcher threads if required

* fixed issue #1097: schemas in the API docs no longer show required properties as optional


v2.3.0-beta2 (2014-11-08)
-------------------------

* front-end: new icons for uploading and downloading JSON documents into a collection

* front-end: fixed documents pagination css display error

* front-end: fixed flickering of the progress view

* front-end: fixed missing event for documents filter function

* front-end: jsoneditor: added CMD+Return (Mac) CTRL+Return (Linux/Win) shortkey for
  saving a document

* front-end: added information tooltip for uploading json documents.

* front-end: added database management view to the collapsed navigation menu

* front-end: added collection truncation feature

* fixed issue #1086: arangoimp: Odd errors if arguments are not given properly

* performance improvements for AQL queries that use JavaScript-based expressions
  internally

* added AQL geo functions `WITHIN_RECTANGLE` and `IS_IN_POLYGON`

* fixed non-working query results download in AQL editor of web interface

* removed debug print message in AQL editor query export routine

* fixed issue #1075: Aardvark: user name required even if auth is off #1075

  The fix for this prefills the username input field with the current user's
  account name if any and `root` (the default username) otherwise. Additionally,
  the tooltip text has been slightly adjusted.

* fixed issue #1069: Add 'raw' link to swagger ui so that the raw swagger
  json can easily be retrieved

  This adds a link to the Swagger API docs to an application's detail view in
  the **Applications** tab of the web interface. The link produces the Swagger
  JSON directly. If authentication is turned on, the link requires authentication,
  too.

* documentation updates


v2.3.0-beta1 (2014-11-01)
-------------------------

* added dedicated `NOT IN` operator for AQL

  Previously, a `NOT IN` was only achievable by writing a negated `IN` condition:

      FOR i IN ... FILTER ! (i IN [ 23, 42 ]) ...

  This can now alternatively be expressed more intuitively as follows:

      FOR i IN ... FILTER i NOT IN [ 23, 42 ] ...

* added alternative logical operator syntax for AQL

  Previously, the logical operators in AQL could only be written as:
  - `&&`: logical and
  - `||`: logical or
  - `!`: negation

  ArangoDB 2.3 introduces the alternative variants for these operators:
  - `AND`: logical and
  - `OR`: logical or
  - `NOT`: negation

  The new syntax is just an alternative to the old syntax, allowing easier
  migration from SQL. The old syntax is still fully supported and will be.

* improved output of `ArangoStatement.parse()` and POST `/_api/query`

  If an AQL query can be parsed without problems, The return value of
  `ArangoStatement.parse()` now contains an attribute `ast` with the abstract
  syntax tree of the query (before optimizations). Though this is an internal
  representation of the query and is subject to change, it can be used to inspect
  how ArangoDB interprets a given query.

* improved `ArangoStatement.explain()` and POST `/_api/explain`

  The commands for explaining AQL queries have been improved.

* added command-line option `--javascript.v8-contexts` to control the number of
  V8 contexts created in arangod.

  Previously, the number of V8 contexts was equal to the number of server threads
  (as specified by option `--server.threads`).

  However, it may be sensible to create different amounts of threads and V8
  contexts. If the option is not specified, the number of V8 contexts created
  will be equal to the number of server threads. Thus no change in configuration
  is required to keep the old behavior.

  If you are using the default config files or merge them with your local config
  files, please review if the default number of server threads is okay in your
  environment. Additionally you should verify that the number of V8 contexts
  created (as specified in option `--javascript.v8-contexts`) is okay.

* the number of server.threads specified is now the minimum of threads
  started. There are situation in which threads are waiting for results of
  distributed database servers. In this case the number of threads is
  dynamically increased.

* removed index type "bitarray"

  Bitarray indexes were only half-way documented and integrated in previous versions
  of ArangoDB so their benefit was limited. The support for bitarray indexes has
  thus been removed in ArangoDB 2.3. It is not possible to create indexes of type
  "bitarray" with ArangoDB 2.3.

  When a collection is opened that contains a bitarray index definition created
  with a previous version of ArangoDB, ArangoDB will ignore it and log the following
  warning:

      index type 'bitarray' is not supported in this version of ArangoDB and is ignored

  Future versions of ArangoDB may automatically remove such index definitions so the
  warnings will eventually disappear.

* removed internal "_admin/modules/flush" in order to fix requireApp

* added basic support for handling binary data in Foxx

  Requests with binary payload can be processed in Foxx applications by
  using the new method `res.rawBodyBuffer()`. This will return the unparsed request
  body as a Buffer object.

  There is now also the method `req.requestParts()` available in Foxx to retrieve
  the individual components of a multipart HTTP request.

  Buffer objects can now be used when setting the response body of any Foxx action.
  Additionally, `res.send()` has been added as a convenience method for returning
  strings, JSON objects or buffers from a Foxx action:

      res.send("<p>some HTML</p>");
      res.send({ success: true });
      res.send(new Buffer("some binary data"));

  The convenience method `res.sendFile()` can now be used to easily return the
  contents of a file from a Foxx action:

      res.sendFile(applicationContext.foxxFilename("image.png"));

  `fs.write` now accepts not only strings but also Buffer objects as second parameter:

      fs.write(filename, "some data");
      fs.write(filename, new Buffer("some binary data"));

  `fs.readBuffer` can be used to return the contents of a file in a Buffer object.

* improved performance of insertion into non-unique hash indexes significantly in case
  many duplicate keys are used in the index

* issue #1042: set time zone in log output

  the command-line option `--log.use-local-time` was added to print dates and times in
  the server-local timezone instead of UTC

* command-line options that require a boolean value now validate the
  value given on the command-line

  This prevents issues if no value is specified for an option that
  requires a boolean value. For example, the following command-line would
  have caused trouble in 2.2, because `--server.endpoint` would have been
  used as the value for the `--server.disable-authentication` options
  (which requires a boolean value):

      arangod --server.disable-authentication --server.endpoint tcp://127.0.0.1:8529 data

  In 2.3, running this command will fail with an error and requires to
  be modified to:

      arangod --server.disable-authentication true --server.endpoint tcp://127.0.0.1:8529 data

* improved performance of CSV import in arangoimp

* fixed issue #1027: Stack traces are off-by-one

* fixed issue #1026: Modules loaded in different files within the same app
  should refer to the same module

* fixed issue #1025: Traversal not as expected in undirected graph

* added a _relation function in the general-graph module.

  This deprecated _directedRelation and _undirectedRelation.
  ArangoDB does not offer any constraints for undirected edges
  which caused some confusion of users how undirected relations
  have to be handled. Relation now only supports directed relations
  and the user can actively simulate undirected relations.

* changed return value of Foxx.applicationContext#collectionName:

  Previously, the function could return invalid collection names because
  invalid characters were not replaced in the application name prefix, only
  in the collection name passed.

  Now, the function replaces invalid characters also in the application name
  prefix, which might to slightly different results for application names that
  contained any characters outside the ranges [a-z], [A-Z] and [0-9].

* prevent XSS in AQL editor and logs view

* integrated tutorial into ArangoShell and web interface

* added option `--backslash-escape` for arangoimp when running CSV file imports

* front-end: added download feature for (filtered) documents

* front-end: added download feature for the results of a user query

* front-end: added function to move documents to another collection

* front-end: added sort-by attribute to the documents filter

* front-end: added sorting feature to database, graph management and user management view.

* issue #989: front-end: Databases view not refreshing after deleting a database

* issue #991: front-end: Database search broken

* front-end: added infobox which shows more information about a document (_id, _rev, _key) or
  an edge (_id, _rev, _key, _from, _to). The from and to attributes are clickable and redirect
  to their document location.

* front-end: added edit-mode for deleting multiple documents at the same time.

* front-end: added delete button to the detailed document/edge view.

* front-end: added visual feedback for saving documents/edges inside the editor (error/success).

* front-end: added auto-focusing for the first input field in a modal.

* front-end: added validation for user input in a modal.

* front-end: user defined queries are now stored inside the database and are bound to the current
  user, instead of using the local storage functionality of the browsers. The outcome of this is
  that user defined queries are now independently usable from any device. Also queries can now be
  edited through the standard document editor of the front-end through the _users collection.

* front-end: added import and export functionality for user defined queries.

* front-end: added new keywords and functions to the aql-editor theme

* front-end: applied tile-style to the graph view

* front-end: now using the new graph api including multi-collection support

* front-end: foxx apps are now deletable

* front-end: foxx apps are now installable and updateable through github, if github is their
  origin.

* front-end: added foxx app version control. Multiple versions of a single foxx app are now
  installable and easy to manage and are also arranged in groups.

* front-end: the user-set filter of a collection is now stored until the user navigates to
  another collection.

* front-end: fetching and filtering of documents, statistics, and query operations are now
  handled with asynchronous ajax calls.

* front-end: added progress indicator if the front-end is waiting for a server operation.

* front-end: fixed wrong count of documents in the documents view of a collection.

* front-end: fixed unexpected styling of the manage db view and navigation.

* front-end: fixed wrong handling of select fields in a modal view.

* front-end: fixed wrong positioning of some tooltips.

* automatically call `toJSON` function of JavaScript objects (if present)
  when serializing them into database documents. This change allows
  storing JavaScript date objects in the database in a sensible manner.


v2.2.7 (2014-11-19)
-------------------

* fixed issue #998: Incorrect application URL for non-system Foxx apps

* fixed issue #1079: AQL editor: keyword WITH in UPDATE query is not highlighted

* fix memory leak in cluster nodes

* fixed registration of AQL user-defined functions in Web UI (JS shell)

* fixed error display in Web UI for certain errors
  (now error message is printed instead of 'undefined')

* fixed issue #1059: bug in js module console

* fixed issue #1056: "fs": zip functions fail with passwords

* fixed issue #1063: Docs: measuring unit of --wal.logfile-size?

* fixed issue #1062: Docs: typo in 14.2 Example data


v2.2.6 (2014-10-20)
-------------------

* fixed issue #972: Compilation Issue

* fixed issue #743: temporary directories are now unique and one can read
  off the tool that created them, if empty, they are removed atexit

* Highly improved performance of all AQL GRAPH_* functions.

* Orphan collections in general graphs can now be found via GRAPH_VERTICES
  if either "any" or no direction is defined

* Fixed documentation for AQL function GRAPH_NEIGHBORS.
  The option "vertexCollectionRestriction" is meant to filter the target
  vertices only, and should not filter the path.

* Fixed a bug in GRAPH_NEIGHBORS which enforced only empty results
  under certain conditions


v2.2.5 (2014-10-09)
-------------------

* fixed issue #961: allow non-JSON values in undocument request bodies

* fixed issue 1028: libicu is now statically linked

* fixed cached lookups of collections on the server, which may have caused spurious
  problems after collection rename operations


v2.2.4 (2014-10-01)
-------------------

* fixed accessing `_from` and `_to` attributes in `collection.byExample` and
  `collection.firstExample`

  These internal attributes were not handled properly in the mentioned functions, so
  searching for them did not always produce documents

* fixed issue #1030: arangoimp 2.2.3 crashing, not logging on large Windows CSV file

* fixed issue #1025: Traversal not as expected in undirected graph

* fixed issue #1020

  This requires re-introducing the startup option `--database.force-sync-properties`.

  This option can again be used to force fsyncs of collection, index and database properties
  stored as JSON strings on disk in files named `parameter.json`. Syncing these files after
  a write may be necessary if the underlying storage does not sync file contents by itself
  in a "sensible" amount of time after a file has been written and closed.

  The default value is `true` so collection, index and database properties will always be
  synced to disk immediately. This affects creating, renaming and dropping collections as
  well as creating and dropping databases and indexes. Each of these operations will perform
  an additional fsync on the `parameter.json` file if the option is set to `true`.

  It might be sensible to set this option to `false` for workloads that create and drop a
  lot of collections (e.g. test runs).

  Document operations such as creating, updating and dropping documents are not affected
  by this option.

* fixed issue #1016: AQL editor bug

* fixed issue #1014: WITHIN function returns wrong distance

* fixed AQL shortest path calculation in function `GRAPH_SHORTEST_PATH` to return
  complete vertex objects instead of just vertex ids

* allow changing of attributes of documents stored in server-side JavaScript variables

  Previously, the following did not work:

      var doc = db.collection.document(key);
      doc._key = "abc"; // overwriting internal attributes not supported
      doc.value = 123;  // overwriting existing attributes not supported

  Now, modifying documents stored in server-side variables (e.g. `doc` in the above case)
  is supported. Modifying the variables will not update the documents in the database,
  but will modify the JavaScript object (which can be written back to the database using
  `db.collection.update` or `db.collection.replace`)

* fixed issue #997: arangoimp apparently doesn't support files >2gig on Windows

  large file support (requires using `_stat64` instead of `stat`) is now supported on
  Windows


v2.2.3 (2014-09-02)
-------------------

* added `around` for Foxx controller

* added `type` option for HTTP API `GET /_api/document?collection=...`

  This allows controlling the type of results to be returned. By default, paths to
  documents will be returned, e.g.

      [
        `/_api/document/test/mykey1`,
        `/_api/document/test/mykey2`,
        ...
      ]

  To return a list of document ids instead of paths, the `type` URL parameter can be
  set to `id`:

      [
        `test/mykey1`,
        `test/mykey2`,
        ...
      ]

  To return a list of document keys only, the `type` URL parameter can be set to `key`:

      [
        `mykey1`,
        `mykey2`,
        ...
      ]


* properly capitalize HTTP response header field names in case the `x-arango-async`
  HTTP header was used in a request.

* fixed several documentation issues

* speedup for several general-graph functions, AQL functions starting with `GRAPH_`
  and traversals


v2.2.2 (2014-08-08)
-------------------

* allow storing non-reserved attribute names starting with an underscore

  Previous versions of ArangoDB parsed away all attribute names that started with an
  underscore (e.g. `_test', '_foo', `_bar`) on all levels of a document (root level
  and sub-attribute levels). While this behavior was documented, it was unintuitive and
  prevented storing documents inside other documents, e.g.:

      {
        "_key" : "foo",
        "_type" : "mydoc",
        "references" : [
          {
            "_key" : "something",
            "_rev" : "...",
            "value" : 1
          },
          {
            "_key" : "something else",
            "_rev" : "...",
            "value" : 2
          }
        ]
      }

  In the above example, previous versions of ArangoDB removed all attributes and
  sub-attributes that started with underscores, meaning the embedded documents would lose
  some of their attributes. 2.2.2 should preserve such attributes, and will also allow
  storing user-defined attribute names on the top-level even if they start with underscores
  (such as `_type` in the above example).

* fix conversion of JavaScript String, Number and Boolean objects to JSON.

  Objects created in JavaScript using `new Number(...)`, `new String(...)`, or
  `new Boolean(...)` were not converted to JSON correctly.

* fixed a race condition on task registration (i.e. `require("org/arangodb/tasks").register()`)

  this race condition led to undefined behavior when a just-created task with no offset and
  no period was instantly executed and deleted by the task scheduler, before the `register`
  function returned to the caller.

* changed run-tests.sh to execute all suitable tests.

* switch to new version of gyp

* fixed upgrade button


v2.2.1 (2014-07-24)
-------------------

* fixed hanging write-ahead log recovery for certain cases that involved dropping
  databases

* fixed issue with --check-version: when creating a new database the check failed

* issue #947 Foxx applicationContext missing some properties

* fixed issue with --check-version: when creating a new database the check failed

* added startup option `--wal.suppress-shape-information`

  Setting this option to `true` will reduce memory and disk space usage and require
  less CPU time when modifying documents or edges. It should therefore be turned on
  for standalone ArangoDB servers. However, for servers that are used as replication
  masters, setting this option to `true` will effectively disable the usage of the
  write-ahead log for replication, so it should be set to `false` for any replication
  master servers.

  The default value for this option is `false`.

* added optional `ttl` attribute to specify result cursor expiration for HTTP API method
  `POST /_api/cursor`

  The `ttl` attribute can be used to prevent cursor results from timing out too early.

* issue #947: Foxx applicationContext missing some properties

* (reported by Christian Neubauer):

  The problem was that in Google's V8, signed and unsigned chars are not always declared cleanly.
  so we need to force v8 to compile with forced signed chars which is done by the Flag:
    -fsigned-char
  at least it is enough to follow the instructions of compiling arango on rasperry
  and add "CFLAGS='-fsigned-char'" to the make command of V8 and remove the armv7=0

* Fixed a bug with the replication client. In the case of single document
  transactions the collection was not write locked.


v2.2.0 (2014-07-10)
-------------------

* The replication methods `logger.start`, `logger.stop` and `logger.properties` are
  no-ops in ArangoDB 2.2 as there is no separate replication logger anymore. Data changes
  are logged into the write-ahead log in ArangoDB 2.2, and not separately by the
  replication logger. The replication logger object is still there in ArangoDB 2.2 to
  ensure backwards-compatibility, however, logging cannot be started, stopped or
  configured anymore. Using any of these methods will do nothing.

  This also affects the following HTTP API methods:
  - `PUT /_api/replication/logger-start`
  - `PUT /_api/replication/logger-stop`
  - `GET /_api/replication/logger-config`
  - `PUT /_api/replication/logger-config`

  Using any of these methods is discouraged from now on as they will be removed in
  future versions of ArangoDB.

* INCOMPATIBLE CHANGE: replication of transactions has changed. Previously, transactions
  were logged on a master in one big block and shipped to a slave in one block, too.
  Now transactions will be logged and replicated as separate entries, allowing transactions
  to be bigger and also ensure replication progress.

  This change also affects the behavior of the `stop` method of the replication applier.
  If the replication applier is now stopped manually using the `stop` method and later
  restarted using the `start` method, any transactions that were unfinished at the
  point of stopping will be aborted on a slave, even if they later commit on the master.

  In ArangoDB 2.2, stopping the replication applier manually should be avoided unless the
  goal is to stop replication permanently or to do a full resync with the master anyway.
  If the replication applier still must be stopped, it should be made sure that the
  slave has fetched and applied all pending operations from a master, and that no
  extra transactions are started on the master before the `stop` command on the slave
  is executed.

  Replication of transactions in ArangoDB 2.2 might also lock the involved collections on
  the slave while a transaction is either committed or aborted on the master and the
  change has been replicated to the slave. This change in behavior may be important for
  slave servers that are used for read-scaling. In order to avoid long lasting collection
  locks on the slave, transactions should be kept small.

  The `_replication` system collection is not used anymore in ArangoDB 2.2 and its usage is
  discouraged.

* INCOMPATIBLE CHANGE: the figures reported by the `collection.figures` method
  now only reflect documents and data contained in the journals and datafiles of
  collections. Documents or deletions contained only in the write-ahead log will
  not influence collection figures until the write-ahead log garbage collection
  kicks in. The figures for a collection might therefore underreport the total
  resource usage of a collection.

  Additionally, the attributes `lastTick` and `uncollectedLogfileEntries` have been
  added to the result of the `figures` operation and the HTTP API method
  `PUT /_api/collection/figures`

* added `insert` method as an alias for `save`. Documents can now be inserted into
  a collection using either method:

      db.test.save({ foo: "bar" });
      db.test.insert({ foo: "bar" });

* added support for data-modification AQL queries

* added AQL keywords `INSERT`, `UPDATE`, `REPLACE` and `REMOVE` (and `WITH`) to
  support data-modification AQL queries.

  Unquoted usage of these keywords for attribute names in AQL queries will likely
  fail in ArangoDB 2.2. If any such attribute name needs to be used in a query, it
  should be enclosed in backticks to indicate the usage of a literal attribute
  name.

  For example, the following query will fail in ArangoDB 2.2 with a parse error:

      FOR i IN foo RETURN i.remove

  and needs to be rewritten like this:

      FOR i IN foo RETURN i.`remove`

* disallow storing of JavaScript objects that contain JavaScript native objects
  of type `Date`, `Function`, `RegExp` or `External`, e.g.

      db.test.save({ foo: /bar/ });
      db.test.save({ foo: new Date() });

  will now print

      Error: <data> cannot be converted into JSON shape: could not shape document

  Previously, objects of these types were silently converted into an empty object
  (i.e. `{ }`).

  To store such objects in a collection, explicitly convert them into strings
  like this:

      db.test.save({ foo: String(/bar/) });
      db.test.save({ foo: String(new Date()) });

* The replication methods `logger.start`, `logger.stop` and `logger.properties` are
  no-ops in ArangoDB 2.2 as there is no separate replication logger anymore. Data changes
  are logged into the write-ahead log in ArangoDB 2.2, and not separately by the
  replication logger. The replication logger object is still there in ArangoDB 2.2 to
  ensure backwards-compatibility, however, logging cannot be started, stopped or
  configured anymore. Using any of these methods will do nothing.

  This also affects the following HTTP API methods:
  - `PUT /_api/replication/logger-start`
  - `PUT /_api/replication/logger-stop`
  - `GET /_api/replication/logger-config`
  - `PUT /_api/replication/logger-config`

  Using any of these methods is discouraged from now on as they will be removed in
  future versions of ArangoDB.

* INCOMPATIBLE CHANGE: replication of transactions has changed. Previously, transactions
  were logged on a master in one big block and shipped to a slave in one block, too.
  Now transactions will be logged and replicated as separate entries, allowing transactions
  to be bigger and also ensure replication progress.

  This change also affects the behavior of the `stop` method of the replication applier.
  If the replication applier is now stopped manually using the `stop` method and later
  restarted using the `start` method, any transactions that were unfinished at the
  point of stopping will be aborted on a slave, even if they later commit on the master.

  In ArangoDB 2.2, stopping the replication applier manually should be avoided unless the
  goal is to stop replication permanently or to do a full resync with the master anyway.
  If the replication applier still must be stopped, it should be made sure that the
  slave has fetched and applied all pending operations from a master, and that no
  extra transactions are started on the master before the `stop` command on the slave
  is executed.

  Replication of transactions in ArangoDB 2.2 might also lock the involved collections on
  the slave while a transaction is either committed or aborted on the master and the
  change has been replicated to the slave. This change in behavior may be important for
  slave servers that are used for read-scaling. In order to avoid long lasting collection
  locks on the slave, transactions should be kept small.

  The `_replication` system collection is not used anymore in ArangoDB 2.2 and its usage is
  discouraged.

* INCOMPATIBLE CHANGE: the figures reported by the `collection.figures` method
  now only reflect documents and data contained in the journals and datafiles of
  collections. Documents or deletions contained only in the write-ahead log will
  not influence collection figures until the write-ahead log garbage collection
  kicks in. The figures for a collection might therefore underreport the total
  resource usage of a collection.

  Additionally, the attributes `lastTick` and `uncollectedLogfileEntries` have been
  added to the result of the `figures` operation and the HTTP API method
  `PUT /_api/collection/figures`

* added `insert` method as an alias for `save`. Documents can now be inserted into
  a collection using either method:

      db.test.save({ foo: "bar" });
      db.test.insert({ foo: "bar" });

* added support for data-modification AQL queries

* added AQL keywords `INSERT`, `UPDATE`, `REPLACE` and `REMOVE` (and `WITH`) to
  support data-modification AQL queries.

  Unquoted usage of these keywords for attribute names in AQL queries will likely
  fail in ArangoDB 2.2. If any such attribute name needs to be used in a query, it
  should be enclosed in backticks to indicate the usage of a literal attribute
  name.

  For example, the following query will fail in ArangoDB 2.2 with a parse error:

      FOR i IN foo RETURN i.remove

  and needs to be rewritten like this:

      FOR i IN foo RETURN i.`remove`

* disallow storing of JavaScript objects that contain JavaScript native objects
  of type `Date`, `Function`, `RegExp` or `External`, e.g.

      db.test.save({ foo: /bar/ });
      db.test.save({ foo: new Date() });

  will now print

      Error: <data> cannot be converted into JSON shape: could not shape document

  Previously, objects of these types were silently converted into an empty object
  (i.e. `{ }`).

  To store such objects in a collection, explicitly convert them into strings
  like this:

      db.test.save({ foo: String(/bar/) });
      db.test.save({ foo: String(new Date()) });

* honor startup option `--server.disable-statistics` when deciding whether or not
  to start periodic statistics collection jobs

  Previously, the statistics collection jobs were started even if the server was
  started with the `--server.disable-statistics` flag being set to `true`

* removed startup option `--random.no-seed`

  This option had no effect in previous versions of ArangoDB and was thus removed.

* removed startup option `--database.remove-on-drop`

  This option was used for debugging only.

* removed startup option `--database.force-sync-properties`

  This option is now superfluous as collection properties are now stored in the
  write-ahead log.

* introduced write-ahead log

  All write operations in an ArangoDB server instance are automatically logged
  to the server's write-ahead log. The write-ahead log is a set of append-only
  logfiles, and it is used in case of a crash recovery and for replication.
  Data from the write-ahead log will eventually be moved into the journals or
  datafiles of collections, allowing the server to remove older write-ahead log
  logfiles. Figures of collections will be updated when data are moved from the
  write-ahead log into the journals or datafiles of collections.

  Cross-collection transactions in ArangoDB should benefit considerably by this
  change, as less writes than in previous versions are required to ensure the data
  of multiple collections are atomically and durably committed. All data-modifying
  operations inside transactions (insert, update, remove) will write their
  operations into the write-ahead log directly, making transactions with multiple
  operations also require less physical memory than in previous versions of ArangoDB,
  that required all transaction data to fit into RAM.

  The `_trx` system collection is not used anymore in ArangoDB 2.2 and its usage is
  discouraged.

  The data in the write-ahead log can also be used in the replication context.
  The `_replication` collection that was used in previous versions of ArangoDB to
  store all changes on the server is not used anymore in ArangoDB 2.2. Instead,
  slaves can read from a master's write-ahead log to get informed about most
  recent changes. This removes the need to store data-modifying operations in
  both the actual place and the `_replication` collection.

* removed startup option `--server.disable-replication-logger`

  This option is superfluous in ArangoDB 2.2. There is no dedicated replication
  logger in ArangoDB 2.2. There is now always the write-ahead log, and it is also
  used as the server's replication log. Specifying the startup option
  `--server.disable-replication-logger` will do nothing in ArangoDB 2.2, but the
  option should not be used anymore as it might be removed in a future version.

* changed behavior of replication logger

  There is no dedicated replication logger in ArangoDB 2.2 as there is the
  write-ahead log now. The existing APIs for starting and stopping the replication
  logger still exist in ArangoDB 2.2 for downwards-compatibility, but calling
  the start or stop operations are no-ops in ArangoDB 2.2. When querying the
  replication logger status via the API, the server will always report that the
  replication logger is running. Configuring the replication logger is a no-op
  in ArangoDB 2.2, too. Changing the replication logger configuration has no
  effect. Instead, the write-ahead log configuration can be changed.

* removed MRuby integration for arangod

  ArangoDB had an experimental MRuby integration in some of the publish builds.
  This wasn't continuously developed, and so it has been removed in ArangoDB 2.2.

  This change has led to the following startup options being superfluous:

  - `--ruby.gc-interval`
  - `--ruby.action-directory`
  - `--ruby.modules-path`
  - `--ruby.startup-directory`

  Specifying these startup options will do nothing in ArangoDB 2.2, but the
  options should be avoided from now on as they might be removed in future versions.

* reclaim index memory when last document in collection is deleted

  Previously, deleting documents from a collection did not lead to index sizes being
  reduced. Instead, the already allocated index memory was re-used when a collection
  was refilled.

  Now, index memory for primary indexes and hash indexes is reclaimed instantly when
  the last document from a collection is removed.

* inlined and optimized functions in hash indexes

* added AQL TRANSLATE function

  This function can be used to perform lookups from static lists, e.g.

      LET countryNames = { US: "United States", UK: "United Kingdom", FR: "France" }
      RETURN TRANSLATE("FR", countryNames)

* fixed datafile debugger

* fixed check-version for empty directory

* moved try/catch block to the top of routing chain

* added mountedApp function for foxx-manager

* fixed issue #883: arango 2.1 - when starting multi-machine cluster, UI web
  does not change to cluster overview

* fixed dfdb: should not start any other V8 threads

* cleanup of version-check, added module org/arangodb/database-version,
  added --check-version option

* fixed issue #881: [2.1.0] Bombarded (every 10 sec or so) with
  "WARNING format string is corrupt" when in non-system DB Dashboard

* specialized primary index implementation to allow faster hash table
  rebuilding and reduce lookups in datafiles for the actual value of `_key`.

* issue #862: added `--overwrite` option to arangoimp

* removed number of property lookups for documents during AQL queries that
  access documents

* prevent buffering of long print results in arangosh's and arangod's print
  command

  this change will emit buffered intermediate print results and discard the
  output buffer to quickly deliver print results to the user, and to prevent
  constructing very large buffers for large results

* removed sorting of attribute names for use in a collection's shaper

  sorting attribute names was done on document insert to keep attributes
  of a collection in sorted order for faster comparisons. The sort order
  of attributes was only used in one particular and unlikely case, so it
  was removed. Collections with many different attribute names should
  benefit from this change by faster inserts and slightly less memory usage.

* fixed a bug in arangodump which got the collection name in _from and _to
  attributes of edges wrong (all were "_unknown")

* fixed a bug in arangorestore which did not recognize wrong _from and _to
  attributes of edges

* improved error detection and reporting in arangorestore


v2.1.1 (2014-06-06)
-------------------

* fixed dfdb: should not start any other V8 threads

* signature for collection functions was modified

  The basic change was the substitution of the input parameter of the
  function by an generic options object which can contain multiple
  option parameter of the function.
  Following functions were modified
  remove
  removeBySample
  replace
  replaceBySample
  update
  updateBySample

  Old signature is yet supported but it will be removed in future versions

v2.1.0 (2014-05-29)
-------------------

* implemented upgrade procedure for clusters

* fixed communication issue with agency which prevented reconnect
  after an agent failure

* fixed cluster dashboard in the case that one but not all servers
  in the cluster are down

* fixed a bug with coordinators creating local database objects
  in the wrong order (_system needs to be done first)

* improved cluster dashboard


v2.1.0-rc2 (2014-05-25)
-----------------------

* fixed issue #864: Inconsistent behavior of AQL REVERSE(list) function


v2.1.0-rc1 (XXXX-XX-XX)
-----------------------

* added server-side periodic task management functions:

  - require("org/arangodb/tasks").register(): registers a periodic task
  - require("org/arangodb/tasks").unregister(): unregisters and removes a
    periodic task
  - require("org/arangodb/tasks").get(): retrieves a specific tasks or all
    existing tasks

  the previous undocumented function `internal.definePeriodic` is now
  deprecated and will be removed in a future release.

* decrease the size of some seldom used system collections on creation.

  This will make these collections use less disk space and mapped memory.

* added AQL date functions

* added AQL FLATTEN() list function

* added index memory statistics to `db.<collection>.figures()` function

  The `figures` function will now return a sub-document `indexes`, which lists
  the number of indexes in the `count` sub-attribute, and the total memory
  usage of the indexes in bytes in the `size` sub-attribute.

* added AQL CURRENT_DATABASE() function

  This function returns the current database's name.

* added AQL CURRENT_USER() function

  This function returns the current user from an AQL query. The current user is the
  username that was specified in the `Authorization` HTTP header of the request. If
  authentication is turned off or the query was executed outside a request context,
  the function will return `null`.

* fixed issue #796: Searching with newline chars broken?

  fixed slightly different handling of backslash escape characters in a few
  AQL functions. Now handling of escape sequences should be consistent, and
  searching for newline characters should work the same everywhere

* added OpenSSL version check for configure

  It will report all OpenSSL versions < 1.0.1g as being too old.
  `configure` will only complain about an outdated OpenSSL version but not stop.

* require C++ compiler support (requires g++ 4.8, clang++ 3.4 or Visual Studio 13)

* less string copying returning JSONified documents from ArangoDB, e.g. via
  HTTP GET `/_api/document/<collection>/<document>`

* issue #798: Lower case http headers from arango

  This change allows returning capitalized HTTP headers, e.g.
  `Content-Length` instead of `content-length`.
  The HTTP spec says that headers are case-insensitive, but
  in fact several clients rely on a specific case in response
  headers.
  This change will capitalize HTTP headers if the `X-Arango-Version`
  request header is sent by the client and contains a value of at
  least `20100` (for version 2.1). The default value for the
  compatibility can also be set at server start, using the
  `--server.default-api-compatibility` option.

* simplified usage of `db._createStatement()`

  Previously, the function could not be called with a query string parameter as
  follows:

      db._createStatement(queryString);

  Calling it as above resulted in an error because the function expected an
  object as its parameter. From now on, it's possible to call the function with
  just the query string.

* make ArangoDB not send back a `WWW-Authenticate` header to a client in case the
  client sends the `X-Omit-WWW-Authenticate` HTTP header.

  This is done to prevent browsers from showing their built-in HTTP authentication
  dialog for AJAX requests that require authentication.
  ArangoDB will still return an HTTP 401 (Unauthorized) if the request doesn't
  contain valid credentials, but it will omit the `WWW-Authenticate` header,
  allowing clients to bypass the browser's authentication dialog.

* added REST API method HTTP GET `/_api/job/job-id` to query the status of an
  async job without potentially fetching it from the list of done jobs

* fixed non-intuitive behavior in jobs API: previously, querying the status
  of an async job via the API HTTP PUT `/_api/job/job-id` removed a currently
  executing async job from the list of queryable jobs on the server.
  Now, when querying the result of an async job that is still executing,
  the job is kept in the list of queryable jobs so its result can be fetched
  by a subsequent request.

* use a new data structure for the edge index of an edge collection. This
  improves the performance for the creation of the edge index and in
  particular speeds up removal of edges in graphs. Note however that
  this change might change the order in which edges starting at
  or ending in a vertex are returned. However, this order was never
  guaranteed anyway and it is not sensible to guarantee any particular
  order.

* provide a size hint to edge and hash indexes when initially filling them
  this will lead to less re-allocations when populating these indexes

  this may speed up building indexes when opening an existing collection

* don't requeue identical context methods in V8 threads in case a method is
  already registered

* removed arangod command line option `--database.remove-on-compacted`

* export the sort attribute for graph traversals to the HTTP interface

* add support for arangodump/arangorestore for clusters


v2.0.8 (XXXX-XX-XX)
-------------------

* fixed too-busy iteration over skiplists

  Even when a skiplist query was restricted by a limit clause, the skiplist
  index was queried without the limit. this led to slower-than-necessary
  execution times.

* fixed timeout overflows on 32 bit systems

  this bug has led to problems when select was called with a high timeout
  value (2000+ seconds) on 32bit systems that don't have a forgiving select
  implementation. when the call was made on these systems, select failed
  so no data would be read or sent over the connection

  this might have affected some cluster-internal operations.

* fixed ETCD issues on 32 bit systems

  ETCD was non-functional on 32 bit systems at all. The first call to the
  watch API crashed it. This was because atomic operations worked on data
  structures that were not properly aligned on 32 bit systems.

* fixed issue #848: db.someEdgeCollection.inEdge does not return correct
  value when called the 2nd time after a .save to the edge collection


v2.0.7 (2014-05-05)
-------------------

* issue #839: Foxx Manager missing "unfetch"

* fixed a race condition at startup

  this fixes undefined behavior in case the logger was involved directly at
  startup, before the logger initialization code was called. This should have
  occurred only for code that was executed before the invocation of main(),
  e.g. during ctor calls of statically defined objects.


v2.0.6 (2014-04-22)
-------------------

* fixed issue #835: arangosh doesn't show correct database name



v2.0.5 (2014-04-21)
-------------------

* Fixed a caching problem in IE JS Shell

* added cancelation for async jobs

* upgraded to new gyp for V8

* new Windows installer


v2.0.4 (2014-04-14)
-------------------

* fixed cluster authentication front-end issues for Firefox and IE, there are
  still problems with Chrome


v2.0.3 (2014-04-14)
-------------------

* fixed AQL optimizer bug

* fixed front-end issues

* added password change dialog


v2.0.2 (2014-04-06)
-------------------

* during cluster startup, do not log (somewhat expected) connection errors with
  log level error, but with log level info

* fixed dashboard modals

* fixed connection check for cluster planning front end: firefox does
  not support async:false

* document how to persist a cluster plan in order to relaunch an existing
  cluster later


v2.0.1 (2014-03-31)
-------------------

* make ArangoDB not send back a `WWW-Authenticate` header to a client in case the
  client sends the `X-Omit-WWW-Authenticate` HTTP header.

  This is done to prevent browsers from showing their built-in HTTP authentication
  dialog for AJAX requests that require authentication.
  ArangoDB will still return an HTTP 401 (Unauthorized) if the request doesn't
  contain valid credentials, but it will omit the `WWW-Authenticate` header,
  allowing clients to bypass the browser's authentication dialog.

* fixed isses in arango-dfdb:

  the dfdb was not able to unload certain system collections, so these couldn't be
  inspected with the dfdb sometimes. Additionally, it did not truncate corrupt
  markers from datafiles under some circumstances

* added `changePassword` attribute for users

* fixed non-working "save" button in collection edit view of web interface
  clicking the save button did nothing. one had to press enter in one of the input
  fields to send modified form data

* fixed V8 compile error on MacOS X

* prevent `body length: -9223372036854775808` being logged in development mode for
  some Foxx HTTP responses

* fixed several bugs in web interface dashboard

* fixed issue #783: coffee script not working in manifest file

* fixed issue #783: coffee script not working in manifest file

* fixed issue #781: Cant save current query from AQL editor ui

* bumped version in `X-Arango-Version` compatibility header sent by arangosh and other
  client tools from `1.5` to `2.0`.

* fixed startup options for arango-dfdb, added details option for arango-dfdb

* fixed display of missing error messages and codes in arangosh

* when creating a collection via the web interface, the collection type was always
  "document", regardless of the user's choice


v2.0.0 (2014-03-10)
-------------------

* first 2.0 release


v2.0.0-rc2 (2014-03-07)
-----------------------

* fixed cluster authorization


v2.0.0-rc1 (2014-02-28)
-----------------------

* added sharding :-)

* added collection._dbName attribute to query the name of the database from a collection

  more detailed documentation on the sharding and cluster features can be found in the user
  manual, section **Sharding**

* INCOMPATIBLE CHANGE: using complex values in AQL filter conditions with operators other
  than equality (e.g. >=, >, <=, <) will disable usage of skiplist indexes for filter
  evaluation.

  For example, the following queries will be affected by change:

      FOR doc IN docs FILTER doc.value < { foo: "bar" } RETURN doc
      FOR doc IN docs FILTER doc.value >= [ 1, 2, 3 ] RETURN doc

  The following queries will not be affected by the change:

      FOR doc IN docs FILTER doc.value == 1 RETURN doc
      FOR doc IN docs FILTER doc.value == "foo" RETURN doc
      FOR doc IN docs FILTER doc.value == [ 1, 2, 3 ] RETURN doc
      FOR doc IN docs FILTER doc.value == { foo: "bar" } RETURN doc

* INCOMPATIBLE CHANGE: removed undocumented method `collection.saveOrReplace`

  this feature was never advertised nor documented nor tested.

* INCOMPATIBLE CHANGE: removed undocumented REST API method `/_api/simple/BY-EXAMPLE-HASH`

  this feature was never advertised nor documented nor tested.

* added explicit startup parameter `--server.reuse-address`

  This flag can be used to control whether sockets should be acquired with the SO_REUSEADDR
  flag.

  Regardless of this setting, sockets on Windows are always acquired using the
  SO_EXCLUSIVEADDRUSE flag.

* removed undocumented REST API method GET `/_admin/database-name`

* added user validation API at POST `/_api/user/<username>`

* slightly improved users management API in `/_api/user`:

  Previously, when creating a new user via HTTP POST, the username needed to be
  passed in an attribute `username`. When users were returned via this API,
  the usernames were returned in an attribute named `user`. This was slightly
  confusing and was changed in 2.0 as follows:

  - when adding a user via HTTP POST, the username can be specified in an attribute
  `user`. If this attribute is not used, the API will look into the attribute `username`
  as before and use that value.
  - when users are returned via HTTP GET, the usernames are still returned in an
    attribute `user`.

  This change should be fully downwards-compatible with the previous version of the API.

* added AQL SLICE function to extract slices from lists

* made module loader more node compatible

* the startup option `--javascript.package-path` for arangosh is now deprecated and does
  nothing. Using it will not cause an error, but the option is ignored.

* added coffee script support

* Several UI improvements.

* Exchanged icons in the graphviewer toolbar

* always start networking and HTTP listeners when starting the server (even in
  console mode)

* allow vertex and edge filtering with user-defined functions in TRAVERSAL,
  TRAVERSAL_TREE and SHORTEST_PATH AQL functions:

      // using user-defined AQL functions for edge and vertex filtering
      RETURN TRAVERSAL(friends, friendrelations, "friends/john", "outbound", {
        followEdges: "myfunctions::checkedge",
        filterVertices: "myfunctions::checkvertex"
      })

      // using the following custom filter functions
      var aqlfunctions = require("org/arangodb/aql/functions");
      aqlfunctions.register("myfunctions::checkedge", function (config, vertex, edge, path) {
        return (edge.type !== 'dislikes'); // don't follow these edges
      }, false);

      aqlfunctions.register("myfunctions::checkvertex", function (config, vertex, path) {
        if (vertex.isDeleted || ! vertex.isActive) {
          return [ "prune", "exclude" ]; // exclude these and don't follow them
        }
        return [ ]; // include everything else
      }, false);

* fail if invalid `strategy`, `order` or `itemOrder` attribute values
  are passed to the AQL TRAVERSAL function. Omitting these attributes
  is not considered an error, but specifying an invalid value for any
  of these attributes will make an AQL query fail.

* issue #751: Create database through API should return HTTP status code 201

  By default, the server now returns HTTP 201 (created) when creating a new
  database successfully. To keep compatibility with older ArangoDB versions, the
  startup parameter `--server.default-api-compatibility` can be set to a value
  of `10400` to indicate API compatibility with ArangoDB 1.4. The compatibility
  can also be enforced by setting the `X-Arango-Version` HTTP header in a
  client request to this API on a per-request basis.

* allow direct access from the `db` object to collections whose names start
  with an underscore (e.g. db._users).

  Previously, access to such collections via the `db` object was possible from
  arangosh, but not from arangod (and thus Foxx and actions). The only way
  to access such collections from these places was via the `db._collection(<name>)`
  workaround.

* allow `\n` (as well as `\r\n`) as line terminator in batch requests sent to
  `/_api/batch` HTTP API.

* use `--data-binary` instead of `--data` parameter in generated cURL examples

* issue #703: Also show path of logfile for fm.config()

* issue #675: Dropping a collection used in "graph" module breaks the graph

* added "static" Graph.drop() method for graphs API

* fixed issue #695: arangosh server.password error

* use pretty-printing in `--console` mode by default

* simplified ArangoDB startup options

  Some startup options are now superfluous or their usage is simplified. The
  following options have been changed:

  * `--javascript.modules-path`: this option has been removed. The modules paths
    are determined by arangod and arangosh automatically based on the value of
    `--javascript.startup-directory`.

    If the option is set on startup, it is ignored so startup will not abort with
    an error `unrecognized option`.

  * `--javascript.action-directory`: this option has been removed. The actions
    directory is determined by arangod automatically based on the value of
    `--javascript.startup-directory`.

    If the option is set on startup, it is ignored so startup will not abort with
    an error `unrecognized option`.

  * `--javascript.package-path`: this option is still available but it is not
    required anymore to set the standard package paths (e.g. `js/npm`). arangod
    will automatically use this standard package path regardless of whether it
    was specified via the options.

    It is possible to use this option to add additional package paths to the
    standard value.

  Configuration files included with arangod are adjusted accordingly.

* layout of the graphs tab adapted to better fit with the other tabs

* database selection is moved to the bottom right corner of the web interface

* removed priority queue index type

  this feature was never advertised nor documented nor tested.

* display internal attributes in document source view of web interface

* removed separate shape collections

  When upgrading to ArangoDB 2.0, existing collections will be converted to include
  shapes and attribute markers in the datafiles instead of using separate files for
  shapes.

  When a collection is converted, existing shapes from the SHAPES directory will
  be written to a new datafile in the collection directory, and the SHAPES directory
  will be removed afterwards.

  This saves up to 2 MB of memory and disk space for each collection
  (savings are higher, the less different shapes there are in a collection).
  Additionally, one less file descriptor per opened collection will be used.

  When creating a new collection, the amount of sync calls may be reduced. The same
  may be true for documents with yet-unknown shapes. This may help performance
  in these cases.

* added AQL functions `NTH` and `POSITION`

* added signal handler for arangosh to save last command in more cases

* added extra prompt placeholders for arangosh:
  - `%e`: current endpoint
  - `%u`: current user

* added arangosh option `--javascript.gc-interval` to control amount of
  garbage collection performed by arangosh

* fixed issue #651: Allow addEdge() to take vertex ids in the JS library

* removed command-line option `--log.format`

  In previous versions, this option did not have an effect for most log messages, so
  it got removed.

* removed C++ logger implementation

  Logging inside ArangoDB is now done using the LOG_XXX() macros. The LOGGER_XXX()
  macros are gone.

* added collection status "loading"


v1.4.16 (XXXX-XX-XX)
--------------------

* fixed too eager datafile deletion

  this issue could have caused a crash when the compaction had marked datafiles as obsolete
  and they were removed while "old" temporary query results still pointed to the old datafile
  positions

* fixed issue #826: Replication fails when a collection's configuration changes


v1.4.15 (2014-04-19)
--------------------

* bugfix for AQL query optimizer

  the following type of query was too eagerly optimized, leading to errors in code-generation:

      LET a = (FOR i IN [] RETURN i) LET b = (FOR i IN [] RETURN i) RETURN 1

  the problem occurred when both lists in the subqueries were empty. In this case invalid code
  was generated and the query couldn't be executed.


v1.4.14 (2014-04-05)
--------------------

* fixed race conditions during shape / attribute insertion

  A race condition could have led to spurious `cannot find attribute #xx` or
  `cannot find shape #xx` (where xx is a number) warning messages being logged
  by the server. This happened when a new attribute was inserted and at the same
  time was queried by another thread.

  Also fixed a race condition that may have occurred when a thread tried to
  access the shapes / attributes hash tables while they were resized. In this
  cases, the shape / attribute may have been hashed to a wrong slot.

* fixed a memory barrier / cpu synchronization problem with libev, affecting
  Windows with Visual Studio 2013 (probably earlier versions are affected, too)

  The issue is described in detail here:
  http://lists.schmorp.de/pipermail/libev/2014q1/002318.html


v1.4.13 (2014-03-14)
--------------------

* added diagnostic output for Foxx application upload

* allow dump & restore from ArangoDB 1.4 with an ArangoDB 2.0 server

* allow startup options `temp-path` and `default-language` to be specified from the arangod
  configuration file and not only from the command line

* fixed too eager compaction

  The compaction will now wait for several seconds before trying to re-compact the same
  collection. Additionally, some other limits have been introduced for the compaction.


v1.4.12 (2014-03-05)
--------------------

* fixed display bug in web interface which caused the following problems:
  - documents were displayed in web interface as being empty
  - document attributes view displayed many attributes with content "undefined"
  - document source view displayed many attributes with name "TYPEOF" and value "undefined"
  - an alert popping up in the browser with message "Datatables warning..."

* re-introduced old-style read-write locks to supports Windows versions older than
  Windows 2008R2 and Windows 7. This should re-enable support for Windows Vista and
  Windows 2008.


v1.4.11 (2014-02-27)
--------------------

* added SHORTEST_PATH AQL function

  this calculates the shortest paths between two vertices, using the Dijkstra
  algorithm, employing a min-heap

  By default, ArangoDB does not know the distance between any two vertices and
  will use a default distance of 1. A custom distance function can be registered
  as an AQL user function to make the distance calculation use any document
  attributes or custom logic:

      RETURN SHORTEST_PATH(cities, motorways, "cities/CGN", "cities/MUC", "outbound", {
        paths: true,
        distance: "myfunctions::citydistance"
      })

      // using the following custom distance function
      var aqlfunctions = require("org/arangodb/aql/functions");
      aqlfunctions.register("myfunctions::distance", function (config, vertex1, vertex2, edge) {
        return Math.sqrt(Math.pow(vertex1.x - vertex2.x) + Math.pow(vertex1.y - vertex2.y));
      }, false);

* fixed bug in Graph.pathTo function

* fixed small memleak in AQL optimizer

* fixed access to potentially uninitialized variable when collection had a cap constraint


v1.4.10 (2014-02-21)
--------------------

* fixed graph constructor to allow graph with some parameter to be used

* added node.js "events" and "stream"

* updated npm packages

* added loading of .json file

* Fixed http return code in graph api with waitForSync parameter.

* Fixed documentation in graph, simple and index api.

* removed 2 tests due to change in ruby library.

* issue #756: set access-control-expose-headers on CORS response

  the following headers are now whitelisted by ArangoDB in CORS responses:
  - etag
  - content-encoding
  - content-length
  - location
  - server
  - x-arango-errors
  - x-arango-async-id


v1.4.9 (2014-02-07)
-------------------

* return a document's current etag in response header for HTTP HEAD requests on
  documents that return an HTTP 412 (precondition failed) error. This allows
  retrieving the document's current revision easily.

* added AQL function `SKIPLIST` to directly access skiplist indexes from AQL

  This is a shortcut method to use a skiplist index for retrieving specific documents in
  indexed order. The function capability is rather limited, but it may be used
  for several cases to speed up queries. The documents are returned in index order if
  only one condition is used.

      /* return all documents with mycollection.created > 12345678 */
      FOR doc IN SKIPLIST(mycollection, { created: [[ '>', 12345678 ]] })
        RETURN doc

      /* return first document with mycollection.created > 12345678 */
      FOR doc IN SKIPLIST(mycollection, { created: [[ '>', 12345678 ]] }, 0, 1)
        RETURN doc

      /* return all documents with mycollection.created between 12345678 and 123456790 */
      FOR doc IN SKIPLIST(mycollection, { created: [[ '>', 12345678 ], [ '<=', 123456790 ]] })
        RETURN doc

      /* return all documents with mycollection.a equal 1 and .b equal 2 */
      FOR doc IN SKIPLIST(mycollection, { a: [[ '==', 1 ]], b: [[ '==', 2 ]] })
        RETURN doc

  The function requires a skiplist index with the exact same attributes to
  be present on the specified collection. All attributes present in the skiplist
  index must be specified in the conditions specified for the `SKIPLIST` function.
  Attribute declaration order is important, too: attributes must be specified in the
  same order in the condition as they have been declared in the skiplist index.

* added command-line option `--server.disable-authentication-unix-sockets`

  with this option, authentication can be disabled for all requests coming
  in via UNIX domain sockets, enabling clients located on the same host as
  the ArangoDB server to connect without authentication.
  Other connections (e.g. TCP/IP) are not affected by this option.

  The default value for this option is `false`.
  Note: this option is only supported on platforms that support Unix domain
  sockets.

* call global arangod instance destructor on shutdown

* issue #755: TRAVERSAL does not use strategy, order and itemOrder options

  these options were not honored when configuring a traversal via the AQL
  TRAVERSAL function. Now, these options are used if specified.

* allow vertex and edge filtering with user-defined functions in TRAVERSAL,
  TRAVERSAL_TREE and SHORTEST_PATH AQL functions:

      // using user-defined AQL functions for edge and vertex filtering
      RETURN TRAVERSAL(friends, friendrelations, "friends/john", "outbound", {
        followEdges: "myfunctions::checkedge",
        filterVertices: "myfunctions::checkvertex"
      })

      // using the following custom filter functions
      var aqlfunctions = require("org/arangodb/aql/functions");
      aqlfunctions.register("myfunctions::checkedge", function (config, vertex, edge, path) {
        return (edge.type !== 'dislikes'); // don't follow these edges
      }, false);

      aqlfunctions.register("myfunctions::checkvertex", function (config, vertex, path) {
        if (vertex.isDeleted || ! vertex.isActive) {
          return [ "prune", "exclude" ]; // exclude these and don't follow them
        }
        return [ ]; // include everything else
      }, false);

* issue #748: add vertex filtering to AQL's TRAVERSAL[_TREE]() function


v1.4.8 (2014-01-31)
-------------------

* install foxx apps in the web interface

* fixed a segfault in the import API


v1.4.7 (2014-01-23)
-------------------

* issue #744: Add usage example arangoimp from Command line

* issue #738: added __dirname, __filename pseudo-globals. Fixes #733. (@by pluma)

* mount all Foxx applications in system apps directory on startup


v1.4.6 (2014-01-20)
-------------------

* issue #736: AQL function to parse collection and key from document handle

* added fm.rescan() method for Foxx-Manager

* fixed issue #734: foxx cookie and route problem

* added method `fm.configJson` for arangosh

* include `startupPath` in result of API `/_api/foxx/config`


v1.4.5 (2014-01-15)
-------------------

* fixed issue #726: Alternate Windows Install Method

* fixed issue #716: dpkg -P doesn't remove everything

* fixed bugs in description of HTTP API `_api/index`

* fixed issue #732: Rest API GET revision number

* added missing documentation for several methods in HTTP API `/_api/edge/...`

* fixed typos in description of HTTP API `_api/document`

* defer evaluation of AQL subqueries and logical operators (lazy evaluation)

* Updated font in WebFrontend, it now contains a version that renders properly on Windows

* generally allow function return values as call parameters to AQL functions

* fixed potential deadlock in global context method execution

* added override file "arangod.conf.local" (and co)


v1.4.4 (2013-12-24)
-------------------

* uid and gid are now set in the scripts, there is no longer a separate config file for
  arangod when started from a script

* foxx-manager is now an alias for arangosh

* arango-dfdb is now an alias for arangod, moved from bin to sbin

* changed from readline to linenoise for Windows

* added --install-service and --uninstall-service for Windows

* removed --daemon and --supervisor for Windows

* arangosh and arangod now uses the config-file which maps the binary name, i. e. if you
  rename arangosh to foxx-manager it will use the config file foxx-manager.conf

* fixed lock file for Windows

* fixed issue #711, #687: foxx-manager throws internal errors

* added `--server.ssl-protocol` option for client tools
  this allows connecting from arangosh, arangoimp, arangoimp etc. to an ArangoDB
  server that uses a non-default value for `--server.ssl-protocol`. The default
  value for the SSL protocol is 4 (TLSv1). If the server is configured to use a
  different protocol, it was not possible to connect to it with the client tools.

* added more detailed request statistics

  This adds the number of async-executed HTTP requests plus the number of HTTP
  requests per individual HTTP method type.

* added `--force` option for arangorestore
  this option allows continuing a restore operation even if the server reports errors
  in the middle of the restore operation

* better error reporting for arangorestore
  in case the server returned an HTTP error, arangorestore previously reported this
  error as `internal error` without any details only. Now server-side errors are
  reported by arangorestore with the server's error message

* include more system collections in dumps produced by arangodump
  previously some system collections were intentionally excluded from dumps, even if the
  dump was run with `--include-system-collections`. for example, the collections `_aal`,
  `_modules`, `_routing`, and `_users` were excluded. This makes sense in a replication
  context but not always in a dump context.
  When specifying `--include-system-collections`, arangodump will now include the above-
  mentioned collections in the dump, too. Some other system collections are still excluded
  even when the dump is run with `--include-system-collections`, for example `_replication`
  and `_trx`.

* fixed issue #701: ArangoStatement undefined in arangosh

* fixed typos in configuration files


v1.4.3 (2013-11-25)
-------------------

* fixed a segfault in the AQL optimizer, occurring when a constant non-list value was
  used on the right-hand side of an IN operator that had a collection attribute on the
  left-hand side

* issue #662:

  Fixed access violation errors (crashes) in the Windows version, occurring under some
  circumstances when accessing databases with multiple clients in parallel

* fixed issue #681: Problem with ArchLinux PKGBUILD configuration


v1.4.2 (2013-11-20)
-------------------

* fixed issue #669: Tiny documentation update

* ported Windows version to use native Windows API SRWLocks (slim read-write locks)
  and condition variables instead of homemade versions

  MSDN states the following about the compatibility of SRWLocks and Condition Variables:

      Minimum supported client:
      Windows Server 2008 [desktop apps | Windows Store apps]

      Minimum supported server:
      Windows Vista [desktop apps | Windows Store apps]

* fixed issue #662: ArangoDB on Windows hanging

  This fixes a deadlock issue that occurred on Windows when documents were written to
  a collection at the same time when some other thread tried to drop the collection.

* fixed file-based logging in Windows

  the logger complained on startup if the specified log file already existed

* fixed startup of server in daemon mode (`--daemon` startup option)

* fixed a segfault in the AQL optimizer

* issue #671: Method graph.measurement does not exist

* changed Windows condition variable implementation to use Windows native
  condition variables

  This is an attempt to fix spurious Windows hangs as described in issue #662.

* added documentation for JavaScript traversals

* added --code-page command-line option for Windows version of arangosh

* fixed a problem when creating edges via the web interface.

  The problem only occurred if a collection was created with type "document
  collection" via the web interface, and afterwards was dropped and re-created
  with type "edge collection". If the web interface page was not reloaded,
  the old collection type (document) was cached, making the subsequent creation
  of edges into the (seeming-to-be-document) collection fail.

  The fix is to not cache the collection type in the web interface. Users of
  an older version of the web interface can reload the collections page if they
  are affected.

* fixed a caching problem in arangosh: if a collection was created using the web
  interface, and then removed via arangosh, arangosh did not actually drop the
  collection due to caching.

  Because the `drop` operation was not carried out, this caused misleading error
  messages when trying to re-create the collection (e.g. `cannot create collection:
  duplicate name`).

* fixed ALT-introduced characters for arangosh console input on Windows

  The Windows readline port was not able to handle characters that are built
  using CTRL or ALT keys. Regular characters entered using the CTRL or ALT keys
  were silently swallowed and not passed to the terminal input handler.

  This did not seem to cause problems for the US keyboard layout, but was a
  severe issue for keyboard layouts that require the ALT (or ALT-GR) key to
  construct characters. For example, entering the character `{` with a German
  keyboard layout requires pressing ALT-GR + 9.

* fixed issue #665: Hash/skiplist combo madness bit my ass

  this fixes a problem with missing/non-deterministic rollbacks of inserts in
  case of a unique constraint violation into a collection with multiple secondary
  indexes (with at least one of them unique)

* fixed issue #664: ArangoDB installer on Windows requires drive c:

* partly fixed issue #662: ArangoDB on Windows hanging

  This fixes dropping databases on Windows. In previous 1.4 versions on Windows,
  one shape collection file was not unloaded and removed when dropping a database,
  leaving one directory and one shape collection file in the otherwise-dropped
  database directory.

* fixed issue #660: updated documentation on indexes


v1.4.1 (2013-11-08)
-------------------

* performance improvements for skip-list deletes


v1.4.1-rc1 (2013-11-07)
-----------------------

* fixed issue #635: Web-Interface should have a "Databases" Menu for Management

* fixed issue #624: Web-Interface is missing a Database selector

* fixed segfault in bitarray query

* fixed issue #656: Cannot create unique index through web interface

* fixed issue #654: bitarray index makes server down

* fixed issue #653: Slow query

* fixed issue #650: Randomness of any() should be improved

* made AQL `DOCUMENT()` function polymorphic and work with just one parameter.

  This allows using the `DOCUMENT` function like this:

      DOCUMENT('users/john')
      DOCUMENT([ 'users/john', 'users/amy' ])

  in addition to the existing use cases:

      DOCUMENT(users, 'users/john')
      DOCUMENT(users, 'john')
      DOCUMENT(users, [ 'users/john' ])
      DOCUMENT(users, [ 'users/john', 'users/amy' ])
      DOCUMENT(users, [ 'john', 'amy' ])

* simplified usage of ArangoDB batch API

  It is not necessary anymore to send the batch boundary in the HTTP `Content-Type`
  header. Previously, the batch API expected the client to send a Content-Type header
  of`multipart/form-data; boundary=<some boundary value>`. This is still supported in
  ArangoDB 2.0, but clients can now also omit this header. If the header is not
  present in a client request, ArangoDB will ignore the request content type and
  read the MIME boundary from the beginning of the request body.

  This also allows using the batch API with the Swagger "Try it out" feature (which is
  not too good at sending a different or even dynamic content-type request header).

* added API method GET `/_api/database/user`

  This returns the list of databases a specific user can see without changing the
  username/passwd.

* issue #424: Documentation about IDs needs to be upgraded


v1.4.0 (2013-10-29)
-------------------

* fixed issue #648: /batch API is missing from Web Interface API Documentation (Swagger)

* fixed issue #647: Icon tooltips missing

* fixed issue #646: index creation in web interface

* fixed issue #645: Allow jumping from edge to linked vertices

* merged PR for issue #643: Some minor corrections and a link to "Downloads"

* fixed issue #642: Completion of error handling

* fixed issue #639: compiling v1.4 on maverick produces warnings on -Wstrict-null-sentinel

* fixed issue #634: Web interface bug: Escape does not always propagate

* fixed issue #620: added startup option `--server.default-api-compatibility`

  This adds the following changes to the ArangoDB server and clients:
  - the server provides a new startup option `--server.default-api-compatibility`.
    This option can be used to determine the compatibility of (some) server API
    return values. The value for this parameter is a server version number,
    calculated as follows: `10000 * major + 100 * minor` (e.g. `10400` for ArangoDB
    1.3). The default value is `10400` (1.4), the minimum allowed value is `10300`
    (1.3).

    When setting this option to a value lower than the current server version,
    the server might respond with old-style results to "old" clients, increasing
    compatibility with "old" (non-up-to-date) clients.

  - the server will on each incoming request check for an HTTP header
    `x-arango-version`. Clients can optionally set this header to the API
    version number they support. For example, if a client sends the HTTP header
    `x-arango-version: 10300`, the server will pick this up and might send ArangoDB
    1.3-style responses in some situations.

    Setting either the startup parameter or using the HTTP header (or both) allows
    running "old" clients with newer versions of ArangoDB, without having to adjust
    the clients too much.

  - the `location` headers returned by the server for the APIs `/_api/document/...`
    and `/_api/collection/...` will have different values depending on the used API
    version. If the API compatibility is `10300`, the `location` headers returned
    will look like this:

        location: /_api/document/....

    whereas when an API compatibility of `10400` or higher is used, the `location`
    headers will look like this:

        location: /_db/<database name>/_api/document/...

  Please note that even in the presence of this, old API versions still may not
  be supported forever by the server.

* fixed issue #643: Some minor corrections and a link to "Downloads" by @frankmayer

* started issue #642: Completion of error handling

* fixed issue #639: compiling v1.4 on maverick produces warnings on
  -Wstrict-null-sentinel

* fixed issue #621: Standard Config needs to be fixed

* added function to manage indexes (web interface)

* improved server shutdown time by signaling shutdown to applicationserver,
  logging, cleanup and compactor threads

* added foxx-manager `replace` command

* added foxx-manager `installed` command (a more intuitive alias for `list`)

* fixed issue #617: Swagger API is missing '/_api/version'

* fixed issue #615: Swagger API: Some commands have no parameter entry forms

* fixed issue #614: API : Typo in : Request URL /_api/database/current

* fixed issue #609: Graph viz tool - different background color

* fixed issue #608: arangosh config files - eventually missing in the manual

* fixed issue #607: Admin interface: no core documentation

* fixed issue #603: Aardvark Foxx App Manager

* fixed a bug in type-mapping between AQL user functions and the AQL layer

  The bug caused errors like the following when working with collection documents
  in an AQL user function:

      TypeError: Cannot assign to read only property '_id' of #<ShapedJson>

* create less system collections when creating a new database

  This is achieved by deferring collection creation until the collections are actually
  needed by ArangoDB. The following collections are affected by the change:
  - `_fishbowl`
  - `_structures`


v1.4.0-beta2 (2013-10-14)
-------------------------

* fixed compaction on Windows

  The compaction on Windows did not ftruncate the cleaned datafiles to a smaller size.
  This has been fixed so not only the content of the files is cleaned but also files
  are re-created with potentially smaller sizes.

* only the following system collections will be excluded from replication from now on:
  - `_replication`
  - `_trx`
  - `_users`
  - `_aal`
  - `_fishbowl`
  - `_modules`
  - `_routing`

  Especially the following system collections will now be included in replication:
  - `_aqlfunctions`
  - `_graphs`

  In previous versions of ArangoDB, all system collections were excluded from the
  replication.

  The change also caused a change in the replication logger and applier:
  in previous versions of ArangoDB, only a collection's id was logged for an operation.
  This has not caused problems for non-system collections but for system collections
  there ids might differ. In addition to a collection id ArangoDB will now also log the
  name of a collection for each replication event.

  The replication applier will now look for the collection name attribute in logged
  events preferably.

* added database selection to arango-dfdb

* provide foxx-manager, arangodump, and arangorestore in Windows build

* ArangoDB 1.4 will refuse to start if option `--javascript.app-path` is not set.

* added startup option `--server.allow-method-override`

  This option can be set to allow overriding the HTTP request method in a request using
  one of the following custom headers:

  - x-http-method-override
  - x-http-method
  - x-method-override

  This allows bypassing proxies and tools that would otherwise just let certain types of
  requests pass. Enabling this option may impose a security risk, so it should only be
  used in very controlled environments.

  The default value for this option is `false` (no method overriding allowed).

* added "details" URL parameter for bulk import API

  Setting the `details` URL parameter to `true` in a call to POST `/_api/import` will make
  the import return details about non-imported documents in the `details` attribute. If
  `details` is `false` or omitted, no `details` attribute will be present in the response.
  This is the same behavior that previous ArangoDB versions exposed.

* added "complete" option for bulk import API

  Setting the `complete` URL parameter to `true` in a call to POST `/_api/import` will make
  the import completely fail if at least one of documents cannot be imported successfully.

  It defaults to `false`, which will make ArangoDB continue importing the other documents
  from the import even if some documents cannot be imported. This is the same behavior that
  previous ArangoDB versions exposed.

* added missing swagger documentation for `/_api/log`

* calling `/_api/logs` (or `/_admin/logs`) is only permitted from the `_system` database now.

  Calling this API method for/from other database will result in an HTTP 400.

' ported fix from https://github.com/novus/nvd3/commit/0894152def263b8dee60192f75f66700cea532cc

  This prevents JavaScript errors from occurring in Chrome when in the admin interface,
  section "Dashboard".

* show current database name in web interface (bottom right corner)

* added missing documentation for /_api/import in swagger API docs

* allow specification of database name for replication sync command replication applier

  This allows syncing from a master database with a different name than the slave database.

* issue #601: Show DB in prompt

  arangosh now displays the database name as part of the prompt by default.

  Can change the prompt by using the `--prompt` option, e.g.

      > arangosh --prompt "my db is named \"%d\"> "


v1.4.0-beta1 (2013-10-01)
-------------------------

* make the Foxx manager use per-database app directories

  Each database now has its own subdirectory for Foxx applications. Each database
  can thus use different Foxx applications if required. A Foxx app for a specific
  database resides in `<app-path>/databases/<database-name>/<app-name>`.

  System apps are shared between all databases. They reside in `<app-path>/system/<app-name>`.

* only trigger an engine reset in development mode for URLs starting with `/dev/`

  This prevents ArangoDB from reloading all Foxx applications when it is not
  actually necessary.

* changed error code from 10 (bad parameter) to 1232 (invalid key generator) for
  errors that are due to an invalid key generator specification when creating a new
  collection

* automatic detection of content-type / mime-type for Foxx assets based on filenames,
  added possibility to override auto detection

* added endpoint management API at `/_api/endpoint`

* changed HTTP return code of PUT `/_api/cursor` from 400 to 404 in case a
  non-existing cursor is referred to

* issue #360: added support for asynchronous requests

  Incoming HTTP requests with the headers `x-arango-async: true` or
  `x-arango-async: store` will be answered by the server instantly with a generic
  HTTP 202 (Accepted) response.

  The actual requests will be queued and processed by the server asynchronously,
  allowing the client to continue sending other requests without waiting for the
  server to process the actually requested operation.

  The exact point in time when a queued request is executed is undefined. If an
  error occurs during execution of an asynchronous request, the client will not
  be notified by the server.

  The maximum size of the asynchronous task queue can be controlled using the new
  option `--scheduler.maximal-queue-size`. If the queue contains this many number of
  tasks and a new asynchronous request comes in, the server will reject it with an
  HTTP 500 (internal server error) response.

  Results of incoming requests marked with header `x-arango-async: true` will be
  discarded by the server immediately. Clients have no way of accessing the result
  of such asynchronously executed request. This is just _fire and forget_.

  To later retrieve the result of an asynchronously executed request, clients can
  mark a request with the header `x-arango-async: keep`. This makes the server
  store the result of the request in memory until explicitly fetched by a client
  via the `/_api/job` API. The `/_api/job` API also provides methods for basic
  inspection of which pending or already finished requests there are on the server,
  plus ways for garbage collecting unneeded results.

* Added new option `--scheduler.maximal-queue-size`.

* issue #590: Manifest Lint

* added data dump and restore tools, arangodump and arangorestore.

  arangodump can be used to create a logical dump of an ArangoDB database, or
  just dedicated collections. It can be used to dump both a collection's structure
  (properties and indexes) and data (documents).

  arangorestore can be used to restore data from a dump created with arangodump.
  arangorestore currently does not re-create any indexes, and doesn't yet handle
  referenced documents in edges properly when doing just partial restores.
  This will be fixed until 1.4 stable.

* introduced `--server.database` option for arangosh, arangoimp, and arangob.

  The option allows these client tools to use a certain database for their actions.
  In arangosh, the current database can be switched at any time using the command

      db._useDatabase(<name>);

  When no database is specified, all client tools will assume they should use the
  default database `_system`. This is done for downwards-compatibility reasons.

* added basic multi database support (alpha)

  New databases can be created using the REST API POST `/_api/database` and the
  shell command `db._createDatabase(<name>)`.

  The default database in ArangoDB is called `_system`. This database is always
  present and cannot be deleted by the user. When an older version of ArangoDB is
  upgraded to 1.4, the previously only database will automatically become the
  `_system` database.

  New databases can be created with the above commands, and can be deleted with the
  REST API DELETE `/_api/database/<name>` or the shell command `db._dropDatabase(<name>);`.

  Deleting databases is still unstable in ArangoDB 1.4 alpha and might crash the
  server. This will be fixed until 1.4 stable.

  To access a specific database via the HTTP REST API, the `/_db/<name>/` prefix
  can be used in all URLs. ArangoDB will check if an incoming request starts with
  this prefix, and will automatically pick the database name from it. If the prefix
  is not there, ArangoDB will assume the request is made for the default database
  (`_system`). This is done for downwards-compatibility reasons.

  That means, the following URL pathnames are logically identical:

      /_api/document/mycollection/1234
      /_db/_system/document/mycollection/1234

  To access a different database (e.g. `test`), the URL pathname would look like this:

      /_db/test/document/mycollection/1234

  New databases can also be created and existing databases can only be dropped from
  within the default database (`_system`). It is not possible to drop the `_system`
  database itself.

  Cross-database operations are unintended and unsupported. The intention of the
  multi-database feature is to have the possibility to have a few databases managed
  by ArangoDB in parallel, but to only access one database at a time from a connection
  or a request.

  When accessing the web interface via the URL pathname `/_admin/html/` or `/_admin/aardvark`,
  the web interface for the default database (`_system`) will be displayed.
  To access the web interface for a different database, the database name can be
  put into the URLs as a prefix, e.g. `/_db/test/_admin/html` or
  `/_db/test/_admin/aardvark`.

  All internal request handlers and also all user-defined request handlers and actions
  (including Foxx) will only get to see the unprefixed URL pathnames (i.e. excluding
  any database name prefix). This is to ensure downwards-compatibility.

  To access the name of the requested database from any action (including Foxx), use
  use `req.database`.

  For example, when calling the URL `/myapp/myaction`, the content of `req.database`
  will be `_system` (the default database because no database got specified) and the
  content of `req.url` will be `/myapp/myaction`.

  When calling the URL `/_db/test/myapp/myaction`, the content of `req.database` will be
  `test`, and the content of `req.url` will still be `/myapp/myaction`.

* Foxx now excludes files starting with . (dot) when bundling assets

  This mitigates problems with editor swap files etc.

* made the web interface a Foxx application

  This change caused the files for the web interface to be moved from `html/admin` to
  `js/apps/aardvark` in the file system.

  The base URL for the admin interface changed from `_admin/html/index.html` to
  `_admin/aardvark/index.html`.

  The "old" redirection to `_admin/html/index.html` will now produce a 404 error.

  When starting ArangoDB with the `--upgrade` option, this will automatically be remedied
  by putting in a redirection from `/` to `/_admin/aardvark/index.html`, and from
  `/_admin/html/index.html` to `/_admin/aardvark/index.html`.

  This also obsoletes the following configuration (command-line) options:
  - `--server.admin-directory`
  - `--server.disable-admin-interface`

  when using these now obsolete options when the server is started, no error is produced
  for downwards-compatibility.

* changed User-Agent value sent by arangoimp, arangosh, and arangod from "VOC-Agent" to
  "ArangoDB"

* changed journal file creation behavior as follows:

  Previously, a journal file for a collection was always created when a collection was
  created. When a journal filled up and became full, the current journal was made a
  datafile, and a new (empty) journal was created automatically. There weren't many
  intended situations when a collection did not have at least one journal.

  This is changed now as follows:
  - when a collection is created, no journal file will be created automatically
  - when there is a write into a collection without a journal, the journal will be
    created lazily
  - when there is a write into a collection with a full journal, a new journal will
    be created automatically

  From the end user perspective, nothing should have changed, except that there is now
  less disk usage for empty collections. Disk usage of infrequently updated collections
  might also be reduced significantly by running the `rotate()` method of a collection,
  and not writing into a collection subsequently.

* added method `collection.rotate()`

  This allows premature rotation of a collection's current journal file into a (read-only)
  datafile. The purpose of using `rotate()` is to prematurely allow compaction (which is
  performed on datafiles only) on data, even if the journal was not filled up completely.

  Using `rotate()` may make sense in the following scenario:

      c = db._create("test");
      for (i = 0; i < 1000; ++i) {
        c.save(...); // insert lots of data here
      }

      ...
      c.truncate(); // collection is now empty
      // only data in datafiles will be compacted by following compaction runs
      // all data in the current journal would not be compacted

      // calling rotate will make the current journal a datafile, and thus make it
      // eligible for compaction
      c.rotate();

  Using `rotate()` may also be useful when data in a collection is known to not change
  in the immediate future. After having completed all write operations on a collection,
  performing a `rotate()` will reduce the size of the current journal to the actually
  required size (remember that journals are pre-allocated with a specific size) before
  making the journal a datafile. Thus `rotate()` may cause disk space savings, even if
  the datafiles does not qualify for compaction after rotation.

  Note: rotating the journal is asynchronous, so that the actual rotation may be executed
  after `rotate()` returns to the caller.

* changed compaction to merge small datafiles together (up to 3 datafiles are merged in
  a compaction run)

  In the regular case, this should leave less small datafiles stay around on disk and allow
  using less file descriptors in total.

* added AQL MINUS function

* added AQL UNION_DISTINCT function (more efficient than combination of `UNIQUE(UNION())`)

* updated mruby to 2013-08-22

* issue #587: Add db._create() in help for startup arangosh

* issue #586: Share a link on installation instructions in the User Manual

* issue #585: Bison 2.4 missing on Mac for custom build

* issue #584: Web interface images broken in devel

* issue #583: Small documentation update

* issue #581: Parameter binding for attributes

* issue #580: Small improvements (by @guidoreina)

* issue #577: Missing documentation for collection figures in implementor manual

* issue #576: Get disk usage for collections and graphs

  This extends the result of the REST API for /_api/collection/figures with
  the attributes `compactors.count`, `compactors.fileSize`, `shapefiles.count`,
  and `shapefiles.fileSize`.

* issue #575: installing devel version on mac (low prio)

* issue #574: Documentation (POST /_admin/routing/reload)

* issue #558: HTTP cursors, allow count to ignore LIMIT


v1.4.0-alpha1 (2013-08-02)
--------------------------

* added replication. check online manual for details.

* added server startup options `--server.disable-replication-logger` and
  `--server.disable-replication-applier`

* removed action deployment tool, this now handled with Foxx and its manager or
  by kaerus node utility

* fixed a server crash when using byExample / firstExample inside a transaction
  and the collection contained a usable hash/skiplist index for the example

* defineHttp now only expects a single context

* added collection detail dialog (web interface)

  Shows collection properties, figures (datafiles, journals, attributes, etc.)
  and indexes.

* added documents filter (web interface)

  Allows searching for documents based on attribute values. One or many filter
  conditions can be defined, using comparison operators such as '==', '<=', etc.

* improved AQL editor (web interface)

  Editor supports keyboard shortcuts (Submit, Undo, Redo, Select).
  Editor allows saving and reusing of user-defined queries.
  Added example queries to AQL editor.
  Added comment button.

* added document import (web interface)

  Allows upload of JSON-data from files. Files must have an extension of .json.

* added dashboard (web interface)

  Shows the status of replication and multiple system charts, e.g.
  Virtual Memory Size, Request Time, HTTP Connections etc.

* added API method `/_api/graph` to query all graphs with all properties.

* added example queries in web interface AQL editor

* added arango.reconnect(<host>) method for arangosh to dynamically switch server or
  user name

* added AQL range operator `..`

  The `..` operator can be used to easily iterate over a sequence of numeric
  values. It will produce a list of values in the defined range, with both bounding
  values included.

  Example:

      2010..2013

  will produce the following result:

      [ 2010, 2011, 2012, 2013 ]

* added AQL RANGE function

* added collection.first(count) and collection.last(count) document access functions

  These functions allow accessing the first or last n documents in a collection. The order
  is determined by document insertion/update time.

* added AQL INTERSECTION function

* INCOMPATIBLE CHANGE: changed AQL user function namespace resolution operator from `:` to `::`

  AQL user-defined functions were introduced in ArangoDB 1.3, and the namespace resolution
  operator for them was the single colon (`:`). A function call looked like this:

      RETURN mygroup:myfunc()

  The single colon caused an ambiguity in the AQL grammar, making it indistinguishable from
  named attributes or the ternary operator in some cases, e.g.

      { mygroup:myfunc ? mygroup:myfunc }

  The change of the namespace resolution operator from `:` to `::` fixes this ambiguity.

  Existing user functions in the database will be automatically fixed when starting ArangoDB
  1.4 with the `--upgrade` option. However, queries using user-defined functions need to be
  adjusted on the client side to use the new operator.

* allow multiple AQL LET declarations separated by comma, e.g.
  LET a = 1, b = 2, c = 3

* more useful AQL error messages

  The error position (line/column) is more clearly indicated for parse errors.
  Additionally, if a query references a collection that cannot be found, the error
  message will give a hint on the collection name

* changed return value for AQL `DOCUMENT` function in case document is not found

  Previously, when the AQL `DOCUMENT` function was called with the id of a document and
  the document could not be found, it returned `undefined`. This value is not part of the
  JSON type system and this has caused some problems.
  Starting with ArangoDB 1.4, the `DOCUMENT` function will return `null` if the document
  looked for cannot be found.

  In case the function is called with a list of documents, it will continue to return all
  found documents, and will not return `null` for non-found documents. This has not changed.

* added single line comments for AQL

  Single line comments can be started with a double forward slash: `//`.
  They end at the end of the line, or the end of the query string, whichever is first.

* fixed documentation issues #567, #568, #571.

* added collection.checksum(<withData>) method to calculate CRC checksums for
  collections

  This can be used to
  - check if data in a collection has changed
  - compare the contents of two collections on different ArangoDB instances

* issue #565: add description line to aal.listAvailable()

* fixed several out-of-memory situations when double freeing or invalid memory
  accesses could happen

* less msyncing during the creation of collections

  This is achieved by not syncing the initial (standard) markers in shapes collections.
  After all standard markers are written, the shapes collection will get synced.

* renamed command-line option `--log.filter` to `--log.source-filter` to avoid
  misunderstandings

* introduced new command-line option `--log.content-filter` to optionally restrict
  logging to just specific log messages (containing the filter string, case-sensitive).

  For example, to filter on just log entries which contain `ArangoDB`, use:

      --log.content-filter "ArangoDB"

* added optional command-line option `--log.requests-file` to log incoming HTTP
  requests to a file.

  When used, all HTTP requests will be logged to the specified file, containing the
  client IP address, HTTP method, requests URL, HTTP response code, and size of the
  response body.

* added a signal handler for SIGUSR1 signal:

  when ArangoDB receives this signal, it will respond all further incoming requests
  with an HTTP 503 (Service Unavailable) error. This will be the case until another
  SIGUSR1 signal is caught. This will make ArangoDB start serving requests regularly
  again. Note: this is not implemented on Windows.

* limited maximum request URI length to 16384 bytes:

  Incoming requests with longer request URIs will be responded to with an HTTP
  414 (Request-URI Too Long) error.

* require version 1.0 or 1.1 in HTTP version signature of requests sent by clients:

  Clients sending requests with a non-HTTP 1.0 or non-HTTP 1.1 version number will
  be served with an HTTP 505 (HTTP Version Not Supported) error.

* updated manual on indexes:

  using system attributes such as `_id`, `_key`, `_from`, `_to`, `_rev` in indexes is
  disallowed and will be rejected by the server. This was the case since ArangoDB 1.3,
  but was not properly documented.

* issue #563: can aal become a default object?

  aal is now a prefab object in arangosh

* prevent certain system collections from being renamed, dropped, or even unloaded.

  Which restrictions there are for which system collections may vary from release to
  release, but users should in general not try to modify system collections directly
  anyway.

  Note: there are no such restrictions for user-created collections.

* issue #559: added Foxx documentation to user manual

* added server startup option `--server.authenticate-system-only`. This option can be
  used to restrict the need for HTTP authentication to internal functionality and APIs,
  such as `/_api/*` and `/_admin/*`.
  Setting this option to `true` will thus force authentication for the ArangoDB APIs
  and the web interface, but allow unauthenticated requests for other URLs (including
  user defined actions and Foxx applications).
  The default value of this option is `false`, meaning that if authentication is turned
  on, authentication is still required for *all* incoming requests. Only by setting the
  option to `true` this restriction is lifted and authentication becomes required for
  URLs starting with `/_` only.

  Please note that authentication still needs to be enabled regularly by setting the
  `--server.disable-authentication` parameter to `false`. Otherwise no authentication
  will be required for any URLs as before.

* protect collections against unloading when there are still document barriers around.

* extended cap constraints to optionally limit the active data size in a collection to
  a specific number of bytes.

  The arguments for creating a cap constraint are now:
  `collection.ensureCapConstraint(<count>, <byteSize>);`

  It is supported to specify just a count as in ArangoDB 1.3 and before, to specify
  just a fileSize, or both. The first met constraint will trigger the automated
  document removal.

* added `db._exists(doc)` and `collection.exists(doc)` for easy document existence checks

* added API `/_api/current-database` to retrieve information about the database the
  client is currently connected to (note: the API `/_api/current-database` has been
  removed in the meantime. The functionality is accessible via `/_api/database/current`
  now).

* ensure a proper order of tick values in datafiles/journals/compactors.
  any new files written will have the _tick values of their markers in order. for
  older files, there are edge cases at the beginning and end of the datafiles when
  _tick values are not properly in order.

* prevent caching of static pages in PathHandler.
  whenever a static page is requested that is served by the general PathHandler, the
  server will respond to HTTP GET requests with a "Cache-Control: max-age=86400" header.

* added "doCompact" attribute when creating collections and to collection.properties().
  The attribute controls whether collection datafiles are compacted.

* changed the HTTP return code from 400 to 404 for some cases when there is a referral
  to a non-existing collection or document.

* introduced error code 1909 `too many iterations` that is thrown when graph traversals
  hit the `maxIterations` threshold.

* optionally limit traversals to a certain number of iterations
  the limitation can be achieved via the traversal API by setting the `maxIterations`
  attribute, and also via the AQL `TRAVERSAL` and `TRAVERSAL_TREE` functions by setting
  the same attribute. If traversals are not limited by the end user, a server-defined
  limit for `maxIterations` may be used to prevent server-side traversals from running
  endlessly.

* added graph traversal API at `/_api/traversal`

* added "API" link in web interface, pointing to REST API generated with Swagger

* moved "About" link in web interface into "links" menu

* allow incremental access to the documents in a collection from out of AQL
  this allows reading documents from a collection chunks when a full collection scan
  is required. memory usage might be must lower in this case and queries might finish
  earlier if there is an additional LIMIT statement

* changed AQL COLLECT to use a stable sort, so any previous SORT order is preserved

* issue #547: Javascript error in the web interface

* issue #550: Make AQL graph functions support key in addition to id

* issue #526: Unable to escape when an errorneous command is entered into the js shell

* issue #523: Graph and vertex methods for the javascript api

* issue #517: Foxx: Route parameters with capital letters fail

* issue #512: Binded Parameters for LIMIT


v1.3.3 (2013-08-01)
-------------------

* issue #570: updateFishbowl() fails once

* updated and fixed generated examples

* issue #559: added Foxx documentation to user manual

* added missing error reporting for errors that happened during import of edges


v1.3.2 (2013-06-21)
-------------------

* fixed memleak in internal.download()

* made the shape-collection journal size adaptive:
  if too big shapes come in, a shape journal will be created with a big-enough size
  automatically. the maximum size of a shape journal is still restricted, but to a
  very big value that should never be reached in practice.

* fixed a segfault that occurred when inserting documents with a shape size bigger
  than the default shape journal size (2MB)

* fixed a locking issue in collection.truncate()

* fixed value overflow in accumulated filesizes reported by collection.figures()

* issue #545: AQL FILTER unnecessary (?) loop

* issue #549: wrong return code with --daemon


v1.3.1 (2013-05-24)
-------------------

* removed currently unused _ids collection

* fixed usage of --temp-path in aranogd and arangosh

* issue #540: suppress return of temporary internal variables in AQL

* issue #530: ReferenceError: ArangoError is not a constructor

* issue #535: Problem with AQL user functions javascript API

* set --javascript.app-path for test execution to prevent startup error

* issue #532: Graph _edgesCache returns invalid data?

* issue #531: Arangod errors

* issue #529: Really weird transaction issue

* fixed usage of --temp-path in aranogd and arangosh


v1.3.0 (2013-05-10)
-------------------

* fixed problem on restart ("datafile-xxx is not sealed") when server was killed
  during a compaction run

* fixed leak when using cursors with very small batchSize

* issue #508: `unregistergroup` function not mentioned in http interface docs

* issue #507: GET /_api/aqlfunction returns code inside parentheses

* fixed issue #489: Bug in aal.install

* fixed issue 505: statistics not populated on MacOS


v1.3.0-rc1 (2013-04-24)
-----------------------

* updated documentation for 1.3.0

* added node modules and npm packages

* changed compaction to only compact datafiles with more at least 10% of dead
  documents (byte size-wise)

* issue #498: fixed reload of authentication info when using
  `require("org/arangodb/users").reload()`

* issue #495: Passing an empty array to create a document results in a
  "phantom" document

* added more precision for requests statistics figures

* added "sum" attribute for individual statistics results in statistics API
  at /_admin/statistics

* made "limit" an optional parameter in AQL function NEAR().
  limit can now be either omitted completely, or set to 0. If so, an internal
  default value (currently 100) will be applied for the limit.

* issue #481

* added "attributes.count" to output of `collection.figures()`
  this also affects the REST API /_api/collection/<name>/figures

* added IndexedPropertyGetter for ShapedJson objects

* added API for user-defined AQL functions

* issue #475: A better error message for deleting a non-existent graph

* issue #474: Web interface problems with the JS Shell

* added missing documentation for AQL UNION function

* added transaction support.
  This provides ACID transactions for ArangoDB. Transactions can be invoked
  using the `db._executeTransaction()` function, or the `/_api/transaction`
  REST API.

* switched to semantic versioning (at least for alpha & alpha naming)

* added saveOrReplace() for server-side JS

v1.3.alpha1 (2013-04-05)
------------------------

* cleanup of Module, Package, ArangoApp and modules "internal", "fs", "console"

* use Error instead of string in throw to allow stack-trace

* issue #454: error while creation of Collection

* make `collection.count()` not recalculate the number of documents on the fly, but
  use some internal document counters.

* issue #457: invalid string value in web interface

* make datafile id (datafile->_fid) identical to the numeric part of the filename.
  E.g. the datafile `journal-123456.db` will now have a datafile marker with the same
  fid (i.e. `123456`) instead of a different value. This change will only affect
  datafiles that are created with 1.3 and not any older files.
  The intention behind this change is to make datafile debugging easier.

* consistently discard document attributes with reserved names (system attributes)
  but without any known meaning, for example `_test`, `_foo`, ...

  Previously, these attributes were saved with the document regularly in some cases,
  but were discarded in other cases.
  Now these attributes are discarded consistently. "Real" system attributes such as
  `_key`, `_from`, `_to` are not affected and will work as before.

  Additionally, attributes with an empty name (``) are discarded when documents are
  saved.

  Though using reserved or empty attribute names in documents was not really and
  consistently supported in previous versions of ArangoDB, this change might cause
  an incompatibility for clients that rely on this feature.

* added server startup flag `--database.force-sync-properties` to force syncing of
  collection properties on collection creation, deletion and on property update.
  The default value is true to mimic the behavior of previous versions of ArangoDB.
  If set to false, collection properties are written to disk but no call to sync()
  is made.

* added detailed output of server version and components for REST APIs
  `/_admin/version` and `/_api/version`. To retrieve this extended information,
  call the REST APIs with URL parameter `details=true`.

* issue #443: For git-based builds include commit hash in version

* adjust startup log output to be more compact, less verbose

* set the required minimum number of file descriptors to 256.
  On server start, this number is enforced on systems that have rlimit. If the limit
  cannot be enforced, starting the server will fail.
  Note: 256 is considered to be the absolute minimum value. Depending on the use case
  for ArangoDB, a much higher number of file descriptors should be used.

  To avoid checking & potentially changing the number of maximum open files, use the
  startup option `--server.descriptors-minimum 0`

* fixed shapedjson to json conversion for special numeric values (NaN, +inf, -inf).
  Before, "NaN", "inf", or "-inf" were written into the JSONified output, but these
  values are not allowed in JSON. Now, "null" is written to the JSONified output as
  required.

* added AQL functions VARIANCE_POPULATION(), VARIANCE_SAMPLE(), STDDEV_POPULATION(),
  STDDEV_SAMPLE(), AVERAGE(), MEDIAN() to calculate statistical values for lists

* added AQL SQRT() function

* added AQL TRIM(), LEFT() and RIGHT() string functions

* fixed issue #436: GET /_api/document on edge

* make AQL REVERSE() and LENGTH() functions work on strings, too

* disabled DOT generation in `make doxygen`. this speeds up docs generation

* renamed startup option `--dispatcher.report-intervall` to `--dispatcher.report-interval`

* renamed startup option `--scheduler.report-intervall` to `--scheduler.report-interval`

* slightly changed output of REST API method /_admin/log.
  Previously, the log messages returned also contained the date and log level, now
  they will only contain the log message, and no date and log level information.
  This information can be re-created by API users from the `timestamp` and `level`
  attributes of the result.

* removed configure option `--enable-zone-debug`
  memory zone debugging is now automatically turned on when compiling with ArangoDB
  `--enable-maintainer-mode`

* removed configure option `--enable-arangob`
  arangob is now always included in the build


v1.2.3 (XXXX-XX-XX)
-------------------

* added optional parameter `edgexamples` for AQL function EDGES() and NEIGHBORS()

* added AQL function NEIGHBORS()

* added freebsd support

* fixed firstExample() query with `_id` and `_key` attributes

* issue triAGENS/ArangoDB-PHP#55: AQL optimizer may have mis-optimized duplicate
  filter statements with limit


v1.2.2 (2013-03-26)
-------------------

* fixed save of objects with common sub-objects

* issue #459: fulltext internal memory allocation didn't scale well
  This fix improves loading times for collections with fulltext indexes that have
  lots of equal words indexed.

* issue #212: auto-increment support

  The feature can be used by creating a collection with the extra `keyOptions`
  attribute as follows:

      db._create("mycollection", { keyOptions: { type: "autoincrement", offset: 1, increment: 10, allowUserKeys: true } });

  The `type` attribute will make sure the keys will be auto-generated if no
  `_key` attribute is specified for a document.

  The `allowUserKeys` attribute determines whether users might still supply own
  `_key` values with documents or if this is considered an error.

  The `increment` value determines the actual increment value, whereas the `offset`
  value can be used to seed to value sequence with a specific starting value.
  This will be useful later in a multi-master setup, when multiple servers can use
  different auto-increment seed values and thus generate non-conflicting auto-increment values.

  The default values currently are:

  - `allowUserKeys`: `true`
  - `offset`: `0`
  - `increment`: `1`

  The only other available key generator type currently is `traditional`.
  The `traditional` key generator will auto-generate keys in a fashion as ArangoDB
  always did (some increasing integer value, with a more or less unpredictable
  increment value).

  Note that for the `traditional` key generator there is only the option to disallow
  user-supplied keys and give the server the sole responsibility for key generation.
  This can be achieved by setting the `allowUserKeys` property to `false`.

  This change also introduces the following errors that API implementors may want to check
  the return values for:

  - 1222: `document key unexpected`: will be raised when a document is created with
    a `_key` attribute, but the underlying collection was set up with the `keyOptions`
    attribute `allowUserKeys: false`.

  - 1225: `out of keys`: will be raised when the auto-increment key generator runs
    out of keys. This may happen when the next key to be generated is 2^64 or higher.
    In practice, this will only happen if the values for `increment` or `offset` are
    not set appropriately, or if users are allowed to supply own keys, those keys
    are near the 2^64 threshold, and later the auto-increment feature kicks in and
    generates keys that cross that threshold.

    In practice it should not occur with proper configuration and proper usage of the
    collections.

  This change may also affect the following REST APIs:
  - POST `/_api/collection`: the server does now accept the optional `keyOptions`
    attribute in the second parameter
  - GET `/_api/collection/properties`: will return the `keyOptions` attribute as part
    of the collection's properties. The previous optional attribute `createOptions`
    is now gone.

* fixed `ArangoStatement.explain()` method with bind variables

* fixed misleading "cursor not found" error message in arangosh that occurred when
  `count()` was called for client-side cursors

* fixed handling of empty attribute names, which may have crashed the server under
  certain circumstances before

* fixed usage of invalid pointer in error message output when index description could
  not be opened


v1.2.1 (2013-03-14)
-------------------

* issue #444: please darken light color in arangosh

* issue #442: pls update post install info on osx

* fixed conversion of special double values (NaN, -inf, +inf) when converting from
  shapedjson to JSON

* fixed compaction of markers (location of _key was not updated correctly in memory,
  leading to _keys pointing to undefined memory after datafile rotation)

* fixed edge index key pointers to use document master pointer plus offset instead
  of direct _key address

* fixed case when server could not create any more journal or compactor files.
  Previously a wrong status code may have been returned, and not being able to create
  a new compactor file may have led to an infinite loop with error message
  "could not create compactor".

* fixed value truncation for numeric filename parts when renaming datafiles/journals


v1.2.0 (2013-03-01)
-------------------

* by default statistics are now switch off; in order to enable comment out
  the "disable-statistics = yes" line in "arangod.conf"

* fixed issue #435: csv parser skips data at buffer border

* added server startup option `--server.disable-statistics` to turn off statistics
  gathering without recompilation of ArangoDB.
  This partly addresses issue #432.

* fixed dropping of indexes without collection name, e.g.
  `db.xxx.dropIndex("123456");`
  Dropping an index like this failed with an assertion error.

* fixed issue #426: arangoimp should be able to import edges into edge collections

* fixed issue #425: In case of conflict ArangoDB returns HTTP 400 Bad request
  (with 1207 Error) instead of HTTP 409 Conflict

* fixed too greedy token consumption in AQL for negative values:
  e.g. in the statement `RETURN { a: 1 -2 }` the minus token was consumed as part
  of the value `-2`, and not interpreted as the binary arithmetic operator


v1.2.beta3 (2013-02-22)
-----------------------

* issue #427: ArangoDB Importer Manual has no navigation links (previous|home|next)

* issue #319: Documentation missing for Emergency console and incomplete for datafile debugger.

* issue #370: add documentation for reloadRouting and flushServerModules

* issue #393: added REST API for user management at /_api/user

* issue #393, #128: added simple cryptographic functions for user actions in module "crypto":
  * require("org/arangodb/crypto").md5()
  * require("org/arangodb/crypto").sha256()
  * require("org/arangodb/crypto").rand()

* added replaceByExample() Javascript and REST API method

* added updateByExample() Javascript and REST API method

* added optional "limit" parameter for removeByExample() Javascript and REST API method

* fixed issue #413

* updated bundled V8 version from 3.9.4 to 3.16.14.1
  Note: the Windows version used a more recent version (3.14.0.1) and was not updated.

* fixed issue #404: keep original request url in request object


v1.2.beta2 (2013-02-15)
-----------------------

* fixed issue #405: 1.2 compile warnings

* fixed issue #333: [debian] Group "arangodb" is not used when starting vie init.d script

* added optional parameter 'excludeSystem' to GET /_api/collection
  This parameter can be used to disable returning system collections in the list
  of all collections.

* added AQL functions KEEP() and UNSET()

* fixed issue #348: "HTTP Interface for Administration and Monitoring"
  documentation errors.

* fix stringification of specific positive int64 values. Stringification of int64
  values with the upper 32 bits cleared and the 33rd bit set were broken.

* issue #395:  Collection properties() function should return 'isSystem' for
  Javascript and REST API

* make server stop after upgrade procedure when invoked with `--upgrade option`.
  When started with the `--upgrade` option, the server will perfom
  the upgrade, and then exit with a status code indicating the result of the
  upgrade (0 = success, 1 = failure). To start the server regularly in either
  daemon or console mode, the `--upgrade` option must not be specified.
  This change was introduced to allow init.d scripts check the result of
  the upgrade procedure, even in case an upgrade was successful.
  this was introduced as part of issue #391.

* added AQL function EDGES()

* added more crash-protection when reading corrupted collections at startup

* added documentation for AQL function CONTAINS()

* added AQL function LIKE()

* replaced redundant error return code 1520 (Unable to open collection) with error code
  1203 (Collection not found). These error codes have the same meanings, but one of
  them was returned from AQL queries only, the other got thrown by other parts of
  ArangoDB. Now, error 1203 (Collection not found) is used in AQL too in case a
  non-existing collection is used.

v1.2.beta1 (2013-02-01)
-----------------------

* fixed issue #382: [Documentation error] Maschine... should be Machine...

* unified history file locations for arangod, arangosh, and arangoirb.
  - The readline history for arangod (emergency console) is now stored in file
    $HOME/.arangod. It was stored in $HOME/.arango before.
  - The readline history for arangosh is still stored in $HOME/.arangosh.
  - The readline history for arangoirb is now stored in $HOME/.arangoirb. It was
    stored in $HOME/.arango-mrb before.

* fixed issue #381: _users user should have a unique constraint

* allow negative list indexes in AQL to access elements from the end of a list,
  e.g. ```RETURN values[-1]``` will return the last element of the `values` list.

* collection ids, index ids, cursor ids, and document revision ids created and
  returned by ArangoDB are now returned as strings with numeric content inside.
  This is done to prevent some value overrun/truncation in any part of the
  complete client/server workflow.
  In ArangoDB 1.1 and before, these values were previously returned as
  (potentially very big) integer values. This may cause problems (clipping, overrun,
  precision loss) for clients that do not support big integers natively and store
  such values in IEEE754 doubles internally. This type loses precision after about
  52 bits and is thus not safe to hold an id.
  Javascript and 32 bit-PHP are examples for clients that may cause such problems.
  Therefore, ids are now returned by ArangoDB as strings, with the string
  content being the integer value as before.

  Example for documents ("_rev" attribute):
  - Document returned by ArangoDB 1.1: { "_rev": 1234, ... }
  - Document returned by ArangoDB 1.2: { "_rev": "1234", ... }

  Example for collections ("id" attribute / "_id" property):
  - Collection returned by ArangoDB 1.1: { "id": 9327643, "name": "test", ... }
  - Collection returned by ArangoDB 1.2: { "id": "9327643", "name": "test", ... }

  Example for cursors ("id" attribute):
  - Collection returned by ArangoDB 1.1: { "id": 11734292, "hasMore": true, ... }
  - Collection returned by ArangoDB 1.2: { "id": "11734292", "hasMore": true, ... }

* global variables are not automatically available anymore when starting the
  arangod Javascript emergency console (i.e. ```arangod --console```).

  Especially, the variables `db`, `edges`, and `internal` are not available
  anymore. `db` and `internal` can be made available in 1.2 by
  ```var db = require("org/arangodb").db;``` and
  ```var internal = require("internal");```, respectively.
  The reason for this change is to get rid of global variables in the server
  because this will allow more specific inclusion of functionality.

  For convenience, the global variable `db` is still available by default in
  arangosh. The global variable `edges`, which since ArangoDB 1.1 was kind of
  a redundant wrapper of `db`, has been removed in 1.2 completely.
  Please use `db` instead, and if creating an edge collection, use the explicit
  ```db._createEdgeCollection()``` command.

* issue #374: prevent endless redirects when calling admin interface with
  unexpected URLs

* issue #373: TRAVERSAL() `trackPaths` option does not work. Instead `paths` does work

* issue #358: added support for CORS

* honor optional waitForSync property for document removal, replace, update, and
  save operations in arangosh. The waitForSync parameter for these operations
  was previously honored by the REST API and on the server-side, but not when
  the waitForSync parameter was specified for a document operation in arangosh.

* calls to db.collection.figures() and /_api/collection/<collection>/figures now
  additionally return the number of shapes used in the collection in the
  extra attribute "shapes.count"

* added AQL TRAVERSAL_TREE() function to return a hierarchical result from a traversal

* added AQL TRAVERSAL() function to return the results from a traversal

* added AQL function ATTRIBUTES() to return the attribute names of a document

* removed internal server-side AQL functions from global scope.

  Now the AQL internal functions can only be accessed via the exports of the
  ahuacatl module, which can be included via ```require("org/arangodb/ahuacatl")```.
  It shouldn't be necessary for clients to access this module at all, but
  internal code may use this module.

  The previously global AQL-related server-side functions were moved to the
  internal namespace. This produced the following function name changes on
  the server:

     old name              new name
     ------------------------------------------------------
     AHUACATL_RUN       => require("internal").AQL_QUERY
     AHUACATL_EXPLAIN   => require("internal").AQL_EXPLAIN
     AHUACATL_PARSE     => require("internal").AQL_PARSE

  Again, clients shouldn't have used these functions at all as there is the
  ArangoStatement object to execute AQL queries.

* fixed issue #366: Edges index returns strange description

* added AQL function MATCHES() to check a document against a list of examples

* added documentation and tests for db.collection.removeByExample

* added --progress option for arangoimp. This will show the percentage of the input
  file that has been processed by arangoimp while the import is still running. It can
  be used as a rough indicator of progress for the entire import.

* make the server log documents that cannot be imported via /_api/import into the
  logfile using the warning log level. This may help finding illegal documents in big
  import runs.

* check on server startup whether the database directory and all collection directories
  are writable. if not, the server startup will be aborted. this prevents serious
  problems with collections being non-writable and this being detected at some pointer
  after the server has been started

* allow the following AQL constructs: FUNC(...)[...], FUNC(...).attribute

* fixed issue #361: Bug in Admin Interface. Header disappears when clicking new collection

* Added in-memory only collections

  Added collection creation parameter "isVolatile":
  if set to true, the collection is created as an in-memory only collection,
  meaning that all document data of that collection will reside in memory only,
  and will not be stored permanently to disk.
  This means that all collection data will be lost when the collection is unloaded
  or the server is shut down.
  As this collection type does not have datafile disk overhead for the regular
  document operations, it may be faster than normal disk-backed collections. The
  actual performance gains strongly depend on the underlying OS, filesystem, and
  settings though.
  This collection type should be used for caches only and not for any sensible data
  that cannot be re-created otherwise.
  Some platforms, namely Windows, currently do not support this collection type.
  When creating an in-memory collection on such platform, an error message will be
  returned by ArangoDB telling the user the platform does not support it.

  Note: in-memory collections are an experimental feature. The feature might
  change drastically or even be removed altogether in a future version of ArangoDB.

* fixed issue #353: Please include "pretty print" in Emergency Console

* fixed issue #352: "pretty print" console.log
  This was achieved by adding the dump() function for the "internal" object

* reduced insertion time for edges index
  Inserting into the edges index now avoids costly comparisons in case of a hash
  collision, reducing the prefilling/loading timer for bigger edge collections

* added fulltext queries to AQL via FULLTEXT() function. This allows search
  fulltext indexes from an AQL query to find matching documents

* added fulltext index type. This index type allows indexing words and prefixes of
  words from a specific document attribute. The index can be queries using a
  SimpleQueryFull object, the HTTP REST API at /_api/simple/fulltext, or via AQL

* added collection.revision() method to determine whether a collection has changed.
  The revision method returns a revision string that can be used by client programs
  for equality/inequality comparisons. The value returned by the revision method
  should be treated by clients as an opaque string and clients should not try to
  figure out the sense of the revision id. This is still useful enough to check
  whether data in a collection has changed.

* issue #346: adaptively determine NUMBER_HEADERS_PER_BLOCK

* issue #338: arangosh cursor positioning problems

* issue #326: use limit optimization with filters

* issue #325: use index to avoid sorting

* issue #324: add limit optimization to AQL

* removed arango-password script and added Javascript functionality to add/delete
  users instead. The functionality is contained in module `users` and can be invoked
  as follows from arangosh and arangod:
  * require("users").save("name", "passwd");
  * require("users").replace("name", "newPasswd");
  * require("users").remove("name");
  * require("users").reload();
  These functions are intentionally not offered via the web interface.
  This also addresses issue #313

* changed print output in arangosh and the web interface for JSON objects.
  Previously, printing a JSON object in arangosh resulted in the attribute values
  being printed as proper JSON, but attribute names were printed unquoted and
  unescaped. This was fine for the purpose of arangosh, but lead to invalid
  JSON being produced. Now, arangosh will produce valid JSON that can be used
  to send it back to ArangoDB or use it with arangoimp etc.

* fixed issue #300: allow importing documents via the REST /_api/import API
  from a JSON list, too.
  So far, the API only supported importing from a format that had one JSON object
  on each line. This is sometimes inconvenient, e.g. when the result of an AQL
  query or any other list is to be imported. This list is a JSON list and does not
  necessary have a document per line if pretty-printed.
  arangoimp now supports the JSON list format, too. However, the format requires
  arangoimp and the server to read the entire dataset at once. If the dataset is
  too big (bigger than --max-upload-size) then the import will be rejected. Even if
  increased, the entire list must fit in memory on both the client and the server,
  and this may be more resource-intensive than importing individual lines in chunks.

* removed unused parameter --reuse-ids for arangoimp. This parameter did not have
  any effect in 1.2, was never publicly announced and did evil (TM) things.

* fixed issue #297 (partly): added whitespace between command line and
  command result in arangosh, added shell colors for better usability

* fixed issue #296: system collections not usable from AQL

* fixed issue #295: deadlock on shutdown

* fixed issue #293: AQL queries should exploit edges index

* fixed issue #292: use index when filtering on _key in AQL

* allow user-definable document keys
  users can now define their own document keys by using the _key attribute
  when creating new documents or edges. Once specified, the value of _key is
  immutable.
  The restrictions for user-defined key values are:
  * the key must be at most 254 bytes long
  * it must consist of the letters a-z (lower or upper case), the digits 0-9,
    the underscore (_) or dash (-) characters only
  * any other characters, especially multi-byte sequences, whitespace or
    punctuation characters cannot be used inside key values

  Specifying a document key is optional when creating new documents. If no
  document key is specified, ArangoDB will create a document key itself.
  There are no guarantees about the format and pattern of auto-generated document
  keys other than the above restrictions.
  Clients should therefore treat auto-generated document keys as opaque values.
  Keys can be used to look up and reference documents, e.g.:
  * saving a document: `db.users.save({ "_key": "fred", ... })`
  * looking up a document: `db.users.document("fred")`
  * referencing other documents: `edges.relations.save("users/fred", "users/john", ...)`

  This change is downwards-compatible to ArangoDB 1.1 because in ArangoDB 1.1
  users were not able to define their own keys. If the user does not supply a _key
  attribute when creating a document, ArangoDB 1.2 will still generate a key of
  its own as ArangoDB 1.1 did. However, all documents returned by ArangoDB 1.2 will
  include a _key attribute and clients should be able to handle that (e.g. by
  ignoring it if not needed). Documents returned will still include the _id attribute
  as in ArangoDB 1.1.

* require collection names everywhere where a collection id was allowed in
  ArangoDB 1.1 & 1.0
  This change requires clients to use a collection name in place of a collection id
  at all places the client deals with collections.
  Examples:
  * creating edges: the _from and _to attributes must now contain collection names instead
    of collection ids: `edges.relations.save("test/my-key1", "test/my-key2", ...)`
  * retrieving edges: the returned _from and _to attributes now will contain collection
    names instead of ids, too: _from: `test/fred` instead of `1234/3455`
  * looking up documents: db.users.document("fred") or db._document("users/fred")

  Collection names must be used in REST API calls instead of collection ids, too.
  This change is thus not completely downwards-compatible to ArangoDB 1.1. ArangoDB 1.1
  required users to use collection ids in many places instead of collection names.
  This was unintuitive and caused overhead in cases when just the collection name was
  known on client-side but not its id. This overhead can now be avoided so clients can
  work with the collection names directly. There is no need to work with collection ids
  on the client side anymore.
  This change will likely require adjustments to API calls issued by clients, and also
  requires a change in how clients handle the _id value of returned documents. Previously,
  the _id value of returned documents contained the collection id, a slash separator and
  the document number. Since 1.2, _id will contain the collection name, a slash separator
  and the document key. The same applies to the _from and _to attribute values of edges
  that are returned by ArangoDB.

  Also removed (now unnecessary) location header in responses of the collections REST API.
  The location header was previously returned because it was necessary for clients.
  When clients created a collection, they specified the collection name. The collection
  id was generated on the server, but the client needed to use the server-generated
  collection id for further API calls, e.g. when creating edges etc. Therefore, the
  full collection URL, also containing the collection id, was returned by the server in
  responses to the collection API, in the HTTP location header.
  Returning the location header has become unnecessary in ArangoDB 1.2 because users
  can access collections by name and do not need to care about collection ids.


v1.1.3 (2013-XX-XX)
-------------------

* fix case when an error message was looked up for an error code but no error
  message was found. In this case a NULL ptr was returned and not checked everywhere.
  The place this error popped up was when inserting into a non-unique hash index
  failed with a specific, invalid error code.

* fixed issue #381:  db._collection("_users").getIndexes();

* fixed issue #379: arango-password fatal issue javscript.startup-directory

* fixed issue #372: Command-Line Options for the Authentication and Authorization


v1.1.2 (2013-01-20)
-------------------

* upgraded to mruby 2013-01-20 583983385b81c21f82704b116eab52d606a609f4

* fixed issue #357: Some spelling and grammar errors

* fixed issue #355: fix quotes in pdf manual

* fixed issue #351: Strange arangosh error message for long running query

* fixed randomly hanging connections in arangosh on MacOS

* added "any" query method: this returns a random document from a collection. It
  is also available via REST HTTP at /_api/simple/any.

* added deployment tool

* added getPeerVertex

* small fix for logging of long messages: the last character of log messages longer
  than 256 bytes was not logged.

* fixed truncation of human-readable log messages for web interface: the trailing \0
  byte was not appended for messages longer than 256 bytes

* fixed issue #341: ArangoDB crashes when stressed with Batch jobs
  Contrary to the issue title, this did not have anything to do with batch jobs but
  with too high memory usage. The memory usage of ArangoDB is now reduced for cases
   when there are lots of small collections with few documents each

* started with issue #317: Feature Request (from Google Groups): DATE handling

* backported issue #300: Extend arangoImp to Allow importing resultset-like
  (list of documents) formatted files

* fixed issue #337: "WaitForSync" on new collection does not work on Win/X64

* fixed issue #336: Collections REST API docs

* fixed issue #335: mmap errors due to wrong memory address calculation

* fixed issue #332: arangoimp --use-ids parameter seems to have no impact

* added option '--server.disable-authentication' for arangosh as well. No more passwd
  prompts if not needed

* fixed issue #330: session logging for arangosh

* fixed issue #329: Allow passing script file(s) as parameters for arangosh to run

* fixed issue #328: 1.1 compile warnings

* fixed issue #327: Javascript parse errors in front end


v1.1.1 (2012-12-18)
-------------------

* fixed issue #339: DELETE /_api/cursor/cursor-identifier return incollect errorNum

  The fix for this has led to a signature change of the function actions.resultNotFound().
  The meaning of parameter #3 for This function has changed from the error message string
  to the error code. The error message string is now parameter #4.
  Any client code that uses this function in custom actions must be adjusted.

* fixed issue #321: Problem upgrading arangodb 1.0.4 to 1.1.0 with Homebrew (OSX 10.8.2)

* fixed issue #230: add navigation and search for online documentation

* fixed issue #315: Strange result in PATH

* fixed issue #323: Wrong function returned in error message of AQL CHAR_LENGTH()

* fixed some log errors on startup / shutdown due to pid file handling and changing
  of directories


v1.1.0 (2012-12-05)
-------------------

* WARNING:
  arangod now performs a database version check at startup. It will look for a file
  named "VERSION" in its database directory. If the file is not present, arangod will
  perform an automatic upgrade of the database directory. This should be the normal
  case when upgrading from ArangoDB 1.0 to ArangoDB 1.1.

  If the VERSION file is present but is from an older version of ArangoDB, arangod
  will refuse to start and ask the user to run a manual upgrade first. A manual upgrade
  can be performed by starting arangod with the option `--upgrade`.

  This upgrade procedure shall ensure that users have full control over when they
  perform any updates/upgrades of their data, and can plan backups accordingly. The
  procedure also guarantees that the server is not run without any required system
  collections or with in incompatible data state.

* added AQL function DOCUMENT() to retrieve a document by its _id value

* fixed issue #311: fixed segfault on unload

* fixed issue #309: renamed stub "import" button from web interface

* fixed issue #307: added WaitForSync column in collections list in in web interface

* fixed issue #306: naming in web interface

* fixed issue #304: do not clear AQL query text input when switching tabs in
  web interface

* fixed issue #303: added documentation about usage of var keyword in web interface

* fixed issue #301: PATCH does not work in web interface

# fixed issue #269: fix make distclean & clean

* fixed issue #296: system collections not usable from AQL

* fixed issue #295: deadlock on shutdown

* added collection type label to web interface

* fixed issue #290: the web interface now disallows creating non-edges in edge collections
  when creating collections via the web interface, the collection type must also be
  specified (default is document collection)

* fixed issue #289: tab-completion does not insert any spaces

* fixed issue #282: fix escaping in web interface

* made AQL function NOT_NULL take any number of arguments. Will now return its
  first argument that is not null, or null if all arguments are null. This is downwards
  compatible.

* changed misleading AQL function name NOT_LIST() to FIRST_LIST() and slightly changed
  the behavior. The function will now return its first argument that is a list, or null
  if none of the arguments are lists.
  This is mostly downwards-compatible. The only change to the previous implementation in
  1.1-beta will happen if two arguments were passed and the 1st and 2nd arguments were
  both no lists. In previous 1.1, the 2nd argument was returned as is, but now null
  will be returned.

* add AQL function FIRST_DOCUMENT(), with same behavior as FIRST_LIST(), but working
  with documents instead of lists.

* added UPGRADING help text

* fixed issue #284: fixed Javascript errors when adding edges/vertices without own
  attributes

* fixed issue #283: AQL LENGTH() now works on documents, too

* fixed issue #281: documentation for skip lists shows wrong example

* fixed AQL optimizer bug, related to OR-combined conditions that filtered on the
  same attribute but with different conditions

* fixed issue #277: allow usage of collection names when creating edges
  the fix of this issue also implies validation of collection names / ids passed to
  the REST edge create method. edges with invalid collection ids or names in the
  "from" or "to" values will be rejected and not saved


v1.1.beta2 (2012-11-13)
-----------------------

* fixed arangoirb compilation

* fixed doxygen


v1.1.beta1 (2012-10-24)
-----------------------

* fixed AQL optimizer bug

* WARNING:
  - the user has changed from "arango" to "arangodb", the start script has changed from
    "arangod" to "arangodb", the database directory has changed from "/var/arangodb" to
    "/var/lib/arangodb" to be compliant with various Linux policies

  - In 1.1, we have introduced types for collections: regular documents go into document
    collections, and edges go into edge collections. The prefixing (db.xxx vs. edges.xxx)
    works slightly different in 1.1: edges.xxx can still be used to access collections,
    however, it will not determine the type of existing collections anymore. To create an
    edge collection 1.1, you can use db._createEdgeCollection() or edges._create().
    And there's of course also db._createDocumentCollection().
    db._create() is also still there and will create a document collection by default,
    whereas edges._create() will create an edge collection.

  - the admin web interface that was previously available via the simple URL suffix /
    is now available via a dedicated URL suffix only: /_admin/html
    The reason for this is that routing and URLs are now subject to changes by the end user,
    and only URLs parts prefixed with underscores (e.g. /_admin or /_api) are reserved
    for ArangoDB's internal usage.

* the server now handles requests with invalid Content-Length header values as follows:
  - if Content-Length is negative, the server will respond instantly with HTTP 411
    (length required)

  - if Content-Length is positive but shorter than the supplied body, the server will
    respond with HTTP 400 (bad request)

  - if Content-Length is positive but longer than the supplied body, the server will
    wait for the client to send the missing bytes. The server allows 90 seconds for this
    and will close the connection if the client does not send the remaining data

  - if Content-Length is bigger than the maximum allowed size (512 MB), the server will
    fail with HTTP 413 (request entity too large).

  - if the length of the HTTP headers is greater than the maximum allowed size (1 MB),
    the server will fail with HTTP 431 (request header fields too large)

* issue #265: allow optional base64 encoding/decoding of action response data

* issue #252: create _modules collection using arango-upgrade (note: arango-upgrade was
  finally replaced by the `--upgrade` option for arangod)

* issue #251: allow passing arbitrary options to V8 engine using new command line option:
  --javascript.v8-options. Using this option, the Harmony features or other settings in
  v8 can be enabled if the end user requires them

* issue #248: allow AQL optimizer to pull out completely uncorrelated subqueries to the
  top level, resulting in less repeated evaluation of the subquery

* upgraded to Doxygen 1.8.0

* issue #247: added AQL function MERGE_RECURSIVE

* issue #246: added clear() function in arangosh

* issue #245: Documentation: Central place for naming rules/limits inside ArangoDB

* reduced size of hash index elements by 50 %, allowing more index elements to fit in
  memory

* issue #235: GUI Shell throws Error:ReferenceError: db is not defined

* issue #229: methods marked as "under construction"

* issue #228: remove unfinished APIs (/_admin/config/*)

* having the OpenSSL library installed is now a prerequisite to compiling ArangoDB
  Also removed the --enable-ssl configure option because ssl is always required.

* added AQL functions TO_LIST, NOT_LIST

* issue #224: add optional Content-Id for batch requests

* issue #221: more documentation on AQL explain functionality. Also added
  ArangoStatement.explain() client method

* added db._createStatement() method on server as well (was previously available
  on the client only)

* issue #219: continue in case of "document not found" error in PATHS() function

* issue #213: make waitForSync overridable on specific actions

* changed AQL optimizer to use indexes in more cases. Previously, indexes might
  not have been used when in a reference expression the inner collection was
  specified last. Example: FOR u1 IN users FOR u2 IN users FILTER u1._id == u2._id
  Previously, this only checked whether an index could be used for u2._id (not
  possible). It was not checked whether an index on u1._id could be used (possible).
  Now, for expressions that have references/attribute names on both sides of the
  above as above, indexes are checked for both sides.

* issue #204: extend the CSV import by TSV and by user configurable
  separator character(s)

* issue #180: added support for batch operations

* added startup option --server.backlog-size
  this allows setting the value of the backlog for the listen() system call.
  the default value is 10, the maximum value is platform-dependent

* introduced new configure option "--enable-maintainer-mode" for
  ArangoDB maintainers. this option replaces the previous compile switches
  --with-boost-test, --enable-bison, --enable-flex and --enable-errors-dependency
  the individual configure options have been removed. --enable-maintainer-mode
  turns them all on.

* removed potentially unused configure option --enable-memfail

* fixed issue #197: HTML web interface calls /_admin/user-manager/session

* fixed issue #195: VERSION file in database directory

* fixed issue #193: REST API HEAD request returns a message body on 404

* fixed issue #188: intermittent issues with 1.0.0
  (server-side cursors not cleaned up in all cases, pthreads deadlock issue)

* issue #189: key store should use ISO datetime format bug

* issue #187: run arango-upgrade on server start (note: arango-upgrade was finally
  replaced by the `--upgrade` option for arangod)n

* fixed issue #183: strange unittest error

* fixed issue #182: manual pages

* fixed issue #181: use getaddrinfo

* moved default database directory to "/var/lib/arangodb" in accordance with
  http://www.pathname.com/fhs/pub/fhs-2.3.html

* fixed issue #179: strange text in import manual

* fixed issue #178: test for aragoimp is missing

* fixed issue #177: a misleading error message was returned if unknown variables
  were used in certain positions in an AQL query.

* fixed issue #176: explain how to use AQL from the arangosh

* issue #175: re-added hidden (and deprecated) option --server.http-port. This
  option is only there to be downwards-compatible to Arango 1.0.

* fixed issue #174: missing Documentation for `within`

* fixed issue #170: add db.<coll_name>.all().toArray() to arangosh help screen

* fixed issue #169: missing argument in Simple Queries

* added program arango-upgrade. This program must be run after installing ArangoDB
  and after upgrading from a previous version of ArangoDB. The arango-upgrade script
  will ensure all system collections are created and present in the correct state.
  It will also perform any necessary data updates.
  Note: arango-upgrade was finally replaced by the `--upgrade` option for arangod.

* issue #153: edge collection should be a flag for a collection
  collections now have a type so that the distinction between document and edge
  collections can now be done at runtime using a collection's type value.
  A collection's type can be queried in Javascript using the <collection>.type() method.

  When new collections are created using db._create(), they will be document
  collections by default. When edge._create() is called, an edge collection will be created.
  To explicitly create a collection of a specific/different type, use the methods
  _createDocumentCollection() or _createEdgeCollection(), which are available for
  both the db and the edges object.
  The Javascript objects ArangoEdges and ArangoEdgesCollection have been removed
  completely.
  All internal and test code has been adjusted for this, and client code
  that uses edges.* should also still work because edges is still there and creates
  edge collections when _create() is called.

  INCOMPATIBLE CHANGE: Client code might still need to be changed in the following aspect:
  Previously, collections did not have a type so documents and edges could be inserted
  in the same collection. This is now disallowed. Edges can only be inserted into
  edge collections now. As there were no collection types in 1.0, ArangoDB will perform
  an automatic upgrade when migrating from 1.0 to 1.1.
  The automatic upgrade will check every collection and determine its type as follows:
  - if among the first 50 documents in the collection there are documents with
    attributes "_from" and "_to", the collection is typed as an edge collection
  - if among the first 50 documents in the collection there are no documents with
    attributes "_from" and "_to", the collection is made as a document collection

* issue #150: call V8 garbage collection on server periodically

* issue #110: added support for partial updates

  The REST API for documents now offers an HTTP PATCH method to partially update
  documents. Overwriting/replacing documents is still available via the HTTP PUT method
  as before. The Javascript API in the shell also offers a new update() method in extension to
  the previously existing replace() method.


v1.0.4 (2012-11-12)
-------------------

* issue #275: strange error message in arangosh 1.0.3 at startup


v1.0.3 (2012-11-08)
-------------------

* fixed AQL optimizer bug

* issue #273: fixed segfault in arangosh on HTTP 40x

* issue #265: allow optional base64 encoding/decoding of action response data

* issue #252: _modules collection not created automatically


v1.0.2 (2012-10-22)
-------------------

* repository CentOS-X.Y moved to CentOS-X, same for Debian

* bugfix for rollback from edges

* bugfix for hash indexes

* bugfix for StringBuffer::erase_front

* added autoload for modules

* added AQL function TO_LIST


v1.0.1 (2012-09-30)
-------------------

* draft for issue #165: front-end application howto

* updated mruby to cf8fdea4a6598aa470e698e8cbc9b9b492319d

* fix for issue #190: install doesn't create log directory

* fix for issue #194: potential race condition between creating and dropping collections

* fix for issue #193: REST API HEAD request returns a message body on 404

* fix for issue #188: intermittent issues with 1.0.0

* fix for issue #163: server cannot create collection because of abandoned files

* fix for issue #150: call V8 garbage collection on server periodically


v1.0.0 (2012-08-17)
-------------------

* fix for issue #157: check for readline and ncurses headers, not only libraries


v1.0.beta4 (2012-08-15)
-----------------------

* fix for issue #152: fix memleak for barriers


v1.0.beta3 (2012-08-10)
-----------------------

* fix for issue #151: Memleak, collection data not removed

* fix for issue #149: Inconsistent port for admin interface

* fix for issue #163: server cannot create collection because of abandoned files

* fix for issue #157: check for readline and ncurses headers, not only libraries

* fix for issue #108: db.<collection>.truncate() inefficient

* fix for issue #109: added startup note about cached collection names and how to
  refresh them

* fix for issue #156: fixed memleaks in /_api/import

* fix for issue #59: added tests for /_api/import

* modified return value for calls to /_api/import: now, the attribute "empty" is
  returned as well, stating the number of empty lines in the input. Also changed the
  return value of the error code attribute ("errorNum") from 1100 ("corrupted datafile")
  to 400 ("bad request") in case invalid/unexpected JSON data was sent to the server.
  This error code is more appropriate as no datafile is broken but just input data is
  incorrect.

* fix for issue #152: Memleak for barriers

* fix for issue #151: Memleak, collection data not removed

* value of --database.maximal-journal-size parameter is now validated on startup. If
  value is smaller than the minimum value (currently 1048576), an error is thrown and
  the server will not start. Before this change, the global value of maximal journal
  size was not validated at server start, but only on collection level

* increased sleep value in statistics creation loop from 10 to 500 microseconds. This
  reduces accuracy of statistics values somewhere after the decimal points but saves
  CPU time.

* avoid additional sync() calls when writing partial shape data (attribute name data)
  to disk. sync() will still be called when the shape marker (will be written after
  the attributes) is written to disk

* issue #147: added flag --database.force-sync-shapes to force synching of shape data
  to disk. The default value is true so it is the same behavior as in version 1.0.
  if set to false, shape data is synched to disk if waitForSync for the collection is
  set to true, otherwise, shape data is not synched.

* fix for issue #145: strange issue on Travis: added epsilon for numeric comparison in
  geo index

* fix for issue #136: adjusted message during indexing

* issue #131: added timeout for HTTP keep-alive connections. The default value is 300
  seconds. There is a startup parameter server.keep-alive-timeout to configure the value.
  Setting it to 0 will disable keep-alive entirely on the server.

* fix for issue #137: AQL optimizer should use indexes for ref accesses with
  2 named attributes


v1.0.beta2 (2012-08-03)
-----------------------

* fix for issue #134: improvements for centos RPM

* fixed problem with disable-admin-interface in config file


v1.0.beta1 (2012-07-29)
-----------------------

* fixed issue #118: We need a collection "debugger"

* fixed issue #126: Access-Shaper must be cached

* INCOMPATIBLE CHANGE: renamed parameters "connect-timeout" and "request-timeout"
  for arangosh and arangoimp to "--server.connect-timeout" and "--server.request-timeout"

* INCOMPATIBLE CHANGE: authorization is now required on the server side
  Clients sending requests without HTTP authorization will be rejected with HTTP 401
  To allow backwards compatibility, the server can be started with the option
  "--server.disable-authentication"

* added options "--server.username" and "--server.password" for arangosh and arangoimp
  These parameters must be used to specify the user and password to be used when
  connecting to the server. If no password is given on the command line, arangosh/
  arangoimp will interactively prompt for a password.
  If no user name is specified on the command line, the default user "root" will be
  used.

* added startup option "--server.ssl-cipher-list" to determine which ciphers to
  use in SSL context. also added SSL_OP_CIPHER_SERVER_PREFERENCE to SSL default
  options so ciphers are tried in server and not in client order

* changed default SSL protocol to TLSv1 instead of SSLv2

* changed log-level of SSL-related messages

* added SSL connections if server is compiled with OpenSSL support. Use --help-ssl

* INCOMPATIBLE CHANGE: removed startup option "--server.admin-port".
  The new endpoints feature (see --server.endpoint) allows opening multiple endpoints
  anyway, and the distinction between admin and "other" endpoints can be emulated
  later using privileges.

* INCOMPATIBLE CHANGE: removed startup options "--port", "--server.port", and
  "--server.http-port" for arangod.
  These options have been replaced by the new "--server.endpoint" parameter

* INCOMPATIBLE CHANGE: removed startup option "--server" for arangosh and arangoimp.
  These options have been replaced by the new "--server.endpoint" parameter

* Added "--server.endpoint" option to arangod, arangosh, and arangoimp.
  For arangod, this option allows specifying the bind endpoints for the server
  The server can be bound to one or multiple endpoints at once. For arangosh
  and arangoimp, the option specifies the server endpoint to connect to.
  The following endpoint syntax is currently supported:
  - tcp://host:port or http@tcp://host:port (HTTP over IPv4)
  - tcp://[host]:port or http@tcp://[host]:port (HTTP over IPv6)
  - ssl://host:port or http@tcp://host:port (HTTP over SSL-encrypted IPv4)
  - ssl://[host]:port or http@tcp://[host]:port (HTTP over SSL-encrypted IPv6)
  - unix:///path/to/socket or http@unix:///path/to/socket (HTTP over UNIX socket)

  If no port is specified, the default port of 8529 will be used.

* INCOMPATIBLE CHANGE: removed startup options "--server.require-keep-alive" and
  "--server.secure-require-keep-alive".
  The server will now behave as follows which should be more conforming to the
  HTTP standard:
  * if a client sends a "Connection: close" header, the server will close the
    connection
  * if a client sends a "Connection: keep-alive" header, the server will not
    close the connection
  * if a client does not send any "Connection" header, the server will assume
    "keep-alive" if the request was an HTTP/1.1 request, and "close" if the
    request was an HTTP/1.0 request

* (minimal) internal optimizations for HTTP request parsing and response header
  handling

* fixed Unicode unescaping bugs for \f and surrogate pairs in BasicsC/strings.c

* changed implementation of TRI_BlockCrc32 algorithm to use 8 bytes at a time

* fixed issue #122: arangod doesn't start if <log.file> cannot be created

* fixed issue #121: wrong collection size reported

* fixed issue #98: Unable to change journalSize

* fixed issue #88: fds not closed

* fixed escaping of document data in HTML admin front end

* added HTTP basic authentication, this is always turned on

* added server startup option --server.disable-admin-interface to turn off the
  HTML admin interface

* honor server startup option --database.maximal-journal-size when creating new
  collections without specific journalsize setting. Previously, these
  collections were always created with journal file sizes of 32 MB and the
  --database.maximal-journal-size setting was ignored

* added server startup option --database.wait-for-sync to control the default
  behavior

* renamed "--unit-tests" to "--javascript.unit-tests"


v1.0.alpha3 (2012-06-30)
------------------------

* fixed issue #116: createCollection=create option doesn't work

* fixed issue #115: Compilation issue under OSX 10.7 Lion & 10.8 Mountain Lion
  (homebrew)

* fixed issue #114: image not found

* fixed issue #111: crash during "make unittests"

* fixed issue #104: client.js -> ARANGO_QUIET is not defined


v1.0.alpha2 (2012-06-24)
------------------------

* fixed issue #112: do not accept document with duplicate attribute names

* fixed issue #103: Should we cleanup the directory structure

* fixed issue #100: "count" attribute exists in cursor response with "count:
  false"

* fixed issue #84 explain command

* added new MRuby version (2012-06-02)

* added --log.filter

* cleanup of command line options:
** --startup.directory => --javascript.startup-directory
** --quite => --quiet
** --gc.interval => --javascript.gc-interval
** --startup.modules-path => --javascript.modules-path
** --action.system-directory => --javascript.action-directory
** --javascript.action-threads => removed (is now the same pool as --server.threads)

* various bug-fixes

* support for import

* added option SKIP_RANGES=1 for make unittests

* fixed several range-related assertion failures in the AQL query optimizer

* fixed AQL query optimizations for some edge cases (e.g. nested subqueries with
  invalid constant filter expressions)


v1.0.alpha1 (2012-05-28)
------------------------

Alpha Release of ArangoDB 1.0<|MERGE_RESOLUTION|>--- conflicted
+++ resolved
@@ -1,9 +1,8 @@
 v3.3.10 (XXXX-XX-XX)
 --------------------
 
-<<<<<<< HEAD
 * fixed issue #5400: Unexpected AQL Result
-=======
+
 * fixe dissue #5429: Frequent 'updated local foxx repository' messages
 
 * fixed issue #5252: Empty result if FULLTEXT() is used together with LIMIT offset
@@ -11,7 +10,6 @@
 * fixed issue #5035: fixed a vulnerability issue within the web ui's index view
 
 * inception was ignoring leader's configuration
->>>>>>> ff9cd74c
 
 
 v3.3.9 (2018-05-17)
