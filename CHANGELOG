devel
-----

<<<<<<< HEAD

* The AQL Editor in the Web UI now supports GeoJSON types and is able to render them.

* Fixed issue #5035: fixed a vulnerability issue within the web ui's index view

* PR 5552: add "--latency true" option to arangoimport.  Lists microsecond latency
=======
* added `"pbkdf2"` method to `@arangodb/foxx/auth` module

* the `@arangodb/foxx/auth` module now uses a different method to generate salts,
  so salts are no longer guaranteed to be alphanumeric

* fixed internal issue #2567: the Web UI was showing the possibility to move a shard
  from a follower to the current leader 

* Renamed RocksDB engine-specific statistics figure `rocksdb.block-cache-used`
  to `rocksdb.block-cache-usage` in output of `db._engineStats()`
  
  The new figure name is in line with the statistics that the RocksDB library
  provides in its new versions.

* Added RocksDB engine-specific statistics figures `rocksdb.block-cache-capacity`,
  `rocksdb.block-cache-pinned-usage` as well as level-specific figures
  `rocksdb.num-files-at-level` and `rocksdb.compression-ratio-at-level` in
  output of `db._engineStats()`

* Added RocksDB-engine configuration option `--rocksdb.block-align-data-blocks`

  If set to true, data blocks are aligned on lesser of page size and block size,
  which may waste some memory but may reduce the number of cross-page I/Os operations.

* Usage RocksDB format version 3 for new block-based tables
>>>>>>> 0693df6e

* Bugfix: The AQL syntax variants `UPDATE/REPLACE k WITH d` now correctly take
  _rev from k instead of d (when ignoreRevs is false) and ignore d._rev.

* Added C++ implementation, load balancer support, and user restriction to tasks API

  If a task is accessed on a different coordinator than where it was created,
  the request(s) will be forwarded to the correct coordinator. If a
  task is accessed by a different user than the one who created it, the request
  will be denied.

* Added load balancer support and user-restriction to async jobs API.

  If an async job is accessed on a different coordinator than where it was
  created, the request(s) will be forwarded to the correct coordinator. If a
  job is accessed by a different user than the one who created it, the request
  will be denied.

* switch default storage engine from MMFiles to RocksDB

  In ArangoDB 3.4, the default storage engine for new installations is the RocksDB
  engine. This differs to previous versions (3.2 and 3.3), in which the default
  storage engine was the MMFiles engine.

  The MMFiles engine can still be explicitly selected as the storage engine for
  all new installations. It's only that the "auto" setting for selecting the storage
  engine will now use the RocksDB engine instead of MMFiles engine.

  In the following scenarios, the effectively selected storage engine for new
  installations will be RocksDB:

  * `--server.storage-engine rocksdb`
  * `--server.storage-engine auto`
  * `--server.storage-engine` option not specified

  The MMFiles storage engine will be selected for new installations only when
  explicitly selected:

  * `--server.storage-engine mmfiles`

  On upgrade, any existing ArangoDB installation will keep its previously selected
  storage engine. The change of the default storage engine is thus only relevant
  for new ArangoDB installations and/or existing cluster setups for which new server
  nodes get added later. All server nodes in a cluster setup should use the same
  storage engine to work reliably. Using different storage engines in a cluster is
  unsupported.

* added collection.indexes() as an alias for collection.getIndexes()

* disable V8 engine and JavaScript APIs for agency nodes

* renamed MMFiles engine compactor thread from "Compactor" to "MMFilesCompactor".

  This change will be visible only on systems which allow assigning names to
  threads.

* added configuration option `--rocksdb.sync-interval`

  This option specifies interval (in milliseconds) that ArangoDB will use to
  automatically synchronize data in RocksDB's write-ahead log (WAL) files to
  disk. Automatic syncs will only be performed for not-yet synchronized data,
  and only for operations that have been executed without the *waitForSync*
  attribute.

  Automatic synchronization is performed by a background thread. The default
  sync interval is 100 milliseconds.

  Note: this option is not supported on Windows platforms. Setting the sync
  interval to a value greater 0 will produce a startup warning.

* added AQL functions `TO_BASE64`, `TO_HEX`, `ENCODE_URI_COMPONENT` and `SOUNDEX`

* PR #5857: RocksDB engine would frequently request a new DelayToken.  This caused
  excessive write delay on the next Put() call.  Alternate approach taken.

* changed the thread handling in the scheduler. `--server.maximal-threads` will be
  the maximum number of threads for the scheduler.

* The option `--server.threads` is now obsolete.

* use sparse indexes in more cases now, when it is clear that the index attribute
  value cannot be null

* introduce SingleRemoteOperationNode via "optimize-cluster-single-document-operations"
  optimizer rule, which triggers single document operations directly from the coordinator
  instead of using a full-featured AQL setup. This saves cluster roundtrips.

  Queries directly referencing the document key benefit from this:

      UPDATE {_key: '1'} WITH {foo: 'bar'} IN collection RETURN OLD

* Added load balancer support and user-restriction to cursor API.

  If a cursor is accessed on a different coordinator than where it was created,
  the requests will be forwarded to the correct coordinator. If a cursor is
  accessed by a different user than the one who created it, the request will
  be denied.

* if authentication is turned on requests to databases by users with insufficient rights
 will be answered with the HTTP forbidden (401) response.

* upgraded bundled RocksDB library version to 5.15

* added key generators `uuid` and `padded`

  The `uuid` key generator generates universally unique 128 bit keys, which are
  stored in hexadecimal human-readable format.
  The `padded` key generator generates keys of a fixed length (16 bytes) in
  ascending lexicographical sort order.

* The REST API of `/_admin/status` added: "operationMode" filed with same meaning as
  the "mode" field and field "readOnly" that has the inverted meaning of the field
  "writeOpsEnabled". The old field names will be deprecated in upcoming versions.

* added `COUNT_DISTINCT` AQL function

* make AQL optimizer rule `collect-in-cluster` optimize aggregation functions
  `AVERAGE`, `VARIANCE`, `STDDEV`, `UNIQUE`, `SORTED_UNIQUE` and `COUNT_DISTINCT`
  in a cluster by pushing parts of the aggregation onto the DB servers and only
  doing the total aggregation on the coordinator

* replace JavaScript functions FULLTEXT, NEAR, WITHIN and WITHIN_RECTANGLE with
  regular AQL subqueries via a new optimizer rule "replace-function-with-index".

* the existing "fulltext-index-optimizer" optimizer rule has been removed because its
  duty is now handled by the "replace-function-with-index" rule.

* added option "--latency true" option to arangoimport. Lists microsecond latency
  statistics on 10 second intervals.

* fixed internal issue #2256: ui, document id not showing up when deleting a document

* fixed internal issue #2163: wrong labels within foxx validation of service
  input parameters

* fixed internal issue #2160: fixed misplaced tooltips in indices view

* Added exclusive option for rocksdb collections. Modifying AQL queries can
  now set the exclusive option as well as it can be set on JavaScript transactions.

* added optimizer rule "optimize-subqueries", which makes qualifying subqueries
  return less data

  The rule fires in the following situations:
  * in case only a few results are used from a non-modifying subquery, the rule
    will add a LIMIT statement into the subquery. For example

        LET docs = (
          FOR doc IN collection
            FILTER ...
            RETURN doc
        )
        RETURN docs[0]

    will be turned into

        LET docs = (
          FOR doc IN collection
            FILTER ...
            LIMIT 1
            RETURN doc
        )
        RETURN docs[0]

    Another optimization performed by this rule is to modify the result value
    of subqueries in case only the number of results is checked later. For example

        RETURN LENGTH(
          FOR doc IN collection
            FILTER ...
            RETURN doc
        )

    will be turned into

        RETURN LENGTH(
          FOR doc IN collection
            FILTER ...
            RETURN true
        )

  This saves copying the document data from the subquery to the outer scope and may
  enable follow-up optimizations.

* fixed Foxx queues bug when queues are created in a request handler with an
  ArangoDB authentication header

* abort startup when using SSLv2 for a server endpoint, or when connecting with
  a client tool via an SSLv2 connection.

  SSLv2 has been disabled in the OpenSSL library by default in recent versions
  because of security vulnerabilities inherent in this protocol.

  As it is not safe at all to use this protocol, the support for it has also
  been stopped in ArangoDB. End users that use SSLv2 for connecting to ArangoDB
  should change the protocol from SSLv2 to TLSv12 if possible, by adjusting
  the value of the `--ssl.protocol` startup option.

* added `overwrite` option to document insert operations to allow for easier syncing.

  This implements almost the much inquired UPSERT. In reality it is a REPSERT
  (replace/insert) because only replacement and not modification of documents
  is possible. The option does not work in cluster collections with custom
  sharding.

* added startup option `--log.escape`

  This option toggles the escaping of log output.

  If set to `true` (which is the default value), then the logging will work
  as before, and the following characters in the log output are escaped:

  * the carriage return character (hex 0d)
  * the newline character (hex 0a)
  * the tabstop character (hex 09)
  * any other characters with an ordinal value less than hex 20

  If the option is set to `false`, no characters are escaped. Characters with
  an ordinal value less than hex 20 will not be printed in this mode but will
  be replaced with a space character (hex 20).

  A side effect of turning off the escaping is that it will reduce the CPU
  overhead for the logging. However, this will only be noticable when logging
  is set to a very verbose level (e.g. debug or trace).

* increased the default values for the startup options `--javascript.gc-interval`
  from every 1000 to every 2000 requests, and for `--javascript.gc-frequency` from
  30 to 60 seconds

  This will make the V8 garbage collection run less often by default than in previous
  versions, reducing CPU load a bit and leaving more contexts available on average.

* added `/_admin/repair/distributeShardsLike` that repairs collections with
  distributeShardsLike where the shards aren't actually distributed like in the
  prototype collection, as could happen due to internal issue #1770

* Fixed issue #4271: Change the behavior of the `fullCount` option for AQL query
  cursors so that it will only take into account `LIMIT` statements on the top level
  of the query.

  `LIMIT` statements in subqueries will not have any effect on the `fullCount` results
  any more.

* We added a new geo-spatial index implementation. On the RocksDB storage engine all
  installations will need to be upgraded with `--database.auto-upgrade true`. New geo
  indexes will now only report with the type `geo` instead of `geo1` or `geo2`.
  The index types `geo1` and `geo2` are now deprecated.
  Additionally we removed the deprecated flags `constraint` and `ignoreNull` from geo
  index definitions, these fields were initially deprecated in ArangoDB 2.5

* Add revision id to RocksDB values in primary indexes to speed up replication (~10x).

* PR #5238: Create a default pacing algorithm for arangoimport to avoid TimeoutErrors
  on VMs with limited disk throughput

* Starting a cluster with coordinators and DB servers using different storage engines
  is unsupported. Doing it anyway will now produce a warning on startup

* fixed issue #4919: C++ implementation of LIKE function now matches the old and correct
  behaviour of the javascript implementation.

* added `--json` option to arangovpack, allowing to treat its input as plain JSON data
  make arangovpack work without any configuration file

* added experimental arangodb startup option `--javascript.enabled` to enable/disable the
  initialization of the V8 JavaScript engine. Only expected to work on single-servers and
  agency deployments

* pull request #5201: eliminate race scenario where handlePlanChange could run infinite times
  after an execution exceeded 7.4 second time span

* UI: fixed an unreasonable event bug within the modal view engine

* pull request #5114: detect shutdown more quickly on heartbeat thread of coordinator and
  DB servers

* fixed issue #3811: gharial api is now checking existence of `_from` and `_to` vertices
  during edge creation

* There is a new method `_profileQuery` on the database object to execute a query and
  print an explain with annotated runtime information.

* Query cursors can now be created with option `profile`, with a value of 0, 1 or 2.
  This will cause queries to include more statistics in their results and will allow tracing
  of queries.

* fixed internal issue #2147: fixed database filter in UI

* fixed internal issue #2149: number of documents in the UI is not adjusted after moving them

* fixed internal issue #2150: UI - loading a saved query does not update the list of bind
  parameters

* removed option `--cluster.my-local-info` in favor of persisted server UUIDs

  The option `--cluster.my-local-info` was deprecated since ArangoDB 3.3.

* added new collection property `cacheEnabled` which enables in-memory caching for
  documents and primary index entries. Available only when using RocksDB

* arangodump now supports `--threads` option to dump collections in parallel

* arangorestore now supports `--threads` option to restore collections in parallel

* Improvement: The AQL query planner in cluster is now a bit more clever and
  can prepare AQL queries with less network overhead.

  This should speed up simple queries in cluster mode, on complex queries it
  will most likely not show any performance effect.
  It will especially show effects on collections with a very high amount of Shards.

* removed remainders of dysfunctional `/_admin/cluster-test` and `/_admin/clusterCheckPort`
  API endpoints and removed them from documentation

* added new query option `stream` to enable streaming query execution via the
  `POST /_api/cursor` rest interface.

* fixed issue #4698: databases within the UI are now displayed in a sorted order.

* Behavior of permissions for databases and collections changed:
  The new fallback rule for databases for which an access level is not explicitly specified:
  Choose the higher access level of:
    * A wildcard database grant
    * A database grant on the `_system` database
  The new fallback rule for collections for which an access level is not explicitly specified:
  Choose the higher access level of:
    * Any wildcard access grant in the same database, or on "*/*"
    * The access level for the current database
    * The access level for the `_system` database

* fixed issue #4583: add AQL ASSERT and AQL WARN

* renamed startup option `--replication.automatic-failover` to
  `--replication.active-failover`
  using the old option name will still work in ArangoDB 3.4, but the old option
  will be removed afterwards

* index selectivity estimates for RocksDB engine are now eventually consistent

  This change addresses a previous issue where some index updates could be
  "lost" from the view of the internal selectivity estimate, leading to
  inaccurate estimates. The issue is solved now, but there can be up to a second
  or so delay before updates are reflected in the estimates.

* support `returnOld` and `returnNew` attributes for in the following HTTP REST
  APIs:

  * /_api/gharial/<graph>/vertex/<collection>
  * /_api/gharial/<graph>/edge/<collection>

  The exception from this is that the HTTP DELETE verb for these APIs does not
  support `returnOld` because that would make the existing API incompatible

* fixed internal issue #478: remove unused and undocumented REST API endpoints
  _admin/statistics/short and _admin/statistics/long

  These APIs were available in ArangoDB's REST API, but have not been called by
  ArangoDB itself nor have they been part of the documented API. They have been
  superseded by other REST APIs and were partially dysfunctional. Therefore
  these two endpoints have been removed entirely.

* fixed issue #1532: reload users on restore

* fixed internal issue #1475: when restoring a cluster dump to a single server
  ignore indexes of type primary and edge since we mustn't create them here.

* fixed internal issue #1439: improve performance of any-iterator for RocksDB

* issue #1190: added option `--create-database` for arangoimport

* UI: updated dygraph js library to version 2.1.0

* renamed arangoimp to arangoimport for consistency
  Release packages will still install arangoimp as a symlink so user scripts
  invoking arangoimp do not need to be changed

* UI: Shard distribution view now has an accordion view instead of displaying
  all shards of all collections at once.

* fixed issue #4393: broken handling of unix domain sockets in JS_Download

* added AQL function `IS_KEY`
  this function checks if the value passed to it can be used as a document key,
  i.e. as the value of the `_key` attribute

* added AQL functions `SORTED` and `SORTED_UNIQUE`

  `SORTED` will return a sorted version of the input array using AQL's internal
  comparison order
  `SORTED_UNIQUE` will do the same, but additionally removes duplicates.

* added C++ implementation for AQL functions `DATE_NOW`, `DATE_ISO8601`,
  `DATE_TIMESTAMP`, `IS_DATESTRING`, `DATE_DAYOFWEEK`, `DATE_YEAR`,
  `DATE_MONTH`, `DATE_DAY`, `DATE_HOUR`, `DATE_MINUTE`, `DATE_SECOND`,
  `DATE_MILLISECOND`, `DATE_DAYOFYEAR`, `DATE_ISOWEEK`, `DATE_LEAPYEAR`,
  `DATE_QUARTER`, `DATE_DAYS_IN_MONTH`, `DATE_ADD`, `DATE_SUBTRACT`,
  `DATE_DIFF`, `DATE_COMPARE`, `TRANSLATE` and `SHA512`

* fixed a bug where clusterinfo missed changes to plan after agency
  callback is registred for create collection

* Foxx manifest.json files can now contain a $schema key with the value
  of "http://json.schemastore.org/foxx-manifest" to improve tooling support.

* fixed agency restart from compaction without data

* fixed agency's log compaction for internal issue #2249

* only load Plan and Current from agency when actually needed


v3.3.13 (XXXX-XX-XX)
--------------------

* fixed issue #5827: Batch request handling incompatible with .NET's default
  ContentType format


v3.3.12 (2018-07-12)
--------------------

* issue #5854: RocksDB engine would frequently request a new DelayToken.  This caused
  excessive write delay on the next Put() call.  Alternate approach taken.

* fixed graph creation under some circumstances failing with 'edge collection
  already used in edge def' despite the edge definitions being identical

* fixed issue #5727: Edge document with user provided key is inserted as many
  times as the number of shards, violating the primary index

* fixed internal issue #2658: AQL modification queries did not allow `_rev`
  checking. There is now a new option `ignoreRevs` which can be set to `false`
  in order to force AQL modification queries to match revision ids before
  doing any modifications

* fixed issue #5679: Replication applier restrictions will crash synchronisation
  after initial sync

* fixed potential issue in RETURN DISTINCT CollectBlock implementation
  that led to the block producing an empty result

* changed communication tasks to use boost strands instead of locks,
  this fixes a race condition with parallel VST communication over
  SSL

* fixed agency restart from compaction without data

* fixed for agent coming back to agency with changed endpoint and
  total data loss

* more patient agency tests to allow for ASAN tests to successfully finish


v3.3.11 (2018-06-26)
--------------------

* upgraded arangosync version to 0.5.3

* upgraded arangodb starter version to 0.12.0

* fixed internal issue #2559: "unexpected document key" error when custom
  shard keys are used and the "allowUserKeys" key generator option is set
  to false

* fixed AQL DOCUMENT lookup function for documents for sharded collections with
  more than a single shard and using a custom shard key (i.e. some shard
  key attribute other than `_key`).
  The previous implementation of DOCUMENT restricted to lookup to a single
  shard in all cases, though this restriction was invalid. That lead to
  `DOCUMENT` not finding documents in cases the wrong shard was contacted. The
  fixed implementation in 3.3.11 will reach out to all shards to find the
  document, meaning it will produce the correct result, but will cause more
  cluster-internal traffic. This increase in traffic may be high if the number
  of shards is also high, because each invocation of `DOCUMENT` will have to
  contact all shards.
  There will be no performance difference for non-sharded collections or
  collections that are sharded by `_key` or that only have a single shard.

* reimplemented replication view in web UI

* fixed internal issue #2256: ui, document id not showing up when deleting a document

* fixed internal issue #2163: wrong labels within foxx validation of service
  input parameters

* fixed internal issue #2160: fixed misplaced tooltips in indices view

* added new arangoinspect client tool, to help users and customers easily collect
  information of any ArangoDB server setup, and facilitate troubleshooting for the
  ArangoDB Support Team


v3.3.10 (2018-06-04)
--------------------

* make optimizer rule "remove-filter-covered-by-index" not stop after removing
  a sub-condition from a FILTER statement, but pass the optimized FILTER
  statement again into the optimizer rule for further optimizations.
  This allows optimizing away some more FILTER conditions than before.

* allow accessing /_admin/status URL on followers too in active failover setup

* fix cluster COLLECT optimization for attributes that were in "sorted" variant of
  COLLECT and that were provided by a sorted index on the collected attribute

* apply fulltext index optimization rule for multiple fulltext searches in
  the same query

  this fixes https://stackoverflow.com/questions/50496274/two-fulltext-searches-on-arangodb-cluster-v8-is-involved

* validate `_from` and `_to` values of edges on updates consistently

* fixed issue #5400: Unexpected AQL Result

* fixed issue #5429: Frequent 'updated local foxx repository' messages

* fixed issue #5252: Empty result if FULLTEXT() is used together with LIMIT offset

* fixed issue #5035: fixed a vulnerability issue within the web ui's index view

* inception was ignoring leader's configuration


v3.3.9 (2018-05-17)
-------------------

* added `/_admin/repair/distributeShardsLike` that repairs collections with
  distributeShardsLike where the shards aren't actually distributed like in the
  prototype collection, as could happen due to internal issue #1770

* fixed Foxx queues bug when queues are created in a request handler with an
  ArangoDB authentication header

* upgraded arangosync version to 0.5.1

* upgraded arangodb starter version to 0.11.3

* fix cluster upgrading issue introduced in 3.3.8

  the issue made arangod crash when starting a DB server with option
  `--database.auto-upgrade true`

* fix C++ implementation of AQL ZIP function to return each distinct attribute
  name only once. The previous implementation added non-unique attribute names
  multiple times, which led to follow-up issues.
  Now if an attribute name occurs multiple times in the input list of attribute
  names, it will only be incorporated once into the result object, with the
  value that corresponds to the first occurrence.
  This fix also changes the V8 implementation of the ZIP function, which now
  will always return the first value for non-unique attribute names and not the
  last occurring value.

* self heal during a Foxx service install, upgrade or replace no longer breaks
  the respective operation

* make /_api/index, /_api/database and /_api/user REST handlers use the scheduler's
  internal queue, so they do not run in an I/O handling thread

* fixed issue #4919: C++ implementation of LIKE function now matches the old and
  correct behavior of the JavaScript implementation.

* added REST API endpoint /_admin/server/availability for monitoring purposes

* UI: fixed an unreasonable event bug within the modal view engine

* fixed issue #3811: gharial api is now checking existence of _from and _to vertices
  during edge creation

* fixed internal issue #2149: number of documents in the UI is not adjusted after
  moving them

* fixed internal issue #2150: UI - loading a saved query does not update the list
  of bind parameters

* fixed internal issue #2147 - fixed database filter in UI

* fixed issue #4934: Wrong used GeoIndex depending on FILTER order

* added `query` and `aql.literal` helpers to `@arangodb` module.

* remove post-sort from GatherNode in cluster AQL queries that do use indexes
  for filtering but that do not require a sorted result

  This optimization can speed up gathering data from multiple shards, because
  it allows to remove a merge sort of the individual shards' results.

* extend the already existing "reduce-extraction-to-projection" AQL optimizer
  rule for RocksDB to provide projections of up to 5 document attributes. The
  previous implementation only supported a projection for a single document
  attribute. The new implementation will extract up to 5 document attributes from
  a document while scanning a collection via an EnumerateCollectionNode.
  Additionally the new version of the optimizer rule can also produce projections
  when scanning an index via an IndexNode.
  The optimization is benefial especially for huge documents because it will copy
  out only the projected attributes from the document instead of copying the entire
  document data from the storage engine.

  When applied, the explainer will show the projected attributes in a `projections`
  remark for an EnumerateCollectionNode or IndexNode. The optimization is limited
  to the RocksDB storage engine.

* added index-only optimization for AQL queries that can satisfy the retrieval of
  all required document attributes directly from an index.

  This optimization will be triggered for the RocksDB engine if an index is used
  that covers all required attributes of the document used later on in the query.
  If applied, it will save retrieving the actual document data (which would require
  an extra lookup in RocksDB), but will instead build the document data solely
  from the index values found. It will only be applied when using up to 5 attributes
  from the document, and only if the rest of the document data is not used later
  on in the query.

  The optimization is currently available for the RocksDB engine for the index types
  primary, edge, hash, skiplist and persistent.

  If the optimization is applied, it will show up as "index only" in an AQL
  query's execution plan for an IndexNode.

* added scan-only optimization for AQL queries that iterate over collections or
  indexes and that do not need to return the actual document values.

  Not fetching the document values from the storage engine will provide a
  considerable speedup when using the RocksDB engine, but may also help a bit
  in case of the MMFiles engine. The optimization will only be applied when
  full-scanning or index-scanning a collection without refering to any of its
  documents later on, and, for an IndexNode, if all filter conditions for the
  documents of the collection are covered by the index.

  If the optimization is applied, it will show up as "scan only" in an AQL
  query's execution plan for an EnumerateCollectionNode or an IndexNode.

* extend existing "collect-in-cluster" optimizer rule to run grouping, counting
  and deduplication on the DB servers in several cases, so that the coordinator
  will only need to sum up the potentially smaller results from the individual shards.

  The following types of COLLECT queries are covered now:
  - RETURN DISTINCT expr
  - COLLECT WITH COUNT INTO ...
  - COLLECT var1 = expr1, ..., varn = exprn (WITH COUNT INTO ...), without INTO or KEEP
  - COLLECT var1 = expr1, ..., varn = exprn AGGREGATE ..., without INTO or KEEP, for
    aggregate functions COUNT/LENGTH, SUM, MIN and MAX.

* honor specified COLLECT method in AQL COLLECT options

  for example, when the user explicitly asks for the COLLECT method
  to be `sorted`, the optimizer will now not produce an alternative
  version of the plan using the hash method.

  additionally, if the user explcitly asks for the COLLECT method to
  be `hash`, the optimizer will now change the existing plan to use
  the hash method if possible instead of just creating an alternative
  plan.

  `COLLECT ... OPTIONS { method: 'sorted' }` => always use sorted method
  `COLLECT ... OPTIONS { method: 'hash' }`   => use hash if this is technically possible
  `COLLECT ...` (no options)                 => create a plan using sorted, and another plan using hash method

* added bulk document lookups for MMFiles engine, which will improve the performance
  of document lookups from an inside an index in case the index lookup produces many
  documents


v3.3.8 (2018-04-24)
-------------------

* included version of ArangoDB Starter (`arangodb` binary) updated to v0.10.11,
  see [Starter changelog](https://github.com/arangodb-helper/arangodb/blob/master/CHANGELOG.md)

* added arangod startup option `--dump-options` to print all configuration parameters
  as a JSON object

* fixed: (Enterprise only) If you restore a SmartGraph where the collections
  are still existing and are supposed to be dropped on restore we ended up in
  duplicate name error. This is now gone and the SmartGraph is correctly restored.

* fix lookups by `_id` in smart graph edge collections

* improve startup resilience in case there are datafile errors (MMFiles)

  also allow repairing broken VERSION files automatically on startup by
  specifying the option `--database.ignore-datafile-errors true`

* fix issue #4582: UI query editor now supports usage of empty string as bind parameter value

* fixed internal issue #2148: Number of documents found by filter is misleading in web UI

* added startup option `--database.required-directory-state`

  using this option it is possible to require the database directory to be
  in a specific state on startup. the options for this value are:

  - non-existing: database directory must not exist
  - existing: database directory must exist
  - empty: database directory must exist but be empty
  - populated: database directory must exist and contain specific files already
  - any: any state allowed

* field "$schema" in Foxx manifest.json files no longer produce warnings

* added `@arangodb/locals` module to expose the Foxx service context as an
  alternative to using `module.context` directly.

* `db._executeTransaction` now accepts collection objects as collections.

* supervision can be put into maintenance mode


v3.3.7 (2018-04-11)
-------------------

* added hidden option `--query.registry-ttl` to control the lifetime of cluster AQL
  query parts

* fixed internal issue #2237: AQL queries on collections with replicationFactor:
  "satellite" crashed arangod in single server mode

* fixed restore of satellite collections: replicationFactor was set to 1 during
  restore

* fixed dump and restore of smart graphs:
  a) The dump will not include the hidden shadow collections anymore, they were dumped
     accidentially and only contain duplicated data.
  b) Restore will now ignore hidden shadow collections as all data is contained
     in the smart-edge collection. You can manually include these collections from an
     old dump (3.3.5 or earlier) by using `--force`.
  c) Restore of a smart-graph will now create smart collections properly instead
     of getting into `TIMEOUT_IN_CLUSTER_OPERATION`

* fixed issue in AQL query optimizer rule "restrict-to-single-shard", which
  may have sent documents to a wrong shard in AQL INSERT queries that specified
  the value for `_key` using an expression (and not a constant value)
  Important: if you were affected by this bug in v3.3.5 it is required that you
  recreate your dataset in v3.3.6 (i.e. dumping and restoring) instead of doing
  a simple binary upgrade

* added /_admin/status HTTP API for debugging purposes

* added ArangoShell helper function for packaging all information about an
  AQL query so it can be run and analyzed elsewhere:

  query = "FOR doc IN mycollection FILTER doc.value > 42 RETURN doc";
  require("@arangodb/aql/explainer").debugDump("/tmp/query-debug-info", query);

  Entitled users can send the generated file to the ArangoDB support to facilitate
  reproduction and debugging.

* added hidden option `--server.ask-jwt-secret`. This is an internal option
  for debugging and should not be exposed to end-users.

* fix for internal issue #2215. supervision will now wait for agent to
  fully prepare before adding 10 second grace period after leadership change

* fixed internal issue #2215's FailedLeader timeout bug

v3.3.5 (2018-03-28)
-------------------

* fixed issue #4934: Wrong used GeoIndex depending on FILTER order

* make build id appear in startup log message alongside with other version info

* make AQL data modification operations that are sent to all shards and that are
  supposed to return values (i.e. `RETURN OLD` or `RETURN NEW`) not return fake
  empty result rows if the document to be updated/replaced/removed was not present
  on the target shard

* added AQL optimizer rule `restrict-to-single-shard`

  This rule will kick in if a collection operation (index lookup or data
  modification operation) will only affect a single shard, and the operation can be
  restricted to the single shard and is not applied for all shards. This optimization
  can be applied for queries that access a collection only once in the query, and that
  do not use traversals, shortest path queries and that do not access collection data
  dynamically using the `DOCUMENT`, `FULLTEXT`, `NEAR` or `WITHIN` AQL functions.
  Additionally, the optimizer will only pull off this optimization if can safely
  determine the values of all the collection's shard keys from the query, and when the
  shard keys are covered by a single index (this is always true if the shard key is
  the default `_key`)

* display missing attributes of GatherNodes in AQL explain output

* make AQL optimizer rule `undistribute-remove-after-enum-coll` fire in a few
  more cases in which it is possible

* slightly improve index selection for the RocksDB engine when there are multiple
  competing indexes with the same attribute prefixes, but different amount of
  attributes covered. In this case, the more specialized index will be preferred
  now

* fix issue #4924: removeFollower now prefers to remove the last follower(s)

* added "collect-in-cluster" optimizer rule to have COLLECT WITH COUNT queries
  without grouping being executed on the DB servers and the coordinator only summing
  up the counts from the individual shards

* fixed issue #4900: Nested FOR query uses index but ignores other filters

* properly exit v8::Context in one place where it was missing before

* added hidden option `--cluster.index-create-timeout` for controlling the
  default value of the index creation timeout in cluster
  under normal circumstances, this option does not need to be adjusted

* increase default timeout for index creation in cluster to 3600s

* fixed issue #4843: Query-Result has more Docs than the Collection itself

* fixed the behavior of ClusterInfo when waiting for current to catch
  up with plan in create collection.

* fixed issue #4827: COLLECT on edge _to field doesn't group distinct values as expected (MMFiles)


v3.3.4 (2018-03-01)
-------------------

* fix AQL `fullCount` result value in some cluster cases when it was off a bit

* fix issue #4651: Simple query taking forever until a request timeout error

* fix issue #4657: fixed incomplete content type header

* Vastly improved the Foxx Store UI

* fix issue #4677: AQL WITH with bind parameters results in "access after data-modification"
  for two independent UPSERTs

* remove unused startup option `--ldap.permissions-attribute-name`

* fix issue #4457: create /var/tmp/arangod with correct user in supervisor mode

* remove long disfunctional admin/long_echo handler

* fixed Foxx API:

  * PUT /_api/foxx/service: Respect force flag
  * PATCH /_api/foxx/service: Check whether a service under given mount exists

* internal issue #1726: supervision failed to remove multiple servers
  from health monitoring at once.

* more information from inception, why agent is activated

* fixed a bug where supervision tried to deal with shards of virtual collections

* fix internal issue #1770: collection creation using distributeShardsLike yields
  errors and did not distribute shards correctly in the following cases:
  1. If numberOfShards * replicationFactor % nrDBServers != 0
     (shards * replication is not divisible by DBServers).
  2. If there was failover / move shard case on the leading collection
     and creating the follower collection afterwards.

* fix timeout issues in replication client expiration

* added missing edge filter to neighbors-only traversals
  in case a filter condition was moved into the traverser and the traversal was
  executed in breadth-first mode and was returning each visited vertex exactly
  once, and there was a filter on the edges of the path and the resulting vertices
  and edges were not used later, the edge filter was not applied

* fixed issue #4160: Run arangod with "--database.auto-upgrade" option always crash silently without error log

* fix internal issue #1848: AQL optimizer was trying to resolve attribute accesses
  to attributes of constant object values at query compile time, but only did so far
  the very first attribute in each object

  this fixes https://stackoverflow.com/questions/48648737/beginner-bug-in-for-loops-from-objects

* fix inconvenience: If we want to start server with a non-existing
  --javascript.app-path it will now be created (if possible)

* fixed: REST API `POST _api/foxx` now returns HTTP code 201 on success, as documented.
         returned 200 before.

* fixed: REST API `PATCH _api/foxx/dependencies` now updates the existing dependencies
         instead of replacing them.

* fixed: Foxx upload of single javascript file. You now can upload via http-url pointing
         to a javascript file.

* fixed issue #4395: If your foxx app includes an `APP` folder it got
         accidently removed by selfhealing this is not the case anymore.

* fixed internal issue #1969 - command apt-get purge/remove arangodb3e was failing


v3.3.3 (2018-01-16)
-------------------

* fix issue #4272: VERSION file keeps disappearing

* fix internal issue #81: quotation marks disappeared when switching table/json
  editor in the query editor ui

* added option `--rocksdb.throttle` to control whether write-throttling is enabled
  Write-throttling is turned on by default, to reduce chances of compactions getting
  too far behind and blocking incoming writes.

* fixed issue #4308: Crash when getter for error.name throws an error (on Windows)

* UI: fixed a query editor caching and parsing issue

* Fixed internal issue #1683: fixes an UI issue where a collection name gets wrongly cached
  within the documents overview of a collection.

* Fixed an issue with the index estimates in RocksDB in the case a transaction is aborted.
  Former the index estimates were modified if the transaction commited or not.
  Now they will only be modified if the transaction commited successfully.

* UI: optimized login view for very small screen sizes

* Truncate in RocksDB will now do intermediate commits every 10.000 documents
  if truncate fails or the server crashes during this operation all deletes
  that have been commited so far are persisted.

* make the default value of `--rocksdb.block-cache-shard-bits` use the RocksDB
  default value. This will mostly mean the default number block cache shard
  bits is lower than before, allowing each shard to store more data and cause
  less evictions from block cache

* issue #4222: Permission error preventing AQL query import / export on webui

* UI: optimized error messages for invalid query bind parameter

* UI: upgraded swagger ui to version 3.9.0

* issue #3504: added option `--force-same-database` for arangorestore

  with this option set to true, it is possible to make any arangorestore attempt
  fail if the specified target database does not match the database name
  specified in the source dump's "dump.json" file. it can thus be used to
  prevent restoring data into the "wrong" database

  The option is set to `false` by default to ensure backwards-compatibility

* make the default value of `--rocksdb.block-cache-shard-bits` use the RocksDB
  default value. This will mostly mean the default number block cache shard
  bits is lower than before, allowing each shard to store more data and cause
  less evictions from block cache

* fixed issue #4255: AQL SORT consuming too much memory

* fixed incorrect persistence of RAFT vote and term


v3.3.2 (2018-01-04)
-------------------

* fixed issue #4199: Internal failure: JavaScript exception in file 'arangosh.js'
  at 98,7: ArangoError 4: Expecting type String

* fixed issue in agency supervision with a good server being left in
  failedServers

* distinguish isReady and allInSync in clusterInventory

* fixed issue #4197: AQL statement not working in 3.3.1 when upgraded from 3.2.10

* do not reuse collection ids when restoring collections from a dump, but assign new collection ids, this should prevent collection id conflicts


v3.3.1 (2017-12-28)
-------------------

* UI: displayed wrong wfs property for a collection when using RocksDB as
  storage engine

* added `--ignore-missing` option to arangoimp
  this option allows importing lines with less fields than specified in the CSV
  header line

* changed misleading error message from "no leader" to "not a leader"

* optimize usage of AQL FULLTEXT index function to a FOR loop with index
  usage in some cases
  When the optimization is applied, this especially speeds up fulltext index
  queries in the cluster

* UI: improved the behavior during collection creation in a cluster environment

* Agency lockup fixes for very small machines.

* Agency performance improvement by finer grained locking.

* Use steady_clock in agency whereever possible.

* Agency prevent Supervision thread crash.

* Fix agency integer overflow in timeout calculation.


v3.3.0 (2012-12-14)
-------------------

* release version

* added a missing try/catch block in the supervision thread


v3.3.rc8 (2017-12-12)
---------------------

* UI: fixed broken Foxx configuration keys. Some valid configuration values
  could not be edited via the ui.

* UI: pressing the return key inside a select2 box no longer triggers the modal's
  success function

* UI: coordinators and db servers are now in sorted order (ascending)


v3.3.rc7 (2017-12-07)
---------------------

* fixed issue #3741: fix terminal color output in Windows

* UI: fixed issue #3822: disabled name input field for system collections

* fixed issue #3640: limit in subquery

* fixed issue #3745: Invalid result when using OLD object with array attribute in UPSERT statement

* UI: edge collections were wrongly added to from and to vertices select box during graph creation

* UI: added not found views for documents and collections

* UI: using default user database api during database creation now

* UI: the graph viewer backend now picks one random start vertex of the
  first 1000 documents instead of calling any(). The implementation of
  "any" is known to scale bad on huge collections with RocksDB.

* UI: fixed disappearing of the navigation label in some case special case

* UI: the graph viewer now displays updated label values correctly.
  Additionally the included node/edge editor now closes automatically
  after a successful node/edge update.

* fixed issue #3917: traversals with high maximal depth take extremely long
  in planning phase.


v3.3.rc4 (2017-11-28)
---------------------

* minor bug-fixes


v3.3.rc3 (2017-11-24)
---------------------

* bug-fixes


v3.3.rc2 (2017-11-22)
---------------------

* UI: document/edge editor now remembering their modes (e.g. code or tree)

* UI: optimized error messages for invalid graph definitions. Also fixed a
  graph renderer cleanup error.

* UI: added a delay within the graph viewer while changing the colors of the
  graph. Necessary due different browser behaviour.

* added options `--encryption.keyfile` and `--encryption.key-generator` to arangodump
  and arangorestore

* UI: the graph viewer now displays updated label values correctly.
  Additionally the included node/edge editor now closes automatically
  after a successful node/edge update.

* removed `--recycle-ids` option for arangorestore

  using that option could have led to problems on the restore, with potential
  id conflicts between the originating server (the source dump server) and the
  target server (the restore server)


v3.3.rc1 (2017-11-17)
---------------------

* add readonly mode REST API

* allow compilation of ArangoDB source code with g++ 7

* upgrade minimum required g++ compiler version to g++ 5.4
  That means ArangoDB source code will not compile with g++ 4.x or g++ < 5.4 anymore.

* AQL: during a traversal if a vertex is not found. It will not print an ERROR to the log and continue
  with a NULL value, but will register a warning at the query and continue with a NULL value.
  The situation is not desired as an ERROR as ArangoDB can store edges pointing to non-existing
  vertex which is perfectly valid, but it may be a n issue on the data model, so users
  can directly see it on the query now and do not "by accident" have to check the LOG output.

* introduce `enforceReplicationFactor` attribute for creating collections:
  this optional parameter controls if the coordinator should bail out during collection
  creation if there are not enough DBServers available for the desired `replicationFactor`.

* fixed issue #3516: Show execution time in arangosh

  this change adds more dynamic prompt components for arangosh
  The following components are now available for dynamic prompts,
  settable via the `--console.prompt` option in arangosh:

  - '%t': current time as timestamp
  - '%a': elpased time since ArangoShell start in seconds
  - '%p': duration of last command in seconds
  - '%d': name of current database
  - '%e': current endpoint
  - '%E': current endpoint without protocol
  - '%u': current user

  The time a command takes can be displayed easily by starting arangosh with `--console.prompt "%p> "`.

* make the ArangoShell refill its collection cache when a yet-unknown collection
  is first accessed. This fixes the following problem:

      arangosh1> db._collections();  // shell1 lists all collections
      arangosh2> db._create("test"); // shell2 now creates a new collection 'test'
      arangosh1> db.test.insert({}); // shell1 is not aware of the collection created
                                     // in shell2, so the insert will fail

* make AQL `DISTINCT` not change the order of the results it is applied on

* incremental transfer of initial collection data now can handle partial
  responses for a chunk, allowing the leader/master to send smaller chunks
  (in terms of HTTP response size) and limit memory usage

  this optimization is only active if client applications send the "offset" parameter
  in their requests to PUT `/_api/replication/keys/<id>?type=docs`

* initial creation of shards for cluster collections is now faster with
  `replicationFactor` values bigger than 1. this is achieved by an optimization
  for the case when the collection on the leader is still empty

* potential fix for issue #3517: several "filesystem full" errors in logs
  while there's a lot of disk space

* added C++ implementations for AQL function `SUBSTRING()`, `LEFT()`, `RIGHT()` and `TRIM()`

* show C++ function name of call site in ArangoDB log output

  this requires option `--log.line-number` to be set to *true*

* UI: added word wrapping to query editor

* UI: fixed wrong user attribute name validation, issue #3228

* make AQL return a proper error message in case of a unique key constraint
  violation. previously it only returned the generic "unique constraint violated"
  error message but omitted the details about which index caused the problem.

  This addresses https://stackoverflow.com/questions/46427126/arangodb-3-2-unique-constraint-violation-id-or-key

* added option `--server.local-authentication`

* UI: added user roles

* added config option `--log.color` to toggle colorful logging to terminal

* added config option `--log.thread-name` to additionally log thread names

* usernames must not start with `:role:`, added new options:
    --server.authentication-timeout
    --ldap.roles-attribute-name
    --ldap.roles-transformation
    --ldap.roles-search
    --ldap.superuser-role
    --ldap.roles-include
    --ldap.roles-exclude

* performance improvements for full collection scans and a few other operations
  in MMFiles engine

* added `--rocksdb.encryption-key-generator` for enterprise

* removed `--compat28` parameter from arangodump and replication API

  older ArangoDB versions will no longer be supported by these tools.

* increase the recommended value for `/proc/sys/vm/max_map_count` to a value
  eight times as high as the previous recommended value. Increasing the
  values helps to prevent an ArangoDB server from running out of memory mappings.

  The raised minimum recommended value may lead to ArangoDB showing some startup
  warnings as follows:

      WARNING {memory} maximum number of memory mappings per process is 65530, which seems too low. it is recommended to set it to at least 512000
      WARNING {memory} execute 'sudo sysctl -w "vm.max_map_count=512000"'

* Foxx now warns about malformed configuration/dependency names and aliases in the manifest.


v3.2.16 (2018-07-12)
--------------------

* make edge cache initialization and invalidation more portable by avoiding memset
  on non-POD types

* fixed internal issue #2256: ui, document id not showing up when deleting a document

* fixed issue #5400: Unexpected AQL Result

* Fixed issue #5035: fixed a vulnerability issue within the web ui's index view

* issue one HTTP call less per cluster AQL query

* self heal during a Foxx service install, upgrade or replace no longer breaks
  the respective operation

* inception was ignoring leader's configuration

* more patient agency tests to allow for ASAN tests to successfully finish

* fixed for agent coming back to agency with changed endpoint and
  total data loss

* fixed agency restart from compaction without data


v3.2.15 (2018-05-13)
--------------------

* upgraded arangodb starter version to 0.11.2

* make /_api/index and /_api/database REST handlers use the scheduler's internal
  queue, so they do not run in an I/O handling thread

* fixed issue #3811: gharial api is now checking existence of _from and _to vertices
  during edge creation


v3.2.14 (2018-04-20)
--------------------

* field "$schema" in Foxx manifest.json files no longer produce warnings

* added `@arangodb/locals` module to expose the Foxx service context as an
  alternative to using `module.context` directly.

* the internal implementation of REST API `/_api/simple/by-example` now uses
  C++ instead of JavaScript

* supervision can be switched to maintenance mode f.e. for rolling upgrades


v3.2.13 (2018-04-13)
--------------------

* improve startup resilience in case there are datafile errors (MMFiles)

  also allow repairing broken VERSION files automatically on startup by
  specifying the option `--database.ignore-datafile-errors true`

* fix issue #4582: UI query editor now supports usage of empty string as bind parameter value

* fix issue #4924: removeFollower now prefers to remove the last follower(s)

* fixed issue #4934: Wrong used GeoIndex depending on FILTER order

* fixed the behavior of clusterinfo when waiting for current to catch
  up with plan in create collection.

* fix for internal issue #2215. supervision will now wait for agent to
  fully prepare before adding 10 second grace period after leadership change

* fixed interal issue #2215 FailedLeader timeout bug


v3.2.12 (2018-02-27)
--------------------

* remove long disfunctional admin/long_echo handler

* fixed Foxx API:

  * PUT /_api/foxx/service: Respect force flag
  * PATCH /_api/foxx/service: Check whether a service under given mount exists

* fix issue #4457: create /var/tmp/arangod with correct user in supervisor mode

* fix internal issue #1848

  AQL optimizer was trying to resolve attribute accesses
  to attributes of constant object values at query compile time, but only did so far
  the very first attribute in each object

  this fixes https://stackoverflow.com/questions/48648737/beginner-bug-in-for-loops-from-objects

* fix inconvenience: If we want to start server with a non-existing
  --javascript.app-path it will now be created (if possible)

* fixed: REST API `POST _api/foxx` now returns HTTP code 201 on success, as documented.
         returned 200 before.

* fixed: REST API `PATCH _api/foxx/dependencies` now updates the existing dependencies
         instead of replacing them.

* fixed: Foxx upload of single javascript file. You now can upload via http-url pointing
         to a javascript file.

* fixed issue #4395: If your foxx app includes an `APP` folder it got accidently removed by selfhealing
         this is not the case anymore.

* fix internal issue 1770: collection creation using distributeShardsLike yields
  errors and did not distribute shards correctly in the following cases:
  1. If numberOfShards * replicationFactor % nrDBServers != 0
     (shards * replication is not divisible by DBServers).
  2. If there was failover / move shard case on the leading collection
     and creating the follower collection afterwards.

* fix timeout issues in replication client expiration

+ fix some inconsistencies in replication for RocksDB engine that could have led
  to some operations not being shipped from master to slave servers

* fix issue #4272: VERSION file keeps disappearing

* fix internal issue #81: quotation marks disappeared when switching table/json
  editor in the query editor ui

* make the default value of `--rocksdb.block-cache-shard-bits` use the RocksDB
  default value. This will mostly mean the default number block cache shard
  bits is lower than before, allowing each shard to store more data and cause
  less evictions from block cache

* fix issue #4393: broken handling of unix domain sockets in
  JS_Download

* fix internal bug #1726: supervision failed to remove multiple
  removed servers from health UI

* fixed internal issue #1969 - command apt-get purge/remove arangodb3e was failing

* fixed a bug where supervision tried to deal with shards of virtual collections


v3.2.11 (2018-01-17)
--------------------

* Fixed an issue with the index estimates in RocksDB in the case a transaction is aborted.
  Former the index estimates were modified if the transaction commited or not.
  Now they will only be modified if the transaction commited successfully.

* Truncate in RocksDB will now do intermediate commits every 10.000 documents
  if truncate fails or the server crashes during this operation all deletes
  that have been commited so far are persisted.

* fixed issue #4308: Crash when getter for error.name throws an error (on Windows)

* UI: fixed a query editor caching and parsing issue for arrays and objects

* Fixed internal issue #1684: Web UI: saving arrays/objects as bind parameters faulty

* Fixed internal issue #1683: fixes an UI issue where a collection name gets wrongly cached
  within the documents overview of a collection.

* issue #4222: Permission error preventing AQL query import / export on webui

* UI: optimized login view for very small screen sizes

* UI: Shard distribution view now has an accordion view instead of displaying
  all shards of all collections at once.

* UI: optimized error messages for invalid query bind parameter

* fixed missing transaction events in RocksDB asynchronous replication

* fixed issue #4255: AQL SORT consuming too much memory

* fixed issue #4199: Internal failure: JavaScript exception in file 'arangosh.js'
  at 98,7: ArangoError 4: Expecting type String

* fixed issue #3818: Foxx configuration keys cannot contain spaces (will not save)

* UI: displayed wrong "waitForSync" property for a collection when
  using RocksDB as storage engine

* prevent binding to the same combination of IP and port on Windows

* fixed incorrect persistence of RAFT vote and term


v3.2.10 (2017-12-22)
--------------------

* replication: more robust initial sync

* fixed a bug in the RocksDB engine that would prevent recalculated
  collection counts to be actually stored

* fixed issue #4095: Inconsistent query execution plan

* fixed issue #4056: Executing empty query causes crash

* fixed issue #4045: Out of memory in `arangorestore` when no access
  rights to dump files

* fixed issue #3031: New Graph: Edge definitions with edges in
  fromCollections and toCollections

* fixed issue #2668: UI: when following wrong link from edge to vertex in
  nonexisting collection misleading error is printed

* UI: improved the behavior during collection creation in a cluster environment

* UI: the graph viewer backend now picks one random start vertex of the
  first 1000 documents instead of calling any(). The implementation of
  any is known to scale bad on huge collections with rocksdb.

* fixed snapshots becoming potentially invalid after intermediate commits in
  the RocksDB engine

* backport agency inquire API changes

* fixed issue #3822: Field validation error in ArangoDB UI - Minor

* UI: fixed disappearing of the navigation label in some cases

* UI: fixed broken foxx configuration keys. Some valid configuration values
  could not be edited via the ui.

* fixed issue #3640: limit in subquery

* UI: edge collections were wrongly added to from and to vertices select
  box during graph creation

* fixed issue #3741: fix terminal color output in Windows

* fixed issue #3917: traversals with high maximal depth take extremely long
  in planning phase.

* fix equality comparison for MMFiles documents in AQL functions UNIQUE
  and UNION_DISTINCT


v3.2.9 (2017-12-04)
-------------------

* under certain conditions, replication could stop. Now fixed by adding an
  equality check for requireFromPresent tick value

* fixed locking for replication context info in RocksDB engine
  this fixes undefined behavior when parallel requests are made to the
  same replication context

* UI: added not found views for documents and collections

* fixed issue #3858: Foxx queues stuck in 'progress' status

* allow compilation of ArangoDB source code with g++ 7

* fixed issue #3224: Issue in the Foxx microservices examples

* fixed a deadlock in user privilege/permission change routine

* fixed a deadlock on server shutdown

* fixed some collection locking issues in MMFiles engine

* properly report commit errors in AQL write queries to the caller for the
  RocksDB engine

* UI: optimized error messages for invalid graph definitions. Also fixed a
  graph renderer cleanrenderer cleanup error.

* UI: document/edge editor now remembering their modes (e.g. code or tree)

* UI: added a delay within the graph viewer while changing the colors of the
  graph. Necessary due different browser behaviour.

* fix removal of failed cluster nodes via web interface

* back port of ClusterComm::wait fix in devel
  among other things this fixes too eager dropping of other followers in case
  one of the followers does not respond in time

* transact interface in agency should not be inquired as of now

* inquiry tests and blocking of inquiry on AgencyGeneralTransaction

v3.2.8 (2017-11-18)
-------------------

* fixed a race condition occuring when upgrading via linux package manager

* fixed authentication issue during replication


v3.2.7 (2017-11-13)
-------------------

* Cluster customers, which have upgraded from 3.1 to 3.2 need to upgrade
  to 3.2.7. The cluster supervision is otherwise not operational.

* Fixed issue #3597: AQL with path filters returns unexpected results
  In some cases breadth first search in combination with vertex filters
  yields wrong result, the filter was not applied correctly.

* fixed some undefined behavior in some internal value caches for AQL GatherNodes
  and SortNodes, which could have led to sorted results being effectively not
  correctly sorted.

* make the replication applier for the RocksDB engine start automatically after a
  restart of the server if the applier was configured with its `autoStart` property
  set to `true`. previously the replication appliers were only automatically restarted
  at server start for the MMFiles engine.

* fixed arangodump batch size adaptivity in cluster mode and upped default batch size
  for arangodump

  these changes speed up arangodump in cluster context

* smart graphs now return a proper inventory in response to replication inventory
  requests

* fixed issue #3618: Inconsistent behavior of OR statement with object bind parameters

* only users with read/write rights on the "_system" database can now execute
  "_admin/shutdown" as well as modify properties of the write-ahead log (WAL)

* increase default maximum number of V8 contexts to at least 16 if not explicitly
  configured otherwise.
  the procedure for determining the actual maximum value of V8 contexts is unchanged
  apart from the value `16` and works as follows:
  - if explicitly set, the value of the configuration option `--javascript.v8-contexts`
    is used as the maximum number of V8 contexts
  - when the option is not set, the maximum number of V8 contexts is determined
    by the configuration option `--server.threads` if that option is set. if
    `--server.threads` is not set, then the maximum number of V8 contexts is the
    server's reported hardware concurrency (number of processors visible
    to the arangod process). if that would result in a maximum value of less than 16
    in any of these two cases, then the maximum value will be increased to 16.

* fixed issue #3447: ArangoError 1202: AQL: NotFound: (while executing) when
  updating collection

* potential fix for issue #3581: Unexpected "rocksdb unique constraint
  violated" with unique hash index

* fixed geo index optimizer rule for geo indexes with a single (array of coordinates)
  attribute.

* improved the speed of the shards overview in cluster (API endpoint /_api/cluster/shardDistribution API)
  It is now guaranteed to return after ~2 seconds even if the entire cluster is unresponsive.

* fix agency precondition check for complex objects
  this fixes issues with several CAS operations in the agency

* several fixes for agency restart and shutdown

* the cluster-internal representation of planned collection objects is now more
  lightweight than before, using less memory and not allocating any cache for indexes
  etc.

* fixed issue #3403: How to kill long running AQL queries with the browser console's
  AQL (display issue)

* fixed issue #3549: server reading ENGINE config file fails on common standard
  newline character

* UI: fixed error notifications for collection modifications

* several improvements for the truncate operation on collections:

  * the timeout for the truncate operation was increased in cluster mode in
    order to prevent too frequent "could not truncate collection" errors

  * after a truncate operation, collections in MMFiles still used disk space.
    to reclaim disk space used by truncated collection, the truncate actions
    in the web interface and from the ArangoShell now issue an extra WAL flush
    command (in cluster mode, this command is also propagated to all servers).
    the WAL flush allows all servers to write out any pending operations into the
    datafiles of the truncated collection. afterwards, a final journal rotate
    command is sent, which enables the compaction to entirely remove all datafiles
    and journals for the truncated collection, so that all disk space can be
    reclaimed

  * for MMFiles a special method will be called after a truncate operation so that
    all indexes of the collection can free most of their memory. previously some
    indexes (hash and skiplist indexes) partially kept already allocated memory
    in order to avoid future memory allocations

  * after a truncate operation in the RocksDB engine, an additional compaction
    will be triggered for the truncated collection. this compaction removes all
    deletions from the key space so that follow-up scans over the collection's key
    range do not have to filter out lots of already-removed values

  These changes make truncate operations potentially more time-consuming than before,
  but allow for memory/disk space savings afterwards.

* enable JEMalloc background threads for purging and returning unused memory
  back to the operating system (Linux only)

  JEMalloc will create its background threads on demand. The number of background
  threads is capped by the number of CPUs or active arenas. The background threads run
  periodically and purge unused memory pages, allowing memory to be returned to the
  operating system.

  This change will make the arangod process create several additional threads.
  It is accompanied by an increased `TasksMax` value in the systemd service configuration
  file for the arangodb3 service.

* upgraded bundled V8 engine to bugfix version v5.7.492.77

  this upgrade fixes a memory leak in upstream V8 described in
  https://bugs.chromium.org/p/v8/issues/detail?id=5945 that will result in memory
  chunks only getting uncommitted but not unmapped


v3.2.6 (2017-10-26)
-------------------

* UI: fixed event cleanup in cluster shards view

* UI: reduced cluster dashboard api calls

* fixed a permission problem that prevented collection contents to be displayed
  in the web interface

* removed posix_fadvise call from RocksDB's PosixSequentialFile::Read(). This is
  consistent with Facebook PR 2573 (#3505)

  this fix should improve the performance of the replication with the RocksDB
  storage engine

* allow changing of collection replication factor for existing collections

* UI: replicationFactor of a collection is now changeable in a cluster
  environment

* several fixes for the cluster agency

* fixed undefined behavior in the RocksDB-based geo index

* fixed Foxxmaster failover

* purging or removing the Debian/Ubuntu arangodb3 packages now properly stops
  the arangod instance before actuallying purging or removing


v3.2.5 (2017-10-16)
-------------------

* general-graph module and _api/gharial now accept cluster options
  for collection creation. It is now possible to set replicationFactor and
  numberOfShards for all collections created via this graph object.
  So adding a new collection will not result in a singleShard and
  no replication anymore.

* fixed issue #3408: Hard crash in query for pagination

* minimum number of V8 contexts in console mode must be 2, not 1. this is
  required to ensure the console gets one dedicated V8 context and all other
  operations have at least one extra context. This requirement was not enforced
  anymore.

* fixed issue #3395: AQL: cannot instantiate CollectBlock with undetermined
  aggregation method

* UI: fixed wrong user attribute name validation, issue #3228

* fix potential overflow in CRC marker check when a corrupted CRC marker
  is found at the very beginning of an MMFiles datafile

* UI: fixed unresponsive events in cluster shards view

* Add statistics about the V8 context counts and number of available/active/busy
  threads we expose through the server statistics interface.


v3.2.4 (2017-09-26)
-------------------

* UI: no default index selected during index creation

* UI: added replicationFactor option during SmartGraph creation

* make the MMFiles compactor perform less writes during normal compaction
  operation

  This partially fixes issue #3144

* make the MMFiles compactor configurable

  The following options have been added:

* `--compaction.db-sleep-time`: sleep interval between two compaction runs
    (in s)
  * `--compaction.min-interval"`: minimum sleep time between two compaction
     runs (in s)
  * `--compaction.min-small-data-file-size`: minimal filesize threshold
    original datafiles have to be below for a compaction
  * `--compaction.dead-documents-threshold`: minimum unused count of documents
    in a datafile
  * `--compaction.dead-size-threshold`: how many bytes of the source data file
    are allowed to be unused at most
  * `--compaction.dead-size-percent-threshold`: how many percent of the source
    datafile should be unused at least
  * `--compaction.max-files`: Maximum number of files to merge to one file
  * `--compaction.max-result-file-size`: how large may the compaction result
    file become (in bytes)
  * `--compaction.max-file-size-factor`: how large the resulting file may
    be in comparison to the collection's `--database.maximal-journal-size' setting`

* fix downwards-incompatibility in /_api/explain REST handler

* fix Windows implementation for fs.getTempPath() to also create a
  sub-directory as we do on linux

* fixed a multi-threading issue in cluster-internal communication

* performance improvements for traversals and edge lookups

* removed internal memory zone handling code. the memory zones were a leftover
  from the early ArangoDB days and did not provide any value in the current
  implementation.

* (Enterprise only) added `skipInaccessibleCollections` option for AQL queries:
  if set, AQL queries (especially graph traversals) will treat collections to
  which a user has no access rights to as if these collections were empty.

* adjusted scheduler thread handling to start and stop less threads in
  normal operations

* leader-follower replication catchup code has been rewritten in C++

* early stage AQL optimization now also uses the C++ implementations of
  AQL functions if present. Previously it always referred to the JavaScript
  implementations and ignored the C++ implementations. This change gives
  more flexibility to the AQL optimizer.

* ArangoDB tty log output is now colored for log messages with levels
  FATAL, ERR and WARN.

* changed the return values of AQL functions `REGEX_TEST` and `REGEX_REPLACE`
  to `null` when the input regex is invalid. Previous versions of ArangoDB
  partly returned `false` for invalid regexes and partly `null`.

* added `--log.role` option for arangod

  When set to `true`, this option will make the ArangoDB logger print a single
  character with the server's role into each logged message. The roles are:

  - U: undefined/unclear (used at startup)
  - S: single server
  - C: coordinator
  - P: primary
  - A: agent

  The default value for this option is `false`, so no roles will be logged.


v3.2.3 (2017-09-07)
-------------------

* fixed issue #3106: orphan collections could not be registered in general-graph module

* fixed wrong selection of the database inside the internal cluster js api

* added startup option `--server.check-max-memory-mappings` to make arangod check
  the number of memory mappings currently used by the process and compare it with
  the maximum number of allowed mappings as determined by /proc/sys/vm/max_map_count

  The default value is `true`, so the checks will be performed. When the current
  number of mappings exceeds 90% of the maximum number of mappings, the creation
  of further V8 contexts will be deferred.

  Note that this option is effective on Linux systems only.

* arangoimp now has a `--remove-attribute` option

* added V8 context lifetime control options
  `--javascript.v8-contexts-max-invocations` and `--javascript.v8-contexts-max-age`

  These options allow specifying after how many invocations a used V8 context is
  disposed, or after what time a V8 context is disposed automatically after its
  creation. If either of the two thresholds is reached, an idl V8 context will be
  disposed.

  The default value of `--javascript.v8-contexts-max-invocations` is 0, meaning that
  the maximum number of invocations per context is unlimited. The default value
  for `--javascript.v8-contexts-max-age` is 60 seconds.

* fixed wrong UI cluster health information

* fixed issue #3070: Add index in _jobs collection

* fixed issue #3125: HTTP Foxx API JSON parsing

* fixed issue #3120: Foxx queue: job isn't running when server.authentication = true

* fixed supervision failure detection and handling, which happened with simultaneous
  agency leadership change


v3.2.2 (2017-08-23)
-------------------

* make "Rebalance shards" button work in selected database only, and not make
  it rebalance the shards of all databases

* fixed issue #2847: adjust the response of the DELETE `/_api/users/database/*` calls

* fixed issue #3075: Error when upgrading arangoDB on linux ubuntu 16.04

* fixed a buffer overrun in linenoise console input library for long input strings

* increase size of the linenoise input buffer to 8 KB

* abort compilation if the detected GCC or CLANG isn't in the range of compilers
  we support

* fixed spurious cluster hangups by always sending AQL-query related requests
  to the correct servers, even after failover or when a follower drops

  The problem with the previous shard-based approach was that responsibilities
  for shards may change from one server to another at runtime, after the query
  was already instanciated. The coordinator and other parts of the query then
  sent further requests for the query to the servers now responsible for the
  shards.
  However, an AQL query must send all further requests to the same servers on
  which the query was originally instanciated, even in case of failover.
  Otherwise this would potentially send requests to servers that do not know
  about the query, and would also send query shutdown requests to the wrong
  servers, leading to abandoned queries piling up and using resources until
  they automatically time out.

* fixed issue with RocksDB engine acquiring the collection count values too
  early, leading to the collection count values potentially being slightly off
  even in exclusive transactions (for which the exclusive access should provide
  an always-correct count value)

* fixed some issues in leader-follower catch-up code, specifically for the
  RocksDB engine

* make V8 log fatal errors to syslog before it terminates the process.
  This change is effective on Linux only.

* fixed issue with MMFiles engine creating superfluous collection journals
  on shutdown

* fixed issue #3067: Upgrade from 3.2 to 3.2.1 reset autoincrement keys

* fixed issue #3044: ArangoDB server shutdown unexpectedly

* fixed issue #3039: Incorrect filter interpretation

* fixed issue #3037: Foxx, internal server error when I try to add a new service

* improved MMFiles fulltext index document removal performance
  and fulltext index query performance for bigger result sets

* ui: fixed a display bug within the slow and running queries view

* ui: fixed a bug when success event triggers twice in a modal

* ui: fixed the appearance of the documents filter

* ui: graph vertex collections not restricted to 10 anymore

* fixed issue #2835: UI detection of JWT token in case of server restart or upgrade

* upgrade jemalloc version to 5.0.1

  This fixes problems with the memory allocator returing "out of memory" when
  calling munmap to free memory in order to return it to the OS.

  It seems that calling munmap on Linux can increase the number of mappings, at least
  when a region is partially unmapped. This can lead to the process exceeding its
  maximum number of mappings, and munmap and future calls to mmap returning errors.

  jemalloc version 5.0.1 does not have the `--enable-munmap` configure option anymore,
  so the problem is avoided. To return memory to the OS eventually, jemalloc 5's
  background purge threads are used on Linux.

* fixed issue #2978: log something more obvious when you log a Buffer

* fixed issue #2982: AQL parse error?

* fixed issue #3125: HTTP Foxx API Json parsing

v3.2.1 (2017-08-09)
-------------------

* added C++ implementations for AQL functions `LEFT()`, `RIGHT()` and `TRIM()`

* fixed docs for issue #2968: Collection _key autoincrement value increases on error

* fixed issue #3011: Optimizer rule reduce-extraction-to-projection breaks queries

* Now allowing to restore users in a sharded environment as well
  It is still not possible to restore collections that are sharded
  differently than by _key.

* fixed an issue with restoring of system collections and user rights.
  It was not possible to restore users into an authenticated server.

* fixed issue #2977: Documentation for db._createDatabase is wrong

* ui: added bind parameters to slow query history view

* fixed issue #1751: Slow Query API should provide bind parameters, webui should display them

* ui: fixed a bug when moving multiple documents was not possible

* fixed docs for issue #2968: Collection _key autoincrement value increases on error

* AQL CHAR_LENGTH(null) returns now 0. Since AQL TO_STRING(null) is '' (string of length 0)

* ui: now supports single js file upload for Foxx services in addition to zip files

* fixed a multi-threading issue in the agency when callElection was called
  while the Supervision was calling updateSnapshot

* added startup option `--query.tracking-with-bindvars`

  This option controls whether the list of currently running queries
  and the list of slow queries should contain the bind variables used
  in the queries or not.

  The option can be changed at runtime using the commands

      // enables tracking of bind variables
      // set to false to turn tracking of bind variables off
      var value = true;
      require("@arangodb/aql/queries").properties({
        trackBindVars: value
      });

* index selectivity estimates are now available in the cluster as well

* fixed issue #2943: loadIndexesIntoMemory not returning the same structure
  as the rest of the collection APIs

* fixed issue #2949: ArangoError 1208: illegal name

* fixed issue #2874: Collection properties do not return `isVolatile`
  attribute

* potential fix for issue #2939: Segmentation fault when starting
  coordinator node

* fixed issue #2810: out of memory error when running UPDATE/REPLACE
  on medium-size collection

* fix potential deadlock errors in collector thread

* disallow the usage of volatile collections in the RocksDB engine
  by throwing an error when a collection is created with attribute
  `isVolatile` set to `true`.
  Volatile collections are unsupported by the RocksDB engine, so
  creating them should not succeed and silently create a non-volatile
  collection

* prevent V8 from issuing SIGILL instructions when it runs out of memory

  Now arangod will attempt to log a FATAL error into its logfile in case V8
  runs out of memory. In case V8 runs out of memory, it will still terminate the
  entire process. But at least there should be something in the ArangoDB logs
  indicating what the problem was. Apart from that, the arangod process should
  now be exited with SIGABRT rather than SIGILL as it shouldn't return into the
  V8 code that aborted the process with `__builtin_trap`.

  this potentially fixes issue #2920: DBServer crashing automatically post upgrade to 3.2

* Foxx queues and tasks now ensure that the scripts in them run with the same
  permissions as the Foxx code who started the task / queue

* fixed issue #2928: Offset problems

* fixed issue #2876: wrong skiplist index usage in edge collection

* fixed issue #2868: cname missing from logger-follow results in rocksdb

* fixed issue #2889: Traversal query using incorrect collection id

* fixed issue #2884: AQL traversal uniqueness constraints "propagating" to other traversals? Weird results

* arangoexport: added `--query` option for passing an AQL query to export the result

* fixed issue #2879: No result when querying for the last record of a query

* ui: allows now to edit default access level for collections in database
  _system for all users except the root user.

* The _users collection is no longer accessible outside the arngod process, _queues is always read-only

* added new option "--rocksdb.max-background-jobs"

* removed options "--rocksdb.max-background-compactions", "--rocksdb.base-background-compactions" and "--rocksdb.max-background-flushes"

* option "--rocksdb.compaction-read-ahead-size" now defaults to 2MB

* change Windows build so that RocksDB doesn't enforce AVX optimizations by default
  This fixes startup crashes on servers that do not have AVX CPU extensions

* speed up RocksDB secondary index creation and dropping

* removed RocksDB note in Geo index docs


v3.2.0 (2017-07-20)
-------------------

* fixed UI issues

* fixed multi-threading issues in Pregel

* fixed Foxx resilience

* added command-line option `--javascript.allow-admin-execute`

  This option can be used to control whether user-defined JavaScript code
  is allowed to be executed on server by sending via HTTP to the API endpoint
  `/_admin/execute`  with an authenticated user account.
  The default value is `false`, which disables the execution of user-defined
  code. This is also the recommended setting for production. In test environments,
  it may be convenient to turn the option on in order to send arbitrary setup
  or teardown commands for execution on the server.


v3.2.beta6 (2017-07-18)
-----------------------

* various bugfixes


v3.2.beta5 (2017-07-16)
-----------------------

* numerous bugfixes


v3.2.beta4 (2017-07-04)
-----------------------

* ui: fixed document view _from and _to linking issue for special characters

* added function `db._parse(query)` for parsing an AQL query and returning information about it

* fixed one medium priority and two low priority security user interface
  issues found by owasp zap.

* ui: added index deduplicate options

* ui: fixed renaming of collections for the rocksdb storage engine

* documentation and js fixes for secondaries

* RocksDB storage format was changed, users of the previous beta/alpha versions
  must delete the database directory and re-import their data

* enabled permissions on database and collection level

* added and changed some user related REST APIs
    * added `PUT /_api/user/{user}/database/{database}/{collection}` to change collection permission
    * added `GET /_api/user/{user}/database/{database}/{collection}`
    * added optional `full` parameter to the `GET /_api/user/{user}/database/` REST call

* added user functions in the arangoshell `@arangodb/users` module
    * added `grantCollection` and `revokeCollection` functions
    * added `permission(user, database, collection)` to retrieve collection specific rights

* added "deduplicate" attribute for array indexes, which controls whether inserting
  duplicate index values from the same document into a unique array index will lead to
  an error or not:

      // with deduplicate = true, which is the default value:
      db._create("test");
      db.test.ensureIndex({ type: "hash", fields: ["tags[*]"], deduplicate: true });
      db.test.insert({ tags: ["a", "b"] });
      db.test.insert({ tags: ["c", "d", "c"] }); // will work, because deduplicate = true
      db.test.insert({ tags: ["a"] }); // will fail

      // with deduplicate = false
      db._create("test");
      db.test.ensureIndex({ type: "hash", fields: ["tags[*]"], deduplicate: false });
      db.test.insert({ tags: ["a", "b"] });
      db.test.insert({ tags: ["c", "d", "c"] }); // will not work, because deduplicate = false
      db.test.insert({ tags: ["a"] }); // will fail

  The "deduplicate" attribute is now also accepted by the index creation HTTP
  API endpoint POST /_api/index and is returned by GET /_api/index.

* added optimizer rule "remove-filters-covered-by-traversal"

* Debian/Ubuntu installer: make messages about future package upgrades more clear

* fix a hangup in VST

  The problem happened when the two first chunks of a VST message arrived
  together on a connection that was newly switched to VST.

* fix deletion of outdated WAL files in RocksDB engine

* make use of selectivity estimates in hash, skiplist and persistent indexes
  in RocksDB engine

* changed VM overcommit recommendation for user-friendliness

* fix a shutdown bug in the cluster: a destroyed query could still be active

* do not terminate the entire server process if a temp file cannot be created
  (Windows only)

* fix log output in the front-end, it stopped in case of too many messages


v3.2.beta3 (2017-06-27)
-----------------------

* numerous bugfixes


v3.2.beta2 (2017-06-20)
-----------------------

* potentially fixed issue #2559: Duplicate _key generated on insertion

* fix invalid results (too many) when a skipping LIMIT was used for a
  traversal. `LIMIT x` or `LIMIT 0, x` were not affected, but `LIMIT s, x`
  may have returned too many results

* fix races in SSL communication code

* fix invalid locking in JWT authentication cache, which could have
  crashed the server

* fix invalid first group results for sorted AQL COLLECT when LIMIT
  was used

* fix potential race, which could make arangod hang on startup

* removed `exception` field from transaction error result; users should throw
  explicit `Error` instances to return custom exceptions (addresses issue #2561)

* fixed issue #2613: Reduce log level when Foxx manager tries to self heal missing database

* add a read only mode for users and collection level authorization

* removed `exception` field from transaction error result; users should throw
  explicit `Error` instances to return custom exceptions (addresses issue #2561)

* fixed issue #2677: Foxx disabling development mode creates non-deterministic service bundle

* fixed issue #2684: Legacy service UI not working


v3.2.beta1 (2017-06-12)
-----------------------

* provide more context for index errors (addresses issue #342)

* arangod now validates several OS/environment settings on startup and warns if
  the settings are non-ideal. Most of the checks are executed on Linux systems only.

* fixed issue #2515: The replace-or-with-in optimization rule might prevent use of indexes

* added `REGEX_REPLACE` AQL function

* the RocksDB storage format was changed, users of the previous alpha versions
  must delete the database directory and re-import their data

* added server startup option `--query.fail-on-warning`

  setting this option to `true` will abort any AQL query with an exception if
  it causes a warning at runtime. The value can be overridden per query by
  setting the `failOnWarning` attribute in a query's options.

* added --rocksdb.num-uncompressed-levels to adjust number of non-compressed levels

* added checks for memory managment and warn (i. e. if hugepages are enabled)

* set default SSL cipher suite string to "HIGH:!EXPORT:!aNULL@STRENGTH"

* fixed issue #2469: Authentication = true does not protect foxx-routes

* fixed issue #2459: compile success but can not run with rocksdb

* `--server.maximal-queue-size` is now an absolute maximum. If the queue is
  full, then 503 is returned. Setting it to 0 means "no limit".

* (Enterprise only) added authentication against an LDAP server

* fixed issue #2083: Foxx services aren't distributed to all coordinators

* fixed issue #2384: new coordinators don't pick up existing Foxx services

* fixed issue #2408: Foxx service validation causes unintended side-effects

* extended HTTP API with routes for managing Foxx services

* added distinction between hasUser and authorized within Foxx
  (cluster internal requests are authorized requests but don't have a user)

* arangoimp now has a `--threads` option to enable parallel imports of data

* PR #2514: Foxx services that can't be fixed by self-healing now serve a 503 error

* added `time` function to `@arangodb` module


v3.2.alpha4 (2017-04-25)
------------------------

* fixed issue #2450: Bad optimization plan on simple query

* fixed issue #2448: ArangoDB Web UI takes no action when Delete button is clicked

* fixed issue #2442: Frontend shows already deleted databases during login

* added 'x-content-type-options: nosniff' to avoid MSIE bug

* set default value for `--ssl.protocol` from TLSv1 to TLSv1.2.

* AQL breaking change in cluster:
  The SHORTEST_PATH statement using edge-collection names instead
  of a graph name now requires to explicitly name the vertex-collection names
  within the AQL query in the cluster. It can be done by adding `WITH <name>`
  at the beginning of the query.

  Example:
  ```
  FOR v,e IN OUTBOUND SHORTEST_PATH @start TO @target edges [...]
  ```

  Now has to be:

  ```
  WITH vertices
  FOR v,e IN OUTBOUND SHORTEST_PATH @start TO @target edges [...]
  ```

  This change is due to avoid dead-lock sitations in clustered case.
  An error stating the above is included.

* add implicit use of geo indexes when using SORT/FILTER in AQL, without
  the need to use the special-purpose geo AQL functions `NEAR` or `WITHIN`.

  the special purpose `NEAR` AQL function can now be substituted with the
  following AQL (provided there is a geo index present on the `doc.latitude`
  and `doc.longitude` attributes):

      FOR doc in geoSort
        SORT DISTANCE(doc.latitude, doc.longitude, 0, 0)
        LIMIT 5
        RETURN doc

  `WITHIN` can be substituted with the following AQL:

      FOR doc in geoFilter
        FILTER DISTANCE(doc.latitude, doc.longitude, 0, 0) < 2000
        RETURN doc

  Compared to using the special purpose AQL functions this approach has the
  advantage that it is more composable, and will also honor any `LIMIT` values
  used in the AQL query.

* potential fix for shutdown hangs on OSX

* added KB, MB, GB prefix for integer parameters, % for integer parameters
  with a base value

* added JEMALLOC 4.5.0

* added `--vm.resident-limit` and `--vm.path` for file-backed memory mapping
  after reaching a configurable maximum RAM size

* try recommended limit for file descriptors in case of unlimited
  hard limit

* issue #2413: improve logging in case of lock timeout and deadlocks

* added log topic attribute to /_admin/log api

* removed internal build option `USE_DEV_TIMERS`

  Enabling this option activated some proprietary timers for only selected
  events in arangod. Instead better use `perf` to gather timings.


v3.2.alpha3 (2017-03-22)
------------------------

* increase default collection lock timeout from 30 to 900 seconds

* added function `db._engine()` for retrieval of storage engine information at
  server runtime

  There is also an HTTP REST handler at GET /_api/engine that returns engine
  information.

* require at least cmake 3.2 for building ArangoDB

* make arangod start with less V8 JavaScript contexts

  This speeds up the server start (a little bit) and makes it use less memory.
  Whenever a V8 context is needed by a Foxx action or some other operation and
  there is no usable V8 context, a new one will be created dynamically now.

  Up to `--javascript.v8-contexts` V8 contexts will be created, so this option
  will change its meaning. Previously as many V8 contexts as specified by this
  option were created at server start, and the number of V8 contexts did not
  change at runtime. Now up to this number of V8 contexts will be in use at the
  same time, but the actual number of V8 contexts is dynamic.

  The garbage collector thread will automatically delete unused V8 contexts after
  a while. The number of spare contexts will go down to as few as configured in
  the new option `--javascript.v8-contexts-minimum`. Actually that many V8 contexts
  are also created at server start.

  The first few requests in new V8 contexts will take longer than in contexts
  that have been there already. Performance may therefore suffer a bit for the
  initial requests sent to ArangoDB or when there are only few but performance-
  critical situations in which new V8 contexts will be created. If this is a
  concern, it can easily be fixed by setting `--javascipt.v8-contexts-minimum`
  and `--javascript.v8-contexts` to a relatively high value, which will guarantee
  that many number of V8 contexts to be created at startup and kept around even
  when unused.

  Waiting for an unused V8 context will now also abort if no V8 context can be
  acquired/created after 120 seconds.

* improved diagnostic messages written to logfiles by supervisor process

* fixed issue #2367

* added "bindVars" to attributes of currently running and slow queries

* added "jsonl" as input file type for arangoimp

* upgraded version of bundled zlib library from 1.2.8 to 1.2.11

* added input file type `auto` for arangoimp so it can automatically detect the
  type of the input file from the filename extension

* fixed variables parsing in GraphQL

* added `--translate` option for arangoimp to translate attribute names from
  the input files to attriubte names expected by ArangoDB

  The `--translate` option can be specified multiple times (once per translation
  to be executed). The following example renames the "id" column from the input
  file to "_key", and the "from" column to "_from", and the "to" column to "_to":

      arangoimp --type csv --file data.csv --translate "id=_key" --translate "from=_from" --translate "to=_to"

  `--translate` works for CSV and TSV inputs only.

* changed default value for `--server.max-packet-size` from 128 MB to 256 MB

* fixed issue #2350

* fixed issue #2349

* fixed issue #2346

* fixed issue #2342

* change default string truncation length from 80 characters to 256 characters for
  `print`/`printShell` functions in ArangoShell and arangod. This will emit longer
  prefixes of string values before truncating them with `...`, which is helpful
  for debugging.

* always validate incoming JSON HTTP requests for duplicate attribute names

  Incoming JSON data with duplicate attribute names will now be rejected as
  invalid. Previous versions of ArangoDB only validated the uniqueness of
  attribute names inside incoming JSON for some API endpoints, but not
  consistently for all APIs.

* don't let read-only transactions block the WAL collector

* allow passing own `graphql-sync` module instance to Foxx GraphQL router

* arangoexport can now export to csv format

* arangoimp: fixed issue #2214

* Foxx: automatically add CORS response headers

* added "OPTIONS" to CORS `access-control-allow-methods` header

* Foxx: Fix arangoUser sometimes not being set correctly

* fixed issue #1974


v3.2.alpha2 (2017-02-20)
------------------------

* ui: fixed issue #2065

* ui: fixed a dashboard related memory issue

* Internal javascript rest actions will now hide their stack traces to the client
  unless maintainer mode is activated. Instead they will always log to the logfile

* Removed undocumented internal HTTP API:
  * PUT _api/edges

  The documented GET _api/edges and the undocumented POST _api/edges remains unmodified.

* updated V8 version to 5.7.0.0

* change undocumented behaviour in case of invalid revision ids in
  If-Match and If-None-Match headers from 400 (BAD) to 412 (PRECONDITION
  FAILED).

* change undocumented behaviour in case of invalid revision ids in
  JavaScript document operations from 1239 ("illegal document revision")
  to 1200 ("conflict").

* added data export tool, arangoexport.

  arangoexport can be used to export collections to json, jsonl or xml
  and export a graph or collections to xgmml.

* fixed a race condition when closing a connection

* raised default hard limit on threads for very small to 64

* fixed negative counting of http connection in UI


v3.2.alpha1 (2017-02-05)
------------------------

* added figure `httpRequests` to AQL query statistics

* removed revisions cache intermediate layer implementation

* obsoleted startup options `--database.revision-cache-chunk-size` and
  `--database.revision-cache-target-size`

* fix potential port number over-/underruns

* added startup option `--log.shorten-filenames` for controlling whether filenames
  in log messages should be shortened to just the filename with the absolute path

* removed IndexThreadFeature, made `--database.index-threads` option obsolete

* changed index filling to make it more parallel, dispatch tasks to boost::asio

* more detailed stacktraces in Foxx apps

* generated Foxx services now use swagger tags


v3.1.24 (XXXX-XX-XX)
--------------------

* fixed one more LIMIT issue in traversals


v3.1.23 (2017-06-19)
--------------------

* potentially fixed issue #2559: Duplicate _key generated on insertion

* fix races in SSL communication code

* fix invalid results (too many) when a skipping LIMIT was used for a
  traversal. `LIMIT x` or `LIMIT 0, x` were not affected, but `LIMIT s, x`
  may have returned too many results

* fix invalid first group results for sorted AQL COLLECT when LIMIT
  was used

* fix invalid locking in JWT authentication cache, which could have
  crashed the server

* fix undefined behavior in traverser when traversals were used inside
  a FOR loop


v3.1.22 (2017-06-07)
--------------------

* fixed issue #2505: Problem with export + report of a bug

* documented changed behavior of WITH

* fixed ui glitch in aardvark

* avoid agency compaction bug

* fixed issue #2283: disabled proxy communication internally


v3.1.21 (2017-05-22)
--------------------

* fixed issue #2488:  AQL operator IN error when data use base64 chars

* more randomness in seeding RNG

v3.1.20 (2016-05-16)
--------------------

* fixed incorrect sorting for distributeShardsLike

* improve reliability of AgencyComm communication with Agency

* fixed shard numbering bug, where ids were erouneously incremented by 1

* remove an unnecessary precondition in createCollectionCoordinator

* funny fail rotation fix

* fix in SimpleHttpClient for correct advancement of readBufferOffset

* forward SIG_HUP in supervisor process to the server process to fix logrotaion
  You need to stop the remaining arangod server process manually for the upgrade to work.


v3.1.19 (2017-04-28)
--------------------

* Fixed a StackOverflow issue in Traversal and ShortestPath. Occured if many (>1000) input
  values in a row do not return any result. Fixes issue: #2445

* fixed issue #2448

* fixed issue #2442

* added 'x-content-type-options: nosniff' to avoid MSIE bug

* fixed issue #2441

* fixed issue #2440

* Fixed a StackOverflow issue in Traversal and ShortestPath. Occured if many (>1000) input
  values in a row do not return any result. Fixes issue: #2445

* fix occasional hanging shutdowns on OS X


v3.1.18 (2017-04-18)
--------------------

* fixed error in continuous synchronization of collections

* fixed spurious hangs on server shutdown

* better error messages during restore collection

* completely overhaul supervision. More detailed tests

* Fixed a dead-lock situation in cluster traversers, it could happen in
  rare cases if the computation on one DBServer could be completed much earlier
  than the other server. It could also be restricted to SmartGraphs only.

* (Enterprise only) Fixed a bug in SmartGraph DepthFirstSearch. In some
  more complicated queries, the maxDepth limit of 1 was not considered strictly
  enough, causing the traverser to do unlimited depth searches.

* fixed issue #2415

* fixed issue #2422

* fixed issue #1974


v3.1.17 (2017-04-04)
--------------------

* (Enterprise only) fixed a bug where replicationFactor was not correctly
  forwarded in SmartGraph creation.

* fixed issue #2404

* fixed issue #2397

* ui - fixed smart graph option not appearing

* fixed issue #2389

* fixed issue #2400


v3.1.16 (2017-03-27)
--------------------

* fixed issue #2392

* try to raise file descriptors to at least 8192, warn otherwise

* ui - aql editor improvements + updated ace editor version (memory leak)

* fixed lost HTTP requests

* ui - fixed some event issues

* avoid name resolution when given connection string is a valid ip address

* helps with issue #1842, bug in COLLECT statement in connection with LIMIT.

* fix locking bug in cluster traversals

* increase lock timeout defaults

* increase various cluster timeouts

* limit default target size for revision cache to 1GB, which is better for
  tight RAM situations (used to be 40% of (totalRAM - 1GB), use
  --database.revision-cache-target-size <VALUEINBYTES> to get back the
  old behaviour

* fixed a bug with restarted servers indicating status as "STARTUP"
  rather that "SERVING" in Nodes UI.


v3.1.15 (2017-03-20)
--------------------

* add logrotate configuration as requested in #2355

* fixed issue #2376

* ui - changed document api due a chrome bug

* ui - fixed a submenu bug

* added endpoint /_api/cluster/endpoints in cluster case to get all
  coordinator endpoints

* fix documentation of /_api/endpoint, declaring this API obsolete.

* Foxx response objects now have a `type` method for manipulating the content-type header

* Foxx tests now support `xunit` and `tap` reporters


v3.1.14 (2017-03-13)
--------------------

* ui - added feature request (multiple start nodes within graph viewer) #2317

* added missing locks to authentication cache methods

* ui - added feature request (multiple start nodes within graph viewer) #2317

* ui - fixed wrong merge of statistics information from different coordinators

* ui - fixed issue #2316

* ui - fixed wrong protocol usage within encrypted environment

* fixed compile error on Mac Yosemite

* minor UI fixes


v3.1.13 (2017-03-06)
--------------------

* fixed variables parsing in GraphQL

* fixed issue #2214

* fixed issue #2342

* changed thread handling to queue only user requests on coordinator

* use exponential backoff when waiting for collection locks

* repair short name server lookup in cluster in the case of a removed
  server


v3.1.12 (2017-02-28)
--------------------

* disable shell color escape sequences on Windows

* fixed issue #2326

* fixed issue #2320

* fixed issue #2315

* fixed a race condition when closing a connection

* raised default hard limit on threads for very small to 64

* fixed negative counting of http connection in UI

* fixed a race when renaming collections

* fixed a race when dropping databases


v3.1.11 (2017-02-17)
--------------------

* fixed a race between connection closing and sending out last chunks of data to clients
  when the "Connection: close" HTTP header was set in requests

* ui: optimized smart graph creation usability

* ui: fixed #2308

* fixed a race in async task cancellation via `require("@arangodb/tasks").unregisterTask()`

* fixed spuriously hanging threads in cluster AQL that could sit idle for a few minutes

* fixed potential numeric overflow for big index ids in index deletion API

* fixed sort issue in cluster, occurring when one of the local sort buffers of a
  GatherNode was empty

* reduce number of HTTP requests made for certain kinds of join queries in cluster,
  leading to speedup of some join queries

* supervision deals with demised coordinators correctly again

* implement a timeout in TraverserEngineRegistry

* agent communication reduced in large batches of append entries RPCs

* inception no longer estimates RAFT timings

* compaction in agents has been moved to a separate thread

* replicated logs hold local timestamps

* supervision jobs failed leader and failed follower revisited for
  function in precarious stability situations

* fixed bug in random number generator for 64bit int


v3.1.10 (2017-02-02)
--------------------

* updated versions of bundled node modules:
  - joi: from 8.4.2 to 9.2.0
  - joi-to-json-schema: from 2.2.0 to 2.3.0
  - sinon: from 1.17.4 to 1.17.6
  - lodash: from 4.13.1 to 4.16.6

* added shortcut for AQL ternary operator
  instead of `condition ? true-part : false-part` it is now possible to also use a
  shortcut variant `condition ? : false-part`, e.g.

      FOR doc IN docs RETURN doc.value ?: 'not present'

  instead of

      FOR doc IN docs RETURN doc.value ? doc.value : 'not present'

* fixed wrong sorting order in cluster, if an index was used to sort with many
  shards.

* added --replication-factor, --number-of-shards and --wait-for-sync to arangobench

* turn on UTF-8 string validation for VelocyPack values received via VST connections

* fixed issue #2257

* upgraded Boost version to 1.62.0

* added optional detail flag for db.<collection>.count()
  setting the flag to `true` will make the count operation returned the per-shard
  counts for the collection:

      db._create("test", { numberOfShards: 10 });
      for (i = 0; i < 1000; ++i) {
        db.test.insert({value: i});
      }
      db.test.count(true);

      {
        "s100058" : 99,
        "s100057" : 103,
        "s100056" : 100,
        "s100050" : 94,
        "s100055" : 90,
        "s100054" : 122,
        "s100051" : 109,
        "s100059" : 99,
        "s100053" : 95,
        "s100052" : 89
      }

* added optional memory limit for AQL queries:

      db._query("FOR i IN 1..100000 SORT i RETURN i", {}, { options: { memoryLimit: 100000 } });

  This option limits the default maximum amount of memory (in bytes) that a single
  AQL query can use.
  When a single AQL query reaches the specified limit value, the query will be
  aborted with a *resource limit exceeded* exception. In a cluster, the memory
  accounting is done per shard, so the limit value is effectively a memory limit per
  query per shard.

  The global limit value can be overriden per query by setting the *memoryLimit*
  option value for individual queries when running an AQL query.

* added server startup option `--query.memory-limit`

* added convenience function to create vertex-centric indexes.

  Usage: `db.collection.ensureVertexCentricIndex("label", {type: "hash", direction: "outbound"})`
  That will create an index that can be used on OUTBOUND with filtering on the
  edge attribute `label`.

* change default log output for tools to stdout (instead of stderr)

* added option -D to define a configuration file environment key=value

* changed encoding behavior for URLs encoded in the C++ code of ArangoDB:
  previously the special characters `-`, `_`, `~` and `.` were returned as-is
  after URL-encoding, now `.` will be encoded to be `%2e`.
  This also changes the behavior of how incoming URIs are processed: previously
  occurrences of `..` in incoming request URIs were collapsed (e.g. `a/../b/` was
  collapsed to a plain `b/`). Now `..` in incoming request URIs are not collapsed.

* Foxx request URL suffix is no longer unescaped

* @arangodb/request option json now defaults to `true` if the response body is not empty and encoding is not explicitly set to `null` (binary).
  The option can still be set to `false` to avoid unnecessary attempts at parsing the response as JSON.

* Foxx configuration values for unknown options will be discarded when saving the configuration in production mode using the web interface

* module.context.dependencies is now immutable

* process.stdout.isTTY now returns `true` in arangosh and when running arangod with the `--console` flag

* add support for Swagger tags in Foxx


v3.1.9 (XXXX-XX-XX)
-------------------

* macos CLI package: store databases and apps in the users home directory

* ui: fixed re-login issue within a non system db, when tab was closed

* fixed a race in the VelocyStream Commtask implementation

* fixed issue #2256


v3.1.8 (2017-01-09)
-------------------

* add Windows silent installer

* add handling of debug symbols during Linux & windows release builds.

* fixed issue #2181

* fixed issue #2248: reduce V8 max old space size from 3 GB to 1 GB on 32 bit systems

* upgraded Boost version to 1.62.0

* fixed issue #2238

* fixed issue #2234

* agents announce new endpoints in inception phase to leader

* agency leadership accepts updatet endpoints to given uuid

* unified endpoints replace localhost with 127.0.0.1

* fix several problems within an authenticated cluster


v3.1.7 (2016-12-29)
-------------------

* fixed one too many elections in RAFT

* new agency comm backported from devel


v3.1.6 (2016-12-20)
-------------------

* fixed issue #2227

* fixed issue #2220

* agency constituent/agent bug fixes in race conditions picking up
  leadership

* supervision does not need waking up anymore as it is running
  regardless

* agents challenge their leadership more rigorously


v3.1.5 (2016-12-16)
-------------------

* lowered default value of `--database.revision-cache-target-size` from 75% of
  RAM to less than 40% of RAM

* fixed issue #2218

* fixed issue #2217

* Foxx router.get/post/etc handler argument can no longer accidentally omitted

* fixed issue #2223


v3.1.4 (2016-12-08)
-------------------

* fixed issue #2211

* fixed issue #2204

* at cluster start, coordinators wait until at least one DBserver is there,
  and either at least two DBservers are there or 15s have passed, before they
  initiate the bootstrap of system collections.

* more robust agency startup from devel

* supervision's AddFollower adds many followers at once

* supervision has new FailedFollower job

* agency's Node has new method getArray

* agency RAFT timing estimates more conservative in waitForSync
  scenario

* agency RAFT timing estimates capped at maximum 2.0/10.0 for low/high


v3.1.3 (2016-12-02)
-------------------

* fix a traversal bug when using skiplist indexes:
  if we have a skiplist of ["a", "unused", "_from"] and a traversal like:
  FOR v,e,p IN OUTBOUND @start @@edges
    FILTER p.edges[0].a == 'foo'
    RETURN v
  And the above index applied on "a" is considered better than EdgeIndex, than
  the executor got into undefined behaviour.

* fix endless loop when trying to create a collection with replicationFactor: -1


v3.1.2 (2016-11-24)
-------------------

* added support for descriptions field in Foxx dependencies

* (Enterprise only) fixed a bug in the statistic report for SmartGraph traversals.
Now they state correctly how many documents were fetched from the index and how many
have been filtered.

* Prevent uniform shard distribution when replicationFactor == numServers

v3.1.1 (2016-11-15)
-------------------

* fixed issue #2176

* fixed issue #2168

* display index usage of traversals in AQL explainer output (previously missing)

* fixed issue #2163

* preserve last-used HLC value across server starts

* allow more control over handling of pre-3.1 _rev values

  this changes the server startup option `--database.check-30-revisions` from a boolean (true/false)
  parameter to a string parameter with the following possible values:

  - "fail":
    will validate _rev values of 3.0 collections on collection loading and throw an exception when invalid _rev values are found.
    in this case collections with invalid _rev values are marked as corrupted and cannot be used in the ArangoDB 3.1 instance.
    the fix procedure for such collections is to export the collections from 3.0 database with arangodump and restore them in 3.1 with arangorestore.
    collections that do not contain invalid _rev values are marked as ok and will not be re-checked on following loads.
    collections that contain invalid _rev values will be re-checked on following loads.

  - "true":
    will validate _rev values of 3.0 collections on collection loading and print a warning when invalid _rev values are found.
    in this case collections with invalid _rev values can be used in the ArangoDB 3.1 instance.
    however, subsequent operations on documents with invalid _rev values may silently fail or fail with explicit errors.
    the fix procedure for such collections is to export the collections from 3.0 database with arangodump and restore them in 3.1 with arangorestore.
    collections that do not contain invalid _rev values are marked as ok and will not be re-checked on following loads.
    collections that contain invalid _rev values will be re-checked on following loads.

  - "false":
    will not validate _rev values on collection loading and not print warnings.
    no hint is given when invalid _rev values are found.
    subsequent operations on documents with invalid _rev values may silently fail or fail with explicit errors.
    this setting does not affect whether collections are re-checked later.
    collections will be re-checked on following loads if `--database.check-30-revisions` is later set to either `true` or `fail`.

  The change also suppresses warnings that were printed when collections were restored using arangorestore, and the restore
  data contained invalid _rev values. Now these warnings are suppressed, and new HLC _rev values are generated for these documents
  as before.

* added missing functions to AQL syntax highlighter in web interface

* fixed display of `ANY` direction in traversal explainer output (direction `ANY` was shown as either
  `INBOUND` or `OUTBOUND`)

* changed behavior of toJSON() function when serializing an object before saving it in the database

  if an object provides a toJSON() function, this function is still called for serializing it.
  the change is that the result of toJSON() is not stringified anymore, but saved as is. previous
  versions of ArangoDB called toJSON() and after that additionally stringified its result.

  This change will affect the saving of JS Buffer objects, which will now be saved as arrays of
  bytes instead of a comma-separated string of the Buffer's byte contents.

* allow creating unique indexes on more attributes than present in shardKeys

  The following combinations of shardKeys and indexKeys are allowed/not allowed:

  shardKeys     indexKeys
      a             a        ok
      a             b    not ok
      a           a b        ok
    a b             a    not ok
    a b             b    not ok
    a b           a b        ok
    a b         a b c        ok
  a b c           a b    not ok
  a b c         a b c        ok

* fixed wrong version in web interface login screen (EE only)

* make web interface not display an exclamation mark next to ArangoDB version number 3.1

* fixed search for arbitrary document attributes in web interface in case multiple
  search values were used on different attribute names. in this case, the search always
  produced an empty result

* disallow updating `_from` and `_to` values of edges in Smart Graphs. Updating these
  attributes would lead to potential redistribution of edges to other shards, which must be
  avoided.

* fixed issue #2148

* updated graphql-sync dependency to 0.6.2

* fixed issue #2156

* fixed CRC4 assembly linkage


v3.1.0 (2016-10-29)
-------------------

* AQL breaking change in cluster:

  from ArangoDB 3.1 onwards `WITH` is required for traversals in a
  clustered environment in order to avoid deadlocks.

  Note that for queries that access only a single collection or that have all
  collection names specified somewhere else in the query string, there is no
  need to use *WITH*. *WITH* is only useful when the AQL query parser cannot
  automatically figure out which collections are going to be used by the query.
  *WITH* is only useful for queries that dynamically access collections, e.g.
  via traversals, shortest path operations or the *DOCUMENT()* function.

  more info can be found [here](https://github.com/arangodb/arangodb/blob/devel/Documentation/Books/AQL/Operations/With.md)

* added AQL function `DISTANCE` to calculate the distance between two arbitrary
  coordinates (haversine formula)

* fixed issue #2110

* added Auto-aptation of RAFT timings as calculations only


v3.1.rc2 (2016-10-10)
---------------------

* second release candidate


v3.1.rc1 (2016-09-30)
---------------------

* first release candidate


v3.1.alpha2 (2016-09-01)
------------------------

* added module.context.createDocumentationRouter to replace module.context.apiDocumentation

* bug in RAFT implementation of reads. dethroned leader still answered requests in isolation

* ui: added new graph viewer

* ui: aql-editor added tabular & graph display

* ui: aql-editor improved usability

* ui: aql-editor: query profiling support

* fixed issue #2109

* fixed issue #2111

* fixed issue #2075

* added AQL function `DISTANCE` to calculate the distance between two arbitrary
  coordinates (haversine formula)

* rewrote scheduler and dispatcher based on boost::asio

  parameters changed:
    `--scheduler.threads` and `--server.threads` are now merged into a single one: `--server.threads`

    hidden `--server.extra-threads` has been removed

    hidden `--server.aql-threads` has been removed

    hidden `--server.backend` has been removed

    hidden `--server.show-backends` has been removed

    hidden `--server.thread-affinity` has been removed

* fixed issue #2086

* fixed issue #2079

* fixed issue #2071

  make the AQL query optimizer inject filter condition expressions referred to
  by variables during filter condition aggregation.
  For example, in the following query

      FOR doc IN collection
        LET cond1 = (doc.value == 1)
        LET cond2 = (doc.value == 2)
        FILTER cond1 || cond2
        RETURN { doc, cond1, cond2 }

  the optimizer will now inject the conditions for `cond1` and `cond2` into the filter
  condition `cond1 || cond2`, expanding it to `(doc.value == 1) || (doc.value == 2)`
  and making these conditions available for index searching.

  Note that the optimizer previously already injected some conditions into other
  conditions, but only if the variable that defined the condition was not used
  elsewhere. For example, the filter condition in the query

      FOR doc IN collection
        LET cond = (doc.value == 1)
        FILTER cond
        RETURN { doc }

  already got optimized before because `cond` was only used once in the query and
  the optimizer decided to inject it into the place where it was used.

  This only worked for variables that were referred to once in the query.
  When a variable was used multiple times, the condition was not injected as
  in the following query:

      FOR doc IN collection
        LET cond = (doc.value == 1)
        FILTER cond
        RETURN { doc, cond }

  The fix for #2070 now will enable this optimization so that the query can
  use an index on `doc.value` if available.

* changed behavior of AQL array comparison operators for empty arrays:
  * `ALL` and `ANY` now always return `false` when the left-hand operand is an
    empty array. The behavior for non-empty arrays does not change:
    * `[] ALL == 1` will return `false`
    * `[1] ALL == 1` will return `true`
    * `[1, 2] ALL == 1` will return `false`
    * `[2, 2] ALL == 1` will return `false`
    * `[] ANY == 1` will return `false`
    * `[1] ANY == 1` will return `true`
    * `[1, 2] ANY == 1` will return `true`
    * `[2, 2] ANY == 1` will return `false`
  * `NONE` now always returns `true` when the left-hand operand is an empty array.
    The behavior for non-empty arrays does not change:
    * `[] NONE == 1` will return `true`
    * `[1] NONE == 1` will return `false`
    * `[1, 2] NONE == 1` will return `false`
    * `[2, 2] NONE == 1` will return `true`

* added experimental AQL functions `JSON_STRINGIFY` and `JSON_PARSE`

* added experimental support for incoming gzip-compressed requests

* added HTTP REST APIs for online log level adjustments:

  - GET `/_admin/log/level` returns the current log level settings
  - PUT `/_admin/log/level` modifies the current log level settings

* PATCH /_api/gharial/{graph-name}/vertex/{collection-name}/{vertex-key}
  - changed default value for keepNull to true

* PATCH /_api/gharial/{graph-name}/edge/{collection-name}/{edge-key}
  - changed default value for keepNull to true

* renamed `maximalSize` attribute in parameter.json files to `journalSize`

  The `maximalSize` attribute will still be picked up from collections that
  have not been adjusted. Responses from the replication API will now also use
  `journalSize` instead of `maximalSize`.

* added `--cluster.system-replication-factor` in order to adjust the
  replication factor for new system collections

* fixed issue #2012

* added a memory expection in case V8 memory gets too low

* added Optimizer Rule for other indexes in Traversals
  this allows AQL traversals to use other indexes than the edge index.
  So traversals with filters on edges can now make use of more specific
  indexes, e.g.

      FOR v, e, p IN 2 OUTBOUND @start @@edge FILTER p.edges[0].foo == "bar"

  will prefer a Hash Index on [_from, foo] above the EdgeIndex.

* fixed epoch computation in hybrid logical clock

* fixed thread affinity

* replaced require("internal").db by require("@arangodb").db

* added option `--skip-lines` for arangoimp
  this allows skipping the first few lines from the import file in case the
  CSV or TSV import are used

* fixed periodic jobs: there should be only one instance running - even if it
  runs longer than the period

* improved performance of primary index and edge index lookups

* optimizations for AQL `[*]` operator in case no filter, no projection and
  no offset/limit are used

* added AQL function `OUTERSECTION` to return the symmetric difference of its
  input arguments

* Foxx manifests of installed services are now saved to disk with indentation

* Foxx tests and scripts in development mode should now always respect updated
  files instead of loading stale modules

* When disabling Foxx development mode the setup script is now re-run

* Foxx now provides an easy way to directly serve GraphQL requests using the
  `@arangodb/foxx/graphql` module and the bundled `graphql-sync` dependency

* Foxx OAuth2 module now correctly passes the `access_token` to the OAuth2 server

* added iconv-lite and timezone modules

* web interface now allows installing GitHub and zip services in legacy mode

* added module.context.createDocumentationRouter to replace module.context.apiDocumentation

* bug in RAFT implementation of reads. dethroned leader still answered
  requests in isolation

* all lambdas in ClusterInfo might have been left with dangling references.

* Agency bug fix for handling of empty json objects as values.

* Foxx tests no longer support the Mocha QUnit interface as this resulted in weird
  inconsistencies in the BDD and TDD interfaces. This fixes the TDD interface
  as well as out-of-sequence problems when using the BDD before/after functions.

* updated bundled JavaScript modules to latest versions; joi has been updated from 8.4 to 9.2
  (see [joi 9.0.0 release notes](https://github.com/hapijs/joi/issues/920) for information on
  breaking changes and new features)

* fixed issue #2139

* updated graphql-sync dependency to 0.6.2

* fixed issue #2156


v3.0.13 (XXXX-XX-XX)
--------------------

* fixed issue #2315

* fixed issue #2210


v3.0.12 (2016-11-23)
--------------------

* fixed issue #2176

* fixed issue #2168

* fixed issues #2149, #2159

* fixed error reporting for issue #2158

* fixed assembly linkage bug in CRC4 module

* added support for descriptions field in Foxx dependencies


v3.0.11 (2016-11-08)
--------------------

* fixed issue #2140: supervisor dies instead of respawning child

* fixed issue #2131: use shard key value entered by user in web interface

* fixed issue #2129: cannot kill a long-run query

* fixed issue #2110

* fixed issue #2081

* fixed issue #2038

* changes to Foxx service configuration or dependencies should now be
  stored correctly when options are cleared or omitted

* Foxx tests no longer support the Mocha QUnit interface as this resulted in weird
  inconsistencies in the BDD and TDD interfaces. This fixes the TDD interface
  as well as out-of-sequence problems when using the BDD before/after functions.

* fixed issue #2148


v3.0.10 (2016-09-26)
--------------------

* fixed issue #2072

* fixed issue #2070

* fixed slow cluster starup issues. supervision will demonstrate more
  patience with db servers


v3.0.9 (2016-09-21)
-------------------

* fixed issue #2064

* fixed issue #2060

* speed up `collection.any()` and skiplist index creation

* fixed multiple issues where ClusterInfo bug hung agency in limbo
  timeouting on multiple collection and database callbacks


v3.0.8 (2016-09-14)
-------------------

* fixed issue #2052

* fixed issue #2005

* fixed issue #2039

* fixed multiple issues where ClusterInfo bug hung agency in limbo
  timeouting on multiple collection and database callbacks


v3.0.7 (2016-09-05)
-------------------

* new supervision job handles db server failure during collection creation.


v3.0.6 (2016-09-02)
-------------------

* fixed issue #2026

* slightly better error diagnostics for AQL query compilation and replication

* fixed issue #2018

* fixed issue #2015

* fixed issue #2012

* fixed wrong default value for arangoimp's `--on-duplicate` value

* fix execution of AQL traversal expressions when there are multiple
  conditions that refer to variables set outside the traversal

* properly return HTTP 503 in JS actions when backend is gone

* supervision creates new key in agency for failed servers

* new shards will not be allocated on failed or cleaned servers


v3.0.5 (2016-08-18)
-------------------

* execute AQL ternary operator via C++ if possible

* fixed issue #1977

* fixed extraction of _id attribute in AQL traversal conditions

* fix SSL agency endpoint

* Minimum RAFT timeout was one order of magnitude to short.

* Optimized RAFT RPCs from leader to followers for efficiency.

* Optimized RAFT RPC handling on followers with respect to compaction.

* Fixed bug in handling of duplicates and overlapping logs

* Fixed bug in supervision take over after leadership change.

v3.0.4 (2016-08-01)
-------------------

* added missing lock for periodic jobs access

* fix multiple Foxx related cluster issues

* fix handling of empty AQL query strings

* fixed issue in `INTERSECTION` AQL function with duplicate elements
  in the source arrays

* fixed issue #1970

* fixed issue #1968

* fixed issue #1967

* fixed issue #1962

* fixed issue #1959

* replaced require("internal").db by require("@arangodb").db

* fixed issue #1954

* fixed issue #1953

* fixed issue #1950

* fixed issue #1949

* fixed issue #1943

* fixed segfault in V8, by backporting https://bugs.chromium.org/p/v8/issues/detail?id=5033

* Foxx OAuth2 module now correctly passes the `access_token` to the OAuth2 server

* fixed credentialed CORS requests properly respecting --http.trusted-origin

* fixed a crash in V8Periodic task (forgotten lock)

* fixed two bugs in synchronous replication (syncCollectionFinalize)


v3.0.3 (2016-07-17)
-------------------

* fixed issue #1942

* fixed issue #1941

* fixed array index batch insertion issues for hash indexes that caused problems when
  no elements remained for insertion

* fixed AQL MERGE() function with External objects originating from traversals

* fixed some logfile recovery errors with error message "document not found"

* fixed issue #1937

* fixed issue #1936

* improved performance of arangorestore in clusters with synchronous
  replication

* Foxx tests and scripts in development mode should now always respect updated
  files instead of loading stale modules

* When disabling Foxx development mode the setup script is now re-run

* Foxx manifests of installed services are now saved to disk with indentation


v3.0.2 (2016-07-09)
-------------------

* fixed assertion failure in case multiple remove operations were used in the same query

* fixed upsert behavior in case upsert was used in a loop with the same document example

* fixed issue #1930

* don't expose local file paths in Foxx error messages.

* fixed issue #1929

* make arangodump dump the attribute `isSystem` when dumping the structure
  of a collection, additionally make arangorestore not fail when the attribute
  is missing

* fixed "Could not extract custom attribute" issue when using COLLECT with
  MIN/MAX functions in some contexts

* honor presence of persistent index for sorting

* make AQL query optimizer not skip "use-indexes-rule", even if enough
  plans have been created already

* make AQL optimizer not skip "use-indexes-rule", even if enough execution plans
  have been created already

* fix double precision value loss in VelocyPack JSON parser

* added missing SSL support for arangorestore

* improved cluster import performance

* fix Foxx thumbnails on DC/OS

* fix Foxx configuration not being saved

* fix Foxx app access from within the frontend on DC/OS

* add option --default-replication-factor to arangorestore and simplify
  the control over the number of shards when restoring

* fix a bug in the VPack -> V8 conversion if special attributes _key,
  _id, _rev, _from and _to had non-string values, which is allowed
  below the top level

* fix malloc_usable_size for darwin


v3.0.1 (2016-06-30)
-------------------

* fixed periodic jobs: there should be only one instance running - even if it
  runs longer than the period

* increase max. number of collections in AQL queries from 32 to 256

* fixed issue #1916: header "authorization" is required" when opening
  services page

* fixed issue #1915: Explain: member out of range

* fixed issue #1914: fix unterminated buffer

* don't remove lockfile if we are the same (now stale) pid
  fixes docker setups (our pid will always be 1)

* do not use revision id comparisons in compaction for determining whether a
  revision is obsolete, but marker memory addresses
  this ensures revision ids don't matter when compacting documents

* escape Unicode characters in JSON HTTP responses
  this converts UTF-8 characters in HTTP responses of arangod into `\uXXXX`
  escape sequences. This makes the HTTP responses fit into the 7 bit ASCII
  character range, which speeds up HTTP response parsing for some clients,
  namely node.js/v8

* add write before read collections when starting a user transaction
  this allows specifying the same collection in both read and write mode without
  unintended side effects

* fixed buffer overrun that occurred when building very large result sets

* index lookup optimizations for primary index and edge index

* fixed "collection is a nullptr" issue when starting a traversal from a transaction

* enable /_api/import on coordinator servers


v3.0.0 (2016-06-22)
-------------------

* minor GUI fixxes

* fix for replication and nonces


v3.0.0-rc3 (2016-06-19)
-----------------------

* renamed various Foxx errors to no longer refer to Foxx services as apps

* adjusted various error messages in Foxx to be more informative

* specifying "files" in a Foxx manifest to be mounted at the service root
  no longer results in 404s when trying to access non-file routes

* undeclared path parameters in Foxx no longer break the service

* trusted reverse proxy support is now handled more consistently

* ArangoDB request compatibility and user are now exposed in Foxx

* all bundled NPM modules have been upgraded to their latest versions


v3.0.0-rc2 (2016-06-12)
-----------------------

* added option `--server.max-packet-size` for client tools

* renamed option `--server.ssl-protocol` to `--ssl.protocol` in client tools
  (was already done for arangod, but overlooked for client tools)

* fix handling of `--ssl.protocol` value 5 (TLS v1.2) in client tools, which
  claimed to support it but didn't

* config file can use '@include' to include a different config file as base


v3.0.0-rc1 (2016-06-10)
-----------------------

* the user management has changed: it now has users that are independent of
  databases. A user can have one or more database assigned to the user.

* forward ported V8 Comparator bugfix for inline heuristics from
  https://github.com/v8/v8/commit/5ff7901e24c2c6029114567de5a08ed0f1494c81

* changed to-string conversion for AQL objects and arrays, used by the AQL
  function `TO_STRING()` and implicit to-string casts in AQL

  - arrays are now converted into their JSON-stringify equivalents, e.g.

    - `[ ]` is now converted to `[]`
    - `[ 1, 2, 3 ]` is now converted to `[1,2,3]`
    - `[ "test", 1, 2 ] is now converted to `["test",1,2]`

    Previous versions of ArangoDB converted arrays with no members into the
    empty string, and non-empty arrays into a comma-separated list of member
    values, without the surrounding angular brackets. Additionally, string
    array members were not enclosed in quotes in the result string:

    - `[ ]` was converted to ``
    - `[ 1, 2, 3 ]` was converted to `1,2,3`
    - `[ "test", 1, 2 ] was converted to `test,1,2`

  - objects are now converted to their JSON-stringify equivalents, e.g.

    - `{ }` is converted to `{}`
    - `{ a: 1, b: 2 }` is converted to `{"a":1,"b":2}`
    - `{ "test" : "foobar" }` is converted to `{"test":"foobar"}`

    Previous versions of ArangoDB always converted objects into the string
    `[object Object]`

  This change affects also the AQL functions `CONCAT()` and `CONCAT_SEPARATOR()`
  which treated array values differently in previous versions. Previous versions
  of ArangoDB automatically flattened array values on the first level of the array,
  e.g. `CONCAT([1, 2, 3, [ 4, 5, 6 ]])` produced `1,2,3,4,5,6`. Now this will produce
  `[1,2,3,[4,5,6]]`. To flatten array members on the top level, you can now use
  the more explicit `CONCAT(FLATTEN([1, 2, 3, [4, 5, 6]], 1))`.

* added C++ implementations for AQL functions `SLICE()`, `CONTAINS()` and
  `RANDOM_TOKEN()`

* as a consequence of the upgrade to V8 version 5, the implementation of the
  JavaScript `Buffer` object had to be changed. JavaScript `Buffer` objects in
  ArangoDB now always store their data on the heap. There is no shared pool
  for small Buffer values, and no pointing into existing Buffer data when
  extracting slices. This change may increase the cost of creating Buffers with
  short contents or when peeking into existing Buffers, but was required for
  safer memory management and to prevent leaks.

* the `db` object's function `_listDatabases()` was renamed to just `_databases()`
  in order to make it more consistent with the existing `_collections()` function.
  Additionally the `db` object's `_listEndpoints()` function was renamed to just
  `_endpoints()`.

* changed default value of `--server.authentication` from `false` to `true` in
  configuration files etc/relative/arangod.conf and etc/arangodb/arangod.conf.in.
  This means the server will be started with authentication enabled by default,
  requiring all client connections to provide authentication data when connecting
  to ArangoDB. Authentication can still be turned off via setting the value of
  `--server.authentication` to `false` in ArangoDB's configuration files or by
  specifying the option on the command-line.

* Changed result format for querying all collections via the API GET `/_api/collection`.

  Previous versions of ArangoDB returned an object with an attribute named `collections`
  and an attribute named `names`. Both contained all available collections, but
  `collections` contained the collections as an array, and `names` contained the
  collections again, contained in an object in which the attribute names were the
  collection names, e.g.

  ```
  {
    "collections": [
      {"id":"5874437","name":"test","isSystem":false,"status":3,"type":2},
      {"id":"17343237","name":"something","isSystem":false,"status":3,"type":2},
      ...
    ],
    "names": {
      "test": {"id":"5874437","name":"test","isSystem":false,"status":3,"type":2},
      "something": {"id":"17343237","name":"something","isSystem":false,"status":3,"type":2},
      ...
    }
  }
  ```
  This result structure was redundant, and therefore has been simplified to just

  ```
  {
    "result": [
      {"id":"5874437","name":"test","isSystem":false,"status":3,"type":2},
      {"id":"17343237","name":"something","isSystem":false,"status":3,"type":2},
      ...
    ]
  }
  ```

  in ArangoDB 3.0.

* added AQL functions `TYPENAME()` and `HASH()`

* renamed arangob tool to arangobench

* added AQL string comparison operator `LIKE`

  The operator can be used to compare strings like this:

      value LIKE search

  The operator is currently implemented by calling the already existing AQL
  function `LIKE`.

  This change also makes `LIKE` an AQL keyword. Using `LIKE` in either case as
  an attribute or collection name in AQL thus requires quoting.

* make AQL optimizer rule "remove-unnecessary-calculations" fire in more cases

  The rule will now remove calculations that are used exactly once in other
  expressions (e.g. `LET a = doc RETURN a.value`) and calculations,
  or calculations that are just references (e.g. `LET a = b`).

* renamed AQL optimizer rule "merge-traversal-filter" to "optimize-traversals"
  Additionally, the optimizer rule will remove unused edge and path result variables
  from the traversal in case they are specified in the `FOR` section of the traversal,
  but not referenced later in the query. This saves constructing edges and paths
  results.

* added AQL optimizer rule "inline-subqueries"

  This rule can pull out certain subqueries that are used as an operand to a `FOR`
  loop one level higher, eliminating the subquery completely. For example, the query

      FOR i IN (FOR j IN [1,2,3] RETURN j) RETURN i

  will be transformed by the rule to:

      FOR i IN [1,2,3] RETURN i

  The query

      FOR name IN (FOR doc IN _users FILTER doc.status == 1 RETURN doc.name) LIMIT 2 RETURN name

  will be transformed into

      FOR tmp IN _users FILTER tmp.status == 1 LIMIT 2 RETURN tmp.name

  The rule will only fire when the subquery is used as an operand to a `FOR` loop, and
  if the subquery does not contain a `COLLECT` with an `INTO` variable.

* added new endpoint "srv://" for DNS service records

* The result order of the AQL functions VALUES and ATTRIBUTES has never been
  guaranteed and it only had the "correct" ordering by accident when iterating
  over objects that were not loaded from the database. This accidental behavior
  is now changed by introduction of VelocyPack. No ordering is guaranteed unless
  you specify the sort parameter.

* removed configure option `--enable-logger`

* added AQL array comparison operators

  All AQL comparison operators now also exist in an array variant. In the
  array variant, the operator is preceded with one of the keywords *ALL*, *ANY*
  or *NONE*. Using one of these keywords changes the operator behavior to
  execute the comparison operation for all, any, or none of its left hand
  argument values. It is therefore expected that the left hand argument
  of an array operator is an array.

  Examples:

      [ 1, 2, 3 ] ALL IN [ 2, 3, 4 ]   // false
      [ 1, 2, 3 ] ALL IN [ 1, 2, 3 ]   // true
      [ 1, 2, 3 ] NONE IN [ 3 ]        // false
      [ 1, 2, 3 ] NONE IN [ 23, 42 ]   // true
      [ 1, 2, 3 ] ANY IN [ 4, 5, 6 ]   // false
      [ 1, 2, 3 ] ANY IN [ 1, 42 ]     // true
      [ 1, 2, 3 ] ANY == 2             // true
      [ 1, 2, 3 ] ANY == 4             // false
      [ 1, 2, 3 ] ANY > 0              // true
      [ 1, 2, 3 ] ANY <= 1             // true
      [ 1, 2, 3 ] NONE < 99            // false
      [ 1, 2, 3 ] NONE > 10            // true
      [ 1, 2, 3 ] ALL > 2              // false
      [ 1, 2, 3 ] ALL > 0              // true
      [ 1, 2, 3 ] ALL >= 3             // false
      ["foo", "bar"] ALL != "moo"      // true
      ["foo", "bar"] NONE == "bar"     // false
      ["foo", "bar"] ANY == "foo"      // true

* improved AQL optimizer to remove unnecessary sort operations in more cases

* allow enclosing AQL identifiers in forward ticks in addition to using
  backward ticks

  This allows for convenient writing of AQL queries in JavaScript template strings
  (which are delimited with backticks themselves), e.g.

      var q = `FOR doc IN ´collection´ RETURN doc.´name´`;

* allow to set `print.limitString` to configure the number of characters
  to output before truncating

* make logging configurable per log "topic"

  `--log.level <level>` sets the global log level to <level>, e.g. `info`,
  `debug`, `trace`.

  `--log.level topic=<level>` sets the log level for a specific topic.
  Currently, the following topics exist: `collector`, `compactor`, `mmap`,
  `performance`, `queries`, and `requests`. `performance` and `requests` are
  set to FATAL by default. `queries` is set to info. All others are
  set to the global level by default.

  The new log option `--log.output <definition>` allows directing the global
  or per-topic log output to different outputs. The output definition
  "<definition>" can be one of

    "-" for stdin
    "+" for stderr
    "syslog://<syslog-facility>"
    "syslog://<syslog-facility>/<application-name>"
    "file://<relative-path>"

  The option can be specified multiple times in order to configure the output
  for different log topics. To set up a per-topic output configuration, use
  `--log.output <topic>=<definition>`, e.g.

    queries=file://queries.txt

  logs all queries to the file "queries.txt".

* the option `--log.requests-file` is now deprecated. Instead use

    `--log.level requests=info`
    `--log.output requests=file://requests.txt`

* the option `--log.facility` is now deprecated. Instead use

    `--log.output requests=syslog://facility`

* the option `--log.performance` is now deprecated. Instead use

    `--log.level performance=trace`

* removed option `--log.source-filter`

* removed configure option `--enable-logger`

* change collection directory names to include a random id component at the end

  The new pattern is `collection-<id>-<random>`, where `<id>` is the collection
  id and `<random>` is a random number. Previous versions of ArangoDB used a
  pattern `collection-<id>` without the random number.

  ArangoDB 3.0 understands both the old and name directory name patterns.

* removed mostly unused internal spin-lock implementation

* removed support for pre-Windows 7-style locks. This removes compatibility for
  Windows versions older than Windows 7 (e.g. Windows Vista, Windows XP) and
  Windows 2008R2 (e.g. Windows 2008).

* changed names of sub-threads started by arangod

* added option `--default-number-of-shards` to arangorestore, allowing creating
  collections with a specifiable number of shards from a non-cluster dump

* removed support for CoffeeScript source files

* removed undocumented SleepAndRequeue

* added WorkMonitor to inspect server threads

* when downloading a Foxx service from the web interface the suggested filename
  is now based on the service's mount path instead of simply "app.zip"

* the `@arangodb/request` response object now stores the parsed JSON response
  body in a property `json` instead of `body` when the request was made using the
  `json` option. The `body` instead contains the response body as a string.

* the Foxx API has changed significantly, 2.8 services are still supported
  using a backwards-compatible "legacy mode"


v2.8.12 (XXXX-XX-XX)
--------------------

* issue #2091: decrease connect timeout to 5 seconds on startup

* fixed issue #2072

* slightly better error diagnostics for some replication errors

* fixed issue #1977

* fixed issue in `INTERSECTION` AQL function with duplicate elements
  in the source arrays

* fixed issue #1962

* fixed issue #1959

* export aqlQuery template handler as require('org/arangodb').aql for forwards-compatibility


v2.8.11 (2016-07-13)
--------------------

* fixed array index batch insertion issues for hash indexes that caused problems when
  no elements remained for insertion

* fixed issue #1937


v2.8.10 (2016-07-01)
--------------------

* make sure next local _rev value used for a document is at least as high as the
  _rev value supplied by external sources such as replication

* make adding a collection in both read- and write-mode to a transaction behave as
  expected (write includes read). This prevents the `unregister collection used in
  transaction` error

* fixed sometimes invalid result for `byExample(...).count()` when an index plus
  post-filtering was used

* fixed "collection is a nullptr" issue when starting a traversal from a transaction

* honor the value of startup option `--database.wait-for-sync` (that is used to control
  whether new collections are created with `waitForSync` set to `true` by default) also
  when creating collections via the HTTP API (and thus the ArangoShell). When creating
  a collection via these mechanisms, the option was ignored so far, which was inconsistent.

* fixed issue #1826: arangosh --javascript.execute: internal error (geo index issue)

* fixed issue #1823: Arango crashed hard executing very simple query on windows


v2.8.9 (2016-05-13)
-------------------

* fixed escaping and quoting of extra parameters for executables in Mac OS X App

* added "waiting for" status variable to web interface collection figures view

* fixed undefined behavior in query cache invaldation

* fixed access to /_admin/statistics API in case statistics are disable via option
  `--server.disable-statistics`

* Foxx manager will no longer fail hard when Foxx store is unreachable unless installing
  a service from the Foxx store (e.g. when behind a firewall or GitHub is unreachable).


v2.8.8 (2016-04-19)
-------------------

* fixed issue #1805: Query: internal error (location: arangod/Aql/AqlValue.cpp:182).
  Please report this error to arangodb.com (while executing)

* allow specifying collection name prefixes for `_from` and `_to` in arangoimp:

  To avoid specifying complete document ids (consisting of collection names and document
  keys) for *_from* and *_to* values when importing edges with arangoimp, there are now
  the options *--from-collection-prefix* and *--to-collection-prefix*.

  If specified, these values will be automatically prepended to each value in *_from*
  (or *_to* resp.). This allows specifying only document keys inside *_from* and/or *_to*.

  *Example*

      > arangoimp --from-collection-prefix users --to-collection-prefix products ...

  Importing the following document will then create an edge between *users/1234* and
  *products/4321*:

  ```js
  { "_from" : "1234", "_to" : "4321", "desc" : "users/1234 is connected to products/4321" }
  ```

* requests made with the interactive system API documentation in the web interface
  (Swagger) will now respect the active database instead of always using `_system`


v2.8.7 (2016-04-07)
-------------------

* optimized primary=>secondary failover

* fix to-boolean conversion for documents in AQL

* expose the User-Agent HTTP header from the ArangoShell since Github seems to
  require it now, and we use the ArangoShell for fetching Foxx repositories from Github

* work with http servers that only send

* fixed potential race condition between compactor and collector threads

* fix removal of temporary directories on arangosh exit

* javadoc-style comments in Foxx services are no longer interpreted as
  Foxx comments outside of controller/script/exports files (#1748)

* removed remaining references to class syntax for Foxx Model and Repository
  from the documentation

* added a safe-guard for corrupted master-pointer


v2.8.6 (2016-03-23)
-------------------

* arangosh can now execute JavaScript script files that contain a shebang
  in the first line of the file. This allows executing script files directly.

  Provided there is a script file `/path/to/script.js` with the shebang
  `#!arangosh --javascript.execute`:

      > cat /path/to/script.js
      #!arangosh --javascript.execute
      print("hello from script.js");

  If the script file is made executable

      > chmod a+x /path/to/script.js

  it can be invoked on the shell directly and use arangosh for its execution:

      > /path/to/script.js
      hello from script.js

  This did not work in previous versions of ArangoDB, as the whole script contents
  (including the shebang) were treated as JavaScript code.
  Now shebangs in script files will now be ignored for all files passed to arangosh's
  `--javascript.execute` parameter.

  The alternative way of executing a JavaScript file with arangosh still works:

      > arangosh --javascript.execute /path/to/script.js
      hello from script.js

* added missing reset of traversal state for nested traversals.
  The state of nested traversals (a traversal in an AQL query that was
  located in a repeatedly executed subquery or inside another FOR loop)
  was not reset properly, so that multiple invocations of the same nested
  traversal with different start vertices led to the nested traversal
  always using the start vertex provided on the first invocation.

* fixed issue #1781: ArangoDB startup time increased tremendously

* fixed issue #1783: SIGHUP should rotate the log


v2.8.5 (2016-03-11)
-------------------

* Add OpenSSL handler for TLS V1.2 as sugested by kurtkincaid in #1771

* fixed issue #1765 (The webinterface should display the correct query time)
  and #1770 (Display ACTUAL query time in aardvark's AQL editor)

* Windows: the unhandled exception handler now calls the windows logging
  facilities directly without locks.
  This fixes lockups on crashes from the logging framework.

* improve nullptr handling in logger.

* added new endpoint "srv://" for DNS service records

* `org/arangodb/request` no longer sets the content-type header to the
  string "undefined" when no content-type header should be sent (issue #1776)


v2.8.4 (2016-03-01)
-------------------

* global modules are no longer incorrectly resolved outside the ArangoDB
  JavaScript directory or the Foxx service's root directory (issue #1577)

* improved error messages from Foxx and JavaScript (issues #1564, #1565, #1744)


v2.8.3 (2016-02-22)
-------------------

* fixed AQL filter condition collapsing for deeply-nested cases, potentially
  enabling usage of indexes in some dedicated cases

* added parentheses in AQL explain command output to correctly display precedence
  of logical and arithmetic operators

* Foxx Model event listeners defined on the model are now correctly invoked by
  the Repository methods (issue #1665)

* Deleting a Foxx service in the frontend should now always succeed even if the
  files no longer exist on the file system (issue #1358)

* Routing actions loaded from the database no longer throw exceptions when
  trying to load other modules using "require"

* The `org/arangodb/request` response object now sets a property `json` to the
  parsed JSON response body in addition to overwriting the `body` property when
  the request was made using the `json` option.

* Improved Windows stability

* Fixed a bug in the interactive API documentation that would escape slashes
  in document-handle fields. Document handles are now provided as separate
  fields for collection name and document key.


v2.8.2 (2016-02-09)
-------------------

* the continuous replication applier will now prevent the master's WAL logfiles
  from being removed if they are still needed by the applier on the slave. This
  should help slaves that suffered from masters garbage collection WAL logfiles
  which would have been needed by the slave later.

  The initial synchronization will block removal of still needed WAL logfiles
  on the master for 10 minutes initially, and will extend this period when further
  requests are made to the master. Initial synchronization hands over its handle
  for blocking logfile removal to the continuous replication when started via
  the *setupReplication* function. In this case, continuous replication will
  extend the logfile removal blocking period for the required WAL logfiles when
  the slave makes additional requests.

  All handles that block logfile removal will time out automatically after at
  most 5 minutes should a master not be contacted by the slave anymore (e.g. in
  case the slave's replication is turned off, the slaves loses the connection
  to the master or the slave goes down).

* added all-in-one function *setupReplication* to synchronize data from master
  to slave and start the continuous replication:

      require("@arangodb/replication").setupReplication(configuration);

  The command will return when the initial synchronization is finished and the
  continuous replication has been started, or in case the initial synchronization
  has failed.

  If the initial synchronization is successful, the command will store the given
  configuration on the slave. It also configures the continuous replication to start
  automatically if the slave is restarted, i.e. *autoStart* is set to *true*.

  If the command is run while the slave's replication applier is already running,
  it will first stop the running applier, drop its configuration and do a
  resynchronization of data with the master. It will then use the provided configration,
  overwriting any previously existing replication configuration on the slave.

  The following example demonstrates how to use the command for setting up replication
  for the *_system* database. Note that it should be run on the slave and not the
  master:

      db._useDatabase("_system");
      require("@arangodb/replication").setupReplication({
        endpoint: "tcp://master.domain.org:8529",
        username: "myuser",
        password: "mypasswd",
        verbose: false,
        includeSystem: false,
        incremental: true,
        autoResync: true
      });

* the *sync* and *syncCollection* functions now always start the data synchronization
  as an asynchronous server job. The call to *sync* or *syncCollection* will block
  until synchronization is either complete or has failed with an error. The functions
  will automatically poll the slave periodically for status updates.

  The main benefit is that the connection to the slave does not need to stay open
  permanently and is thus not affected by timeout issues. Additionally the caller does
  not need to query the synchronization status from the slave manually as this is
  now performed automatically by these functions.

* fixed undefined behavior when explaining some types of AQL traversals, fixed
  display of some types of traversals in AQL explain output


v2.8.1 (2016-01-29)
-------------------

* Improved AQL Pattern matching by allowing to specify a different traversal
  direction for one or many of the edge collections.

      FOR v, e, p IN OUTBOUND @start @@ec1, INBOUND @@ec2, @@ec3

  will traverse *ec1* and *ec3* in the OUTBOUND direction and for *ec2* it will use
  the INBOUND direction. These directions can be combined in arbitrary ways, the
  direction defined after *IN [steps]* will we used as default direction and can
  be overriden for specific collections.
  This feature is only available for collection lists, it is not possible to
  combine it with graph names.

* detect more types of transaction deadlocks early

* fixed display of relational operators in traversal explain output

* fixed undefined behavior in AQL function `PARSE_IDENTIFIER`

* added "engines" field to Foxx services generated in the admin interface

* added AQL function `IS_SAME_COLLECTION`:

  *IS_SAME_COLLECTION(collection, document)*: Return true if *document* has the same
  collection id as the collection specified in *collection*. *document* can either be
  a [document handle](../Glossary/README.md#document-handle) string, or a document with
  an *_id* attribute. The function does not validate whether the collection actually
  contains the specified document, but only compares the name of the specified collection
  with the collection name part of the specified document.
  If *document* is neither an object with an *id* attribute nor a *string* value,
  the function will return *null* and raise a warning.

      /* true */
      IS_SAME_COLLECTION('_users', '_users/my-user')
      IS_SAME_COLLECTION('_users', { _id: '_users/my-user' })

      /* false */
      IS_SAME_COLLECTION('_users', 'foobar/baz')
      IS_SAME_COLLECTION('_users', { _id: 'something/else' })


v2.8.0 (2016-01-25)
-------------------

* avoid recursive locking


v2.8.0-beta8 (2016-01-19)
-------------------------

* improved internal datafile statistics for compaction and compaction triggering
  conditions, preventing excessive growth of collection datafiles under some
  workloads. This should also fix issue #1596.

* renamed AQL optimizer rule `remove-collect-into` to `remove-collect-variables`

* fixed primary and edge index lookups prematurely aborting searches when the
  specified id search value contained a different collection than the collection
  the index was created for


v2.8.0-beta7 (2016-01-06)
-------------------------

* added vm.runInThisContext

* added AQL keyword `AGGREGATE` for use in AQL `COLLECT` statement

  Using `AGGREGATE` allows more efficient aggregation (incrementally while building
  the groups) than previous versions of AQL, which built group aggregates afterwards
  from the total of all group values.

  `AGGREGATE` can be used inside a `COLLECT` statement only. If used, it must follow
  the declaration of grouping keys:

      FOR doc IN collection
        COLLECT gender = doc.gender AGGREGATE minAge = MIN(doc.age), maxAge = MAX(doc.age)
        RETURN { gender, minAge, maxAge }

  or, if no grouping keys are used, it can follow the `COLLECT` keyword:

      FOR doc IN collection
        COLLECT AGGREGATE minAge = MIN(doc.age), maxAge = MAX(doc.age)
        RETURN {
  minAge, maxAge
}

  Only specific expressions are allowed on the right-hand side of each `AGGREGATE`
  assignment:

  - on the top level the expression must be a call to one of the supported aggregation
    functions `LENGTH`, `MIN`, `MAX`, `SUM`, `AVERAGE`, `STDDEV_POPULATION`, `STDDEV_SAMPLE`,
    `VARIANCE_POPULATION`, or `VARIANCE_SAMPLE`

  - the expression must not refer to variables introduced in the `COLLECT` itself

* Foxx: mocha test paths with wildcard characters (asterisks) now work on Windows

* reserved AQL keyword `NONE` for future use

* web interface: fixed a graph display bug concerning dashboard view

* web interface: fixed several bugs during the dashboard initialize process

* web interface: included several bugfixes: #1597, #1611, #1623

* AQL query optimizer now converts `LENGTH(collection-name)` to an optimized
  expression that returns the number of documents in a collection

* adjusted the behavior of the expansion (`[*]`) operator in AQL for non-array values

  In ArangoDB 2.8, calling the expansion operator on a non-array value will always
  return an empty array. Previous versions of ArangoDB expanded non-array values by
  calling the `TO_ARRAY()` function for the value, which for example returned an
  array with a single value for boolean, numeric and string input values, and an array
  with the object's values for an object input value. This behavior was inconsistent
  with how the expansion operator works for the array indexes in 2.8, so the behavior
  is now unified:

  - if the left-hand side operand of `[*]` is an array, the array will be returned as
    is when calling `[*]` on it
  - if the left-hand side operand of `[*]` is not an array, an empty array will be
    returned by `[*]`

  AQL queries that rely on the old behavior can be changed by either calling `TO_ARRAY`
  explicitly or by using the `[*]` at the correct position.

  The following example query will change its result in 2.8 compared to 2.7:

      LET values = "foo" RETURN values[*]

  In 2.7 the query has returned the array `[ "foo" ]`, but in 2.8 it will return an
  empty array `[ ]`. To make it return the array `[ "foo" ]` again, an explicit
  `TO_ARRAY` function call is needed in 2.8 (which in this case allows the removal
  of the `[*]` operator altogether). This also works in 2.7:

      LET values = "foo" RETURN TO_ARRAY(values)

  Another example:

      LET values = [ { name: "foo" }, { name: "bar" } ]
      RETURN values[*].name[*]

  The above returned `[ [ "foo" ], [ "bar" ] ] in 2.7. In 2.8 it will return
  `[ [ ], [ ] ]`, because the value of `name` is not an array. To change the results
  to the 2.7 style, the query can be changed to

      LET values = [ { name: "foo" }, { name: "bar" } ]
      RETURN values[* RETURN TO_ARRAY(CURRENT.name)]

  The above also works in 2.7.
  The following types of queries won't change:

      LET values = [ 1, 2, 3 ] RETURN values[*]
      LET values = [ { name: "foo" }, { name: "bar" } ] RETURN values[*].name
      LET values = [ { names: [ "foo", "bar" ] }, { names: [ "baz" ] } ] RETURN values[*].names[*]
      LET values = [ { names: [ "foo", "bar" ] }, { names: [ "baz" ] } ] RETURN values[*].names[**]

* slightly adjusted V8 garbage collection strategy so that collection eventually
  happens in all contexts that hold V8 external references to documents and
  collections.

  also adjusted default value of `--javascript.gc-frequency` from 10 seconds to
  15 seconds, as less internal operations are carried out in JavaScript.

* fixes for AQL optimizer and traversal

* added `--create-collection-type` option to arangoimp

  This allows specifying the type of the collection to be created when
  `--create-collection` is set to `true`.

* Foxx export cache should no longer break if a broken app is loaded in the
  web admin interface.


v2.8.0-beta2 (2015-12-16)
-------------------------

* added AQL query optimizer rule "sort-in-values"

  This rule pre-sorts the right-hand side operand of the `IN` and `NOT IN`
  operators so the operation can use a binary search with logarithmic complexity
  instead of a linear search. The rule is applied when the right-hand side
  operand of an `IN` or `NOT IN` operator in a filter condition is a variable that
  is defined in a different loop/scope than the operator itself. Additionally,
  the filter condition must consist of solely the `IN` or `NOT IN` operation
  in order to avoid any side-effects.

* changed collection status terminology in web interface for collections for
  which an unload request has been issued from `in the process of being unloaded`
  to `will be unloaded`.

* unloading a collection via the web interface will now trigger garbage collection
  in all v8 contexts and force a WAL flush. This increases the chances of perfoming
  the unload faster.

* added the following attributes to the result of `collection.figures()` and the
  corresponding HTTP API at `PUT /_api/collection/<name>/figures`:

  - `documentReferences`: The number of references to documents in datafiles
    that JavaScript code currently holds. This information can be used for
    debugging compaction and unload issues.
  - `waitingFor`: An optional string value that contains information about
    which object type is at the head of the collection's cleanup queue. This
    information can be used for debugging compaction and unload issues.
  - `compactionStatus.time`: The point in time the compaction for the collection
    was last executed. This information can be used for debugging compaction
    issues.
  - `compactionStatus.message`: The action that was performed when the compaction
    was last run for the collection. This information can be used for debugging
    compaction issues.

  Note: `waitingFor` and `compactionStatus` may be empty when called on a coordinator
  in a cluster.

* the compaction will now provide queryable status info that can be used to track
  its progress. The compaction status is displayed in the web interface, too.

* better error reporting for arangodump and arangorestore

* arangodump will now fail by default when trying to dump edges that
  refer to already dropped collections. This can be circumvented by
  specifying the option `--force true` when invoking arangodump

* fixed cluster upgrade procedure

* the AQL functions `NEAR` and `WITHIN` now have stricter validations
  for their input parameters `limit`, `radius` and `distance`. They may now throw
  exceptions when invalid parameters are passed that may have not led
  to exceptions in previous versions.

* deprecation warnings now log stack traces

* Foxx: improved backwards compatibility with 2.5 and 2.6

  - reverted Model and Repository back to non-ES6 "classes" because of
    compatibility issues when using the extend method with a constructor

  - removed deprecation warnings for extend and controller.del

  - restored deprecated method Model.toJSONSchema

  - restored deprecated `type`, `jwt` and `sessionStorageApp` options
    in Controller#activateSessions

* Fixed a deadlock problem in the cluster


v2.8.0-beta1 (2015-12-06)
-------------------------

* added AQL function `IS_DATESTRING(value)`

  Returns true if *value* is a string that can be used in a date function.
  This includes partial dates such as *2015* or *2015-10* and strings containing
  invalid dates such as *2015-02-31*. The function will return false for all
  non-string values, even if some of them may be usable in date functions.


v2.8.0-alpha1 (2015-12-03)
--------------------------

* added AQL keywords `GRAPH`, `OUTBOUND`, `INBOUND` and `ANY` for use in graph
  traversals, reserved AQL keyword `ALL` for future use

  Usage of these keywords as collection names, variable names or attribute names
  in AQL queries will not be possible without quoting. For example, the following
  AQL query will still work as it uses a quoted collection name and a quoted
  attribute name:

      FOR doc IN `OUTBOUND`
        RETURN doc.`any`

* issue #1593: added AQL `POW` function for exponentation

* added cluster execution site info in explain output for AQL queries

* replication improvements:

  - added `autoResync` configuration parameter for continuous replication.

    When set to `true`, a replication slave will automatically trigger a full data
    re-synchronization with the master when the master cannot provide the log data
    the slave had asked for. Note that `autoResync` will only work when the option
    `requireFromPresent` is also set to `true` for the continuous replication, or
    when the continuous syncer is started and detects that no start tick is present.

    Automatic re-synchronization may transfer a lot of data from the master to the
    slave and may be expensive. It is therefore turned off by default.
    When turned off, the slave will never perform an automatic re-synchronization
    with the master.

  - added `idleMinWaitTime` and `idleMaxWaitTime` configuration parameters for
    continuous replication.

    These parameters can be used to control the minimum and maximum wait time the
    slave will (intentionally) idle and not poll for master log changes in case the
    master had sent the full logs already.
    The `idleMaxWaitTime` value will only be used when `adapativePolling` is set
    to `true`. When `adaptivePolling` is disable, only `idleMinWaitTime` will be
    used as a constant time span in which the slave will not poll the master for
    further changes. The default values are 0.5 seconds for `idleMinWaitTime` and
    2.5 seconds for `idleMaxWaitTime`, which correspond to the hard-coded values
    used in previous versions of ArangoDB.

  - added `initialSyncMaxWaitTime` configuration parameter for initial and continuous
    replication

    This option controls the maximum wait time (in seconds) that the initial
    synchronization will wait for a response from the master when fetching initial
    collection data. If no response is received within this time period, the initial
    synchronization will give up and fail. This option is also relevant for
    continuous replication in case *autoResync* is set to *true*, as then the
    continuous replication may trigger a full data re-synchronization in case
    the master cannot the log data the slave had asked for.

  - HTTP requests sent from the slave to the master during initial synchronization
    will now be retried if they fail with connection problems.

  - the initial synchronization now logs its progress so it can be queried using
    the regular replication status check APIs.

  - added `async` attribute for `sync` and `syncCollection` operations called from
    the ArangoShell. Setthing this attribute to `true` will make the synchronization
    job on the server go into the background, so that the shell does not block. The
    status of the started asynchronous synchronization job can be queried from the
    ArangoShell like this:

        /* starts initial synchronization */
        var replication = require("@arangodb/replication");
        var id = replication.sync({
          endpoint: "tcp://master.domain.org:8529",
          username: "myuser",
          password: "mypasswd",
          async: true
       });

       /* now query the id of the returned async job and print the status */
       print(replication.getSyncResult(id));

    The result of `getSyncResult()` will be `false` while the server-side job
    has not completed, and different to `false` if it has completed. When it has
    completed, all job result details will be returned by the call to `getSyncResult()`.


* fixed non-deterministic query results in some cluster queries

* fixed issue #1589

* return HTTP status code 410 (gone) instead of HTTP 408 (request timeout) for
  server-side operations that are canceled / killed. Sending 410 instead of 408
  prevents clients from re-starting the same (canceled) operation. Google Chrome
  for example sends the HTTP request again in case it is responded with an HTTP
  408, and this is exactly the opposite of the desired behavior when an operation
  is canceled / killed by the user.

* web interface: queries in AQL editor now cancelable

* web interface: dashboard - added replication information

* web interface: AQL editor now supports bind parameters

* added startup option `--server.hide-product-header` to make the server not send
  the HTTP response header `"Server: ArangoDB"` in its HTTP responses. By default,
  the option is turned off so the header is still sent as usual.

* added new AQL function `UNSET_RECURSIVE` to recursively unset attritutes from
  objects/documents

* switched command-line editor in ArangoShell and arangod to linenoise-ng

* added automatic deadlock detection for transactions

  In case a deadlock is detected, a multi-collection operation may be rolled back
  automatically and fail with error 29 (`deadlock detected`). Client code for
  operations containing more than one collection should be aware of this potential
  error and handle it accordingly, either by giving up or retrying the transaction.

* Added C++ implementations for the AQL arithmetic operations and the following
  AQL functions:
  - ABS
  - APPEND
  - COLLECTIONS
  - CURRENT_DATABASE
  - DOCUMENT
  - EDGES
  - FIRST
  - FIRST_DOCUMENT
  - FIRST_LIST
  - FLATTEN
  - FLOOR
  - FULLTEXT
  - LAST
  - MEDIAN
  - MERGE_RECURSIVE
  - MINUS
  - NEAR
  - NOT_NULL
  - NTH
  - PARSE_IDENTIFIER
  - PERCENTILE
  - POP
  - POSITION
  - PUSH
  - RAND
  - RANGE
  - REMOVE_NTH
  - REMOVE_VALUE
  - REMOVE_VALUES
  - ROUND
  - SHIFT
  - SQRT
  - STDDEV_POPULATION
  - STDDEV_SAMPLE
  - UNSHIFT
  - VARIANCE_POPULATION
  - VARIANCE_SAMPLE
  - WITHIN
  - ZIP

* improved performance of skipping over many documents in an AQL query when no
  indexes and no filters are used, e.g.

      FOR doc IN collection
        LIMIT 1000000, 10
        RETURN doc

* Added array indexes

  Hash indexes and skiplist indexes can now optionally be defined for array values
  so they index individual array members.

  To define an index for array values, the attribute name is extended with the
  expansion operator `[*]` in the index definition:

      arangosh> db.colName.ensureHashIndex("tags[*]");

  When given the following document

      { tags: [ "AQL", "ArangoDB", "Index" ] }

  the index will now contain the individual values `"AQL"`, `"ArangoDB"` and `"Index"`.

  Now the index can be used for finding all documents having `"ArangoDB"` somewhere in their
  tags array using the following AQL query:

      FOR doc IN colName
        FILTER "ArangoDB" IN doc.tags[*]
        RETURN doc

* rewrote AQL query optimizer rule `use-index-range` and renamed it to `use-indexes`.
  The name change affects rule names in the optimizer's output.

* rewrote AQL execution node `IndexRangeNode` and renamed it to `IndexNode`. The name
  change affects node names in the optimizer's explain output.

* added convenience function `db._explain(query)` for human-readable explanation
  of AQL queries

* module resolution as used by `require` now behaves more like in node.js

* the `org/arangodb/request` module now returns response bodies for error responses
  by default. The old behavior of not returning bodies for error responses can be
  re-enabled by explicitly setting the option `returnBodyOnError` to `false` (#1437)


v2.7.6 (2016-01-30)
-------------------

* detect more types of transaction deadlocks early


v2.7.5 (2016-01-22)
-------------------

* backported added automatic deadlock detection for transactions

  In case a deadlock is detected, a multi-collection operation may be rolled back
  automatically and fail with error 29 (`deadlock detected`). Client code for
  operations containing more than one collection should be aware of this potential
  error and handle it accordingly, either by giving up or retrying the transaction.

* improved internal datafile statistics for compaction and compaction triggering
  conditions, preventing excessive growth of collection datafiles under some
  workloads. This should also fix issue #1596.

* Foxx export cache should no longer break if a broken app is loaded in the
  web admin interface.

* Foxx: removed some incorrect deprecation warnings.

* Foxx: mocha test paths with wildcard characters (asterisks) now work on Windows


v2.7.4 (2015-12-21)
-------------------

* slightly adjusted V8 garbage collection strategy so that collection eventually
  happens in all contexts that hold V8 external references to documents and
  collections.

* added the following attributes to the result of `collection.figures()` and the
  corresponding HTTP API at `PUT /_api/collection/<name>/figures`:

  - `documentReferences`: The number of references to documents in datafiles
    that JavaScript code currently holds. This information can be used for
    debugging compaction and unload issues.
  - `waitingFor`: An optional string value that contains information about
    which object type is at the head of the collection's cleanup queue. This
    information can be used for debugging compaction and unload issues.
  - `compactionStatus.time`: The point in time the compaction for the collection
    was last executed. This information can be used for debugging compaction
    issues.
  - `compactionStatus.message`: The action that was performed when the compaction
    was last run for the collection. This information can be used for debugging
    compaction issues.

  Note: `waitingFor` and `compactionStatus` may be empty when called on a coordinator
  in a cluster.

* the compaction will now provide queryable status info that can be used to track
  its progress. The compaction status is displayed in the web interface, too.


v2.7.3 (2015-12-17)
-------------------

* fixed some replication value conversion issues when replication applier properties
  were set via ArangoShell

* fixed disappearing of documents for collections transferred via `sync` or
  `syncCollection` if the collection was dropped right before synchronization
  and drop and (re-)create collection markers were located in the same WAL file

* fixed an issue where overwriting the system sessions collection would break
  the web interface when authentication is enabled


v2.7.2 (2015-12-01)
-------------------

* replication improvements:

  - added `autoResync` configuration parameter for continuous replication.

    When set to `true`, a replication slave will automatically trigger a full data
    re-synchronization with the master when the master cannot provide the log data
    the slave had asked for. Note that `autoResync` will only work when the option
    `requireFromPresent` is also set to `true` for the continuous replication, or
    when the continuous syncer is started and detects that no start tick is present.

    Automatic re-synchronization may transfer a lot of data from the master to the
    slave and may be expensive. It is therefore turned off by default.
    When turned off, the slave will never perform an automatic re-synchronization
    with the master.

  - added `idleMinWaitTime` and `idleMaxWaitTime` configuration parameters for
    continuous replication.

    These parameters can be used to control the minimum and maximum wait time the
    slave will (intentionally) idle and not poll for master log changes in case the
    master had sent the full logs already.
    The `idleMaxWaitTime` value will only be used when `adapativePolling` is set
    to `true`. When `adaptivePolling` is disable, only `idleMinWaitTime` will be
    used as a constant time span in which the slave will not poll the master for
    further changes. The default values are 0.5 seconds for `idleMinWaitTime` and
    2.5 seconds for `idleMaxWaitTime`, which correspond to the hard-coded values
    used in previous versions of ArangoDB.

  - added `initialSyncMaxWaitTime` configuration parameter for initial and continuous
    replication

    This option controls the maximum wait time (in seconds) that the initial
    synchronization will wait for a response from the master when fetching initial
    collection data. If no response is received within this time period, the initial
    synchronization will give up and fail. This option is also relevant for
    continuous replication in case *autoResync* is set to *true*, as then the
    continuous replication may trigger a full data re-synchronization in case
    the master cannot the log data the slave had asked for.

  - HTTP requests sent from the slave to the master during initial synchronization
    will now be retried if they fail with connection problems.

  - the initial synchronization now logs its progress so it can be queried using
    the regular replication status check APIs.

* fixed non-deterministic query results in some cluster queries

* added missing lock instruction for primary index in compactor size calculation

* fixed issue #1589

* fixed issue #1583

* fixed undefined behavior when accessing the top level of a document with the `[*]`
  operator

* fixed potentially invalid pointer access in shaper when the currently accessed
  document got re-located by the WAL collector at the very same time

* Foxx: optional configuration options no longer log validation errors when assigned
  empty values (#1495)

* Foxx: constructors provided to Repository and Model sub-classes via extend are
  now correctly called (#1592)


v2.7.1 (2015-11-07)
-------------------

* switch to linenoise next generation

* exclude `_apps` collection from replication

  The slave has its own `_apps` collection which it populates on server start.
  When replicating data from the master to the slave, the data from the master may
  clash with the slave's own data in the `_apps` collection. Excluding the `_apps`
  collection from replication avoids this.

* disable replication appliers when starting in modes `--upgrade`, `--no-server`
  and `--check-upgrade`

* more detailed output in arango-dfdb

* fixed "no start tick" issue in replication applier

  This error could occur after restarting a slave server after a shutdown
  when no data was ever transferred from the master to the slave via the
  continuous replication

* fixed problem during SSL client connection abort that led to scheduler thread
  staying at 100% CPU saturation

* fixed potential segfault in AQL `NEIGHBORS` function implementation when C++ function
  variant was used and collection names were passed as strings

* removed duplicate target for some frontend JavaScript files from the Makefile

* make AQL function `MERGE()` work on a single array parameter, too.
  This allows combining the attributes of multiple objects from an array into
  a single object, e.g.

      RETURN MERGE([
        { foo: 'bar' },
        { quux: 'quetzalcoatl', ruled: true },
        { bar: 'baz', foo: 'done' }
      ])

  will now return:

      {
        "foo": "done",
        "quux": "quetzalcoatl",
        "ruled": true,
        "bar": "baz"
      }

* fixed potential deadlock in collection status changing on Windows

* fixed hard-coded `incremental` parameter in shell implementation of
  `syncCollection` function in replication module

* fix for GCC5: added check for '-stdlib' option


v2.7.0 (2015-10-09)
-------------------

* fixed request statistics aggregation
  When arangod was started in supervisor mode, the request statistics always showed
  0 requests, as the statistics aggregation thread did not run then.

* read server configuration files before dropping privileges. this ensures that
  the SSL keyfile specified in the configuration can be read with the server's start
  privileges (i.e. root when using a standard ArangoDB package).

* fixed replication with a 2.6 replication configuration and issues with a 2.6 master

* raised default value of `--server.descriptors-minimum` to 1024

* allow Foxx apps to be installed underneath URL path `/_open/`, so they can be
  (intentionally) accessed without authentication.

* added *allowImplicit* sub-attribute in collections declaration of transactions.
  The *allowImplicit* attributes allows making transactions fail should they
  read-access a collection that was not explicitly declared in the *collections*
  array of the transaction.

* added "special" password ARANGODB_DEFAULT_ROOT_PASSWORD. If you pass
  ARANGODB_DEFAULT_ROOT_PASSWORD as password, it will read the password
  from the environment variable ARANGODB_DEFAULT_ROOT_PASSWORD


v2.7.0-rc2 (2015-09-22)
-----------------------

* fix over-eager datafile compaction

  This should reduce the need to compact directly after loading a collection when a
  collection datafile contained many insertions and updates for the same documents. It
  should also prevent from re-compacting already merged datafiles in case not many
  changes were made. Compaction will also make fewer index lookups than before.

* added `syncCollection()` function in module `org/arangodb/replication`

  This allows synchronizing the data of a single collection from a master to a slave
  server. Synchronization can either restore the whole collection by transferring all
  documents from the master to the slave, or incrementally by only transferring documents
  that differ. This is done by partitioning the collection's entire key space into smaller
  chunks and comparing the data chunk-wise between master and slave. Only chunks that are
  different will be re-transferred.

  The `syncCollection()` function can be used as follows:

      require("org/arangodb/replication").syncCollection(collectionName, options);

  e.g.

      require("org/arangodb/replication").syncCollection("myCollection", {
        endpoint: "tcp://127.0.0.1:8529",  /* master */
        username: "root",                  /* username for master */
        password: "secret",                /* password for master */
        incremental: true                  /* use incremental mode */
      });


* additionally allow the following characters in document keys:

  `(` `)` `+` `,` `=` `;` `$` `!` `*` `'` `%`


v2.7.0-rc1 (2015-09-17)
-----------------------

* removed undocumented server-side-only collection functions:
  * collection.OFFSET()
  * collection.NTH()
  * collection.NTH2()
  * collection.NTH3()

* upgraded Swagger to version 2.0 for the Documentation

  This gives the user better prepared test request structures.
  More conversions will follow so finally client libraries can be auto-generated.

* added extra AQL functions for date and time calculation and manipulation.
  These functions were contributed by GitHub users @CoDEmanX and @friday.
  A big thanks for their work!

  The following extra date functions are available from 2.7 on:

  * `DATE_DAYOFYEAR(date)`: Returns the day of year number of *date*.
    The return values range from 1 to 365, or 366 in a leap year respectively.

  * `DATE_ISOWEEK(date)`: Returns the ISO week date of *date*.
    The return values range from 1 to 53. Monday is considered the first day of the week.
    There are no fractional weeks, thus the last days in December may belong to the first
    week of the next year, and the first days in January may be part of the previous year's
    last week.

  * `DATE_LEAPYEAR(date)`: Returns whether the year of *date* is a leap year.

  * `DATE_QUARTER(date)`: Returns the quarter of the given date (1-based):
    * 1: January, February, March
    * 2: April, May, June
    * 3: July, August, September
    * 4: October, November, December

  - *DATE_DAYS_IN_MONTH(date)*: Returns the number of days in *date*'s month (28..31).

  * `DATE_ADD(date, amount, unit)`: Adds *amount* given in *unit* to *date* and
    returns the calculated date.

    *unit* can be either of the following to specify the time unit to add or
    subtract (case-insensitive):
    - y, year, years
    - m, month, months
    - w, week, weeks
    - d, day, days
    - h, hour, hours
    - i, minute, minutes
    - s, second, seconds
    - f, millisecond, milliseconds

    *amount* is the number of *unit*s to add (positive value) or subtract
    (negative value).

  * `DATE_SUBTRACT(date, amount, unit)`: Subtracts *amount* given in *unit* from
    *date* and returns the calculated date.

    It works the same as `DATE_ADD()`, except that it subtracts. It is equivalent
    to calling `DATE_ADD()` with a negative amount, except that `DATE_SUBTRACT()`
    can also subtract ISO durations. Note that negative ISO durations are not
    supported (i.e. starting with `-P`, like `-P1Y`).

  * `DATE_DIFF(date1, date2, unit, asFloat)`: Calculate the difference
    between two dates in given time *unit*, optionally with decimal places.
    Returns a negative value if *date1* is greater than *date2*.

  * `DATE_COMPARE(date1, date2, unitRangeStart, unitRangeEnd)`: Compare two
    partial dates and return true if they match, false otherwise. The parts to
    compare are defined by a range of time units.

    The full range is: years, months, days, hours, minutes, seconds, milliseconds.
    Pass the unit to start from as *unitRangeStart*, and the unit to end with as
    *unitRangeEnd*. All units in between will be compared. Leave out *unitRangeEnd*
    to only compare *unitRangeStart*.

  * `DATE_FORMAT(date, format)`: Format a date according to the given format string.
    It supports the following placeholders (case-insensitive):
    - %t: timestamp, in milliseconds since midnight 1970-01-01
    - %z: ISO date (0000-00-00T00:00:00.000Z)
    - %w: day of week (0..6)
    - %y: year (0..9999)
    - %yy: year (00..99), abbreviated (last two digits)
    - %yyyy: year (0000..9999), padded to length of 4
    - %yyyyyy: year (-009999 .. +009999), with sign prefix and padded to length of 6
    - %m: month (1..12)
    - %mm: month (01..12), padded to length of 2
    - %d: day (1..31)
    - %dd: day (01..31), padded to length of 2
    - %h: hour (0..23)
    - %hh: hour (00..23), padded to length of 2
    - %i: minute (0..59)
    - %ii: minute (00..59), padded to length of 2
    - %s: second (0..59)
    - %ss: second (00..59), padded to length of 2
    - %f: millisecond (0..999)
    - %fff: millisecond (000..999), padded to length of 3
    - %x: day of year (1..366)
    - %xxx: day of year (001..366), padded to length of 3
    - %k: ISO week date (1..53)
    - %kk: ISO week date (01..53), padded to length of 2
    - %l: leap year (0 or 1)
    - %q: quarter (1..4)
    - %a: days in month (28..31)
    - %mmm: abbreviated English name of month (Jan..Dec)
    - %mmmm: English name of month (January..December)
    - %www: abbreviated English name of weekday (Sun..Sat)
    - %wwww: English name of weekday (Sunday..Saturday)
    - %&: special escape sequence for rare occasions
    - %%: literal %
    - %: ignored

* new WAL logfiles and datafiles are now created non-sparse

  This prevents SIGBUS signals being raised when memory of a sparse datafile is accessed
  and the disk is full and the accessed file part is not actually disk-backed. In
  this case the mapped memory region is not necessarily backed by physical memory, and
  accessing the memory may raise SIGBUS and crash arangod.

* the `internal.download()` function and the module `org/arangodb/request` used some
  internal library function that handled the sending of HTTP requests from inside of
  ArangoDB. This library unconditionally set an HTTP header `Accept-Encoding: gzip`
  in all outgoing HTTP requests.

  This has been fixed in 2.7, so `Accept-Encoding: gzip` is not set automatically anymore.
  Additionally, the header `User-Agent: ArangoDB` is not set automatically either. If
  client applications desire to send these headers, they are free to add it when
  constructing the requests using the `download` function or the request module.

* fixed issue #1436: org/arangodb/request advertises deflate without supporting it

* added template string generator function `aqlQuery` for generating AQL queries

  This can be used to generate safe AQL queries with JavaScript parameter
  variables or expressions easily:

      var name = 'test';
      var attributeName = '_key';
      var query = aqlQuery`FOR u IN users FILTER u.name == ${name} RETURN u.${attributeName}`;
      db._query(query);

* report memory usage for document header data (revision id, pointer to data etc.)
  in `db.collection.figures()`. The memory used for document headers will now
  show up in the already existing attribute `indexes.size`. Due to that, the index
  sizes reported by `figures()` in 2.7 will be higher than those reported by 2.6,
  but the 2.7 values are more accurate.

* IMPORTANT CHANGE: the filenames in dumps created by arangodump now contain
  not only the name of the dumped collection, but also an additional 32-digit hash
  value. This is done to prevent overwriting dump files in case-insensitive file
  systems when there exist multiple collections with the same name (but with
  different cases).

  For example, if a database has two collections: `test` and `Test`, previous
  versions of ArangoDB created the files

  * `test.structure.json` and `test.data.json` for collection `test`
  * `Test.structure.json` and `Test.data.json` for collection `Test`

  This did not work for case-insensitive filesystems, because the files for the
  second collection would have overwritten the files of the first. arangodump in
  2.7 will create the following filenames instead:

  * `test_098f6bcd4621d373cade4e832627b4f6.structure.json` and `test_098f6bcd4621d373cade4e832627b4f6.data.json`
  * `Test_0cbc6611f5540bd0809a388dc95a615b.structure.json` and `Test_0cbc6611f5540bd0809a388dc95a615b.data.json`

  These filenames will be unambiguous even in case-insensitive filesystems.

* IMPORTANT CHANGE: make arangod actually close lingering client connections
  when idle for at least the duration specified via `--server.keep-alive-timeout`.
  In previous versions of ArangoDB, connections were not closed by the server
  when the timeout was reached and the client was still connected. Now the
  connection is properly closed by the server in case of timeout. Client
  applications relying on the old behavior may now need to reconnect to the
  server when their idle connections time out and get closed (note: connections
  being idle for a long time may be closed by the OS or firewalls anyway -
  client applications should be aware of that and try to reconnect).

* IMPORTANT CHANGE: when starting arangod, the server will drop the process
  privileges to the specified values in options `--server.uid` and `--server.gid`
  instantly after parsing the startup options.

  That means when either `--server.uid` or `--server.gid` are set, the privilege
  change will happen earlier. This may prevent binding the server to an endpoint
  with a port number lower than 1024 if the arangodb user has no privileges
  for that. Previous versions of ArangoDB changed the privileges later, so some
  startup actions were still carried out under the invoking user (i.e. likely
  *root* when started via init.d or system scripts) and especially binding to
  low port numbers was still possible there.

  The default privileges for user *arangodb* will not be sufficient for binding
  to port numbers lower than 1024. To have an ArangoDB 2.7 bind to a port number
  lower than 1024, it needs to be started with either a different privileged user,
  or the privileges of the *arangodb* user have to raised manually beforehand.

* added AQL optimizer rule `patch-update-statements`

* Linux startup scripts and systemd configuration for arangod now try to
  adjust the NOFILE (number of open files) limits for the process. The limit
  value is set to 131072 (128k) when ArangoDB is started via start/stop
  commands

* When ArangoDB is started/stopped manually via the start/stop commands, the
  main process will wait for up to 10 seconds after it forks the supervisor
  and arangod child processes. If the startup fails within that period, the
  start/stop script will fail with an exit code other than zero. If the
  startup of the supervisor or arangod is still ongoing after 10 seconds,
  the main program will still return with exit code 0. The limit of 10 seconds
  is arbitrary because the time required for a startup is not known in advance.

* added startup option `--database.throw-collection-not-loaded-error`

  Accessing a not-yet loaded collection will automatically load a collection
  on first access. This flag controls what happens in case an operation
  would need to wait for another thread to finalize loading a collection. If
  set to *true*, then the first operation that accesses an unloaded collection
  will load it. Further threads that try to access the same collection while
  it is still loading immediately fail with an error (1238, *collection not loaded*).
  This is to prevent all server threads from being blocked while waiting on the
  same collection to finish loading. When the first thread has completed loading
  the collection, the collection becomes regularly available, and all operations
  from that point on can be carried out normally, and error 1238 will not be
  thrown anymore for that collection.

  If set to *false*, the first thread that accesses a not-yet loaded collection
  will still load it. Other threads that try to access the collection while
  loading will not fail with error 1238 but instead block until the collection
  is fully loaded. This configuration might lead to all server threads being
  blocked because they are all waiting for the same collection to complete
  loading. Setting the option to *true* will prevent this from happening, but
  requires clients to catch error 1238 and react on it (maybe by scheduling
  a retry for later).

  The default value is *false*.

* added better control-C support in arangosh

  When CTRL-C is pressed in arangosh, it will now print a `^C` first. Pressing
  CTRL-C again will reset the prompt if something was entered before, or quit
  arangosh if no command was entered directly before.

  This affects the arangosh version build with Readline-support only (Linux
  and MacOS).

  The MacOS version of ArangoDB for Homebrew now depends on Readline, too. The
  Homebrew formula has been changed accordingly.
  When self-compiling ArangoDB on MacOS without Homebrew, Readline now is a
  prerequisite.

* increased default value for collection-specific `indexBuckets` value from 1 to 8

  Collections created from 2.7 on will use the new default value of `8` if not
  overridden on collection creation or later using
  `collection.properties({ indexBuckets: ... })`.

  The `indexBuckets` value determines the number of buckets to use for indexes of
  type `primary`, `hash` and `edge`. Having multiple index buckets allows splitting
  an index into smaller components, which can be filled in parallel when a collection
  is loading. Additionally, resizing and reallocation of indexes are faster and
  less intrusive if the index uses multiple buckets, because resize and reallocation
  will affect only data in a single bucket instead of all index values.

  The index buckets will be filled in parallel when loading a collection if the collection
  has an `indexBuckets` value greater than 1 and the collection contains a significant
  amount of documents/edges (the current threshold is 256K documents but this value
  may change in future versions of ArangoDB).

* changed HTTP client to use poll instead of select on Linux and MacOS

  This affects the ArangoShell and user-defined JavaScript code running inside
  arangod that initiates its own HTTP calls.

  Using poll instead of select allows using arbitrary high file descriptors
  (bigger than the compiled in FD_SETSIZE). Server connections are still handled using
  epoll, which has never been affected by FD_SETSIZE.

* implemented AQL `LIKE` function using ICU regexes

* added `RETURN DISTINCT` for AQL queries to return unique results:

      FOR doc IN collection
        RETURN DISTINCT doc.status

  This change also introduces `DISTINCT` as an AQL keyword.

* removed `createNamedQueue()` and `addJob()` functions from org/arangodb/tasks

* use less locks and more atomic variables in the internal dispatcher
  and V8 context handling implementations. This leads to improved throughput in
  some ArangoDB internals and allows for higher HTTP request throughput for
  many operations.

  A short overview of the improvements can be found here:

  https://www.arangodb.com/2015/08/throughput-enhancements/

* added shorthand notation for attribute names in AQL object literals:

      LET name = "Peter"
      LET age = 42
      RETURN { name, age }

  The above is the shorthand equivalent of the generic form

      LET name = "Peter"
      LET age = 42
      RETURN { name : name, age : age }

* removed configure option `--enable-timings`

  This option did not have any effect.

* removed configure option `--enable-figures`

  This option previously controlled whether HTTP request statistics code was
  compiled into ArangoDB or not. The previous default value was `true` so
  statistics code was available in official packages. Setting the option to
  `false` led to compile errors so it is doubtful the default value was
  ever changed. By removing the option some internal statistics code was also
  simplified.

* removed run-time manipulation methods for server endpoints:

  * `db._removeEndpoint()`
  * `db._configureEndpoint()`
  * HTTP POST `/_api/endpoint`
  * HTTP DELETE `/_api/endpoint`

* AQL query result cache

  The query result cache can optionally cache the complete results of all or selected AQL queries.
  It can be operated in the following modes:

  * `off`: the cache is disabled. No query results will be stored
  * `on`: the cache will store the results of all AQL queries unless their `cache`
    attribute flag is set to `false`
  * `demand`: the cache will store the results of AQL queries that have their
    `cache` attribute set to `true`, but will ignore all others

  The mode can be set at server startup using the `--database.query-cache-mode` configuration
  option and later changed at runtime.

  The following HTTP REST APIs have been added for controlling the query cache:

  * HTTP GET `/_api/query-cache/properties`: returns the global query cache configuration
  * HTTP PUT `/_api/query-cache/properties`: modifies the global query cache configuration
  * HTTP DELETE `/_api/query-cache`: invalidates all results in the query cache

  The following JavaScript functions have been added for controlling the query cache:

  * `require("org/arangodb/aql/cache").properties()`: returns the global query cache configuration
  * `require("org/arangodb/aql/cache").properties(properties)`: modifies the global query cache configuration
  * `require("org/arangodb/aql/cache").clear()`: invalidates all results in the query cache

* do not link arangoimp against V8

* AQL function call arguments optimization

  This will lead to arguments in function calls inside AQL queries not being copied but passed
  by reference. This may speed up calls to functions with bigger argument values or queries that
  call functions a lot of times.

* upgraded V8 version to 4.3.61

* removed deprecated AQL `SKIPLIST` function.

  This function was introduced in older versions of ArangoDB with a less powerful query optimizer to
  retrieve data from a skiplist index using a `LIMIT` clause. It was marked as deprecated in ArangoDB
  2.6.

  Since ArangoDB 2.3 the behavior of the `SKIPLIST` function can be emulated using regular AQL
  constructs, e.g.

      FOR doc IN @@collection
        FILTER doc.value >= @value
        SORT doc.value DESC
        LIMIT 1
        RETURN doc

* the `skip()` function for simple queries does not accept negative input any longer.
  This feature was deprecated in 2.6.0.

* fix exception handling

  In some cases JavaScript exceptions would re-throw without information of the original problem.
  Now the original exception is logged for failure analysis.

* based REST API method PUT `/_api/simple/all` on the cursor API and make it use AQL internally.

  The change speeds up this REST API method and will lead to additional query information being
  returned by the REST API. Clients can use this extra information or ignore it.

* Foxx Queue job success/failure handlers arguments have changed from `(jobId, jobData, result, jobFailures)` to `(result, jobData, job)`.

* added Foxx Queue job options `repeatTimes`, `repeatUntil` and `repeatDelay` to automatically re-schedule jobs when they are completed.

* added Foxx manifest configuration type `password` to mask values in the web interface.

* fixed default values in Foxx manifest configurations sometimes not being used as defaults.

* fixed optional parameters in Foxx manifest configurations sometimes not being cleared correctly.

* Foxx dependencies can now be marked as optional using a slightly more verbose syntax in your manifest file.

* converted Foxx constructors to ES6 classes so you can extend them using class syntax.

* updated aqb to 2.0.

* updated chai to 3.0.

* Use more madvise calls to speed up things when memory is tight, in particular
  at load time but also for random accesses later.

* Overhauled web interface

  The web interface now has a new design.

  The API documentation for ArangoDB has been moved from "Tools" to "Links" in the web interface.

  The "Applications" tab in the web interfaces has been renamed to "Services".


v2.6.12 (2015-12-02)
--------------------

* fixed disappearing of documents for collections transferred via `sync` if the
  the collection was dropped right before synchronization and drop and (re-)create
  collection markers were located in the same WAL file

* added missing lock instruction for primary index in compactor size calculation

* fixed issue #1589

* fixed issue #1583

* Foxx: optional configuration options no longer log validation errors when assigned
  empty values (#1495)


v2.6.11 (2015-11-18)
--------------------

* fixed potentially invalid pointer access in shaper when the currently accessed
  document got re-located by the WAL collector at the very same time


v2.6.10 (2015-11-10)
--------------------

* disable replication appliers when starting in modes `--upgrade`, `--no-server`
  and `--check-upgrade`

* more detailed output in arango-dfdb

* fixed potential deadlock in collection status changing on Windows

* issue #1521: Can't dump/restore with user and password


v2.6.9 (2015-09-29)
-------------------

* added "special" password ARANGODB_DEFAULT_ROOT_PASSWORD. If you pass
  ARANGODB_DEFAULT_ROOT_PASSWORD as password, it will read the password
  from the environment variable ARANGODB_DEFAULT_ROOT_PASSWORD

* fixed failing AQL skiplist, sort and limit combination

  When using a Skiplist index on an attribute (say "a") and then using sort
  and skip on this attribute caused the result to be empty e.g.:

    require("internal").db.test.ensureSkiplist("a");
    require("internal").db._query("FOR x IN test SORT x.a LIMIT 10, 10");

  Was always empty no matter how many documents are stored in test.
  This is now fixed.

v2.6.8 (2015-09-09)
-------------------

* ARM only:

  The ArangoDB packages for ARM require the kernel to allow unaligned memory access.
  How the kernel handles unaligned memory access is configurable at runtime by
  checking and adjusting the contents `/proc/cpu/alignment`.

  In order to operate on ARM, ArangoDB requires the bit 1 to be set. This will
  make the kernel trap and adjust unaligned memory accesses. If this bit is not
  set, the kernel may send a SIGBUS signal to ArangoDB and terminate it.

  To set bit 1 in `/proc/cpu/alignment` use the following command as a privileged
  user (e.g. root):

      echo "2" > /proc/cpu/alignment

  Note that this setting affects all user processes and not just ArangoDB. Setting
  the alignment with the above command will also not make the setting permanent,
  so it will be lost after a restart of the system. In order to make the setting
  permanent, it should be executed during system startup or before starting arangod.

  The ArangoDB start/stop scripts do not adjust the alignment setting, but rely on
  the environment to have the correct alignment setting already. The reason for this
  is that the alignment settings also affect all other user processes (which ArangoDB
  is not aware of) and thus may have side-effects outside of ArangoDB. It is therefore
  more reasonable to have the system administrator carry out the change.


v2.6.7 (2015-08-25)
-------------------

* improved AssocMulti index performance when resizing.

  This makes the edge index perform less I/O when under memory pressure.


v2.6.6 (2015-08-23)
-------------------

* added startup option `--server.additional-threads` to create separate queues
  for slow requests.


v2.6.5 (2015-08-17)
-------------------

* added startup option `--database.throw-collection-not-loaded-error`

  Accessing a not-yet loaded collection will automatically load a collection
  on first access. This flag controls what happens in case an operation
  would need to wait for another thread to finalize loading a collection. If
  set to *true*, then the first operation that accesses an unloaded collection
  will load it. Further threads that try to access the same collection while
  it is still loading immediately fail with an error (1238, *collection not loaded*).
  This is to prevent all server threads from being blocked while waiting on the
  same collection to finish loading. When the first thread has completed loading
  the collection, the collection becomes regularly available, and all operations
  from that point on can be carried out normally, and error 1238 will not be
  thrown anymore for that collection.

  If set to *false*, the first thread that accesses a not-yet loaded collection
  will still load it. Other threads that try to access the collection while
  loading will not fail with error 1238 but instead block until the collection
  is fully loaded. This configuration might lead to all server threads being
  blocked because they are all waiting for the same collection to complete
  loading. Setting the option to *true* will prevent this from happening, but
  requires clients to catch error 1238 and react on it (maybe by scheduling
  a retry for later).

  The default value is *false*.

* fixed busy wait loop in scheduler threads that sometimes consumed 100% CPU while
  waiting for events on connections closed unexpectedly by the client side

* handle attribute `indexBuckets` when restoring collections via arangorestore.
  Previously the `indexBuckets` attribute value from the dump was ignored, and the
   server default value for `indexBuckets` was used when restoring a collection.

* fixed "EscapeValue already set error" crash in V8 actions that might have occurred when
  canceling V8-based operations.


v2.6.4 (2015-08-01)
-------------------

* V8: Upgrade to version 4.1.0.27 - this is intended to be the stable V8 version.

* fixed issue #1424: Arango shell should not processing arrows pushing on keyboard


v2.6.3 (2015-07-21)
-------------------

* issue #1409: Document values with null character truncated


v2.6.2 (2015-07-04)
-------------------

* fixed issue #1383: bindVars for HTTP API doesn't work with empty string

* fixed handling of default values in Foxx manifest configurations

* fixed handling of optional parameters in Foxx manifest configurations

* fixed a reference error being thrown in Foxx queues when a function-based job type is used that is not available and no options object is passed to queue.push


v2.6.1 (2015-06-24)
-------------------

* Add missing swagger files to cmake build. fixes #1368

* fixed documentation errors


v2.6.0 (2015-06-20)
-------------------

* using negative values for `SimpleQuery.skip()` is deprecated.
  This functionality will be removed in future versions of ArangoDB.

* The following simple query functions are now deprecated:

  * collection.near
  * collection.within
  * collection.geo
  * collection.fulltext
  * collection.range
  * collection.closedRange

  This also lead to the following REST API methods being deprecated from now on:

  * PUT /_api/simple/near
  * PUT /_api/simple/within
  * PUT /_api/simple/fulltext
  * PUT /_api/simple/range

  It is recommended to replace calls to these functions or APIs with equivalent AQL queries,
  which are more flexible because they can be combined with other operations:

      FOR doc IN NEAR(@@collection, @latitude, @longitude, @limit)
        RETURN doc

      FOR doc IN WITHIN(@@collection, @latitude, @longitude, @radius, @distanceAttributeName)
        RETURN doc

      FOR doc IN FULLTEXT(@@collection, @attributeName, @queryString, @limit)
        RETURN doc

      FOR doc IN @@collection
        FILTER doc.value >= @left && doc.value < @right
        LIMIT @skip, @limit
        RETURN doc`

  The above simple query functions and REST API methods may be removed in future versions
  of ArangoDB.

* deprecated now-obsolete AQL `SKIPLIST` function

  The function was introduced in older versions of ArangoDB with a less powerful query optimizer to
  retrieve data from a skiplist index using a `LIMIT` clause.

  Since 2.3 the same goal can be achieved by using regular AQL constructs, e.g.

      FOR doc IN collection FILTER doc.value >= @value SORT doc.value DESC LIMIT 1 RETURN doc

* fixed issues when switching the database inside tasks and during shutdown of database cursors

  These features were added during 2.6 alpha stage so the fixes affect devel/2.6-alpha builds only

* issue #1360: improved foxx-manager help

* added `--enable-tcmalloc` configure option.

  When this option is set, arangod and the client tools will be linked against tcmalloc, which replaces
  the system allocator. When the option is set, a tcmalloc library must be present on the system under
  one of the names `libtcmalloc`, `libtcmalloc_minimal` or `libtcmalloc_debug`.

  As this is a configure option, it is supported for manual builds on Linux-like systems only. tcmalloc
  support is currently experimental.

* issue #1353: Windows: HTTP API - incorrect path in errorMessage

* issue #1347: added option `--create-database` for arangorestore.

  Setting this option to `true` will now create the target database if it does not exist. When creating
  the target database, the username and passwords passed to arangorestore will be used to create an
  initial user for the new database.

* issue #1345: advanced debug information for User Functions

* issue #1341: Can't use bindvars in UPSERT

* fixed vulnerability in JWT implementation.

* changed default value of option `--database.ignore-datafile-errors` from `true` to `false`

  If the new default value of `false` is used, then arangod will refuse loading collections that contain
  datafiles with CRC mismatches or other errors. A collection with datafile errors will then become
  unavailable. This prevents follow up errors from happening.

  The only way to access such collection is to use the datafile debugger (arango-dfdb) and try to repair
  or truncate the datafile with it.

  If `--database.ignore-datafile-errors` is set to `true`, then collections will become available
  even if parts of their data cannot be loaded. This helps availability, but may cause (partial) data
  loss and follow up errors.

* added server startup option `--server.session-timeout` for controlling the timeout of user sessions
  in the web interface

* add sessions and cookie authentication for ArangoDB's web interface

  ArangoDB's built-in web interface now uses sessions. Session information ids are stored in cookies,
  so clients using the web interface must accept cookies in order to use it

* web interface: display query execution time in AQL editor

* web interface: renamed AQL query *submit* button to *execute*

* web interface: added query explain feature in AQL editor

* web interface: demo page added. only working if demo data is available, hidden otherwise

* web interface: added support for custom app scripts with optional arguments and results

* web interface: mounted apps that need to be configured are now indicated in the app overview

* web interface: added button for running tests to app details

* web interface: added button for configuring app dependencies to app details

* web interface: upgraded API documentation to use Swagger 2

* INCOMPATIBLE CHANGE

  removed startup option `--log.severity`

  The docs for `--log.severity` mentioned lots of severities (e.g. `exception`, `technical`, `functional`, `development`)
  but only a few severities (e.g. `all`, `human`) were actually used, with `human` being the default and `all` enabling the
  additional logging of requests. So the option pretended to control a lot of things which it actually didn't. Additionally,
  the option `--log.requests-file` was around for a long time already, also controlling request logging.

  Because the `--log.severity` option effectively did not control that much, it was removed. A side effect of removing the
  option is that 2.5 installations which used `--log.severity all` will not log requests after the upgrade to 2.6. This can
  be adjusted by setting the `--log.requests-file` option.

* add backtrace to fatal log events

* added optional `limit` parameter for AQL function `FULLTEXT`

* make fulltext index also index text values contained in direct sub-objects of the indexed
  attribute.

  Previous versions of ArangoDB only indexed the attribute value if it was a string. Sub-attributes
  of the index attribute were ignored when fulltext indexing.

  Now, if the index attribute value is an object, the object's values will each be included in the
  fulltext index if they are strings. If the index attribute value is an array, the array's values
  will each be included in the fulltext index if they are strings.

  For example, with a fulltext index present on the `translations` attribute, the following text
  values will now be indexed:

      var c = db._create("example");
      c.ensureFulltextIndex("translations");
      c.insert({ translations: { en: "fox", de: "Fuchs", fr: "renard", ru: "лиса" } });
      c.insert({ translations: "Fox is the English translation of the German word Fuchs" });
      c.insert({ translations: [ "ArangoDB", "document", "database", "Foxx" ] });

      c.fulltext("translations", "лиса").toArray();       // returns only first document
      c.fulltext("translations", "Fox").toArray();        // returns first and second documents
      c.fulltext("translations", "prefix:Fox").toArray(); // returns all three documents

* added batch document removal and lookup commands:

      collection.lookupByKeys(keys)
      collection.removeByKeys(keys)

  These commands can be used to perform multi-document lookup and removal operations efficiently
  from the ArangoShell. The argument to these operations is an array of document keys.

  Also added HTTP APIs for batch document commands:

  * PUT /_api/simple/lookup-by-keys
  * PUT /_api/simple/remove-by-keys

* properly prefix document address URLs with the current database name for calls to the REST
  API method GET `/_api/document?collection=...` (that method will return partial URLs to all
  documents in the collection).

  Previous versions of ArangoDB returned the URLs starting with `/_api/` but without the current
  database name, e.g. `/_api/document/mycollection/mykey`. Starting with 2.6, the response URLs
  will include the database name as well, e.g. `/_db/_system/_api/document/mycollection/mykey`.

* added dedicated collection export HTTP REST API

  ArangoDB now provides a dedicated collection export API, which can take snapshots of entire
  collections more efficiently than the general-purpose cursor API. The export API is useful
  to transfer the contents of an entire collection to a client application. It provides optional
  filtering on specific attributes.

  The export API is available at endpoint `POST /_api/export?collection=...`. The API has the
  same return value structure as the already established cursor API (`POST /_api/cursor`).

  An introduction to the export API is given in this blog post:
  http://jsteemann.github.io/blog/2015/04/04/more-efficient-data-exports/

* subquery optimizations for AQL queries

  This optimization avoids copying intermediate results into subqueries that are not required
  by the subquery.

  A brief description can be found here:
  http://jsteemann.github.io/blog/2015/05/04/subquery-optimizations/

* return value optimization for AQL queries

  This optimization avoids copying the final query result inside the query's main `ReturnNode`.

  A brief description can be found here:
  http://jsteemann.github.io/blog/2015/05/04/return-value-optimization-for-aql/

* speed up AQL queries containing big `IN` lists for index lookups

  `IN` lists used for index lookups had performance issues in previous versions of ArangoDB.
  These issues have been addressed in 2.6 so using bigger `IN` lists for filtering is much
  faster.

  A brief description can be found here:
  http://jsteemann.github.io/blog/2015/05/07/in-list-improvements/

* allow `@` and `.` characters in document keys, too

  This change also leads to document keys being URL-encoded when returned in HTTP `location`
  response headers.

* added alternative implementation for AQL COLLECT

  The alternative method uses a hash table for grouping and does not require its input elements
  to be sorted. It will be taken into account by the optimizer for `COLLECT` statements that do
  not use an `INTO` clause.

  In case a `COLLECT` statement can use the hash table variant, the optimizer will create an extra
  plan for it at the beginning of the planning phase. In this plan, no extra `SORT` node will be
  added in front of the `COLLECT` because the hash table variant of `COLLECT` does not require
  sorted input. Instead, a `SORT` node will be added after it to sort its output. This `SORT` node
  may be optimized away again in later stages. If the sort order of the result is irrelevant to
  the user, adding an extra `SORT null` after a hash `COLLECT` operation will allow the optimizer to
  remove the sorts altogether.

  In addition to the hash table variant of `COLLECT`, the optimizer will modify the original plan
  to use the regular `COLLECT` implementation. As this implementation requires sorted input, the
  optimizer will insert a `SORT` node in front of the `COLLECT`. This `SORT` node may be optimized
  away in later stages.

  The created plans will then be shipped through the regular optimization pipeline. In the end,
  the optimizer will pick the plan with the lowest estimated total cost as usual. The hash table
  variant does not require an up-front sort of the input, and will thus be preferred over the
  regular `COLLECT` if the optimizer estimates many input elements for the `COLLECT` node and
  cannot use an index to sort them.

  The optimizer can be explicitly told to use the regular *sorted* variant of `COLLECT` by
  suffixing a `COLLECT` statement with `OPTIONS { "method" : "sorted" }`. This will override the
  optimizer guesswork and only produce the *sorted* variant of `COLLECT`.

  A blog post on the new `COLLECT` implementation can be found here:
  http://jsteemann.github.io/blog/2015/04/22/collecting-with-a-hash-table/

* refactored HTTP REST API for cursors

  The HTTP REST API for cursors (`/_api/cursor`) has been refactored to improve its performance
  and use less memory.

  A post showing some of the performance improvements can be found here:
  http://jsteemann.github.io/blog/2015/04/01/improvements-for-the-cursor-api/

* simplified return value syntax for data-modification AQL queries

  ArangoDB 2.4 since version allows to return results from data-modification AQL queries. The
  syntax for this was quite limited and verbose:

      FOR i IN 1..10
        INSERT { value: i } IN test
        LET inserted = NEW
        RETURN inserted

  The `LET inserted = NEW RETURN inserted` was required literally to return the inserted
  documents. No calculations could be made using the inserted documents.

  This is now more flexible. After a data-modification clause (e.g. `INSERT`, `UPDATE`, `REPLACE`,
  `REMOVE`, `UPSERT`) there can follow any number of `LET` calculations. These calculations can
  refer to the pseudo-values `OLD` and `NEW` that are created by the data-modification statements.

  This allows returning projections of inserted or updated documents, e.g.:

      FOR i IN 1..10
        INSERT { value: i } IN test
        RETURN { _key: NEW._key, value: i }

  Still not every construct is allowed after a data-modification clause. For example, no functions
  can be called that may access documents.

  More information can be found here:
  http://jsteemann.github.io/blog/2015/03/27/improvements-for-data-modification-queries/

* added AQL `UPSERT` statement

  This adds an `UPSERT` statement to AQL that is a combination of both `INSERT` and `UPDATE` /
  `REPLACE`. The `UPSERT` will search for a matching document using a user-provided example.
  If no document matches the example, the *insert* part of the `UPSERT` statement will be
  executed. If there is a match, the *update* / *replace* part will be carried out:

      UPSERT { page: 'index.html' }                 /* search example */
        INSERT { page: 'index.html', pageViews: 1 } /* insert part */
        UPDATE { pageViews: OLD.pageViews + 1 }     /* update part */
        IN pageViews

  `UPSERT` can be used with an `UPDATE` or `REPLACE` clause. The `UPDATE` clause will perform
  a partial update of the found document, whereas the `REPLACE` clause will replace the found
  document entirely. The `UPDATE` or `REPLACE` parts can refer to the pseudo-value `OLD`, which
  contains all attributes of the found document.

  `UPSERT` statements can optionally return values. In the following query, the return
  attribute `found` will return the found document before the `UPDATE` was applied. If no
  document was found, `found` will contain a value of `null`. The `updated` result attribute will
  contain the inserted / updated document:

      UPSERT { page: 'index.html' }                 /* search example */
        INSERT { page: 'index.html', pageViews: 1 } /* insert part */
        UPDATE { pageViews: OLD.pageViews + 1 }     /* update part */
        IN pageViews
        RETURN { found: OLD, updated: NEW }

  A more detailed description of `UPSERT` can be found here:
  http://jsteemann.github.io/blog/2015/03/27/preview-of-the-upsert-command/

* adjusted default configuration value for `--server.backlog-size` from 10 to 64.

* issue #1231: bug xor feature in AQL: LENGTH(null) == 4

  This changes the behavior of the AQL `LENGTH` function as follows:

  - if the single argument to `LENGTH()` is `null`, then the result will now be `0`. In previous
    versions of ArangoDB, the result of `LENGTH(null)` was `4`.

  - if the single argument to `LENGTH()` is `true`, then the result will now be `1`. In previous
    versions of ArangoDB, the result of `LENGTH(true)` was `4`.

  - if the single argument to `LENGTH()` is `false`, then the result will now be `0`. In previous
    versions of ArangoDB, the result of `LENGTH(false)` was `5`.

  The results of `LENGTH()` with string, numeric, array object argument values do not change.

* issue #1298: Bulk import if data already exists (#1298)

  This change extends the HTTP REST API for bulk imports as follows:

  When documents are imported and the `_key` attribute is specified for them, the import can be
  used for inserting and updating/replacing documents. Previously, the import could be used for
  inserting new documents only, and re-inserting a document with an existing key would have failed
  with a *unique key constraint violated* error.

  The above behavior is still the default. However, the API now allows controlling the behavior
  in case of a unique key constraint error via the optional URL parameter `onDuplicate`.

  This parameter can have one of the following values:

  - `error`: when a unique key constraint error occurs, do not import or update the document but
    report an error. This is the default.

  - `update`: when a unique key constraint error occurs, try to (partially) update the existing
    document with the data specified in the import. This may still fail if the document would
    violate secondary unique indexes. Only the attributes present in the import data will be
    updated and other attributes already present will be preserved. The number of updated documents
    will be reported in the `updated` attribute of the HTTP API result.

  - `replace`: when a unique key constraint error occurs, try to fully replace the existing
    document with the data specified in the import. This may still fail if the document would
    violate secondary unique indexes. The number of replaced documents will be reported in the
    `updated` attribute of the HTTP API result.

  - `ignore`: when a unique key constraint error occurs, ignore this error. There will be no
    insert, update or replace for the particular document. Ignored documents will be reported
    separately in the `ignored` attribute of the HTTP API result.

  The result of the HTTP import API will now contain the attributes `ignored` and `updated`, which
  contain the number of ignored and updated documents respectively. These attributes will contain a
  value of zero unless the `onDuplicate` URL parameter is set to either `update` or `replace`
  (in this case the `updated` attribute may contain non-zero values) or `ignore` (in this case the
  `ignored` attribute may contain a non-zero value).

  To support the feature, arangoimp also has a new command line option `--on-duplicate` which can
  have one of the values `error`, `update`, `replace`, `ignore`. The default value is `error`.

  A few examples for using arangoimp with the `--on-duplicate` option can be found here:
  http://jsteemann.github.io/blog/2015/04/14/updating-documents-with-arangoimp/

* changed behavior of `db._query()` in the ArangoShell:

  if the command's result is printed in the shell, the first 10 results will be printed. Previously
  only a basic description of the underlying query result cursor was printed. Additionally, if the
  cursor result contains more than 10 results, the cursor is assigned to a global variable `more`,
  which can be used to iterate over the cursor result.

  Example:

      arangosh [_system]> db._query("FOR i IN 1..15 RETURN i")
      [object ArangoQueryCursor, count: 15, hasMore: true]

      [
        1,
        2,
        3,
        4,
        5,
        6,
        7,
        8,
        9,
        10
      ]

      type 'more' to show more documents


      arangosh [_system]> more
      [object ArangoQueryCursor, count: 15, hasMore: false]

      [
        11,
        12,
        13,
        14,
        15
      ]

* Disallow batchSize value 0 in HTTP `POST /_api/cursor`:

  The HTTP REST API `POST /_api/cursor` does not accept a `batchSize` parameter value of
  `0` any longer. A batch size of 0 never made much sense, but previous versions of ArangoDB
  did not check for this value. Now creating a cursor using a `batchSize` value 0 will
  result in an HTTP 400 error response

* REST Server: fix memory leaks when failing to add jobs

* 'EDGES' AQL Function

  The AQL function `EDGES` got a new fifth option parameter.
  Right now only one option is available: 'includeVertices'. This is a boolean parameter
  that allows to modify the result of the `EDGES` function.
  Default is 'includeVertices: false' which does not have any effect.
  'includeVertices: true' modifies the result, such that
  {vertex: <vertexDocument>, edge: <edgeDocument>} is returned.

* INCOMPATIBLE CHANGE:

  The result format of the AQL function `NEIGHBORS` has been changed.
  Before it has returned an array of objects containing 'vertex' and 'edge'.
  Now it will only contain the vertex directly.
  Also an additional option 'includeData' has been added.
  This is used to define if only the 'vertex._id' value should be returned (false, default),
  or if the vertex should be looked up in the collection and the complete JSON should be returned
  (true).
  Using only the id values can lead to significantly improved performance if this is the only information
  required.

  In order to get the old result format prior to ArangoDB 2.6, please use the function EDGES instead.
  Edges allows for a new option 'includeVertices' which, set to true, returns exactly the format of NEIGHBORS.
  Example:

      NEIGHBORS(<vertexCollection>, <edgeCollection>, <vertex>, <direction>, <example>)

  This can now be achieved by:

      EDGES(<edgeCollection>, <vertex>, <direction>, <example>, {includeVertices: true})

  If you are nesting several NEIGHBORS steps you can speed up their performance in the following way:

  Old Example:

  FOR va IN NEIGHBORS(Users, relations, 'Users/123', 'outbound') FOR vc IN NEIGHBORS(Products, relations, va.vertex._id, 'outbound') RETURN vc

  This can now be achieved by:

  FOR va IN NEIGHBORS(Users, relations, 'Users/123', 'outbound') FOR vc IN NEIGHBORS(Products, relations, va, 'outbound', null, {includeData: true}) RETURN vc
                                                                                                          ^^^^                  ^^^^^^^^^^^^^^^^^^^
                                                                                                  Use intermediate directly     include Data for final

* INCOMPATIBLE CHANGE:

  The AQL function `GRAPH_NEIGHBORS` now provides an additional option `includeData`.
  This option allows controlling whether the function should return the complete vertices
  or just their IDs. Returning only the IDs instead of the full vertices can lead to
  improved performance .

  If provided, `includeData` is set to `true`, all vertices in the result will be returned
  with all their attributes. The default value of `includeData` is `false`.
  This makes the default function results incompatible with previous versions of ArangoDB.

  To get the old result style in ArangoDB 2.6, please set the options as follows in calls
  to `GRAPH_NEIGHBORS`:

      GRAPH_NEIGHBORS(<graph>, <vertex>, { includeData: true })

* INCOMPATIBLE CHANGE:

  The AQL function `GRAPH_COMMON_NEIGHBORS` now provides an additional option `includeData`.
  This option allows controlling whether the function should return the complete vertices
  or just their IDs. Returning only the IDs instead of the full vertices can lead to
  improved performance .

  If provided, `includeData` is set to `true`, all vertices in the result will be returned
  with all their attributes. The default value of `includeData` is `false`.
  This makes the default function results incompatible with previous versions of ArangoDB.

  To get the old result style in ArangoDB 2.6, please set the options as follows in calls
  to `GRAPH_COMMON_NEIGHBORS`:

      GRAPH_COMMON_NEIGHBORS(<graph>, <vertexExamples1>, <vertexExamples2>, { includeData: true }, { includeData: true })

* INCOMPATIBLE CHANGE:

  The AQL function `GRAPH_SHORTEST_PATH` now provides an additional option `includeData`.
  This option allows controlling whether the function should return the complete vertices
  and edges or just their IDs. Returning only the IDs instead of full vertices and edges
  can lead to improved performance .

  If provided, `includeData` is set to `true`, all vertices and edges in the result will
  be returned with all their attributes. There is also an optional parameter `includePath` of
  type object.
  It has two optional sub-attributes `vertices` and `edges`, both of type boolean.
  Both can be set individually and the result will include all vertices on the path if
  `includePath.vertices == true` and all edges if `includePath.edges == true` respectively.

  The default value of `includeData` is `false`, and paths are now excluded by default.
  This makes the default function results incompatible with previous versions of ArangoDB.

  To get the old result style in ArangoDB 2.6, please set the options as follows in calls
  to `GRAPH_SHORTEST_PATH`:

      GRAPH_SHORTEST_PATH(<graph>, <source>, <target>, { includeData: true, includePath: { edges: true, vertices: true } })

  The attributes `startVertex` and `vertex` that were present in the results of `GRAPH_SHORTEST_PATH`
  in previous versions of ArangoDB will not be produced in 2.6. To calculate these attributes in 2.6,
  please extract the first and last elements from the `vertices` result attribute.

* INCOMPATIBLE CHANGE:

  The AQL function `GRAPH_DISTANCE_TO` will now return only the id the destination vertex
  in the `vertex` attribute, and not the full vertex data with all vertex attributes.

* INCOMPATIBLE CHANGE:

  All graph measurements functions in JavaScript module `general-graph` that calculated a
  single figure previously returned an array containing just the figure. Now these functions
  will return the figure directly and not put it inside an array.

  The affected functions are:

  * `graph._absoluteEccentricity`
  * `graph._eccentricity`
  * `graph._absoluteCloseness`
  * `graph._closeness`
  * `graph._absoluteBetweenness`
  * `graph._betweenness`
  * `graph._radius`
  * `graph._diameter`

* Create the `_graphs` collection in new databases with `waitForSync` attribute set to `false`

  The previous `waitForSync` value was `true`, so default the behavior when creating and dropping
  graphs via the HTTP REST API changes as follows if the new settings are in effect:

  * `POST /_api/graph` by default returns `HTTP 202` instead of `HTTP 201`
  * `DELETE /_api/graph/graph-name` by default returns `HTTP 202` instead of `HTTP 201`

  If the `_graphs` collection still has its `waitForSync` value set to `true`, then the HTTP status
  code will not change.

* Upgraded ICU to version 54; this increases performance in many places.
  based on https://code.google.com/p/chromium/issues/detail?id=428145

* added support for HTTP push aka chunked encoding

* issue #1051: add info whether server is running in service or user mode?

  This will add a "mode" attribute to the result of the result of HTTP GET `/_api/version?details=true`

  "mode" can have the following values:

  - `standalone`: server was started manually (e.g. on command-line)
  - `service`: service is running as Windows service, in daemon mode or under the supervisor

* improve system error messages in Windows port

* increased default value of `--server.request-timeout` from 300 to 1200 seconds for client tools
  (arangosh, arangoimp, arangodump, arangorestore)

* increased default value of `--server.connect-timeout` from 3 to 5 seconds for client tools
  (arangosh, arangoimp, arangodump, arangorestore)

* added startup option `--server.foxx-queues-poll-interval`

  This startup option controls the frequency with which the Foxx queues manager is checking
  the queue (or queues) for jobs to be executed.

  The default value is `1` second. Lowering this value will result in the queue manager waking
  up and checking the queues more frequently, which may increase CPU usage of the server.
  When not using Foxx queues, this value can be raised to save some CPU time.

* added startup option `--server.foxx-queues`

  This startup option controls whether the Foxx queue manager will check queue and job entries.
  Disabling this option can reduce server load but will prevent jobs added to Foxx queues from
  being processed at all.

  The default value is `true`, enabling the Foxx queues feature.

* make Foxx queues really database-specific.

  Foxx queues were and are stored in a database-specific collection `_queues`. However, a global
  cache variable for the queues led to the queue names being treated database-independently, which
  was wrong.

  Since 2.6, Foxx queues names are truly database-specific, so the same queue name can be used in
  two different databases for two different queues. Until then, it is advisable to think of queues
  as already being database-specific, and using the database name as a queue name prefix to be
  avoid name conflicts, e.g.:

      var queueName = "myQueue";
      var Foxx = require("org/arangodb/foxx");
      Foxx.queues.create(db._name() + ":" + queueName);

* added support for Foxx queue job types defined as app scripts.

  The old job types introduced in 2.4 are still supported but are known to cause issues in 2.5
  and later when the server is restarted or the job types are not defined in every thread.

  The new job types avoid this issue by storing an explicit mount path and script name rather
  than an assuming the job type is defined globally. It is strongly recommended to convert your
  job types to the new script-based system.

* renamed Foxx sessions option "sessionStorageApp" to "sessionStorage". The option now also accepts session storages directly.

* Added the following JavaScript methods for file access:
  * fs.copyFile() to copy single files
  * fs.copyRecursive() to copy directory trees
  * fs.chmod() to set the file permissions (non-Windows only)

* Added process.env for accessing the process environment from JavaScript code

* Cluster: kickstarter shutdown routines will more precisely follow the shutdown of its nodes.

* Cluster: don't delete agency connection objects that are currently in use.

* Cluster: improve passing along of HTTP errors

* fixed issue #1247: debian init script problems

* multi-threaded index creation on collection load

  When a collection contains more than one secondary index, they can be built in memory in
  parallel when the collection is loaded. How many threads are used for parallel index creation
  is determined by the new configuration parameter `--database.index-threads`. If this is set
  to 0, indexes are built by the opening thread only and sequentially. This is equivalent to
  the behavior in 2.5 and before.

* speed up building up primary index when loading collections

* added `count` attribute to `parameters.json` files of collections. This attribute indicates
  the number of live documents in the collection on unload. It is read when the collection is
  (re)loaded to determine the initial size for the collection's primary index

* removed remainders of MRuby integration, removed arangoirb

* simplified `controllers` property in Foxx manifests. You can now specify a filename directly
  if you only want to use a single file mounted at the base URL of your Foxx app.

* simplified `exports` property in Foxx manifests. You can now specify a filename directly if
  you only want to export variables from a single file in your Foxx app.

* added support for node.js-style exports in Foxx exports. Your Foxx exports file can now export
  arbitrary values using the `module.exports` property instead of adding properties to the
  `exports` object.

* added `scripts` property to Foxx manifests. You should now specify the `setup` and `teardown`
  files as properties of the `scripts` object in your manifests and can define custom,
  app-specific scripts that can be executed from the web interface or the CLI.

* added `tests` property to Foxx manifests. You can now define test cases using the `mocha`
  framework which can then be executed inside ArangoDB.

* updated `joi` package to 6.0.8.

* added `extendible` package.

* added Foxx model lifecycle events to repositories. See #1257.

* speed up resizing of edge index.

* allow to split an edge index into buckets which are resized individually.
  This is controlled by the `indexBuckets` attribute in the `properties`
  of the collection.

* fix a cluster deadlock bug in larger clusters by marking a thread waiting
  for a lock on a DBserver as blocked


v2.5.7 (2015-08-02)
-------------------

* V8: Upgrade to version 4.1.0.27 - this is intended to be the stable V8 version.


v2.5.6 (2015-07-21)
-------------------

* alter Windows build infrastructure so we can properly store pdb files.

* potentially fixed issue #1313: Wrong metric calculation at dashboard

  Escape whitespace in process name when scanning /proc/pid/stats

  This fixes statistics values read from that file

* Fixed variable naming in AQL `COLLECT INTO` results in case the COLLECT is placed
  in a subquery which itself is followed by other constructs that require variables


v2.5.5 (2015-05-29)
-------------------

* fixed vulnerability in JWT implementation.

* fixed format string for reading /proc/pid/stat

* take into account barriers used in different V8 contexts


v2.5.4 (2015-05-14)
-------------------

* added startup option `--log.performance`: specifying this option at startup will log
  performance-related info messages, mainly timings via the regular logging mechanisms

* cluster fixes

* fix for recursive copy under Windows


v2.5.3 (2015-04-29)
-------------------

* Fix fs.move to work across filesystem borders; Fixes Foxx app installation problems;
  issue #1292.

* Fix Foxx app install when installed on a different drive on Windows

* issue #1322: strange AQL result

* issue #1318: Inconsistent db._create() syntax

* issue #1315: queries to a collection fail with an empty response if the
  collection contains specific JSON data

* issue #1300: Make arangodump not fail if target directory exists but is empty

* allow specifying higher values than SOMAXCONN for `--server.backlog-size`

  Previously, arangod would not start when a `--server.backlog-size` value was
  specified that was higher than the platform's SOMAXCONN header value.

  Now, arangod will use the user-provided value for `--server.backlog-size` and
  pass it to the listen system call even if the value is higher than SOMAXCONN.
  If the user-provided value is higher than SOMAXCONN, arangod will log a warning
  on startup.

* Fixed a cluster deadlock bug. Mark a thread that is in a RemoteBlock as
  blocked to allow for additional dispatcher threads to be started.

* Fix locking in cluster by using another ReadWriteLock class for collections.

* Add a second DispatcherQueue for AQL in the cluster. This fixes a
  cluster-AQL thread explosion bug.


v2.5.2 (2015-04-11)
-------------------

* modules stored in _modules are automatically flushed when changed

* added missing query-id parameter in documentation of HTTP DELETE `/_api/query` endpoint

* added iterator for edge index in AQL queries

  this change may lead to less edges being read when used together with a LIMIT clause

* make graph viewer in web interface issue less expensive queries for determining
  a random vertex from the graph, and for determining vertex attributes

* issue #1285: syntax error, unexpected $undefined near '@_to RETURN obj

  this allows AQL bind parameter names to also start with underscores

* moved /_api/query to C++

* issue #1289: Foxx models created from database documents expose an internal method

* added `Foxx.Repository#exists`

* parallelize initialization of V8 context in multiple threads

* fixed a possible crash when the debug-level was TRACE

* cluster: do not initialize statistics collection on each
  coordinator, this fixes a race condition at startup

* cluster: fix a startup race w.r.t. the _configuration collection

* search for db:// JavaScript modules only after all local files have been
  considered, this speeds up the require command in a cluster considerably

* general cluster speedup in certain areas


v2.5.1 (2015-03-19)
-------------------

* fixed bug that caused undefined behavior when an AQL query was killed inside
  a calculation block

* fixed memleaks in AQL query cleanup in case out-of-memory errors are thrown

* by default, Debian and RedHat packages are built with debug symbols

* added option `--database.ignore-logfile-errors`

  This option controls how collection datafiles with a CRC mismatch are treated.

  If set to `false`, CRC mismatch errors in collection datafiles will lead
  to a collection not being loaded at all. If a collection needs to be loaded
  during WAL recovery, the WAL recovery will also abort (if not forced with
  `--wal.ignore-recovery-errors true`). Setting this flag to `false` protects
  users from unintentionally using a collection with corrupted datafiles, from
  which only a subset of the original data can be recovered.

  If set to `true`, CRC mismatch errors in collection datafiles will lead to
  the datafile being partially loaded. All data up to until the mismatch will
  be loaded. This will enable users to continue with collection datafiles
  that are corrupted, but will result in only a partial load of the data.
  The WAL recovery will still abort when encountering a collection with a
  corrupted datafile, at least if `--wal.ignore-recovery-errors` is not set to
  `true`.

  The default value is *true*, so for collections with corrupted datafiles
  there might be partial data loads once the WAL recovery has finished. If
  the WAL recovery will need to load a collection with a corrupted datafile,
  it will still stop when using the default values.

* INCOMPATIBLE CHANGE:

  make the arangod server refuse to start if during startup it finds a non-readable
  `parameter.json` file for a database or a collection.

  Stopping the startup process in this case requires manual intervention (fixing
  the unreadable files), but prevents follow-up errors due to ignored databases or
  collections from happening.

* datafiles and `parameter.json` files written by arangod are now created with read and write
  privileges for the arangod process user, and with read and write privileges for the arangod
  process group.

  Previously, these files were created with user read and write permissions only.

* INCOMPATIBLE CHANGE:

  abort WAL recovery if one of the collection's datafiles cannot be opened

* INCOMPATIBLE CHANGE:

  never try to raise the privileges after dropping them, this can lead to a race condition while
  running the recovery

  If you require to run ArangoDB on a port lower than 1024, you must run ArangoDB as root.

* fixed inefficiencies in `remove` methods of general-graph module

* added option `--database.slow-query-threshold` for controlling the default AQL slow query
  threshold value on server start

* add system error strings for Windows on many places

* rework service startup so we announce 'RUNNING' only when we're finished starting.

* use the Windows eventlog for FATAL and ERROR - log messages

* fix service handling in NSIS Windows installer, specify human readable name

* add the ICU_DATA environment variable to the fatal error messages

* fixed issue #1265: arangod crashed with SIGSEGV

* fixed issue #1241: Wildcards in examples


v2.5.0 (2015-03-09)
-------------------

* installer fixes for Windows

* fix for downloading Foxx

* fixed issue #1258: http pipelining not working?


v2.5.0-beta4 (2015-03-05)
-------------------------

* fixed issue #1247: debian init script problems


v2.5.0-beta3 (2015-02-27)
-------------------------

* fix Windows install path calculation in arango

* fix Windows logging of long strings

* fix possible undefinedness of const strings in Windows


v2.5.0-beta2 (2015-02-23)
-------------------------

* fixed issue #1256: agency binary not found #1256

* fixed issue #1230: API: document/col-name/_key and cursor return different floats

* front-end: dashboard tries not to (re)load statistics if user has no access

* V8: Upgrade to version 3.31.74.1

* etcd: Upgrade to version 2.0 - This requires go 1.3 to compile at least.

* refuse to startup if ICU wasn't initialized, this will i.e. prevent errors from being printed,
  and libraries from being loaded.

* front-end: unwanted removal of index table header after creating new index

* fixed issue #1248: chrome: applications filtering not working

* fixed issue #1198: queries remain in aql editor (front-end) if you navigate through different tabs

* Simplify usage of Foxx

  Thanks to our user feedback we learned that Foxx is a powerful, yet rather complicated concept.
  With this release we tried to make it less complicated while keeping all its strength.
  That includes a rewrite of the documentation as well as some code changes as listed below:

  * Moved Foxx applications to a different folder.

    The naming convention now is: <app-path>/_db/<dbname>/<mountpoint>/APP
    Before it was: <app-path>/databases/<dbname>/<appname>:<appversion>
    This caused some trouble as apps where cached based on name and version and updates did not apply.
    Hence the path on filesystem and the app's access URL had no relation to one another.
    Now the path on filesystem is identical to the URL (except for slashes and the appended APP)

  * Rewrite of Foxx routing

    The routing of Foxx has been exposed to major internal changes we adjusted because of user feedback.
    This allows us to set the development mode per mount point without having to change paths and hold
    apps at separate locations.

  * Foxx Development mode

    The development mode used until 2.4 is gone. It has been replaced by a much more mature version.
    This includes the deprecation of the javascript.dev-app-path parameter, which is useless since 2.5.
    Instead of having two separate app directories for production and development, apps now reside in
    one place, which is used for production as well as for development.
    Apps can still be put into development mode, changing their behavior compared to production mode.
    Development mode apps are still reread from disk at every request, and still they ship more debug
    output.

    This change has also made the startup options `--javascript.frontend-development-mode` and
    `--javascript.dev-app-path` obsolete. The former option will not have any effect when set, and the
    latter option is only read and used during the upgrade to 2.5 and does not have any effects later.

  * Foxx install process

    Installing Foxx apps has been a two step process: import them into ArangoDB and mount them at a
    specific mount point. These operations have been joined together. You can install an app at one
    mount point, that's it. No fetch, mount, unmount, purge cycle anymore. The commands have been
    simplified to just:

    * install: get your Foxx app up and running
    * uninstall: shut it down and erase it from disk

  * Foxx error output

    Until 2.4 the errors produced by Foxx were not optimal. Often, the error message was just
    `unable to parse manifest` and contained only an internal stack trace.
    In 2.5 we made major improvements there, including a much more fine-grained error output that
    helps you debug your Foxx apps. The error message printed is now much closer to its source and
    should help you track it down.

    Also we added the default handlers for unhandled errors in Foxx apps:

    * You will get a nice internal error page whenever your Foxx app is called but was not installed
      due to any error
    * You will get a proper error message when having an uncaught error appears in any app route

    In production mode the messages above will NOT contain any information about your Foxx internals
    and are safe to be exposed to third party users.
    In development mode the messages above will contain the stacktrace (if available), making it easier for
    your in-house devs to track down errors in the application.

* added `console` object to Foxx apps. All Foxx apps now have a console object implementing
  the familiar Console API in their global scope, which can be used to log diagnostic
  messages to the database.

* added `org/arangodb/request` module, which provides a simple API for making HTTP requests
  to external services.

* added optimizer rule `propagate-constant-attributes`

  This rule will look inside `FILTER` conditions for constant value equality comparisons,
  and insert the constant values in other places in `FILTER`s. For example, the rule will
  insert `42` instead of `i.value` in the second `FILTER` of the following query:

      FOR i IN c1 FOR j IN c2 FILTER i.value == 42 FILTER j.value == i.value RETURN 1

* added `filtered` value to AQL query execution statistics

  This value indicates how many documents were filtered by `FilterNode`s in the AQL query.
  Note that `IndexRangeNode`s can also filter documents by selecting only the required ranges
  from the index. The `filtered` value will not include the work done by `IndexRangeNode`s,
  but only the work performed by `FilterNode`s.

* added support for sparse hash and skiplist indexes

  Hash and skiplist indexes can optionally be made sparse. Sparse indexes exclude documents
  in which at least one of the index attributes is either not set or has a value of `null`.

  As such documents are excluded from sparse indexes, they may contain fewer documents than
  their non-sparse counterparts. This enables faster indexing and can lead to reduced memory
  usage in case the indexed attribute does occur only in some, but not all documents of the
  collection. Sparse indexes will also reduce the number of collisions in non-unique hash
  indexes in case non-existing or optional attributes are indexed.

  In order to create a sparse index, an object with the attribute `sparse` can be added to
  the index creation commands:

      db.collection.ensureHashIndex(attributeName, { sparse: true });
      db.collection.ensureHashIndex(attributeName1, attributeName2, { sparse: true });
      db.collection.ensureUniqueConstraint(attributeName, { sparse: true });
      db.collection.ensureUniqueConstraint(attributeName1, attributeName2, { sparse: true });

      db.collection.ensureSkiplist(attributeName, { sparse: true });
      db.collection.ensureSkiplist(attributeName1, attributeName2, { sparse: true });
      db.collection.ensureUniqueSkiplist(attributeName, { sparse: true });
      db.collection.ensureUniqueSkiplist(attributeName1, attributeName2, { sparse: true });

  Note that in place of the above specialized index creation commands, it is recommended to use
  the more general index creation command `ensureIndex`:

  ```js
  db.collection.ensureIndex({ type: "hash", sparse: true, unique: true, fields: [ attributeName ] });
  db.collection.ensureIndex({ type: "skiplist", sparse: false, unique: false, fields: [ "a", "b" ] });
  ```

  When not explicitly set, the `sparse` attribute defaults to `false` for new indexes.

  This causes a change in behavior when creating a unique hash index without specifying the
  sparse flag: in 2.4, unique hash indexes were implicitly sparse, always excluding `null` values.
  There was no option to control this behavior, and sparsity was neither supported for non-unique
  hash indexes nor skiplists in 2.4. This implicit sparsity of unique hash indexes was considered
  an inconsistency, and therefore the behavior was cleaned up in 2.5. As of 2.5, indexes will
  only be created sparse if sparsity is explicitly requested. Existing unique hash indexes from 2.4
  or before will automatically be migrated so they are still sparse after the upgrade to 2.5.

  Geo indexes are implicitly sparse, meaning documents without the indexed location attribute or
  containing invalid location coordinate values will be excluded from the index automatically. This
  is also a change when compared to pre-2.5 behavior, when documents with missing or invalid
  coordinate values may have caused errors on insertion when the geo index' `unique` flag was set
  and its `ignoreNull` flag was not.

  This was confusing and has been rectified in 2.5. The method `ensureGeoConstaint()` now does the
  same as `ensureGeoIndex()`. Furthermore, the attributes `constraint`, `unique`, `ignoreNull` and
  `sparse` flags are now completely ignored when creating geo indexes.

  The same is true for fulltext indexes. There is no need to specify non-uniqueness or sparsity for
  geo or fulltext indexes. They will always be non-unique and sparse.

  As sparse indexes may exclude some documents, they cannot be used for every type of query.
  Sparse hash indexes cannot be used to find documents for which at least one of the indexed
  attributes has a value of `null`. For example, the following AQL query cannot use a sparse
  index, even if one was created on attribute `attr`:

      FOR doc In collection
        FILTER doc.attr == null
        RETURN doc

  If the lookup value is non-constant, a sparse index may or may not be used, depending on
  the other types of conditions in the query. If the optimizer can safely determine that
  the lookup value cannot be `null`, a sparse index may be used. When uncertain, the optimizer
  will not make use of a sparse index in a query in order to produce correct results.

  For example, the following queries cannot use a sparse index on `attr` because the optimizer
  will not know beforehand whether the comparison values for `doc.attr` will include `null`:

      FOR doc In collection
        FILTER doc.attr == SOME_FUNCTION(...)
        RETURN doc

      FOR other IN otherCollection
        FOR doc In collection
          FILTER doc.attr == other.attr
          RETURN doc

  Sparse skiplist indexes can be used for sorting if the optimizer can safely detect that the
  index range does not include `null` for any of the index attributes.

* inspection of AQL data-modification queries will now detect if the data-modification part
  of the query can run in lockstep with the data retrieval part of the query, or if the data
  retrieval part must be executed before the data modification can start.

  Executing the two in lockstep allows using much smaller buffers for intermediate results
  and starts the actual data-modification operations much earlier than if the two phases
  were executed separately.

* Allow dynamic attribute names in AQL object literals

  This allows using arbitrary expressions to construct attribute names in object
  literals specified in AQL queries. To disambiguate expressions and other unquoted
  attribute names, dynamic attribute names need to be enclosed in brackets (`[` and `]`).
  Example:

      FOR i IN 1..100
        RETURN { [ CONCAT('value-of-', i) ] : i }

* make AQL optimizer rule "use-index-for-sort" remove sort also in case a non-sorted
  index (e.g. a hash index) is used for only equality lookups and all sort attributes
  are covered by the index.

  Example that does not require an extra sort (needs hash index on `value`):

      FOR doc IN collection FILTER doc.value == 1 SORT doc.value RETURN doc

  Another example that does not require an extra sort (with hash index on `value1`, `value2`):

      FOR doc IN collection FILTER doc.value1 == 1 && doc.value2 == 2 SORT doc.value1, doc.value2 RETURN doc

* make AQL optimizer rule "use-index-for-sort" remove sort also in case the sort criteria
  excludes the left-most index attributes, but the left-most index attributes are used
  by the index for equality-only lookups.

  Example that can use the index for sorting (needs skiplist index on `value1`, `value2`):

      FOR doc IN collection FILTER doc.value1 == 1 SORT doc.value2 RETURN doc

* added selectivity estimates for primary index, edge index, and hash index

  The selectivity estimates are returned by the `GET /_api/index` REST API method
  in a sub-attribute `selectivityEstimate` for each index that supports it. This
  attribute will be omitted for indexes that do not provide selectivity estimates.
  If provided, the selectivity estimate will be a numeric value between 0 and 1.

  Selectivity estimates will also be reported in the result of `collection.getIndexes()`
  for all indexes that support this. If no selectivity estimate can be determined for
  an index, the attribute `selectivityEstimate` will be omitted here, too.

  The web interface also shows selectivity estimates for each index that supports this.

  Currently the following index types can provide selectivity estimates:
  - primary index
  - edge index
  - hash index (unique and non-unique)

  No selectivity estimates will be provided when running in cluster mode.

* fixed issue #1226: arangod log issues

* added additional logger if arangod is started in foreground mode on a tty

* added AQL optimizer rule "move-calculations-down"

* use exclusive native SRWLocks on Windows instead of native mutexes

* added AQL functions `MD5`, `SHA1`, and `RANDOM_TOKEN`.

* reduced number of string allocations when parsing certain AQL queries

  parsing numbers (integers or doubles) does not require a string allocation
  per number anymore

* RequestContext#bodyParam now accepts arbitrary joi schemas and rejects invalid (but well-formed) request bodies.

* enforce that AQL user functions are wrapped inside JavaScript function () declarations

  AQL user functions were always expected to be wrapped inside a JavaScript function, but previously
  this was not enforced when registering a user function. Enforcing the AQL user functions to be contained
  inside functions prevents functions from doing some unexpected things that may have led to undefined
  behavior.

* Windows service uninstalling: only remove service if it points to the currently running binary,
  or --force was specified.

* Windows (debug only): print stacktraces on crash and run minidump

* Windows (cygwin): if you run arangosh in a cygwin shell or via ssh we will detect this and use
  the appropriate output functions.

* Windows: improve process management

* fix IPv6 reverse ip lookups - so far we only did IPv4 addresses.

* improve join documentation, add outer join example

* run jslint for unit tests too, to prevent "memory leaks" by global js objects with native code.

* fix error logging for exceptions - we wouldn't log the exception message itself so far.

* improve error reporting in the http client (Windows & *nix)

* improve error reports in cluster

* Standard errors can now contain custom messages.


v2.4.7 (XXXX-XX-XX)
-------------------

* fixed issue #1282: Geo WITHIN_RECTANGLE for nested lat/lng


v2.4.6 (2015-03-18)
-------------------

* added option `--database.ignore-logfile-errors`

  This option controls how collection datafiles with a CRC mismatch are treated.

  If set to `false`, CRC mismatch errors in collection datafiles will lead
  to a collection not being loaded at all. If a collection needs to be loaded
  during WAL recovery, the WAL recovery will also abort (if not forced with
  `--wal.ignore-recovery-errors true`). Setting this flag to `false` protects
  users from unintentionally using a collection with corrupted datafiles, from
  which only a subset of the original data can be recovered.

  If set to `true`, CRC mismatch errors in collection datafiles will lead to
  the datafile being partially loaded. All data up to until the mismatch will
  be loaded. This will enable users to continue with a collection datafiles
  that are corrupted, but will result in only a partial load of the data.
  The WAL recovery will still abort when encountering a collection with a
  corrupted datafile, at least if `--wal.ignore-recovery-errors` is not set to
  `true`.

  The default value is *true*, so for collections with corrupted datafiles
  there might be partial data loads once the WAL recovery has finished. If
  the WAL recovery will need to load a collection with a corrupted datafile,
  it will still stop when using the default values.

* INCOMPATIBLE CHANGE:

  make the arangod server refuse to start if during startup it finds a non-readable
  `parameter.json` file for a database or a collection.

  Stopping the startup process in this case requires manual intervention (fixing
  the unreadable files), but prevents follow-up errors due to ignored databases or
  collections from happening.

* datafiles and `parameter.json` files written by arangod are now created with read and write
  privileges for the arangod process user, and with read and write privileges for the arangod
  process group.

  Previously, these files were created with user read and write permissions only.

* INCOMPATIBLE CHANGE:

  abort WAL recovery if one of the collection's datafiles cannot be opened

* INCOMPATIBLE CHANGE:

  never try to raise the privileges after dropping them, this can lead to a race condition while
  running the recovery

  If you require to run ArangoDB on a port lower than 1024, you must run ArangoDB as root.

* fixed inefficiencies in `remove` methods of general-graph module

* added option `--database.slow-query-threshold` for controlling the default AQL slow query
  threshold value on server start


v2.4.5 (2015-03-16)
-------------------

* added elapsed time to HTTP request logging output (`--log.requests-file`)

* added AQL current and slow query tracking, killing of AQL queries

  This change enables retrieving the list of currently running AQL queries inside the selected database.
  AQL queries with an execution time beyond a certain threshold can be moved to a "slow query" facility
  and retrieved from there. Queries can also be killed by specifying the query id.

  This change adds the following HTTP REST APIs:

  - `GET /_api/query/current`: for retrieving the list of currently running queries
  - `GET /_api/query/slow`: for retrieving the list of slow queries
  - `DELETE /_api/query/slow`: for clearing the list of slow queries
  - `GET /_api/query/properties`: for retrieving the properties for query tracking
  - `PUT /_api/query/properties`: for adjusting the properties for query tracking
  - `DELETE /_api/query/<id>`: for killing an AQL query

  The following JavaScript APIs have been added:

  - require("org/arangodb/aql/queries").current();
  - require("org/arangodb/aql/queries").slow();
  - require("org/arangodb/aql/queries").clearSlow();
  - require("org/arangodb/aql/queries").properties();
  - require("org/arangodb/aql/queries").kill();

* fixed issue #1265: arangod crashed with SIGSEGV

* fixed issue #1241: Wildcards in examples

* fixed comment parsing in Foxx controllers


v2.4.4 (2015-02-24)
-------------------

* fixed the generation template for foxx apps. It now does not create deprecated functions anymore

* add custom visitor functionality for `GRAPH_NEIGHBORS` function, too

* increased default value of traversal option *maxIterations* to 100 times of its previous
  default value


v2.4.3 (2015-02-06)
-------------------

* fix multi-threading with openssl when running under Windows

* fix timeout on socket operations when running under Windows

* Fixed an error in Foxx routing which caused some apps that worked in 2.4.1 to fail with status 500: `undefined is not a function` errors in 2.4.2
  This error was occurring due to seldom internal rerouting introduced by the malformed application handler.


v2.4.2 (2015-01-30)
-------------------

* added custom visitor functionality for AQL traversals

  This allows more complex result processing in traversals triggered by AQL. A few examples
  are shown in [this article](http://jsteemann.github.io/blog/2015/01/28/using-custom-visitors-in-aql-graph-traversals/).

* improved number of results estimated for nodes of type EnumerateListNode and SubqueryNode
  in AQL explain output

* added AQL explain helper to explain arbitrary AQL queries

  The helper function prints the query execution plan and the indexes to be used in the
  query. It can be invoked from the ArangoShell or the web interface as follows:

      require("org/arangodb/aql/explainer").explain(query);

* enable use of indexes for certain AQL conditions with non-equality predicates, in
  case the condition(s) also refer to indexed attributes

  The following queries will now be able to use indexes:

      FILTER a.indexed == ... && a.indexed != ...
      FILTER a.indexed == ... && a.nonIndexed != ...
      FILTER a.indexed == ... && ! (a.indexed == ...)
      FILTER a.indexed == ... && ! (a.nonIndexed == ...)
      FILTER a.indexed == ... && ! (a.indexed != ...)
      FILTER a.indexed == ... && ! (a.nonIndexed != ...)
      FILTER (a.indexed == ... && a.nonIndexed == ...) || (a.indexed == ... && a.nonIndexed == ...)
      FILTER (a.indexed == ... && a.nonIndexed != ...) || (a.indexed == ... && a.nonIndexed != ...)

* Fixed spuriously occurring "collection not found" errors when running queries on local
  collections on a cluster DB server

* Fixed upload of Foxx applications to the server for apps exceeding approx. 1 MB zipped.

* Malformed Foxx applications will now return a more useful error when any route is requested.

  In Production a Foxx app mounted on /app will display an html page on /app/* stating a 503 Service temporarily not available.
  It will not state any information about your Application.
  Before it was a 404 Not Found without any information and not distinguishable from a correct not found on your route.

  In Development Mode the html page also contains information about the error occurred.

* Unhandled errors thrown in Foxx routes are now handled by the Foxx framework itself.

  In Production the route will return a status 500 with a body {error: "Error statement"}.
  In Development the route will return a status 500 with a body {error: "Error statement", stack: "..."}

  Before, it was status 500 with a plain text stack including ArangoDB internal routing information.

* The Applications tab in web interface will now request development apps more often.
  So if you have a fixed a syntax error in your app it should always be visible after reload.


v2.4.1 (2015-01-19)
-------------------

* improved WAL recovery output

* fixed certain OR optimizations in AQL optimizer

* better diagnostics for arangoimp

* fixed invalid result of HTTP REST API method `/_admin/foxx/rescan`

* fixed possible segmentation fault when passing a Buffer object into a V8 function
  as a parameter

* updated AQB module to 1.8.0.


v2.4.0 (2015-01-13)
-------------------

* updated AQB module to 1.7.0.

* fixed V8 integration-related crashes

* make `fs.move(src, dest)` also fail when both `src` and `dest` are
  existing directories. This ensures the same behavior of the move operation
  on different platforms.

* fixed AQL insert operation for multi-shard collections in cluster

* added optional return value for AQL data-modification queries.
  This allows returning the documents inserted, removed or updated with the query, e.g.

      FOR doc IN docs REMOVE doc._key IN docs LET removed = OLD RETURN removed
      FOR doc IN docs INSERT { } IN docs LET inserted = NEW RETURN inserted
      FOR doc IN docs UPDATE doc._key WITH { } IN docs LET previous = OLD RETURN previous
      FOR doc IN docs UPDATE doc._key WITH { } IN docs LET updated = NEW RETURN updated

  The variables `OLD` and `NEW` are automatically available when a `REMOVE`, `INSERT`,
  `UPDATE` or `REPLACE` statement is immediately followed by a `LET` statement.
  Note that the `LET` and `RETURN` statements in data-modification queries are not as
  flexible as the general versions of `LET` and `RETURN`. When returning documents from
  data-modification operations, only a single variable can be assigned using `LET`, and
  the assignment can only be either `OLD` or `NEW`, but not an arbitrary expression. The
  `RETURN` statement also allows using the just-created variable only, and no arbitrary
  expressions.


v2.4.0-beta1 (2014-12-26)
--------------------------

* fixed superstates in FoxxGenerator

* fixed issue #1065: Aardvark: added creation of documents and edges with _key property

* fixed issue #1198: Aardvark: current AQL editor query is now cached

* Upgraded V8 version from 3.16.14 to 3.29.59

  The built-in version of V8 has been upgraded from 3.16.14 to 3.29.59.
  This activates several ES6 (also dubbed *Harmony* or *ES.next*) features in
  ArangoDB, both in the ArangoShell and the ArangoDB server. They can be
  used for scripting and in server-side actions such as Foxx routes, traversals
  etc.

  The following ES6 features are available in ArangoDB 2.4 by default:

  * iterators
  * the `of` operator
  * symbols
  * predefined collections types (Map, Set etc.)
  * typed arrays

  Many other ES6 features are disabled by default, but can be made available by
  starting arangod or arangosh with the appropriate options:

  * arrow functions
  * proxies
  * generators
  * String, Array, and Number enhancements
  * constants
  * enhanced object and numeric literals

  To activate all these ES6 features in arangod or arangosh, start it with
  the following options:

      arangosh --javascript.v8-options="--harmony --harmony_generators"

  More details on the available ES6 features can be found in
  [this blog](https://jsteemann.github.io/blog/2014/12/19/using-es6-features-in-arangodb/).

* Added Foxx generator for building Hypermedia APIs

  A more detailed description is [here](https://www.arangodb.com/2014/12/08/building-hypermedia-apis-foxxgenerator)

* New `Applications` tab in web interface:

  The `applications` tab got a complete redesign.
  It will now only show applications that are currently running on ArangoDB.
  For a selected application, a new detailed view has been created.
  This view provides a better overview of the app:
  * author
  * license
  * version
  * contributors
  * download links
  * API documentation

  To install a new application, a new dialog is now available.
  It provides the features already available in the console application `foxx-manager` plus some more:
  * install an application from Github
  * install an application from a zip file
  * install an application from ArangoDB's application store
  * create a new application from scratch: this feature uses a generator to
    create a Foxx application with pre-defined CRUD methods for a given list
    of collections. The generated Foxx app can either be downloaded as a zip file or
    be installed on the server. Starting with a new Foxx app has never been easier.

* fixed issue #1102: Aardvark: Layout bug in documents overview

  The documents overview was entirely destroyed in some situations on Firefox.
  We replaced the plugin we used there.

* fixed issue #1168: Aardvark: pagination buttons jumping

* fixed issue #1161: Aardvark: Click on Import JSON imports previously uploaded file

* removed configure options `--enable-all-in-one-v8`, `--enable-all-in-one-icu`,
  and `--enable-all-in-one-libev`.

* global internal rename to fix naming incompatibilities with JSON:

  Internal functions with names containing `array` have been renamed to `object`,
  internal functions with names containing `list` have been renamed to `array`.
  The renaming was mainly done in the C++ parts. The documentation has also been
  adjusted so that the correct JSON type names are used in most places.

  The change also led to the addition of a few function aliases in AQL:

  * `TO_LIST` now is an alias of the new `TO_ARRAY`
  * `IS_LIST` now is an alias of the new `IS_ARRAY`
  * `IS_DOCUMENT` now is an alias of the new `IS_OBJECT`

  The changed also renamed the option `mergeArrays` to `mergeObjects` for AQL
  data-modification query options and HTTP document modification API

* AQL: added optimizer rule "remove-filter-covered-by-index"

  This rule removes FilterNodes and CalculationNodes from an execution plan if the
  filter is already covered by a previous IndexRangeNode. Removing the CalculationNode
  and the FilterNode will speed up query execution because the query requires less
  computation.

* AQL: added optimizer rule "remove-sort-rand"

  This rule removes a `SORT RAND()` expression from a query and moves the random
  iteration into the appropriate `EnumerateCollectionNode`. This is more efficient
  than individually enumerating and then sorting randomly.

* AQL: range optimizations for IN and OR

  This change enables usage of indexes for several additional cases. Filters containing
  the `IN` operator can now make use of indexes, and multiple OR- or AND-combined filter
  conditions can now also use indexes if the filters are accessing the same indexed
  attribute.

  Here are a few examples of queries that can now use indexes but couldn't before:

    FOR doc IN collection
      FILTER doc.indexedAttribute == 1 || doc.indexedAttribute > 99
      RETURN doc

    FOR doc IN collection
      FILTER doc.indexedAttribute IN [ 3, 42 ] || doc.indexedAttribute > 99
      RETURN doc

    FOR doc IN collection
      FILTER (doc.indexedAttribute > 2 && doc.indexedAttribute < 10) ||
             (doc.indexedAttribute > 23 && doc.indexedAttribute < 42)
      RETURN doc

* fixed issue #500: AQL parentheses issue

  This change allows passing subqueries as AQL function parameters without using
  duplicate brackets (e.g. `FUNC(query)` instead of `FUNC((query))`

* added optional `COUNT` clause to AQL `COLLECT`

  This allows more efficient group count calculation queries, e.g.

      FOR doc IN collection
        COLLECT age = doc.age WITH COUNT INTO length
        RETURN { age: age, count: length }

  A count-only query is also possible:

      FOR doc IN collection
        COLLECT WITH COUNT INTO length
        RETURN length

* fixed missing makeDirectory when fetching a Foxx application from a zip file

* fixed issue #1134: Change the default endpoint to localhost

  This change will modify the IP address ArangoDB listens on to 127.0.0.1 by default.
  This will make new ArangoDB installations unaccessible from clients other than
  localhost unless changed. This is a security feature.

  To make ArangoDB accessible from any client, change the server's configuration
  (`--server.endpoint`) to either `tcp://0.0.0.0:8529` or the server's publicly
  visible IP address.

* deprecated `Repository#modelPrototype`. Use `Repository#model` instead.

* IMPORTANT CHANGE: by default, system collections are included in replication and all
  replication API return values. This will lead to user accounts and credentials
  data being replicated from master to slave servers. This may overwrite
  slave-specific database users.

  If this is undesired, the `_users` collection can be excluded from replication
  easily by setting the `includeSystem` attribute to `false` in the following commands:

  * replication.sync({ includeSystem: false });
  * replication.applier.properties({ includeSystem: false });

  This will exclude all system collections (including `_aqlfunctions`, `_graphs` etc.)
  from the initial synchronization and the continuous replication.

  If this is also undesired, it is also possible to specify a list of collections to
  exclude from the initial synchronization and the continuous replication using the
  `restrictCollections` attribute, e.g.:

      replication.applier.properties({
        includeSystem: true,
        restrictType: "exclude",
        restrictCollections: [ "_users", "_graphs", "foo" ]
      });

  The HTTP API methods for fetching the replication inventory and for dumping collections
  also support the `includeSystem` control flag via a URL parameter.

* removed DEPRECATED replication methods:
  * `replication.logger.start()`
  * `replication.logger.stop()`
  * `replication.logger.properties()`
  * HTTP PUT `/_api/replication/logger-start`
  * HTTP PUT `/_api/replication/logger-stop`
  * HTTP GET `/_api/replication/logger-config`
  * HTTP PUT `/_api/replication/logger-config`

* fixed issue #1174, which was due to locking problems in distributed
  AQL execution

* improved cluster locking for AQL avoiding deadlocks

* use DistributeNode for modifying queries with REPLACE and UPDATE, if
  possible


v2.3.6 (2015-XX-XX)
-------------------

* fixed AQL subquery optimization that produced wrong result when multiple subqueries
  directly followed each other and and a directly following `LET` statement did refer
  to any but the first subquery.


v2.3.5 (2015-01-16)
-------------------

* fixed intermittent 404 errors in Foxx apps after mounting or unmounting apps

* fixed issue #1200: Expansion operator results in "Cannot call method 'forEach' of null"

* fixed issue #1199: Cannot unlink root node of plan


v2.3.4 (2014-12-23)
-------------------

* fixed cerberus path for MyArangoDB


v2.3.3 (2014-12-17)
-------------------

* fixed error handling in instantiation of distributed AQL queries, this
  also fixes a bug in cluster startup with many servers

* issue #1185: parse non-fractional JSON numbers with exponent (e.g. `4e-261`)

* issue #1159: allow --server.request-timeout and --server.connect-timeout of 0


v2.3.2 (2014-12-09)
-------------------

* fixed issue #1177: Fix bug in the user app's storage

* fixed issue #1173: AQL Editor "Save current query" resets user password

* fixed missing makeDirectory when fetching a Foxx application from a zip file

* put in warning about default changed: fixed issue #1134: Change the default endpoint to localhost

* fixed issue #1163: invalid fullCount value returned from AQL

* fixed range operator precedence

* limit default maximum number of plans created by AQL optimizer to 256 (from 1024)

* make AQL optimizer not generate an extra plan if an index can be used, but modify
  existing plans in place

* fixed AQL cursor ttl (time-to-live) issue

  Any user-specified cursor ttl value was not honored since 2.3.0.

* fixed segfault in AQL query hash index setup with unknown shapes

* fixed memleaks

* added AQL optimizer rule for removing `INTO` from a `COLLECT` statement if not needed

* fixed issue #1131

  This change provides the `KEEP` clause for `COLLECT ... INTO`. The `KEEP` clause
  allows controlling which variables will be kept in the variable created by `INTO`.

* fixed issue #1147, must protect dispatcher ID for etcd

v2.3.1 (2014-11-28)
-------------------

* recreate password if missing during upgrade

* fixed issue #1126

* fixed non-working subquery index optimizations

* do not restrict summary of Foxx applications to 60 characters

* fixed display of "required" path parameters in Foxx application documentation

* added more optimizations of constants values in AQL FILTER conditions

* fixed invalid or-to-in optimization for FILTERs containing comparisons
  with boolean values

* fixed replication of `_graphs` collection

* added AQL list functions `PUSH`, `POP`, `UNSHIFT`, `SHIFT`, `REMOVE_VALUES`,
  `REMOVE_VALUE`, `REMOVE_NTH` and `APPEND`

* added AQL functions `CALL` and `APPLY` to dynamically call other functions

* fixed AQL optimizer cost estimation for LIMIT node

* prevent Foxx queues from permanently writing to the journal even when
  server is idle

* fixed AQL COLLECT statement with INTO clause, which copied more variables
  than v2.2 and thus lead to too much memory consumption.
  This deals with #1107.

* fixed AQL COLLECT statement, this concerned every COLLECT statement,
  only the first group had access to the values of the variables before
  the COLLECT statement. This deals with #1127.

* fixed some AQL internals, where sometimes too many items were
  fetched from upstream in the presence of a LIMIT clause. This should
  generally improve performance.


v2.3.0 (2014-11-18)
-------------------

* fixed syslog flags. `--log.syslog` is deprecated and setting it has no effect,
  `--log.facility` now works as described. Application name has been changed from
  `triagens` to `arangod`. It can be changed using `--log.application`. The syslog
  will only contain the actual log message. The datetime prefix is omitted.

* fixed deflate in SimpleHttpClient

* fixed issue #1104: edgeExamples broken or changed

* fixed issue #1103: Error while importing user queries

* fixed issue #1100: AQL: HAS() fails on doc[attribute_name]

* fixed issue #1098: runtime error when creating graph vertex

* hide system applications in **Applications** tab by default

  Display of system applications can be toggled by using the *system applications*
  toggle in the UI.

* added HTTP REST API for managing tasks (`/_api/tasks`)

* allow passing character lists as optional parameter to AQL functions `TRIM`,
  `LTRIM` and `RTRIM`

  These functions now support trimming using custom character lists. If no character
  lists are specified, all whitespace characters will be removed as previously:

      TRIM("  foobar\t \r\n ")         // "foobar"
      TRIM(";foo;bar;baz, ", "; ")     // "foo;bar;baz"

* added AQL string functions `LTRIM`, `RTRIM`, `FIND_FIRST`, `FIND_LAST`, `SPLIT`,
  `SUBSTITUTE`

* added AQL functions `ZIP`, `VALUES` and `PERCENTILE`

* made AQL functions `CONCAT` and `CONCAT_SEPARATOR` work with list arguments

* dynamically create extra dispatcher threads if required

* fixed issue #1097: schemas in the API docs no longer show required properties as optional


v2.3.0-beta2 (2014-11-08)
-------------------------

* front-end: new icons for uploading and downloading JSON documents into a collection

* front-end: fixed documents pagination css display error

* front-end: fixed flickering of the progress view

* front-end: fixed missing event for documents filter function

* front-end: jsoneditor: added CMD+Return (Mac) CTRL+Return (Linux/Win) shortkey for
  saving a document

* front-end: added information tooltip for uploading json documents.

* front-end: added database management view to the collapsed navigation menu

* front-end: added collection truncation feature

* fixed issue #1086: arangoimp: Odd errors if arguments are not given properly

* performance improvements for AQL queries that use JavaScript-based expressions
  internally

* added AQL geo functions `WITHIN_RECTANGLE` and `IS_IN_POLYGON`

* fixed non-working query results download in AQL editor of web interface

* removed debug print message in AQL editor query export routine

* fixed issue #1075: Aardvark: user name required even if auth is off #1075

  The fix for this prefills the username input field with the current user's
  account name if any and `root` (the default username) otherwise. Additionally,
  the tooltip text has been slightly adjusted.

* fixed issue #1069: Add 'raw' link to swagger ui so that the raw swagger
  json can easily be retrieved

  This adds a link to the Swagger API docs to an application's detail view in
  the **Applications** tab of the web interface. The link produces the Swagger
  JSON directly. If authentication is turned on, the link requires authentication,
  too.

* documentation updates


v2.3.0-beta1 (2014-11-01)
-------------------------

* added dedicated `NOT IN` operator for AQL

  Previously, a `NOT IN` was only achievable by writing a negated `IN` condition:

      FOR i IN ... FILTER ! (i IN [ 23, 42 ]) ...

  This can now alternatively be expressed more intuitively as follows:

      FOR i IN ... FILTER i NOT IN [ 23, 42 ] ...

* added alternative logical operator syntax for AQL

  Previously, the logical operators in AQL could only be written as:
  - `&&`: logical and
  - `||`: logical or
  - `!`: negation

  ArangoDB 2.3 introduces the alternative variants for these operators:
  - `AND`: logical and
  - `OR`: logical or
  - `NOT`: negation

  The new syntax is just an alternative to the old syntax, allowing easier
  migration from SQL. The old syntax is still fully supported and will be.

* improved output of `ArangoStatement.parse()` and POST `/_api/query`

  If an AQL query can be parsed without problems, The return value of
  `ArangoStatement.parse()` now contains an attribute `ast` with the abstract
  syntax tree of the query (before optimizations). Though this is an internal
  representation of the query and is subject to change, it can be used to inspect
  how ArangoDB interprets a given query.

* improved `ArangoStatement.explain()` and POST `/_api/explain`

  The commands for explaining AQL queries have been improved.

* added command-line option `--javascript.v8-contexts` to control the number of
  V8 contexts created in arangod.

  Previously, the number of V8 contexts was equal to the number of server threads
  (as specified by option `--server.threads`).

  However, it may be sensible to create different amounts of threads and V8
  contexts. If the option is not specified, the number of V8 contexts created
  will be equal to the number of server threads. Thus no change in configuration
  is required to keep the old behavior.

  If you are using the default config files or merge them with your local config
  files, please review if the default number of server threads is okay in your
  environment. Additionally you should verify that the number of V8 contexts
  created (as specified in option `--javascript.v8-contexts`) is okay.

* the number of server.threads specified is now the minimum of threads
  started. There are situation in which threads are waiting for results of
  distributed database servers. In this case the number of threads is
  dynamically increased.

* removed index type "bitarray"

  Bitarray indexes were only half-way documented and integrated in previous versions
  of ArangoDB so their benefit was limited. The support for bitarray indexes has
  thus been removed in ArangoDB 2.3. It is not possible to create indexes of type
  "bitarray" with ArangoDB 2.3.

  When a collection is opened that contains a bitarray index definition created
  with a previous version of ArangoDB, ArangoDB will ignore it and log the following
  warning:

      index type 'bitarray' is not supported in this version of ArangoDB and is ignored

  Future versions of ArangoDB may automatically remove such index definitions so the
  warnings will eventually disappear.

* removed internal "_admin/modules/flush" in order to fix requireApp

* added basic support for handling binary data in Foxx

  Requests with binary payload can be processed in Foxx applications by
  using the new method `res.rawBodyBuffer()`. This will return the unparsed request
  body as a Buffer object.

  There is now also the method `req.requestParts()` available in Foxx to retrieve
  the individual components of a multipart HTTP request.

  Buffer objects can now be used when setting the response body of any Foxx action.
  Additionally, `res.send()` has been added as a convenience method for returning
  strings, JSON objects or buffers from a Foxx action:

      res.send("<p>some HTML</p>");
      res.send({ success: true });
      res.send(new Buffer("some binary data"));

  The convenience method `res.sendFile()` can now be used to easily return the
  contents of a file from a Foxx action:

      res.sendFile(applicationContext.foxxFilename("image.png"));

  `fs.write` now accepts not only strings but also Buffer objects as second parameter:

      fs.write(filename, "some data");
      fs.write(filename, new Buffer("some binary data"));

  `fs.readBuffer` can be used to return the contents of a file in a Buffer object.

* improved performance of insertion into non-unique hash indexes significantly in case
  many duplicate keys are used in the index

* issue #1042: set time zone in log output

  the command-line option `--log.use-local-time` was added to print dates and times in
  the server-local timezone instead of UTC

* command-line options that require a boolean value now validate the
  value given on the command-line

  This prevents issues if no value is specified for an option that
  requires a boolean value. For example, the following command-line would
  have caused trouble in 2.2, because `--server.endpoint` would have been
  used as the value for the `--server.disable-authentication` options
  (which requires a boolean value):

      arangod --server.disable-authentication --server.endpoint tcp://127.0.0.1:8529 data

  In 2.3, running this command will fail with an error and requires to
  be modified to:

      arangod --server.disable-authentication true --server.endpoint tcp://127.0.0.1:8529 data

* improved performance of CSV import in arangoimp

* fixed issue #1027: Stack traces are off-by-one

* fixed issue #1026: Modules loaded in different files within the same app
  should refer to the same module

* fixed issue #1025: Traversal not as expected in undirected graph

* added a _relation function in the general-graph module.

  This deprecated _directedRelation and _undirectedRelation.
  ArangoDB does not offer any constraints for undirected edges
  which caused some confusion of users how undirected relations
  have to be handled. Relation now only supports directed relations
  and the user can actively simulate undirected relations.

* changed return value of Foxx.applicationContext#collectionName:

  Previously, the function could return invalid collection names because
  invalid characters were not replaced in the application name prefix, only
  in the collection name passed.

  Now, the function replaces invalid characters also in the application name
  prefix, which might to slightly different results for application names that
  contained any characters outside the ranges [a-z], [A-Z] and [0-9].

* prevent XSS in AQL editor and logs view

* integrated tutorial into ArangoShell and web interface

* added option `--backslash-escape` for arangoimp when running CSV file imports

* front-end: added download feature for (filtered) documents

* front-end: added download feature for the results of a user query

* front-end: added function to move documents to another collection

* front-end: added sort-by attribute to the documents filter

* front-end: added sorting feature to database, graph management and user management view.

* issue #989: front-end: Databases view not refreshing after deleting a database

* issue #991: front-end: Database search broken

* front-end: added infobox which shows more information about a document (_id, _rev, _key) or
  an edge (_id, _rev, _key, _from, _to). The from and to attributes are clickable and redirect
  to their document location.

* front-end: added edit-mode for deleting multiple documents at the same time.

* front-end: added delete button to the detailed document/edge view.

* front-end: added visual feedback for saving documents/edges inside the editor (error/success).

* front-end: added auto-focusing for the first input field in a modal.

* front-end: added validation for user input in a modal.

* front-end: user defined queries are now stored inside the database and are bound to the current
  user, instead of using the local storage functionality of the browsers. The outcome of this is
  that user defined queries are now independently usable from any device. Also queries can now be
  edited through the standard document editor of the front-end through the _users collection.

* front-end: added import and export functionality for user defined queries.

* front-end: added new keywords and functions to the aql-editor theme

* front-end: applied tile-style to the graph view

* front-end: now using the new graph api including multi-collection support

* front-end: foxx apps are now deletable

* front-end: foxx apps are now installable and updateable through github, if github is their
  origin.

* front-end: added foxx app version control. Multiple versions of a single foxx app are now
  installable and easy to manage and are also arranged in groups.

* front-end: the user-set filter of a collection is now stored until the user navigates to
  another collection.

* front-end: fetching and filtering of documents, statistics, and query operations are now
  handled with asynchronous ajax calls.

* front-end: added progress indicator if the front-end is waiting for a server operation.

* front-end: fixed wrong count of documents in the documents view of a collection.

* front-end: fixed unexpected styling of the manage db view and navigation.

* front-end: fixed wrong handling of select fields in a modal view.

* front-end: fixed wrong positioning of some tooltips.

* automatically call `toJSON` function of JavaScript objects (if present)
  when serializing them into database documents. This change allows
  storing JavaScript date objects in the database in a sensible manner.


v2.2.7 (2014-11-19)
-------------------

* fixed issue #998: Incorrect application URL for non-system Foxx apps

* fixed issue #1079: AQL editor: keyword WITH in UPDATE query is not highlighted

* fix memory leak in cluster nodes

* fixed registration of AQL user-defined functions in Web UI (JS shell)

* fixed error display in Web UI for certain errors
  (now error message is printed instead of 'undefined')

* fixed issue #1059: bug in js module console

* fixed issue #1056: "fs": zip functions fail with passwords

* fixed issue #1063: Docs: measuring unit of --wal.logfile-size?

* fixed issue #1062: Docs: typo in 14.2 Example data


v2.2.6 (2014-10-20)
-------------------

* fixed issue #972: Compilation Issue

* fixed issue #743: temporary directories are now unique and one can read
  off the tool that created them, if empty, they are removed atexit

* Highly improved performance of all AQL GRAPH_* functions.

* Orphan collections in general graphs can now be found via GRAPH_VERTICES
  if either "any" or no direction is defined

* Fixed documentation for AQL function GRAPH_NEIGHBORS.
  The option "vertexCollectionRestriction" is meant to filter the target
  vertices only, and should not filter the path.

* Fixed a bug in GRAPH_NEIGHBORS which enforced only empty results
  under certain conditions


v2.2.5 (2014-10-09)
-------------------

* fixed issue #961: allow non-JSON values in undocument request bodies

* fixed issue 1028: libicu is now statically linked

* fixed cached lookups of collections on the server, which may have caused spurious
  problems after collection rename operations


v2.2.4 (2014-10-01)
-------------------

* fixed accessing `_from` and `_to` attributes in `collection.byExample` and
  `collection.firstExample`

  These internal attributes were not handled properly in the mentioned functions, so
  searching for them did not always produce documents

* fixed issue #1030: arangoimp 2.2.3 crashing, not logging on large Windows CSV file

* fixed issue #1025: Traversal not as expected in undirected graph

* fixed issue #1020

  This requires re-introducing the startup option `--database.force-sync-properties`.

  This option can again be used to force fsyncs of collection, index and database properties
  stored as JSON strings on disk in files named `parameter.json`. Syncing these files after
  a write may be necessary if the underlying storage does not sync file contents by itself
  in a "sensible" amount of time after a file has been written and closed.

  The default value is `true` so collection, index and database properties will always be
  synced to disk immediately. This affects creating, renaming and dropping collections as
  well as creating and dropping databases and indexes. Each of these operations will perform
  an additional fsync on the `parameter.json` file if the option is set to `true`.

  It might be sensible to set this option to `false` for workloads that create and drop a
  lot of collections (e.g. test runs).

  Document operations such as creating, updating and dropping documents are not affected
  by this option.

* fixed issue #1016: AQL editor bug

* fixed issue #1014: WITHIN function returns wrong distance

* fixed AQL shortest path calculation in function `GRAPH_SHORTEST_PATH` to return
  complete vertex objects instead of just vertex ids

* allow changing of attributes of documents stored in server-side JavaScript variables

  Previously, the following did not work:

      var doc = db.collection.document(key);
      doc._key = "abc"; // overwriting internal attributes not supported
      doc.value = 123;  // overwriting existing attributes not supported

  Now, modifying documents stored in server-side variables (e.g. `doc` in the above case)
  is supported. Modifying the variables will not update the documents in the database,
  but will modify the JavaScript object (which can be written back to the database using
  `db.collection.update` or `db.collection.replace`)

* fixed issue #997: arangoimp apparently doesn't support files >2gig on Windows

  large file support (requires using `_stat64` instead of `stat`) is now supported on
  Windows


v2.2.3 (2014-09-02)
-------------------

* added `around` for Foxx controller

* added `type` option for HTTP API `GET /_api/document?collection=...`

  This allows controlling the type of results to be returned. By default, paths to
  documents will be returned, e.g.

      [
        `/_api/document/test/mykey1`,
        `/_api/document/test/mykey2`,
        ...
      ]

  To return a list of document ids instead of paths, the `type` URL parameter can be
  set to `id`:

      [
        `test/mykey1`,
        `test/mykey2`,
        ...
      ]

  To return a list of document keys only, the `type` URL parameter can be set to `key`:

      [
        `mykey1`,
        `mykey2`,
        ...
      ]


* properly capitalize HTTP response header field names in case the `x-arango-async`
  HTTP header was used in a request.

* fixed several documentation issues

* speedup for several general-graph functions, AQL functions starting with `GRAPH_`
  and traversals


v2.2.2 (2014-08-08)
-------------------

* allow storing non-reserved attribute names starting with an underscore

  Previous versions of ArangoDB parsed away all attribute names that started with an
  underscore (e.g. `_test', '_foo', `_bar`) on all levels of a document (root level
  and sub-attribute levels). While this behavior was documented, it was unintuitive and
  prevented storing documents inside other documents, e.g.:

      {
        "_key" : "foo",
        "_type" : "mydoc",
        "references" : [
          {
            "_key" : "something",
            "_rev" : "...",
            "value" : 1
          },
          {
            "_key" : "something else",
            "_rev" : "...",
            "value" : 2
          }
        ]
      }

  In the above example, previous versions of ArangoDB removed all attributes and
  sub-attributes that started with underscores, meaning the embedded documents would lose
  some of their attributes. 2.2.2 should preserve such attributes, and will also allow
  storing user-defined attribute names on the top-level even if they start with underscores
  (such as `_type` in the above example).

* fix conversion of JavaScript String, Number and Boolean objects to JSON.

  Objects created in JavaScript using `new Number(...)`, `new String(...)`, or
  `new Boolean(...)` were not converted to JSON correctly.

* fixed a race condition on task registration (i.e. `require("org/arangodb/tasks").register()`)

  this race condition led to undefined behavior when a just-created task with no offset and
  no period was instantly executed and deleted by the task scheduler, before the `register`
  function returned to the caller.

* changed run-tests.sh to execute all suitable tests.

* switch to new version of gyp

* fixed upgrade button


v2.2.1 (2014-07-24)
-------------------

* fixed hanging write-ahead log recovery for certain cases that involved dropping
  databases

* fixed issue with --check-version: when creating a new database the check failed

* issue #947 Foxx applicationContext missing some properties

* fixed issue with --check-version: when creating a new database the check failed

* added startup option `--wal.suppress-shape-information`

  Setting this option to `true` will reduce memory and disk space usage and require
  less CPU time when modifying documents or edges. It should therefore be turned on
  for standalone ArangoDB servers. However, for servers that are used as replication
  masters, setting this option to `true` will effectively disable the usage of the
  write-ahead log for replication, so it should be set to `false` for any replication
  master servers.

  The default value for this option is `false`.

* added optional `ttl` attribute to specify result cursor expiration for HTTP API method
  `POST /_api/cursor`

  The `ttl` attribute can be used to prevent cursor results from timing out too early.

* issue #947: Foxx applicationContext missing some properties

* (reported by Christian Neubauer):

  The problem was that in Google's V8, signed and unsigned chars are not always declared cleanly.
  so we need to force v8 to compile with forced signed chars which is done by the Flag:
    -fsigned-char
  at least it is enough to follow the instructions of compiling arango on rasperry
  and add "CFLAGS='-fsigned-char'" to the make command of V8 and remove the armv7=0

* Fixed a bug with the replication client. In the case of single document
  transactions the collection was not write locked.


v2.2.0 (2014-07-10)
-------------------

* The replication methods `logger.start`, `logger.stop` and `logger.properties` are
  no-ops in ArangoDB 2.2 as there is no separate replication logger anymore. Data changes
  are logged into the write-ahead log in ArangoDB 2.2, and not separately by the
  replication logger. The replication logger object is still there in ArangoDB 2.2 to
  ensure backwards-compatibility, however, logging cannot be started, stopped or
  configured anymore. Using any of these methods will do nothing.

  This also affects the following HTTP API methods:
  - `PUT /_api/replication/logger-start`
  - `PUT /_api/replication/logger-stop`
  - `GET /_api/replication/logger-config`
  - `PUT /_api/replication/logger-config`

  Using any of these methods is discouraged from now on as they will be removed in
  future versions of ArangoDB.

* INCOMPATIBLE CHANGE: replication of transactions has changed. Previously, transactions
  were logged on a master in one big block and shipped to a slave in one block, too.
  Now transactions will be logged and replicated as separate entries, allowing transactions
  to be bigger and also ensure replication progress.

  This change also affects the behavior of the `stop` method of the replication applier.
  If the replication applier is now stopped manually using the `stop` method and later
  restarted using the `start` method, any transactions that were unfinished at the
  point of stopping will be aborted on a slave, even if they later commit on the master.

  In ArangoDB 2.2, stopping the replication applier manually should be avoided unless the
  goal is to stop replication permanently or to do a full resync with the master anyway.
  If the replication applier still must be stopped, it should be made sure that the
  slave has fetched and applied all pending operations from a master, and that no
  extra transactions are started on the master before the `stop` command on the slave
  is executed.

  Replication of transactions in ArangoDB 2.2 might also lock the involved collections on
  the slave while a transaction is either committed or aborted on the master and the
  change has been replicated to the slave. This change in behavior may be important for
  slave servers that are used for read-scaling. In order to avoid long lasting collection
  locks on the slave, transactions should be kept small.

  The `_replication` system collection is not used anymore in ArangoDB 2.2 and its usage is
  discouraged.

* INCOMPATIBLE CHANGE: the figures reported by the `collection.figures` method
  now only reflect documents and data contained in the journals and datafiles of
  collections. Documents or deletions contained only in the write-ahead log will
  not influence collection figures until the write-ahead log garbage collection
  kicks in. The figures for a collection might therefore underreport the total
  resource usage of a collection.

  Additionally, the attributes `lastTick` and `uncollectedLogfileEntries` have been
  added to the result of the `figures` operation and the HTTP API method
  `PUT /_api/collection/figures`

* added `insert` method as an alias for `save`. Documents can now be inserted into
  a collection using either method:

      db.test.save({ foo: "bar" });
      db.test.insert({ foo: "bar" });

* added support for data-modification AQL queries

* added AQL keywords `INSERT`, `UPDATE`, `REPLACE` and `REMOVE` (and `WITH`) to
  support data-modification AQL queries.

  Unquoted usage of these keywords for attribute names in AQL queries will likely
  fail in ArangoDB 2.2. If any such attribute name needs to be used in a query, it
  should be enclosed in backticks to indicate the usage of a literal attribute
  name.

  For example, the following query will fail in ArangoDB 2.2 with a parse error:

      FOR i IN foo RETURN i.remove

  and needs to be rewritten like this:

      FOR i IN foo RETURN i.`remove`

* disallow storing of JavaScript objects that contain JavaScript native objects
  of type `Date`, `Function`, `RegExp` or `External`, e.g.

      db.test.save({ foo: /bar/ });
      db.test.save({ foo: new Date() });

  will now print

      Error: <data> cannot be converted into JSON shape: could not shape document

  Previously, objects of these types were silently converted into an empty object
  (i.e. `{ }`).

  To store such objects in a collection, explicitly convert them into strings
  like this:

      db.test.save({ foo: String(/bar/) });
      db.test.save({ foo: String(new Date()) });

* The replication methods `logger.start`, `logger.stop` and `logger.properties` are
  no-ops in ArangoDB 2.2 as there is no separate replication logger anymore. Data changes
  are logged into the write-ahead log in ArangoDB 2.2, and not separately by the
  replication logger. The replication logger object is still there in ArangoDB 2.2 to
  ensure backwards-compatibility, however, logging cannot be started, stopped or
  configured anymore. Using any of these methods will do nothing.

  This also affects the following HTTP API methods:
  - `PUT /_api/replication/logger-start`
  - `PUT /_api/replication/logger-stop`
  - `GET /_api/replication/logger-config`
  - `PUT /_api/replication/logger-config`

  Using any of these methods is discouraged from now on as they will be removed in
  future versions of ArangoDB.

* INCOMPATIBLE CHANGE: replication of transactions has changed. Previously, transactions
  were logged on a master in one big block and shipped to a slave in one block, too.
  Now transactions will be logged and replicated as separate entries, allowing transactions
  to be bigger and also ensure replication progress.

  This change also affects the behavior of the `stop` method of the replication applier.
  If the replication applier is now stopped manually using the `stop` method and later
  restarted using the `start` method, any transactions that were unfinished at the
  point of stopping will be aborted on a slave, even if they later commit on the master.

  In ArangoDB 2.2, stopping the replication applier manually should be avoided unless the
  goal is to stop replication permanently or to do a full resync with the master anyway.
  If the replication applier still must be stopped, it should be made sure that the
  slave has fetched and applied all pending operations from a master, and that no
  extra transactions are started on the master before the `stop` command on the slave
  is executed.

  Replication of transactions in ArangoDB 2.2 might also lock the involved collections on
  the slave while a transaction is either committed or aborted on the master and the
  change has been replicated to the slave. This change in behavior may be important for
  slave servers that are used for read-scaling. In order to avoid long lasting collection
  locks on the slave, transactions should be kept small.

  The `_replication` system collection is not used anymore in ArangoDB 2.2 and its usage is
  discouraged.

* INCOMPATIBLE CHANGE: the figures reported by the `collection.figures` method
  now only reflect documents and data contained in the journals and datafiles of
  collections. Documents or deletions contained only in the write-ahead log will
  not influence collection figures until the write-ahead log garbage collection
  kicks in. The figures for a collection might therefore underreport the total
  resource usage of a collection.

  Additionally, the attributes `lastTick` and `uncollectedLogfileEntries` have been
  added to the result of the `figures` operation and the HTTP API method
  `PUT /_api/collection/figures`

* added `insert` method as an alias for `save`. Documents can now be inserted into
  a collection using either method:

      db.test.save({ foo: "bar" });
      db.test.insert({ foo: "bar" });

* added support for data-modification AQL queries

* added AQL keywords `INSERT`, `UPDATE`, `REPLACE` and `REMOVE` (and `WITH`) to
  support data-modification AQL queries.

  Unquoted usage of these keywords for attribute names in AQL queries will likely
  fail in ArangoDB 2.2. If any such attribute name needs to be used in a query, it
  should be enclosed in backticks to indicate the usage of a literal attribute
  name.

  For example, the following query will fail in ArangoDB 2.2 with a parse error:

      FOR i IN foo RETURN i.remove

  and needs to be rewritten like this:

      FOR i IN foo RETURN i.`remove`

* disallow storing of JavaScript objects that contain JavaScript native objects
  of type `Date`, `Function`, `RegExp` or `External`, e.g.

      db.test.save({ foo: /bar/ });
      db.test.save({ foo: new Date() });

  will now print

      Error: <data> cannot be converted into JSON shape: could not shape document

  Previously, objects of these types were silently converted into an empty object
  (i.e. `{ }`).

  To store such objects in a collection, explicitly convert them into strings
  like this:

      db.test.save({ foo: String(/bar/) });
      db.test.save({ foo: String(new Date()) });

* honor startup option `--server.disable-statistics` when deciding whether or not
  to start periodic statistics collection jobs

  Previously, the statistics collection jobs were started even if the server was
  started with the `--server.disable-statistics` flag being set to `true`

* removed startup option `--random.no-seed`

  This option had no effect in previous versions of ArangoDB and was thus removed.

* removed startup option `--database.remove-on-drop`

  This option was used for debugging only.

* removed startup option `--database.force-sync-properties`

  This option is now superfluous as collection properties are now stored in the
  write-ahead log.

* introduced write-ahead log

  All write operations in an ArangoDB server instance are automatically logged
  to the server's write-ahead log. The write-ahead log is a set of append-only
  logfiles, and it is used in case of a crash recovery and for replication.
  Data from the write-ahead log will eventually be moved into the journals or
  datafiles of collections, allowing the server to remove older write-ahead log
  logfiles. Figures of collections will be updated when data are moved from the
  write-ahead log into the journals or datafiles of collections.

  Cross-collection transactions in ArangoDB should benefit considerably by this
  change, as less writes than in previous versions are required to ensure the data
  of multiple collections are atomically and durably committed. All data-modifying
  operations inside transactions (insert, update, remove) will write their
  operations into the write-ahead log directly, making transactions with multiple
  operations also require less physical memory than in previous versions of ArangoDB,
  that required all transaction data to fit into RAM.

  The `_trx` system collection is not used anymore in ArangoDB 2.2 and its usage is
  discouraged.

  The data in the write-ahead log can also be used in the replication context.
  The `_replication` collection that was used in previous versions of ArangoDB to
  store all changes on the server is not used anymore in ArangoDB 2.2. Instead,
  slaves can read from a master's write-ahead log to get informed about most
  recent changes. This removes the need to store data-modifying operations in
  both the actual place and the `_replication` collection.

* removed startup option `--server.disable-replication-logger`

  This option is superfluous in ArangoDB 2.2. There is no dedicated replication
  logger in ArangoDB 2.2. There is now always the write-ahead log, and it is also
  used as the server's replication log. Specifying the startup option
  `--server.disable-replication-logger` will do nothing in ArangoDB 2.2, but the
  option should not be used anymore as it might be removed in a future version.

* changed behavior of replication logger

  There is no dedicated replication logger in ArangoDB 2.2 as there is the
  write-ahead log now. The existing APIs for starting and stopping the replication
  logger still exist in ArangoDB 2.2 for downwards-compatibility, but calling
  the start or stop operations are no-ops in ArangoDB 2.2. When querying the
  replication logger status via the API, the server will always report that the
  replication logger is running. Configuring the replication logger is a no-op
  in ArangoDB 2.2, too. Changing the replication logger configuration has no
  effect. Instead, the write-ahead log configuration can be changed.

* removed MRuby integration for arangod

  ArangoDB had an experimental MRuby integration in some of the publish builds.
  This wasn't continuously developed, and so it has been removed in ArangoDB 2.2.

  This change has led to the following startup options being superfluous:

  - `--ruby.gc-interval`
  - `--ruby.action-directory`
  - `--ruby.modules-path`
  - `--ruby.startup-directory`

  Specifying these startup options will do nothing in ArangoDB 2.2, but the
  options should be avoided from now on as they might be removed in future versions.

* reclaim index memory when last document in collection is deleted

  Previously, deleting documents from a collection did not lead to index sizes being
  reduced. Instead, the already allocated index memory was re-used when a collection
  was refilled.

  Now, index memory for primary indexes and hash indexes is reclaimed instantly when
  the last document from a collection is removed.

* inlined and optimized functions in hash indexes

* added AQL TRANSLATE function

  This function can be used to perform lookups from static lists, e.g.

      LET countryNames = { US: "United States", UK: "United Kingdom", FR: "France" }
      RETURN TRANSLATE("FR", countryNames)

* fixed datafile debugger

* fixed check-version for empty directory

* moved try/catch block to the top of routing chain

* added mountedApp function for foxx-manager

* fixed issue #883: arango 2.1 - when starting multi-machine cluster, UI web
  does not change to cluster overview

* fixed dfdb: should not start any other V8 threads

* cleanup of version-check, added module org/arangodb/database-version,
  added --check-version option

* fixed issue #881: [2.1.0] Bombarded (every 10 sec or so) with
  "WARNING format string is corrupt" when in non-system DB Dashboard

* specialized primary index implementation to allow faster hash table
  rebuilding and reduce lookups in datafiles for the actual value of `_key`.

* issue #862: added `--overwrite` option to arangoimp

* removed number of property lookups for documents during AQL queries that
  access documents

* prevent buffering of long print results in arangosh's and arangod's print
  command

  this change will emit buffered intermediate print results and discard the
  output buffer to quickly deliver print results to the user, and to prevent
  constructing very large buffers for large results

* removed sorting of attribute names for use in a collection's shaper

  sorting attribute names was done on document insert to keep attributes
  of a collection in sorted order for faster comparisons. The sort order
  of attributes was only used in one particular and unlikely case, so it
  was removed. Collections with many different attribute names should
  benefit from this change by faster inserts and slightly less memory usage.

* fixed a bug in arangodump which got the collection name in _from and _to
  attributes of edges wrong (all were "_unknown")

* fixed a bug in arangorestore which did not recognize wrong _from and _to
  attributes of edges

* improved error detection and reporting in arangorestore


v2.1.1 (2014-06-06)
-------------------

* fixed dfdb: should not start any other V8 threads

* signature for collection functions was modified

  The basic change was the substitution of the input parameter of the
  function by an generic options object which can contain multiple
  option parameter of the function.
  Following functions were modified
  remove
  removeBySample
  replace
  replaceBySample
  update
  updateBySample

  Old signature is yet supported but it will be removed in future versions

v2.1.0 (2014-05-29)
-------------------

* implemented upgrade procedure for clusters

* fixed communication issue with agency which prevented reconnect
  after an agent failure

* fixed cluster dashboard in the case that one but not all servers
  in the cluster are down

* fixed a bug with coordinators creating local database objects
  in the wrong order (_system needs to be done first)

* improved cluster dashboard


v2.1.0-rc2 (2014-05-25)
-----------------------

* fixed issue #864: Inconsistent behavior of AQL REVERSE(list) function


v2.1.0-rc1 (XXXX-XX-XX)
-----------------------

* added server-side periodic task management functions:

  - require("org/arangodb/tasks").register(): registers a periodic task
  - require("org/arangodb/tasks").unregister(): unregisters and removes a
    periodic task
  - require("org/arangodb/tasks").get(): retrieves a specific tasks or all
    existing tasks

  the previous undocumented function `internal.definePeriodic` is now
  deprecated and will be removed in a future release.

* decrease the size of some seldom used system collections on creation.

  This will make these collections use less disk space and mapped memory.

* added AQL date functions

* added AQL FLATTEN() list function

* added index memory statistics to `db.<collection>.figures()` function

  The `figures` function will now return a sub-document `indexes`, which lists
  the number of indexes in the `count` sub-attribute, and the total memory
  usage of the indexes in bytes in the `size` sub-attribute.

* added AQL CURRENT_DATABASE() function

  This function returns the current database's name.

* added AQL CURRENT_USER() function

  This function returns the current user from an AQL query. The current user is the
  username that was specified in the `Authorization` HTTP header of the request. If
  authentication is turned off or the query was executed outside a request context,
  the function will return `null`.

* fixed issue #796: Searching with newline chars broken?

  fixed slightly different handling of backslash escape characters in a few
  AQL functions. Now handling of escape sequences should be consistent, and
  searching for newline characters should work the same everywhere

* added OpenSSL version check for configure

  It will report all OpenSSL versions < 1.0.1g as being too old.
  `configure` will only complain about an outdated OpenSSL version but not stop.

* require C++ compiler support (requires g++ 4.8, clang++ 3.4 or Visual Studio 13)

* less string copying returning JSONified documents from ArangoDB, e.g. via
  HTTP GET `/_api/document/<collection>/<document>`

* issue #798: Lower case http headers from arango

  This change allows returning capitalized HTTP headers, e.g.
  `Content-Length` instead of `content-length`.
  The HTTP spec says that headers are case-insensitive, but
  in fact several clients rely on a specific case in response
  headers.
  This change will capitalize HTTP headers if the `X-Arango-Version`
  request header is sent by the client and contains a value of at
  least `20100` (for version 2.1). The default value for the
  compatibility can also be set at server start, using the
  `--server.default-api-compatibility` option.

* simplified usage of `db._createStatement()`

  Previously, the function could not be called with a query string parameter as
  follows:

      db._createStatement(queryString);

  Calling it as above resulted in an error because the function expected an
  object as its parameter. From now on, it's possible to call the function with
  just the query string.

* make ArangoDB not send back a `WWW-Authenticate` header to a client in case the
  client sends the `X-Omit-WWW-Authenticate` HTTP header.

  This is done to prevent browsers from showing their built-in HTTP authentication
  dialog for AJAX requests that require authentication.
  ArangoDB will still return an HTTP 401 (Unauthorized) if the request doesn't
  contain valid credentials, but it will omit the `WWW-Authenticate` header,
  allowing clients to bypass the browser's authentication dialog.

* added REST API method HTTP GET `/_api/job/job-id` to query the status of an
  async job without potentially fetching it from the list of done jobs

* fixed non-intuitive behavior in jobs API: previously, querying the status
  of an async job via the API HTTP PUT `/_api/job/job-id` removed a currently
  executing async job from the list of queryable jobs on the server.
  Now, when querying the result of an async job that is still executing,
  the job is kept in the list of queryable jobs so its result can be fetched
  by a subsequent request.

* use a new data structure for the edge index of an edge collection. This
  improves the performance for the creation of the edge index and in
  particular speeds up removal of edges in graphs. Note however that
  this change might change the order in which edges starting at
  or ending in a vertex are returned. However, this order was never
  guaranteed anyway and it is not sensible to guarantee any particular
  order.

* provide a size hint to edge and hash indexes when initially filling them
  this will lead to less re-allocations when populating these indexes

  this may speed up building indexes when opening an existing collection

* don't requeue identical context methods in V8 threads in case a method is
  already registered

* removed arangod command line option `--database.remove-on-compacted`

* export the sort attribute for graph traversals to the HTTP interface

* add support for arangodump/arangorestore for clusters


v2.0.8 (XXXX-XX-XX)
-------------------

* fixed too-busy iteration over skiplists

  Even when a skiplist query was restricted by a limit clause, the skiplist
  index was queried without the limit. this led to slower-than-necessary
  execution times.

* fixed timeout overflows on 32 bit systems

  this bug has led to problems when select was called with a high timeout
  value (2000+ seconds) on 32bit systems that don't have a forgiving select
  implementation. when the call was made on these systems, select failed
  so no data would be read or sent over the connection

  this might have affected some cluster-internal operations.

* fixed ETCD issues on 32 bit systems

  ETCD was non-functional on 32 bit systems at all. The first call to the
  watch API crashed it. This was because atomic operations worked on data
  structures that were not properly aligned on 32 bit systems.

* fixed issue #848: db.someEdgeCollection.inEdge does not return correct
  value when called the 2nd time after a .save to the edge collection


v2.0.7 (2014-05-05)
-------------------

* issue #839: Foxx Manager missing "unfetch"

* fixed a race condition at startup

  this fixes undefined behavior in case the logger was involved directly at
  startup, before the logger initialization code was called. This should have
  occurred only for code that was executed before the invocation of main(),
  e.g. during ctor calls of statically defined objects.


v2.0.6 (2014-04-22)
-------------------

* fixed issue #835: arangosh doesn't show correct database name



v2.0.5 (2014-04-21)
-------------------

* Fixed a caching problem in IE JS Shell

* added cancelation for async jobs

* upgraded to new gyp for V8

* new Windows installer


v2.0.4 (2014-04-14)
-------------------

* fixed cluster authentication front-end issues for Firefox and IE, there are
  still problems with Chrome


v2.0.3 (2014-04-14)
-------------------

* fixed AQL optimizer bug

* fixed front-end issues

* added password change dialog


v2.0.2 (2014-04-06)
-------------------

* during cluster startup, do not log (somewhat expected) connection errors with
  log level error, but with log level info

* fixed dashboard modals

* fixed connection check for cluster planning front end: firefox does
  not support async:false

* document how to persist a cluster plan in order to relaunch an existing
  cluster later


v2.0.1 (2014-03-31)
-------------------

* make ArangoDB not send back a `WWW-Authenticate` header to a client in case the
  client sends the `X-Omit-WWW-Authenticate` HTTP header.

  This is done to prevent browsers from showing their built-in HTTP authentication
  dialog for AJAX requests that require authentication.
  ArangoDB will still return an HTTP 401 (Unauthorized) if the request doesn't
  contain valid credentials, but it will omit the `WWW-Authenticate` header,
  allowing clients to bypass the browser's authentication dialog.

* fixed isses in arango-dfdb:

  the dfdb was not able to unload certain system collections, so these couldn't be
  inspected with the dfdb sometimes. Additionally, it did not truncate corrupt
  markers from datafiles under some circumstances

* added `changePassword` attribute for users

* fixed non-working "save" button in collection edit view of web interface
  clicking the save button did nothing. one had to press enter in one of the input
  fields to send modified form data

* fixed V8 compile error on MacOS X

* prevent `body length: -9223372036854775808` being logged in development mode for
  some Foxx HTTP responses

* fixed several bugs in web interface dashboard

* fixed issue #783: coffee script not working in manifest file

* fixed issue #783: coffee script not working in manifest file

* fixed issue #781: Cant save current query from AQL editor ui

* bumped version in `X-Arango-Version` compatibility header sent by arangosh and other
  client tools from `1.5` to `2.0`.

* fixed startup options for arango-dfdb, added details option for arango-dfdb

* fixed display of missing error messages and codes in arangosh

* when creating a collection via the web interface, the collection type was always
  "document", regardless of the user's choice


v2.0.0 (2014-03-10)
-------------------

* first 2.0 release


v2.0.0-rc2 (2014-03-07)
-----------------------

* fixed cluster authorization


v2.0.0-rc1 (2014-02-28)
-----------------------

* added sharding :-)

* added collection._dbName attribute to query the name of the database from a collection

  more detailed documentation on the sharding and cluster features can be found in the user
  manual, section **Sharding**

* INCOMPATIBLE CHANGE: using complex values in AQL filter conditions with operators other
  than equality (e.g. >=, >, <=, <) will disable usage of skiplist indexes for filter
  evaluation.

  For example, the following queries will be affected by change:

      FOR doc IN docs FILTER doc.value < { foo: "bar" } RETURN doc
      FOR doc IN docs FILTER doc.value >= [ 1, 2, 3 ] RETURN doc

  The following queries will not be affected by the change:

      FOR doc IN docs FILTER doc.value == 1 RETURN doc
      FOR doc IN docs FILTER doc.value == "foo" RETURN doc
      FOR doc IN docs FILTER doc.value == [ 1, 2, 3 ] RETURN doc
      FOR doc IN docs FILTER doc.value == { foo: "bar" } RETURN doc

* INCOMPATIBLE CHANGE: removed undocumented method `collection.saveOrReplace`

  this feature was never advertised nor documented nor tested.

* INCOMPATIBLE CHANGE: removed undocumented REST API method `/_api/simple/BY-EXAMPLE-HASH`

  this feature was never advertised nor documented nor tested.

* added explicit startup parameter `--server.reuse-address`

  This flag can be used to control whether sockets should be acquired with the SO_REUSEADDR
  flag.

  Regardless of this setting, sockets on Windows are always acquired using the
  SO_EXCLUSIVEADDRUSE flag.

* removed undocumented REST API method GET `/_admin/database-name`

* added user validation API at POST `/_api/user/<username>`

* slightly improved users management API in `/_api/user`:

  Previously, when creating a new user via HTTP POST, the username needed to be
  passed in an attribute `username`. When users were returned via this API,
  the usernames were returned in an attribute named `user`. This was slightly
  confusing and was changed in 2.0 as follows:

  - when adding a user via HTTP POST, the username can be specified in an attribute
  `user`. If this attribute is not used, the API will look into the attribute `username`
  as before and use that value.
  - when users are returned via HTTP GET, the usernames are still returned in an
    attribute `user`.

  This change should be fully downwards-compatible with the previous version of the API.

* added AQL SLICE function to extract slices from lists

* made module loader more node compatible

* the startup option `--javascript.package-path` for arangosh is now deprecated and does
  nothing. Using it will not cause an error, but the option is ignored.

* added coffee script support

* Several UI improvements.

* Exchanged icons in the graphviewer toolbar

* always start networking and HTTP listeners when starting the server (even in
  console mode)

* allow vertex and edge filtering with user-defined functions in TRAVERSAL,
  TRAVERSAL_TREE and SHORTEST_PATH AQL functions:

      // using user-defined AQL functions for edge and vertex filtering
      RETURN TRAVERSAL(friends, friendrelations, "friends/john", "outbound", {
        followEdges: "myfunctions::checkedge",
        filterVertices: "myfunctions::checkvertex"
      })

      // using the following custom filter functions
      var aqlfunctions = require("org/arangodb/aql/functions");
      aqlfunctions.register("myfunctions::checkedge", function (config, vertex, edge, path) {
        return (edge.type !== 'dislikes'); // don't follow these edges
      }, false);

      aqlfunctions.register("myfunctions::checkvertex", function (config, vertex, path) {
        if (vertex.isDeleted || ! vertex.isActive) {
          return [ "prune", "exclude" ]; // exclude these and don't follow them
        }
        return [ ]; // include everything else
      }, false);

* fail if invalid `strategy`, `order` or `itemOrder` attribute values
  are passed to the AQL TRAVERSAL function. Omitting these attributes
  is not considered an error, but specifying an invalid value for any
  of these attributes will make an AQL query fail.

* issue #751: Create database through API should return HTTP status code 201

  By default, the server now returns HTTP 201 (created) when creating a new
  database successfully. To keep compatibility with older ArangoDB versions, the
  startup parameter `--server.default-api-compatibility` can be set to a value
  of `10400` to indicate API compatibility with ArangoDB 1.4. The compatibility
  can also be enforced by setting the `X-Arango-Version` HTTP header in a
  client request to this API on a per-request basis.

* allow direct access from the `db` object to collections whose names start
  with an underscore (e.g. db._users).

  Previously, access to such collections via the `db` object was possible from
  arangosh, but not from arangod (and thus Foxx and actions). The only way
  to access such collections from these places was via the `db._collection(<name>)`
  workaround.

* allow `\n` (as well as `\r\n`) as line terminator in batch requests sent to
  `/_api/batch` HTTP API.

* use `--data-binary` instead of `--data` parameter in generated cURL examples

* issue #703: Also show path of logfile for fm.config()

* issue #675: Dropping a collection used in "graph" module breaks the graph

* added "static" Graph.drop() method for graphs API

* fixed issue #695: arangosh server.password error

* use pretty-printing in `--console` mode by default

* simplified ArangoDB startup options

  Some startup options are now superfluous or their usage is simplified. The
  following options have been changed:

  * `--javascript.modules-path`: this option has been removed. The modules paths
    are determined by arangod and arangosh automatically based on the value of
    `--javascript.startup-directory`.

    If the option is set on startup, it is ignored so startup will not abort with
    an error `unrecognized option`.

  * `--javascript.action-directory`: this option has been removed. The actions
    directory is determined by arangod automatically based on the value of
    `--javascript.startup-directory`.

    If the option is set on startup, it is ignored so startup will not abort with
    an error `unrecognized option`.

  * `--javascript.package-path`: this option is still available but it is not
    required anymore to set the standard package paths (e.g. `js/npm`). arangod
    will automatically use this standard package path regardless of whether it
    was specified via the options.

    It is possible to use this option to add additional package paths to the
    standard value.

  Configuration files included with arangod are adjusted accordingly.

* layout of the graphs tab adapted to better fit with the other tabs

* database selection is moved to the bottom right corner of the web interface

* removed priority queue index type

  this feature was never advertised nor documented nor tested.

* display internal attributes in document source view of web interface

* removed separate shape collections

  When upgrading to ArangoDB 2.0, existing collections will be converted to include
  shapes and attribute markers in the datafiles instead of using separate files for
  shapes.

  When a collection is converted, existing shapes from the SHAPES directory will
  be written to a new datafile in the collection directory, and the SHAPES directory
  will be removed afterwards.

  This saves up to 2 MB of memory and disk space for each collection
  (savings are higher, the less different shapes there are in a collection).
  Additionally, one less file descriptor per opened collection will be used.

  When creating a new collection, the amount of sync calls may be reduced. The same
  may be true for documents with yet-unknown shapes. This may help performance
  in these cases.

* added AQL functions `NTH` and `POSITION`

* added signal handler for arangosh to save last command in more cases

* added extra prompt placeholders for arangosh:
  - `%e`: current endpoint
  - `%u`: current user

* added arangosh option `--javascript.gc-interval` to control amount of
  garbage collection performed by arangosh

* fixed issue #651: Allow addEdge() to take vertex ids in the JS library

* removed command-line option `--log.format`

  In previous versions, this option did not have an effect for most log messages, so
  it got removed.

* removed C++ logger implementation

  Logging inside ArangoDB is now done using the LOG_XXX() macros. The LOGGER_XXX()
  macros are gone.

* added collection status "loading"


v1.4.16 (XXXX-XX-XX)
--------------------

* fixed too eager datafile deletion

  this issue could have caused a crash when the compaction had marked datafiles as obsolete
  and they were removed while "old" temporary query results still pointed to the old datafile
  positions

* fixed issue #826: Replication fails when a collection's configuration changes


v1.4.15 (2014-04-19)
--------------------

* bugfix for AQL query optimizer

  the following type of query was too eagerly optimized, leading to errors in code-generation:

      LET a = (FOR i IN [] RETURN i) LET b = (FOR i IN [] RETURN i) RETURN 1

  the problem occurred when both lists in the subqueries were empty. In this case invalid code
  was generated and the query couldn't be executed.


v1.4.14 (2014-04-05)
--------------------

* fixed race conditions during shape / attribute insertion

  A race condition could have led to spurious `cannot find attribute #xx` or
  `cannot find shape #xx` (where xx is a number) warning messages being logged
  by the server. This happened when a new attribute was inserted and at the same
  time was queried by another thread.

  Also fixed a race condition that may have occurred when a thread tried to
  access the shapes / attributes hash tables while they were resized. In this
  cases, the shape / attribute may have been hashed to a wrong slot.

* fixed a memory barrier / cpu synchronization problem with libev, affecting
  Windows with Visual Studio 2013 (probably earlier versions are affected, too)

  The issue is described in detail here:
  http://lists.schmorp.de/pipermail/libev/2014q1/002318.html


v1.4.13 (2014-03-14)
--------------------

* added diagnostic output for Foxx application upload

* allow dump & restore from ArangoDB 1.4 with an ArangoDB 2.0 server

* allow startup options `temp-path` and `default-language` to be specified from the arangod
  configuration file and not only from the command line

* fixed too eager compaction

  The compaction will now wait for several seconds before trying to re-compact the same
  collection. Additionally, some other limits have been introduced for the compaction.


v1.4.12 (2014-03-05)
--------------------

* fixed display bug in web interface which caused the following problems:
  - documents were displayed in web interface as being empty
  - document attributes view displayed many attributes with content "undefined"
  - document source view displayed many attributes with name "TYPEOF" and value "undefined"
  - an alert popping up in the browser with message "Datatables warning..."

* re-introduced old-style read-write locks to supports Windows versions older than
  Windows 2008R2 and Windows 7. This should re-enable support for Windows Vista and
  Windows 2008.


v1.4.11 (2014-02-27)
--------------------

* added SHORTEST_PATH AQL function

  this calculates the shortest paths between two vertices, using the Dijkstra
  algorithm, employing a min-heap

  By default, ArangoDB does not know the distance between any two vertices and
  will use a default distance of 1. A custom distance function can be registered
  as an AQL user function to make the distance calculation use any document
  attributes or custom logic:

      RETURN SHORTEST_PATH(cities, motorways, "cities/CGN", "cities/MUC", "outbound", {
        paths: true,
        distance: "myfunctions::citydistance"
      })

      // using the following custom distance function
      var aqlfunctions = require("org/arangodb/aql/functions");
      aqlfunctions.register("myfunctions::distance", function (config, vertex1, vertex2, edge) {
        return Math.sqrt(Math.pow(vertex1.x - vertex2.x) + Math.pow(vertex1.y - vertex2.y));
      }, false);

* fixed bug in Graph.pathTo function

* fixed small memleak in AQL optimizer

* fixed access to potentially uninitialized variable when collection had a cap constraint


v1.4.10 (2014-02-21)
--------------------

* fixed graph constructor to allow graph with some parameter to be used

* added node.js "events" and "stream"

* updated npm packages

* added loading of .json file

* Fixed http return code in graph api with waitForSync parameter.

* Fixed documentation in graph, simple and index api.

* removed 2 tests due to change in ruby library.

* issue #756: set access-control-expose-headers on CORS response

  the following headers are now whitelisted by ArangoDB in CORS responses:
  - etag
  - content-encoding
  - content-length
  - location
  - server
  - x-arango-errors
  - x-arango-async-id


v1.4.9 (2014-02-07)
-------------------

* return a document's current etag in response header for HTTP HEAD requests on
  documents that return an HTTP 412 (precondition failed) error. This allows
  retrieving the document's current revision easily.

* added AQL function `SKIPLIST` to directly access skiplist indexes from AQL

  This is a shortcut method to use a skiplist index for retrieving specific documents in
  indexed order. The function capability is rather limited, but it may be used
  for several cases to speed up queries. The documents are returned in index order if
  only one condition is used.

      /* return all documents with mycollection.created > 12345678 */
      FOR doc IN SKIPLIST(mycollection, { created: [[ '>', 12345678 ]] })
        RETURN doc

      /* return first document with mycollection.created > 12345678 */
      FOR doc IN SKIPLIST(mycollection, { created: [[ '>', 12345678 ]] }, 0, 1)
        RETURN doc

      /* return all documents with mycollection.created between 12345678 and 123456790 */
      FOR doc IN SKIPLIST(mycollection, { created: [[ '>', 12345678 ], [ '<=', 123456790 ]] })
        RETURN doc

      /* return all documents with mycollection.a equal 1 and .b equal 2 */
      FOR doc IN SKIPLIST(mycollection, { a: [[ '==', 1 ]], b: [[ '==', 2 ]] })
        RETURN doc

  The function requires a skiplist index with the exact same attributes to
  be present on the specified collection. All attributes present in the skiplist
  index must be specified in the conditions specified for the `SKIPLIST` function.
  Attribute declaration order is important, too: attributes must be specified in the
  same order in the condition as they have been declared in the skiplist index.

* added command-line option `--server.disable-authentication-unix-sockets`

  with this option, authentication can be disabled for all requests coming
  in via UNIX domain sockets, enabling clients located on the same host as
  the ArangoDB server to connect without authentication.
  Other connections (e.g. TCP/IP) are not affected by this option.

  The default value for this option is `false`.
  Note: this option is only supported on platforms that support Unix domain
  sockets.

* call global arangod instance destructor on shutdown

* issue #755: TRAVERSAL does not use strategy, order and itemOrder options

  these options were not honored when configuring a traversal via the AQL
  TRAVERSAL function. Now, these options are used if specified.

* allow vertex and edge filtering with user-defined functions in TRAVERSAL,
  TRAVERSAL_TREE and SHORTEST_PATH AQL functions:

      // using user-defined AQL functions for edge and vertex filtering
      RETURN TRAVERSAL(friends, friendrelations, "friends/john", "outbound", {
        followEdges: "myfunctions::checkedge",
        filterVertices: "myfunctions::checkvertex"
      })

      // using the following custom filter functions
      var aqlfunctions = require("org/arangodb/aql/functions");
      aqlfunctions.register("myfunctions::checkedge", function (config, vertex, edge, path) {
        return (edge.type !== 'dislikes'); // don't follow these edges
      }, false);

      aqlfunctions.register("myfunctions::checkvertex", function (config, vertex, path) {
        if (vertex.isDeleted || ! vertex.isActive) {
          return [ "prune", "exclude" ]; // exclude these and don't follow them
        }
        return [ ]; // include everything else
      }, false);

* issue #748: add vertex filtering to AQL's TRAVERSAL[_TREE]() function


v1.4.8 (2014-01-31)
-------------------

* install foxx apps in the web interface

* fixed a segfault in the import API


v1.4.7 (2014-01-23)
-------------------

* issue #744: Add usage example arangoimp from Command line

* issue #738: added __dirname, __filename pseudo-globals. Fixes #733. (@by pluma)

* mount all Foxx applications in system apps directory on startup


v1.4.6 (2014-01-20)
-------------------

* issue #736: AQL function to parse collection and key from document handle

* added fm.rescan() method for Foxx-Manager

* fixed issue #734: foxx cookie and route problem

* added method `fm.configJson` for arangosh

* include `startupPath` in result of API `/_api/foxx/config`


v1.4.5 (2014-01-15)
-------------------

* fixed issue #726: Alternate Windows Install Method

* fixed issue #716: dpkg -P doesn't remove everything

* fixed bugs in description of HTTP API `_api/index`

* fixed issue #732: Rest API GET revision number

* added missing documentation for several methods in HTTP API `/_api/edge/...`

* fixed typos in description of HTTP API `_api/document`

* defer evaluation of AQL subqueries and logical operators (lazy evaluation)

* Updated font in WebFrontend, it now contains a version that renders properly on Windows

* generally allow function return values as call parameters to AQL functions

* fixed potential deadlock in global context method execution

* added override file "arangod.conf.local" (and co)


v1.4.4 (2013-12-24)
-------------------

* uid and gid are now set in the scripts, there is no longer a separate config file for
  arangod when started from a script

* foxx-manager is now an alias for arangosh

* arango-dfdb is now an alias for arangod, moved from bin to sbin

* changed from readline to linenoise for Windows

* added --install-service and --uninstall-service for Windows

* removed --daemon and --supervisor for Windows

* arangosh and arangod now uses the config-file which maps the binary name, i. e. if you
  rename arangosh to foxx-manager it will use the config file foxx-manager.conf

* fixed lock file for Windows

* fixed issue #711, #687: foxx-manager throws internal errors

* added `--server.ssl-protocol` option for client tools
  this allows connecting from arangosh, arangoimp, arangoimp etc. to an ArangoDB
  server that uses a non-default value for `--server.ssl-protocol`. The default
  value for the SSL protocol is 4 (TLSv1). If the server is configured to use a
  different protocol, it was not possible to connect to it with the client tools.

* added more detailed request statistics

  This adds the number of async-executed HTTP requests plus the number of HTTP
  requests per individual HTTP method type.

* added `--force` option for arangorestore
  this option allows continuing a restore operation even if the server reports errors
  in the middle of the restore operation

* better error reporting for arangorestore
  in case the server returned an HTTP error, arangorestore previously reported this
  error as `internal error` without any details only. Now server-side errors are
  reported by arangorestore with the server's error message

* include more system collections in dumps produced by arangodump
  previously some system collections were intentionally excluded from dumps, even if the
  dump was run with `--include-system-collections`. for example, the collections `_aal`,
  `_modules`, `_routing`, and `_users` were excluded. This makes sense in a replication
  context but not always in a dump context.
  When specifying `--include-system-collections`, arangodump will now include the above-
  mentioned collections in the dump, too. Some other system collections are still excluded
  even when the dump is run with `--include-system-collections`, for example `_replication`
  and `_trx`.

* fixed issue #701: ArangoStatement undefined in arangosh

* fixed typos in configuration files


v1.4.3 (2013-11-25)
-------------------

* fixed a segfault in the AQL optimizer, occurring when a constant non-list value was
  used on the right-hand side of an IN operator that had a collection attribute on the
  left-hand side

* issue #662:

  Fixed access violation errors (crashes) in the Windows version, occurring under some
  circumstances when accessing databases with multiple clients in parallel

* fixed issue #681: Problem with ArchLinux PKGBUILD configuration


v1.4.2 (2013-11-20)
-------------------

* fixed issue #669: Tiny documentation update

* ported Windows version to use native Windows API SRWLocks (slim read-write locks)
  and condition variables instead of homemade versions

  MSDN states the following about the compatibility of SRWLocks and Condition Variables:

      Minimum supported client:
      Windows Server 2008 [desktop apps | Windows Store apps]

      Minimum supported server:
      Windows Vista [desktop apps | Windows Store apps]

* fixed issue #662: ArangoDB on Windows hanging

  This fixes a deadlock issue that occurred on Windows when documents were written to
  a collection at the same time when some other thread tried to drop the collection.

* fixed file-based logging in Windows

  the logger complained on startup if the specified log file already existed

* fixed startup of server in daemon mode (`--daemon` startup option)

* fixed a segfault in the AQL optimizer

* issue #671: Method graph.measurement does not exist

* changed Windows condition variable implementation to use Windows native
  condition variables

  This is an attempt to fix spurious Windows hangs as described in issue #662.

* added documentation for JavaScript traversals

* added --code-page command-line option for Windows version of arangosh

* fixed a problem when creating edges via the web interface.

  The problem only occurred if a collection was created with type "document
  collection" via the web interface, and afterwards was dropped and re-created
  with type "edge collection". If the web interface page was not reloaded,
  the old collection type (document) was cached, making the subsequent creation
  of edges into the (seeming-to-be-document) collection fail.

  The fix is to not cache the collection type in the web interface. Users of
  an older version of the web interface can reload the collections page if they
  are affected.

* fixed a caching problem in arangosh: if a collection was created using the web
  interface, and then removed via arangosh, arangosh did not actually drop the
  collection due to caching.

  Because the `drop` operation was not carried out, this caused misleading error
  messages when trying to re-create the collection (e.g. `cannot create collection:
  duplicate name`).

* fixed ALT-introduced characters for arangosh console input on Windows

  The Windows readline port was not able to handle characters that are built
  using CTRL or ALT keys. Regular characters entered using the CTRL or ALT keys
  were silently swallowed and not passed to the terminal input handler.

  This did not seem to cause problems for the US keyboard layout, but was a
  severe issue for keyboard layouts that require the ALT (or ALT-GR) key to
  construct characters. For example, entering the character `{` with a German
  keyboard layout requires pressing ALT-GR + 9.

* fixed issue #665: Hash/skiplist combo madness bit my ass

  this fixes a problem with missing/non-deterministic rollbacks of inserts in
  case of a unique constraint violation into a collection with multiple secondary
  indexes (with at least one of them unique)

* fixed issue #664: ArangoDB installer on Windows requires drive c:

* partly fixed issue #662: ArangoDB on Windows hanging

  This fixes dropping databases on Windows. In previous 1.4 versions on Windows,
  one shape collection file was not unloaded and removed when dropping a database,
  leaving one directory and one shape collection file in the otherwise-dropped
  database directory.

* fixed issue #660: updated documentation on indexes


v1.4.1 (2013-11-08)
-------------------

* performance improvements for skip-list deletes


v1.4.1-rc1 (2013-11-07)
-----------------------

* fixed issue #635: Web-Interface should have a "Databases" Menu for Management

* fixed issue #624: Web-Interface is missing a Database selector

* fixed segfault in bitarray query

* fixed issue #656: Cannot create unique index through web interface

* fixed issue #654: bitarray index makes server down

* fixed issue #653: Slow query

* fixed issue #650: Randomness of any() should be improved

* made AQL `DOCUMENT()` function polymorphic and work with just one parameter.

  This allows using the `DOCUMENT` function like this:

      DOCUMENT('users/john')
      DOCUMENT([ 'users/john', 'users/amy' ])

  in addition to the existing use cases:

      DOCUMENT(users, 'users/john')
      DOCUMENT(users, 'john')
      DOCUMENT(users, [ 'users/john' ])
      DOCUMENT(users, [ 'users/john', 'users/amy' ])
      DOCUMENT(users, [ 'john', 'amy' ])

* simplified usage of ArangoDB batch API

  It is not necessary anymore to send the batch boundary in the HTTP `Content-Type`
  header. Previously, the batch API expected the client to send a Content-Type header
  of`multipart/form-data; boundary=<some boundary value>`. This is still supported in
  ArangoDB 2.0, but clients can now also omit this header. If the header is not
  present in a client request, ArangoDB will ignore the request content type and
  read the MIME boundary from the beginning of the request body.

  This also allows using the batch API with the Swagger "Try it out" feature (which is
  not too good at sending a different or even dynamic content-type request header).

* added API method GET `/_api/database/user`

  This returns the list of databases a specific user can see without changing the
  username/passwd.

* issue #424: Documentation about IDs needs to be upgraded


v1.4.0 (2013-10-29)
-------------------

* fixed issue #648: /batch API is missing from Web Interface API Documentation (Swagger)

* fixed issue #647: Icon tooltips missing

* fixed issue #646: index creation in web interface

* fixed issue #645: Allow jumping from edge to linked vertices

* merged PR for issue #643: Some minor corrections and a link to "Downloads"

* fixed issue #642: Completion of error handling

* fixed issue #639: compiling v1.4 on maverick produces warnings on -Wstrict-null-sentinel

* fixed issue #634: Web interface bug: Escape does not always propagate

* fixed issue #620: added startup option `--server.default-api-compatibility`

  This adds the following changes to the ArangoDB server and clients:
  - the server provides a new startup option `--server.default-api-compatibility`.
    This option can be used to determine the compatibility of (some) server API
    return values. The value for this parameter is a server version number,
    calculated as follows: `10000 * major + 100 * minor` (e.g. `10400` for ArangoDB
    1.3). The default value is `10400` (1.4), the minimum allowed value is `10300`
    (1.3).

    When setting this option to a value lower than the current server version,
    the server might respond with old-style results to "old" clients, increasing
    compatibility with "old" (non-up-to-date) clients.

  - the server will on each incoming request check for an HTTP header
    `x-arango-version`. Clients can optionally set this header to the API
    version number they support. For example, if a client sends the HTTP header
    `x-arango-version: 10300`, the server will pick this up and might send ArangoDB
    1.3-style responses in some situations.

    Setting either the startup parameter or using the HTTP header (or both) allows
    running "old" clients with newer versions of ArangoDB, without having to adjust
    the clients too much.

  - the `location` headers returned by the server for the APIs `/_api/document/...`
    and `/_api/collection/...` will have different values depending on the used API
    version. If the API compatibility is `10300`, the `location` headers returned
    will look like this:

        location: /_api/document/....

    whereas when an API compatibility of `10400` or higher is used, the `location`
    headers will look like this:

        location: /_db/<database name>/_api/document/...

  Please note that even in the presence of this, old API versions still may not
  be supported forever by the server.

* fixed issue #643: Some minor corrections and a link to "Downloads" by @frankmayer

* started issue #642: Completion of error handling

* fixed issue #639: compiling v1.4 on maverick produces warnings on
  -Wstrict-null-sentinel

* fixed issue #621: Standard Config needs to be fixed

* added function to manage indexes (web interface)

* improved server shutdown time by signaling shutdown to applicationserver,
  logging, cleanup and compactor threads

* added foxx-manager `replace` command

* added foxx-manager `installed` command (a more intuitive alias for `list`)

* fixed issue #617: Swagger API is missing '/_api/version'

* fixed issue #615: Swagger API: Some commands have no parameter entry forms

* fixed issue #614: API : Typo in : Request URL /_api/database/current

* fixed issue #609: Graph viz tool - different background color

* fixed issue #608: arangosh config files - eventually missing in the manual

* fixed issue #607: Admin interface: no core documentation

* fixed issue #603: Aardvark Foxx App Manager

* fixed a bug in type-mapping between AQL user functions and the AQL layer

  The bug caused errors like the following when working with collection documents
  in an AQL user function:

      TypeError: Cannot assign to read only property '_id' of #<ShapedJson>

* create less system collections when creating a new database

  This is achieved by deferring collection creation until the collections are actually
  needed by ArangoDB. The following collections are affected by the change:
  - `_fishbowl`
  - `_structures`


v1.4.0-beta2 (2013-10-14)
-------------------------

* fixed compaction on Windows

  The compaction on Windows did not ftruncate the cleaned datafiles to a smaller size.
  This has been fixed so not only the content of the files is cleaned but also files
  are re-created with potentially smaller sizes.

* only the following system collections will be excluded from replication from now on:
  - `_replication`
  - `_trx`
  - `_users`
  - `_aal`
  - `_fishbowl`
  - `_modules`
  - `_routing`

  Especially the following system collections will now be included in replication:
  - `_aqlfunctions`
  - `_graphs`

  In previous versions of ArangoDB, all system collections were excluded from the
  replication.

  The change also caused a change in the replication logger and applier:
  in previous versions of ArangoDB, only a collection's id was logged for an operation.
  This has not caused problems for non-system collections but for system collections
  there ids might differ. In addition to a collection id ArangoDB will now also log the
  name of a collection for each replication event.

  The replication applier will now look for the collection name attribute in logged
  events preferably.

* added database selection to arango-dfdb

* provide foxx-manager, arangodump, and arangorestore in Windows build

* ArangoDB 1.4 will refuse to start if option `--javascript.app-path` is not set.

* added startup option `--server.allow-method-override`

  This option can be set to allow overriding the HTTP request method in a request using
  one of the following custom headers:

  - x-http-method-override
  - x-http-method
  - x-method-override

  This allows bypassing proxies and tools that would otherwise just let certain types of
  requests pass. Enabling this option may impose a security risk, so it should only be
  used in very controlled environments.

  The default value for this option is `false` (no method overriding allowed).

* added "details" URL parameter for bulk import API

  Setting the `details` URL parameter to `true` in a call to POST `/_api/import` will make
  the import return details about non-imported documents in the `details` attribute. If
  `details` is `false` or omitted, no `details` attribute will be present in the response.
  This is the same behavior that previous ArangoDB versions exposed.

* added "complete" option for bulk import API

  Setting the `complete` URL parameter to `true` in a call to POST `/_api/import` will make
  the import completely fail if at least one of documents cannot be imported successfully.

  It defaults to `false`, which will make ArangoDB continue importing the other documents
  from the import even if some documents cannot be imported. This is the same behavior that
  previous ArangoDB versions exposed.

* added missing swagger documentation for `/_api/log`

* calling `/_api/logs` (or `/_admin/logs`) is only permitted from the `_system` database now.

  Calling this API method for/from other database will result in an HTTP 400.

' ported fix from https://github.com/novus/nvd3/commit/0894152def263b8dee60192f75f66700cea532cc

  This prevents JavaScript errors from occurring in Chrome when in the admin interface,
  section "Dashboard".

* show current database name in web interface (bottom right corner)

* added missing documentation for /_api/import in swagger API docs

* allow specification of database name for replication sync command replication applier

  This allows syncing from a master database with a different name than the slave database.

* issue #601: Show DB in prompt

  arangosh now displays the database name as part of the prompt by default.

  Can change the prompt by using the `--prompt` option, e.g.

      > arangosh --prompt "my db is named \"%d\"> "


v1.4.0-beta1 (2013-10-01)
-------------------------

* make the Foxx manager use per-database app directories

  Each database now has its own subdirectory for Foxx applications. Each database
  can thus use different Foxx applications if required. A Foxx app for a specific
  database resides in `<app-path>/databases/<database-name>/<app-name>`.

  System apps are shared between all databases. They reside in `<app-path>/system/<app-name>`.

* only trigger an engine reset in development mode for URLs starting with `/dev/`

  This prevents ArangoDB from reloading all Foxx applications when it is not
  actually necessary.

* changed error code from 10 (bad parameter) to 1232 (invalid key generator) for
  errors that are due to an invalid key generator specification when creating a new
  collection

* automatic detection of content-type / mime-type for Foxx assets based on filenames,
  added possibility to override auto detection

* added endpoint management API at `/_api/endpoint`

* changed HTTP return code of PUT `/_api/cursor` from 400 to 404 in case a
  non-existing cursor is referred to

* issue #360: added support for asynchronous requests

  Incoming HTTP requests with the headers `x-arango-async: true` or
  `x-arango-async: store` will be answered by the server instantly with a generic
  HTTP 202 (Accepted) response.

  The actual requests will be queued and processed by the server asynchronously,
  allowing the client to continue sending other requests without waiting for the
  server to process the actually requested operation.

  The exact point in time when a queued request is executed is undefined. If an
  error occurs during execution of an asynchronous request, the client will not
  be notified by the server.

  The maximum size of the asynchronous task queue can be controlled using the new
  option `--scheduler.maximal-queue-size`. If the queue contains this many number of
  tasks and a new asynchronous request comes in, the server will reject it with an
  HTTP 500 (internal server error) response.

  Results of incoming requests marked with header `x-arango-async: true` will be
  discarded by the server immediately. Clients have no way of accessing the result
  of such asynchronously executed request. This is just _fire and forget_.

  To later retrieve the result of an asynchronously executed request, clients can
  mark a request with the header `x-arango-async: keep`. This makes the server
  store the result of the request in memory until explicitly fetched by a client
  via the `/_api/job` API. The `/_api/job` API also provides methods for basic
  inspection of which pending or already finished requests there are on the server,
  plus ways for garbage collecting unneeded results.

* Added new option `--scheduler.maximal-queue-size`.

* issue #590: Manifest Lint

* added data dump and restore tools, arangodump and arangorestore.

  arangodump can be used to create a logical dump of an ArangoDB database, or
  just dedicated collections. It can be used to dump both a collection's structure
  (properties and indexes) and data (documents).

  arangorestore can be used to restore data from a dump created with arangodump.
  arangorestore currently does not re-create any indexes, and doesn't yet handle
  referenced documents in edges properly when doing just partial restores.
  This will be fixed until 1.4 stable.

* introduced `--server.database` option for arangosh, arangoimp, and arangob.

  The option allows these client tools to use a certain database for their actions.
  In arangosh, the current database can be switched at any time using the command

      db._useDatabase(<name>);

  When no database is specified, all client tools will assume they should use the
  default database `_system`. This is done for downwards-compatibility reasons.

* added basic multi database support (alpha)

  New databases can be created using the REST API POST `/_api/database` and the
  shell command `db._createDatabase(<name>)`.

  The default database in ArangoDB is called `_system`. This database is always
  present and cannot be deleted by the user. When an older version of ArangoDB is
  upgraded to 1.4, the previously only database will automatically become the
  `_system` database.

  New databases can be created with the above commands, and can be deleted with the
  REST API DELETE `/_api/database/<name>` or the shell command `db._dropDatabase(<name>);`.

  Deleting databases is still unstable in ArangoDB 1.4 alpha and might crash the
  server. This will be fixed until 1.4 stable.

  To access a specific database via the HTTP REST API, the `/_db/<name>/` prefix
  can be used in all URLs. ArangoDB will check if an incoming request starts with
  this prefix, and will automatically pick the database name from it. If the prefix
  is not there, ArangoDB will assume the request is made for the default database
  (`_system`). This is done for downwards-compatibility reasons.

  That means, the following URL pathnames are logically identical:

      /_api/document/mycollection/1234
      /_db/_system/document/mycollection/1234

  To access a different database (e.g. `test`), the URL pathname would look like this:

      /_db/test/document/mycollection/1234

  New databases can also be created and existing databases can only be dropped from
  within the default database (`_system`). It is not possible to drop the `_system`
  database itself.

  Cross-database operations are unintended and unsupported. The intention of the
  multi-database feature is to have the possibility to have a few databases managed
  by ArangoDB in parallel, but to only access one database at a time from a connection
  or a request.

  When accessing the web interface via the URL pathname `/_admin/html/` or `/_admin/aardvark`,
  the web interface for the default database (`_system`) will be displayed.
  To access the web interface for a different database, the database name can be
  put into the URLs as a prefix, e.g. `/_db/test/_admin/html` or
  `/_db/test/_admin/aardvark`.

  All internal request handlers and also all user-defined request handlers and actions
  (including Foxx) will only get to see the unprefixed URL pathnames (i.e. excluding
  any database name prefix). This is to ensure downwards-compatibility.

  To access the name of the requested database from any action (including Foxx), use
  use `req.database`.

  For example, when calling the URL `/myapp/myaction`, the content of `req.database`
  will be `_system` (the default database because no database got specified) and the
  content of `req.url` will be `/myapp/myaction`.

  When calling the URL `/_db/test/myapp/myaction`, the content of `req.database` will be
  `test`, and the content of `req.url` will still be `/myapp/myaction`.

* Foxx now excludes files starting with . (dot) when bundling assets

  This mitigates problems with editor swap files etc.

* made the web interface a Foxx application

  This change caused the files for the web interface to be moved from `html/admin` to
  `js/apps/aardvark` in the file system.

  The base URL for the admin interface changed from `_admin/html/index.html` to
  `_admin/aardvark/index.html`.

  The "old" redirection to `_admin/html/index.html` will now produce a 404 error.

  When starting ArangoDB with the `--upgrade` option, this will automatically be remedied
  by putting in a redirection from `/` to `/_admin/aardvark/index.html`, and from
  `/_admin/html/index.html` to `/_admin/aardvark/index.html`.

  This also obsoletes the following configuration (command-line) options:
  - `--server.admin-directory`
  - `--server.disable-admin-interface`

  when using these now obsolete options when the server is started, no error is produced
  for downwards-compatibility.

* changed User-Agent value sent by arangoimp, arangosh, and arangod from "VOC-Agent" to
  "ArangoDB"

* changed journal file creation behavior as follows:

  Previously, a journal file for a collection was always created when a collection was
  created. When a journal filled up and became full, the current journal was made a
  datafile, and a new (empty) journal was created automatically. There weren't many
  intended situations when a collection did not have at least one journal.

  This is changed now as follows:
  - when a collection is created, no journal file will be created automatically
  - when there is a write into a collection without a journal, the journal will be
    created lazily
  - when there is a write into a collection with a full journal, a new journal will
    be created automatically

  From the end user perspective, nothing should have changed, except that there is now
  less disk usage for empty collections. Disk usage of infrequently updated collections
  might also be reduced significantly by running the `rotate()` method of a collection,
  and not writing into a collection subsequently.

* added method `collection.rotate()`

  This allows premature rotation of a collection's current journal file into a (read-only)
  datafile. The purpose of using `rotate()` is to prematurely allow compaction (which is
  performed on datafiles only) on data, even if the journal was not filled up completely.

  Using `rotate()` may make sense in the following scenario:

      c = db._create("test");
      for (i = 0; i < 1000; ++i) {
        c.save(...); // insert lots of data here
      }

      ...
      c.truncate(); // collection is now empty
      // only data in datafiles will be compacted by following compaction runs
      // all data in the current journal would not be compacted

      // calling rotate will make the current journal a datafile, and thus make it
      // eligible for compaction
      c.rotate();

  Using `rotate()` may also be useful when data in a collection is known to not change
  in the immediate future. After having completed all write operations on a collection,
  performing a `rotate()` will reduce the size of the current journal to the actually
  required size (remember that journals are pre-allocated with a specific size) before
  making the journal a datafile. Thus `rotate()` may cause disk space savings, even if
  the datafiles does not qualify for compaction after rotation.

  Note: rotating the journal is asynchronous, so that the actual rotation may be executed
  after `rotate()` returns to the caller.

* changed compaction to merge small datafiles together (up to 3 datafiles are merged in
  a compaction run)

  In the regular case, this should leave less small datafiles stay around on disk and allow
  using less file descriptors in total.

* added AQL MINUS function

* added AQL UNION_DISTINCT function (more efficient than combination of `UNIQUE(UNION())`)

* updated mruby to 2013-08-22

* issue #587: Add db._create() in help for startup arangosh

* issue #586: Share a link on installation instructions in the User Manual

* issue #585: Bison 2.4 missing on Mac for custom build

* issue #584: Web interface images broken in devel

* issue #583: Small documentation update

* issue #581: Parameter binding for attributes

* issue #580: Small improvements (by @guidoreina)

* issue #577: Missing documentation for collection figures in implementor manual

* issue #576: Get disk usage for collections and graphs

  This extends the result of the REST API for /_api/collection/figures with
  the attributes `compactors.count`, `compactors.fileSize`, `shapefiles.count`,
  and `shapefiles.fileSize`.

* issue #575: installing devel version on mac (low prio)

* issue #574: Documentation (POST /_admin/routing/reload)

* issue #558: HTTP cursors, allow count to ignore LIMIT


v1.4.0-alpha1 (2013-08-02)
--------------------------

* added replication. check online manual for details.

* added server startup options `--server.disable-replication-logger` and
  `--server.disable-replication-applier`

* removed action deployment tool, this now handled with Foxx and its manager or
  by kaerus node utility

* fixed a server crash when using byExample / firstExample inside a transaction
  and the collection contained a usable hash/skiplist index for the example

* defineHttp now only expects a single context

* added collection detail dialog (web interface)

  Shows collection properties, figures (datafiles, journals, attributes, etc.)
  and indexes.

* added documents filter (web interface)

  Allows searching for documents based on attribute values. One or many filter
  conditions can be defined, using comparison operators such as '==', '<=', etc.

* improved AQL editor (web interface)

  Editor supports keyboard shortcuts (Submit, Undo, Redo, Select).
  Editor allows saving and reusing of user-defined queries.
  Added example queries to AQL editor.
  Added comment button.

* added document import (web interface)

  Allows upload of JSON-data from files. Files must have an extension of .json.

* added dashboard (web interface)

  Shows the status of replication and multiple system charts, e.g.
  Virtual Memory Size, Request Time, HTTP Connections etc.

* added API method `/_api/graph` to query all graphs with all properties.

* added example queries in web interface AQL editor

* added arango.reconnect(<host>) method for arangosh to dynamically switch server or
  user name

* added AQL range operator `..`

  The `..` operator can be used to easily iterate over a sequence of numeric
  values. It will produce a list of values in the defined range, with both bounding
  values included.

  Example:

      2010..2013

  will produce the following result:

      [ 2010, 2011, 2012, 2013 ]

* added AQL RANGE function

* added collection.first(count) and collection.last(count) document access functions

  These functions allow accessing the first or last n documents in a collection. The order
  is determined by document insertion/update time.

* added AQL INTERSECTION function

* INCOMPATIBLE CHANGE: changed AQL user function namespace resolution operator from `:` to `::`

  AQL user-defined functions were introduced in ArangoDB 1.3, and the namespace resolution
  operator for them was the single colon (`:`). A function call looked like this:

      RETURN mygroup:myfunc()

  The single colon caused an ambiguity in the AQL grammar, making it indistinguishable from
  named attributes or the ternary operator in some cases, e.g.

      { mygroup:myfunc ? mygroup:myfunc }

  The change of the namespace resolution operator from `:` to `::` fixes this ambiguity.

  Existing user functions in the database will be automatically fixed when starting ArangoDB
  1.4 with the `--upgrade` option. However, queries using user-defined functions need to be
  adjusted on the client side to use the new operator.

* allow multiple AQL LET declarations separated by comma, e.g.
  LET a = 1, b = 2, c = 3

* more useful AQL error messages

  The error position (line/column) is more clearly indicated for parse errors.
  Additionally, if a query references a collection that cannot be found, the error
  message will give a hint on the collection name

* changed return value for AQL `DOCUMENT` function in case document is not found

  Previously, when the AQL `DOCUMENT` function was called with the id of a document and
  the document could not be found, it returned `undefined`. This value is not part of the
  JSON type system and this has caused some problems.
  Starting with ArangoDB 1.4, the `DOCUMENT` function will return `null` if the document
  looked for cannot be found.

  In case the function is called with a list of documents, it will continue to return all
  found documents, and will not return `null` for non-found documents. This has not changed.

* added single line comments for AQL

  Single line comments can be started with a double forward slash: `//`.
  They end at the end of the line, or the end of the query string, whichever is first.

* fixed documentation issues #567, #568, #571.

* added collection.checksum(<withData>) method to calculate CRC checksums for
  collections

  This can be used to
  - check if data in a collection has changed
  - compare the contents of two collections on different ArangoDB instances

* issue #565: add description line to aal.listAvailable()

* fixed several out-of-memory situations when double freeing or invalid memory
  accesses could happen

* less msyncing during the creation of collections

  This is achieved by not syncing the initial (standard) markers in shapes collections.
  After all standard markers are written, the shapes collection will get synced.

* renamed command-line option `--log.filter` to `--log.source-filter` to avoid
  misunderstandings

* introduced new command-line option `--log.content-filter` to optionally restrict
  logging to just specific log messages (containing the filter string, case-sensitive).

  For example, to filter on just log entries which contain `ArangoDB`, use:

      --log.content-filter "ArangoDB"

* added optional command-line option `--log.requests-file` to log incoming HTTP
  requests to a file.

  When used, all HTTP requests will be logged to the specified file, containing the
  client IP address, HTTP method, requests URL, HTTP response code, and size of the
  response body.

* added a signal handler for SIGUSR1 signal:

  when ArangoDB receives this signal, it will respond all further incoming requests
  with an HTTP 503 (Service Unavailable) error. This will be the case until another
  SIGUSR1 signal is caught. This will make ArangoDB start serving requests regularly
  again. Note: this is not implemented on Windows.

* limited maximum request URI length to 16384 bytes:

  Incoming requests with longer request URIs will be responded to with an HTTP
  414 (Request-URI Too Long) error.

* require version 1.0 or 1.1 in HTTP version signature of requests sent by clients:

  Clients sending requests with a non-HTTP 1.0 or non-HTTP 1.1 version number will
  be served with an HTTP 505 (HTTP Version Not Supported) error.

* updated manual on indexes:

  using system attributes such as `_id`, `_key`, `_from`, `_to`, `_rev` in indexes is
  disallowed and will be rejected by the server. This was the case since ArangoDB 1.3,
  but was not properly documented.

* issue #563: can aal become a default object?

  aal is now a prefab object in arangosh

* prevent certain system collections from being renamed, dropped, or even unloaded.

  Which restrictions there are for which system collections may vary from release to
  release, but users should in general not try to modify system collections directly
  anyway.

  Note: there are no such restrictions for user-created collections.

* issue #559: added Foxx documentation to user manual

* added server startup option `--server.authenticate-system-only`. This option can be
  used to restrict the need for HTTP authentication to internal functionality and APIs,
  such as `/_api/*` and `/_admin/*`.
  Setting this option to `true` will thus force authentication for the ArangoDB APIs
  and the web interface, but allow unauthenticated requests for other URLs (including
  user defined actions and Foxx applications).
  The default value of this option is `false`, meaning that if authentication is turned
  on, authentication is still required for *all* incoming requests. Only by setting the
  option to `true` this restriction is lifted and authentication becomes required for
  URLs starting with `/_` only.

  Please note that authentication still needs to be enabled regularly by setting the
  `--server.disable-authentication` parameter to `false`. Otherwise no authentication
  will be required for any URLs as before.

* protect collections against unloading when there are still document barriers around.

* extended cap constraints to optionally limit the active data size in a collection to
  a specific number of bytes.

  The arguments for creating a cap constraint are now:
  `collection.ensureCapConstraint(<count>, <byteSize>);`

  It is supported to specify just a count as in ArangoDB 1.3 and before, to specify
  just a fileSize, or both. The first met constraint will trigger the automated
  document removal.

* added `db._exists(doc)` and `collection.exists(doc)` for easy document existence checks

* added API `/_api/current-database` to retrieve information about the database the
  client is currently connected to (note: the API `/_api/current-database` has been
  removed in the meantime. The functionality is accessible via `/_api/database/current`
  now).

* ensure a proper order of tick values in datafiles/journals/compactors.
  any new files written will have the _tick values of their markers in order. for
  older files, there are edge cases at the beginning and end of the datafiles when
  _tick values are not properly in order.

* prevent caching of static pages in PathHandler.
  whenever a static page is requested that is served by the general PathHandler, the
  server will respond to HTTP GET requests with a "Cache-Control: max-age=86400" header.

* added "doCompact" attribute when creating collections and to collection.properties().
  The attribute controls whether collection datafiles are compacted.

* changed the HTTP return code from 400 to 404 for some cases when there is a referral
  to a non-existing collection or document.

* introduced error code 1909 `too many iterations` that is thrown when graph traversals
  hit the `maxIterations` threshold.

* optionally limit traversals to a certain number of iterations
  the limitation can be achieved via the traversal API by setting the `maxIterations`
  attribute, and also via the AQL `TRAVERSAL` and `TRAVERSAL_TREE` functions by setting
  the same attribute. If traversals are not limited by the end user, a server-defined
  limit for `maxIterations` may be used to prevent server-side traversals from running
  endlessly.

* added graph traversal API at `/_api/traversal`

* added "API" link in web interface, pointing to REST API generated with Swagger

* moved "About" link in web interface into "links" menu

* allow incremental access to the documents in a collection from out of AQL
  this allows reading documents from a collection chunks when a full collection scan
  is required. memory usage might be must lower in this case and queries might finish
  earlier if there is an additional LIMIT statement

* changed AQL COLLECT to use a stable sort, so any previous SORT order is preserved

* issue #547: Javascript error in the web interface

* issue #550: Make AQL graph functions support key in addition to id

* issue #526: Unable to escape when an errorneous command is entered into the js shell

* issue #523: Graph and vertex methods for the javascript api

* issue #517: Foxx: Route parameters with capital letters fail

* issue #512: Binded Parameters for LIMIT


v1.3.3 (2013-08-01)
-------------------

* issue #570: updateFishbowl() fails once

* updated and fixed generated examples

* issue #559: added Foxx documentation to user manual

* added missing error reporting for errors that happened during import of edges


v1.3.2 (2013-06-21)
-------------------

* fixed memleak in internal.download()

* made the shape-collection journal size adaptive:
  if too big shapes come in, a shape journal will be created with a big-enough size
  automatically. the maximum size of a shape journal is still restricted, but to a
  very big value that should never be reached in practice.

* fixed a segfault that occurred when inserting documents with a shape size bigger
  than the default shape journal size (2MB)

* fixed a locking issue in collection.truncate()

* fixed value overflow in accumulated filesizes reported by collection.figures()

* issue #545: AQL FILTER unnecessary (?) loop

* issue #549: wrong return code with --daemon


v1.3.1 (2013-05-24)
-------------------

* removed currently unused _ids collection

* fixed usage of --temp-path in aranogd and arangosh

* issue #540: suppress return of temporary internal variables in AQL

* issue #530: ReferenceError: ArangoError is not a constructor

* issue #535: Problem with AQL user functions javascript API

* set --javascript.app-path for test execution to prevent startup error

* issue #532: Graph _edgesCache returns invalid data?

* issue #531: Arangod errors

* issue #529: Really weird transaction issue

* fixed usage of --temp-path in aranogd and arangosh


v1.3.0 (2013-05-10)
-------------------

* fixed problem on restart ("datafile-xxx is not sealed") when server was killed
  during a compaction run

* fixed leak when using cursors with very small batchSize

* issue #508: `unregistergroup` function not mentioned in http interface docs

* issue #507: GET /_api/aqlfunction returns code inside parentheses

* fixed issue #489: Bug in aal.install

* fixed issue 505: statistics not populated on MacOS


v1.3.0-rc1 (2013-04-24)
-----------------------

* updated documentation for 1.3.0

* added node modules and npm packages

* changed compaction to only compact datafiles with more at least 10% of dead
  documents (byte size-wise)

* issue #498: fixed reload of authentication info when using
  `require("org/arangodb/users").reload()`

* issue #495: Passing an empty array to create a document results in a
  "phantom" document

* added more precision for requests statistics figures

* added "sum" attribute for individual statistics results in statistics API
  at /_admin/statistics

* made "limit" an optional parameter in AQL function NEAR().
  limit can now be either omitted completely, or set to 0. If so, an internal
  default value (currently 100) will be applied for the limit.

* issue #481

* added "attributes.count" to output of `collection.figures()`
  this also affects the REST API /_api/collection/<name>/figures

* added IndexedPropertyGetter for ShapedJson objects

* added API for user-defined AQL functions

* issue #475: A better error message for deleting a non-existent graph

* issue #474: Web interface problems with the JS Shell

* added missing documentation for AQL UNION function

* added transaction support.
  This provides ACID transactions for ArangoDB. Transactions can be invoked
  using the `db._executeTransaction()` function, or the `/_api/transaction`
  REST API.

* switched to semantic versioning (at least for alpha & alpha naming)

* added saveOrReplace() for server-side JS

v1.3.alpha1 (2013-04-05)
------------------------

* cleanup of Module, Package, ArangoApp and modules "internal", "fs", "console"

* use Error instead of string in throw to allow stack-trace

* issue #454: error while creation of Collection

* make `collection.count()` not recalculate the number of documents on the fly, but
  use some internal document counters.

* issue #457: invalid string value in web interface

* make datafile id (datafile->_fid) identical to the numeric part of the filename.
  E.g. the datafile `journal-123456.db` will now have a datafile marker with the same
  fid (i.e. `123456`) instead of a different value. This change will only affect
  datafiles that are created with 1.3 and not any older files.
  The intention behind this change is to make datafile debugging easier.

* consistently discard document attributes with reserved names (system attributes)
  but without any known meaning, for example `_test`, `_foo`, ...

  Previously, these attributes were saved with the document regularly in some cases,
  but were discarded in other cases.
  Now these attributes are discarded consistently. "Real" system attributes such as
  `_key`, `_from`, `_to` are not affected and will work as before.

  Additionally, attributes with an empty name (``) are discarded when documents are
  saved.

  Though using reserved or empty attribute names in documents was not really and
  consistently supported in previous versions of ArangoDB, this change might cause
  an incompatibility for clients that rely on this feature.

* added server startup flag `--database.force-sync-properties` to force syncing of
  collection properties on collection creation, deletion and on property update.
  The default value is true to mimic the behavior of previous versions of ArangoDB.
  If set to false, collection properties are written to disk but no call to sync()
  is made.

* added detailed output of server version and components for REST APIs
  `/_admin/version` and `/_api/version`. To retrieve this extended information,
  call the REST APIs with URL parameter `details=true`.

* issue #443: For git-based builds include commit hash in version

* adjust startup log output to be more compact, less verbose

* set the required minimum number of file descriptors to 256.
  On server start, this number is enforced on systems that have rlimit. If the limit
  cannot be enforced, starting the server will fail.
  Note: 256 is considered to be the absolute minimum value. Depending on the use case
  for ArangoDB, a much higher number of file descriptors should be used.

  To avoid checking & potentially changing the number of maximum open files, use the
  startup option `--server.descriptors-minimum 0`

* fixed shapedjson to json conversion for special numeric values (NaN, +inf, -inf).
  Before, "NaN", "inf", or "-inf" were written into the JSONified output, but these
  values are not allowed in JSON. Now, "null" is written to the JSONified output as
  required.

* added AQL functions VARIANCE_POPULATION(), VARIANCE_SAMPLE(), STDDEV_POPULATION(),
  STDDEV_SAMPLE(), AVERAGE(), MEDIAN() to calculate statistical values for lists

* added AQL SQRT() function

* added AQL TRIM(), LEFT() and RIGHT() string functions

* fixed issue #436: GET /_api/document on edge

* make AQL REVERSE() and LENGTH() functions work on strings, too

* disabled DOT generation in `make doxygen`. this speeds up docs generation

* renamed startup option `--dispatcher.report-intervall` to `--dispatcher.report-interval`

* renamed startup option `--scheduler.report-intervall` to `--scheduler.report-interval`

* slightly changed output of REST API method /_admin/log.
  Previously, the log messages returned also contained the date and log level, now
  they will only contain the log message, and no date and log level information.
  This information can be re-created by API users from the `timestamp` and `level`
  attributes of the result.

* removed configure option `--enable-zone-debug`
  memory zone debugging is now automatically turned on when compiling with ArangoDB
  `--enable-maintainer-mode`

* removed configure option `--enable-arangob`
  arangob is now always included in the build


v1.2.3 (XXXX-XX-XX)
-------------------

* added optional parameter `edgexamples` for AQL function EDGES() and NEIGHBORS()

* added AQL function NEIGHBORS()

* added freebsd support

* fixed firstExample() query with `_id` and `_key` attributes

* issue triAGENS/ArangoDB-PHP#55: AQL optimizer may have mis-optimized duplicate
  filter statements with limit


v1.2.2 (2013-03-26)
-------------------

* fixed save of objects with common sub-objects

* issue #459: fulltext internal memory allocation didn't scale well
  This fix improves loading times for collections with fulltext indexes that have
  lots of equal words indexed.

* issue #212: auto-increment support

  The feature can be used by creating a collection with the extra `keyOptions`
  attribute as follows:

      db._create("mycollection", { keyOptions: { type: "autoincrement", offset: 1, increment: 10, allowUserKeys: true } });

  The `type` attribute will make sure the keys will be auto-generated if no
  `_key` attribute is specified for a document.

  The `allowUserKeys` attribute determines whether users might still supply own
  `_key` values with documents or if this is considered an error.

  The `increment` value determines the actual increment value, whereas the `offset`
  value can be used to seed to value sequence with a specific starting value.
  This will be useful later in a multi-master setup, when multiple servers can use
  different auto-increment seed values and thus generate non-conflicting auto-increment values.

  The default values currently are:

  - `allowUserKeys`: `true`
  - `offset`: `0`
  - `increment`: `1`

  The only other available key generator type currently is `traditional`.
  The `traditional` key generator will auto-generate keys in a fashion as ArangoDB
  always did (some increasing integer value, with a more or less unpredictable
  increment value).

  Note that for the `traditional` key generator there is only the option to disallow
  user-supplied keys and give the server the sole responsibility for key generation.
  This can be achieved by setting the `allowUserKeys` property to `false`.

  This change also introduces the following errors that API implementors may want to check
  the return values for:

  - 1222: `document key unexpected`: will be raised when a document is created with
    a `_key` attribute, but the underlying collection was set up with the `keyOptions`
    attribute `allowUserKeys: false`.

  - 1225: `out of keys`: will be raised when the auto-increment key generator runs
    out of keys. This may happen when the next key to be generated is 2^64 or higher.
    In practice, this will only happen if the values for `increment` or `offset` are
    not set appropriately, or if users are allowed to supply own keys, those keys
    are near the 2^64 threshold, and later the auto-increment feature kicks in and
    generates keys that cross that threshold.

    In practice it should not occur with proper configuration and proper usage of the
    collections.

  This change may also affect the following REST APIs:
  - POST `/_api/collection`: the server does now accept the optional `keyOptions`
    attribute in the second parameter
  - GET `/_api/collection/properties`: will return the `keyOptions` attribute as part
    of the collection's properties. The previous optional attribute `createOptions`
    is now gone.

* fixed `ArangoStatement.explain()` method with bind variables

* fixed misleading "cursor not found" error message in arangosh that occurred when
  `count()` was called for client-side cursors

* fixed handling of empty attribute names, which may have crashed the server under
  certain circumstances before

* fixed usage of invalid pointer in error message output when index description could
  not be opened


v1.2.1 (2013-03-14)
-------------------

* issue #444: please darken light color in arangosh

* issue #442: pls update post install info on osx

* fixed conversion of special double values (NaN, -inf, +inf) when converting from
  shapedjson to JSON

* fixed compaction of markers (location of _key was not updated correctly in memory,
  leading to _keys pointing to undefined memory after datafile rotation)

* fixed edge index key pointers to use document master pointer plus offset instead
  of direct _key address

* fixed case when server could not create any more journal or compactor files.
  Previously a wrong status code may have been returned, and not being able to create
  a new compactor file may have led to an infinite loop with error message
  "could not create compactor".

* fixed value truncation for numeric filename parts when renaming datafiles/journals


v1.2.0 (2013-03-01)
-------------------

* by default statistics are now switch off; in order to enable comment out
  the "disable-statistics = yes" line in "arangod.conf"

* fixed issue #435: csv parser skips data at buffer border

* added server startup option `--server.disable-statistics` to turn off statistics
  gathering without recompilation of ArangoDB.
  This partly addresses issue #432.

* fixed dropping of indexes without collection name, e.g.
  `db.xxx.dropIndex("123456");`
  Dropping an index like this failed with an assertion error.

* fixed issue #426: arangoimp should be able to import edges into edge collections

* fixed issue #425: In case of conflict ArangoDB returns HTTP 400 Bad request
  (with 1207 Error) instead of HTTP 409 Conflict

* fixed too greedy token consumption in AQL for negative values:
  e.g. in the statement `RETURN { a: 1 -2 }` the minus token was consumed as part
  of the value `-2`, and not interpreted as the binary arithmetic operator


v1.2.beta3 (2013-02-22)
-----------------------

* issue #427: ArangoDB Importer Manual has no navigation links (previous|home|next)

* issue #319: Documentation missing for Emergency console and incomplete for datafile debugger.

* issue #370: add documentation for reloadRouting and flushServerModules

* issue #393: added REST API for user management at /_api/user

* issue #393, #128: added simple cryptographic functions for user actions in module "crypto":
  * require("org/arangodb/crypto").md5()
  * require("org/arangodb/crypto").sha256()
  * require("org/arangodb/crypto").rand()

* added replaceByExample() Javascript and REST API method

* added updateByExample() Javascript and REST API method

* added optional "limit" parameter for removeByExample() Javascript and REST API method

* fixed issue #413

* updated bundled V8 version from 3.9.4 to 3.16.14.1
  Note: the Windows version used a more recent version (3.14.0.1) and was not updated.

* fixed issue #404: keep original request url in request object


v1.2.beta2 (2013-02-15)
-----------------------

* fixed issue #405: 1.2 compile warnings

* fixed issue #333: [debian] Group "arangodb" is not used when starting vie init.d script

* added optional parameter 'excludeSystem' to GET /_api/collection
  This parameter can be used to disable returning system collections in the list
  of all collections.

* added AQL functions KEEP() and UNSET()

* fixed issue #348: "HTTP Interface for Administration and Monitoring"
  documentation errors.

* fix stringification of specific positive int64 values. Stringification of int64
  values with the upper 32 bits cleared and the 33rd bit set were broken.

* issue #395:  Collection properties() function should return 'isSystem' for
  Javascript and REST API

* make server stop after upgrade procedure when invoked with `--upgrade option`.
  When started with the `--upgrade` option, the server will perfom
  the upgrade, and then exit with a status code indicating the result of the
  upgrade (0 = success, 1 = failure). To start the server regularly in either
  daemon or console mode, the `--upgrade` option must not be specified.
  This change was introduced to allow init.d scripts check the result of
  the upgrade procedure, even in case an upgrade was successful.
  this was introduced as part of issue #391.

* added AQL function EDGES()

* added more crash-protection when reading corrupted collections at startup

* added documentation for AQL function CONTAINS()

* added AQL function LIKE()

* replaced redundant error return code 1520 (Unable to open collection) with error code
  1203 (Collection not found). These error codes have the same meanings, but one of
  them was returned from AQL queries only, the other got thrown by other parts of
  ArangoDB. Now, error 1203 (Collection not found) is used in AQL too in case a
  non-existing collection is used.

v1.2.beta1 (2013-02-01)
-----------------------

* fixed issue #382: [Documentation error] Maschine... should be Machine...

* unified history file locations for arangod, arangosh, and arangoirb.
  - The readline history for arangod (emergency console) is now stored in file
    $HOME/.arangod. It was stored in $HOME/.arango before.
  - The readline history for arangosh is still stored in $HOME/.arangosh.
  - The readline history for arangoirb is now stored in $HOME/.arangoirb. It was
    stored in $HOME/.arango-mrb before.

* fixed issue #381: _users user should have a unique constraint

* allow negative list indexes in AQL to access elements from the end of a list,
  e.g. ```RETURN values[-1]``` will return the last element of the `values` list.

* collection ids, index ids, cursor ids, and document revision ids created and
  returned by ArangoDB are now returned as strings with numeric content inside.
  This is done to prevent some value overrun/truncation in any part of the
  complete client/server workflow.
  In ArangoDB 1.1 and before, these values were previously returned as
  (potentially very big) integer values. This may cause problems (clipping, overrun,
  precision loss) for clients that do not support big integers natively and store
  such values in IEEE754 doubles internally. This type loses precision after about
  52 bits and is thus not safe to hold an id.
  Javascript and 32 bit-PHP are examples for clients that may cause such problems.
  Therefore, ids are now returned by ArangoDB as strings, with the string
  content being the integer value as before.

  Example for documents ("_rev" attribute):
  - Document returned by ArangoDB 1.1: { "_rev": 1234, ... }
  - Document returned by ArangoDB 1.2: { "_rev": "1234", ... }

  Example for collections ("id" attribute / "_id" property):
  - Collection returned by ArangoDB 1.1: { "id": 9327643, "name": "test", ... }
  - Collection returned by ArangoDB 1.2: { "id": "9327643", "name": "test", ... }

  Example for cursors ("id" attribute):
  - Collection returned by ArangoDB 1.1: { "id": 11734292, "hasMore": true, ... }
  - Collection returned by ArangoDB 1.2: { "id": "11734292", "hasMore": true, ... }

* global variables are not automatically available anymore when starting the
  arangod Javascript emergency console (i.e. ```arangod --console```).

  Especially, the variables `db`, `edges`, and `internal` are not available
  anymore. `db` and `internal` can be made available in 1.2 by
  ```var db = require("org/arangodb").db;``` and
  ```var internal = require("internal");```, respectively.
  The reason for this change is to get rid of global variables in the server
  because this will allow more specific inclusion of functionality.

  For convenience, the global variable `db` is still available by default in
  arangosh. The global variable `edges`, which since ArangoDB 1.1 was kind of
  a redundant wrapper of `db`, has been removed in 1.2 completely.
  Please use `db` instead, and if creating an edge collection, use the explicit
  ```db._createEdgeCollection()``` command.

* issue #374: prevent endless redirects when calling admin interface with
  unexpected URLs

* issue #373: TRAVERSAL() `trackPaths` option does not work. Instead `paths` does work

* issue #358: added support for CORS

* honor optional waitForSync property for document removal, replace, update, and
  save operations in arangosh. The waitForSync parameter for these operations
  was previously honored by the REST API and on the server-side, but not when
  the waitForSync parameter was specified for a document operation in arangosh.

* calls to db.collection.figures() and /_api/collection/<collection>/figures now
  additionally return the number of shapes used in the collection in the
  extra attribute "shapes.count"

* added AQL TRAVERSAL_TREE() function to return a hierarchical result from a traversal

* added AQL TRAVERSAL() function to return the results from a traversal

* added AQL function ATTRIBUTES() to return the attribute names of a document

* removed internal server-side AQL functions from global scope.

  Now the AQL internal functions can only be accessed via the exports of the
  ahuacatl module, which can be included via ```require("org/arangodb/ahuacatl")```.
  It shouldn't be necessary for clients to access this module at all, but
  internal code may use this module.

  The previously global AQL-related server-side functions were moved to the
  internal namespace. This produced the following function name changes on
  the server:

     old name              new name
     ------------------------------------------------------
     AHUACATL_RUN       => require("internal").AQL_QUERY
     AHUACATL_EXPLAIN   => require("internal").AQL_EXPLAIN
     AHUACATL_PARSE     => require("internal").AQL_PARSE

  Again, clients shouldn't have used these functions at all as there is the
  ArangoStatement object to execute AQL queries.

* fixed issue #366: Edges index returns strange description

* added AQL function MATCHES() to check a document against a list of examples

* added documentation and tests for db.collection.removeByExample

* added --progress option for arangoimp. This will show the percentage of the input
  file that has been processed by arangoimp while the import is still running. It can
  be used as a rough indicator of progress for the entire import.

* make the server log documents that cannot be imported via /_api/import into the
  logfile using the warning log level. This may help finding illegal documents in big
  import runs.

* check on server startup whether the database directory and all collection directories
  are writable. if not, the server startup will be aborted. this prevents serious
  problems with collections being non-writable and this being detected at some pointer
  after the server has been started

* allow the following AQL constructs: FUNC(...)[...], FUNC(...).attribute

* fixed issue #361: Bug in Admin Interface. Header disappears when clicking new collection

* Added in-memory only collections

  Added collection creation parameter "isVolatile":
  if set to true, the collection is created as an in-memory only collection,
  meaning that all document data of that collection will reside in memory only,
  and will not be stored permanently to disk.
  This means that all collection data will be lost when the collection is unloaded
  or the server is shut down.
  As this collection type does not have datafile disk overhead for the regular
  document operations, it may be faster than normal disk-backed collections. The
  actual performance gains strongly depend on the underlying OS, filesystem, and
  settings though.
  This collection type should be used for caches only and not for any sensible data
  that cannot be re-created otherwise.
  Some platforms, namely Windows, currently do not support this collection type.
  When creating an in-memory collection on such platform, an error message will be
  returned by ArangoDB telling the user the platform does not support it.

  Note: in-memory collections are an experimental feature. The feature might
  change drastically or even be removed altogether in a future version of ArangoDB.

* fixed issue #353: Please include "pretty print" in Emergency Console

* fixed issue #352: "pretty print" console.log
  This was achieved by adding the dump() function for the "internal" object

* reduced insertion time for edges index
  Inserting into the edges index now avoids costly comparisons in case of a hash
  collision, reducing the prefilling/loading timer for bigger edge collections

* added fulltext queries to AQL via FULLTEXT() function. This allows search
  fulltext indexes from an AQL query to find matching documents

* added fulltext index type. This index type allows indexing words and prefixes of
  words from a specific document attribute. The index can be queries using a
  SimpleQueryFull object, the HTTP REST API at /_api/simple/fulltext, or via AQL

* added collection.revision() method to determine whether a collection has changed.
  The revision method returns a revision string that can be used by client programs
  for equality/inequality comparisons. The value returned by the revision method
  should be treated by clients as an opaque string and clients should not try to
  figure out the sense of the revision id. This is still useful enough to check
  whether data in a collection has changed.

* issue #346: adaptively determine NUMBER_HEADERS_PER_BLOCK

* issue #338: arangosh cursor positioning problems

* issue #326: use limit optimization with filters

* issue #325: use index to avoid sorting

* issue #324: add limit optimization to AQL

* removed arango-password script and added Javascript functionality to add/delete
  users instead. The functionality is contained in module `users` and can be invoked
  as follows from arangosh and arangod:
  * require("users").save("name", "passwd");
  * require("users").replace("name", "newPasswd");
  * require("users").remove("name");
  * require("users").reload();
  These functions are intentionally not offered via the web interface.
  This also addresses issue #313

* changed print output in arangosh and the web interface for JSON objects.
  Previously, printing a JSON object in arangosh resulted in the attribute values
  being printed as proper JSON, but attribute names were printed unquoted and
  unescaped. This was fine for the purpose of arangosh, but lead to invalid
  JSON being produced. Now, arangosh will produce valid JSON that can be used
  to send it back to ArangoDB or use it with arangoimp etc.

* fixed issue #300: allow importing documents via the REST /_api/import API
  from a JSON list, too.
  So far, the API only supported importing from a format that had one JSON object
  on each line. This is sometimes inconvenient, e.g. when the result of an AQL
  query or any other list is to be imported. This list is a JSON list and does not
  necessary have a document per line if pretty-printed.
  arangoimp now supports the JSON list format, too. However, the format requires
  arangoimp and the server to read the entire dataset at once. If the dataset is
  too big (bigger than --max-upload-size) then the import will be rejected. Even if
  increased, the entire list must fit in memory on both the client and the server,
  and this may be more resource-intensive than importing individual lines in chunks.

* removed unused parameter --reuse-ids for arangoimp. This parameter did not have
  any effect in 1.2, was never publicly announced and did evil (TM) things.

* fixed issue #297 (partly): added whitespace between command line and
  command result in arangosh, added shell colors for better usability

* fixed issue #296: system collections not usable from AQL

* fixed issue #295: deadlock on shutdown

* fixed issue #293: AQL queries should exploit edges index

* fixed issue #292: use index when filtering on _key in AQL

* allow user-definable document keys
  users can now define their own document keys by using the _key attribute
  when creating new documents or edges. Once specified, the value of _key is
  immutable.
  The restrictions for user-defined key values are:
  * the key must be at most 254 bytes long
  * it must consist of the letters a-z (lower or upper case), the digits 0-9,
    the underscore (_) or dash (-) characters only
  * any other characters, especially multi-byte sequences, whitespace or
    punctuation characters cannot be used inside key values

  Specifying a document key is optional when creating new documents. If no
  document key is specified, ArangoDB will create a document key itself.
  There are no guarantees about the format and pattern of auto-generated document
  keys other than the above restrictions.
  Clients should therefore treat auto-generated document keys as opaque values.
  Keys can be used to look up and reference documents, e.g.:
  * saving a document: `db.users.save({ "_key": "fred", ... })`
  * looking up a document: `db.users.document("fred")`
  * referencing other documents: `edges.relations.save("users/fred", "users/john", ...)`

  This change is downwards-compatible to ArangoDB 1.1 because in ArangoDB 1.1
  users were not able to define their own keys. If the user does not supply a _key
  attribute when creating a document, ArangoDB 1.2 will still generate a key of
  its own as ArangoDB 1.1 did. However, all documents returned by ArangoDB 1.2 will
  include a _key attribute and clients should be able to handle that (e.g. by
  ignoring it if not needed). Documents returned will still include the _id attribute
  as in ArangoDB 1.1.

* require collection names everywhere where a collection id was allowed in
  ArangoDB 1.1 & 1.0
  This change requires clients to use a collection name in place of a collection id
  at all places the client deals with collections.
  Examples:
  * creating edges: the _from and _to attributes must now contain collection names instead
    of collection ids: `edges.relations.save("test/my-key1", "test/my-key2", ...)`
  * retrieving edges: the returned _from and _to attributes now will contain collection
    names instead of ids, too: _from: `test/fred` instead of `1234/3455`
  * looking up documents: db.users.document("fred") or db._document("users/fred")

  Collection names must be used in REST API calls instead of collection ids, too.
  This change is thus not completely downwards-compatible to ArangoDB 1.1. ArangoDB 1.1
  required users to use collection ids in many places instead of collection names.
  This was unintuitive and caused overhead in cases when just the collection name was
  known on client-side but not its id. This overhead can now be avoided so clients can
  work with the collection names directly. There is no need to work with collection ids
  on the client side anymore.
  This change will likely require adjustments to API calls issued by clients, and also
  requires a change in how clients handle the _id value of returned documents. Previously,
  the _id value of returned documents contained the collection id, a slash separator and
  the document number. Since 1.2, _id will contain the collection name, a slash separator
  and the document key. The same applies to the _from and _to attribute values of edges
  that are returned by ArangoDB.

  Also removed (now unnecessary) location header in responses of the collections REST API.
  The location header was previously returned because it was necessary for clients.
  When clients created a collection, they specified the collection name. The collection
  id was generated on the server, but the client needed to use the server-generated
  collection id for further API calls, e.g. when creating edges etc. Therefore, the
  full collection URL, also containing the collection id, was returned by the server in
  responses to the collection API, in the HTTP location header.
  Returning the location header has become unnecessary in ArangoDB 1.2 because users
  can access collections by name and do not need to care about collection ids.


v1.1.3 (2013-XX-XX)
-------------------

* fix case when an error message was looked up for an error code but no error
  message was found. In this case a NULL ptr was returned and not checked everywhere.
  The place this error popped up was when inserting into a non-unique hash index
  failed with a specific, invalid error code.

* fixed issue #381:  db._collection("_users").getIndexes();

* fixed issue #379: arango-password fatal issue javscript.startup-directory

* fixed issue #372: Command-Line Options for the Authentication and Authorization


v1.1.2 (2013-01-20)
-------------------

* upgraded to mruby 2013-01-20 583983385b81c21f82704b116eab52d606a609f4

* fixed issue #357: Some spelling and grammar errors

* fixed issue #355: fix quotes in pdf manual

* fixed issue #351: Strange arangosh error message for long running query

* fixed randomly hanging connections in arangosh on MacOS

* added "any" query method: this returns a random document from a collection. It
  is also available via REST HTTP at /_api/simple/any.

* added deployment tool

* added getPeerVertex

* small fix for logging of long messages: the last character of log messages longer
  than 256 bytes was not logged.

* fixed truncation of human-readable log messages for web interface: the trailing \0
  byte was not appended for messages longer than 256 bytes

* fixed issue #341: ArangoDB crashes when stressed with Batch jobs
  Contrary to the issue title, this did not have anything to do with batch jobs but
  with too high memory usage. The memory usage of ArangoDB is now reduced for cases
   when there are lots of small collections with few documents each

* started with issue #317: Feature Request (from Google Groups): DATE handling

* backported issue #300: Extend arangoImp to Allow importing result set-like
  (list of documents) formatted files

* fixed issue #337: "WaitForSync" on new collection does not work on Win/X64

* fixed issue #336: Collections REST API docs

* fixed issue #335: mmap errors due to wrong memory address calculation

* fixed issue #332: arangoimp --use-ids parameter seems to have no impact

* added option '--server.disable-authentication' for arangosh as well. No more passwd
  prompts if not needed

* fixed issue #330: session logging for arangosh

* fixed issue #329: Allow passing script file(s) as parameters for arangosh to run

* fixed issue #328: 1.1 compile warnings

* fixed issue #327: Javascript parse errors in front end


v1.1.1 (2012-12-18)
-------------------

* fixed issue #339: DELETE /_api/cursor/cursor-identifier return incollect errorNum

  The fix for this has led to a signature change of the function actions.resultNotFound().
  The meaning of parameter #3 for This function has changed from the error message string
  to the error code. The error message string is now parameter #4.
  Any client code that uses this function in custom actions must be adjusted.

* fixed issue #321: Problem upgrading arangodb 1.0.4 to 1.1.0 with Homebrew (OSX 10.8.2)

* fixed issue #230: add navigation and search for online documentation

* fixed issue #315: Strange result in PATH

* fixed issue #323: Wrong function returned in error message of AQL CHAR_LENGTH()

* fixed some log errors on startup / shutdown due to pid file handling and changing
  of directories


v1.1.0 (2012-12-05)
-------------------

* WARNING:
  arangod now performs a database version check at startup. It will look for a file
  named "VERSION" in its database directory. If the file is not present, arangod will
  perform an automatic upgrade of the database directory. This should be the normal
  case when upgrading from ArangoDB 1.0 to ArangoDB 1.1.

  If the VERSION file is present but is from an older version of ArangoDB, arangod
  will refuse to start and ask the user to run a manual upgrade first. A manual upgrade
  can be performed by starting arangod with the option `--upgrade`.

  This upgrade procedure shall ensure that users have full control over when they
  perform any updates/upgrades of their data, and can plan backups accordingly. The
  procedure also guarantees that the server is not run without any required system
  collections or with in incompatible data state.

* added AQL function DOCUMENT() to retrieve a document by its _id value

* fixed issue #311: fixed segfault on unload

* fixed issue #309: renamed stub "import" button from web interface

* fixed issue #307: added WaitForSync column in collections list in in web interface

* fixed issue #306: naming in web interface

* fixed issue #304: do not clear AQL query text input when switching tabs in
  web interface

* fixed issue #303: added documentation about usage of var keyword in web interface

* fixed issue #301: PATCH does not work in web interface

# fixed issue #269: fix make distclean & clean

* fixed issue #296: system collections not usable from AQL

* fixed issue #295: deadlock on shutdown

* added collection type label to web interface

* fixed issue #290: the web interface now disallows creating non-edges in edge collections
  when creating collections via the web interface, the collection type must also be
  specified (default is document collection)

* fixed issue #289: tab-completion does not insert any spaces

* fixed issue #282: fix escaping in web interface

* made AQL function NOT_NULL take any number of arguments. Will now return its
  first argument that is not null, or null if all arguments are null. This is downwards
  compatible.

* changed misleading AQL function name NOT_LIST() to FIRST_LIST() and slightly changed
  the behavior. The function will now return its first argument that is a list, or null
  if none of the arguments are lists.
  This is mostly downwards-compatible. The only change to the previous implementation in
  1.1-beta will happen if two arguments were passed and the 1st and 2nd arguments were
  both no lists. In previous 1.1, the 2nd argument was returned as is, but now null
  will be returned.

* add AQL function FIRST_DOCUMENT(), with same behavior as FIRST_LIST(), but working
  with documents instead of lists.

* added UPGRADING help text

* fixed issue #284: fixed Javascript errors when adding edges/vertices without own
  attributes

* fixed issue #283: AQL LENGTH() now works on documents, too

* fixed issue #281: documentation for skip lists shows wrong example

* fixed AQL optimizer bug, related to OR-combined conditions that filtered on the
  same attribute but with different conditions

* fixed issue #277: allow usage of collection names when creating edges
  the fix of this issue also implies validation of collection names / ids passed to
  the REST edge create method. edges with invalid collection ids or names in the
  "from" or "to" values will be rejected and not saved


v1.1.beta2 (2012-11-13)
-----------------------

* fixed arangoirb compilation

* fixed doxygen


v1.1.beta1 (2012-10-24)
-----------------------

* fixed AQL optimizer bug

* WARNING:
  - the user has changed from "arango" to "arangodb", the start script has changed from
    "arangod" to "arangodb", the database directory has changed from "/var/arangodb" to
    "/var/lib/arangodb" to be compliant with various Linux policies

  - In 1.1, we have introduced types for collections: regular documents go into document
    collections, and edges go into edge collections. The prefixing (db.xxx vs. edges.xxx)
    works slightly different in 1.1: edges.xxx can still be used to access collections,
    however, it will not determine the type of existing collections anymore. To create an
    edge collection 1.1, you can use db._createEdgeCollection() or edges._create().
    And there's of course also db._createDocumentCollection().
    db._create() is also still there and will create a document collection by default,
    whereas edges._create() will create an edge collection.

  - the admin web interface that was previously available via the simple URL suffix /
    is now available via a dedicated URL suffix only: /_admin/html
    The reason for this is that routing and URLs are now subject to changes by the end user,
    and only URLs parts prefixed with underscores (e.g. /_admin or /_api) are reserved
    for ArangoDB's internal usage.

* the server now handles requests with invalid Content-Length header values as follows:
  - if Content-Length is negative, the server will respond instantly with HTTP 411
    (length required)

  - if Content-Length is positive but shorter than the supplied body, the server will
    respond with HTTP 400 (bad request)

  - if Content-Length is positive but longer than the supplied body, the server will
    wait for the client to send the missing bytes. The server allows 90 seconds for this
    and will close the connection if the client does not send the remaining data

  - if Content-Length is bigger than the maximum allowed size (512 MB), the server will
    fail with HTTP 413 (request entity too large).

  - if the length of the HTTP headers is greater than the maximum allowed size (1 MB),
    the server will fail with HTTP 431 (request header fields too large)

* issue #265: allow optional base64 encoding/decoding of action response data

* issue #252: create _modules collection using arango-upgrade (note: arango-upgrade was
  finally replaced by the `--upgrade` option for arangod)

* issue #251: allow passing arbitrary options to V8 engine using new command line option:
  --javascript.v8-options. Using this option, the Harmony features or other settings in
  v8 can be enabled if the end user requires them

* issue #248: allow AQL optimizer to pull out completely uncorrelated subqueries to the
  top level, resulting in less repeated evaluation of the subquery

* upgraded to Doxygen 1.8.0

* issue #247: added AQL function MERGE_RECURSIVE

* issue #246: added clear() function in arangosh

* issue #245: Documentation: Central place for naming rules/limits inside ArangoDB

* reduced size of hash index elements by 50 %, allowing more index elements to fit in
  memory

* issue #235: GUI Shell throws Error:ReferenceError: db is not defined

* issue #229: methods marked as "under construction"

* issue #228: remove unfinished APIs (/_admin/config/*)

* having the OpenSSL library installed is now a prerequisite to compiling ArangoDB
  Also removed the --enable-ssl configure option because ssl is always required.

* added AQL functions TO_LIST, NOT_LIST

* issue #224: add optional Content-Id for batch requests

* issue #221: more documentation on AQL explain functionality. Also added
  ArangoStatement.explain() client method

* added db._createStatement() method on server as well (was previously available
  on the client only)

* issue #219: continue in case of "document not found" error in PATHS() function

* issue #213: make waitForSync overridable on specific actions

* changed AQL optimizer to use indexes in more cases. Previously, indexes might
  not have been used when in a reference expression the inner collection was
  specified last. Example: FOR u1 IN users FOR u2 IN users FILTER u1._id == u2._id
  Previously, this only checked whether an index could be used for u2._id (not
  possible). It was not checked whether an index on u1._id could be used (possible).
  Now, for expressions that have references/attribute names on both sides of the
  above as above, indexes are checked for both sides.

* issue #204: extend the CSV import by TSV and by user configurable
  separator character(s)

* issue #180: added support for batch operations

* added startup option --server.backlog-size
  this allows setting the value of the backlog for the listen() system call.
  the default value is 10, the maximum value is platform-dependent

* introduced new configure option "--enable-maintainer-mode" for
  ArangoDB maintainers. this option replaces the previous compile switches
  --with-boost-test, --enable-bison, --enable-flex and --enable-errors-dependency
  the individual configure options have been removed. --enable-maintainer-mode
  turns them all on.

* removed potentially unused configure option --enable-memfail

* fixed issue #197: HTML web interface calls /_admin/user-manager/session

* fixed issue #195: VERSION file in database directory

* fixed issue #193: REST API HEAD request returns a message body on 404

* fixed issue #188: intermittent issues with 1.0.0
  (server-side cursors not cleaned up in all cases, pthreads deadlock issue)

* issue #189: key store should use ISO datetime format bug

* issue #187: run arango-upgrade on server start (note: arango-upgrade was finally
  replaced by the `--upgrade` option for arangod)n

* fixed issue #183: strange unittest error

* fixed issue #182: manual pages

* fixed issue #181: use getaddrinfo

* moved default database directory to "/var/lib/arangodb" in accordance with
  http://www.pathname.com/fhs/pub/fhs-2.3.html

* fixed issue #179: strange text in import manual

* fixed issue #178: test for aragoimp is missing

* fixed issue #177: a misleading error message was returned if unknown variables
  were used in certain positions in an AQL query.

* fixed issue #176: explain how to use AQL from the arangosh

* issue #175: re-added hidden (and deprecated) option --server.http-port. This
  option is only there to be downwards-compatible to Arango 1.0.

* fixed issue #174: missing Documentation for `within`

* fixed issue #170: add db.<coll_name>.all().toArray() to arangosh help screen

* fixed issue #169: missing argument in Simple Queries

* added program arango-upgrade. This program must be run after installing ArangoDB
  and after upgrading from a previous version of ArangoDB. The arango-upgrade script
  will ensure all system collections are created and present in the correct state.
  It will also perform any necessary data updates.
  Note: arango-upgrade was finally replaced by the `--upgrade` option for arangod.

* issue #153: edge collection should be a flag for a collection
  collections now have a type so that the distinction between document and edge
  collections can now be done at runtime using a collection's type value.
  A collection's type can be queried in Javascript using the <collection>.type() method.

  When new collections are created using db._create(), they will be document
  collections by default. When edge._create() is called, an edge collection will be created.
  To explicitly create a collection of a specific/different type, use the methods
  _createDocumentCollection() or _createEdgeCollection(), which are available for
  both the db and the edges object.
  The Javascript objects ArangoEdges and ArangoEdgesCollection have been removed
  completely.
  All internal and test code has been adjusted for this, and client code
  that uses edges.* should also still work because edges is still there and creates
  edge collections when _create() is called.

  INCOMPATIBLE CHANGE: Client code might still need to be changed in the following aspect:
  Previously, collections did not have a type so documents and edges could be inserted
  in the same collection. This is now disallowed. Edges can only be inserted into
  edge collections now. As there were no collection types in 1.0, ArangoDB will perform
  an automatic upgrade when migrating from 1.0 to 1.1.
  The automatic upgrade will check every collection and determine its type as follows:
  - if among the first 50 documents in the collection there are documents with
    attributes "_from" and "_to", the collection is typed as an edge collection
  - if among the first 50 documents in the collection there are no documents with
    attributes "_from" and "_to", the collection is made as a document collection

* issue #150: call V8 garbage collection on server periodically

* issue #110: added support for partial updates

  The REST API for documents now offers an HTTP PATCH method to partially update
  documents. Overwriting/replacing documents is still available via the HTTP PUT method
  as before. The Javascript API in the shell also offers a new update() method in extension to
  the previously existing replace() method.


v1.0.4 (2012-11-12)
-------------------

* issue #275: strange error message in arangosh 1.0.3 at startup


v1.0.3 (2012-11-08)
-------------------

* fixed AQL optimizer bug

* issue #273: fixed segfault in arangosh on HTTP 40x

* issue #265: allow optional base64 encoding/decoding of action response data

* issue #252: _modules collection not created automatically


v1.0.2 (2012-10-22)
-------------------

* repository CentOS-X.Y moved to CentOS-X, same for Debian

* bugfix for rollback from edges

* bugfix for hash indexes

* bugfix for StringBuffer::erase_front

* added autoload for modules

* added AQL function TO_LIST


v1.0.1 (2012-09-30)
-------------------

* draft for issue #165: front-end application howto

* updated mruby to cf8fdea4a6598aa470e698e8cbc9b9b492319d

* fix for issue #190: install doesn't create log directory

* fix for issue #194: potential race condition between creating and dropping collections

* fix for issue #193: REST API HEAD request returns a message body on 404

* fix for issue #188: intermittent issues with 1.0.0

* fix for issue #163: server cannot create collection because of abandoned files

* fix for issue #150: call V8 garbage collection on server periodically


v1.0.0 (2012-08-17)
-------------------

* fix for issue #157: check for readline and ncurses headers, not only libraries


v1.0.beta4 (2012-08-15)
-----------------------

* fix for issue #152: fix memleak for barriers


v1.0.beta3 (2012-08-10)
-----------------------

* fix for issue #151: Memleak, collection data not removed

* fix for issue #149: Inconsistent port for admin interface

* fix for issue #163: server cannot create collection because of abandoned files

* fix for issue #157: check for readline and ncurses headers, not only libraries

* fix for issue #108: db.<collection>.truncate() inefficient

* fix for issue #109: added startup note about cached collection names and how to
  refresh them

* fix for issue #156: fixed memleaks in /_api/import

* fix for issue #59: added tests for /_api/import

* modified return value for calls to /_api/import: now, the attribute "empty" is
  returned as well, stating the number of empty lines in the input. Also changed the
  return value of the error code attribute ("errorNum") from 1100 ("corrupted datafile")
  to 400 ("bad request") in case invalid/unexpected JSON data was sent to the server.
  This error code is more appropriate as no datafile is broken but just input data is
  incorrect.

* fix for issue #152: Memleak for barriers

* fix for issue #151: Memleak, collection data not removed

* value of --database.maximal-journal-size parameter is now validated on startup. If
  value is smaller than the minimum value (currently 1048576), an error is thrown and
  the server will not start. Before this change, the global value of maximal journal
  size was not validated at server start, but only on collection level

* increased sleep value in statistics creation loop from 10 to 500 microseconds. This
  reduces accuracy of statistics values somewhere after the decimal points but saves
  CPU time.

* avoid additional sync() calls when writing partial shape data (attribute name data)
  to disk. sync() will still be called when the shape marker (will be written after
  the attributes) is written to disk

* issue #147: added flag --database.force-sync-shapes to force synching of shape data
  to disk. The default value is true so it is the same behavior as in version 1.0.
  if set to false, shape data is synched to disk if waitForSync for the collection is
  set to true, otherwise, shape data is not synched.

* fix for issue #145: strange issue on Travis: added epsilon for numeric comparison in
  geo index

* fix for issue #136: adjusted message during indexing

* issue #131: added timeout for HTTP keep-alive connections. The default value is 300
  seconds. There is a startup parameter server.keep-alive-timeout to configure the value.
  Setting it to 0 will disable keep-alive entirely on the server.

* fix for issue #137: AQL optimizer should use indexes for ref accesses with
  2 named attributes


v1.0.beta2 (2012-08-03)
-----------------------

* fix for issue #134: improvements for centos RPM

* fixed problem with disable-admin-interface in config file


v1.0.beta1 (2012-07-29)
-----------------------

* fixed issue #118: We need a collection "debugger"

* fixed issue #126: Access-Shaper must be cached

* INCOMPATIBLE CHANGE: renamed parameters "connect-timeout" and "request-timeout"
  for arangosh and arangoimp to "--server.connect-timeout" and "--server.request-timeout"

* INCOMPATIBLE CHANGE: authorization is now required on the server side
  Clients sending requests without HTTP authorization will be rejected with HTTP 401
  To allow backwards compatibility, the server can be started with the option
  "--server.disable-authentication"

* added options "--server.username" and "--server.password" for arangosh and arangoimp
  These parameters must be used to specify the user and password to be used when
  connecting to the server. If no password is given on the command line, arangosh/
  arangoimp will interactively prompt for a password.
  If no user name is specified on the command line, the default user "root" will be
  used.

* added startup option "--server.ssl-cipher-list" to determine which ciphers to
  use in SSL context. also added SSL_OP_CIPHER_SERVER_PREFERENCE to SSL default
  options so ciphers are tried in server and not in client order

* changed default SSL protocol to TLSv1 instead of SSLv2

* changed log-level of SSL-related messages

* added SSL connections if server is compiled with OpenSSL support. Use --help-ssl

* INCOMPATIBLE CHANGE: removed startup option "--server.admin-port".
  The new endpoints feature (see --server.endpoint) allows opening multiple endpoints
  anyway, and the distinction between admin and "other" endpoints can be emulated
  later using privileges.

* INCOMPATIBLE CHANGE: removed startup options "--port", "--server.port", and
  "--server.http-port" for arangod.
  These options have been replaced by the new "--server.endpoint" parameter

* INCOMPATIBLE CHANGE: removed startup option "--server" for arangosh and arangoimp.
  These options have been replaced by the new "--server.endpoint" parameter

* Added "--server.endpoint" option to arangod, arangosh, and arangoimp.
  For arangod, this option allows specifying the bind endpoints for the server
  The server can be bound to one or multiple endpoints at once. For arangosh
  and arangoimp, the option specifies the server endpoint to connect to.
  The following endpoint syntax is currently supported:
  - tcp://host:port or http@tcp://host:port (HTTP over IPv4)
  - tcp://[host]:port or http@tcp://[host]:port (HTTP over IPv6)
  - ssl://host:port or http@tcp://host:port (HTTP over SSL-encrypted IPv4)
  - ssl://[host]:port or http@tcp://[host]:port (HTTP over SSL-encrypted IPv6)
  - unix:///path/to/socket or http@unix:///path/to/socket (HTTP over UNIX socket)

  If no port is specified, the default port of 8529 will be used.

* INCOMPATIBLE CHANGE: removed startup options "--server.require-keep-alive" and
  "--server.secure-require-keep-alive".
  The server will now behave as follows which should be more conforming to the
  HTTP standard:
  * if a client sends a "Connection: close" header, the server will close the
    connection
  * if a client sends a "Connection: keep-alive" header, the server will not
    close the connection
  * if a client does not send any "Connection" header, the server will assume
    "keep-alive" if the request was an HTTP/1.1 request, and "close" if the
    request was an HTTP/1.0 request

* (minimal) internal optimizations for HTTP request parsing and response header
  handling

* fixed Unicode unescaping bugs for \f and surrogate pairs in BasicsC/strings.c

* changed implementation of TRI_BlockCrc32 algorithm to use 8 bytes at a time

* fixed issue #122: arangod doesn't start if <log.file> cannot be created

* fixed issue #121: wrong collection size reported

* fixed issue #98: Unable to change journalSize

* fixed issue #88: fds not closed

* fixed escaping of document data in HTML admin front end

* added HTTP basic authentication, this is always turned on

* added server startup option --server.disable-admin-interface to turn off the
  HTML admin interface

* honor server startup option --database.maximal-journal-size when creating new
  collections without specific journalsize setting. Previously, these
  collections were always created with journal file sizes of 32 MB and the
  --database.maximal-journal-size setting was ignored

* added server startup option --database.wait-for-sync to control the default
  behavior

* renamed "--unit-tests" to "--javascript.unit-tests"


v1.0.alpha3 (2012-06-30)
------------------------

* fixed issue #116: createCollection=create option doesn't work

* fixed issue #115: Compilation issue under OSX 10.7 Lion & 10.8 Mountain Lion
  (homebrew)

* fixed issue #114: image not found

* fixed issue #111: crash during "make unittests"

* fixed issue #104: client.js -> ARANGO_QUIET is not defined


v1.0.alpha2 (2012-06-24)
------------------------

* fixed issue #112: do not accept document with duplicate attribute names

* fixed issue #103: Should we cleanup the directory structure

* fixed issue #100: "count" attribute exists in cursor response with "count:
  false"

* fixed issue #84 explain command

* added new MRuby version (2012-06-02)

* added --log.filter

* cleanup of command line options:
** --startup.directory => --javascript.startup-directory
** --quite => --quiet
** --gc.interval => --javascript.gc-interval
** --startup.modules-path => --javascript.modules-path
** --action.system-directory => --javascript.action-directory
** --javascript.action-threads => removed (is now the same pool as --server.threads)

* various bug-fixes

* support for import

* added option SKIP_RANGES=1 for make unittests

* fixed several range-related assertion failures in the AQL query optimizer

* fixed AQL query optimizations for some edge cases (e.g. nested subqueries with
  invalid constant filter expressions)


v1.0.alpha1 (2012-05-28)
------------------------

Alpha Release of ArangoDB 1.0<|MERGE_RESOLUTION|>--- conflicted
+++ resolved
@@ -1,14 +1,13 @@
 devel
 -----
 
-<<<<<<< HEAD
 
 * The AQL Editor in the Web UI now supports GeoJSON types and is able to render them.
 
 * Fixed issue #5035: fixed a vulnerability issue within the web ui's index view
 
 * PR 5552: add "--latency true" option to arangoimport.  Lists microsecond latency
-=======
+
 * added `"pbkdf2"` method to `@arangodb/foxx/auth` module
 
 * the `@arangodb/foxx/auth` module now uses a different method to generate salts,
@@ -34,7 +33,6 @@
   which may waste some memory but may reduce the number of cross-page I/Os operations.
 
 * Usage RocksDB format version 3 for new block-based tables
->>>>>>> 0693df6e
 
 * Bugfix: The AQL syntax variants `UPDATE/REPLACE k WITH d` now correctly take
   _rev from k instead of d (when ignoreRevs is false) and ignore d._rev.
