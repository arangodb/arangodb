--- conflicted
+++ resolved
@@ -1,13 +1,11 @@
 v3.1.23 (XXXX-XX-XX)
 --------------------
 
-<<<<<<< HEAD
 * fix races in SSL communication code
-=======
+
 * fix invalid results (too many) when a skipping LIMIT was used for a
   traversal. `LIMIT x` or `LIMIT 0, x` were not affected, but `LIMIT s, x`
   may have returned too many results
->>>>>>> 972c6c86
 
 * fix invalid first group results for sorted AQL COLLECT when LIMIT
   was used
