--- conflicted
+++ resolved
@@ -1,15 +1,13 @@
 v3.3.18 (XXXX-XX-XX)
 --------------------
 
-<<<<<<< HEAD
 * increased default timeouts in replication
 
   this decreases the chances of followers not getting in sync with leaders because
   of replication operations timing out
-=======
+
 * fixed internal issue #1983: the Web UI was showing a deletion confirmation
   multiple times.
->>>>>>> 642c5fd9
 
 
 v3.3.17 (2018-10-04)
